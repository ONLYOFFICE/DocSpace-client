﻿import HistoryReactSvgUrl from "ASSETS_DIR/images/history.react.svg?url";
import HistoryFinalizedReactSvgUrl from "ASSETS_DIR/images/history-finalized.react.svg?url";
import MoveReactSvgUrl from "ASSETS_DIR/images/move.react.svg?url";
import CheckBoxReactSvgUrl from "ASSETS_DIR/images/check-box.react.svg?url";
import FolderReactSvgUrl from "ASSETS_DIR/images/folder.react.svg?url";
import ReconnectSvgUrl from "ASSETS_DIR/images/reconnect.svg?url";
import SettingsReactSvgUrl from "ASSETS_DIR/images/settings.react.svg?url";
import FileActionsOwnerReactSvgUrl from "ASSETS_DIR/images/file.actions.owner.react.svg?url";
import FolderLocationReactSvgUrl from "ASSETS_DIR/images/folder.location.react.svg?url";
import TickRoundedSvgUrl from "ASSETS_DIR/images/tick.rounded.svg?url";
import FavoritesReactSvgUrl from "ASSETS_DIR/images/favorites.react.svg?url";
import DownloadReactSvgUrl from "ASSETS_DIR/images/download.react.svg?url";
import DownloadAsReactSvgUrl from "ASSETS_DIR/images/download-as.react.svg?url";
import RenameReactSvgUrl from "ASSETS_DIR/images/rename.react.svg?url";
import RemoveSvgUrl from "ASSETS_DIR/images/remove.svg?url";
import SubtractReactSvgUrl from "ASSETS_DIR/images/subtract.react.svg?url";
import TrashReactSvgUrl from "ASSETS_DIR/images/trash.react.svg?url";
import LockedReactSvgUrl from "PUBLIC_DIR/images/locked.react.svg?url";
import CopyReactSvgUrl from "PUBLIC_DIR/images/copy.react.svg?url";
import DuplicateReactSvgUrl from "PUBLIC_DIR/images/duplicate.react.svg?url";
import FormFillRectSvgUrl from "PUBLIC_DIR/images/form.fill.rect.svg?url";
import AccessEditReactSvgUrl from "PUBLIC_DIR/images/access.edit.react.svg?url";
import EyeReactSvgUrl from "PUBLIC_DIR/images/eye.react.svg?url";
import FormPlusReactSvgUrl from "PUBLIC_DIR/images/form.plus.react.svg?url";
import PersonReactSvgUrl from "PUBLIC_DIR/images/person.react.svg?url";
import InfoOutlineReactSvgUrl from "PUBLIC_DIR/images/info.outline.react.svg?url";
import PinReactSvgUrl from "PUBLIC_DIR/images/pin.react.svg?url";
import UnpinReactSvgUrl from "PUBLIC_DIR/images/unpin.react.svg?url";
import ShareReactSvgUrl from "PUBLIC_DIR/images/share.react.svg?url";
import InvitationLinkReactSvgUrl from "PUBLIC_DIR/images/invitation.link.react.svg?url";
import MailReactSvgUrl from "PUBLIC_DIR/images/mail.react.svg?url";
import RoomArchiveSvgUrl from "PUBLIC_DIR/images/room.archive.svg?url";
import { makeAutoObservable } from "mobx";
import copy from "copy-to-clipboard";
import saveAs from "file-saver";
import { isMobile } from "react-device-detect";
import config from "PACKAGE_FILE";
import toastr from "@docspace/components/toast/toastr";
import { AppServerConfig, ShareAccessRights } from "@docspace/common/constants";
import combineUrl from "@docspace/common/utils/combineUrl";
import {
  isMobile as isMobileUtils,
  isTablet as isTabletUtils,
} from "@docspace/components/utils/device";
import { Events } from "@docspace/common/constants";
import { getContextMenuItems } from "SRC_DIR/helpers/plugins";
import { connectedCloudsTypeTitleTranslation } from "@docspace/client/src/helpers/filesUtils";
import { getOAuthToken } from "@docspace/common/utils";

class ContextOptionsStore {
  authStore;
  dialogsStore;
  filesActionsStore;
  filesStore;
  mediaViewerDataStore;
  treeFoldersStore;
  uploadDataStore;
  versionHistoryStore;
  settingsStore;
  filesSettingsStore;
  selectedFolderStore;

  constructor(
    authStore,
    dialogsStore,
    filesActionsStore,
    filesStore,
    mediaViewerDataStore,
    treeFoldersStore,
    uploadDataStore,
    versionHistoryStore,
    settingsStore,
    selectedFolderStore
  ) {
    makeAutoObservable(this);
    this.authStore = authStore;
    this.dialogsStore = dialogsStore;
    this.filesActionsStore = filesActionsStore;
    this.filesStore = filesStore;
    this.mediaViewerDataStore = mediaViewerDataStore;
    this.treeFoldersStore = treeFoldersStore;
    this.uploadDataStore = uploadDataStore;
    this.versionHistoryStore = versionHistoryStore;
    this.settingsStore = settingsStore;
    this.selectedFolderStore = selectedFolderStore;
  }

  onOpenFolder = (item) => {
    const { id, folderId, fileExst } = item;
    const locationId = !fileExst ? id : folderId;
    this.filesActionsStore.openLocationAction(locationId);
  };

  onClickLinkFillForm = (item) => {
    return this.gotoDocEditor(false, item);
  };

  onClickReconnectStorage = async (item, t) => {
    const { thirdPartyStore } = this.settingsStore;

    const { openConnectWindow, connectItems } = thirdPartyStore;

    const {
      setRoomCreation,
      setConnectItem,
      setConnectDialogVisible,
      setIsConnectDialogReconnect,
      setSaveAfterReconnectOAuth,
    } = this.dialogsStore;

    setIsConnectDialogReconnect(true);

    setRoomCreation(true);

    const provider = connectItems.find(
      (connectItem) => connectItem.providerName === item.providerKey
    );

    const itemThirdParty = {
      title: connectedCloudsTypeTitleTranslation(provider.providerName, t),
      customer_title: "NOTITLE",
      provider_key: provider.providerName,
      link: provider.oauthHref,
    };

    if (provider.isOauth) {
      let authModal = window.open(
        "",
        "Authorization",
        "height=600, width=1020"
      );
      await openConnectWindow(provider.providerName, authModal)
        .then(getOAuthToken)
        .then((token) => {
          authModal.close();
          setConnectItem({
            ...itemThirdParty,
            token,
          });

          setSaveAfterReconnectOAuth(true);
        })
        .catch((err) => {
          if (!err) return;
          toastr.error(err);
        });
    } else {
      setConnectItem(itemThirdParty);
      setConnectDialogVisible(true);
    }
  };

  onClickMakeForm = (item, t) => {
    const {
      setConvertPasswordDialogVisible,
      setFormCreationInfo,
    } = this.dialogsStore;
    const { title, id, folderId, fileExst } = item;

    const newTitle =
      title.substring(0, title.length - fileExst.length) +
      this.settingsStore.extsWebRestrictedEditing[0];

    this.uploadDataStore.copyAsAction(id, newTitle, folderId).catch((err) => {
      if (err.indexOf("password") == -1) {
        toastr.error(err, t("Common:Warning"));
        return;
      }

      toastr.error(t("Translations:FileProtected"), t("Common:Warning"));
      setFormCreationInfo({
        newTitle,
        fromExst: fileExst,
        toExst: this.settingsStore.extsWebRestrictedEditing[0],
        fileInfo: item,
      });
      setConvertPasswordDialogVisible(true);
    });
  };

  onOpenLocation = (item) => {
    const { parentId, folderId, fileExst } = item;
    const locationId = !fileExst ? parentId : folderId;
    this.filesActionsStore.openLocationAction(locationId);
  };

  onOwnerChange = () => {
    this.dialogsStore.setChangeOwnerPanelVisible(true);
  };

  onMoveAction = () => {
    this.dialogsStore.setMoveToPanelVisible(true);
  };

  onCopyAction = () => {
    this.dialogsStore.setCopyPanelVisible(true);
  };

  showVersionHistory = (id) => {
    const {
      fetchFileVersions,
      setIsVerHistoryPanel,
    } = this.versionHistoryStore;

    if (this.treeFoldersStore.isRecycleBinFolder) return;

    fetchFileVersions(id + "");
    setIsVerHistoryPanel(true);
  };

  finalizeVersion = (id) => {
    this.filesActionsStore
      .finalizeVersionAction(id)
      .catch((err) => toastr.error(err));
  };

  onClickFavorite = (e, id, t) => {
    const data = (e.currentTarget && e.currentTarget.dataset) || e;
    const { action } = data;

    this.filesActionsStore
      .setFavoriteAction(action, id)
      .then(() =>
        action === "mark"
          ? toastr.success(t("MarkedAsFavorite"))
          : toastr.success(t("RemovedFromFavorites"))
      )
      .catch((err) => toastr.error(err));
  };

  lockFile = (item, t) => {
    const { id, locked } = item;
    const {
      setSelection: setInfoPanelSelection,
    } = this.authStore.infoPanelStore;

    this.filesActionsStore
      .lockFileAction(id, !locked)
      .then(() =>
        locked
          ? toastr.success(t("Translations:FileUnlocked"))
          : toastr.success(t("Translations:FileLocked"))
      )
      .then(() => setInfoPanelSelection({ ...item, locked: !locked }))
      .catch((err) => toastr.error(err));
  };

  onClickLinkForPortal = (item, t) => {
    const { fileExst, canOpenPlayer, webUrl, id } = item;

    const isFile = !!fileExst;
    copy(
      isFile
        ? canOpenPlayer
          ? `${window.location.href}&preview=${id}`
          : webUrl
        : `${window.location.origin + config.homepage}/filter?folder=${id}` //TODO: Change url by category
    );

    toastr.success(t("Translations:LinkCopySuccess"));
  };

  onCopyLinkRoom = (item, t) => {
    const { folderUrl } = item;
    const { getFolderUrl } = this.filesStore;

    const newFolderUrl = folderUrl
      ? folderUrl
      : getFolderUrl(item.id, item.isRoom || item.isFolder);

    const url = combineUrl(
      window.location.origin,
      config.homepage,
      newFolderUrl
    );
    copy(url);

    toastr.success(t("Translations:LinkCopySuccess"));
  };

  onClickLinkEdit = (item) => {
    const { setConvertItem, setConvertDialogVisible } = this.dialogsStore;
    const canConvert = this.settingsStore.canConvert(item.fileExst);

    if (canConvert) {
      setConvertItem(item);
      setConvertDialogVisible(true);
    } else {
      this.gotoDocEditor(false, item);
    }
  };

  onPreviewClick = (item) => {
    this.gotoDocEditor(true, item);
  };

  gotoDocEditor = (preview = false, item) => {
    const { id, providerKey, fileExst } = item;

    const urlFormation = preview
      ? combineUrl(
          AppServerConfig.proxyURL,
          config.homepage,
          `/doceditor?fileId=${encodeURIComponent(id)}&action=view`
        )
      : null;

    let tab =
      !this.authStore.isDesktopClient && fileExst
        ? window.open(
            combineUrl(
              AppServerConfig.proxyURL,
              config.homepage,
              `/doceditor?fileId=${id}`
            ),
            "_blank"
          )
        : null;

    this.filesStore.openDocEditor(id, providerKey, tab, urlFormation);
  };

  isPwa = () => {
    return ["fullscreen", "standalone", "minimal-ui"].some(
      (displayMode) =>
        window.matchMedia("(display-mode: " + displayMode + ")").matches
    );
  };

  onClickDownload = (item, t) => {
    const { fileExst, contentLength, viewUrl } = item;
    const isFile = !!fileExst && contentLength;

    if (this.isPwa()) {
      const xhr = new XMLHttpRequest();
      xhr.open("GET", viewUrl);
      xhr.responseType = "blob";

      xhr.onload = () => {
        saveAs(xhr.response, item.title);
      };

      xhr.onerror = () => {
        console.error("download failed", viewUrl);
      };

      xhr.send();
      return;
    }

    isFile
      ? window.open(viewUrl, "_self")
      : this.filesActionsStore
          .downloadAction(t("Translations:ArchivingData"))
          .catch((err) => toastr.error(err));
  };

  onClickDownloadAs = () => {
    this.dialogsStore.setDownloadDialogVisible(true);
  };

  onDuplicate = (item, t) => {
    this.filesActionsStore
      .duplicateAction(item, t("Common:CopyOperation"))
      .catch((err) => toastr.error(err));
  };

  onClickRename = (item) => {
    const event = new Event(Events.RENAME);

    event.item = item;

    window.dispatchEvent(event);
  };

  onChangeThirdPartyInfo = (providerKey) => {
    this.filesActionsStore.setThirdpartyInfo(providerKey);
  };

  onMediaFileClick = (fileId, item) => {
    const itemId = typeof fileId !== "object" ? fileId : item.id;
    this.mediaViewerDataStore.setMediaViewerData({ visible: true, id: itemId });
  };

  onClickDelete = (item, t) => {
    const {
      setRemoveItem,
      setDeleteThirdPartyDialogVisible,
    } = this.dialogsStore;

    const { id, title, providerKey, rootFolderId, isFolder, isRoom } = item;

    const isRootThirdPartyFolder = providerKey && id === rootFolderId;

    if (isRootThirdPartyFolder) {
      const splitItem = id.split("-");
      setRemoveItem({ id: splitItem[splitItem.length - 1], title });
      setDeleteThirdPartyDialogVisible(true);
      return;
    }

    const translations = {
      deleteOperation: t("Translations:DeleteOperation"),
      successRemoveFile: t("Files:FileRemoved"),
      successRemoveFolder: t("Files:FolderRemoved"),
      successRemoveRoom: t("Files:RoomRemoved"),
      successRemoveRooms: t("Files:RoomsRemoved"),
    };

    this.filesActionsStore.deleteItemAction(
      id,
      translations,
      !isFolder,
      providerKey,
      isRoom
    );
  };

  onClickShare = () => {
    setTimeout(() => {
      this.dialogsStore.setSharingPanelVisible(true);
    }, 10); //TODO: remove delay after fix context menu callback
  };

  onClickMarkRead = (item) => {
    const { markAsRead } = this.filesActionsStore;

    item.fileExst
      ? markAsRead([], [item.id], item)
      : markAsRead([item.id], [], item);
  };

  onClickUnsubscribe = () => {
    const { setDeleteDialogVisible, setUnsubscribe } = this.dialogsStore;

    setUnsubscribe(true);
    setDeleteDialogVisible(true);
  };

  filterModel = (model, filter) => {
    let options = [];
    let index = 0;
    const last = model.length;

    for (index; index < last; index++) {
      if (filter.includes(model[index].key)) {
        options[index] = model[index];
        if (model[index].items) {
          options[index].items = model[index].items.filter((item) =>
            filter.includes(item.key)
          );
        }
      }
    }

    return options;
  };

  onShowInfoPanel = (item) => {
    const { setSelection, setIsVisible } = this.authStore.infoPanelStore;
    setSelection(item);
    setIsVisible(true);
  };

  onClickEditRoom = (item) => {
    const event = new Event(Events.ROOM_EDIT);
    event.item = item;
    window.dispatchEvent(event);
  };

  onClickInviteUsers = (e) => {
    const data = (e.currentTarget && e.currentTarget.dataset) || e;

    const { action } = data;

    const { isGracePeriod } = this.authStore.currentTariffStatusStore;
    const { isFreeTariff } = this.authStore.currentQuotaStore;

    if (isGracePeriod) {
      this.dialogsStore.setInviteUsersWarningDialogVisible(true);
    } else {
      this.dialogsStore.setInvitePanelOptions({
        visible: true,
        roomId: action ? action : e,
        hideSelector: false,
        defaultAccess: ShareAccessRights.ReadOnly,
      });
    }
  };

  onClickPin = (e, id, t) => {
    const data = (e.currentTarget && e.currentTarget.dataset) || e;
    const { action } = data;

    this.filesActionsStore.setPinAction(action, id, t);
  };

  onClickArchive = (e) => {
    const data = (e.currentTarget && e.currentTarget.dataset) || e;
    const { action } = data;

    const { setArchiveDialogVisible, setArchiveAction } = this.dialogsStore;

    setArchiveAction(action);
    setArchiveDialogVisible(true);
  };

  onSelect = (item) => {
    const { onSelectItem } = this.filesActionsStore;

    onSelectItem({ id: item.id, isFolder: item.isFolder }, true, false);
  };

  getFilesContextOptions = (item, t) => {
    const { contextOptions } = item;
    const { id, rootFolderId } = this.selectedFolderStore;
    const { enablePlugins } = this.authStore.settingsStore;

    const isRootThirdPartyFolder =
      item.providerKey && item.id === item.rootFolderId;

    const isRootRoom = item.isRoom && rootFolderId === id;
    const isShareable = item.canShare;

    const isMedia = this.settingsStore.isMediaOrImage(item.fileExst);
    const isCanWebEdit = this.settingsStore.canWebEdit(item.fileExst);
    const hasInfoPanel = contextOptions.includes("show-info");

    const emailSendIsDisabled = true;
    const showSeparator0 = hasInfoPanel || !isMedia || !emailSendIsDisabled;

    const separator0 = showSeparator0
      ? {
          key: "separator0",
          isSeparator: true,
        }
      : false;

    const blockAction = isCanWebEdit
      ? {
          id: "option_block-unblock-version",
          key: "block-unblock-version",
          label: t("UnblockVersion"),
          icon: LockedReactSvgUrl,
          onClick: () => this.lockFile(item, t),
          disabled: false,
        }
      : false;

    const onlyShowVersionHistory =
      !contextOptions.includes("finalize-version") &&
      contextOptions.includes("show-version-history");

    const versionActions = !isMedia
      ? !isMobile && !isMobileUtils() && !isTabletUtils()
        ? onlyShowVersionHistory
          ? [
              {
                id: "option_show-version-history",
                key: "show-version-history",
                label: t("ShowVersionHistory"),
                icon: HistoryReactSvgUrl,
                onClick: () => this.showVersionHistory(item.id, item.access),
                disabled: false,
              },
            ]
          : [
              {
                id: "option_version",
                key: "version",
                label: t("VersionHistory"),
                icon: HistoryFinalizedReactSvgUrl,
                items: [
                  {
                    id: "option_finalize-version",
                    key: "finalize-version",
                    label: t("FinalizeVersion"),
                    icon: HistoryFinalizedReactSvgUrl,
                    onClick: () => this.finalizeVersion(item.id, item.access),
                    disabled: false,
                  },
                  {
                    id: "option_version-history",
                    key: "show-version-history",
                    label: t("ShowVersionHistory"),
                    icon: HistoryReactSvgUrl,
                    onClick: () =>
                      this.showVersionHistory(item.id, item.access),
                    disabled: false,
                  },
                ],
              },
            ]
        : [
            {
              id: "option_finalize-version",
              key: "finalize-version",
              label: t("FinalizeVersion"),
              icon: HistoryFinalizedReactSvgUrl,
              onClick: () => this.finalizeVersion(item.id),
              disabled: false,
            },
            {
              id: "option_version-history",
              key: "show-version-history",
              label: t("ShowVersionHistory"),
              icon: HistoryReactSvgUrl,
              onClick: () => this.showVersionHistory(item.id, item.access),
              disabled: false,
            },
          ]
      : [];

    const moveActions =
      !isMobile && !isMobileUtils() && !isTabletUtils()
        ? [
            {
              id: "option_move-or-copy",
              key: "move",
              label: t("MoveOrCopy"),
              icon: CopyReactSvgUrl,
              items: [
                {
                  id: "option_move-to",
                  key: "move-to",
                  label: t("MoveTo"),
                  icon: MoveReactSvgUrl,
                  onClick: this.onMoveAction,
                  disabled: false,
                },
                {
                  id: "option_copy-to",
                  key: "copy-to",
                  label: t("Translations:Copy"),
                  icon: CopyReactSvgUrl,
                  onClick: this.onCopyAction,
                  disabled: false,
                },
                {
                  id: "option_create-copy",
                  key: "copy",
                  label: t("Common:Duplicate"),
                  icon: DuplicateReactSvgUrl,
                  onClick: () => this.onDuplicate(item, t),
                  disabled: false,
                },
              ],
            },
          ]
        : [
            {
              id: "option_move-to",
              key: "move-to",
              label: t("MoveTo"),
              icon: MoveReactSvgUrl,
              onClick: this.onMoveAction,
              disabled: false,
            },
            {
              id: "option_copy-to",
              key: "copy-to",
              label: t("Translations:Copy"),
              icon: CopyReactSvgUrl,
              onClick: this.onCopyAction,
              disabled: false,
            },
            {
              id: "option_create-copy",
              key: "copy",
              label: t("Common:Duplicate"),
              icon: DuplicateReactSvgUrl,
              onClick: () => this.onDuplicate(item, t),
              disabled: false,
            },
          ];

    const pinOptions = isRootRoom
      ? [
          {
            id: "option_pin-room",
            key: "pin-room",
            label: t("PinToTop"),
            icon: "/static/images/pin.react.svg",
            onClick: (e) => this.onClickPin(e, item.id, t),
            disabled: false,
            "data-action": "pin",
            action: "pin",
          },
          {
            id: "option_unpin-room",
            key: "unpin-room",
            label: t("Unpin"),
            icon: "/static/images/unpin.react.svg",
            onClick: (e) => this.onClickPin(e, item.id, t),
            disabled: false,
            "data-action": "unpin",
            action: "unpin",
          },
        ]
      : [];

    const optionsModel = [
      {
        id: "option_select",
        key: "select",
        label: t("Common:SelectAction"),
        icon: CheckBoxReactSvgUrl,
        onClick: () => this.onSelect(item),
        disabled: false,
      },
      {
        id: "option_open",
        key: "open",
        label: t("Open"),
        icon: FolderReactSvgUrl,
        onClick: () => this.onOpenFolder(item),
        disabled: false,
      },
      {
        id: "option_fill-form",
        key: "fill-form",
        label: t("Common:FillFormButton"),
        icon: FormFillRectSvgUrl,
        onClick: () => this.onClickLinkFillForm(item),
        disabled: false,
      },
      {
        id: "option_edit",
        key: "edit",
        label: t("Common:EditButton"),
        icon: AccessEditReactSvgUrl,
        onClick: () => this.onClickLinkEdit(item),
        disabled: false,
      },
      {
        id: "option_preview",
        key: "preview",
        label: t("Common:Preview"),
        icon: EyeReactSvgUrl,
        onClick: () => this.onPreviewClick(item),
        disabled: false,
      },
      {
        id: "option_view",
        key: "view",
        label: t("Common:View"),
        icon: EyeReactSvgUrl,
        onClick: (fileId) => this.onMediaFileClick(fileId, item),
        disabled: false,
      },
      {
        id: "option_make-form",
        key: "make-form",
        label: t("Common:MakeForm"),
        icon: FormPlusReactSvgUrl,
        onClick: () => this.onClickMakeForm(item, t),
        disabled: false,
      },
      separator0,
      {
        id: "option_reconnect-storage",
        key: "reconnect-storage",
        label: t("Common:ReconnectStorage"),
        icon: ReconnectSvgUrl,
        onClick: () => this.onClickReconnectStorage(item, t),
        disabled: false,
      },
      {
        id: "option_edit-room",
        key: "edit-room",
        label: t("EditRoom"),
        icon: SettingsReactSvgUrl,
        onClick: () => this.onClickEditRoom(item),
        disabled: false,
      },
      {
        id: "option_invite-users-to-room",
        key: "invite-users-to-room",
        label: t("Common:InviteUsers"),
        icon: PersonReactSvgUrl,
        onClick: (e) => this.onClickInviteUsers(e),
        disabled: false,
        action: item.id,
      },
      {
        id: "option_room-info",
        key: "room-info",
        label: t("Common:Info"),
        icon: InfoOutlineReactSvgUrl,
        onClick: () => this.onShowInfoPanel(item),
        disabled: false,
      },
<<<<<<< HEAD
      {
        id: "option_pin-room",
        key: "pin-room",
        label: t("Pin"),
        icon: PinReactSvgUrl,
        onClick: (e) => this.onClickPin(e, item.id, t),
        disabled: false,
        "data-action": "pin",
        action: "pin",
      },
      {
        id: "option_unpin-room",
        key: "unpin-room",
        label: t("Unpin"),
        icon: UnpinReactSvgUrl,
        onClick: (e) => this.onClickPin(e, item.id, t),
        disabled: false,
        "data-action": "unpin",
        action: "unpin",
      },
=======
      ...pinOptions,
>>>>>>> ca85dd68
      {
        id: "option_sharing-settings",
        key: "sharing-settings",
        label: t("SharingPanel:SharingSettingsTitle"),
        icon: ShareReactSvgUrl,
        onClick: this.onClickShare,
        disabled: !isShareable,
      },
      {
        id: "option_owner-change",
        key: "owner-change",
        label: t("Translations:OwnerChange"),
        icon: FileActionsOwnerReactSvgUrl,
        onClick: this.onOwnerChange,
        disabled: false,
      },
      {
        id: "option_link-for-portal-users",
        key: "link-for-portal-users",
        label: t("LinkForPortalUsers"),
        icon: InvitationLinkReactSvgUrl,
        onClick: () => this.onClickLinkForPortal(item, t),
        disabled: false,
      },
      {
        id: "option_link-for-room-members",
        key: "link-for-room-members",
        label: t("LinkForRoomMembers"),
        icon: "/static/images/invitation.link.react.svg",
        onClick: () => this.onCopyLinkRoom(item, t),
        disabled: false,
      },
      {
        id: "option_send-by-email",
        key: "send-by-email",
        label: t("SendByEmail"),
<<<<<<< HEAD
        icon: MailReactSvgUrl,
        disabled: true,
=======
        icon: "/static/images/mail.react.svg",
        disabled: emailSendIsDisabled,
>>>>>>> ca85dd68
      },
      ...versionActions,
      {
        id: "option_show-info",
        key: "show-info",
        label: t("Common:Info"),
        icon: InfoOutlineReactSvgUrl,
        onClick: () => this.onShowInfoPanel(item),
        disabled: false,
      },
      blockAction,
      {
        key: "separator1",
        isSeparator: true,
      },
      {
        id: "option_open-location",
        key: "open-location",
        label: t("OpenLocation"),
        icon: FolderLocationReactSvgUrl,
        onClick: () => this.onOpenLocation(item),
        disabled: false,
      },
      {
        id: "option_mark-read",
        key: "mark-read",
        label: t("MarkRead"),
        icon: TickRoundedSvgUrl,
        onClick: () => this.onClickMarkRead(item),
        disabled: false,
      },
      {
        id: "option_mark-as-favorite",
        key: "mark-as-favorite",
        label: t("MarkAsFavorite"),
        icon: FavoritesReactSvgUrl,
        onClick: (e) => this.onClickFavorite(e, item.id, t),
        disabled: false,
        "data-action": "mark",
        action: "mark",
      },
      {
        id: "option_remove-from-favorites",
        key: "remove-from-favorites",
        label: t("RemoveFromFavorites"),
        icon: FavoritesReactSvgUrl,
        onClick: (e) => this.onClickFavorite(e, item.id, t),
        disabled: false,
        "data-action": "remove",
        action: "remove",
      },
      {
        id: "option_download",
        key: "download",
        label: t("Common:Download"),
        icon: DownloadReactSvgUrl,
        onClick: () => this.onClickDownload(item, t),
        disabled: false,
      },
      {
        id: "option_download-as",
        key: "download-as",
        label: t("Translations:DownloadAs"),
        icon: DownloadAsReactSvgUrl,
        onClick: this.onClickDownloadAs,
        disabled: false,
      },
      ...moveActions,
      {
        id: "option_restore",
        key: "restore",
        label: t("Common:Restore"),
        icon: MoveReactSvgUrl,
        onClick: this.onMoveAction,
        disabled: false,
      },
      {
        id: "option_rename",
        key: "rename",
        label: t("Rename"),
        icon: RenameReactSvgUrl,
        onClick: () => this.onClickRename(item),
        disabled: false,
      },
      {
        key: "separator2",
        isSeparator: true,
      },
      {
        id: "option_unsubscribe",
        key: "unsubscribe",
        label: t("RemoveFromList"),
        icon: RemoveSvgUrl,
        onClick: this.onClickUnsubscribe,
        disabled: false,
      },
      {
        id: "option_change-thirdparty-info",
        key: "change-thirdparty-info",
        label: t("Translations:ThirdPartyInfo"),
        icon: AccessEditReactSvgUrl,
        onClick: () => this.onChangeThirdPartyInfo(item.providerKey),
        disabled: false,
      },
      {
        id: "option_archive-room",
        key: "archive-room",
        label: t("Archived"),
        icon: RoomArchiveSvgUrl,
        onClick: (e) => this.onClickArchive(e),
        disabled: false,
        "data-action": "archive",
        action: "archive",
      },
      {
        id: "option_unarchive-room",
        key: "unarchive-room",
        label: t("Common:Restore"),
        icon: SubtractReactSvgUrl,
        onClick: (e) => this.onClickArchive(e),
        disabled: false,
        "data-action": "unarchive",
        action: "unarchive",
      },
      {
        id: "option_delete",
        key: "delete",
        label: isRootThirdPartyFolder
          ? t("Common:Disconnect")
          : t("Common:Delete"),
        icon: TrashReactSvgUrl,
        onClick: () => this.onClickDelete(item, t),
        disabled: false,
      },
    ];

    const options = this.filterModel(optionsModel, contextOptions);

    if (enablePlugins) {
      const pluginOptions = getContextMenuItems();

      if (pluginOptions) {
        pluginOptions.forEach((option) => {
          if (contextOptions.includes(option.key)) {
            const value = option.value;
            if (!value.onClick) {
              options.splice(value.position, 0, {
                key: option.key,
                ...value,
              });
            } else {
              options.splice(value.position, 0, {
                key: option.key,
                label: value.label,
                icon: value.icon,
                onClick: () => value.onClick(item),
              });
            }
          }
        });
      }
    }
    return options;
  };

  getGroupContextOptions = (t) => {
    const { personal } = this.authStore.settingsStore;
    const { selection } = this.filesStore;
    const { setDeleteDialogVisible } = this.dialogsStore;
    const {
      isRecycleBinFolder,
      isRoomsFolder,
      isArchiveFolder,
    } = this.treeFoldersStore;

    const {
      pinRooms,
      unpinRooms,

      deleteRooms,
    } = this.filesActionsStore;

    if (isRoomsFolder || isArchiveFolder) {
      const isPinOption = selection.filter((item) => !item.pinned).length > 0;

      const canDelete =
        selection.findIndex((k) => k.contextOptions.includes("delete")) !== -1;

      const canArchiveRoom =
        selection.findIndex((k) =>
          k.contextOptions.includes("archive-room")
        ) !== -1;

      const canRestoreRoom =
        selection.findIndex((k) =>
          k.contextOptions.includes("unarchive-room")
        ) !== -1;

      let archiveOptions;

      const pinOption = isPinOption
        ? {
            key: "pin-room",
<<<<<<< HEAD
            label: t("Pin"),
            icon: PinReactSvgUrl,
=======
            label: t("PinToTop"),
            icon: "/static/images/pin.react.svg",
>>>>>>> ca85dd68
            onClick: pinRooms,
            disabled: false,
          }
        : {
            key: "unpin-room",
            label: t("Unpin"),
            icon: UnpinReactSvgUrl,
            onClick: unpinRooms,
            disabled: false,
          };

      if (canArchiveRoom) {
        archiveOptions = {
          key: "archive-room",
          label: t("Archived"),
          icon: RoomArchiveSvgUrl,
          onClick: (e) => this.onClickArchive(e),
          disabled: false,
          "data-action": "archive",
          action: "archive",
        };
      }
      if (canRestoreRoom) {
        archiveOptions = {
          key: "unarchive-room",
          label: t("Common:Restore"),
          icon: SubtractReactSvgUrl,
          onClick: (e) => this.onClickArchive(e),
          disabled: false,
          "data-action": "unarchive",
          action: "unarchive",
        };
      }

      const options = [];

      if (!isArchiveFolder) {
        options.push(pinOption);
        options.push({
          key: "separator0",
          isSeparator: true,
        });
      }

      options.push(archiveOptions);

      canDelete &&
        options.push({
          key: "delete-rooms",
          label: t("Common:Delete"),
          icon: TrashReactSvgUrl,
          onClick: () => deleteRooms(t),
        });

      return options;
    }

    const downloadAs =
      selection.findIndex((k) => k.contextOptions.includes("download-as")) !==
      -1;

    const sharingItems =
      selection.filter(
        (k) => k.contextOptions.includes("sharing-settings") && k.canShare
      ).length && !personal;

    const favoriteItems = selection.filter((k) =>
      k.contextOptions.includes("mark-as-favorite")
    );

    const moveItems = selection.filter((k) =>
      k.contextOptions.includes("move-to")
    ).length;

    const copyItems = selection.filter((k) =>
      k.contextOptions.includes("copy-to")
    ).length;

    const restoreItems = selection.filter((k) =>
      k.contextOptions.includes("restore")
    ).length;

    const removeFromFavoriteItems = selection.filter((k) =>
      k.contextOptions.includes("remove-from-favorites")
    );

    const deleteItems = selection.filter((k) =>
      k.contextOptions.includes("delete")
    ).length;

    const isRootThirdPartyFolder = selection.some(
      (x) => x.providerKey && x.id === x.rootFolderId
    );

    const favoriteItemsIds = favoriteItems.map((item) => item.id);

    const removeFromFavoriteItemsIds = removeFromFavoriteItems.map(
      (item) => item.id
    );

    const options = [
      {
        key: "sharing-settings",
        label: t("SharingPanel:SharingSettingsTitle"),
        icon: ShareReactSvgUrl,
        onClick: this.onClickShare,
        disabled: !sharingItems,
      },
      {
        key: "separator0",
        isSeparator: true,
        disabled: !sharingItems,
      },
      {
        key: "mark-as-favorite",
        label: t("MarkAsFavorite"),
        icon: FavoritesReactSvgUrl,
        onClick: (e) => this.onClickFavorite(e, favoriteItemsIds, t),
        disabled: !favoriteItems.length,
        "data-action": "mark",
        action: "mark",
      },
      {
        key: "remove-from-favorites",
        label: t("RemoveFromFavorites"),
        icon: FavoritesReactSvgUrl,
        onClick: (e) => this.onClickFavorite(e, removeFromFavoriteItemsIds, t),
        disabled: favoriteItems.length || !removeFromFavoriteItems.length,
        "data-action": "remove",
        action: "remove",
      },
      {
        key: "download",
        label: t("Common:Download"),
        icon: DownloadReactSvgUrl,
        onClick: () =>
          this.filesActionsStore
            .downloadAction(t("Translations:ArchivingData"))
            .catch((err) => toastr.error(err)),
        disabled: false,
      },
      {
        key: "download-as",
        label: t("Translations:DownloadAs"),
        icon: DownloadAsReactSvgUrl,
        onClick: this.onClickDownloadAs,
        disabled: !downloadAs,
      },
      {
        key: "move-to",
        label: t("MoveTo"),
        icon: MoveReactSvgUrl,
        onClick: this.onMoveAction,
        disabled: isRecycleBinFolder || !moveItems,
      },
      {
        key: "copy-to",
        label: t("Translations:Copy"),
        icon: CopyReactSvgUrl,
        onClick: this.onCopyAction,
        disabled: isRecycleBinFolder || !copyItems,
      },
      {
        key: "restore",
        label: t("Common:Restore"),
        icon: MoveReactSvgUrl,
        onClick: this.onMoveAction,
        disabled: !isRecycleBinFolder || !restoreItems,
      },
      {
        key: "separator1",
        isSeparator: true,
        disabled: !deleteItems || isRootThirdPartyFolder,
      },
      {
        key: "delete",
        label: t("Common:Delete"),
        icon: TrashReactSvgUrl,
        onClick: () => {
          if (this.settingsStore.confirmDelete) {
            setDeleteDialogVisible(true);
          } else {
            const translations = {
              deleteOperation: t("Translations:DeleteOperation"),
              deleteFromTrash: t("Translations:DeleteFromTrash"),
              deleteSelectedElem: t("Translations:DeleteSelectedElem"),
              FileRemoved: t("Files:FileRemoved"),
              FolderRemoved: t("Files:FolderRemoved"),
            };

            this.filesActionsStore
              .deleteAction(translations)
              .catch((err) => toastr.error(err));
          }
        },
        disabled: !deleteItems || isRootThirdPartyFolder,
      },
    ];

    return options;
  };

  getModel = (item, t) => {
    const { selection } = this.filesStore;

    const { fileExst, contextOptions } = item;

    const contextOptionsProps =
      contextOptions && contextOptions.length > 0
        ? selection.length > 1
          ? this.getGroupContextOptions(t)
          : this.getFilesContextOptions(item, t)
        : [];

    return contextOptionsProps;
  };
}

export default ContextOptionsStore;<|MERGE_RESOLUTION|>--- conflicted
+++ resolved
@@ -680,7 +680,7 @@
             id: "option_pin-room",
             key: "pin-room",
             label: t("PinToTop"),
-            icon: "/static/images/pin.react.svg",
+            icon: PinReactSvgUrl,
             onClick: (e) => this.onClickPin(e, item.id, t),
             disabled: false,
             "data-action": "pin",
@@ -690,7 +690,7 @@
             id: "option_unpin-room",
             key: "unpin-room",
             label: t("Unpin"),
-            icon: "/static/images/unpin.react.svg",
+            icon: UnpinReactSvgUrl,
             onClick: (e) => this.onClickPin(e, item.id, t),
             disabled: false,
             "data-action": "unpin",
@@ -790,30 +790,7 @@
         onClick: () => this.onShowInfoPanel(item),
         disabled: false,
       },
-<<<<<<< HEAD
-      {
-        id: "option_pin-room",
-        key: "pin-room",
-        label: t("Pin"),
-        icon: PinReactSvgUrl,
-        onClick: (e) => this.onClickPin(e, item.id, t),
-        disabled: false,
-        "data-action": "pin",
-        action: "pin",
-      },
-      {
-        id: "option_unpin-room",
-        key: "unpin-room",
-        label: t("Unpin"),
-        icon: UnpinReactSvgUrl,
-        onClick: (e) => this.onClickPin(e, item.id, t),
-        disabled: false,
-        "data-action": "unpin",
-        action: "unpin",
-      },
-=======
       ...pinOptions,
->>>>>>> ca85dd68
       {
         id: "option_sharing-settings",
         key: "sharing-settings",
@@ -850,13 +827,8 @@
         id: "option_send-by-email",
         key: "send-by-email",
         label: t("SendByEmail"),
-<<<<<<< HEAD
         icon: MailReactSvgUrl,
-        disabled: true,
-=======
-        icon: "/static/images/mail.react.svg",
         disabled: emailSendIsDisabled,
->>>>>>> ca85dd68
       },
       ...versionActions,
       {
@@ -1060,13 +1032,8 @@
       const pinOption = isPinOption
         ? {
             key: "pin-room",
-<<<<<<< HEAD
-            label: t("Pin"),
+            label: t("PinToTop"),
             icon: PinReactSvgUrl,
-=======
-            label: t("PinToTop"),
-            icon: "/static/images/pin.react.svg",
->>>>>>> ca85dd68
             onClick: pinRooms,
             disabled: false,
           }
