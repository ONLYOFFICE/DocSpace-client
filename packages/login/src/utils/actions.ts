--- conflicted
+++ resolved
@@ -55,33 +55,7 @@
 } from "@/types";
 import { TScope } from "@docspace/shared/utils/oauth/types";
 import { transformToClientProps } from "@docspace/shared/utils/oauth";
-<<<<<<< HEAD
-=======
-import {
-  licenseRequiredHandler,
-  settingsHandler,
-  colorThemeHandler,
-  portalCulturesHandler,
-  portalPasswordSettingHandler,
-  machineNameHandler,
-  portalTimeZoneHandler,
-  capabilitiesHandler,
-  ssoHandler,
-  selfHandler,
-  thirdPartyProviderHandler,
-  getClientHandler,
-  confirmHandler,
-  tfaAppHandler,
-  scopesHandler,
-  companyInfoHandler,
-  oauthSignInHelper,
-  invitationSettingsHandler,
-} from "@docspace/shared/__mocks__/e2e";
-
 import { logger } from "@/../logger.mjs";
-
-const IS_TEST = process.env.E2E_TEST;
->>>>>>> 770f06ca
 
 export const checkIsAuthenticated = async () => {
   logger.debug(`Start GET /authentication`);
