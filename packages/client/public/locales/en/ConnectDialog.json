{
  "Account": "Account",
  "ConnectFolderTitle": "Folder title",
<<<<<<< HEAD
  "ConnectMakeShared": "Share and put into 'Common' folder",
  "ConnectionUrl": "Connection URL",
=======
  "ConnectionUrl": "Connection url",
>>>>>>> 83fdaf07
  "Login": "Login",
  "Reconnect": "Reconnect",
  "SuccessfulConnectionOfAThirdParty": "Third-party service was successfully connected."
}<|MERGE_RESOLUTION|>--- conflicted
+++ resolved
@@ -1,12 +1,7 @@
 {
   "Account": "Account",
   "ConnectFolderTitle": "Folder title",
-<<<<<<< HEAD
-  "ConnectMakeShared": "Share and put into 'Common' folder",
   "ConnectionUrl": "Connection URL",
-=======
-  "ConnectionUrl": "Connection url",
->>>>>>> 83fdaf07
   "Login": "Login",
   "Reconnect": "Reconnect",
   "SuccessfulConnectionOfAThirdParty": "Third-party service was successfully connected."
