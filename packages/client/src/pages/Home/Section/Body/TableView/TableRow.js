--- conflicted
+++ resolved
@@ -81,16 +81,11 @@
     onEditIndex,
     isIndexUpdated,
     displayFileExtension,
-<<<<<<< HEAD
-    icon,
-    isDownload,
+    isBlockingOperation,
 
     isTutorialEnabled,
     setRefMap,
     deleteRefMap,
-=======
-    isBlockingOperation,
->>>>>>> 52275272
   } = props;
 
   const { acceptBackground, background } = theme.dragAndDrop;
