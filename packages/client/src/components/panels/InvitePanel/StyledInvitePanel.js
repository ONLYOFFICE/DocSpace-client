// (c) Copyright Ascensio System SIA 2009-2024
//
// This program is a free software product.
// You can redistribute it and/or modify it under the terms
// of the GNU Affero General Public License (AGPL) version 3 as published by the Free Software
// Foundation. In accordance with Section 7(a) of the GNU AGPL its Section 15 shall be amended
// to the effect that Ascensio System SIA expressly excludes the warranty of non-infringement of
// any third-party rights.
//
// This program is distributed WITHOUT ANY WARRANTY, without even the implied warranty
// of MERCHANTABILITY or FITNESS FOR A PARTICULAR  PURPOSE. For details, see
// the GNU AGPL at: http://www.gnu.org/licenses/agpl-3.0.html
//
// You can contact Ascensio System SIA at Lubanas st. 125a-25, Riga, Latvia, EU, LV-1021.
//
// The  interactive user interfaces in modified source and object code versions of the Program must
// display Appropriate Legal Notices, as required under Section 5 of the GNU AGPL version 3.
//
// Pursuant to Section 7(b) of the License you must retain the original Product logo when
// distributing the program. Pursuant to Section 7(e) we decline to grant you any rights under
// trademark law for use of our trademarks.
//
// All the Product's GUI elements, including illustrations and icon sets, as well as technical writing
// content are licensed under the terms of the Creative Commons Attribution-ShareAlike 4.0
// International. See the License terms at http://creativecommons.org/licenses/by-sa/4.0/legalcode

import styled, { css } from "styled-components";
import { Heading } from "@docspace/shared/components/heading";
import { TextInput } from "@docspace/shared/components/text-input";
import { ComboBox } from "@docspace/shared/components/combobox";
import { Box } from "@docspace/shared/components/box";
import { DropDown } from "@docspace/shared/components/drop-down";
import { Text } from "@docspace/shared/components/text";
import { Button } from "@docspace/shared/components/button";
import { HelpButton } from "@docspace/shared/components/help-button";
import { Link } from "@docspace/shared/components/link";
import { ToggleButton } from "@docspace/shared/components/toggle-button";
import { mobile, commonIconsStyles } from "@docspace/shared/utils";
import CheckIcon from "PUBLIC_DIR/images/check.edit.react.svg";
import CrossIcon from "PUBLIC_DIR/images/cross.edit.react.svg";
import DeleteIcon from "PUBLIC_DIR/images/mobile.actions.remove.react.svg";
import { isMobile, desktop, commonInputStyles } from "@docspace/shared/utils";
import Base from "@docspace/shared/themes/base";

const fillAvailableWidth = css`
  width: 100%;
  width: -moz-available;
  width: -webkit-fill-available;
  width: fill-available;
`;

const StyledInvitePanel = styled.div`
  @media ${mobile} {
    user-select: none;
    height: auto;
    width: auto;
    background: ${(props) => props.theme.infoPanel.blurColor};
    z-index: 309;
    position: fixed;
    inset: 0;

    .invite_panel {
      background-color: ${(props) => props.theme.infoPanel.backgroundColor};
      position: absolute;
      border: none;
      inset-inline-end: 0;
      bottom: 0;
      height: calc(100% - 64px);
      width: 100vw;
      max-width: 100vw;
    }
  }

  .invite-panel-body {
    height: calc(100% - 55px - 73px);

    .scroll-body {
      padding-inline-end: 0 !important;

      @media ${desktop} {
        width: 480px;
        min-width: auto !important;
      }
    }
  }
`;

const ScrollList = styled.div`
  width: 100%;
  height: ${(props) =>
    props.scrollAllPanelContent && props.isTotalListHeight
      ? "auto"
      : props.offsetTop && `calc(100% - ${props.offsetTop}px)`};

  .row-item {
    @media not ${mobile} {
      width: 448px !important;
    }
  }
`;

const StyledExternalLink = styled.div`
  border-bottom: ${(props) => props.theme.filesPanels.sharing.borderBottom};
`;
const StyledInviteUserBody = styled.div`
  display: flex;
  flex-direction: column;
  overflow: auto;

  .about-label {
    color: ${(props) => props.theme.filesPanels.invite.textColor};
  }
`;

const StyledSubHeader = styled(Heading)`
  font-weight: 700;
  font-size: 16px;
  padding-inline: 16px;
  margin: 16px 0 8px;

  ${(props) =>
    props.inline &&
    css`
      display: inline-flex;
      align-items: center;
      gap: 16px;
    `};
`;

const StyledDescription = styled(Text)`
  padding-inline: 16px;
  color: ${(props) =>
    props.theme.createEditRoomDialog.commonParam.descriptionColor};
  margin-bottom: 16px;

  font-weight: 400;
  font-size: 12px;
  line-height: 16px;
`;

StyledDescription.defaultProps = { theme: Base };

const StyledRow = styled.div`
  width: calc(100% - 32px) !important;

  display: inline-flex;
  align-items: center;
  gap: 8px;

  min-height: 41px;

  margin-inline-start: 16px;
  box-sizing: border-box;
  border-bottom: none;

  a {
    font-weight: 600;
    font-size: 14px;
    line-height: 16px;
  }

  .access-selector {
    margin-inline-start: auto;
    margin-inline-end: 0;

    ${({ hasWarning }) => hasWarning && `margin-inline-start: 0;`}
  }

  .warning {
    margin-inline-start: auto;
  }
`;

const StyledInviteInput = styled.div`
  ${fillAvailableWidth}

  margin-inline-start: 16px;
  margin-inline-end: ${(props) => (props.hideSelector ? "16px" : "8px")};

  .input-link {
    height: 32px;
    border: 0px;

    > input {
      height: 30px;
    }
  }

  display: flex;
  border: ${(props) => props.theme.filesPanels.invite.border};
  border-radius: 3px;

  .copy-link-icon {
    padding: 0;

    &:hover {
      svg path {
        fill: ${(props) => props.theme.inputBlock.hoverIconColor} !important;
      }
    }

    svg path {
      fill: ${(props) => props.theme.inputBlock.iconColor} !important;
    }
  }

  input[type="search"]::-webkit-search-decoration,
  input[type="search"]::-webkit-search-cancel-button,
  input[type="search"]::-webkit-search-results-button,
  input[type="search"]::-webkit-search-results-decoration {
    -webkit-appearance: none;
    appearance: none;
  }

  .append {
    display: ${(props) => (props.isShowCross ? "flex" : "none")};
    align-items: center;
    padding-inline-end: 8px;
    cursor: default;
  }

  ${commonInputStyles}

  :focus-within {
    border-color: ${(props) => props.theme.inputBlock.borderColor};
  }
`;

const StyledEditInput = styled(TextInput)`
  width: 100%;
`;

const StyledComboBox = styled(ComboBox)`
  margin-inline-start: auto;

  .combo-button-label,
  .combo-button-label:hover {
    text-decoration: none;
  }

  display: flex;
  align-items: center;
  justify-content: center;

  .combo-buttons_arrow-icon {
    margin-inline-start: 2px;
  }

  padding: 0px;

  .combo-button {
    border-radius: 3px;
  }
`;

const StyledInviteInputContainer = styled.div`
  position: relative;
  display: flex;
  align-items: center;
  width: 100%;
  margin-bottom: 20px;

  .header_aside-panel {
    max-width: 100% !important;

    .selector_body_tabs {
      display: flex;
      justify-content: left;
      margin-bottom: 16px;
      padding: 0;
      width: -webkit-fill-available;

      .sticky-indent {
        height: 0;
      }

      .sticky {
        .scroll-body {
          overflow-x: hidden;
        }
        .scroll-body > div {
          justify-content: flex-start;
          padding-inline-start: 16px;
        }
      }
    }
  }
`;

const StyledDropDown = styled(DropDown)`
  ${(props) => props.width && `width: ${props.width}px`};

  .list-item {
    display: flex;
    align-items: center;
    gap: 8px;
    height: 48px;

    .list-item_content {
      text-overflow: ellipsis;
      overflow: hidden;
    }

    .email-list_avatar {
      display: flex;
      align-items: center;
      gap: 8px;
      overflow: hidden;
    }

    .email-list_add-button {
      display: flex;
      margin-inline-start: auto;
      align-items: center;
      gap: 4px;

      p {
<<<<<<< HEAD
        color: ${(props) => props.theme.filesPanels.invite.addButtonColor};
=======
        color: ${(props) => props.theme.currentColorScheme.main.accent};
        ${(props) =>
          props.isRequestRunning &&
          css`
            opacity: 0.65;
          `}
>>>>>>> 8f93b3a9
      }

      svg {
        ${({ theme }) =>
          theme.interfaceDirection === "rtl" && "transform: scaleX(-1);"};

        path {
<<<<<<< HEAD
          fill: ${(props) => props.theme.filesPanels.invite.addButtonColor};
=======
          fill: ${(props) => props.theme.currentColorScheme.main.accent};
          ${(props) =>
            props.isRequestRunning &&
            css`
              opacity: 0.65;
            `}
>>>>>>> 8f93b3a9
        }
      }
    }
  }
`;

const SearchItemText = styled(Text)`
  line-height: 16px;

  text-overflow: ellipsis;
  overflow: hidden;
  font-size: ${(props) =>
    props.primary ? "14px" : props.info ? "11px" : "12px"};
  font-weight: ${(props) => (props.primary || props.info ? "600" : "400")};

  color: ${(props) =>
    (props.primary && !props.disabled) || props.info
      ? props.theme.text.color
      : props.theme.text.emailColor};
  ${(props) => props.info && `margin-inline-start: auto`}
`;

SearchItemText.defaultProps = { theme: Base };

const StyledEditButton = styled(Button)`
  width: 32px;
  height: 32px;
  padding: 0px;
`;

const iconStyles = css`
  ${commonIconsStyles}
  path {
    fill: ${(props) => props.theme.filesEditingWrapper.fill} !important;
  }
  :hover {
    fill: ${(props) => props.theme.filesEditingWrapper.hoverFill} !important;
  }
`;

const StyledCheckIcon = styled(CheckIcon)`
  ${iconStyles}
`;

StyledCheckIcon.defaultProps = { theme: Base };

const StyledCrossIcon = styled(CrossIcon)`
  ${iconStyles}
`;

StyledCrossIcon.defaultProps = { theme: Base };

const StyledDeleteIcon = styled(DeleteIcon)`
  cursor: pointer;

  ${iconStyles}
`;

StyledDeleteIcon.defaultProps = { theme: Base };

const StyledHelpButton = styled(HelpButton)`
  margin-inline-start: 8px;
`;

const StyledButtons = styled(Box)`
  padding: 16px;
  display: flex;
  align-items: center;
  gap: 10px;

  position: absolute;
  bottom: 0px;
  width: 100%;
  background: ${(props) => props.theme.filesPanels.sharing.backgroundButtons};
  border-top: ${(props) => props.theme.filesPanels.sharing.borderTop};
`;

const StyledLink = styled(Link)`
  float: inline-end;
`;

const ResetLink = styled(Link)`
  float: inline-start;
  padding: 0 16px;
  margin-bottom: 16px;
  font-size: 13px;
  color: ${(props) => props.theme.createEditRoomDialog.commonParam.textColor};
  font-style: normal;
  line-height: 15px;
`;

StyledButtons.defaultProps = { theme: Base };

const StyledToggleButton = styled(ToggleButton)`
  inset-inline-end: 8px;
  margin-top: -4px;
`;

const StyledInviteLanguage = styled.div`
  padding-inline: 16px;
  margin-top: -12px;
  display: flex;
  align-items: center;
  justify-content: start;
  height: 28px;
  color: ${(props) =>
    props.theme.createEditRoomDialog.commonParam.descriptionColor};
  margin-bottom: 4px;
  font-size: 13px;
  font-style: normal;
  font-weight: 600;
  line-height: 20px;
  .list-link {
    margin-inline-start: 4px;
    color: ${(props) => props.theme.createEditRoomDialog.commonParam.textColor};
  }

  .invitation-language {
    color: ${(props) =>
      props.theme.createEditRoomDialog.commonParam.descriptionColor};
  }
  .language-combo-box {
    .combo-button {
      padding-inline: 6px;
    }

    .combo-buttons_arrow-icon {
      margin-inline-start: 0;
    }

    .combo-button_closed:not(:hover) .combo-button-label {
      color: ${(props) =>
        props.theme.createEditRoomDialog.commonParam.descriptionColor};
    }
    .combo-button_closed:not(:hover) .combo-buttons_arrow-icon {
      svg {
        path {
          fill: ${(props) =>
            props.theme.createEditRoomDialog.commonParam.descriptionColor};
        }
      }
    }
  }

  .language-combo-box-wrapper {
    display: flex;
    align-items: center;
    gap: 2px;
  }
`;

StyledCrossIcon.defaultProps = { theme: Base };

const ErrorWrapper = styled.div`
  display: flex;
  flex-wrap: nowrap;
  gap: 12px;
  margin-inline-start: auto;
`;

export {
  StyledInvitePanel,
  StyledRow,
  StyledSubHeader,
  StyledInviteInput,
  StyledComboBox,
  StyledInviteInputContainer,
  StyledDropDown,
  SearchItemText,
  StyledEditInput,
  StyledEditButton,
  StyledCheckIcon,
  StyledCrossIcon,
  StyledHelpButton,
  StyledDeleteIcon,
  StyledButtons,
  StyledLink,
  ResetLink,
  ScrollList,
  StyledToggleButton,
  StyledDescription,
  StyledInviteLanguage,
  StyledInviteUserBody,
  StyledExternalLink,
  ErrorWrapper,
};<|MERGE_RESOLUTION|>--- conflicted
+++ resolved
@@ -315,16 +315,12 @@
       gap: 4px;
 
       p {
-<<<<<<< HEAD
-        color: ${(props) => props.theme.filesPanels.invite.addButtonColor};
-=======
         color: ${(props) => props.theme.currentColorScheme.main.accent};
         ${(props) =>
           props.isRequestRunning &&
           css`
             opacity: 0.65;
           `}
->>>>>>> 8f93b3a9
       }
 
       svg {
@@ -332,16 +328,12 @@
           theme.interfaceDirection === "rtl" && "transform: scaleX(-1);"};
 
         path {
-<<<<<<< HEAD
-          fill: ${(props) => props.theme.filesPanels.invite.addButtonColor};
-=======
           fill: ${(props) => props.theme.currentColorScheme.main.accent};
           ${(props) =>
             props.isRequestRunning &&
             css`
               opacity: 0.65;
             `}
->>>>>>> 8f93b3a9
         }
       }
     }
