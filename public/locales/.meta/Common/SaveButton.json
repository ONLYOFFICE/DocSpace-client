--- conflicted
+++ resolved
@@ -3,11 +3,7 @@
   "content": "Save",
   "content_en_sha1_hash": "efc007a393f66cdb14d57d385822a3d9e36ef873",
   "created_at": "2025-05-19T21:30:48.300Z",
-<<<<<<< HEAD
-  "updated_at": "2025-08-29T14:33:37.954Z",
-=======
   "updated_at": "2025-09-01T11:05:24.108Z",
->>>>>>> b75318d3
   "comment": {
     "text": "The translation key \"SaveButton\" is used to display the label for a save button on a UI component. In a file editor and dialog contexts, it appears as a button that triggers saving changes made to a document or form.",
     "is_auto": true,
