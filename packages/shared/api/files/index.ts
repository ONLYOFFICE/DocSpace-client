--- conflicted
+++ resolved
@@ -1435,7 +1435,6 @@
   await request(options);
 }
 
-<<<<<<< HEAD
 export async function changeIndex(
   id: number,
   order: number,
@@ -1454,11 +1453,11 @@
     method: "put",
     url: `/files/rooms/${id}/reorder`,
   });
-=======
+}
+
 export async function checkIsPDFForm(fileId: string | number) {
   return request({
     method: "get",
     url: `/files/file/${fileId}/isformpdf`,
   }) as Promise<boolean>;
->>>>>>> 0391621b
 }