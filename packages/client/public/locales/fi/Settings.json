{
  "AboutDataImport": "Tietojen tuonti sisältää seuraavat vaiheet: tietojen lataus, jäsentäminen, tuonnin määrittäminen, ja tuonti. Varmuuskopiotiedostosi tallennetaan {{organizationName}} {{productName}}-palvelimille 24 tunnin ajaksi ja sen jälkeen se poistetaan automaattisesti.",
  "AccentColor": "Aksentti",
  "AccessRightsChangeOwnerConfirmText": "Muutokset otetaan käyttöön sähköpostivahvistuksen jälkeen.",
  "AccountAlreadyExists": "Tili on jo olemassa",
  "AccountsWithoutEmails": "Löysimme <1>{{users}} käyttäjää </1> ilman sähköposteja. Voit lisätä heidän sähköpostinsa tai jatkaa lisäämättä.",
  "AddAllowedIP": "Lisää sallittu IP-osoite",
  "AddEmail": "Lisää sähköposti",
  "AddEmails": "Lisää sähköpostit keskeneräisille tileille",
  "AddEmailsDescription": "Katso tuomattomien käyttäjien lista tuodaksesi ne {{organizationName}} {{productName}}:een. ",
  "AddEmailsWarning": "Sinulla ei ole käyttäjiä, joilla on sähköpostit. Ole hyvä ja jatka seuraavaan vaiheeseen lisätäksesi ne.",
  "AddTrustedDomain": "Lisää luotettu verkkotunnus",
  "Admins": "Järjestelmänvalvojat",
  "AdminsMessage": "Järjestelmänvalvojan viestiasetukset",
  "AdminsMessageMobileDescription": "Järjestelmänvalvojan Viestiasetukset on helppo tapa ottaa yhteyttä järjestelmänvalvojaan.",
  "AdminsMessageSettingDescription": "Ota tämä vaihtoehto käyttöön näyttääksesi {{productName}}-n järjestelmälvalvojan yhteydenottolomake Kirjaudu sisään-sivulla.",
  "AllDomains": "Kaikki verkkotunnukset",
  "Api": "API",
  "APIGuide": "API-opas",
  "ApiKeyCopied": "API-avain kopioitu",
  "APIKeyDeactivated": "Avain poistuu käytöstä: {{date}} jälkeen",
  "APIKeyExpired": "Tämä API-avain on vanhentunut ja ei ole enää aktiivinen",
  "ApiKeyLifetime": "<1>Käyttöikä on asetettu</1>Secret key poistuu käytöstä: {{days}} päivän jälkeen",
  "APIKeyMaxDays": "Päivät <1>(Maks. {{days}})</1>",
  "ApiKeys": "API-avaimet",
  "ApiKeysDescription": "Omistajana/pääkäyttäjänä voit katsella ja hallita kaikkia API-avaimia tässä {{productName}} :ssa.",
  "ApiKeysShareDescription": "Älä jaa API-avaintasi muille tai vie sitä selaimeen tai muuten asiakaspuolelle. ",
  "ApiKeyViewUsage": "Näytä käyttö per API-avain",
  "ApiPageDescription": "Luo oma tuottavuusalusta perustuen {{organizationName}} {{productName}}:een ja tee yhteistyötä asiakirjoilla tiimien, asiakkaiden ja kumppaneiden kanssa.",
  "ApiPageHeader": "Rakenna oma yhteistyöalustasi",
  "Appearance": "Ulkomuoto",
  "AuditSubheader": "Alaosio mahdollistaa sinun katsella käyttäjien kokonaisuuksiin (huoneet, mahdollisuudet, tiedostot jne.) tekemien muutosten listaa (luonti, muokkaus, poisto jne.) kautta {{productName}}.",
  "AuditTrailNav": "Tapahtumien seuranta",
  "AuthorizationKeysInfo": "Valtuutusavaimien avulla voit yhdistää kolmannen osapuolen palveluja tilaan. Kirjaudu helposti Facebook-, Google- tai LinkedIn-tilillä. Lisää Dropbox, OneDrive ja muut tilit käyttääksesi siellä tallennettuja tiedostoja.",
  "BackupCreatedError": "On tapahtunut jokin outo virhe. Tosi outo. Ota yhteys järjestelmänvalvojaan.",
  "BackupFile": "Varmuuskopiotiedosto",
  "BackupFileUploading": "Varmuuskopiotiedostoa ladataan palvelimelle. Ole hyvä ja odota.",
  "BlockingTime": "Estoaika (sek)",
  "BreakpointMobileWarningText": "Tämä osio ei ole käytettävissä mobiiliversiossa",
  "BreakpointMobileWarningTextPrompt": "Ole hyvä ja käytä työpöytää tai tablettia käyttääksesi <1>{{sectionName}}</1>.",
  "BreakpointSmallText": "Ikkunasi on liian pieni näyttämään koko sivun sisällön",
  "BreakpointSmallTextPrompt": "Ole hyvä ja muuta ikkunan kokoa tai ota koko näytön tila käyttöön",
  "BreakpointWarningText": "Tämä osio on saatavilla ainoastaan työpöytäversiona",
  "BreakpointWarningTextPrompt": "Ole hyvä ja käytä työpöytäsivustoa päästäksesi sisään <1>{{sectionName}}</1> asetukset.",
  "BruteForceProtection": "Väsytyshyökkäysten suojaus",
  "BruteForceProtectionDescription": "Aseta epäonnistuneiden sisäänkirjautumisyritysten raja suojautuaksesi väsytyshyökkäyksiltä. Kun raja on saavutettu, yritykset, jotka tulevat kyseisistä IP-osoitteista kielletään tietyksi ajaksi tai captcha pyydetään, jos se on käytössä. ",
  "BruteForceProtectionDescriptionMobile": "Suojellaksesi portaalia väsytyshyökkäyksiltä, voit asettaa käyttäjälle epäonnistuneiden sisäänkirjautumisyritysten rajan. ",
  "ButtonsColor": "Napit",
  "ByApp": "Autentikointisovelluksella",
  "BySms": "Tekstiviestillä",
  "CancelImport": "Peruuta tuonti",
  "Characters": "{{length}} merkkiä",
  "CheckPeriod": "Tarkistusaika (sek)",
  "CheckUnsupportedFiles": "Tarkista tiedostot, joita ei tueta",
  "ChooseBackupFile": "Valitse varmuuskopiotiedosto",
  "CloseMenu": "Sulje menu ",
  "CommonFilesDescription": "Erillinen huone luodaan Yleistä-osion tiedostoille (Yleistä-huone). Vain {{productName}}-järjestelmänvalvojilla on oikeudet tähän huoneeseen. Huoneen omistaja on oletuksena käyttäjä, joka voi aloittaa tuonnin: {{user}} (sinä).",
  "ConfigureDeepLink": "Konfiguroi hyperlinkki",
  "ConfigureDeepLinkDescription": "Hallittaessa asiakirjoja mobiiliselaimessa, käyttäjille voidaan tarjota (tai ei) mahdollisuus valita tiedoston avaaminen selaimessa tai mobiilisovelluksessa.",
  "ConfirmEmailSended": "Vahvistusviesti on lähetetty osoitteen {{ownerName}}",
  "CreateNewSecretKey": "Luo uusi secret key",
  "CreateNewSecretKeyDialogDescription": "Älä jaa API-avaintasi kenenkään kanssa tai jaa sitä julkisesti!",
  "CustomDomainName": "Muokattu verkkotunnuksen nimi",
  "CustomDomains": "Käytössä",
  "Customization": "Räätälöinti",
  "CustomizationDescription": "Tämän osion avulla voit muuttaa tilasi ulkoasua. Voit käyttää oman yrityksesi logoa, nimeä ja tekstiä organisaatiobrändin mukaan.",
  "CustomTitlesDescription": "Säädä oletustilan nimeä, joka näytetään Tervetuloa-sivulla ja sähköposti-ilmoitusten lähettäjäkentässä.",
  "CustomTitlesSettingsNavDescription": "Tervetuloa-sivun asetukset on tapa vaihtaa oletusportaalin nimeä, joka näytetään portaalisi Tervetuloa-sivulla. Samaa nimeä käytetään myös sähköposti-ilmoitusten lähettäjäkentässä.",
  "CustomTitlesWelcome": "Tervehdysasetukset",
  "DataImport": "Tietojen tuonti",
  "DataImportComplete": "Tietojen tuonti suoritettu",
  "DataImportDescription": "Tuo {{organizationName}} {{productName}}:n tiedot kolmannen osapuolen palvelusta Tietojen tuonti mahdollistaa tietojen siirron esim. käyttäjien, heidän henkilökohtaiset ja jaetut asiakirjat.",
  "DataImportProcessing": "Tietojen tuonnin prosessointi",
  "DeactivateOrDeletePortal": "Ota tila pois käytöstä tai poista se.",
  "DefaultSettings": "Oletusasetukset",
  "DefineQuotaPerRoom": "Määritä kiintiö per huone",
  "DefineQuotaPerUser": "Määritä kiintiö per käyttäjä",
  "DeletePortal": "Poista {{productName}}",
  "DeletePortalInfo": "Varmista, että automaattinen laskutus on pois päältä, ennen kuin poistat tilan. Voit tarkistaa automaattisen laskutuksen tilan <1>Stripe-asiakasportaalissasi</1>.",
  "DeleteSecretKey": "Poista secret key",
  "DeleteSecretKeyDescription": "Secret key poistetaan lopullisesti. Tätä toimintoa ei voi perua.",
  "DeleteTheme": "Poista teema",
  "DeleteThemeForever": "Poista teema lopullisesti?",
  "DeleteThemeNotice": "Teema poistetaan lopullisesti. Et voi kumota tätä toimintoa.",
  "DeveloperToolsAccess": "Rajatut kehittäjän työkalut-oikeudet",
  "DeveloperToolsAccessDescription": "Tämän asetuksen avulla voit näyttää Kehittäjätyökalut-osion kaikille käyttäjille paitsi vieraille. Jos haluat rajoittaa tämän osion käyttöoikeuksia niin, että se on vain omistajan ja {{productName}}-järjestelmänvalvojien käytettävissä, valitse Poista käytöstä ja napsauta Tallenna-painiketta.",
  "DeveloperToolsAccessMobileDescription": "Tämän asetuksen avulla voit näyttää Kehittäjätyökalut-osion kaikille käyttäjille paitsi vieraille.",
  "DisableEmailDescription": "Jos tämä laatikko on valittu, {{sectionName}} – käyttäjien ei tarvitse vahvistaa sähköpostiosoitettaan {{productName}} :ssa tapahtuneen ensimmäisen valtuutuksen jälkeen.",
  "DisableEmailVerification": "Ota sähköpostivahvistus pois käytöstä",
  "DiskSpaceUsed": "Käytetty levytila",
  "DNSSettings": "DNS-asetukset",
  "DNSSettingsDescription": "Aseta vaihtoehtoinen URL-osoite tilallesi. Lähetä pyyntö tukitiimillemme saadaksesi apua asetusten kanssa. ",
  "DNSSettingsHint": "Syötä tämänkaltainen verkkotunnus:",
  "DNSSettingsMobile": "Lähetä pyyntösi tukitiimillemme ja asiantuntijamme auttavat sinua asetusten kanssa.",
  "DNSSettingsNavDescription": "DNS-asetukset on tapa asettaa portaalillesi vaihtoehto URL.",
  "DocumentService": "Asiakirja palvelu",
  "DocumentServiceAdvancedSettings": "Palvelimen lisäasetukset",
  "DocumentServiceAuthHeader": "Valtuutusotsikko",
  "DocumentServiceAuthHeaderSubtitle": "Jätä tyhjäksi käyttääksesi oletusotsikkoa",
  "DocumentServiceDisableCertificat": "Ota varmenteen vahvistus (epävarma) pois käytöstä",
  "DocumentServiceHide": "Piilota",
  "DocumentServiceLocationHeaderHelp": "Asiakirjapalvelu on palvelinpalvelu, joka mahdollistaa asiakirjan muokkaamisen ja asiakirjatiedoston muuntamisen oikeaan OfficeOpen XML-formaattiin. Asiakirjapalvelun sijainti asennettujen asiakirjapalveluiden kanssa määrittävät palvelimen osoitteen.",
  "DocumentServiceLocationUrlApi": "Asiakirjan muokkauspalvelun osoite",
  "DocumentServiceLocationUrlInternal": "Asiakirjapalveluosoite pyynnöille, jotka tulevat {{productName}}-sta",
  "DocumentServiceLocationUrlPortal": "{{productName}}-osoite pyynnöille, jotka tulevat Asiakirjapalvelusta",
  "DocumentServiceSecretKey": "Salainen avain",
  "DocumentServiceSecretKeySubtitle": "Jätä tyhjäksi ottaaksesi pois käytöstä",
  "DocumentServiceShow": "Näytä",
  "DownloadLog": "Lataa loki",
  "DownloadReportBtnText": "Lataa raportti",
  "DuplicateNoun": "Kopioi",
  "EditColorScheme": "Muokkaa värijärjestelmää",
  "EditSecretKey": "Muokkaa secret keytä",
  "Employees": "Käyttäjät",
  "EnterNumber": "Syötä numero",
  "EnterTime": "Syötä aika",
  "EnterTitle": "Syötä otsikko",
  "ErrorMessageBruteForceProtection": "Määritetty argumentti oli kelvollisten arvojen ulkopuolella.",
  "ErrorOccuredDownloadLog": "Tietojen tuonnin aikana tapahtui virheitä. Lataa loki tarkistaaksesi ne.",
  "ErrorsWereFound": "{{errors}} virhettä löytyi",
  "GoogleDriveFiles": "Google Driven tiedostot",
  "GroupsDescription": "Käyttäjät, jotka valitsit edellisessä vaiheessa tuodaan huoneisiin,  jotka on luotu {{serviceName}}ssa. Ryhmät ilmestyvät {{contactsName}}-osioon.",
  "HexCode": "Hex-koodi",
  "Import": "Tuonti",
  "ImportCompleteDescriptionGoogle": "Tietojen tuonti Google Workspacesta {{organizationName}} {{productName}}:n on suoritettu!",
  "ImportCompleteDescriptionNextcloud": "Tietojen tuonti Nextcloudista {{organizationName}} {{productName}}:n on suoritettu!",
  "ImportCompleteDescriptionWorkspace": "Tietojen tuonti {{organizationName}} Workspacesta {{organizationName}} {{productName}}:n on suoritettu!",
  "ImportedUsers": "{{selectedUsers}}/{{importedUsers}} käyttäjät tuotiin onnistuneesti.",
  "ImportFilesLocation": "Käyttäjien tiedostot ja asiakirjat tuodaan {{sectionName}} > {{sectionName}}-osioon.",
  "ImportFromGoogle": "Tuo Google Workspacesta",
  "ImportFromNextcloud": "Tuo Nextcloudista",
  "ImportFromPortal": "Tuo {{organizationName}} Workspacesta",
  "ImportProcessingDescription": "Tietojen siirto on käynnissä. Ole hyvä ja odota.",
  "ImportSectionDescription": "Valitse osiot tuontia varten. Ne ilmestyvät vastaaviin {{productName}}-n osioihin.",
  "IncludedInBusiness": "Sisältyy Business-tilaukseen",
  "IntegrationRequest": "Puuttuuko {{organizationName}} {{productName}}-sta käytännöllinen integraatio tai komponentti? Jätä pyyntö tiimillemme, niin tutkimme asiaa.",
  "InvitationSettings": "Kutsuasetukset",
  "InvitationSettingsDescription": "Määritä kutsuntoasetukset {{productName}}-palvelusi sisäisille jäsenille ja ulkoisille vieraille. Nämä asetukset voivat auttaa sinua noudattamaan yrityksesi tietoturvakäytäntöjä, esimerkiksi jos käytät LDAP:ta tai muita käyttäjienhallintajärjestelmiä.",
  "InvitationSettingsGuests": "Salli vieraiden kutsuminen",
  "InvitationSettingsGuestsDescription": "Ota tämä asetus käyttöön, jotta kaikki {{productName}}-jäsenet voivat kutsua ulkopuolisia vieraita huoneisiin.",
  "InvitationSettingsMobile": "Määritä kutsuntoasetukset {{productName}}-palvelusi sisäisille jäsenille ja ulkoisille vieraille.",
  "InviteLetterTooltip": "Jos valittu, uudet käyttäjät saavat kutsukirjeen, jossa on valtuutustiedot.",
  "IPSecurity": "IP-suojaus",
  "IPSecurityMobileDescription": "IP-suojausta käytetään rajoittamaan portaaliin kirjautumista kaikista IP-osoitteista paitsi tietyistä osoitteista.",
  "IPSecuritySettingDescription": "Määritä IP-suojaus rajoittamaan sisäänkirjautumismahdollisuutta IP-osoitteiden valinnassa. Käytä joko tarkkoja IP-osoitteita IPv4-muodossa, IP-alueella tai luokatonta reititystä. IP-suojaus ei toimi tilan omistajille, heillä on pääsy tilaan mistä tahansa IP-osoitteesta.",
  "IPSecurityWarningHelper": "Ensin, sinun tulee määrittää nykyinen IP tai IP-alue, johon nykyinen IP-osoitteesi kuuluu, muuten pääsysi tilaan estetään heti, kun olet tallentanut asetukset. Tilan omistajalla on pääsy tilaan mistä tahansa IP-osoitteesta.",
  "KeyLifetime": "Avaimen käyttöikä",
  "KeyLifetimeDescription": "Aseta käyttöikä ottaaksesi secret key automaattisesti pois käytöstä määritellyn ajan jälkeen. Käyttöikä alkaa avaimen luonnista.",
  "LanguageAndTimeZoneSettingsNavDescription": "Kieli- ja aikavyöhyke-asetukset on tapa muuttaa koko portaalin kieli kaikille käyttäjille ja määrittää aikavyöhyke, jotta kaikki portaalin tapahtumat näytetään oikeana päivänä ja aikana.",
  "LastUpdate": "Viimeinen päivitys: {{date}}",
  "LDAP": "LDAP-asetukset",
  "LicenseLimitCounter": "Lisenssiraja Järjestelmänvalvojat:",
  "LicenseLimitDescription": "Lisenssirajalaskuri koostuu jo olemassa olevista {{productName}}-n tileistä ja uusistä käyttäjistä, jotka haluat tuoda. Jos tuot käyttäjiä, joilla on jo {{productName}}-tili, heitä ei lasketa uudelleen laskuriin. {{productName}}-lisenssilläsi voi olla enintaan {{maxLimit}} käyttäjää.",
  "Lifetime": "Elinikä (min)",
  "LimitThemesTooltip": "Voit luoda vain 3 räätälöityä teemaa. Luodaksesi uuden, sinun täytyy poistaa yksi edellisistä teemoista.",
  "LoginHistoryTitle": "Kirjautumishistoria",
  "LoginLatestText": "Vain viimeisin toiminta näytetään tällä sivulla. Data itsessään on tallennettu alapuolella olevassa kentässä määritetyllä aikavälillä (max.180 päivää).",
  "LoginSubheaderTitle": "Tätä aliosiota käytetään valvomaan viimeisintä käyttäjän sisäänkirjautumistoimintaa sisältäen onnistuneet sisäänkirjautumiset ja epäonnistuneet yritykset sekä niiden syyt.",
  "LogoLightSmall": "Tilan otsikon logo",
  "ManagementCategoryDataManagement": "Tiedon hallinta",
  "ManagementCategoryIntegration": "Liittäminen",
  "ManagementCategorySecurity": "Turvallisuus",
  "Migration": "Migraatio",
  "NewColorScheme": "Uusi väriteema",
  "NewSecretKey": "Uusi secret key",
  "NextStep": "Seuraava vaihe",
  "NoEmail": "EI SÄHKÖPOSTIA",
  "NoEventsHereYet": "Täällä ei ole vielä tapahtumia",
  "NoUsersInBackup": "Käyttäjiä ei löytynyt. Kokeile uudelleen tai lataa toinen varmuuskopiotiedosto.",
  "NumberOfActiveEmployees": "Aktiivisten työntekijöiden määrä: {{count}}",
  "NumberOfAttempts": "Yritysten määrä",
  "OpenInAppOnly": "Avaa vain sovelluksessa",
  "OpenInWebOnly": "Avaa vain verkossa",
  "PasswordMinLenght": "Salasanan vähimmäispituus",
  "PersonalFiles": "Henkilökohtaiset tiedostot",
  "PortalAccess": "Pääsy {{productName}}:n",
  "PortalCreatedDate": "Portaalin luontipäivä: {{date}}",
  "PortalDeactivation": "Poista {{productName}} käytöstä",
  "PortalDeactivationDescription": "Käytä tätä vaihtoehtoa deaktivoidaksesi tilasi väliaikaisesti.",
  "PortalDeactivationHelper": "Jos haluat deaktivoida tämän {{productName}}-n, tilasi ja kaiken siihen liittyvän tiedon, siihen pääsy estetään kaikilta tietyksi ajaksi. Tehdäksesi sen, klikkaa Deaktivoi-painiketta. Vahvistuslinkki lähetetään tilan omistajan sähköpostiosoitteeseen.\\nJos haluat tulla takaisin tilaan ja jatkaa sen käyttämistä, sinun täytyy käyttää vahvistussähköpostissa olevaa toista linkkiä. Joten, säilytä tämä sähköposti.",
  "PortalDeletion": "{{productName}}-n poisto",
  "PortalDeletionDescription": "Käytä tätä vaihtoehtoa poistaaksesi tilasi lopullisesti.",
  "PortalDeletionEmailSended": "Toiminnonvahvistuslinkki on lähetetty {{ownerEmail}} (tilan omistajan sähköpostiosoite.",
  "PortalDeletionHelper": "Jos et usko käyttäväsi tilaa ja haluaisit poistaa tilasi lopullisesti, lähetä pyyntösi käyttäen Poista-painiketta. Pidä mielessä, ettet voi aktivoida tilaasi enää uudelleen tai palauttaa mitään siihen liittyviä tietoja.",
  "PortalRenaming": "{{productName}}-n uudelleennimeäminen",
  "PortalRenamingDescriptionText": "Muuta tilan osoite, joka näkyy {{ domain }} vieressä. ",
  "PortalRenamingLabelText": "Uusi tilan nimi",
  "PortalRenamingModalText": "Olet nimeämässä uudelleen sivustoasi. Oletko varma?",
  "PortalRenamingNavDescription": "Tässä voit vaihtaa portaalisi osoitetta.",
  "PortalRenamingNote": "<strong>Huom:</strong> Vanhan tilasi osoite ei ole käytettävissä uusilla käyttäjäjille, kun klikkaat Tallenna-painiketta.",
  "PortalSecurityTitle": "Tässä aliosiossa voit tarjota käyttäjille turvallisia ja käteviä tapoja portaaliin pääsyyn.",
  "PreviewTooltipDescription": "Esikatsele käyttöliittymä valitun värin kanssa",
  "ProjectsDescription": "Jokainen projekti tuodaan huoneena, joka sisältää kaikki asiakirjat ja tämän projektin käyttäjät. Projektipäälliköstä tulee huoneen omistaja.",
  "ProvideChoice": "Tarjoa valinta (verkko tai sovellus)",
  "QuotaPerRoom": "Kiintiö per huone",
  "QuotaPerUser": "Kiintiö per käyttäjä",
  "Quotas": "Kiintiöt",
  "QuotasDescription": "Tässä voit asettaa käyttäjille ja huoneille tallennuskiintiön.",
  "Recalculate": "Laske uudelleen",
  "ReportSaveLocation": "Raportti tallennetaan {{sectionName}}-osioon",
  "RestoreToDefault": "Palauta oletusarvoiseksi",
  "RolesAreSet": "Valituille käyttäjille on jo asetettu roolit.",
  "RoomQuotaDisabled": "Huoneen kiintiö on onnistuneesti poistettu käytöstä.",
  "RoomQuotaEnabled": "Huoneen kiintiö on onnistuneesti otettu käyttöön.",
  "RoomsQuotaLimit": "Huoneiden {{roomsQuotaLimit}}",
  "SaveToApply": "Klikkaa alaosan <strong>Tallenna</strong>-painiketta asettaaksesi.",
  "SecretKeyCreated": "Secret key luotiin onnistuneesti",
  "SecretKeyDeleted": "Salainen avain poistettiin onnistuneesti",
  "SecretKeyEdited": "Salainen avain muokattiin onnistuneesti",
  "SelectedUsersCounter": "Valitut: {{selectedUsers}}/{{totalUsers}} käyttäjää",
  "SelectFileDescriptionGoogle": "Valitse Google Workspace-varmuuskopiotiedosto aloittaaksesi tietojen siirto. Useita tiedostoja voidaan valita. Vain yksi tiedosto voidaan valita. Seuraava vaihe aloitetaan automaattisesti, kun tietojen lataus ja analysointi on tehty.",
  "SelectFileDescriptionNextcloud": "Valitse Nextcloud-varmuuskopiotiedostoa aloittaaksesi tietojen siirto. Seuraava vaihe aloitetaan automaattisesti, kun tietojen lataus ja analysointi on tehty.",
  "SelectFileDescriptionWorkspace": "Valitse {{organizationName}} Workspace-varmuuskopiotiedosto aloittaaksesi tietojen siirto. Vain yksi tiedosto voidaan valita. Seuraava vaihe aloitetaan automaattisesti, kun tietojen lataus ja analysointi on tehty.",
  "SelectUsers": "Valitse käyttäjät",
  "SelectUsersDescriptionGoogle": "Valitse {{organizationName}} {{productName}}:n tuotavat käyttäjät listalta. Google Workspacesta tuotavat käyttäjät tuodaan ilman etunimeä/sukunimeä ja sen sijaan käytetään heidän sähköpostinimeään. Käyttäjien nimet voidaan vaihtaa tuonnin jälkeen. Jo {{organizationName}} {{productName}}-ssa olemassaolevat käyttäjät on korostettu virheällä värillä ja niitä ei ole oletuksena valittu.",
  "SelectUsersDescriptionNextcloud": "Valitse {{organizationName}} {{productName}}:n tuotavat käyttäjät listalta. Vain käyttäjät, joilla on sähköposti, voidaan valita. Jo {{organizationName}} {{productName}}-ssa olemassaolevat käyttäjät on korostettu virheällä värillä ja niitä ei ole oletuksena valittu.",
  "SelectUsersDescriptionWorkspace": "Valitse {{organizationName}} {{productName}}:n tuotavat käyttäjät listalta. Jo {{organizationName}} {{productName}}-ssa olemassaolevat käyttäjät on korostettu virheällä värillä ja niitä ei ole oletuksena valittu.",
  "SelectUsersWithEmail": "Valitse käyttäjät, joilla on sähköposti",
  "SelectUserTypes": "Valitse käyttäjätyypit",
  "SelectUserTypesDescription": "Valitse {{productName}} roolit tuoduille käyttäjille: <1>{{productName}} järjestelmänvalvoja</1>, <1>Huoneen pääkäyttäjä</1> tai <1>Käyttäjä</1>. Käyttäjä on valittu jokaiselle käyttäjälle oletuksena. Voit hallita rooleja tuonnin jälkeen.",
  "SendInviteLetter": "Lähetä kutsukirje",
  "Services": "Palvelut",
  "SessionLifetime": "Istunnon kesto",
  "SessionLifetimeMobileDescription": "Istunnon kesto mahdollistaa ajan asetuksen (minuuteissa) ennen kuin {{productName}}-n käyttäjien tulee syöttää tilan kirjautumistiedot jälkeen päästäkseen tilaan.",
  "SessionLifetimeSettingDescription": "Säädä istunnon kestoa määrittääksesi ajan ennen automaattista uloskirjautumista. Tallentamisen jälkeen uloskirjautuminen suoritetaan kaikille käyttäjille. ",
  "SetDefaultRoomQuota": "Aseta oletustallennuskiintiö tämän {{productName}}-n huoneille. Huoneen pääkäyttäjä voi myöhemmin muokata sitä jokaisen huoneen osalta erikseen.",
  "SettingPasswordDescription": "Määritä salasanan vahvuus-asetukset varmistaaksesi turvallisempia, laskennan kestäviä salasanoja. ",
  "SettingPasswordStrengthMobileDescription": "Salasanan vahvuus-asetukset on tapa määritellä salasanan tehokkuus arvailuja ja väsytyshyökkäyksiä vastaan.",
  "SettingPasswordTittle": "Salasanan vahvuus-asetukset.",
  "SharedFiles": "Jaetut tiedostot",
  "SharedFilesImportLocation": "Muiden käyttäjien jakamat tiedostot tuodaan {{sectionName}} > Äskettäin linkin kautta saatavilla -osioon. Huomaa: jotkut käyttöoikeudet voivat kadota tuonnin yhteydessä.",
  "SharedFolders": "Jaetut kansiot",
  "SingleSignOn": "Kertakirjautuminen",
  "SMTPSettings": "SMTP-asetukset",
  "SMTPSettingsDescription": "SMTP asetuksia tarvitaan, jotta voit perustaa sähköpostin viestien lähettämiseen portaalista käyttämällä omaa SMTP palvelintasi, sen sijaan mitä {{organizationName}} käyttää. Ole hyvä ja täytä kaikki kentät ja klikkaa Tallenna painiketta. Voit käyttää Lähetä testiviesti painiketta jotta voit tarkistaa että kaikki syöttämäsi asetukset ovat oikein ja toimivat kuten pitää.",
  "StatisticDescription": "Tässä voit katsella yksityiskohtaisesti tämän {{productName}}-n tallennustilan käyttötietoja.",
  "Statistics": "Tilastot",
  "StorageManagement": "Tilan hallinta:",
  "StorageManagementRegion": "Tietosi on tallennettu turvalliselle palvelimelle, joka on turvallisuusstandardien mukainen.",
  "StoragePeriod": "Varastointiaika",
  "StorageQuotaWarningDescription": "Muistin kiintiö on käytössä tälle {{productName}}: {{quotaLimits}}. Rajoituksia voi tulla tietojen tuonnin aikana.",
  "StudioTimeLanguageSettings": "Kieli- ja aikavyöhykeasetukset",
  "Submit": "Lähetä",
  "SuccessfullySaveGreetingSettingsMessage": "Tervetuloa-sivun asetukset on tallennettu onnistuneesti",
  "SuccessfullySavePortalNameMessage": "Tila on onnistuneesti nimetty uudelleen",
  "TenantQuotaLimit": "{{tenantQuotaLimit}} {{productName}}:lle",
  "ThirdPartyAuthorization": "Kolmannen osapuolen valtuutus",
  "ThirdPartyBodyDescription": "Tarkat ohjeet <2>ohjekeskuksessamme</2>.",
  "ThirdPartyBottomDescription": "Tarvitsetko apua? Ota yhteyttä<2> tukitiimiimme.</2>",
  "ThirdPartyPropsActivated": "Päivitetty onnistuneesti",
  "ThirdPartyPropsDeactivated": "Otettu pois käytöstä onnistuneesti",
  "ThirdPartyStorageDescription": "Varmuuskopio voidaan tallentaa kolmannen osapuolen tallennustilaan. Ennen sitä, sinun on kytkettävä vastaava palvelu Integrointi-osiossa. Muussa tapauksessa seuraavat asetukset ovat passiivisia.",
  "TimeLanguageSettingsDescription": "Vaihda Kieli- ja aikavyöhykeasetuksia muokataksesi yleistä  {{productName}}-n kieltä ja aikaa.",
  "TimeLanguageSettingsSave": "Klikkaa alla olevaa <strong>Tallenna</strong>-painiketta suorittaaksesi.",
  "TimeZone": "Aikavyöhyke",
  "Top5rooms": "Top 5 huoneet tallennustilan käytön mukaan:",
  "Top5Users": "Top 5 käyttäjät tallennustilan käytön mukaan:",
  "TotalStorage": "Kokonaistila: {{size}}",
  "TrustedMail": "Luotetut sähköpostiverkkotunnukset",
  "TrustedMailMobileDescription": "Luotetun sähköpostin verkkotunnuksen-asetukset on tapa määritellä sähköpostipalvelimet, joita käytetään käyttäjän itse-rekisteröintiin.",
  "TrustedMailSettingDescription": "Määritä Luotetun sähköpostin toimialueen asetukset määrittääksesi sallitut sähköpostipalvelimet, joita käytetään itse-rekisteröintiin.",
  "TwoFactorAuth": "Kaksivaiheinen todennus",
  "TwoFactorAuthEnableDescription": "Ota käyttöön kaksivaiheinen varmentaminen turvallisempaa {{productName}}-n käyttöä varten.",
  "TwoFactorAuthMobileDescription": "Kaksivaiheinen varmentaminen on käyttäjille turvallisempi tapa kirjautua portaaliin. Kun kirjautumistiedot on syötetty, käyttäjän tulee syöttää tekstiviestillä saamansa koodi ja numero, joka määritettiin ensimmäisen kirjautumisen yhteydessä tai koodi todennussovelluksesta.",
  "TwoFactorAuthSave": "Klikkaa alapuolella olevaa <strong>Tallenna</strong> -painiketta suorittaaksesi. ",
  "TypesAndPrivileges": "\"<1> Järjestelmänvalvojatilityypit ja niiden edut<1><br> <br> <2>{{productName}} järjestelmänvalvoja</2> <br>{{productName}} kokoonpano, huoneiden luonti ja hallinto, oikeus kutsua ja hallita käyttäjiä {{productName}}-ssa ja virtuaalisissa huoneissa, oikeus hallita oikeuksia. . <br> <br> <3>Huoneen pääkäyttäjä</3> <br>Huoneen hallinto ja arkistointi, käyttäjien kutsuminen ja hallinta. Huoneessa voi olla useita pääkäyttäjiä.<br> <br> <4>Käyttäjä</4> <br> Käyttäjä voivat luoda ja muokata huoneen tiedostoja, mutta eivät voi luoda tiedostoja, hallita käyttäjiä tai asetuksia.",
  "UnsavedChangesBody": "Jos nyt suljet linkkiasetukset-menun, muutoksia ei tallenneta.",
  "UnsupportedFilesDescription": "Joitakin varmuuskopiotiedostotyyppejä ei tueta. Klikkaa ”Tarkista tiedostotyypit, joita ei tueta” lataaksesi listan kohteista, joita ei tueta.",
  "UpdatingStatistics": "Tilastojen päivittäminen voi kestää kauan",
  "UploadBackupData": "Lataa varmuuskopio alla olevasta halutusta palvelusta aloittaaksesi siirron.",
  "UploadToServer": "Lataa palvelimelle",
  "UseDigits": "Sisällettävä numeroita",
  "UsedStorage": "Käytetty: {{size}}",
  "UserDefaultQuotaDescription": "Aseta tallennuskiintiö tämän {{productName}}-palvelun käyttäjille. Käyttäjäkiintiö vaikuttaa kunkin käyttäjän {{sectionName}}-kansion tallennusrajaan.",
  "UserLimitExceeded": "Käyttäjämääräraja ylitetty. Ole hyvä ja muokkaa käyttäjämäärää tai lisää {{productName}} käyttäjämäärää jatkaaksesi seuraavaan vaiheeseen.",
  "UserQuotaDisabled": "Käyttäjäkiintiö on onnistuneesti otettu pois käytöstä.",
  "UserQuotaEnabled": "Käyttäjäkiintiö on onnistuneesti otettu käyttöön.",
  "UsersAreRegistered": "Valitsit käyttäjät, jotka on rekisteröity {{productName}}:een ja heile on jo valittu roolit. Ole hyvä ja jatka seuraavaan vaiheeseen tai mene takaisin valitsemaan lisää käyttäjiä.",
  "UsersFiles": "Käyttäjätiedostot",
  "UsersQuotaLimit": "Käyttäjien {{usersQuotaLimit}}",
  "UsersSectionDescription": "\"Käyttäjät\"-osio sisältää käyttäjät, jotka valitsit edellisessä vaiheessa. Se on aina käytössä eikä valintaa voi poistaa.",
  "UseSpecialChar": "Sisällettävä erikoismerkkejä",
  "UseUpperCase": "Sisällettävä isoja kirjaimia",
  "WantToCancelDataImport": "Haluatko peruuttaa tietojen tuonnin?",
  "WantToCancelUpload": "Haluatko peruuttaa latauksen?",
  "WantToContinue": "Haluatko jatkaa vai muuttaa käyttäjien muistin kiintiötä?",
<<<<<<< HEAD
  "WithoutEmailHint": "Sinulla ei ole käyttäjiä ilman sähköposteja. Ole hyvä ja jatka seuraavaan vaiheeseen."
=======
  "WhiteLabel": "Logo Asetukset",
  "WhiteLabelSubtitle": "Syötä yrityksesi nimi, lataa logo ja muokkaa tyyli brändäykseesi sopivaksi. ",
  "WhiteLabelTooltip": "Koot näytetään Retinanäytöille. Logon leveys ja korkeus vakioresoluution näytöille muutetaan vastaavasti latauksen yhteydessä.",
  "WithoutEmailHint": "Sinulla ei ole käyttäjiä ilman sähköposteja. Ole hyvä ja jatka seuraavaan vaiheeseen.",
  "YouHaveUnsavedChanges": "Sinulla on tallentamattomia muutoksia",
  "YourCurrentDomain": "Nykyinen verkkotunnuksesi",
  "YourLogo": "Logosi",
  "AdManagement": "Mainoshallinta",
  "AdManagementDescription": "Valitse, näytetäänkö mainosbannerit {{productName}}-tuotteessasi."
>>>>>>> a311b2d3
}<|MERGE_RESOLUTION|>--- conflicted
+++ resolved
@@ -284,9 +284,6 @@
   "WantToCancelDataImport": "Haluatko peruuttaa tietojen tuonnin?",
   "WantToCancelUpload": "Haluatko peruuttaa latauksen?",
   "WantToContinue": "Haluatko jatkaa vai muuttaa käyttäjien muistin kiintiötä?",
-<<<<<<< HEAD
-  "WithoutEmailHint": "Sinulla ei ole käyttäjiä ilman sähköposteja. Ole hyvä ja jatka seuraavaan vaiheeseen."
-=======
   "WhiteLabel": "Logo Asetukset",
   "WhiteLabelSubtitle": "Syötä yrityksesi nimi, lataa logo ja muokkaa tyyli brändäykseesi sopivaksi. ",
   "WhiteLabelTooltip": "Koot näytetään Retinanäytöille. Logon leveys ja korkeus vakioresoluution näytöille muutetaan vastaavasti latauksen yhteydessä.",
@@ -296,5 +293,4 @@
   "YourLogo": "Logosi",
   "AdManagement": "Mainoshallinta",
   "AdManagementDescription": "Valitse, näytetäänkö mainosbannerit {{productName}}-tuotteessasi."
->>>>>>> a311b2d3
 }