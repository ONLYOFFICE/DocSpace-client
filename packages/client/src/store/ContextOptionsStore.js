// (c) Copyright Ascensio System SIA 2009-2024
//
// This program is a free software product.
// You can redistribute it and/or modify it under the terms
// of the GNU Affero General Public License (AGPL) version 3 as published by the Free Software
// Foundation. In accordance with Section 7(a) of the GNU AGPL its Section 15 shall be amended
// to the effect that Ascensio System SIA expressly excludes the warranty of non-infringement of
// any third-party rights.
//
// This program is distributed WITHOUT ANY WARRANTY, without even the implied warranty
// of MERCHANTABILITY or FITNESS FOR A PARTICULAR  PURPOSE. For details, see
// the GNU AGPL at: http://www.gnu.org/licenses/agpl-3.0.html
//
// You can contact Ascensio System SIA at Lubanas st. 125a-25, Riga, Latvia, EU, LV-1021.
//
// The  interactive user interfaces in modified source and object code versions of the Program must
// display Appropriate Legal Notices, as required under Section 5 of the GNU AGPL version 3.
//
// Pursuant to Section 7(b) of the License you must retain the original Product logo when
// distributing the program. Pursuant to Section 7(e) we decline to grant you any rights under
// trademark law for use of our trademarks.
//
// All the Product's GUI elements, including illustrations and icon sets, as well as technical writing
// content are licensed under the terms of the Creative Commons Attribution-ShareAlike 4.0
// International. See the License terms at http://creativecommons.org/licenses/by-sa/4.0/legalcode

import FileActionsOwnerReactSvgUrl from "PUBLIC_DIR/images/file.actions.owner.react.svg?url";
import HistoryReactSvgUrl from "PUBLIC_DIR/images/history.react.svg?url";
import HistoryFinalizedReactSvgUrl from "PUBLIC_DIR/images/history-finalized.react.svg?url";
import MoveReactSvgUrl from "PUBLIC_DIR/images/move.react.svg?url";
import CheckBoxReactSvgUrl from "PUBLIC_DIR/images/check-box.react.svg?url";
import FolderReactSvgUrl from "PUBLIC_DIR/images/folder.react.svg?url";
import ReconnectSvgUrl from "PUBLIC_DIR/images/reconnect.svg?url";
import SettingsReactSvgUrl from "PUBLIC_DIR/images/icons/16/catalog.settings.react.svg?url";
import FolderLocationReactSvgUrl from "PUBLIC_DIR/images/folder.location.react.svg?url";
import TickRoundedSvgUrl from "PUBLIC_DIR/images/tick.rounded.svg?url";
import FavoritesReactSvgUrl from "PUBLIC_DIR/images/favorites.react.svg?url";
import DownloadReactSvgUrl from "PUBLIC_DIR/images/download.react.svg?url";
import CircleCrossSvgUrl from "PUBLIC_DIR/images/icons/16/circle.cross.svg?url";
import DownloadAsReactSvgUrl from "PUBLIC_DIR/images/download-as.react.svg?url";
import RenameReactSvgUrl from "PUBLIC_DIR/images/rename.react.svg?url";
import RemoveSvgUrl from "PUBLIC_DIR/images/remove.svg?url";
import TrashReactSvgUrl from "PUBLIC_DIR/images/trash.react.svg?url";
import LockedReactSvgUrl from "PUBLIC_DIR/images/icons/16/locked.react.svg?url";
import CopyReactSvgUrl from "PUBLIC_DIR/images/copy.react.svg?url";
import DuplicateReactSvgUrl from "PUBLIC_DIR/images/duplicate.react.svg?url";
import FormFillRectSvgUrl from "PUBLIC_DIR/images/form.fill.rect.svg?url";
import AccessEditReactSvgUrl from "PUBLIC_DIR/images/access.edit.react.svg?url";
import EyeReactSvgUrl from "PUBLIC_DIR/images/eye.react.svg?url";
import FormPlusReactSvgUrl from "PUBLIC_DIR/images/form.plus.react.svg?url";
import FormFileReactSvgUrl from "PUBLIC_DIR/images/form.file.react.svg?url";
import PersonReactSvgUrl from "PUBLIC_DIR/images/person.react.svg?url";
import InfoOutlineReactSvgUrl from "PUBLIC_DIR/images/info.outline.react.svg?url";
import PinReactSvgUrl from "PUBLIC_DIR/images/pin.react.svg?url";
import UnpinReactSvgUrl from "PUBLIC_DIR/images/unpin.react.svg?url";
import UnmuteReactSvgUrl from "PUBLIC_DIR/images/unmute.react.svg?url";
import MuteReactSvgUrl from "PUBLIC_DIR/images/icons/16/mute.react.svg?url";
import ShareReactSvgUrl from "PUBLIC_DIR/images/share.react.svg?url";
import InvitationLinkReactSvgUrl from "PUBLIC_DIR/images/invitation.link.react.svg?url";
import EditIndexReactSvgUrl from "PUBLIC_DIR/images/edit.index.react.svg?url";
import TabletLinkReactSvgUrl from "PUBLIC_DIR/images/tablet-link.react.svg?url";
import MailReactSvgUrl from "PUBLIC_DIR/images/mail.react.svg?url";
import RoomArchiveSvgUrl from "PUBLIC_DIR/images/room.archive.svg?url";
import PluginActionsSvgUrl from "PUBLIC_DIR/images/plugin.actions.react.svg?url";
import LeaveRoomSvgUrl from "PUBLIC_DIR/images/logout.react.svg?url";
import CatalogRoomsReactSvgUrl from "PUBLIC_DIR/images/icons/16/catalog.rooms.react.svg?url";
import RemoveOutlineSvgUrl from "PUBLIC_DIR/images/remove.react.svg?url";
import ActionsDocumentsReactSvgUrl from "PUBLIC_DIR/images/actions.documents.react.svg?url";
import SpreadsheetReactSvgUrl from "PUBLIC_DIR/images/spreadsheet.react.svg?url";
import ActionsPresentationReactSvgUrl from "PUBLIC_DIR/images/actions.presentation.react.svg?url";
import FormReactSvgUrl from "PUBLIC_DIR/images/access.form.react.svg?url";
import FormBlankReactSvgUrl from "PUBLIC_DIR/images/form.blank.react.svg?url";
import FormGalleryReactSvgUrl from "PUBLIC_DIR/images/form.gallery.react.svg?url";
import CatalogFolderReactSvgUrl from "PUBLIC_DIR/images/icons/16/catalog.folder.react.svg?url";
import ActionsUploadReactSvgUrl from "PUBLIC_DIR/images/actions.upload.react.svg?url";
import PluginMoreReactSvgUrl from "PUBLIC_DIR/images/plugin.more.react.svg?url";
import CodeReactSvgUrl from "PUBLIC_DIR/images/code.react.svg?url";
import ClearTrashReactSvgUrl from "PUBLIC_DIR/images/clear.trash.react.svg?url";
import ReconnectReactSvgUrl from "PUBLIC_DIR/images/reconnect.svg?url";
import ExportRoomIndexSvgUrl from "PUBLIC_DIR/images/icons/16/export-room-index.react.svg?url";

import CreateTemplateSvgUrl from "PUBLIC_DIR/images/template.react.svg?url";
import CreateRoomReactSvgUrl from "PUBLIC_DIR/images/create.room.react.svg?url";
import { getCategoryUrl } from "@docspace/client/src/helpers/utils";

import { makeAutoObservable } from "mobx";
import copy from "copy-to-clipboard";
import { isMobile, isMobileOnly, isTablet } from "react-device-detect";
import config from "PACKAGE_FILE";
import { toastr } from "@docspace/shared/components/toast";
import { combineUrl } from "@docspace/shared/utils/combineUrl";
import {
  isDesktop,
  isLockedSharedRoom,
  trimSeparator,
} from "@docspace/shared/utils";
import { getDefaultAccessUser } from "@docspace/shared/utils/getDefaultAccessUser";
import { copyShareLink } from "@docspace/shared/utils/copy";
import {
  canShowManageLink,
  copyDocumentShareLink,
  copyRoomShareLink,
} from "@docspace/shared/components/share/Share.helpers";

import {
  connectedCloudsTypeTitleTranslation,
  removeOptions,
} from "@docspace/client/src/helpers/filesUtils";
import { getOAuthToken } from "@docspace/shared/utils/common";
import api from "@docspace/shared/api";
import {
  RoomsType,
  Events,
  FolderType,
  UrlActionType,
  EmployeeType,
  FilesSelectorFilterTypes,
  FilterType,
  FileExtensions,
} from "@docspace/shared/enums";
import FilesFilter from "@docspace/shared/api/files/filter";
import {
  getFileLink,
  getFolderLink,
  removeSharedFolder,
} from "@docspace/shared/api/files";
import { resendInvitesAgain } from "@docspace/shared/api/people";
import { checkDialogsOpen } from "@docspace/shared/utils/checkDialogsOpen";

const LOADER_TIMER = 500;
let loadingTime;
let timer;

const systemFolders = [
  FolderType.InProgress,
  FolderType.Done,
  FolderType.SubFolderDone,
  FolderType.SubFolderInProgress,
];

class ContextOptionsStore {
  settingsStore;
  dialogsStore;
  filesActionsStore;
  filesStore;
  mediaViewerDataStore;
  treeFoldersStore;
  uploadDataStore;
  versionHistoryStore;
  filesSettingsStore;
  selectedFolderStore;
  publicRoomStore;
  oformsStore;
  pluginStore;
  infoPanelStore;
  currentTariffStatusStore;
  currentQuotaStore;
  userStore;
  indexingStore;
  clientLoadingStore;

  linksIsLoading = false;

  constructor(
    settingsStore,
    dialogsStore,
    filesActionsStore,
    filesStore,
    mediaViewerDataStore,
    treeFoldersStore,
    uploadDataStore,
    versionHistoryStore,
    filesSettingsStore,
    selectedFolderStore,
    publicRoomStore,
    oformsStore,
    pluginStore,
    infoPanelStore,
    currentTariffStatusStore,
    currentQuotaStore,
    userStore,
    indexingStore,
    clientLoadingStore,
  ) {
    makeAutoObservable(this);
    this.settingsStore = settingsStore;
    this.dialogsStore = dialogsStore;
    this.filesActionsStore = filesActionsStore;
    this.filesStore = filesStore;
    this.mediaViewerDataStore = mediaViewerDataStore;
    this.treeFoldersStore = treeFoldersStore;
    this.uploadDataStore = uploadDataStore;
    this.versionHistoryStore = versionHistoryStore;
    this.filesSettingsStore = filesSettingsStore;
    this.selectedFolderStore = selectedFolderStore;
    this.publicRoomStore = publicRoomStore;
    this.oformsStore = oformsStore;
    this.pluginStore = pluginStore;
    this.infoPanelStore = infoPanelStore;
    this.currentTariffStatusStore = currentTariffStatusStore;
    this.currentQuotaStore = currentQuotaStore;
    this.userStore = userStore;
    this.indexingStore = indexingStore;
    this.clientLoadingStore = clientLoadingStore;
  }

  onOpenFolder = async (item, t) => {
    const { isExpiredLinkAsync } = this.filesActionsStore;

    if (item.external && (item.expired || (await isExpiredLinkAsync(item))))
      return toastr.error(
        t("Common:RoomLinkExpired"),
        t("Common:RoomNotAvailable"),
      );

    if (isLockedSharedRoom(item))
      return this.dialogsStore.setPasswordEntryDialog(true, item);

    this.filesActionsStore.openLocationAction(item);
  };

  onClickLinkFillForm = (item) => {
    const isFormRoom =
      this.selectedFolderStore?.roomType === RoomsType.FormRoom ||
      this.selectedFolderStore?.parentRoomType === FolderType.FormRoom;

    if (
      !item.startFilling &&
      item.isPDFForm &&
      !isFormRoom &&
      !this.publicRoomStore.isPublicRoom &&
      item?.security?.Copy
    )
      return this.dialogsStore.setFillPDFDialogData(true, item);

    return this.gotoDocEditor(false, item, null, false, !isFormRoom);
  };

  onClickReconnectStorage = async (item, t) => {
    const { thirdPartyStore } = this.filesSettingsStore;

    const { openConnectWindow, connectItems } = thirdPartyStore;

    const {
      setRoomCreation,
      setConnectItem,
      setConnectDialogVisible,
      setIsConnectDialogReconnect,
      setSaveAfterReconnectOAuth,
    } = this.dialogsStore;

    setIsConnectDialogReconnect(true);

    setRoomCreation(true);

    const provider = connectItems.find(
      (connectItem) => connectItem.providerName === item.providerKey,
    );

    const itemThirdParty = {
      title: connectedCloudsTypeTitleTranslation(provider.providerName, t),
      customer_title: "NOTITLE",
      provider_key: provider.providerName,
      link: provider.oauthHref,
      provider_id: item.providerId,
    };

    if (provider.isOauth) {
      let authModal = window.open(
        "",
        t("Common:Authorization"),
        "height=600, width=1020",
      );
      await openConnectWindow(provider.providerName, authModal)
        .then(getOAuthToken)
        .then((token) => {
          authModal.close();
          setConnectItem({
            ...itemThirdParty,
            token,
          });

          setSaveAfterReconnectOAuth(true);
        })
        .catch((err) => {
          if (!err) return;
          toastr.error(err);
        });
    } else {
      setConnectItem(itemThirdParty);
      setConnectDialogVisible(true);
    }
  };

  onClickMakeForm = (item, t) => {
    const { setConvertPasswordDialogVisible, setFormCreationInfo } =
      this.dialogsStore;
    const { title, id, folderId, fileExst } = item;

    const newTitle =
      title.substring(0, title.length - fileExst.length) +
      this.filesSettingsStore.extsWebRestrictedEditing[0];

    this.uploadDataStore.copyAsAction(id, newTitle, folderId).catch((err) => {
      let errorMessage = "";
      if (typeof err === "object") {
        errorMessage =
          err?.response?.data?.error?.message ||
          err?.statusText ||
          err?.message ||
          "";
      } else {
        errorMessage = err;
      }

      if (errorMessage.indexOf("password") == -1) {
        toastr.error(errorMessage, t("Common:Warning"));
        return;
      }

      toastr.error(t("Translations:FileProtected"), t("Common:Warning"));
      setFormCreationInfo({
        newTitle,
        fromExst: fileExst,
        toExst: this.filesSettingsStore.extsWebRestrictedEditing[0],
        fileInfo: item,
      });
      setConvertPasswordDialogVisible(true);
    });
  };

  onClickSubmitToFormGallery = (item) => {
    if (item && !item.exst) {
      const splitTitle = item.title.split(".");
      item.title = splitTitle.slice(0, -1).join(".");
      item.exst = splitTitle.length !== 1 ? `.${splitTitle.at(-1)}` : null;
    }

    this.dialogsStore.setFormItem(item);
    this.dialogsStore.setSubmitToGalleryDialogVisible(true);
  };

  onOpenLocation = (item) => {
    this.filesActionsStore.checkAndOpenLocationAction(item);
  };

  onMoveAction = (item) => {
    const { setIsMobileHidden } = this.infoPanelStore;
    const { id, isFolder } = this.selectedFolderStore;

    setIsMobileHidden(true);

    const isFolderActions = id === item?.id && isFolder === item?.isFolder;
    if (isFolderActions) {
      this.dialogsStore.setIsFolderActions(true);
    }

    this.dialogsStore.setMoveToPanelVisible(true);
  };

  onRestoreAction = () => {
    const { setIsMobileHidden } = this.infoPanelStore;
    setIsMobileHidden(true);
    this.dialogsStore.setRestorePanelVisible(true);
  };

  onCopyAction = (item) => {
    const { setIsMobileHidden } = this.infoPanelStore;
    const { id, isFolder } = this.selectedFolderStore;

    setIsMobileHidden(true);

    const isFolderActions = id === item?.id && isFolder === item?.isFolder;
    if (isFolderActions) {
      this.dialogsStore.setIsFolderActions(true);
    }

    this.dialogsStore.setCopyPanelVisible(true);
  };

  showVersionHistory = (id, security, requestToken) => {
    const { fetchFileVersions, setIsVerHistoryPanel } =
      this.versionHistoryStore;

    const { setIsMobileHidden } = this.infoPanelStore;

    if (this.treeFoldersStore.isRecycleBinFolder) return;

    fetchFileVersions(id + "", security, requestToken);
    setIsVerHistoryPanel(true);
    setIsMobileHidden(true);
  };

  finalizeVersion = (id) => {
    this.filesActionsStore.finalizeVersionAction(id).catch((err) => {
      toastr.error(err);
    });
  };

  onClickFavorite = (e, id, t) => {
    const data = (e.currentTarget && e.currentTarget.dataset) || e;
    const { action } = data;

    this.filesActionsStore
      .setFavoriteAction(action, id)
      .then(() =>
        action === "mark"
          ? toastr.success(t("MarkedAsFavorite"))
          : toastr.success(t("RemovedFromFavorites")),
      )
      .catch((err) => toastr.error(err));
  };

  lockFile = (item, t) => {
    const { id, locked } = item;
    const { setInfoPanelSelection: setInfoPanelSelection } =
      this.infoPanelStore;

    this.filesActionsStore
      .lockFileAction(id, !locked)
      .then(() =>
        locked
          ? toastr.success(t("Translations:FileUnlocked"))
          : toastr.success(t("Translations:FileLocked")),
      )
      .then(() => setInfoPanelSelection({ ...item, locked: !locked }))
      .catch((err) => {
        toastr.error(err);
      });
  };

  onClickLinkForPortal = (item, t) => {
    const { fileExst, canOpenPlayer, webUrl, id } = item;

    const isFile = !!fileExst;
    copy(
      isFile
        ? canOpenPlayer
          ? `${window.location.href}&preview=${id}`
          : webUrl
        : `${window.location.origin + config.homepage}/filter?folder=${id}`, //TODO: Change url by category
    );

    toastr.success(t("Common:LinkCopySuccess"));
  };

  onCopyLink = async (item, t) => {
    const { shared, navigationPath } = this.selectedFolderStore;

    const isArchive = item.rootFolderType === FolderType.Archive;

    const { href } = item;
    const sharedItem = navigationPath.find((r) => r.shared);

    const isShared = shared || sharedItem || item.shared;

    const isSystemFolder = systemFolders.includes(item.type);

    if (isShared && !isArchive && !isSystemFolder) {
      try {
        const itemLink = item.isFolder
          ? await getFolderLink(item.id)
          : await getFileLink(item.id);
        copyShareLink(itemLink.sharedTo.shareLink);
        toastr.success(t("Common:LinkCopySuccess"));
      } catch (error) {
        toastr.error(error);
      }
      return;
    }

    if (
      item.rootFolderType === FolderType.Recent ||
      item.rootFolderType === FolderType.SHARE
    ) {
      copy(item.webUrl);
      return toastr.success(t("Common:LinkCopySuccess"));
    }

    if (href) {
      copy(href);

      return toastr.success(t("Common:LinkCopySuccess"));
    }

    const { canConvert } = this.filesSettingsStore;

    const { getItemUrl } = this.filesStore;

    const needConvert = canConvert(item.fileExst);

    const canOpenPlayer =
      item.viewAccessibility?.ImageView || item.viewAccessibility?.MediaView;

    const url = getItemUrl(
      item.id,
      item.isRoom || item.isFolder,
      needConvert,
      canOpenPlayer,
    );

    copy(url);

    toastr.success(t("Common:LinkCopySuccess"));
  };

  onOpenEmbeddingSettings = async (item) => {
    const { shared, navigationPath, getSelectedFolder } =
      this.selectedFolderStore;
    const { setLinkParams, setEmbeddingPanelData } = this.dialogsStore;

    const sharedItem = item.isRoom
      ? item
      : shared
        ? getSelectedFolder()
        : navigationPath.find((r) => r.shared);

    if (!sharedItem) return;

    const isPublicRoomType = sharedItem.roomType === RoomsType.PublicRoom;
    const isFormRoom = sharedItem.roomType === RoomsType.FormRoom;

    setLinkParams({
      roomId: sharedItem?.id,
      isPublic: isPublicRoomType,
      isFormRoom,
    });

    setEmbeddingPanelData({ visible: true, item });
  };

  onCreateAndCopySharedLink = async (item, t) => {
    const { isExpiredLinkAsync } = this.filesActionsStore;

    if (item.external && (item.expired || (await isExpiredLinkAsync(item))))
      return toastr.error(
        t("Common:RoomLinkExpired"),
        t("Common:RoomNotAvailable"),
      );

    const primaryLink = await this.filesStore.getPrimaryLink(item.id);

    if (primaryLink) {
      copyRoomShareLink(
        primaryLink,
        t,
        true,
        this.getManageLinkOptions(item, true),
      );
      // copyShareLink(primaryLink.sharedTo.shareLink);
      // item.shared
      //   ? toastr.success(t("Common:LinkSuccessfullyCopied"))
      //   : toastr.success(t("Files:LinkSuccessfullyCreatedAndCopied"));

      this.publicRoomStore.setExternalLink(primaryLink);
    }
  };

  onClickLinkEdit = (item) => {
    const { setConvertItem, setConvertDialogVisible, setConvertDialogData } =
      this.dialogsStore;
    const canConvert =
      item.viewAccessibility?.MustConvert && item.security?.Convert;

    if (canConvert) {
      setConvertItem({ ...item, isOpen: true });
      setConvertDialogData({
        files: item,
      });
      setConvertDialogVisible(true);
    } else {
      this.gotoDocEditor(false, item);
    }
  };

  onPreviewClick = (item) => {
    this.gotoDocEditor(true, item);
  };

  gotoDocEditor = (
    preview = false,
    item,
    shareKey = null,
    editForm = false,
    fillForm = false,
  ) => {
    const { id } = item;

    this.filesStore.openDocEditor(id, preview, shareKey, editForm, fillForm);
  };

  // isPwa = () => {
  //   return ["fullscreen", "standalone", "minimal-ui"].some(
  //     (displayMode) =>
  //       window.matchMedia("(display-mode: " + displayMode + ")").matches,
  //   );
  // };

  onRemoveSharedRooms = async (items) => {
    if (!Array.isArray(items) || items.length === 0) return;

    const { setGroupMenuBlocked } = this.filesActionsStore;
    const { addActiveItems } = this.filesStore;
    const { clearActiveOperations } = this.uploadDataStore;

    const folderIds = items.map((item) => item.id);

    try {
      setGroupMenuBlocked(true);
      addActiveItems(null, folderIds);
      await removeSharedFolder(folderIds);
    } catch (error) {
      console.error(error);
    } finally {
      setGroupMenuBlocked(false);
      clearActiveOperations([], folderIds);
    }
  };

  onClickDownload = (item, t) => {
    const { viewUrl, isFolder } = item;
    const isFile = !isFolder;

    const { openUrl } = this.settingsStore;
    const { downloadAction } = this.filesActionsStore;

    isFile
      ? openUrl(viewUrl, UrlActionType.Download)
      : downloadAction(t("Translations:ArchivingData"), item).catch((err) =>
          toastr.error(err),
        );
  };

  onClickDownloadAs = () => {
    this.dialogsStore.setDownloadDialogVisible(true);
  };

  onDuplicate = (item) => {
    if (this.currentQuotaStore.isWarningRoomsDialog) {
      this.dialogsStore.setQuotaWarningDialogVisible(true);
      return;
    }

    this.filesActionsStore.duplicateAction(item);
  };

  onClickRename = (item) => {
    const event = new Event(Events.RENAME);

    event.item = item;

    window.dispatchEvent(event);
  };

  onChangeThirdPartyInfo = (providerKey) => {
    this.filesActionsStore.setThirdpartyInfo(providerKey);
  };

  onMediaFileClick = (fileId, item) => {
    const itemId = typeof fileId !== "object" ? fileId : item.id;
    this.mediaViewerDataStore.setMediaViewerData({ visible: true, id: itemId });
    this.mediaViewerDataStore.changeUrl(itemId);
  };

  onClickDeleteSelectedFolder = (t, isRoom) => {
    const { setIsFolderActions, setDeleteDialogVisible, setIsRoomDelete } =
      this.dialogsStore;
    const { confirmDelete } = this.filesSettingsStore;
    const { deleteAction, deleteRoomsAction } = this.filesActionsStore;
    const { id: selectedFolderId, getSelectedFolder } =
      this.selectedFolderStore;
    const { isThirdPartySelection, getFolderInfo, setBufferSelection } =
      this.filesStore;

    setIsFolderActions(true);

    if (confirmDelete || isThirdPartySelection) {
      getFolderInfo(selectedFolderId).then((data) => {
        setBufferSelection(data);
        setIsRoomDelete(isRoom);
        setDeleteDialogVisible(true);
      });

      return;
    }

    let translations;

    if (isRoom) {
      translations = {
        successRemoveRoom: t("Files:RoomRemoved"),
        successRemoveRooms: t("Files:RoomsRemoved"),
      };

      deleteRoomsAction([selectedFolderId], translations).catch((err) =>
        toastr.error(err),
      );
    } else {
      translations = {
        deleteOperation: t("Translations:DeleteOperation"),
        deleteFromTrash: t("Translations:DeleteFromTrash"),
        deleteSelectedElem: t("Translations:DeleteSelectedElem"),
        FolderRemoved: t("Files:FolderRemoved"),
      };

      const selectedFolder = getSelectedFolder();

      deleteAction(translations, [selectedFolder], true).catch((err) =>
        toastr.error(err),
      );
    }
  };

  onClickDelete = (item, t) => {
    const { id, title, providerKey, rootFolderId, isFolder, isRoom } = item;

    const { setRemoveItem, setDeleteThirdPartyDialogVisible } =
      this.dialogsStore;

    if (id === this.selectedFolderStore.id && isFolder) {
      this.onClickDeleteSelectedFolder(t, isRoom);

      return;
    }

    const isRootThirdPartyFolder = providerKey && id === rootFolderId;

    if (isRootThirdPartyFolder) {
      const splitItem = id.split("-");
      setRemoveItem({ id: splitItem[splitItem.length - 1], title });
      setDeleteThirdPartyDialogVisible(true);
      return;
    }

    const translations = {
      deleteOperation: t("Translations:DeleteOperation"),
      successRemoveFile: t("Files:FileRemoved"),
      successRemoveFolder: t("Files:FolderRemoved"),
      successRemoveRoom: t("Files:RoomRemoved"),
      successRemoveRooms: t("Files:RoomsRemoved"),
    };

    this.filesActionsStore.deleteItemAction(
      id,
      translations,
      !isFolder,
      providerKey,
      isRoom,
    );
  };

  onClickShare = (item) => {
    const { openShareTab } = this.infoPanelStore;
    const { setShareFolderDialogVisible } = this.dialogsStore;

    if (item.isFolder) {
      setShareFolderDialogVisible(true);
    } else {
      openShareTab();
    }
  };

  onClickMarkRead = (item) => {
    const { markAsRead } = this.filesActionsStore;

    item.fileExst
      ? markAsRead([], [item.id], item)
      : markAsRead([item.id], [], item);
  };

  onClickUnsubscribe = () => {
    const { setDeleteDialogVisible, setUnsubscribe } = this.dialogsStore;

    setUnsubscribe(true);
    setDeleteDialogVisible(true);
  };

  onOpenPDFEditDialog = (id) => {
    this.filesStore.openDocEditor(id, false, null, true);
  };

  filterModel = (model, filter) => {
    let options = [];
    let index = 0;
    const last = model.length;

    for (index; index < last; index++) {
      if (filter.includes(model[index].key)) {
        options[index] = model[index];
        if (model[index].items) {
          options[index].items = model[index].items.filter((item) =>
            filter.includes(item.key),
          );

          if (options[index].items.length === 1) {
            options[index] = options[index].items[0];
          }
        }
      }
    }

    return options.filter((o) => !!o);
  };

  onShowInfoPanel = (item, view) => {
    const { setIsVisible, setView } = this.infoPanelStore;

    setIsVisible(true);
    view && setView(view);
  };

  onClickEditRoom = (item) => {
    const event = new Event(Events.ROOM_EDIT);
    event.item = item;
    window.dispatchEvent(event);
  };

  onCreateRoomTemplate = (item) => {
    this.filesActionsStore.onCreateRoomFromTemplate(item);
  };

  onEditRoomTemplate = (item) => {
    this.filesActionsStore.onCreateRoomFromTemplate({ ...item, isEdit: true });
  };

  onOpenTemplateAccessOptions = () => {
    this.dialogsStore.setTemplateAccessSettingsVisible(true);
  };

  // onLoadLinks = async (t, item) => {
  //   const promise = new Promise(async (resolve, reject) => {
  //     let linksArray = [];

  //     this.setLoaderTimer(true);
  //     try {
  //       const links = await this.publicRoomStore.fetchExternalLinks(item.id);

  //       for (let link of links) {
  //         const { id, title, shareLink, disabled, isExpired } = link.sharedTo;

  //         if (!disabled && !isExpired) {
  //           linksArray.push({
  //             icon: InvitationLinkReactSvgUrl,
  //             id,
  //             key: `external-link_${id}`,
  //             label: title,
  //             onClick: () => {
  //               copy(shareLink);
  //               toastr.success(t("Common:LinkCopySuccess"));
  //             },
  //           });
  //         }
  //       }

  //       if (!linksArray.length) {
  //         linksArray = [
  //           {
  //             id: "no-external-links-option",
  //             key: "no-external-links",
  //             label: !links.length
  //               ? t("Files:NoExternalLinks")
  //               : t("Files:AllLinksAreDisabled"),
  //             disableColor: true,
  //           },
  //           !isMobile && {
  //             key: "separator0",
  //             isSeparator: true,
  //           },
  //           {
  //             icon: SettingsReactSvgUrl,
  //             id: "manage-option",
  //             key: "manage-links",
  //             label: t("Notifications:ManageNotifications"),
  //             onClick: () => this.onShowInfoPanel(item, "info_members"),
  //           },
  //         ];
  //       }

  //       this.setLoaderTimer(false, () => resolve(linksArray));
  //     } catch (error) {
  //       toastr.error(error);
  //       this.setLoaderTimer(false);
  //       return reject(linksArray);
  //     }
  //   });

  //   return promise;
  // };

  onLoadPlugins = (item) => {
    const { contextOptions } = item;
    const { enablePlugins } = this.settingsStore;

    const pluginItems = [];
    this.setLoaderTimer(true);

    if (enablePlugins && this.pluginStore.contextMenuItemsList) {
      this.pluginStore.contextMenuItemsList.forEach((option) => {
        if (contextOptions.includes(option.key)) {
          const value = option.value;

          const onClick = async () => {
            if (value.withActiveItem) {
              const { setActiveFiles } = this.filesStore;

              setActiveFiles([item.id]);

              await value.onClick(item.id);

              setActiveFiles([]);
            } else {
              value.onClick(item.id);
            }
          };

          if (value.fileExt) {
            if (value.fileExt.includes(item.fileExst)) {
              pluginItems.push({
                key: option.key,
                label: value.label,
                icon: value.icon,
                onClick,
              });
            }
          } else {
            pluginItems.push({
              key: option.key,
              label: value.label,
              icon: value.icon,
              onClick,
            });
          }
        }
      });
    }

    this.setLoaderTimer(false);

    return pluginItems;
  };

  onClickInviteUsers = (e, roomType) => {
    const data = (e.currentTarget && e.currentTarget.dataset) || e;

    const { action } = data;

    const { isGracePeriod } = this.currentTariffStatusStore;

    if (isGracePeriod) {
      this.dialogsStore.setQuotaWarningDialogVisible(true);
    } else {
      this.dialogsStore.setInvitePanelOptions({
        visible: true,
        roomId: action ? action : e,
        hideSelector: false,
        defaultAccess: getDefaultAccessUser(roomType),
      });
    }
  };

  onClickPin = (e, id, t) => {
    const data = (e.currentTarget && e.currentTarget.dataset) || e;
    const { action } = data;

    this.filesActionsStore.setPinAction(action, id, t);
  };

  onClickArchive = (e) => {
    const data = (e.currentTarget && e.currentTarget.dataset) || e;
    const { action } = data;
    const { isWarningRoomsDialog } = this.currentQuotaStore;
    const {
      setArchiveDialogVisible,
      setRestoreRoomDialogVisible,
      setQuotaWarningDialogVisible,
    } = this.dialogsStore;

    if (action === "unarchive" && isWarningRoomsDialog) {
      setQuotaWarningDialogVisible(true);
      return;
    }

    if (action === "archive") {
      setArchiveDialogVisible(true);
    } else {
      setRestoreRoomDialogVisible(true);
    }
  };

  onChangeRoomOwner = () => this.dialogsStore.setChangeRoomOwnerIsVisible(true);

  onLeaveRoom = () => {
    this.dialogsStore.setLeaveRoomDialogVisible(true);
  };

  onSelect = (item) => {
    const { onSelectItem } = this.filesActionsStore;

    onSelectItem({ id: item.id, isFolder: item.isFolder }, true, false);
  };

  onShowEditingToast = (t) => {
    toastr.error(t("Files:DocumentEdited"));
  };

  onShowWaitOperationToast = (t) => {
    toastr.warning(t("Files:WaitOperation"));
  };

  onClickMute = (e, item, t) => {
    const data = (e.currentTarget && e.currentTarget.dataset) || e;
    const { action } = data;

    this.filesActionsStore.setMuteAction(action, item, t);
  };

  onExportRoomIndex = (t, roomId) => {
    this.filesActionsStore.exportRoomIndex(t, roomId);
  };

  onEditIndex = () => {
    this.indexingStore.setIsIndexEditingMode(true);
  };

  onClickRemoveFromRecent = (item) => {
    this.filesActionsStore.removeFilesFromRecent([item.id]);
  };

  setLoaderTimer = (isLoading, cb) => {
    if (isLoading) {
      loadingTime = new Date();

      return (timer = setTimeout(() => {
        this.linksIsLoading = true;
      }, LOADER_TIMER));
    } else {
      if (loadingTime) {
        const currentDate = new Date();

        let ms = Math.abs(loadingTime.getTime() - currentDate.getTime());

        if (timer) {
          let ms = Math.abs(ms - LOADER_TIMER);

          clearTimeout(timer);
          timer = null;
        }

        if (ms < LOADER_TIMER) {
          return setTimeout(() => {
            this.linksIsLoading = true;
            loadingTime = null;
            cb && cb();
          }, LOADER_TIMER - ms);
        }
      }

      if (timer) {
        clearTimeout(timer);
        timer = null;
      }

      loadingTime = null;
      this.linksIsLoading = false;
      cb && cb();
    }
  };

  onCreateOform = (navigate) => {
    this.infoPanelStore.setIsVisible(false);
    const filesFilter = FilesFilter.getDefault();
    filesFilter.folder = this.oformsStore.oformFromFolderId;
    const filterUrlParams = filesFilter.toUrlParams();
    const url = getCategoryUrl(
      this.filesStore.categoryType,
      filesFilter.folder,
    );

    navigate(
      combineUrl(
        window.ClientConfig?.proxy?.url,
        config.homepage,
        `${url}?${filterUrlParams}`,
      ),
    );
  };

  onShowOformTemplateInfo = (item) => {
    this.infoPanelStore.setIsVisible(true);
    this.oformsStore.setGallerySelected(item);
  };

  onSuggestOformChanges = (item) => {
    const formTitle = item.attributes ? item.attributes.name_form : item.title;

    window.location = `mailto:marketing@onlyoffice.com
    ?subject=Suggesting changes for ${formTitle}
    &body=Suggesting changes for ${formTitle}.
  `;
  };

  getFormGalleryContextOptions = (item, t, navigate) => {
    return [
      {
        key: "create",
        label: t("Common:Create"),
        onClick: () => this.onCreateOform(navigate),
      },
      {
        key: "template-info",
        label: t("FormGallery:TemplateInfo"),
        onClick: () => this.onShowOformTemplateInfo(item),
      },
      {
        key: "separator",
        isSeparator: true,
      },
      {
        key: "suggest-changes",
        label: t("FormGallery:SuggestChanges"),
        onClick: () => this.onSuggestOformChanges(item),
      },
    ];
  };

  getRoomsRootContextOptions = (item, t) => {
    const { id, rootFolderId } = this.selectedFolderStore;
    const isRootRoom = item.isRoom && rootFolderId === id;

    if (!isRootRoom) return { pinOptions: [], muteOptions: [] };

    const pinOptions = [
      {
        id: "option_pin-room",
        key: "pin-room",
        label: t("PinToTop"),
        icon: PinReactSvgUrl,
        onClick: (e) => this.onClickPin(e, item.id, t),
        disabled:
          this.publicRoomStore.isPublicRoom ||
          Boolean(item.external && item.expired),
        "data-action": "pin",
        action: "pin",
      },
      {
        id: "option_unpin-room",
        key: "unpin-room",
        label: t("Unpin"),
        icon: UnpinReactSvgUrl,
        onClick: (e) => this.onClickPin(e, item.id, t),
        disabled:
          this.publicRoomStore.isPublicRoom ||
          Boolean(item.external && item.expired),
        "data-action": "unpin",
        action: "unpin",
      },
    ];

    const canMute = item.security?.Mute && !this.publicRoomStore.isPublicRoom;

    const muteOptions = [
      {
        id: "option_unmute-room",
        key: "unmute-room",
        label: t("EnableNotifications"),
        icon: UnmuteReactSvgUrl,
        onClick: (e) => this.onClickMute(e, item, t),
        disabled: !canMute,
        "data-action": "unmute",
        action: "unmute",
      },
      {
        id: "option_mute-room",
        key: "mute-room",
        label: t("DisableNotifications"),
        icon: MuteReactSvgUrl,
        onClick: (e) => this.onClickMute(e, item, t),
        disabled: !canMute,
        "data-action": "mute",
        action: "mute",
      },
    ];

    return { pinOptions, muteOptions };
  };

  onEmptyTrashAction = () => {
    const { activeFiles, activeFolders } = this.filesStore;
    const isExistActiveItems = [...activeFiles, ...activeFolders].length > 0;

    if (isExistActiveItems || this.filesActionsStore.emptyTrashInProgress)
      return;

    this.dialogsStore.setEmptyTrashDialogVisible(true);
  };

  onRestoreAllAction = () => {
    const { activeFiles, activeFolders } = this.filesStore;
    const isExistActiveItems = [...activeFiles, ...activeFolders].length > 0;

    if (isExistActiveItems) return;

    this.dialogsStore.setRestoreAllPanelVisible(true);
  };

  onRestoreAllArchiveAction = () => {
    const { activeFiles, activeFolders } = this.filesStore;
    const {
      setQuotaWarningDialogVisible,
      setRestoreAllArchive,
      setRestoreRoomDialogVisible,
    } = this.dialogsStore;

    const isExistActiveItems = [...activeFiles, ...activeFolders].length > 0;

    if (isExistActiveItems) return;

    if (this.currentQuotaStore.isWarningRoomsDialog) {
      setQuotaWarningDialogVisible(true);
      return;
    }

    setRestoreAllArchive(true);
    setRestoreRoomDialogVisible(true);
  };

  getHeaderOptions = (t, item) => {
    const { isRecycleBinFolder, isArchiveFolder, isTemplatesFolder } =
      this.treeFoldersStore;
    const { roomsForDelete, roomsForRestore } = this.filesStore;

    const canRestoreAll = roomsForRestore.length > 0;
    const canDeleteAll = roomsForDelete.length > 0;

    if (this.publicRoomStore.isPublicRoom) {
      return [
        {
          key: "public-room_share",
          label: t("Files:CopySharedLink"),
          icon: TabletLinkReactSvgUrl,
          onClick: () => {
            copy(window.location.href);
            toastr.success(t("Common:LinkCopySuccess"));
          },
          disabled: this.settingsStore.isFrame,
        },
        {
          key: "separator0",
          isSeparator: true,
          disabled: !item.security?.Download || this.settingsStore.isFrame,
        },
        {
          key: "public-room_edit",
          label: t("Common:Download"),
          icon: DownloadReactSvgUrl,
          onClick: () => {
            this.onClickDownload(item, t);
          },
          disabled: !item.security?.Download,
        },
      ];
    }

    if (isRecycleBinFolder) {
      return [
        {
          id: "header_option_empty-trash",
          key: "empty-trash",
          label: t("Files:EmptyRecycleBin"),
          onClick: this.onEmptyTrashAction,
          icon: ClearTrashReactSvgUrl,
          disabled: false,
        },
        {
          id: "header_option_restore-all",
          key: "restore-all",
          label: t("RestoreAll"),
          onClick: this.onRestoreAllAction,
          icon: MoveReactSvgUrl,
          disabled: false,
        },
      ];
    }

    if (isArchiveFolder) {
      return [
        {
          id: "header_option_empty-archive",
          key: "empty-archive",
          label: t("ArchiveAction"),
          onClick: this.onEmptyTrashAction,
          disabled: !canDeleteAll,
          icon: ClearTrashReactSvgUrl,
        },
        {
          id: "header_option_restore-all",
          key: "restore-all",
          label: t("RestoreAll"),
          onClick: this.onRestoreAllArchiveAction,
          disabled: !canRestoreAll,
          icon: MoveReactSvgUrl,
        },
      ];
    }

    if (isTemplatesFolder) {
      return [];
      // return [
      //   {
      //     id: "header_option_create-room",
      //     key: "create-room",
      //     label: t("Files:CreateRoom"),
      //     icon: CatalogRoomsReactSvgUrl,
      //     onClick: () => onCreateRoomFromTemplate(selectedFolder),
      //     disabled: false,
      //   },
      //   {
      //     id: "header_option_edit-room",
      //     key: "edit-template",
      //     label: t("EditTemplate"),
      //     icon: SettingsReactSvgUrl,
      //     onClick: () => onEditRoomTemplate(selectedFolder),
      //     disabled: false,
      //   },
      //   {
      //     id: "header_option_access-settings",
      //     key: "access-settings",
      //     label: t("AccessSettings"),
      //     icon: PersonReactSvgUrl,
      //     onClick: () => onOpenTemplateAccessOptions(),
      //     disabled: false,
      //   },
      //   {
      //     id: "header_option_show-info",
      //     key: "show-info",
      //     label: t("Common:Info"),
      //     onClick: onShowInfo,
      //     disabled: false,
      //     icon: InfoOutlineReactSvgUrl,
      //   },
      //   {
      //     id: "header_option_separator",
      //     key: "separator",
      //     isSeparator: true,
      //     disabled: false,
      //   },
      //   {
      //     id: "header_option_delete",
      //     key: "delete",
      //     label: t("DeleteTemplate"),
      //     icon: CatalogTrashReactSvgUrl,
      //     onClick: onDeleteAction,
      //     disabled: false,
      //   },
      // ];
    }

    return this.getFilesContextOptions(item, t, false, true);
  };

  getManageLinkOptions = (item, isRoom = false) => {
    const openTab = () => {
      if (isRoom) return this.infoPanelStore.openMembersTab();

      this.infoPanelStore.openShareTab();
    };

    const infoView = isRoom
      ? this.infoPanelStore.roomsView
      : this.infoPanelStore.fileView;

    const { isVisible, infoPanelCurrentSelection } = this.infoPanelStore;

    return {
      canShowLink: canShowManageLink(
        item,
        infoPanelCurrentSelection,
        isVisible,
        infoView,
        isRoom,
      ),
      onClickLink: () => {
        this.filesStore.setSelection([]);
        this.filesStore.setBufferSelection(item);
        openTab();
      },
    };
  };

  getFilesContextOptions = (item, t, isInfoPanel, isHeader) => {
    const optionsToRemove = isInfoPanel
      ? ["select", "room-info", "show-info"]
      : isHeader
        ? ["select"]
        : [];

    if (!item.contextOptions) {
      const contextOptions = this.filesStore.getFilesContextOptions(
        item,
        optionsToRemove,
      );
      item = { ...item, contextOptions };
    } else {
      item.contextOptions = removeOptions(item.contextOptions, optionsToRemove);
    }

    const { isPublicRoom } = this.publicRoomStore;

    const { contextOptions, isEditing } = item;

    const isRootThirdPartyFolder =
      item.providerKey && item.id === item.rootFolderId;

    const isShareable = this.treeFoldersStore.isPersonalRoom
      ? item.canShare || (item.isFolder && item.security?.CreateRoomFrom)
      : false;

    const isMedia =
      item.viewAccessibility?.ImageView || item.viewAccessibility?.MediaView;

    const hasInfoPanel = contextOptions.includes("show-info");

    //const emailSendIsDisabled = true;
    const showSeparator0 = hasInfoPanel || !isMedia; // || !emailSendIsDisabled;

    const { isGroupMenuBlocked } = this.filesActionsStore;

    const separator0 = showSeparator0
      ? {
          key: "separator0",
          isSeparator: true,
        }
      : false;

    const onlyShowVersionHistory =
      !contextOptions.includes("finalize-version") &&
      contextOptions.includes("show-version-history");

    const versionActions = onlyShowVersionHistory
      ? [
          {
            id: "option_show-version-history",
            key: "show-version-history",
            label: t("ShowVersionHistory"),
            icon: HistoryReactSvgUrl,
            onClick: () =>
              this.showVersionHistory(
                item.id,
                item.security,
                item?.requestToken,
              ),
            disabled: false,
          },
        ]
      : [
          {
            id: "option_version",
            key: "version",
            label: t("VersionHistory"),
            icon: HistoryFinalizedReactSvgUrl,
            items: [
              {
                id: "option_finalize-version",
                key: "finalize-version",
                label: t("FinalizeVersion"),
                icon: HistoryFinalizedReactSvgUrl,
                onClick: () =>
                  isEditing
                    ? this.onShowEditingToast(t)
                    : this.finalizeVersion(item.id, item.security),
                disabled: false,
              },
              {
                id: "option_version-history",
                key: "show-version-history",
                label: t("ShowVersionHistory"),
                icon: HistoryReactSvgUrl,
                onClick: () =>
                  this.showVersionHistory(
                    item.id,
                    item.security,
                    item?.requestToken,
                  ),
                disabled: false,
              },
            ],
          },
        ];

    const moveActions = !isInfoPanel
      ? [
          {
            id: "option_move-or-copy",
            key: "move",
            label: t("MoveOrCopy"),
            icon: CopyReactSvgUrl,
            items: [
              {
                id: "option_move-to",
                key: "move-to",
                label: t("Common:MoveTo"),
                icon: MoveReactSvgUrl,
                onClick: isEditing
                  ? () => this.onShowEditingToast(t)
                  : () => this.onMoveAction(item),
                disabled: false,
              },
              {
                id: "option_copy-to",
                key: "copy-to",
                label: t("Common:Copy"),
                icon: CopyReactSvgUrl,
                onClick: () => this.onCopyAction(item),
                disabled: false,
              },
              {
                id: "option_create-duplicate",
                key: "duplicate",
                label: t("Common:Duplicate"),
                icon: DuplicateReactSvgUrl,
                onClick: () => this.onDuplicate(item, t),
                disabled: false,
              },
            ],
          },
        ]
      : [
          {
            id: "option_move-to",
            key: "move-to",
            label: t("Common:MoveTo"),
            icon: MoveReactSvgUrl,
            onClick: isEditing
              ? () => this.onShowEditingToast(t)
              : () => this.onMoveAction(item),
            disabled: false,
          },
          {
            id: "option_copy-to",
            key: "copy-to",
            label: t("Common:Copy"),
            icon: CopyReactSvgUrl,
            onClick: () => this.onCopyAction(item),
            disabled: false,
          },
          {
            id: "option_create-duplicate",
            key: "duplicate",
            label: t("Common:Duplicate"),
            icon: DuplicateReactSvgUrl,
            onClick: () => this.onDuplicate(item, t),
            disabled: false,
          },
        ];

    const { pinOptions, muteOptions } = this.getRoomsRootContextOptions(
      item,
      t,
    );

    let withOpen = item.id !== this.selectedFolderStore.id;
    const isPublicRoomType =
      item.roomType === RoomsType.PublicRoom ||
      item.roomType === RoomsType.FormRoom ||
      item.roomType === RoomsType.CustomRoom;

    const { navigationPath } = this.selectedFolderStore;

    if (item.isRoom && withOpen) {
      withOpen = navigationPath.findIndex((f) => f.id === item.id) === -1;
    }

    const isArchive = item.rootFolderType === FolderType.Archive;

    const hasShareLinkRights = isPublicRoom
      ? item.security?.Read
      : item.shared
        ? item.security.CopySharedLink
        : item.security?.EditAccess;

    const { isFiltered } = this.filesStore;
    const { isIndexedFolder, security } = this.selectedFolderStore;

    const indexOptions = {
      id: "option_edit-index",
      key: "edit-index",
      label: t("Common:EditIndex"),
      icon: EditIndexReactSvgUrl,
      onClick: () => this.onEditIndex(),
      disabled: !security?.EditRoom || !isIndexedFolder || isFiltered,
    };

    const optionsModel = [
      {
        id: "option_select",
        key: "select",
        label: t("Common:SelectAction"),
        icon: CheckBoxReactSvgUrl,
        onClick: () => this.onSelect(item),
        disabled: false,
      },
      withOpen && {
        id: "option_open",
        key: "open",
        label: t("Open"),
        icon: FolderReactSvgUrl,
        onClick: () => this.onOpenFolder(item, t),
        disabled: Boolean(item.external && item.expired),
      },
      {
        id: "option_fill-form",
        key: "fill-form",
        label: t("Common:FillFormButton"),
        icon: FormFillRectSvgUrl,
        onClick: () => this.onClickLinkFillForm(item),
        disabled: false,
      },
      {
        id: "option_open-pdf",
        key: "open-pdf",
        label: t("Open"),
        icon: EyeReactSvgUrl,
        onClick: () => this.gotoDocEditor(false, item),
        disabled: false,
      },
      {
        id: "option_edit-pdf",
        key: "edit-pdf",
        label: t("Common:EditButton"),
        icon: AccessEditReactSvgUrl,
        onClick: () => {
          if (isMobile) {
            toastr.info(t("Files:MobileEditPdfNotAvailableInfo"));
            return;
          }
          this.onOpenPDFEditDialog(item.id);
        },
        disabled: false,
      },
      {
        id: "option_edit",
        key: "edit",
        label: t("Common:EditButton"),
        icon: AccessEditReactSvgUrl,
        onClick: () => {
          const isPDF = item.fileExst === ".pdf";

          if (isPDF && isMobile) {
            toastr.info(t("Files:MobileEditPdfNotAvailableInfo"));
            return;
          }
          this.onClickLinkEdit(item);
        },
        disabled: false,
      },
      {
        id: "option_preview",
        key: "preview",
        label: t("Common:Preview"),
        icon: EyeReactSvgUrl,
        onClick: () => this.onPreviewClick(item),
        disabled: false,
      },
      {
        id: "option_view",
        key: "view",
        label: t("Common:View"),
        icon: EyeReactSvgUrl,
        onClick: (fileId) => this.onMediaFileClick(fileId, item),
        disabled: false,
      },
      {
        id: "option_pdf-view",
        key: "pdf-view",
        label: "Pdf viewer",
        icon: EyeReactSvgUrl,
        onClick: (fileId) => this.onMediaFileClick(fileId, item),
        disabled: false,
      },
      {
        id: "option_make-form",
        key: "make-form",
        label: t("Common:MakeForm"),
        icon: FormPlusReactSvgUrl,
        onClick: () => this.onClickMakeForm(item, t),
        disabled: false,
      },
      separator0,
      {
        id: "option_submit-to-gallery",
        key: "submit-to-gallery",
        label: t("Common:SubmitToFormGallery"),
        icon: FormFileReactSvgUrl,
        onClick: () => this.onClickSubmitToFormGallery(item),
        isOutsideLink: true,
        disabled: !item.security?.SubmitToFormGallery,
      },
      {
        key: "separator-SubmitToGallery",
        isSeparator: true,
      },
      {
        id: "option_reconnect-storage",
        key: "reconnect-storage",
        label: t("Common:ReconnectStorage"),
        icon: ReconnectSvgUrl,
        onClick: () => this.onClickReconnectStorage(item, t),
        disabled: !item.security?.Reconnect || !item.security?.EditRoom,
      },
      {
        id: "option_create-room",
        key: "create-room",
        label: t("CreateRoom"),
        icon: CreateRoomReactSvgUrl,
        onClick: () => this.filesActionsStore.onCreateRoomFromTemplate(item),
        disabled: false,
      },
      {
        id: "option_edit-room",
        key: "edit-room",
        label: t("EditRoom"),
        icon: SettingsReactSvgUrl,
        onClick: () => this.onClickEditRoom(item),
        disabled: false,
      },
      {
        id: "option_edit-room",
        key: "edit-template",
        label: t("EditTemplate"),
        icon: SettingsReactSvgUrl,
        onClick: () => this.onEditRoomTemplate(item),
        disabled: false,
      },
      {
        id: "option_access-settings",
        key: "access-settings",
        label: t("AccessSettings"),
        icon: PersonReactSvgUrl,
        onClick: () => this.onOpenTemplateAccessOptions(),
        disabled: false,
      },
      {
        id: "option_invite-users-to-room",
        key: "invite-users-to-room",
        label: t("Common:InviteContacts"),
        icon: PersonReactSvgUrl,
        onClick: (e) => this.onClickInviteUsers(e, item.roomType),
        disabled: false,
        action: item.id,
      },
      {
        id: "option_copy-general-link",
        key: "copy-general-link",
        label: t("Files:CopySharedLink"),
        icon: TabletLinkReactSvgUrl,
        disabled: !isShareable,
        onClick: async () => {
          const { getPrimaryFileLink, setShareChanged } = this.infoPanelStore;

          const primaryLink = await getPrimaryFileLink(item.id);

          if (primaryLink) {
            copyDocumentShareLink(
              primaryLink,
              t,
              this.getManageLinkOptions(item),
            );
            setShareChanged(true);
          }
        },
      },
      {
        id: "option_sharing-settings",
        key: "sharing-settings",
        label: t("Common:Share"),
        icon: ShareReactSvgUrl,
        onClick: () => this.onClickShare(item),
        disabled: !isShareable,
      },
      ...versionActions,
      {
        id: "option_link-for-room-members",
        key: "link-for-room-members",
        label: t("Files:CopyLink"),
        icon: InvitationLinkReactSvgUrl,
        onClick: () => this.onCopyLink(item, t),
        disabled:
          (isPublicRoomType && hasShareLinkRights) ||
          Boolean(item.external && (item.expired || item.passwordProtected)),
      },
      {
        id: "option_copy-external-link",
        key: "external-link",
        label: t("Files:CopySharedLink"),
        icon: TabletLinkReactSvgUrl,
        disabled: !hasShareLinkRights || Boolean(item.external && item.expired),
        onClick: () => this.onCreateAndCopySharedLink(item, t),
        // onLoad: () => this.onLoadLinks(t, item),
      },
      {
        id: "option_room-info",
        key: "room-info",
        label: t("Common:Info"),
        icon: InfoOutlineReactSvgUrl,
        onClick: () => this.onShowInfoPanel(item),
        disabled: isPublicRoom || Boolean(item.external && item.expired),
      },
      ...pinOptions,
      ...muteOptions,
      {
<<<<<<< HEAD
        id: "option_save-as-template",
        key: "save-as-template",
        label: t("SaveAsTemplate"),
        icon: CreateTemplateSvgUrl,
        onClick: () => this.onCreateRoomTemplate(item),
        badgeLabel: t("New").toUpperCase(),
        disabled: !item.security?.Create,
=======
        id: "option_export-room-index",
        key: "export-room-index",
        label: t("Files:ExportRoomIndex"),
        icon: ExportRoomIndexSvgUrl,
        onClick: () => this.onExportRoomIndex(t, item.id),
        disabled: !item.indexing || !item.security?.IndexExport,
>>>>>>> 811d6e73
      },
      {
        id: "option_owner-change",
        key: "owner-change",
        label: t("Translations:OwnerChange"),
        icon: FileActionsOwnerReactSvgUrl,
        onClick: this.onOwnerChange,
        disabled: false,
      },
      {
        id: "option_link-for-portal-users",
        key: "link-for-portal-users",
        label: t("LinkForPortalUsers", {
          productName: t("Common:ProductName"),
        }),
        icon: InvitationLinkReactSvgUrl,
        onClick: () => this.onClickLinkForPortal(item, t),
        disabled: false,
      },
      // {
      //   id: "option_send-by-email",
      //   key: "send-by-email",
      //   label: t("SendByEmail"),
      //   icon: MailReactSvgUrl,
      //   disabled: emailSendIsDisabled,
      // },
      {
        id: "option_embedding-setting",
        key: "embedding-settings",
        label: t("Files:Embed"),
        icon: CodeReactSvgUrl,
        onClick: () => this.onOpenEmbeddingSettings(item),
        disabled: !item.security?.Embed,
      },
      {
        id: "option_show-info",
        key: "show-info",
        label: t("Common:Info"),
        icon: InfoOutlineReactSvgUrl,
        onClick: () => this.onShowInfoPanel(item),
        disabled: false,
      },
      {
        id: "option_block-unblock-version",
        key: "block-unblock-version",
        label: t("UnblockVersion"),
        icon: LockedReactSvgUrl,
        onClick: () => this.lockFile(item, t),
        disabled: false,
      },
      {
        key: "separator1",
        isSeparator: true,
      },
      {
        id: "option_open-location",
        key: "open-location",
        label: t("OpenLocation"),
        icon: FolderLocationReactSvgUrl,
        onClick: () => this.onOpenLocation(item),
        disabled: false,
      },
      {
        id: "option_mark-read",
        key: "mark-read",
        label: t("MarkRead"),
        icon: TickRoundedSvgUrl,
        onClick: () => this.onClickMarkRead(item),
        disabled: false,
      },
      {
        id: "option_mark-as-favorite",
        key: "mark-as-favorite",
        label: t("MarkAsFavorite"),
        icon: FavoritesReactSvgUrl,
        onClick: (e) => this.onClickFavorite(e, item.id, t),
        disabled: false,
        "data-action": "mark",
        action: "mark",
      },
      {
        id: "option_remove-from-favorites",
        key: "remove-from-favorites",
        label: t("RemoveFromFavorites"),
        icon: FavoritesReactSvgUrl,
        onClick: (e) => this.onClickFavorite(e, item.id, t),
        disabled: false,
        "data-action": "remove",
        action: "remove",
      },
      {
        id: "option_create_room",
        key: "create-room",
        label: t("Files:CreateRoom"),
        icon: CatalogRoomsReactSvgUrl,
        onClick: () => this.onCreateRoom(item, true),
        disabled: !item.security?.CreateRoomFrom,
      },
      {
        id: "option_create-duplicate-room",
        key: "duplicate-room",
        label: t("Common:Duplicate"),
        icon: DuplicateReactSvgUrl,
        onClick: () => this.onDuplicate(item, t),
        disabled: !item.security?.Duplicate,
      },
      {
        id: "option_download",
        key: "download",
        label: t("Common:Download"),
        icon: DownloadReactSvgUrl,
        onClick: () => {
          if (isLockedSharedRoom(item))
            return this.dialogsStore.setPasswordEntryDialog(true, item, true);

          this.onClickDownload(item, t);
        },
        disabled:
          (!item.security?.Download && !isLockedSharedRoom(item)) ||
          Boolean(item.external && item.expired),
      },
      {
        id: "option_remove-shared-room",
        key: "remove-shared-room",
        label: t("Files:RemoveFromList"),
        icon: CircleCrossSvgUrl,
        onClick: () => this.onRemoveSharedRooms([item]),
        disabled: !item.external,
      },
      {
        id: "option_download-as",
        key: "download-as",
        label: t("Translations:DownloadAs"),
        icon: DownloadAsReactSvgUrl,
        onClick: this.onClickDownloadAs,
        disabled: !item.security?.Download,
      },
      ...moveActions,
      {
        id: "option_restore",
        key: "restore",
        label: t("Common:Restore"),
        icon: MoveReactSvgUrl,
        onClick: this.onRestoreAction,
        disabled: false,
      },
      indexOptions,
      {
        id: "option_rename",
        key: "rename",
        label: t("Common:Rename"),
        icon: RenameReactSvgUrl,
        onClick: () => this.onClickRename(item),
        disabled: false,
      },
      {
        key: "separator3",
        isSeparator: true,
      },
      {
        id: "option_unsubscribe",
        key: "unsubscribe",
        label: t("RemoveFromList"),
        icon: RemoveSvgUrl,
        onClick: this.onClickUnsubscribe,
        disabled: false,
      },
      {
        id: "option_change-thirdparty-info",
        key: "change-thirdparty-info",
        label: t("Translations:ThirdPartyInfo"),
        icon: AccessEditReactSvgUrl,
        onClick: () => this.onChangeThirdPartyInfo(item.providerKey),
        disabled: false,
      },
      {
        id: "option_change-room-owner",
        key: "change-room-owner",
        label: t("Files:ChangeTheRoomOwner"),
        icon: ReconnectReactSvgUrl,
        onClick: this.onChangeRoomOwner,
        disabled: false,
      },
      {
        id: "option_archive-room",
        key: "archive-room",
        label: t("MoveToArchive"),
        icon: RoomArchiveSvgUrl,
        onClick: (e) => this.onClickArchive(e),
        disabled: false,
        "data-action": "archive",
        action: "archive",
      },
      {
        id: "option_leave-room",
        key: "leave-room",
        label: t("LeaveTheRoom"),
        icon: LeaveRoomSvgUrl,
        onClick: this.onLeaveRoom,
        disabled:
          isArchive || !item.inRoom || isPublicRoom || Boolean(item.external),
      },
      {
        id: "option_unarchive-room",
        key: "unarchive-room",
        label: t("Common:Restore"),
        icon: MoveReactSvgUrl,
        onClick: (e) => this.onClickArchive(e),
        disabled: false,
        "data-action": "unarchive",
        action: "unarchive",
      },
      {
        id: "option_delete",
        key: "delete",
        label: isRootThirdPartyFolder
          ? t("Common:Disconnect")
          : item.isTemplate
            ? t("DeleteTemplate")
            : t("Common:Delete"),
        icon: TrashReactSvgUrl,
        onClick: () =>
          isEditing
            ? this.onShowEditingToast(t)
            : isGroupMenuBlocked
              ? this.onShowWaitOperationToast(t)
              : this.onClickDelete(item, t),
        disabled: false,
      },
      {
        id: "option_remove-from-recent",
        key: "remove-from-recent",
        label: t("RemoveFromList"),
        icon: RemoveOutlineSvgUrl,
        onClick: () => this.onClickRemoveFromRecent(item),
        disabled: !this.treeFoldersStore.isRecentTab,
      },
    ];
    const options = this.filterModel(optionsModel, contextOptions);

    const pluginItems = this.onLoadPlugins(item);

    if (pluginItems.length > 0) {
      if (pluginItems.length === 1) {
        pluginItems.forEach((plugin) => {
          options.splice(1, 0, {
            id: `option_${plugin.key}`,
            key: plugin.key,
            label: plugin.label,
            icon: plugin.icon,
            disabled: false,
            onClick: plugin.onClick,
          });
        });
      } else {
        options.splice(1, 0, {
          id: "option_plugin-actions",
          key: "plugin_actions",
          label: t("Common:Actions"),
          icon: PluginActionsSvgUrl,
          disabled: false,

          onLoad: () => this.onLoadPlugins(item),
        });
      }
    }

    const { isCollaborator } = this.userStore?.user || {
      isCollaborator: false,
    };

    const newOptions = options.filter(
      (option, index) =>
        !(index === 0 && option.key === "separator1") &&
        !(isCollaborator && option.key === "create-room"),
    );

    return trimSeparator(newOptions);
  };

  getGroupContextOptions = (t) => {
    const { selection, allFilesIsEditing, canConvertSelected } =
      this.filesStore;
    const { setDeleteDialogVisible } = this.dialogsStore;
    const { isRecycleBinFolder, isRoomsFolder, isArchiveFolder } =
      this.treeFoldersStore;

    const { pinRooms, unpinRooms, deleteRooms } = this.filesActionsStore;

    if (isRoomsFolder || isArchiveFolder) {
      const isPinOption = selection.filter((item) => !item.pinned).length > 0;

      let canDelete;
      if (isRoomsFolder) {
        canDelete = selection.every((k) => k.contextOptions.includes("delete"));
      } else if (isArchiveFolder) {
        canDelete = selection.some((k) => k.contextOptions.includes("delete"));
      }

      const canArchiveRoom = selection.every((k) =>
        k.contextOptions.includes("archive-room"),
      );

      const canRestoreRoom = selection.some((k) =>
        k.contextOptions.includes("unarchive-room"),
      );

      let archiveOptions;

      const pinOption = isPinOption
        ? {
            key: "pin-room",
            label: t("PinToTop"),
            icon: PinReactSvgUrl,
            onClick: () => pinRooms(t),
            disabled: false,
          }
        : {
            key: "unpin-room",
            label: t("Unpin"),
            icon: UnpinReactSvgUrl,
            onClick: () => unpinRooms(t),
            disabled: false,
          };

      if (canArchiveRoom) {
        archiveOptions = {
          key: "archive-room",
          label: t("MoveToArchive"),
          icon: RoomArchiveSvgUrl,
          onClick: (e) => this.onClickArchive(e),
          disabled: false,
          "data-action": "archive",
          action: "archive",
        };
      }
      if (canRestoreRoom) {
        archiveOptions = {
          key: "unarchive-room",
          label: t("Common:Restore"),
          icon: MoveReactSvgUrl,
          onClick: (e) => this.onClickArchive(e),
          disabled: false,
          "data-action": "unarchive",
          action: "unarchive",
        };
      }

      const options = [];

      if (!isArchiveFolder) {
        options.push(pinOption);
      }

      if ((canArchiveRoom || canDelete) && !isArchiveFolder) {
        options.push({
          key: "separator0",
          isSeparator: true,
        });
      }

      options.push(archiveOptions);

      canDelete &&
        options.push({
          key: "delete-rooms",
          label: t("Common:Delete"),
          icon: TrashReactSvgUrl,
          onClick: () => deleteRooms(t),
        });

      return options;
    }

    const hasDownloadAccess =
      selection.findIndex((k) => k.security.Download) !== -1;

    const favoriteItems = selection.filter((k) =>
      k.contextOptions?.includes("mark-as-favorite"),
    );

    const moveItems = selection.filter((k) =>
      k.contextOptions.includes("move-to"),
    ).length;

    const copyItems = selection.filter((k) =>
      k.contextOptions.includes("copy-to"),
    ).length;

    const restoreItems = selection.filter((k) =>
      k.contextOptions.includes("restore"),
    ).length;

    const removeFromFavoriteItems = selection.filter((k) =>
      k.contextOptions.includes("remove-from-favorites"),
    );

    const deleteItems = selection.filter((k) =>
      k.contextOptions.includes("delete"),
    ).length;

    const isRootThirdPartyFolder = selection.some(
      (x) => x.providerKey && x.id === x.rootFolderId,
    );

    const favoriteItemsIds = favoriteItems.map((item) => item.id);

    const removeFromFavoriteItemsIds = removeFromFavoriteItems.map(
      (item) => item.id,
    );

    const options = [
      {
        key: "mark-as-favorite",
        label: t("MarkAsFavorite"),
        icon: FavoritesReactSvgUrl,
        onClick: (e) => this.onClickFavorite(e, favoriteItemsIds, t),
        disabled: !favoriteItems.length,
        "data-action": "mark",
        action: "mark",
      },
      {
        key: "remove-from-favorites",
        label: t("RemoveFromFavorites"),
        icon: FavoritesReactSvgUrl,
        onClick: (e) => this.onClickFavorite(e, removeFromFavoriteItemsIds, t),
        disabled: favoriteItems.length || !removeFromFavoriteItems.length,
        "data-action": "remove",
        action: "remove",
      },
      {
        id: "create_room",
        key: "create-room",
        label: t("Files:CreateRoom"),
        icon: CatalogRoomsReactSvgUrl,
        onClick: () => this.onCreateRoom(null, true),
        disabled: !selection.security?.CreateRoomFrom,
      },
      {
        key: "download",
        label: t("Common:Download"),
        icon: DownloadReactSvgUrl,
        onClick: () =>
          this.filesActionsStore
            .downloadAction(t("Translations:ArchivingData"))
            .catch((err) => toastr.error(err)),
        disabled: !hasDownloadAccess,
      },
      {
        key: "download-as",
        label: t("Translations:DownloadAs"),
        icon: DownloadAsReactSvgUrl,
        onClick: this.onClickDownloadAs,
        disabled: !hasDownloadAccess || !canConvertSelected,
      },
      {
        key: "move-to",
        label: t("Common:MoveTo"),
        icon: MoveReactSvgUrl,
        onClick: allFilesIsEditing
          ? () => this.onShowEditingToast(t)
          : this.onMoveAction,
        disabled: isRecycleBinFolder || !moveItems,
      },
      {
        key: "copy-to",
        label: t("Common:Copy"),
        icon: CopyReactSvgUrl,
        onClick: this.onCopyAction,
        disabled: isRecycleBinFolder || !copyItems,
      },
      {
        key: "restore",
        label: t("Common:Restore"),
        icon: MoveReactSvgUrl,
        onClick: this.onRestoreAction,
        disabled: !isRecycleBinFolder || !restoreItems,
      },
      {
        key: "separator1",
        isSeparator: true,
        disabled: !deleteItems || isRootThirdPartyFolder,
      },
      {
        key: "remove-from-recent",
        label: t("RemoveFromList"),
        icon: RemoveOutlineSvgUrl,
        onClick: () =>
          this.filesActionsStore.onClickRemoveFromRecent(selection),
        disabled: !this.treeFoldersStore.isRecentTab,
      },
      {
        key: "delete",
        label: t("Common:Delete"),
        icon: TrashReactSvgUrl,
        onClick: allFilesIsEditing
          ? () => this.onShowEditingToast(t)
          : () => {
              if (this.filesSettingsStore.confirmDelete) {
                setDeleteDialogVisible(true);
              } else {
                const translations = {
                  deleteOperation: t("Translations:DeleteOperation"),
                  deleteFromTrash: t("Translations:DeleteFromTrash"),
                  deleteSelectedElem: t("Translations:DeleteSelectedElem"),
                  FileRemoved: t("Files:FileRemoved"),
                  FolderRemoved: t("Files:FolderRemoved"),
                };

                this.filesActionsStore
                  .deleteAction(translations)
                  .catch((err) => toastr.error(err));
              }
            },
        disabled: !deleteItems || isRootThirdPartyFolder,
      },
    ];

    const { isCollaborator } = this.userStore?.user || {
      isCollaborator: false,
    };

    const newOptions = options.filter(
      (option, index) =>
        !(index === 0 && option.key === "separator1") &&
        !(isCollaborator && option.key === "create-room"),
    );

    return newOptions;
  };

  onCreateRoom = (item, fromItem) => {
    if (this.currentQuotaStore.isWarningRoomsDialog) {
      this.dialogsStore.setQuotaWarningDialogVisible(true);
      return;
    }

    if (fromItem) {
      this.filesActionsStore.setProcessCreatingRoomFromData(true);
    }

    const event = new Event(Events.ROOM_CREATE);

    if (item && item.isFolder) {
      event.title = item.title;
    }

    window.dispatchEvent(event);
  };

  onCreate = (format, t) => {
    const event = new Event(Events.CREATE);

    const isPDf = format === FileExtensions.PDF;

    if (isMobile && isPDf) {
      toastr.info(t("Files:MobileEditPdfNotAvailableInfo"));
      return;
    }

    const payload = {
      extension: format,
      id: -1,
      edit: isPDf,
    };

    event.payload = payload;

    window.dispatchEvent(event);
  };

  onCreateFormFromFile = (t) => {
    if (isMobile) {
      toastr.info(t("Files:MobileEditPdfNotAvailableInfo"));
      return;
    }

    this.dialogsStore.setSelectFileDialogVisible(true);
  };

  onShowGallery = (t) => {
    if (isMobile) {
      toastr.info(t("Files:MobileEditPdfNotAvailableInfo"));
      return;
    }

    const { oformsFilter } = this.oformsStore;

    const initOformFilter = (
      oformsFilter || oformsFilter.getDefault()
    ).toUrlParams();

    window.DocSpace.navigate(
      `/form-gallery/${this.selectedFolderStore.id}/filter?${initOformFilter}`,
    );
  };

  // TODO: add privacy room check for files
  onUploadAction = (type) => {
    const element =
      type === "file"
        ? document.getElementById("customFileInput")
        : type === "pdf"
          ? document.getElementById("customPDFInput")
          : document.getElementById("customFolderInput");

    element?.click();
  };

  onShowFormRoomSelectFileDialog = (filter = FilesSelectorFilterTypes.DOCX) => {
    this.dialogsStore.setSelectFileFormRoomDialogVisible(true, filter);
  };

  getContextOptionsPlusFormRoom = (t, actions) => {
    // const {
    //   // createTemplateForm,
    //   // createTemplateSelectFormFile,
    //   // templateOformsGallery,
    //   // createNewFolder,
    //   // createNewDoc,
    //   // createNewPresentation,
    //   // createNewSpreadsheet,
    //   // uploadFiles,
    //   // uploadFolder,
    // } = actions;

    // const templatePDFForm = {
    //   id: "personal_template-PDF-form",
    //   className: "main-button_drop-down",
    //   icon: FormReactSvgUrl,
    //   label: t("Common:CreatePDFForm"),
    //   key: "new-form",
    //   items: [createTemplateForm, createTemplateSelectFormFile],
    // };

    const showSelectorFormRoomDocx = {
      id: "actions_form-room_template_from-file",
      className: "main-button_drop-down_sub",
      icon: FormGalleryReactSvgUrl,
      label: t("Common:ChooseFromTemplates"),
      onClick: () => this.onShowGallery(t),
      key: "form-file",
    };

    const uploadReadyPDFFrom = {
      id: "personal_upload-ready-Pdf-from",
      className: "main-button_drop-down_sub",
      icon: ActionsUploadReactSvgUrl,
      label: t("Common:UploadPDFForm"),
      key: "personal_upload-ready-Pdf-from",
      items: [
        {
          id: "personal_upload-from-docspace",
          className: "main-button_drop-down",
          icon: ActionsUploadReactSvgUrl,
          label: t("Common:FromPortal", {
            productName: t("Common:ProductName"),
          }),
          key: "personal_upload-from-docspace",
          onClick: () =>
            this.onShowFormRoomSelectFileDialog(FilterType.PDFForm),
        },
        {
          id: "personal_upload-from-device",
          className: "main-button_drop-down",
          icon: ActionsUploadReactSvgUrl,
          label: t("Common:FromDevice"),
          key: "personal_upload-from-device",
          onClick: () => this.onUploadAction("pdf"),
        },
      ],
    };

    const createNewFolder = {
      id: "actions_new-folder",
      className: "main-button_drop-down",
      icon: CatalogFolderReactSvgUrl,
      label: t("Files:CreateNewFolder"),
      onClick: () => this.onCreate(),
      key: "new-folder",
    };

    // const showUploadFolder = !(isMobile || isTablet);

    // const moreActions = {
    //   id: "personal_more-form",
    //   className: "main-button_drop-down",
    //   icon: PluginMoreReactSvgUrl,
    //   label: t("Common:More"),
    //   disabled: false,
    //   key: "more-form",
    //   items: [
    //     createNewFolder,
    //     {
    //       isSeparator: true,
    //       key: "personal_more-form__separator-1",
    //     },
    //     createNewDoc,
    //     createNewPresentation,
    //     createNewSpreadsheet,
    //     {
    //       isSeparator: true,
    //       key: "personal_more-form__separator-2",
    //     },
    //     uploadFiles,
    //     showUploadFolder ? uploadFolder : null,
    //   ],
    // };

    return [
      uploadReadyPDFFrom,
      showSelectorFormRoomDocx,
      // templateOformsGallery,
      // templatePDFForm,
      // {
      //   isSeparator: true,
      //   key: "separator",
      // },
      {
        isSeparator: true,
        key: "separator-1",
      },
      createNewFolder,
      // moreActions,
    ];
  };

  getFolderModel = (t, isSectionMenu) => {
    const { isLoading } = this.clientLoadingStore;
    const { security, roomType, parentRoomType, isFolder } =
      this.selectedFolderStore;
    const { isPublicRoom } = this.publicRoomStore;

    const stateCanCreate = window?.DocSpace?.location?.state?.canCreate;
    const isSettingsPage =
      window?.DocSpace?.location.pathname.includes("/settings");

    const currentCanCreate =
      isLoading &&
      window?.DocSpace?.location?.state?.hasOwnProperty("canCreate")
        ? stateCanCreate
        : security?.Create;

    const canCreate = currentCanCreate && !isSettingsPage && !isPublicRoom;

    const someDialogIsOpen = checkDialogsOpen();

    if (!canCreate || (isSectionMenu && (isMobile || someDialogIsOpen)))
      return null;

    const { isRoomsFolder, isPrivacyFolder } = this.treeFoldersStore;
    const { mainButtonItemsList } = this.pluginStore;
    const { enablePlugins } = this.settingsStore;
    const isFormRoomType =
      roomType === RoomsType.FormRoom ||
      (parentRoomType === FolderType.FormRoom && isFolder);

    const createNewDoc = {
      id: "personal_new-document",
      key: "new-document",
      label: t("Common:NewDocument"),
      onClick: () => this.onCreate("docx"),
      icon: ActionsDocumentsReactSvgUrl,
    };

    const createNewSpreadsheet = {
      id: "personal_new-spreadsheet",
      key: "new-spreadsheet",
      label: t("Common:NewSpreadsheet"),
      onClick: () => this.onCreate("xlsx"),
      icon: SpreadsheetReactSvgUrl,
    };

    const createNewPresentation = {
      id: "personal_new-presentation",
      key: "new-presentation",
      label: t("Common:NewPresentation"),
      onClick: () => this.onCreate("pptx"),
      icon: ActionsPresentationReactSvgUrl,
    };

    const createTemplateForm = {
      id: "personal_template_black",
      key: "new-form",
      label: t("Translations:SubNewForm"),
      icon: FormBlankReactSvgUrl,
      onClick: () => this.onCreate("pdf", t),
    };

    const createTemplateNewFormFile = {
      id: "personal_template_new-form-file",
      key: "new-form-file",
      label: t("Translations:SubNewFormFile"),
      icon: FormFileReactSvgUrl,
      onClick: () => this.onCreateFormFromFile(t),
      disabled: isPrivacyFolder,
    };

    const createTemplateSelectFormFile = {
      id: "personal_template_new-form-file",
      key: "new-form-file",
      label: t("Translations:SubNewFormFile"),
      icon: FormFileReactSvgUrl,
      onClick: () => this.onCreateFormFromFile(t),
      disabled: isPrivacyFolder,
    };

    const templateOformsGallery = {
      id: "personal_template_oforms-gallery",
      key: "oforms-gallery",
      label: t("Common:OFORMsGallery"),
      icon: FormGalleryReactSvgUrl,
      onClick: () => this.onShowGallery(t),
      disabled: isPrivacyFolder,
    };

    const createNewFolder = {
      id: "personal_new-folder",
      key: "new-folder",
      label: t("Common:NewFolder"),
      onClick: () => this.onCreate(),
      icon: CatalogFolderReactSvgUrl,
    };

    const uploadFiles = {
      key: "upload-files",
      label: t("Article:UploadFiles"),
      onClick: () => this.onUploadAction("file"),
      icon: ActionsUploadReactSvgUrl,
    };

    const uploadFolder = {
      key: "upload-folder",
      label: t("Article:UploadFolder"),
      onClick: () => this.onUploadAction("folder"),
      icon: ActionsUploadReactSvgUrl,
    };

    if (isFormRoomType) {
      return this.getContextOptionsPlusFormRoom(t, {
        createTemplateForm,
        createTemplateSelectFormFile,
        templateOformsGallery,
        createNewFolder,
        createNewDoc,
        createNewPresentation,
        createNewSpreadsheet,
        uploadFiles,
        uploadFolder,
      });
    }

    const formActions = isDesktop()
      ? [
          {
            id: "personal_form-template",
            icon: FormReactSvgUrl,
            label: t("Translations:NewForm"),
            key: "new-form-base",
            items: [
              createTemplateForm,
              createTemplateNewFormFile,
              templateOformsGallery,
            ],
          },
        ]
      : [createTemplateForm, createTemplateNewFormFile, templateOformsGallery];

    const showUploadFolder = !(isMobile || isTablet);
    const options = isRoomsFolder
      ? [
          {
            key: "new-room",
            label: t("Common:NewRoom"),
            onClick: this.onCreateRoom,
            icon: CatalogRoomsReactSvgUrl,
          },
        ]
      : [
          createNewDoc,
          createNewSpreadsheet,
          createNewPresentation,
          ...formActions,
          createNewFolder,
          { key: "separator", isSeparator: true },
          uploadFiles,
          showUploadFolder ? uploadFolder : null,
        ];

    if (mainButtonItemsList && enablePlugins && !isRoomsFolder) {
      const pluginItems = [];

      mainButtonItemsList.forEach((option) => {
        pluginItems.push({
          key: option.key,
          ...option.value,
        });
      });

      options.splice(5, 0, {
        id: "actions_more-plugins",
        className: "main-button_drop-down",
        icon: PluginMoreReactSvgUrl,
        label: t("Common:More"),
        disabled: false,
        key: "more-plugins",
        items: pluginItems,
      });
    }

    return options;
  };

  getModel = (item, t) => {
    const { selection } = this.filesStore;

    const { fileExst, contextOptions } = item;

    const contextOptionsProps =
      contextOptions && contextOptions.length > 0
        ? selection.length > 1
          ? this.getGroupContextOptions(t)
          : this.getFilesContextOptions(item, t)
        : [];

    return contextOptionsProps;
  };
}

export default ContextOptionsStore;<|MERGE_RESOLUTION|>--- conflicted
+++ resolved
@@ -1808,7 +1808,14 @@
       ...pinOptions,
       ...muteOptions,
       {
-<<<<<<< HEAD
+        id: "option_export-room-index",
+        key: "export-room-index",
+        label: t("Files:ExportRoomIndex"),
+        icon: ExportRoomIndexSvgUrl,
+        onClick: () => this.onExportRoomIndex(t, item.id),
+        disabled: !item.indexing || !item.security?.IndexExport,
+      },
+      {
         id: "option_save-as-template",
         key: "save-as-template",
         label: t("SaveAsTemplate"),
@@ -1816,14 +1823,6 @@
         onClick: () => this.onCreateRoomTemplate(item),
         badgeLabel: t("New").toUpperCase(),
         disabled: !item.security?.Create,
-=======
-        id: "option_export-room-index",
-        key: "export-room-index",
-        label: t("Files:ExportRoomIndex"),
-        icon: ExportRoomIndexSvgUrl,
-        onClick: () => this.onExportRoomIndex(t, item.id),
-        disabled: !item.indexing || !item.security?.IndexExport,
->>>>>>> 811d6e73
       },
       {
         id: "option_owner-change",
