--- conflicted
+++ resolved
@@ -89,11 +89,8 @@
       toggleAction,
       textOverflow,
       showDisabledItems,
-<<<<<<< HEAD
+      offsetDropDownY,
       isDefaultMode,
-=======
-      offsetDropDownY,
->>>>>>> 4c78667a
     } = this.props;
     const { isOpen, selectedOption } = this.state;
 
@@ -222,13 +219,10 @@
   textOverflow: PropTypes.bool,
   /** Disables clicking on the icon */
   disableIconClick: PropTypes.bool,
-<<<<<<< HEAD
   /** Defines the operation mode of the component, by default with the portal */
   isDefaultMode: PropTypes.bool,
-=======
   /** Y offset */
   offsetDropDownY: PropTypes.string,
->>>>>>> 4c78667a
 };
 
 ComboBox.defaultProps = {
@@ -240,11 +234,8 @@
   size: "base",
   disableIconClick: true,
   showDisabledItems: false,
-<<<<<<< HEAD
+  offsetDropDownY: "102%",
   isDefaultMode: true,
-=======
-  offsetDropDownY: "102%",
->>>>>>> 4c78667a
 };
 
 export default ComboBox;