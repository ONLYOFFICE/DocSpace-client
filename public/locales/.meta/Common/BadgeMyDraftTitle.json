{
  "key_path": "BadgeMyDraftTitle",
  "content": "My draft",
  "content_en_sha1_hash": "b5235c7a4454a54323265ceb2c24783fd196a731",
  "created_at": "2025-05-19T21:30:43.216Z",
<<<<<<< HEAD
  "updated_at": "2025-06-30T12:20:31.692Z",
=======
  "updated_at": "2025-07-10T11:11:07.125Z",
>>>>>>> 4378f47c
  "comment": {
    "text": "This translation key is used to display a label that indicates a draft title. It appears on badges within components and provides contextual information about a file's status. The translation key should be used in situations where a user needs to view or interact with their draft content.",
    "is_auto": true,
    "updated_at": "2025-05-20T09:37:15.776Z"
  },
  "usage": [
    {
      "file_path": "/packages/shared/components/badges/index.tsx",
      "line_number": 308,
      "context": "className={classNames(\n styles.versionBadge,\n \"badge-version badge-version-current tablet-badge icons-group\",\n )}\n backgroundColor={theme.filesBadges.badgeBackgroundColor}\n label={t(\"Common:BadgeMyDraftTitle\")}\n title={t(\"Common:BadgeMyDraftTitle\")}\n {...versionBadgeProps}\n style={{\n width: \"max-content\",\n }}",
      "module": "/packages/shared"
    },
    {
      "file_path": "/packages/shared/components/badges/index.tsx",
      "line_number": 308,
      "context": "className={classNames(\n styles.versionBadge,\n \"badge-version badge-version-current tablet-badge icons-group\",\n )}\n backgroundColor={theme.filesBadges.badgeBackgroundColor}\n label={t(\"Common:BadgeMyDraftTitle\")}\n title={t(\"Common:BadgeMyDraftTitle\")}\n {...versionBadgeProps}\n style={{\n width: \"max-content\",\n }}",
      "module": "/packages/shared"
    },
    {
      "file_path": "/packages/shared/utils/index.ts",
      "line_number": 268,
      "context": "status: FileFillingFormStatus | undefined,\n t: TTranslation,\n ) => {\n switch (status) {\n case FileFillingFormStatus.Draft:\n return t(\"Common:BadgeMyDraftTitle\");\n case FileFillingFormStatus.YourTurn:\n return t(\"Common:YourTurn\");\n case FileFillingFormStatus.InProgress:\n return t(\"Common:InProgress\");\n case FileFillingFormStatus.Stopped:",
      "module": "/packages/shared"
    }
  ],
  "languages": {
    "en": {
      "ai_translated": false,
      "ai_model": null,
      "ai_spell_check_issues": [],
      "approved_at": null
    },
    "ar-SA": {
      "ai_translated": false,
      "ai_model": null,
      "ai_spell_check_issues": [],
      "approved_at": null
    },
    "az": {
      "ai_translated": false,
      "ai_model": null,
      "ai_spell_check_issues": [],
      "approved_at": null
    },
    "bg": {
      "ai_translated": false,
      "ai_model": null,
      "ai_spell_check_issues": [],
      "approved_at": null
    },
    "cs": {
      "ai_translated": false,
      "ai_model": null,
      "ai_spell_check_issues": [],
      "approved_at": null
    },
    "de": {
      "ai_translated": false,
      "ai_model": null,
      "ai_spell_check_issues": [],
      "approved_at": null
    },
    "el-GR": {
      "ai_translated": false,
      "ai_model": null,
      "ai_spell_check_issues": [],
      "approved_at": null
    },
    "es": {
      "ai_translated": false,
      "ai_model": null,
      "ai_spell_check_issues": [],
      "approved_at": null
    },
    "fi": {
      "ai_translated": false,
      "ai_model": null,
      "ai_spell_check_issues": [],
      "approved_at": null
    },
    "fr": {
      "ai_translated": false,
      "ai_model": null,
      "ai_spell_check_issues": [],
      "approved_at": null
    },
    "hy-AM": {
      "ai_translated": false,
      "ai_model": null,
      "ai_spell_check_issues": [],
      "approved_at": null
    },
    "it": {
      "ai_translated": false,
      "ai_model": null,
      "ai_spell_check_issues": [],
      "approved_at": null
    },
    "ja-JP": {
      "ai_translated": false,
      "ai_model": null,
      "ai_spell_check_issues": [],
      "approved_at": null
    },
    "ko-KR": {
      "ai_translated": false,
      "ai_model": null,
      "ai_spell_check_issues": [
        {
          "type": "incorrect_translation",
          "description": "The Korean translation \"내 임시 문서\" (nae imsi munseo) is a literal translation of 'my draft document' but 'draft' can also imply a 'draft title'. A more natural translation, considering the key name, would be something like '초안 제목' (choan jeum - draft title) or '임시 제목' (imsi jeum - temporary title).",
          "suggestion": "Consider '초안 제목' (choan jeum) or '임시 제목' (imsi jeum) for a more contextually appropriate translation."
        }
      ],
      "approved_at": null
    },
    "lo-LA": {
      "ai_translated": false,
      "ai_model": null,
      "ai_spell_check_issues": [],
      "approved_at": null
    },
    "lv": {
      "ai_translated": false,
      "ai_model": null,
      "ai_spell_check_issues": [],
      "approved_at": null
    },
    "nl": {
      "ai_translated": false,
      "ai_model": null,
      "ai_spell_check_issues": [],
      "approved_at": null
    },
    "pl": {
      "ai_translated": false,
      "ai_model": null,
      "ai_spell_check_issues": [
        {
          "type": "incorrect_translation",
          "description": "The translation 'Moja wersja robocza' while understandable, isn't the most natural or common translation of 'My draft'. 'Moja robocza wersja' is also an option, but a more direct and commonly used translation would be 'Mój szkic'.",
          "suggestion": "Mój szkic"
        }
      ],
      "approved_at": null
    },
    "pt": {
      "ai_translated": false,
      "ai_model": null,
      "ai_spell_check_issues": [],
      "approved_at": null
    },
    "pt-BR": {
      "ai_translated": false,
      "ai_model": null,
      "ai_spell_check_issues": [],
      "approved_at": null
    },
    "ro": {
      "ai_translated": false,
      "ai_model": null,
      "ai_spell_check_issues": [],
      "approved_at": null
    },
    "ru": {
      "ai_translated": false,
      "ai_model": null,
      "ai_spell_check_issues": [],
      "approved_at": null
    },
    "si": {
      "ai_translated": false,
      "ai_model": null,
      "ai_spell_check_issues": [
        {
          "type": "incorrect_translation",
          "description": "The Sinhala translation \"මාගේ කටුපිටපත්\" (Maage Katupitapatha) translates more closely to 'My manuscripts' or 'My typescripts', not 'My draft'.  'Draft' is more accurately conveyed with a different phrasing.",
          "suggestion": "Consider alternatives like \"මාගේ කෙතනාවට\" (Maage Kethanawata) which means 'My draft' or \"මාගේ පළමු කෙතනාව\" (Maage Palamu Kethanawa) which means 'My first draft'."
        }
      ],
      "approved_at": null
    },
    "sk": {
      "ai_translated": false,
      "ai_model": null,
      "ai_spell_check_issues": [],
      "approved_at": null
    },
    "sl": {
      "ai_translated": false,
      "ai_model": null,
      "ai_spell_check_issues": [
        {
          "type": "incorrect_translation",
          "description": "The English \"My draft\" translates more accurately as \"Moj osnutek\", not \"Moji osnutki\". The plural form suggests multiple drafts, while \"My draft\" refers to a single draft.",
          "suggestion": "Moj osnutek"
        }
      ],
      "approved_at": null
    },
    "sr-Cyrl-RS": {
      "ai_translated": false,
      "ai_model": null,
      "ai_spell_check_issues": [],
      "approved_at": null
    },
    "sr-Latn-RS": {
      "ai_translated": false,
      "ai_model": null,
      "ai_spell_check_issues": [
        {
          "type": "incorrect_translation",
          "description": "While \"Moja skica\" is technically correct (meaning 'My sketch'), it doesn't perfectly convey the meaning of 'My draft'. 'Draft' often implies a preliminary version of something written, not necessarily a visual sketch. A more accurate translation might be 'Moji nacrti' or 'Moji predlozi'.",
          "suggestion": "Consider 'Moji nacrti' or 'Moji predlozi' for a more accurate translation."
        }
      ],
      "approved_at": null
    },
    "tr": {
      "ai_translated": false,
      "ai_model": null,
      "ai_spell_check_issues": [],
      "approved_at": null
    },
    "uk-UA": {
      "ai_translated": false,
      "ai_model": null,
      "ai_spell_check_issues": [],
      "approved_at": null
    },
    "vi": {
      "ai_translated": false,
      "ai_model": null,
      "ai_spell_check_issues": [],
      "approved_at": null
    },
    "zh-CN": {
      "ai_translated": false,
      "ai_model": null,
      "ai_spell_check_issues": [],
      "approved_at": null
    }
  }
}<|MERGE_RESOLUTION|>--- conflicted
+++ resolved
@@ -3,11 +3,7 @@
   "content": "My draft",
   "content_en_sha1_hash": "b5235c7a4454a54323265ceb2c24783fd196a731",
   "created_at": "2025-05-19T21:30:43.216Z",
-<<<<<<< HEAD
-  "updated_at": "2025-06-30T12:20:31.692Z",
-=======
   "updated_at": "2025-07-10T11:11:07.125Z",
->>>>>>> 4378f47c
   "comment": {
     "text": "This translation key is used to display a label that indicates a draft title. It appears on badges within components and provides contextual information about a file's status. The translation key should be used in situations where a user needs to view or interact with their draft content.",
     "is_auto": true,
@@ -16,13 +12,13 @@
   "usage": [
     {
       "file_path": "/packages/shared/components/badges/index.tsx",
-      "line_number": 308,
+      "line_number": 304,
       "context": "className={classNames(\n styles.versionBadge,\n \"badge-version badge-version-current tablet-badge icons-group\",\n )}\n backgroundColor={theme.filesBadges.badgeBackgroundColor}\n label={t(\"Common:BadgeMyDraftTitle\")}\n title={t(\"Common:BadgeMyDraftTitle\")}\n {...versionBadgeProps}\n style={{\n width: \"max-content\",\n }}",
       "module": "/packages/shared"
     },
     {
       "file_path": "/packages/shared/components/badges/index.tsx",
-      "line_number": 308,
+      "line_number": 304,
       "context": "className={classNames(\n styles.versionBadge,\n \"badge-version badge-version-current tablet-badge icons-group\",\n )}\n backgroundColor={theme.filesBadges.badgeBackgroundColor}\n label={t(\"Common:BadgeMyDraftTitle\")}\n title={t(\"Common:BadgeMyDraftTitle\")}\n {...versionBadgeProps}\n style={{\n width: \"max-content\",\n }}",
       "module": "/packages/shared"
     },
@@ -118,8 +114,8 @@
       "ai_spell_check_issues": [
         {
           "type": "incorrect_translation",
-          "description": "The Korean translation \"내 임시 문서\" (nae imsi munseo) is a literal translation of 'my draft document' but 'draft' can also imply a 'draft title'. A more natural translation, considering the key name, would be something like '초안 제목' (choan jeum - draft title) or '임시 제목' (imsi jeum - temporary title).",
-          "suggestion": "Consider '초안 제목' (choan jeum) or '임시 제목' (imsi jeum) for a more contextually appropriate translation."
+          "description": "The Korean translation \"내 임시 문서\" (nae imsi munseo) is a reasonable translation of \"My draft,\" but could be more concise and natural depending on context. \"내 초안\" (nae choan) is a more common and direct translation for 'My draft' in many situations.",
+          "suggestion": "Consider using \"내 초안\" (nae choan) for a more common and concise translation."
         }
       ],
       "approved_at": null
@@ -148,8 +144,8 @@
       "ai_spell_check_issues": [
         {
           "type": "incorrect_translation",
-          "description": "The translation 'Moja wersja robocza' while understandable, isn't the most natural or common translation of 'My draft'. 'Moja robocza wersja' is also an option, but a more direct and commonly used translation would be 'Mój szkic'.",
-          "suggestion": "Mój szkic"
+          "description": "While 'Moja wersja robocza' is understandable, it's a bit literal and clunky for 'My draft'. A more natural and common translation would be 'Moja robocza wersja' or simply 'Moja wersja'.",
+          "suggestion": "Moja robocza wersja or Moja wersja"
         }
       ],
       "approved_at": null
@@ -184,8 +180,8 @@
       "ai_spell_check_issues": [
         {
           "type": "incorrect_translation",
-          "description": "The Sinhala translation \"මාගේ කටුපිටපත්\" (Maage Katupitapatha) translates more closely to 'My manuscripts' or 'My typescripts', not 'My draft'.  'Draft' is more accurately conveyed with a different phrasing.",
-          "suggestion": "Consider alternatives like \"මාගේ කෙතනාවට\" (Maage Kethanawata) which means 'My draft' or \"මාගේ පළමු කෙතනාව\" (Maage Palamu Kethanawa) which means 'My first draft'."
+          "description": "The translation 'මාගේ කටුපිටපත්' (Maage Katupitapata) is a very literal translation and not the most natural way to say \"My draft\" in Sinhala. 'Katupitapata' refers to a manuscript or draft, but using it directly feels overly formal and technical. A more natural translation would be something like 'මට කෙතුවක්' (Mata Ketuwak) or 'මට කෙතුවක් තිබ්බ' (Mata Ketuwak thibba) depending on the context (e.g., 'I have a draft' or 'My draft').",
+          "suggestion": "Consider 'මට කෙතුවක්' (Mata Ketuwak) or 'මට කෙතුවක් තිබ්බ' (Mata Ketuwak thibba) for a more natural translation."
         }
       ],
       "approved_at": null
@@ -202,7 +198,7 @@
       "ai_spell_check_issues": [
         {
           "type": "incorrect_translation",
-          "description": "The English \"My draft\" translates more accurately as \"Moj osnutek\", not \"Moji osnutki\". The plural form suggests multiple drafts, while \"My draft\" refers to a single draft.",
+          "description": "The translation 'Moji osnutki' while technically correct, implies 'My drafts' in the plural form. The original English 'My draft' refers to a single draft. A more accurate translation would be 'Moj osnutek'.",
           "suggestion": "Moj osnutek"
         }
       ],
@@ -220,8 +216,8 @@
       "ai_spell_check_issues": [
         {
           "type": "incorrect_translation",
-          "description": "While \"Moja skica\" is technically correct (meaning 'My sketch'), it doesn't perfectly convey the meaning of 'My draft'. 'Draft' often implies a preliminary version of something written, not necessarily a visual sketch. A more accurate translation might be 'Moji nacrti' or 'Moji predlozi'.",
-          "suggestion": "Consider 'Moji nacrti' or 'Moji predlozi' for a more accurate translation."
+          "description": "The English phrase \"My draft\" is better translated as \"Moji nacrti\" or \"Moji predlozi\" instead of \"Moja skica\". \"Skica\" refers to a sketch or rough draft, which isn't the intended meaning.",
+          "suggestion": "Moji nacrti"
         }
       ],
       "approved_at": null
