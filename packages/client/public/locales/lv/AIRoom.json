{
  "AIAgentAccessRedirectNote": "Jūs tiksiet automātiski novirzīts uz {{sectionName}} sadaļu 5 sekundēs.",
  "AIChat": "MI-Čats",
  "AIInstructions": "MI instrukcijas",
  "CreateChat": "Izveidot tērzēšanu",
  "EmptyKnowledgeDescriptionActions": "Izmēģiniet šos soļus, lai sāktu:",
  "EmptyKnowledgeTitle": "Vēl nav pievienoti faili",
  "EmptyResultsTitle": "Vēl nav rezultātu",
<<<<<<< HEAD
=======
  "EmptyResultsViewerDescription": "Jūs redzēsiet MI čat aktivitātes rezultātus no citiem lietotājiem šeit, kad tie būs pieejami.",
>>>>>>> 7bd0b0d7
  "InstructionsDescriptionAgentExample": "Piemērs: \"Jūs esat MI PR asistents, kas palīdz rakstīt un rediģēt preses paziņojumus. Saglabājiet profesionālu, pārliecinātu un plašsaziņas līdzekļiem draudzīgu toni. Skaidri izcelt galvenos ziņojumus, izvairieties no žargona un saglabājiet tekstu saīsinātu un saistošu.\"",
  "KnowledgeDescription": "Augšupielādējiet failus no sava datora vai {{productName}}, lai nodrošinātu labāku kontekstu sarunai. Piezīme: sarunas laikā var tikt atklāti daži vai visi augšupielādētie faili.",
  "KnowledgeSelectIn": "Izvēlēties {{productName}}",
  "KnowledgeUnavailable": "Zinu bāze nav pieejama",
  "MCP": "MCP rīki šai telpai",
  "ResponseQualityNode": "<1>Piezīme:</1> Atbildes kvalitāte var atšķirties atkarībā no modeļa; labākiem rezultātiem ieteicami jaunāki modeļi.",
  "ResultStorage": "Rezultātu glabāšana",
  "UploadFilesDevice": "Augšupielādējiet failus no sava personīgā ierīces",
  "UploadFilesPortal": "Augšupielādējiet failus no {{sectionNameFirst}} vai {{sectionNameSecond}}."
}<|MERGE_RESOLUTION|>--- conflicted
+++ resolved
@@ -6,10 +6,6 @@
   "EmptyKnowledgeDescriptionActions": "Izmēģiniet šos soļus, lai sāktu:",
   "EmptyKnowledgeTitle": "Vēl nav pievienoti faili",
   "EmptyResultsTitle": "Vēl nav rezultātu",
-<<<<<<< HEAD
-=======
-  "EmptyResultsViewerDescription": "Jūs redzēsiet MI čat aktivitātes rezultātus no citiem lietotājiem šeit, kad tie būs pieejami.",
->>>>>>> 7bd0b0d7
   "InstructionsDescriptionAgentExample": "Piemērs: \"Jūs esat MI PR asistents, kas palīdz rakstīt un rediģēt preses paziņojumus. Saglabājiet profesionālu, pārliecinātu un plašsaziņas līdzekļiem draudzīgu toni. Skaidri izcelt galvenos ziņojumus, izvairieties no žargona un saglabājiet tekstu saīsinātu un saistošu.\"",
   "KnowledgeDescription": "Augšupielādējiet failus no sava datora vai {{productName}}, lai nodrošinātu labāku kontekstu sarunai. Piezīme: sarunas laikā var tikt atklāti daži vai visi augšupielādētie faili.",
   "KnowledgeSelectIn": "Izvēlēties {{productName}}",
