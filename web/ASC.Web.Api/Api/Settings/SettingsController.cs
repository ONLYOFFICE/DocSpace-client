﻿// (c) Copyright Ascensio System SIA 2010-2022
//
// This program is a free software product.
// You can redistribute it and/or modify it under the terms
// of the GNU Affero General Public License (AGPL) version 3 as published by the Free Software
// Foundation. In accordance with Section 7(a) of the GNU AGPL its Section 15 shall be amended
// to the effect that Ascensio System SIA expressly excludes the warranty of non-infringement of
// any third-party rights.
//
// This program is distributed WITHOUT ANY WARRANTY, without even the implied warranty
// of MERCHANTABILITY or FITNESS FOR A PARTICULAR  PURPOSE. For details, see
// the GNU AGPL at: http://www.gnu.org/licenses/agpl-3.0.html
//
// You can contact Ascensio System SIA at Lubanas st. 125a-25, Riga, Latvia, EU, LV-1021.
//
// The  interactive user interfaces in modified source and object code versions of the Program must
// display Appropriate Legal Notices, as required under Section 5 of the GNU AGPL version 3.
//
// Pursuant to Section 7(b) of the License you must retain the original Product logo when
// distributing the program. Pursuant to Section 7(e) we decline to grant you any rights under
// trademark law for use of our trademarks.
//
// All the Product's GUI elements, including illustrations and icon sets, as well as technical writing
// content are licensed under the terms of the Creative Commons Attribution-ShareAlike 4.0
// International. See the License terms at http://creativecommons.org/licenses/by-sa/4.0/legalcode

namespace ASC.Web.Api.Controllers.Settings;

public class SettingsController : BaseSettingsController
{
    private static readonly object _locked = new object();
    private Tenant Tenant { get { return ApiContext.Tenant; } }

    private readonly MessageService _messageService;
    private readonly ConsumerFactory _consumerFactory;
    private readonly TimeZoneConverter _timeZoneConverter;
    private readonly CustomNamingPeople _customNamingPeople;
    private readonly ProviderManager _providerManager;
    private readonly FirstTimeTenantSettings _firstTimeTenantSettings;
    private readonly UserManager _userManager;
    private readonly TenantManager _tenantManager;
    private readonly TenantExtra _tenantExtra;
    private readonly AuthContext _authContext;
    private readonly PermissionContext _permissionContext;
    private readonly SettingsManager _settingsManager;
    private readonly WebItemManagerSecurity _webItemManagerSecurity;
    private readonly TenantInfoSettingsHelper _tenantInfoSettingsHelper;
    private readonly TenantUtil _tenantUtil;
    private readonly CoreBaseSettings _coreBaseSettings;
    private readonly CommonLinkUtility _commonLinkUtility;
    private readonly IConfiguration _configuration;
    private readonly SetupInfo _setupInfo;
    private readonly StatisticManager _statisticManager;
    private readonly UrlShortener _urlShortener;
    private readonly PasswordHasher _passwordHasher;
    private readonly ILogger _log;
    private readonly TelegramHelper _telegramHelper;
    private readonly DnsSettings _dnsSettings;
    private readonly AdditionalWhiteLabelSettingsHelperInit _additionalWhiteLabelSettingsHelper;
    private readonly CustomColorThemesSettingsHelper _customColorThemesSettingsHelper;
    private readonly QuotaUsageManager _quotaUsageManager;
    private readonly TenantDomainValidator _tenantDomainValidator;
    private readonly QuotaSyncOperation _quotaSyncOperation;

    public SettingsController(
        ILoggerProvider option,
        MessageService messageService,
        ApiContext apiContext,
        UserManager userManager,
        TenantManager tenantManager,
        TenantExtra tenantExtra,
        AuthContext authContext,
        PermissionContext permissionContext,
        SettingsManager settingsManager,
        WebItemManager webItemManager,
        WebItemManagerSecurity webItemManagerSecurity,
        TenantInfoSettingsHelper tenantInfoSettingsHelper,
        TenantUtil tenantUtil,
        CoreBaseSettings coreBaseSettings,
        CommonLinkUtility commonLinkUtility,
        IConfiguration configuration,
        SetupInfo setupInfo,
        StatisticManager statisticManager,
        ConsumerFactory consumerFactory,
        TimeZoneConverter timeZoneConverter,
        CustomNamingPeople customNamingPeople,
        IMemoryCache memoryCache,
        ProviderManager providerManager,
        FirstTimeTenantSettings firstTimeTenantSettings,
        TelegramHelper telegramHelper,
        UrlShortener urlShortener,
        PasswordHasher passwordHasher,
        IHttpContextAccessor httpContextAccessor,
        DnsSettings dnsSettings,
        AdditionalWhiteLabelSettingsHelperInit additionalWhiteLabelSettingsHelper,
        CustomColorThemesSettingsHelper customColorThemesSettingsHelper,
        QuotaSyncOperation quotaSyncOperation,
        QuotaUsageManager quotaUsageManager,
        TenantDomainValidator tenantDomainValidator
        ) : base(apiContext, memoryCache, webItemManager, httpContextAccessor)
    {
        _log = option.CreateLogger("ASC.Api");
        _consumerFactory = consumerFactory;
        _timeZoneConverter = timeZoneConverter;
        _customNamingPeople = customNamingPeople;
        _providerManager = providerManager;
        _firstTimeTenantSettings = firstTimeTenantSettings;
        _messageService = messageService;
        _userManager = userManager;
        _tenantManager = tenantManager;
        _tenantExtra = tenantExtra;
        _authContext = authContext;
        _permissionContext = permissionContext;
        _settingsManager = settingsManager;
        _webItemManagerSecurity = webItemManagerSecurity;
        _tenantInfoSettingsHelper = tenantInfoSettingsHelper;
        _tenantUtil = tenantUtil;
        _coreBaseSettings = coreBaseSettings;
        _commonLinkUtility = commonLinkUtility;
        _configuration = configuration;
        _setupInfo = setupInfo;
        _statisticManager = statisticManager;
        _passwordHasher = passwordHasher;
        _urlShortener = urlShortener;
        _telegramHelper = telegramHelper;
        _dnsSettings = dnsSettings;
        _additionalWhiteLabelSettingsHelper = additionalWhiteLabelSettingsHelper;
        _quotaSyncOperation = quotaSyncOperation;
        _customColorThemesSettingsHelper = customColorThemesSettingsHelper;
        _quotaUsageManager = quotaUsageManager;
        _tenantDomainValidator = tenantDomainValidator;
    }

    /// <summary>
    /// Returns a list of all the available portal settings with the current values for each parameter.
    /// </summary>
    /// <short>
    /// Get the portal settings
    /// </short>
    /// <category>Common settings</category>
    /// <param type="System.Boolean, System" name="withpassword">Specifies if the password hasher settings will be returned or not</param>
    /// <returns type="ASC.Web.Api.ApiModel.ResponseDto.SettingsDto, ASC.Web.Api">Settings</returns>
    /// <path>api/2.0/settings</path>
    /// <httpMethod>GET</httpMethod>
    /// <requiresAuthorization>false</requiresAuthorization>
    [HttpGet("")]
    [AllowNotPayment, AllowSuspended, AllowAnonymous]
    public SettingsDto GetSettings(bool? withpassword)
    {
        var studioAdminMessageSettings = _settingsManager.Load<StudioAdminMessageSettings>();
        var tenantCookieSettings = _settingsManager.Load<TenantCookieSettings>();

        var settings = new SettingsDto
        {
            Culture = Tenant.GetCulture().ToString(),
            GreetingSettings = Tenant.Name == "" ? Resource.PortalName : Tenant.Name,
            Personal = _coreBaseSettings.Personal,
            DocSpace = !_coreBaseSettings.DisableDocSpace,
            Standalone = _coreBaseSettings.Standalone,
            BaseDomain = _coreBaseSettings.Basedomain,
            Version = _configuration["version:number"] ?? "",
            TenantStatus = _tenantManager.GetCurrentTenant().Status,
            TenantAlias = Tenant.Alias,
            EnableAdmMess = studioAdminMessageSettings.Enable || _tenantExtra.IsNotPaid(),
            LegalTerms = _setupInfo.LegalTerms,
            CookieSettingsEnabled = tenantCookieSettings.Enabled
        };

        if (_authContext.IsAuthenticated)
        {
            settings.TrustedDomains = Tenant.TrustedDomains;
            settings.TrustedDomainsType = Tenant.TrustedDomainsType;
            var timeZone = Tenant.TimeZone;
            settings.Timezone = timeZone;
            settings.UtcOffset = _timeZoneConverter.GetTimeZone(timeZone).GetUtcOffset(DateTime.UtcNow);
            settings.UtcHoursOffset = settings.UtcOffset.TotalHours;
            settings.OwnerId = Tenant.OwnerId;
            settings.NameSchemaId = _customNamingPeople.Current.Id;
            settings.SocketUrl = _configuration["web:hub:url"] ?? "";
            settings.DomainValidator = _tenantDomainValidator;
            settings.ZendeskKey = _setupInfo.ZendeskKey;
            settings.BookTrainingEmail = _setupInfo.BookTrainingEmail;
            settings.DocumentationEmail = _setupInfo.DocumentationEmail;

            settings.Firebase = new FirebaseDto
            {
                ApiKey = _configuration["firebase:apiKey"] ?? "",
                AuthDomain = _configuration["firebase:authDomain"] ?? "",
                ProjectId = _configuration["firebase:projectId"] ?? "",
                StorageBucket = _configuration["firebase:storageBucket"] ?? "",
                MessagingSenderId = _configuration["firebase:messagingSenderId"] ?? "",
                AppId = _configuration["firebase:appId"] ?? "",
                MeasurementId = _configuration["firebase:measurementId"] ?? "",
                DatabaseURL = _configuration["firebase:databaseURL"] ?? ""
            };

            settings.HelpLink = _commonLinkUtility.GetHelpLink(_settingsManager, _additionalWhiteLabelSettingsHelper, true);
            settings.ApiDocsLink = _configuration["web:api-docs"];

            bool debugInfo;
            if (bool.TryParse(_configuration["debug-info:enabled"], out debugInfo))
            {
                settings.DebugInfo = debugInfo;
            }

            settings.Plugins = new PluginsDto();

            bool pluginsEnabled;
            if (bool.TryParse(_configuration["plugins:enabled"], out pluginsEnabled))
            {
                settings.Plugins.Enabled = pluginsEnabled;
            }

            settings.Plugins.Allow = _configuration.GetSection("plugins:allow").Get<List<string>>() ?? new List<string>();
        }
        else
        {
            if (!_settingsManager.Load<WizardSettings>().Completed)
            {
                settings.WizardToken = _commonLinkUtility.GetToken(Tenant.Id, "", ConfirmType.Wizard, userId: Tenant.OwnerId);
            }

            settings.EnabledJoin =
                (Tenant.TrustedDomainsType == TenantTrustedDomainsType.Custom &&
                Tenant.TrustedDomains.Count > 0) ||
                Tenant.TrustedDomainsType == TenantTrustedDomainsType.All;

            if (settings.EnabledJoin.GetValueOrDefault(false))
            {
                settings.TrustedDomainsType = Tenant.TrustedDomainsType;
                settings.TrustedDomains = Tenant.TrustedDomains;
            }

            settings.ThirdpartyEnable = _setupInfo.ThirdPartyAuthEnabled && _providerManager.IsNotEmpty;

            settings.RecaptchaPublicKey = _setupInfo.RecaptchaPublicKey;
        }

        if (!_authContext.IsAuthenticated || (withpassword.HasValue && withpassword.Value))
        {
            settings.PasswordHash = _passwordHasher;
        }

        return settings;
    }

    /// <summary>
    /// Saves the mail domain settings specified in the request to the portal.
    /// </summary>
    /// <short>
    /// Save the mail domain settings
    /// </short>
    /// <category>Common settings</category>
    /// <param type="ASC.Web.Api.ApiModel.RequestsDto.MailDomainSettingsRequestsDto, ASC.Web.Api" name="inDto">Request parameters for mail domain settings</param>
    /// <returns type="System.Object, System">Message about the result of saving the mail domain settings</returns>
    /// <path>api/2.0/settings/maildomainsettings</path>
    /// <httpMethod>POST</httpMethod>
    [HttpPost("maildomainsettings")]
    public object SaveMailDomainSettings(MailDomainSettingsRequestsDto inDto)
    {
        _permissionContext.DemandPermissions(SecutiryConstants.EditPortalSettings);

        if (inDto.Type == TenantTrustedDomainsType.Custom)
        {
            Tenant.TrustedDomainsRaw = "";
            Tenant.TrustedDomains.Clear();
            foreach (var d in inDto.Domains.Select(domain => (domain ?? "").Trim().ToLower()))
            {
                if (!(!string.IsNullOrEmpty(d) && new Regex("^[a-z0-9]([a-z0-9-.]){1,98}[a-z0-9]$").IsMatch(d)))
                {
                    return Resource.ErrorNotCorrectTrustedDomain;
                }

                Tenant.TrustedDomains.Add(d);
            }

            if (Tenant.TrustedDomains.Count == 0)
            {
                inDto.Type = TenantTrustedDomainsType.None;
            }
        }

        Tenant.TrustedDomainsType = inDto.Type;

        _settingsManager.Save(new StudioTrustedDomainSettings { InviteAsUsers = inDto.InviteAsUsers });

        _tenantManager.SaveTenant(Tenant);

        _messageService.Send(MessageAction.TrustedMailDomainSettingsUpdated);

        return Resource.SuccessfullySaveSettingsMessage;
    }

    /// <summary>
    /// Returns the space usage quota for the portal.
    /// </summary>
    /// <short>
    /// Get the space usage
    /// </short>
    /// <category>Quota</category>
    /// <returns type="ASC.Web.Api.ApiModel.ResponseDto.QuotaUsageDto, ASC.Web.Api">Space usage and limits for upload</returns>
    /// <path>api/2.0/settings/quota</path>
    /// <httpMethod>GET</httpMethod>
    [HttpGet("quota")]
    public async Task<QuotaUsageDto> GetQuotaUsed()
    {
        return await _quotaUsageManager.Get();
    }

    /// <summary>
    /// Saves the user quota settings specified in the request to the current portal.
    /// </summary>
    /// <short>
    /// Save the user quota settings
    /// </short>
    /// <category>Quota</category>
    /// <param type="ASC.Web.Api.ApiModel.RequestsDto.UserQuotaSettingsRequestsDto, ASC.Web.Api" name="inDto">Request parameters for the user quota settings</param>
    /// <returns type="System.Object, System">Message about the result of saving the user quota settings</returns>
    /// <path>api/2.0/settings/userquotasettings</path>
    /// <httpMethod>POST</httpMethod>
    [HttpPost("userquotasettings")]
    public object SaveUserQuotaSettings(UserQuotaSettingsRequestsDto inDto)
    {
        _permissionContext.DemandPermissions(SecutiryConstants.EditPortalSettings);

        _settingsManager.Save(new TenantUserQuotaSettings { EnableUserQuota = inDto.EnableUserQuota, DefaultUserQuota = inDto.DefaultUserQuota });

        return Resource.SuccessfullySaveSettingsMessage;
    }

    /// <summary>
    /// Returns a list of all the available portal languages in the format of a two-letter or four-letter language code (e.g. "de", "en-US", etc.).
    /// </summary>
    /// <short>Get supporrted languages</short>
    /// <category>Common settings</category>
    /// <returns type="System.Object, System">List of all the available portal languages</returns>
    /// <path>api/2.0/settings/cultures</path>
    /// <httpMethod>GET</httpMethod>
    /// <requiresAuthorization>false</requiresAuthorization>
    /// <collection>list</collection>
    [AllowAnonymous]
    [AllowNotPayment]
    [HttpGet("cultures")]
    public IEnumerable<object> GetSupportedCultures()
    {
        return _setupInfo.EnabledCultures.Select(r => r.Name).OrderBy(s => s).ToArray();
    }

    /// <summary>
    /// Returns a list of all the available portal time zones.
    /// </summary>
    /// <short>Get time zones</short>
    /// <category>Common settings</category>
    /// <returns type="ASC.Web.Api.ApiModel.RequestsDto.TimezonesRequestsDto, ASC.Web.Api">List of all the available time zones with their IDs and display names</returns>
    /// <path>api/2.0/settings/timezones</path>
    /// <httpMethod>GET</httpMethod>
    /// <collection>list</collection>
    [Authorize(AuthenticationSchemes = "confirm", Roles = "Wizard,Administrators")]
    [HttpGet("timezones")]
    [AllowNotPayment]
    public List<TimezonesRequestsDto> GetTimeZones()
    {
        ApiContext.AuthByClaim();
        var timeZones = TimeZoneInfo.GetSystemTimeZones().ToList();

        if (timeZones.All(tz => tz.Id != "UTC"))
        {
            timeZones.Add(TimeZoneInfo.Utc);
        }

        var listOfTimezones = new List<TimezonesRequestsDto>();

        foreach (var tz in timeZones.OrderBy(z => z.BaseUtcOffset))
        {
            listOfTimezones.Add(new TimezonesRequestsDto
            {
                Id = tz.Id,
                DisplayName = _timeZoneConverter.GetTimeZoneDisplayName(tz)
            });
        }

        return listOfTimezones;
    }

    /// <summary>
    /// Returns the portal hostname.
    /// </summary>
    /// <short>Get hostname</short>
    /// <category>Common settings</category>
    /// <returns type="System.Object, System">Portal hostname</returns>
    /// <path>api/2.0/settings/machine</path>
    /// <httpMethod>GET</httpMethod>
    [Authorize(AuthenticationSchemes = "confirm", Roles = "Wizard")]
    [HttpGet("machine")]
    [AllowNotPayment]
    public object GetMachineName()
    {
        return Dns.GetHostName().ToLowerInvariant();
    }

    /// <summary>
    /// Saves the DNS settings specified in the request to the current portal.
    /// </summary>
    /// <short>Save the DNS settings</short>
    /// <category>Common settings</category>
    /// <param type="ASC.Web.Api.Models.DnsSettingsRequestsDto, ASC.Web.Api" name="inDto">DNS settings request parameters</param>
    /// <returns type="System.Object, System">Message about changing DNS</returns>
    /// <path>api/2.0/settings/dns</path>
    /// <httpMethod>PUT</httpMethod>
    [HttpPut("dns")]
<<<<<<< HEAD
    public async Task<object> SaveDnsSettings(DnsSettingsRequestsDto model)
    {
        return await _dnsSettings.SaveDnsSettings(model.DnsName, model.Enable);
=======
    public object SaveDnsSettings(DnsSettingsRequestsDto inDto)
    {
        return _dnsSettings.SaveDnsSettings(inDto.DnsName, inDto.Enable);
>>>>>>> 0952050f
    }

    /// <summary>
    /// Starts the process of quota recalculation.
    /// </summary>
    /// <short>
    /// Recalculate quota 
    /// </short>
    /// <category>Quota</category>
    /// <path>api/2.0/settings/recalculatequota</path>
    /// <httpMethod>GET</httpMethod>
    /// <returns></returns>
    [HttpGet("recalculatequota")]
    public void RecalculateQuota()
    {
        _permissionContext.DemandPermissions(SecutiryConstants.EditPortalSettings);
        _quotaSyncOperation.RecalculateQuota(_tenantManager.GetCurrentTenant());
    }

    /// <summary>
    /// Checks the process of quota recalculation.
    /// </summary>
    /// <short>
    /// Check quota recalculation
    /// </short>
    /// <category>Quota</category>
    /// <returns type="System.Boolean, System">Boolean value: true - quota recalculation process is enabled, false - quota recalculation process is disabled</returns>
    /// <path>api/2.0/settings/checkrecalculatequota</path>
    /// <httpMethod>GET</httpMethod>
    [HttpGet("checkrecalculatequota")]
    public bool CheckRecalculateQuota()
    {
        _permissionContext.DemandPermissions(SecutiryConstants.EditPortalSettings);
        return _quotaSyncOperation.CheckRecalculateQuota(_tenantManager.GetCurrentTenant());
    }

    /// <summary>
    /// Returns the portal logo image URL.
    /// </summary>
    /// <short>
    /// Get a portal logo
    /// </short>
    /// <category>Common settings</category>
    /// <returns type="System.Object, System">Portal logo image URL</returns>
    /// <path>api/2.0/settings/logo</path>
    /// <httpMethod>GET</httpMethod>
    [HttpGet("logo")]
    public object GetLogo()
    {
        return _tenantInfoSettingsHelper.GetAbsoluteCompanyLogoPath(_settingsManager.Load<TenantInfoSettings>());
    }

    /// <summary>
    /// Completes the Wizard settings.
    /// </summary>
    /// <short>Complete the Wizard settings</short>
    /// <category>Common settings</category>
    /// <param type="ASC.Web.Api.ApiModel.RequestsDto.WizardRequestsDto, ASC.Web.Api" name="inDto">Wizard settings request parameters</param>
    /// <returns type="ASC.Web.Core.Utility.Settings.WizardSettings, ASC.Web.Core">Wizard settings</returns>
    /// <path>api/2.0/settings/wizard/complete</path>
    /// <httpMethod>PUT</httpMethod>
    [AllowNotPayment]
    [HttpPut("wizard/complete")]
    [Authorize(AuthenticationSchemes = "confirm", Roles = "Wizard")]
    public async Task<WizardSettings> CompleteWizard(WizardRequestsDto inDto)
    {
        ApiContext.AuthByClaim();

        _permissionContext.DemandPermissions(SecutiryConstants.EditPortalSettings);

        return await _firstTimeTenantSettings.SaveData(inDto);
    }

    /// <summary>
    /// Closes the welcome pop-up notification.
    /// </summary>
    /// <short>Close the welcome pop-up notification</short>
    /// <category>Common settings</category>
    /// <returns></returns>
    /// <path>api/2.0/settings/welcome/close</path>
    /// <httpMethod>PUT</httpMethod>
    ///<visible>false</visible>
    [HttpPut("welcome/close")]
    public void CloseWelcomePopup()
    {
        var currentUser = _userManager.GetUsers(_authContext.CurrentAccount.ID);

        var collaboratorPopupSettings = _settingsManager.LoadForCurrentUser<CollaboratorSettings>();

        if (!(_userManager.IsUser(currentUser) && collaboratorPopupSettings.FirstVisit && !_userManager.IsOutsider(currentUser)))
        {
            throw new NotSupportedException("Not available.");
        }

        collaboratorPopupSettings.FirstVisit = false;
        _settingsManager.SaveForCurrentUser(collaboratorPopupSettings);
    }

    /// <summary>
    /// Returns the portal color theme.
    /// </summary>
    /// <short>Get a color theme</short>
    /// <category>Common settings</category>
    /// <returns type="ASC.Web.Api.ApiModels.ResponseDto.CustomColorThemesSettingsDto, ASC.Web.Api">Settings of the portal themes</returns>
    /// <path>api/2.0/settings/colortheme</path>
    /// <httpMethod>GET</httpMethod>
    /// <requiresAuthorization>false</requiresAuthorization>
    [AllowAnonymous, AllowNotPayment, AllowSuspended]
    [HttpGet("colortheme")]
    public CustomColorThemesSettingsDto GetColorTheme()
    {
        return new CustomColorThemesSettingsDto(_settingsManager.Load<CustomColorThemesSettings>(), _customColorThemesSettingsHelper.Limit);
    }

    /// <summary>
    /// Saves the portal color theme specified in the request.
    /// </summary>
    /// <short>Save a color theme</short>
    /// <category>Common settings</category>
    /// <param type="ASC.Web.Api.ApiModels.RequestsDto.CustomColorThemesSettingsRequestsDto, ASC.Web.Api" name="inDto">Portal theme settings</param>
    /// <returns type="ASC.Web.Api.ApiModels.ResponseDto.CustomColorThemesSettingsDto, ASC.Web.Api">Portal theme settings</returns>
    /// <path>api/2.0/settings/colortheme</path>
    /// <httpMethod>PUT</httpMethod>
    [HttpPut("colortheme")]
    public CustomColorThemesSettingsDto SaveColorTheme(CustomColorThemesSettingsRequestsDto inDto)
    {
        _permissionContext.DemandPermissions(SecutiryConstants.EditPortalSettings);
        var settings = _settingsManager.Load<CustomColorThemesSettings>();

        if (inDto.Theme != null)
        {
            lock (_locked)
            {
                var theme = inDto.Theme;

                if (CustomColorThemesSettingsItem.Default.Any(r => r.Id == theme.Id))
                {
                    theme.Id = 0;
                }

                var settingItem = settings.Themes.SingleOrDefault(r => r.Id == theme.Id);
                if (settingItem != null)
                {
                    if (theme.Main != null)
                    {
                        settingItem.Main = new CustomColorThemesSettingsColorItem
                        {
                            Accent = theme.Main.Accent,
                            Buttons = theme.Main.Buttons
                        };
                    }
                    if (theme.Text != null)
                    {
                        settingItem.Text = new CustomColorThemesSettingsColorItem
                        {
                            Accent = theme.Text.Accent,
                            Buttons = theme.Text.Buttons
                        };
                    }
                }
                else
                {
                    if (_customColorThemesSettingsHelper.Limit == 0 || settings.Themes.Count < _customColorThemesSettingsHelper.Limit)
                    {
                        if (theme.Id == 0)
                        {
                            theme.Id = settings.Themes.Max(r => r.Id) + 1;
                        }

                        theme.Name = "";
                        settings.Themes = settings.Themes.Append(theme).ToList();
                    }
                }


                _settingsManager.Save(settings);
            }
        }

        if (inDto.Selected.HasValue && settings.Themes.Any(r => r.Id == inDto.Selected.Value))
        {
            settings.Selected = inDto.Selected.Value;
            _settingsManager.Save(settings);
            _messageService.Send(MessageAction.ColorThemeChanged);
        }

        return new CustomColorThemesSettingsDto(settings, _customColorThemesSettingsHelper.Limit);
    }

    /// <summary>
    /// Deletes the portal color theme with the ID specified in the request.
    /// </summary>
    /// <short>Delete a color theme</short>
    /// <category>Common settings</category>
    /// <param ype="System.Int32, System" name="id">Portal theme ID</param>
    /// <returns type="ASC.Web.Api.ApiModels.ResponseDto.CustomColorThemesSettingsDto, ASC.Web.Api">Portal theme settings: custom color theme settings, selected or not, limit</returns>
    /// <path>api/2.0/settings/colortheme</path>
    /// <httpMethod>DELETE</httpMethod>
    [HttpDelete("colortheme")]
    public CustomColorThemesSettingsDto DeleteColorTheme(int id)
    {
        _permissionContext.DemandPermissions(SecutiryConstants.EditPortalSettings);

        var settings = _settingsManager.Load<CustomColorThemesSettings>();

        if (CustomColorThemesSettingsItem.Default.Any(r => r.Id == id))
        {
            return new CustomColorThemesSettingsDto(settings, _customColorThemesSettingsHelper.Limit);
        }

        settings.Themes = settings.Themes.Where(r => r.Id != id).ToList();

        if (settings.Selected == id)
        {
            settings.Selected = settings.Themes.Min(r => r.Id);
            _messageService.Send(MessageAction.ColorThemeChanged);
        }

        _settingsManager.Save(settings);

        return new CustomColorThemesSettingsDto(settings, _customColorThemesSettingsHelper.Limit);
    }

    /// <summary>
    /// Closes the admin helper notification.
    /// </summary>
    /// <short>Close the admin helper notification</short>
    /// <category>Common settings</category>
    /// <returns></returns>
    /// <path>api/2.0/settings/closeadminhelper</path>
    /// <httpMethod>PUT</httpMethod>
    [HttpPut("closeadminhelper")]
    public void CloseAdminHelper()
    {
        if (!_userManager.IsDocSpaceAdmin(_authContext.CurrentAccount.ID) || _coreBaseSettings.CustomMode || !_coreBaseSettings.Standalone)
        {
            throw new NotSupportedException("Not available.");
        }

        var adminHelperSettings = _settingsManager.LoadForCurrentUser<AdminHelperSettings>();
        adminHelperSettings.Viewed = true;
        _settingsManager.SaveForCurrentUser(adminHelperSettings);
    }

    /// <summary>
    /// Sets the portal time zone and language specified in the request.
    /// </summary>
    /// <short>Set time zone and language</short>
    /// <category>Common settings</category>
    /// <param type="ASC.Web.Api.ApiModel.RequestsDto.SettingsRequestsDto, ASC.Web.Api" name="inDto">Settings request parameters</param>
    /// <returns type="System.Object, System">Message about saving settings successfully</returns>
    /// <path>api/2.0/settings/timeandlanguage</path>
    /// <httpMethod>PUT</httpMethod>
    ///<visible>false</visible>
    [HttpPut("timeandlanguage")]
    public object TimaAndLanguage(SettingsRequestsDto inDto)
    {
        _permissionContext.DemandPermissions(SecutiryConstants.EditPortalSettings);

        var culture = CultureInfo.GetCultureInfo(inDto.Lng);

        var changelng = false;
        if (_setupInfo.EnabledCultures.Find(c => string.Equals(c.Name, culture.Name, StringComparison.InvariantCultureIgnoreCase)) != null)
        {
            if (!string.Equals(Tenant.Language, culture.Name, StringComparison.InvariantCultureIgnoreCase))
            {
                Tenant.Language = culture.Name;
                changelng = true;
            }
        }

        var oldTimeZone = Tenant.TimeZone;
        var timeZones = TimeZoneInfo.GetSystemTimeZones().ToList();
        if (timeZones.All(tz => tz.Id != "UTC"))
        {
            timeZones.Add(TimeZoneInfo.Utc);
        }
        Tenant.TimeZone = timeZones.FirstOrDefault(tz => tz.Id == inDto.TimeZoneID)?.Id ?? TimeZoneInfo.Utc.Id;

        _tenantManager.SaveTenant(Tenant);

        if (!Tenant.TimeZone.Equals(oldTimeZone) || changelng)
        {
            if (!Tenant.TimeZone.Equals(oldTimeZone))
            {
                _messageService.Send(MessageAction.TimeZoneSettingsUpdated);
            }
            if (changelng)
            {
                _messageService.Send(MessageAction.LanguageSettingsUpdated);
            }
        }

        return Resource.SuccessfullySaveSettingsMessage;
    }

    /// <summary>
    /// Sets the default product page.
    /// </summary>
    /// <short>Set the default product page</short>
    /// <category>Common settings</category>
    /// <param type="ASC.Web.Api.ApiModel.RequestsDto.SettingsRequestsDto, ASC.Web.Api" name="inDto">Settings request parameters</param>
    /// <returns type="System.Object, System">Message about saving settings successfully</returns>
    /// <path>api/2.0/settings/defaultpage</path>
    /// <httpMethod>PUT</httpMethod>
    ///<visible>false</visible>
    [HttpPut("defaultpage")]
    public object SaveDefaultPageSetting(SettingsRequestsDto inDto)
    {
        _permissionContext.DemandPermissions(SecutiryConstants.EditPortalSettings);

        _settingsManager.Save(new StudioDefaultPageSettings { DefaultProductID = inDto.DefaultProductID });

        _messageService.Send(MessageAction.DefaultStartPageSettingsUpdated);

        return Resource.SuccessfullySaveSettingsMessage;
    }

    /// <summary>
    /// Updates the email activation settings.
    /// </summary>
    /// <short>Update the email activation settings</short>
    /// <category>Common settings</category>
    /// <param type="ASC.Web.Studio.Core.EmailActivationSettings, ASC.Web.Studio.Core" name="inDto">Email activation settings</param>
    /// <returns type="ASC.Web.Studio.Core.EmailActivationSettings, ASC.Web.Studio.Core">Updated email activation settings</returns>
    /// <path>api/2.0/settings/emailactivation</path>
    /// <httpMethod>PUT</httpMethod>
    [HttpPut("emailactivation")]
    public EmailActivationSettings UpdateEmailActivationSettings(EmailActivationSettings inDto)
    {
        _settingsManager.SaveForCurrentUser(inDto);
        return inDto;
    }

    /// <summary>
    /// Returns the space usage statistics of the module with the ID specified in the request.
    /// </summary>
    /// <category>Statistics</category>
    /// <short>Get the space usage statistics</short>
    /// <param ype="System.Guid, System" method="url" name="id">Module ID</param>
    /// <returns type="ASC.Web.Api.ApiModel.ResponseDto.UsageSpaceStatItemDto, ASC.Web.Api">Module space usage statistics</returns>
    /// <path>api/2.0/settings/statistics/spaceusage/{id}</path>
    /// <httpMethod>GET</httpMethod>
    /// <collection>list</collection>
    [HttpGet("statistics/spaceusage/{id}")]
    public Task<List<UsageSpaceStatItemDto>> GetSpaceUsageStatistics(Guid id)
    {
        _permissionContext.DemandPermissions(SecutiryConstants.EditPortalSettings);

        var webitem = _webItemManagerSecurity.GetItems(WebZoneType.All, ItemAvailableState.All)
                                   .FirstOrDefault(item =>
                                                   item != null &&
                                                   item.ID == id &&
                                                   item.Context != null &&
                                                   item.Context.SpaceUsageStatManager != null);

        if (webitem == null)
        {
            return Task.FromResult(new List<UsageSpaceStatItemDto>());
        }

        return InternalGetSpaceUsageStatistics(webitem);
    }

    private async Task<List<UsageSpaceStatItemDto>> InternalGetSpaceUsageStatistics(IWebItem webitem)
    {
        var statData = await webitem.Context.SpaceUsageStatManager.GetStatDataAsync();

        return statData.ConvertAll(it => new UsageSpaceStatItemDto
        {
            Name = it.Name.HtmlEncode(),
            Icon = it.ImgUrl,
            Disabled = it.Disabled,
            Size = FileSizeComment.FilesSizeToString(it.SpaceUsage),
            Url = it.Url
        });
    }

    /// <summary>
    /// Returns the user visit statistics for the period specified in the request.
    /// </summary>
    /// <category>Statistics</category>
    /// <short>Get the visit statistics</short>
    /// <param type="ASC.Api.Core.ApiDateTime, ASC.Api.Core" name="fromDate">Start period date</param>
    /// <param type="ASC.Api.Core.ApiDateTime, ASC.Api.Core" name="toDate">End period date</param>
    /// <returns type="ASC.Web.Api.ApiModel.ResponseDto.ChartPointDto, ASC.Web.Api">List of point charts</returns>
    /// <path>api/2.0/settings/statistics/visit</path>
    /// <httpMethod>GET</httpMethod>
    /// <collection>list</collection>
    [HttpGet("statistics/visit")]
    public List<ChartPointDto> GetVisitStatistics(ApiDateTime fromDate, ApiDateTime toDate)
    {
        _permissionContext.DemandPermissions(SecutiryConstants.EditPortalSettings);

        var from = _tenantUtil.DateTimeFromUtc(fromDate);
        var to = _tenantUtil.DateTimeFromUtc(toDate);

        var points = new List<ChartPointDto>();

        if (from.CompareTo(to) >= 0)
        {
            return points;
        }

        for (var d = new DateTime(from.Ticks); d.Date.CompareTo(to.Date) <= 0; d = d.AddDays(1))
        {
            points.Add(new ChartPointDto
            {
                DisplayDate = d.Date.ToShortDateString(),
                Date = d.Date,
                Hosts = 0,
                Hits = 0
            });
        }

        var hits = _statisticManager.GetHitsByPeriod(Tenant.Id, from, to);
        var hosts = _statisticManager.GetHostsByPeriod(Tenant.Id, from, to);

        if (hits.Count == 0 || hosts.Count == 0)
        {
            return points;
        }

        hits.Sort((x, y) => x.VisitDate.CompareTo(y.VisitDate));
        hosts.Sort((x, y) => x.VisitDate.CompareTo(y.VisitDate));

        for (int i = 0, n = points.Count, hitsNum = 0, hostsNum = 0; i < n; i++)
        {
            while (hitsNum < hits.Count && points[i].Date.CompareTo(hits[hitsNum].VisitDate.Date) == 0)
            {
                points[i].Hits += hits[hitsNum].VisitCount;
                hitsNum++;
            }
            while (hostsNum < hosts.Count && points[i].Date.CompareTo(hosts[hostsNum].VisitDate.Date) == 0)
            {
                points[i].Hosts++;
                hostsNum++;
            }
        }

        return points;
    }

    /// <summary>
    /// Returns the socket settings.
    /// </summary>
    /// <category>Common settings</category>
    /// <short>Get the socket settings</short>
    /// <path>api/2.0/settings/socket</path>
    /// <httpMethod>GET</httpMethod>
    /// <returns type="System.Object, System">Socket settings: hub URL</returns>
    [HttpGet("socket")]
    public object GetSocketSettings()
    {
        var hubUrl = _configuration["web:hub"] ?? string.Empty;
        if (hubUrl.Length != 0)
        {
            if (!hubUrl.EndsWith('/'))
            {
                hubUrl += "/";
            }
        }

        return new { Url = hubUrl };
    }

    /*/// <summary>
    /// Returns the tenant Control Panel settings.
    /// </summary>
    /// <category>Common settings</category>
    /// <short>Get the tenant Control Panel settings</short>
    /// <returns type="ASC.Core.Tenants.TenantControlPanelSettings, ASC.Core.Common">Tenant Control Panel settings</returns>
    /// <path>api/2.0/settings/controlpanel</path>
    /// <httpMethod>GET</httpMethod>
    ///<visible>false</visible>
    [HttpGet("controlpanel")]
    public TenantControlPanelSettings GetTenantControlPanelSettings()
    {
        return _settingsManager.Load<TenantControlPanelSettings>();
    }*/

    /// <summary>
    /// Returns the authorization services.
    /// </summary>
    /// <category>Authorization</category>
    /// <short>Get the authorization services</short>
    /// <path>api/2.0/settings/authservice</path>
    /// <httpMethod>GET</httpMethod>
    /// <returns type="ASC.Web.Api.ApiModel.RequestsDto.AuthServiceRequestsDto, ASC.Web.Api">Authorization services</returns>
    /// <collection>list</collection>
    [HttpGet("authservice")]
    public IEnumerable<AuthServiceRequestsDto> GetAuthServices()
    {
        return _consumerFactory.GetAll<Consumer>()
            .Where(consumer => consumer.ManagedKeys.Any())
            .OrderBy(services => services.Order)
            .Select(r => new AuthServiceRequestsDto(r))
            .ToList();
    }

    /// <summary>
    /// Saves the authorization keys.
    /// </summary>
    /// <category>Authorization</category>
    /// <short>Save the authorization keys</short>
    /// <param type="ASC.Web.Api.ApiModel.RequestsDto.AuthServiceRequestsDto, ASC.Web.Api" name="inDto">Request parameters for authorization service</param>
    /// <path>api/2.0/settings/authservice</path>
    /// <httpMethod>POST</httpMethod>
    /// <returns type="System.Boolean, System">Boolean value: true if the authorization keys are changed</returns>
    [HttpPost("authservice")]
    public bool SaveAuthKeys(AuthServiceRequestsDto inDto)
    {
        _permissionContext.DemandPermissions(SecutiryConstants.EditPortalSettings);

        var saveAvailable = _coreBaseSettings.Standalone || _tenantManager.GetTenantQuota(_tenantManager.GetCurrentTenant().Id).ThirdParty;
        if (!SetupInfo.IsVisibleSettings(nameof(ManagementType.ThirdPartyAuthorization))
            || !saveAvailable)
        {
            throw new BillingException(Resource.ErrorNotAllowedOption, "ThirdPartyAuthorization");
        }

        var changed = false;
        var consumer = _consumerFactory.GetByKey<Consumer>(inDto.Name);

        var validateKeyProvider = consumer as IValidateKeysProvider;

        if (validateKeyProvider != null)
        {
            try
            {
                if (validateKeyProvider is BitlyLoginProvider bitly)
                {
                    _urlShortener.Instance = null;
                }
            }
            catch (Exception e)
            {
                _log.ErrorSaveAuthKeys(e);
            }
        }

        if (inDto.Props.All(r => string.IsNullOrEmpty(r.Value)))
        {
            consumer.Clear();
            changed = true;
        }
        else
        {
            foreach (var authKey in inDto.Props.Where(authKey => consumer[authKey.Name] != authKey.Value))
            {
                consumer[authKey.Name] = authKey.Value;
                changed = true;
            }
        }

        //TODO: Consumer implementation required (Bug 50606)
        var allPropsIsEmpty = consumer.GetType() == typeof(SmscProvider)
            ? consumer.ManagedKeys.All(key => string.IsNullOrEmpty(consumer[key]))
            : consumer.All(r => string.IsNullOrEmpty(r.Value));

        if (validateKeyProvider != null && !validateKeyProvider.ValidateKeys() && !allPropsIsEmpty)
        {
            consumer.Clear();
            throw new ArgumentException(Resource.ErrorBadKeys);
        }

        if (changed)
        {
            _messageService.Send(MessageAction.AuthorizationKeysSetting);
        }

        return changed;
    }

    /// <summary>
    /// Returns the portal payment settings.
    /// </summary>
    /// <category>Common settings</category>
    /// <short>Get the payment settings</short>
    /// <path>api/2.0/settings/payment</path>
    /// <httpMethod>GET</httpMethod>
    /// <returns type="System.Object, System">Payment settings: sales email, feedback and support URL, link to pay for a portal, Standalone or not, current license, maximum quota quantity</returns>
    [AllowNotPayment]
    [HttpGet("payment")]
    public object PaymentSettings()
    {
        var settings = _settingsManager.LoadForDefaultTenant<AdditionalWhiteLabelSettings>();
        var currentQuota = _tenantManager.GetCurrentTenantQuota();
        var currentTariff = _tenantExtra.GetCurrentTariff();

        if (!int.TryParse(_configuration["core:payment:max-quantity"], out var maxQuotaQuantity))
        {
            maxQuotaQuantity = 999;
        }

        return
            new
            {
                settings.SalesEmail,
                settings.FeedbackAndSupportUrl,
                settings.BuyUrl,
                _coreBaseSettings.Standalone,
                currentLicense = new
                {
                    currentQuota.Trial,
                    currentTariff.DueDate.Date
                },
                max = maxQuotaQuantity
            };
    }

    /// <summary>
    /// Returns a link that will connect TelegramBot to your account.
    /// </summary>
    /// <category>Telegram</category>
    /// <short>Get the Telegram link</short>
    /// <path>api/2.0/settings/telegramlink</path>
    /// <httpMethod>GET</httpMethod>
    /// <returns type="System.Object, System">Telegram link</returns>
    /// <visible>false</visible>
    [HttpGet("telegramlink")]
    public object TelegramLink()
    {
        var currentLink = _telegramHelper.CurrentRegistrationLink(_authContext.CurrentAccount.ID, Tenant.Id);

        if (string.IsNullOrEmpty(currentLink))
        {
            var url = _telegramHelper.RegisterUser(_authContext.CurrentAccount.ID, Tenant.Id);
            return url;
        }
        else
        {
            return currentLink;
        }
    }

    /// <summary>
    /// Checks if the user has connected to TelegramBot.
    /// </summary>
    /// <category>Telegram</category>
    /// <short>Check the Telegram connection</short>
    /// <path>api/2.0/settings/telegramisconnected</path>
    /// <httpMethod>GET</httpMethod>
    /// <returns type="System.Object, System">Operation result: 0 - not connected, 1 - connected, 2 - awaiting confirmation</returns>
    [HttpGet("telegramisconnected")]
    public object TelegramIsConnected()
    {
        return (int)_telegramHelper.UserIsConnected(_authContext.CurrentAccount.ID, Tenant.Id);
    }

    /// <summary>
    /// Unlinks TelegramBot from your account.
    /// </summary>
    /// <category>Telegram</category>
    /// <short>Unlink Telegram</short>
    /// <path>api/2.0/settings/telegramdisconnect</path>
    /// <httpMethod>DELETE</httpMethod>
    /// <returns></returns>
    [HttpDelete("telegramdisconnect")]
    public void TelegramDisconnect()
    {
        _telegramHelper.Disconnect(_authContext.CurrentAccount.ID, Tenant.Id);
    }
}<|MERGE_RESOLUTION|>--- conflicted
+++ resolved
@@ -24,12 +24,12 @@
 // content are licensed under the terms of the Creative Commons Attribution-ShareAlike 4.0
 // International. See the License terms at http://creativecommons.org/licenses/by-sa/4.0/legalcode
 
-namespace ASC.Web.Api.Controllers.Settings;
+namespace ASC.Web.Api.Controllers.Settings;
 
 public class SettingsController : BaseSettingsController
 {
     private static readonly object _locked = new object();
-    private Tenant Tenant { get { return ApiContext.Tenant; } }
+    private Tenant Tenant { get { return ApiContext.Tenant; } }
 
     private readonly MessageService _messageService;
     private readonly ConsumerFactory _consumerFactory;
@@ -54,14 +54,14 @@
     private readonly UrlShortener _urlShortener;
     private readonly PasswordHasher _passwordHasher;
     private readonly ILogger _log;
-    private readonly TelegramHelper _telegramHelper;
-    private readonly DnsSettings _dnsSettings;
-    private readonly AdditionalWhiteLabelSettingsHelperInit _additionalWhiteLabelSettingsHelper;
-    private readonly CustomColorThemesSettingsHelper _customColorThemesSettingsHelper;
-    private readonly QuotaUsageManager _quotaUsageManager;
-    private readonly TenantDomainValidator _tenantDomainValidator;
+    private readonly TelegramHelper _telegramHelper;
+    private readonly DnsSettings _dnsSettings;
+    private readonly AdditionalWhiteLabelSettingsHelperInit _additionalWhiteLabelSettingsHelper;
+    private readonly CustomColorThemesSettingsHelper _customColorThemesSettingsHelper;
+    private readonly QuotaUsageManager _quotaUsageManager;
+    private readonly TenantDomainValidator _tenantDomainValidator;
     private readonly QuotaSyncOperation _quotaSyncOperation;
-
+
     public SettingsController(
         ILoggerProvider option,
         MessageService messageService,
@@ -89,13 +89,13 @@
         FirstTimeTenantSettings firstTimeTenantSettings,
         TelegramHelper telegramHelper,
         UrlShortener urlShortener,
-        PasswordHasher passwordHasher,
-        IHttpContextAccessor httpContextAccessor,
-        DnsSettings dnsSettings,
-        AdditionalWhiteLabelSettingsHelperInit additionalWhiteLabelSettingsHelper,
+        PasswordHasher passwordHasher,
+        IHttpContextAccessor httpContextAccessor,
+        DnsSettings dnsSettings,
+        AdditionalWhiteLabelSettingsHelperInit additionalWhiteLabelSettingsHelper,
         CustomColorThemesSettingsHelper customColorThemesSettingsHelper,
         QuotaSyncOperation quotaSyncOperation,
-        QuotaUsageManager quotaUsageManager,
+        QuotaUsageManager quotaUsageManager,
         TenantDomainValidator tenantDomainValidator
         ) : base(apiContext, memoryCache, webItemManager, httpContextAccessor)
     {
@@ -104,7 +104,7 @@
         _timeZoneConverter = timeZoneConverter;
         _customNamingPeople = customNamingPeople;
         _providerManager = providerManager;
-        _firstTimeTenantSettings = firstTimeTenantSettings;
+        _firstTimeTenantSettings = firstTimeTenantSettings;
         _messageService = messageService;
         _userManager = userManager;
         _tenantManager = tenantManager;
@@ -122,48 +122,48 @@
         _statisticManager = statisticManager;
         _passwordHasher = passwordHasher;
         _urlShortener = urlShortener;
-        _telegramHelper = telegramHelper;
-        _dnsSettings = dnsSettings;
-        _additionalWhiteLabelSettingsHelper = additionalWhiteLabelSettingsHelper;
+        _telegramHelper = telegramHelper;
+        _dnsSettings = dnsSettings;
+        _additionalWhiteLabelSettingsHelper = additionalWhiteLabelSettingsHelper;
         _quotaSyncOperation = quotaSyncOperation;
-        _customColorThemesSettingsHelper = customColorThemesSettingsHelper;
-        _quotaUsageManager = quotaUsageManager;
-        _tenantDomainValidator = tenantDomainValidator;
-    }
-
-    /// <summary>
-    /// Returns a list of all the available portal settings with the current values for each parameter.
-    /// </summary>
-    /// <short>
-    /// Get the portal settings
-    /// </short>
-    /// <category>Common settings</category>
-    /// <param type="System.Boolean, System" name="withpassword">Specifies if the password hasher settings will be returned or not</param>
-    /// <returns type="ASC.Web.Api.ApiModel.ResponseDto.SettingsDto, ASC.Web.Api">Settings</returns>
-    /// <path>api/2.0/settings</path>
-    /// <httpMethod>GET</httpMethod>
-    /// <requiresAuthorization>false</requiresAuthorization>
-    [HttpGet("")]
+        _customColorThemesSettingsHelper = customColorThemesSettingsHelper;
+        _quotaUsageManager = quotaUsageManager;
+        _tenantDomainValidator = tenantDomainValidator;
+    }
+
+    /// <summary>
+    /// Returns a list of all the available portal settings with the current values for each parameter.
+    /// </summary>
+    /// <short>
+    /// Get the portal settings
+    /// </short>
+    /// <category>Common settings</category>
+    /// <param type="System.Boolean, System" name="withpassword">Specifies if the password hasher settings will be returned or not</param>
+    /// <returns type="ASC.Web.Api.ApiModel.ResponseDto.SettingsDto, ASC.Web.Api">Settings</returns>
+    /// <path>api/2.0/settings</path>
+    /// <httpMethod>GET</httpMethod>
+    /// <requiresAuthorization>false</requiresAuthorization>
+    [HttpGet("")]
     [AllowNotPayment, AllowSuspended, AllowAnonymous]
     public SettingsDto GetSettings(bool? withpassword)
-    {
-        var studioAdminMessageSettings = _settingsManager.Load<StudioAdminMessageSettings>();
-        var tenantCookieSettings = _settingsManager.Load<TenantCookieSettings>();
+    {
+        var studioAdminMessageSettings = _settingsManager.Load<StudioAdminMessageSettings>();
+        var tenantCookieSettings = _settingsManager.Load<TenantCookieSettings>();
 
         var settings = new SettingsDto
         {
             Culture = Tenant.GetCulture().ToString(),
             GreetingSettings = Tenant.Name == "" ? Resource.PortalName : Tenant.Name,
-            Personal = _coreBaseSettings.Personal,
-            DocSpace = !_coreBaseSettings.DisableDocSpace,
-            Standalone = _coreBaseSettings.Standalone,
+            Personal = _coreBaseSettings.Personal,
+            DocSpace = !_coreBaseSettings.DisableDocSpace,
+            Standalone = _coreBaseSettings.Standalone,
             BaseDomain = _coreBaseSettings.Basedomain,
-            Version = _configuration["version:number"] ?? "",
-            TenantStatus = _tenantManager.GetCurrentTenant().Status,
-            TenantAlias = Tenant.Alias,
-            EnableAdmMess = studioAdminMessageSettings.Enable || _tenantExtra.IsNotPaid(),
-            LegalTerms = _setupInfo.LegalTerms,
-            CookieSettingsEnabled = tenantCookieSettings.Enabled
+            Version = _configuration["version:number"] ?? "",
+            TenantStatus = _tenantManager.GetCurrentTenant().Status,
+            TenantAlias = Tenant.Alias,
+            EnableAdmMess = studioAdminMessageSettings.Enable || _tenantExtra.IsNotPaid(),
+            LegalTerms = _setupInfo.LegalTerms,
+            CookieSettingsEnabled = tenantCookieSettings.Enabled
         };
 
         if (_authContext.IsAuthenticated)
@@ -176,11 +176,11 @@
             settings.UtcHoursOffset = settings.UtcOffset.TotalHours;
             settings.OwnerId = Tenant.OwnerId;
             settings.NameSchemaId = _customNamingPeople.Current.Id;
-            settings.SocketUrl = _configuration["web:hub:url"] ?? "";
-            settings.DomainValidator = _tenantDomainValidator;
-            settings.ZendeskKey = _setupInfo.ZendeskKey;
-            settings.BookTrainingEmail = _setupInfo.BookTrainingEmail;
-            settings.DocumentationEmail = _setupInfo.DocumentationEmail;
+            settings.SocketUrl = _configuration["web:hub:url"] ?? "";
+            settings.DomainValidator = _tenantDomainValidator;
+            settings.ZendeskKey = _setupInfo.ZendeskKey;
+            settings.BookTrainingEmail = _setupInfo.BookTrainingEmail;
+            settings.DocumentationEmail = _setupInfo.DocumentationEmail;
 
             settings.Firebase = new FirebaseDto
             {
@@ -190,28 +190,28 @@
                 StorageBucket = _configuration["firebase:storageBucket"] ?? "",
                 MessagingSenderId = _configuration["firebase:messagingSenderId"] ?? "",
                 AppId = _configuration["firebase:appId"] ?? "",
-                MeasurementId = _configuration["firebase:measurementId"] ?? "",
+                MeasurementId = _configuration["firebase:measurementId"] ?? "",
                 DatabaseURL = _configuration["firebase:databaseURL"] ?? ""
-            };
-
-            settings.HelpLink = _commonLinkUtility.GetHelpLink(_settingsManager, _additionalWhiteLabelSettingsHelper, true);
-            settings.ApiDocsLink = _configuration["web:api-docs"];
+            };
+
+            settings.HelpLink = _commonLinkUtility.GetHelpLink(_settingsManager, _additionalWhiteLabelSettingsHelper, true);
+            settings.ApiDocsLink = _configuration["web:api-docs"];
 
             bool debugInfo;
             if (bool.TryParse(_configuration["debug-info:enabled"], out debugInfo))
             {
                 settings.DebugInfo = debugInfo;
-            }
-
-            settings.Plugins = new PluginsDto();
-
-            bool pluginsEnabled;
-            if (bool.TryParse(_configuration["plugins:enabled"], out pluginsEnabled))
-            {
-                settings.Plugins.Enabled = pluginsEnabled;
-            }
-
-            settings.Plugins.Allow = _configuration.GetSection("plugins:allow").Get<List<string>>() ?? new List<string>();
+            }
+
+            settings.Plugins = new PluginsDto();
+
+            bool pluginsEnabled;
+            if (bool.TryParse(_configuration["plugins:enabled"], out pluginsEnabled))
+            {
+                settings.Plugins.Enabled = pluginsEnabled;
+            }
+
+            settings.Plugins.Allow = _configuration.GetSection("plugins:allow").Get<List<string>>() ?? new List<string>();
         }
         else
         {
@@ -244,25 +244,25 @@
         return settings;
     }
 
-    /// <summary>
-    /// Saves the mail domain settings specified in the request to the portal.
-    /// </summary>
-    /// <short>
-    /// Save the mail domain settings
-    /// </short>
-    /// <category>Common settings</category>
-    /// <param type="ASC.Web.Api.ApiModel.RequestsDto.MailDomainSettingsRequestsDto, ASC.Web.Api" name="inDto">Request parameters for mail domain settings</param>
-    /// <returns type="System.Object, System">Message about the result of saving the mail domain settings</returns>
-    /// <path>api/2.0/settings/maildomainsettings</path>
-    /// <httpMethod>POST</httpMethod>
+    /// <summary>
+    /// Saves the mail domain settings specified in the request to the portal.
+    /// </summary>
+    /// <short>
+    /// Save the mail domain settings
+    /// </short>
+    /// <category>Common settings</category>
+    /// <param type="ASC.Web.Api.ApiModel.RequestsDto.MailDomainSettingsRequestsDto, ASC.Web.Api" name="inDto">Request parameters for mail domain settings</param>
+    /// <returns type="System.Object, System">Message about the result of saving the mail domain settings</returns>
+    /// <path>api/2.0/settings/maildomainsettings</path>
+    /// <httpMethod>POST</httpMethod>
     [HttpPost("maildomainsettings")]
     public object SaveMailDomainSettings(MailDomainSettingsRequestsDto inDto)
-    {
+    {
         _permissionContext.DemandPermissions(SecutiryConstants.EditPortalSettings);
 
         if (inDto.Type == TenantTrustedDomainsType.Custom)
         {
-            Tenant.TrustedDomainsRaw = "";
+            Tenant.TrustedDomainsRaw = "";
             Tenant.TrustedDomains.Clear();
             foreach (var d in inDto.Domains.Select(domain => (domain ?? "").Trim().ToLower()))
             {
@@ -291,36 +291,36 @@
         return Resource.SuccessfullySaveSettingsMessage;
     }
 
-    /// <summary>
-    /// Returns the space usage quota for the portal.
-    /// </summary>
-    /// <short>
-    /// Get the space usage
-    /// </short>
-    /// <category>Quota</category>
-    /// <returns type="ASC.Web.Api.ApiModel.ResponseDto.QuotaUsageDto, ASC.Web.Api">Space usage and limits for upload</returns>
-    /// <path>api/2.0/settings/quota</path>
-    /// <httpMethod>GET</httpMethod>
+    /// <summary>
+    /// Returns the space usage quota for the portal.
+    /// </summary>
+    /// <short>
+    /// Get the space usage
+    /// </short>
+    /// <category>Quota</category>
+    /// <returns type="ASC.Web.Api.ApiModel.ResponseDto.QuotaUsageDto, ASC.Web.Api">Space usage and limits for upload</returns>
+    /// <path>api/2.0/settings/quota</path>
+    /// <httpMethod>GET</httpMethod>
     [HttpGet("quota")]
     public async Task<QuotaUsageDto> GetQuotaUsed()
     {
         return await _quotaUsageManager.Get();
     }
 
-    /// <summary>
-    /// Saves the user quota settings specified in the request to the current portal.
-    /// </summary>
-    /// <short>
-    /// Save the user quota settings
-    /// </short>
-    /// <category>Quota</category>
-    /// <param type="ASC.Web.Api.ApiModel.RequestsDto.UserQuotaSettingsRequestsDto, ASC.Web.Api" name="inDto">Request parameters for the user quota settings</param>
-    /// <returns type="System.Object, System">Message about the result of saving the user quota settings</returns>
-    /// <path>api/2.0/settings/userquotasettings</path>
-    /// <httpMethod>POST</httpMethod>
+    /// <summary>
+    /// Saves the user quota settings specified in the request to the current portal.
+    /// </summary>
+    /// <short>
+    /// Save the user quota settings
+    /// </short>
+    /// <category>Quota</category>
+    /// <param type="ASC.Web.Api.ApiModel.RequestsDto.UserQuotaSettingsRequestsDto, ASC.Web.Api" name="inDto">Request parameters for the user quota settings</param>
+    /// <returns type="System.Object, System">Message about the result of saving the user quota settings</returns>
+    /// <path>api/2.0/settings/userquotasettings</path>
+    /// <httpMethod>POST</httpMethod>
     [HttpPost("userquotasettings")]
     public object SaveUserQuotaSettings(UserQuotaSettingsRequestsDto inDto)
-    {
+    {
         _permissionContext.DemandPermissions(SecutiryConstants.EditPortalSettings);
 
         _settingsManager.Save(new TenantUserQuotaSettings { EnableUserQuota = inDto.EnableUserQuota, DefaultUserQuota = inDto.DefaultUserQuota });
@@ -328,17 +328,17 @@
         return Resource.SuccessfullySaveSettingsMessage;
     }
 
-    /// <summary>
-    /// Returns a list of all the available portal languages in the format of a two-letter or four-letter language code (e.g. "de", "en-US", etc.).
-    /// </summary>
-    /// <short>Get supporrted languages</short>
-    /// <category>Common settings</category>
-    /// <returns type="System.Object, System">List of all the available portal languages</returns>
-    /// <path>api/2.0/settings/cultures</path>
-    /// <httpMethod>GET</httpMethod>
-    /// <requiresAuthorization>false</requiresAuthorization>
-    /// <collection>list</collection>
-    [AllowAnonymous]
+    /// <summary>
+    /// Returns a list of all the available portal languages in the format of a two-letter or four-letter language code (e.g. "de", "en-US", etc.).
+    /// </summary>
+    /// <short>Get supporrted languages</short>
+    /// <category>Common settings</category>
+    /// <returns type="System.Object, System">List of all the available portal languages</returns>
+    /// <path>api/2.0/settings/cultures</path>
+    /// <httpMethod>GET</httpMethod>
+    /// <requiresAuthorization>false</requiresAuthorization>
+    /// <collection>list</collection>
+    [AllowAnonymous]
     [AllowNotPayment]
     [HttpGet("cultures")]
     public IEnumerable<object> GetSupportedCultures()
@@ -346,17 +346,17 @@
         return _setupInfo.EnabledCultures.Select(r => r.Name).OrderBy(s => s).ToArray();
     }
 
-    /// <summary>
-    /// Returns a list of all the available portal time zones.
-    /// </summary>
-    /// <short>Get time zones</short>
-    /// <category>Common settings</category>
-    /// <returns type="ASC.Web.Api.ApiModel.RequestsDto.TimezonesRequestsDto, ASC.Web.Api">List of all the available time zones with their IDs and display names</returns>
-    /// <path>api/2.0/settings/timezones</path>
-    /// <httpMethod>GET</httpMethod>
-    /// <collection>list</collection>
+    /// <summary>
+    /// Returns a list of all the available portal time zones.
+    /// </summary>
+    /// <short>Get time zones</short>
+    /// <category>Common settings</category>
+    /// <returns type="ASC.Web.Api.ApiModel.RequestsDto.TimezonesRequestsDto, ASC.Web.Api">List of all the available time zones with their IDs and display names</returns>
+    /// <path>api/2.0/settings/timezones</path>
+    /// <httpMethod>GET</httpMethod>
+    /// <collection>list</collection>
     [Authorize(AuthenticationSchemes = "confirm", Roles = "Wizard,Administrators")]
-    [HttpGet("timezones")]
+    [HttpGet("timezones")]
     [AllowNotPayment]
     public List<TimezonesRequestsDto> GetTimeZones()
     {
@@ -382,107 +382,101 @@
         return listOfTimezones;
     }
 
-    /// <summary>
-    /// Returns the portal hostname.
-    /// </summary>
-    /// <short>Get hostname</short>
-    /// <category>Common settings</category>
-    /// <returns type="System.Object, System">Portal hostname</returns>
-    /// <path>api/2.0/settings/machine</path>
-    /// <httpMethod>GET</httpMethod>
+    /// <summary>
+    /// Returns the portal hostname.
+    /// </summary>
+    /// <short>Get hostname</short>
+    /// <category>Common settings</category>
+    /// <returns type="System.Object, System">Portal hostname</returns>
+    /// <path>api/2.0/settings/machine</path>
+    /// <httpMethod>GET</httpMethod>
     [Authorize(AuthenticationSchemes = "confirm", Roles = "Wizard")]
-    [HttpGet("machine")]
+    [HttpGet("machine")]
     [AllowNotPayment]
     public object GetMachineName()
     {
         return Dns.GetHostName().ToLowerInvariant();
-    }
-
-    /// <summary>
-    /// Saves the DNS settings specified in the request to the current portal.
-    /// </summary>
-    /// <short>Save the DNS settings</short>
-    /// <category>Common settings</category>
-    /// <param type="ASC.Web.Api.Models.DnsSettingsRequestsDto, ASC.Web.Api" name="inDto">DNS settings request parameters</param>
-    /// <returns type="System.Object, System">Message about changing DNS</returns>
-    /// <path>api/2.0/settings/dns</path>
-    /// <httpMethod>PUT</httpMethod>
-    [HttpPut("dns")]
-<<<<<<< HEAD
-    public async Task<object> SaveDnsSettings(DnsSettingsRequestsDto model)
-    {
-        return await _dnsSettings.SaveDnsSettings(model.DnsName, model.Enable);
-=======
-    public object SaveDnsSettings(DnsSettingsRequestsDto inDto)
-    {
-        return _dnsSettings.SaveDnsSettings(inDto.DnsName, inDto.Enable);
->>>>>>> 0952050f
-    }
-
-    /// <summary>
-    /// Starts the process of quota recalculation.
-    /// </summary>
-    /// <short>
-    /// Recalculate quota 
-    /// </short>
-    /// <category>Quota</category>
-    /// <path>api/2.0/settings/recalculatequota</path>
-    /// <httpMethod>GET</httpMethod>
-    /// <returns></returns>
+    }
+
+    /// <summary>
+    /// Saves the DNS settings specified in the request to the current portal.
+    /// </summary>
+    /// <short>Save the DNS settings</short>
+    /// <category>Common settings</category>
+    /// <param type="ASC.Web.Api.Models.DnsSettingsRequestsDto, ASC.Web.Api" name="inDto">DNS settings request parameters</param>
+    /// <returns type="System.Object, System">Message about changing DNS</returns>
+    /// <path>api/2.0/settings/dns</path>
+    /// <httpMethod>PUT</httpMethod>
+    [HttpPut("dns")]
+    public async Task<object> SaveDnsSettings(DnsSettingsRequestsDto inDto)
+    {
+        return await _dnsSettings.SaveDnsSettings(inDto.DnsName, inDto.Enable);
+    }
+
+    /// <summary>
+    /// Starts the process of quota recalculation.
+    /// </summary>
+    /// <short>
+    /// Recalculate quota 
+    /// </short>
+    /// <category>Quota</category>
+    /// <path>api/2.0/settings/recalculatequota</path>
+    /// <httpMethod>GET</httpMethod>
+    /// <returns></returns>
     [HttpGet("recalculatequota")]
     public void RecalculateQuota()
-    {
-        _permissionContext.DemandPermissions(SecutiryConstants.EditPortalSettings);
-        _quotaSyncOperation.RecalculateQuota(_tenantManager.GetCurrentTenant());
-    }
-
-    /// <summary>
-    /// Checks the process of quota recalculation.
-    /// </summary>
-    /// <short>
-    /// Check quota recalculation
-    /// </short>
-    /// <category>Quota</category>
-    /// <returns type="System.Boolean, System">Boolean value: true - quota recalculation process is enabled, false - quota recalculation process is disabled</returns>
-    /// <path>api/2.0/settings/checkrecalculatequota</path>
-    /// <httpMethod>GET</httpMethod>
+    {
+        _permissionContext.DemandPermissions(SecutiryConstants.EditPortalSettings);
+        _quotaSyncOperation.RecalculateQuota(_tenantManager.GetCurrentTenant());
+    }
+
+    /// <summary>
+    /// Checks the process of quota recalculation.
+    /// </summary>
+    /// <short>
+    /// Check quota recalculation
+    /// </short>
+    /// <category>Quota</category>
+    /// <returns type="System.Boolean, System">Boolean value: true - quota recalculation process is enabled, false - quota recalculation process is disabled</returns>
+    /// <path>api/2.0/settings/checkrecalculatequota</path>
+    /// <httpMethod>GET</httpMethod>
     [HttpGet("checkrecalculatequota")]
     public bool CheckRecalculateQuota()
     {
-        _permissionContext.DemandPermissions(SecutiryConstants.EditPortalSettings);
+        _permissionContext.DemandPermissions(SecutiryConstants.EditPortalSettings);
         return _quotaSyncOperation.CheckRecalculateQuota(_tenantManager.GetCurrentTenant());
     }
 
-    /// <summary>
-    /// Returns the portal logo image URL.
-    /// </summary>
-    /// <short>
-    /// Get a portal logo
-    /// </short>
-    /// <category>Common settings</category>
-    /// <returns type="System.Object, System">Portal logo image URL</returns>
-    /// <path>api/2.0/settings/logo</path>
-    /// <httpMethod>GET</httpMethod>
+    /// <summary>
+    /// Returns the portal logo image URL.
+    /// </summary>
+    /// <short>
+    /// Get a portal logo
+    /// </short>
+    /// <category>Common settings</category>
+    /// <returns type="System.Object, System">Portal logo image URL</returns>
+    /// <path>api/2.0/settings/logo</path>
+    /// <httpMethod>GET</httpMethod>
     [HttpGet("logo")]
     public object GetLogo()
     {
         return _tenantInfoSettingsHelper.GetAbsoluteCompanyLogoPath(_settingsManager.Load<TenantInfoSettings>());
     }
-
-    /// <summary>
-    /// Completes the Wizard settings.
-    /// </summary>
-    /// <short>Complete the Wizard settings</short>
-    /// <category>Common settings</category>
-    /// <param type="ASC.Web.Api.ApiModel.RequestsDto.WizardRequestsDto, ASC.Web.Api" name="inDto">Wizard settings request parameters</param>
-    /// <returns type="ASC.Web.Core.Utility.Settings.WizardSettings, ASC.Web.Core">Wizard settings</returns>
-    /// <path>api/2.0/settings/wizard/complete</path>
-    /// <httpMethod>PUT</httpMethod>
+
+    /// <summary>
+    /// Completes the Wizard settings.
+    /// </summary>
+    /// <short>Complete the Wizard settings</short>
+    /// <category>Common settings</category>
+    /// <param type="ASC.Web.Api.ApiModel.RequestsDto.WizardRequestsDto, ASC.Web.Api" name="inDto">Wizard settings request parameters</param>
+    /// <returns type="ASC.Web.Core.Utility.Settings.WizardSettings, ASC.Web.Core">Wizard settings</returns>
+    /// <path>api/2.0/settings/wizard/complete</path>
+    /// <httpMethod>PUT</httpMethod>
     [AllowNotPayment]
     [HttpPut("wizard/complete")]
     [Authorize(AuthenticationSchemes = "confirm", Roles = "Wizard")]
     public async Task<WizardSettings> CompleteWizard(WizardRequestsDto inDto)
-    {
+    {
         ApiContext.AuthByClaim();
 
         _permissionContext.DemandPermissions(SecutiryConstants.EditPortalSettings);
@@ -490,14 +484,14 @@
         return await _firstTimeTenantSettings.SaveData(inDto);
     }
 
-    /// <summary>
-    /// Closes the welcome pop-up notification.
-    /// </summary>
-    /// <short>Close the welcome pop-up notification</short>
-    /// <category>Common settings</category>
-    /// <returns></returns>
-    /// <path>api/2.0/settings/welcome/close</path>
-    /// <httpMethod>PUT</httpMethod>
+    /// <summary>
+    /// Closes the welcome pop-up notification.
+    /// </summary>
+    /// <short>Close the welcome pop-up notification</short>
+    /// <category>Common settings</category>
+    /// <returns></returns>
+    /// <path>api/2.0/settings/welcome/close</path>
+    /// <httpMethod>PUT</httpMethod>
     ///<visible>false</visible>
     [HttpPut("welcome/close")]
     public void CloseWelcomePopup()
@@ -515,161 +509,161 @@
         _settingsManager.SaveForCurrentUser(collaboratorPopupSettings);
     }
 
-    /// <summary>
-    /// Returns the portal color theme.
-    /// </summary>
-    /// <short>Get a color theme</short>
-    /// <category>Common settings</category>
-    /// <returns type="ASC.Web.Api.ApiModels.ResponseDto.CustomColorThemesSettingsDto, ASC.Web.Api">Settings of the portal themes</returns>
-    /// <path>api/2.0/settings/colortheme</path>
-    /// <httpMethod>GET</httpMethod>
-    /// <requiresAuthorization>false</requiresAuthorization>
+    /// <summary>
+    /// Returns the portal color theme.
+    /// </summary>
+    /// <short>Get a color theme</short>
+    /// <category>Common settings</category>
+    /// <returns type="ASC.Web.Api.ApiModels.ResponseDto.CustomColorThemesSettingsDto, ASC.Web.Api">Settings of the portal themes</returns>
+    /// <path>api/2.0/settings/colortheme</path>
+    /// <httpMethod>GET</httpMethod>
+    /// <requiresAuthorization>false</requiresAuthorization>
     [AllowAnonymous, AllowNotPayment, AllowSuspended]
     [HttpGet("colortheme")]
     public CustomColorThemesSettingsDto GetColorTheme()
-    {
+    {
         return new CustomColorThemesSettingsDto(_settingsManager.Load<CustomColorThemesSettings>(), _customColorThemesSettingsHelper.Limit);
-    }
-
-    /// <summary>
-    /// Saves the portal color theme specified in the request.
-    /// </summary>
-    /// <short>Save a color theme</short>
-    /// <category>Common settings</category>
-    /// <param type="ASC.Web.Api.ApiModels.RequestsDto.CustomColorThemesSettingsRequestsDto, ASC.Web.Api" name="inDto">Portal theme settings</param>
-    /// <returns type="ASC.Web.Api.ApiModels.ResponseDto.CustomColorThemesSettingsDto, ASC.Web.Api">Portal theme settings</returns>
-    /// <path>api/2.0/settings/colortheme</path>
-    /// <httpMethod>PUT</httpMethod>
+    }
+
+    /// <summary>
+    /// Saves the portal color theme specified in the request.
+    /// </summary>
+    /// <short>Save a color theme</short>
+    /// <category>Common settings</category>
+    /// <param type="ASC.Web.Api.ApiModels.RequestsDto.CustomColorThemesSettingsRequestsDto, ASC.Web.Api" name="inDto">Portal theme settings</param>
+    /// <returns type="ASC.Web.Api.ApiModels.ResponseDto.CustomColorThemesSettingsDto, ASC.Web.Api">Portal theme settings</returns>
+    /// <path>api/2.0/settings/colortheme</path>
+    /// <httpMethod>PUT</httpMethod>
     [HttpPut("colortheme")]
     public CustomColorThemesSettingsDto SaveColorTheme(CustomColorThemesSettingsRequestsDto inDto)
-    {
+    {
         _permissionContext.DemandPermissions(SecutiryConstants.EditPortalSettings);
-        var settings = _settingsManager.Load<CustomColorThemesSettings>();
-
-        if (inDto.Theme != null)
-        {
-            lock (_locked)
-            {
-                var theme = inDto.Theme;
-
-                if (CustomColorThemesSettingsItem.Default.Any(r => r.Id == theme.Id))
-                {
-                    theme.Id = 0;
-                }
-
-                var settingItem = settings.Themes.SingleOrDefault(r => r.Id == theme.Id);
-                if (settingItem != null)
-                {
-                    if (theme.Main != null)
-                    {
-                        settingItem.Main = new CustomColorThemesSettingsColorItem
-                        {
-                            Accent = theme.Main.Accent,
-                            Buttons = theme.Main.Buttons
-                        };
-                    }
-                    if (theme.Text != null)
-                    {
-                        settingItem.Text = new CustomColorThemesSettingsColorItem
-                        {
-                            Accent = theme.Text.Accent,
-                            Buttons = theme.Text.Buttons
-                        };
-                    }
-                }
-                else
-                {
-                    if (_customColorThemesSettingsHelper.Limit == 0 || settings.Themes.Count < _customColorThemesSettingsHelper.Limit)
-                    {
-                        if (theme.Id == 0)
-                        {
-                            theme.Id = settings.Themes.Max(r => r.Id) + 1;
-                        }
-
-                        theme.Name = "";
-                        settings.Themes = settings.Themes.Append(theme).ToList();
-                    }
-                }
-
-
-                _settingsManager.Save(settings);
-            }
-        }
-
-        if (inDto.Selected.HasValue && settings.Themes.Any(r => r.Id == inDto.Selected.Value))
-        {
-            settings.Selected = inDto.Selected.Value;
-            _settingsManager.Save(settings);
-            _messageService.Send(MessageAction.ColorThemeChanged);
-        }
-
+        var settings = _settingsManager.Load<CustomColorThemesSettings>();
+
+        if (inDto.Theme != null)
+        {
+            lock (_locked)
+            {
+                var theme = inDto.Theme;
+
+                if (CustomColorThemesSettingsItem.Default.Any(r => r.Id == theme.Id))
+                {
+                    theme.Id = 0;
+                }
+
+                var settingItem = settings.Themes.SingleOrDefault(r => r.Id == theme.Id);
+                if (settingItem != null)
+                {
+                    if (theme.Main != null)
+                    {
+                        settingItem.Main = new CustomColorThemesSettingsColorItem
+                        {
+                            Accent = theme.Main.Accent,
+                            Buttons = theme.Main.Buttons
+                        };
+                    }
+                    if (theme.Text != null)
+                    {
+                        settingItem.Text = new CustomColorThemesSettingsColorItem
+                        {
+                            Accent = theme.Text.Accent,
+                            Buttons = theme.Text.Buttons
+                        };
+                    }
+                }
+                else
+                {
+                    if (_customColorThemesSettingsHelper.Limit == 0 || settings.Themes.Count < _customColorThemesSettingsHelper.Limit)
+                    {
+                        if (theme.Id == 0)
+                        {
+                            theme.Id = settings.Themes.Max(r => r.Id) + 1;
+                        }
+
+                        theme.Name = "";
+                        settings.Themes = settings.Themes.Append(theme).ToList();
+                    }
+                }
+
+
+                _settingsManager.Save(settings);
+            }
+        }
+
+        if (inDto.Selected.HasValue && settings.Themes.Any(r => r.Id == inDto.Selected.Value))
+        {
+            settings.Selected = inDto.Selected.Value;
+            _settingsManager.Save(settings);
+            _messageService.Send(MessageAction.ColorThemeChanged);
+        }
+
         return new CustomColorThemesSettingsDto(settings, _customColorThemesSettingsHelper.Limit);
-    }
-
-    /// <summary>
-    /// Deletes the portal color theme with the ID specified in the request.
-    /// </summary>
-    /// <short>Delete a color theme</short>
-    /// <category>Common settings</category>
-    /// <param ype="System.Int32, System" name="id">Portal theme ID</param>
-    /// <returns type="ASC.Web.Api.ApiModels.ResponseDto.CustomColorThemesSettingsDto, ASC.Web.Api">Portal theme settings: custom color theme settings, selected or not, limit</returns>
-    /// <path>api/2.0/settings/colortheme</path>
-    /// <httpMethod>DELETE</httpMethod>
+    }
+
+    /// <summary>
+    /// Deletes the portal color theme with the ID specified in the request.
+    /// </summary>
+    /// <short>Delete a color theme</short>
+    /// <category>Common settings</category>
+    /// <param ype="System.Int32, System" name="id">Portal theme ID</param>
+    /// <returns type="ASC.Web.Api.ApiModels.ResponseDto.CustomColorThemesSettingsDto, ASC.Web.Api">Portal theme settings: custom color theme settings, selected or not, limit</returns>
+    /// <path>api/2.0/settings/colortheme</path>
+    /// <httpMethod>DELETE</httpMethod>
     [HttpDelete("colortheme")]
     public CustomColorThemesSettingsDto DeleteColorTheme(int id)
-    {
-        _permissionContext.DemandPermissions(SecutiryConstants.EditPortalSettings);
-
-        var settings = _settingsManager.Load<CustomColorThemesSettings>();
-
-        if (CustomColorThemesSettingsItem.Default.Any(r => r.Id == id))
-        {
-            return new CustomColorThemesSettingsDto(settings, _customColorThemesSettingsHelper.Limit);
-        }
-
-        settings.Themes = settings.Themes.Where(r => r.Id != id).ToList();
-
-        if (settings.Selected == id)
-        {
-            settings.Selected = settings.Themes.Min(r => r.Id);
-            _messageService.Send(MessageAction.ColorThemeChanged);
-        }
-
-        _settingsManager.Save(settings);
-
+    {
+        _permissionContext.DemandPermissions(SecutiryConstants.EditPortalSettings);
+
+        var settings = _settingsManager.Load<CustomColorThemesSettings>();
+
+        if (CustomColorThemesSettingsItem.Default.Any(r => r.Id == id))
+        {
+            return new CustomColorThemesSettingsDto(settings, _customColorThemesSettingsHelper.Limit);
+        }
+
+        settings.Themes = settings.Themes.Where(r => r.Id != id).ToList();
+
+        if (settings.Selected == id)
+        {
+            settings.Selected = settings.Themes.Min(r => r.Id);
+            _messageService.Send(MessageAction.ColorThemeChanged);
+        }
+
+        _settingsManager.Save(settings);
+
         return new CustomColorThemesSettingsDto(settings, _customColorThemesSettingsHelper.Limit);
-    }
-
-    /// <summary>
-    /// Closes the admin helper notification.
-    /// </summary>
-    /// <short>Close the admin helper notification</short>
-    /// <category>Common settings</category>
-    /// <returns></returns>
-    /// <path>api/2.0/settings/closeadminhelper</path>
-    /// <httpMethod>PUT</httpMethod>
-    [HttpPut("closeadminhelper")]
-    public void CloseAdminHelper()
-    {
-        if (!_userManager.IsDocSpaceAdmin(_authContext.CurrentAccount.ID) || _coreBaseSettings.CustomMode || !_coreBaseSettings.Standalone)
-        {
-            throw new NotSupportedException("Not available.");
-        }
-
-        var adminHelperSettings = _settingsManager.LoadForCurrentUser<AdminHelperSettings>();
-        adminHelperSettings.Viewed = true;
-        _settingsManager.SaveForCurrentUser(adminHelperSettings);
-    }
-
-    /// <summary>
-    /// Sets the portal time zone and language specified in the request.
-    /// </summary>
-    /// <short>Set time zone and language</short>
-    /// <category>Common settings</category>
-    /// <param type="ASC.Web.Api.ApiModel.RequestsDto.SettingsRequestsDto, ASC.Web.Api" name="inDto">Settings request parameters</param>
-    /// <returns type="System.Object, System">Message about saving settings successfully</returns>
-    /// <path>api/2.0/settings/timeandlanguage</path>
-    /// <httpMethod>PUT</httpMethod>
+    }
+
+    /// <summary>
+    /// Closes the admin helper notification.
+    /// </summary>
+    /// <short>Close the admin helper notification</short>
+    /// <category>Common settings</category>
+    /// <returns></returns>
+    /// <path>api/2.0/settings/closeadminhelper</path>
+    /// <httpMethod>PUT</httpMethod>
+    [HttpPut("closeadminhelper")]
+    public void CloseAdminHelper()
+    {
+        if (!_userManager.IsDocSpaceAdmin(_authContext.CurrentAccount.ID) || _coreBaseSettings.CustomMode || !_coreBaseSettings.Standalone)
+        {
+            throw new NotSupportedException("Not available.");
+        }
+
+        var adminHelperSettings = _settingsManager.LoadForCurrentUser<AdminHelperSettings>();
+        adminHelperSettings.Viewed = true;
+        _settingsManager.SaveForCurrentUser(adminHelperSettings);
+    }
+
+    /// <summary>
+    /// Sets the portal time zone and language specified in the request.
+    /// </summary>
+    /// <short>Set time zone and language</short>
+    /// <category>Common settings</category>
+    /// <param type="ASC.Web.Api.ApiModel.RequestsDto.SettingsRequestsDto, ASC.Web.Api" name="inDto">Settings request parameters</param>
+    /// <returns type="System.Object, System">Message about saving settings successfully</returns>
+    /// <path>api/2.0/settings/timeandlanguage</path>
+    /// <httpMethod>PUT</httpMethod>
     ///<visible>false</visible>
     [HttpPut("timeandlanguage")]
     public object TimaAndLanguage(SettingsRequestsDto inDto)
@@ -711,17 +705,17 @@
         }
 
         return Resource.SuccessfullySaveSettingsMessage;
-    }
-
-    /// <summary>
-    /// Sets the default product page.
-    /// </summary>
-    /// <short>Set the default product page</short>
-    /// <category>Common settings</category>
-    /// <param type="ASC.Web.Api.ApiModel.RequestsDto.SettingsRequestsDto, ASC.Web.Api" name="inDto">Settings request parameters</param>
-    /// <returns type="System.Object, System">Message about saving settings successfully</returns>
-    /// <path>api/2.0/settings/defaultpage</path>
-    /// <httpMethod>PUT</httpMethod>
+    }
+
+    /// <summary>
+    /// Sets the default product page.
+    /// </summary>
+    /// <short>Set the default product page</short>
+    /// <category>Common settings</category>
+    /// <param type="ASC.Web.Api.ApiModel.RequestsDto.SettingsRequestsDto, ASC.Web.Api" name="inDto">Settings request parameters</param>
+    /// <returns type="System.Object, System">Message about saving settings successfully</returns>
+    /// <path>api/2.0/settings/defaultpage</path>
+    /// <httpMethod>PUT</httpMethod>
     ///<visible>false</visible>
     [HttpPut("defaultpage")]
     public object SaveDefaultPageSetting(SettingsRequestsDto inDto)
@@ -735,15 +729,15 @@
         return Resource.SuccessfullySaveSettingsMessage;
     }
 
-    /// <summary>
-    /// Updates the email activation settings.
-    /// </summary>
-    /// <short>Update the email activation settings</short>
-    /// <category>Common settings</category>
-    /// <param type="ASC.Web.Studio.Core.EmailActivationSettings, ASC.Web.Studio.Core" name="inDto">Email activation settings</param>
-    /// <returns type="ASC.Web.Studio.Core.EmailActivationSettings, ASC.Web.Studio.Core">Updated email activation settings</returns>
-    /// <path>api/2.0/settings/emailactivation</path>
-    /// <httpMethod>PUT</httpMethod>
+    /// <summary>
+    /// Updates the email activation settings.
+    /// </summary>
+    /// <short>Update the email activation settings</short>
+    /// <category>Common settings</category>
+    /// <param type="ASC.Web.Studio.Core.EmailActivationSettings, ASC.Web.Studio.Core" name="inDto">Email activation settings</param>
+    /// <returns type="ASC.Web.Studio.Core.EmailActivationSettings, ASC.Web.Studio.Core">Updated email activation settings</returns>
+    /// <path>api/2.0/settings/emailactivation</path>
+    /// <httpMethod>PUT</httpMethod>
     [HttpPut("emailactivation")]
     public EmailActivationSettings UpdateEmailActivationSettings(EmailActivationSettings inDto)
     {
@@ -751,16 +745,16 @@
         return inDto;
     }
 
-    /// <summary>
-    /// Returns the space usage statistics of the module with the ID specified in the request.
-    /// </summary>
-    /// <category>Statistics</category>
-    /// <short>Get the space usage statistics</short>
-    /// <param ype="System.Guid, System" method="url" name="id">Module ID</param>
-    /// <returns type="ASC.Web.Api.ApiModel.ResponseDto.UsageSpaceStatItemDto, ASC.Web.Api">Module space usage statistics</returns>
-    /// <path>api/2.0/settings/statistics/spaceusage/{id}</path>
-    /// <httpMethod>GET</httpMethod>
-    /// <collection>list</collection>
+    /// <summary>
+    /// Returns the space usage statistics of the module with the ID specified in the request.
+    /// </summary>
+    /// <category>Statistics</category>
+    /// <short>Get the space usage statistics</short>
+    /// <param ype="System.Guid, System" method="url" name="id">Module ID</param>
+    /// <returns type="ASC.Web.Api.ApiModel.ResponseDto.UsageSpaceStatItemDto, ASC.Web.Api">Module space usage statistics</returns>
+    /// <path>api/2.0/settings/statistics/spaceusage/{id}</path>
+    /// <httpMethod>GET</httpMethod>
+    /// <collection>list</collection>
     [HttpGet("statistics/spaceusage/{id}")]
     public Task<List<UsageSpaceStatItemDto>> GetSpaceUsageStatistics(Guid id)
     {
@@ -795,17 +789,17 @@
         });
     }
 
-    /// <summary>
-    /// Returns the user visit statistics for the period specified in the request.
-    /// </summary>
-    /// <category>Statistics</category>
-    /// <short>Get the visit statistics</short>
-    /// <param type="ASC.Api.Core.ApiDateTime, ASC.Api.Core" name="fromDate">Start period date</param>
-    /// <param type="ASC.Api.Core.ApiDateTime, ASC.Api.Core" name="toDate">End period date</param>
-    /// <returns type="ASC.Web.Api.ApiModel.ResponseDto.ChartPointDto, ASC.Web.Api">List of point charts</returns>
-    /// <path>api/2.0/settings/statistics/visit</path>
-    /// <httpMethod>GET</httpMethod>
-    /// <collection>list</collection>
+    /// <summary>
+    /// Returns the user visit statistics for the period specified in the request.
+    /// </summary>
+    /// <category>Statistics</category>
+    /// <short>Get the visit statistics</short>
+    /// <param type="ASC.Api.Core.ApiDateTime, ASC.Api.Core" name="fromDate">Start period date</param>
+    /// <param type="ASC.Api.Core.ApiDateTime, ASC.Api.Core" name="toDate">End period date</param>
+    /// <returns type="ASC.Web.Api.ApiModel.ResponseDto.ChartPointDto, ASC.Web.Api">List of point charts</returns>
+    /// <path>api/2.0/settings/statistics/visit</path>
+    /// <httpMethod>GET</httpMethod>
+    /// <collection>list</collection>
     [HttpGet("statistics/visit")]
     public List<ChartPointDto> GetVisitStatistics(ApiDateTime fromDate, ApiDateTime toDate)
     {
@@ -860,14 +854,14 @@
         return points;
     }
 
-    /// <summary>
-    /// Returns the socket settings.
-    /// </summary>
-    /// <category>Common settings</category>
-    /// <short>Get the socket settings</short>
-    /// <path>api/2.0/settings/socket</path>
-    /// <httpMethod>GET</httpMethod>
-    /// <returns type="System.Object, System">Socket settings: hub URL</returns>
+    /// <summary>
+    /// Returns the socket settings.
+    /// </summary>
+    /// <category>Common settings</category>
+    /// <short>Get the socket settings</short>
+    /// <path>api/2.0/settings/socket</path>
+    /// <httpMethod>GET</httpMethod>
+    /// <returns type="System.Object, System">Socket settings: hub URL</returns>
     [HttpGet("socket")]
     public object GetSocketSettings()
     {
@@ -883,14 +877,14 @@
         return new { Url = hubUrl };
     }
 
-    /*/// <summary>
-    /// Returns the tenant Control Panel settings.
-    /// </summary>
-    /// <category>Common settings</category>
-    /// <short>Get the tenant Control Panel settings</short>
-    /// <returns type="ASC.Core.Tenants.TenantControlPanelSettings, ASC.Core.Common">Tenant Control Panel settings</returns>
-    /// <path>api/2.0/settings/controlpanel</path>
-    /// <httpMethod>GET</httpMethod>
+    /*/// <summary>
+    /// Returns the tenant Control Panel settings.
+    /// </summary>
+    /// <category>Common settings</category>
+    /// <short>Get the tenant Control Panel settings</short>
+    /// <returns type="ASC.Core.Tenants.TenantControlPanelSettings, ASC.Core.Common">Tenant Control Panel settings</returns>
+    /// <path>api/2.0/settings/controlpanel</path>
+    /// <httpMethod>GET</httpMethod>
     ///<visible>false</visible>
     [HttpGet("controlpanel")]
     public TenantControlPanelSettings GetTenantControlPanelSettings()
@@ -898,15 +892,15 @@
         return _settingsManager.Load<TenantControlPanelSettings>();
     }*/
 
-    /// <summary>
-    /// Returns the authorization services.
-    /// </summary>
-    /// <category>Authorization</category>
-    /// <short>Get the authorization services</short>
-    /// <path>api/2.0/settings/authservice</path>
-    /// <httpMethod>GET</httpMethod>
-    /// <returns type="ASC.Web.Api.ApiModel.RequestsDto.AuthServiceRequestsDto, ASC.Web.Api">Authorization services</returns>
-    /// <collection>list</collection>
+    /// <summary>
+    /// Returns the authorization services.
+    /// </summary>
+    /// <category>Authorization</category>
+    /// <short>Get the authorization services</short>
+    /// <path>api/2.0/settings/authservice</path>
+    /// <httpMethod>GET</httpMethod>
+    /// <returns type="ASC.Web.Api.ApiModel.RequestsDto.AuthServiceRequestsDto, ASC.Web.Api">Authorization services</returns>
+    /// <collection>list</collection>
     [HttpGet("authservice")]
     public IEnumerable<AuthServiceRequestsDto> GetAuthServices()
     {
@@ -917,15 +911,15 @@
             .ToList();
     }
 
-    /// <summary>
-    /// Saves the authorization keys.
-    /// </summary>
-    /// <category>Authorization</category>
-    /// <short>Save the authorization keys</short>
-    /// <param type="ASC.Web.Api.ApiModel.RequestsDto.AuthServiceRequestsDto, ASC.Web.Api" name="inDto">Request parameters for authorization service</param>
-    /// <path>api/2.0/settings/authservice</path>
-    /// <httpMethod>POST</httpMethod>
-    /// <returns type="System.Boolean, System">Boolean value: true if the authorization keys are changed</returns>
+    /// <summary>
+    /// Saves the authorization keys.
+    /// </summary>
+    /// <category>Authorization</category>
+    /// <short>Save the authorization keys</short>
+    /// <param type="ASC.Web.Api.ApiModel.RequestsDto.AuthServiceRequestsDto, ASC.Web.Api" name="inDto">Request parameters for authorization service</param>
+    /// <path>api/2.0/settings/authservice</path>
+    /// <httpMethod>POST</httpMethod>
+    /// <returns type="System.Boolean, System">Boolean value: true if the authorization keys are changed</returns>
     [HttpPost("authservice")]
     public bool SaveAuthKeys(AuthServiceRequestsDto inDto)
     {
@@ -989,28 +983,28 @@
         }
 
         return changed;
-    }
-
-    /// <summary>
-    /// Returns the portal payment settings.
-    /// </summary>
-    /// <category>Common settings</category>
-    /// <short>Get the payment settings</short>
-    /// <path>api/2.0/settings/payment</path>
-    /// <httpMethod>GET</httpMethod>
-    /// <returns type="System.Object, System">Payment settings: sales email, feedback and support URL, link to pay for a portal, Standalone or not, current license, maximum quota quantity</returns>
+    }
+
+    /// <summary>
+    /// Returns the portal payment settings.
+    /// </summary>
+    /// <category>Common settings</category>
+    /// <short>Get the payment settings</short>
+    /// <path>api/2.0/settings/payment</path>
+    /// <httpMethod>GET</httpMethod>
+    /// <returns type="System.Object, System">Payment settings: sales email, feedback and support URL, link to pay for a portal, Standalone or not, current license, maximum quota quantity</returns>
     [AllowNotPayment]
     [HttpGet("payment")]
     public object PaymentSettings()
     {
         var settings = _settingsManager.LoadForDefaultTenant<AdditionalWhiteLabelSettings>();
         var currentQuota = _tenantManager.GetCurrentTenantQuota();
-        var currentTariff = _tenantExtra.GetCurrentTariff();
-
-        if (!int.TryParse(_configuration["core:payment:max-quantity"], out var maxQuotaQuantity))
-        {
-            maxQuotaQuantity = 999;
-        }
+        var currentTariff = _tenantExtra.GetCurrentTariff();
+
+        if (!int.TryParse(_configuration["core:payment:max-quantity"], out var maxQuotaQuantity))
+        {
+            maxQuotaQuantity = 999;
+        }
 
         return
             new
@@ -1023,7 +1017,7 @@
                 {
                     currentQuota.Trial,
                     currentTariff.DueDate.Date
-                },
+                },
                 max = maxQuotaQuantity
             };
     }
@@ -1031,11 +1025,11 @@
     /// <summary>
     /// Returns a link that will connect TelegramBot to your account.
     /// </summary>
-    /// <category>Telegram</category>
-    /// <short>Get the Telegram link</short>
-    /// <path>api/2.0/settings/telegramlink</path>
-    /// <httpMethod>GET</httpMethod>
-    /// <returns type="System.Object, System">Telegram link</returns>
+    /// <category>Telegram</category>
+    /// <short>Get the Telegram link</short>
+    /// <path>api/2.0/settings/telegramlink</path>
+    /// <httpMethod>GET</httpMethod>
+    /// <returns type="System.Object, System">Telegram link</returns>
     /// <visible>false</visible>
     [HttpGet("telegramlink")]
     public object TelegramLink()
@@ -1056,10 +1050,10 @@
     /// <summary>
     /// Checks if the user has connected to TelegramBot.
     /// </summary>
-    /// <category>Telegram</category>
-    /// <short>Check the Telegram connection</short>
-    /// <path>api/2.0/settings/telegramisconnected</path>
-    /// <httpMethod>GET</httpMethod>
+    /// <category>Telegram</category>
+    /// <short>Check the Telegram connection</short>
+    /// <path>api/2.0/settings/telegramisconnected</path>
+    /// <httpMethod>GET</httpMethod>
     /// <returns type="System.Object, System">Operation result: 0 - not connected, 1 - connected, 2 - awaiting confirmation</returns>
     [HttpGet("telegramisconnected")]
     public object TelegramIsConnected()
@@ -1070,10 +1064,10 @@
     /// <summary>
     /// Unlinks TelegramBot from your account.
     /// </summary>
-    /// <category>Telegram</category>
-    /// <short>Unlink Telegram</short>
-    /// <path>api/2.0/settings/telegramdisconnect</path>
-    /// <httpMethod>DELETE</httpMethod>
+    /// <category>Telegram</category>
+    /// <short>Unlink Telegram</short>
+    /// <path>api/2.0/settings/telegramdisconnect</path>
+    /// <httpMethod>DELETE</httpMethod>
     /// <returns></returns>
     [HttpDelete("telegramdisconnect")]
     public void TelegramDisconnect()
