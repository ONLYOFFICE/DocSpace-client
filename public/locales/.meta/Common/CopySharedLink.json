--- conflicted
+++ resolved
@@ -3,11 +3,7 @@
   "content": "Copy shared link",
   "content_en_sha1_hash": "b175bcf3a07a90b8902c84d2fc6a79bcb9f7f620",
   "created_at": "2025-05-19T21:30:43.810Z",
-<<<<<<< HEAD
-  "updated_at": "2025-06-30T12:20:31.365Z",
-=======
   "updated_at": "2025-07-10T11:11:06.883Z",
->>>>>>> 4378f47c
   "comment": {
     "text": "The translation key \"CopySharedLink\" is used to display a button that allows users to copy a shared link in public rooms, typically found on a settings or options page within the application. The label and icon displayed will be localized for each language. It appears as a button with an icon and a tooltip that provides the label when hovered over.",
     "is_auto": true,
@@ -16,57 +12,48 @@
   "usage": [
     {
       "file_path": "/packages/client/src/pages/Home/InfoPanel/Body/views/Members/sub-components/LinkRow.tsx",
-      "line_number": 182,
+      "line_number": 178,
       "context": "icon: SettingsReactSvgUrl,\n onClick: onEditLink,\n },\n {\n key: \"copy-link-settings-key\",\n label: t(\"Common:CopySharedLink\"),\n icon: CopyToReactSvgUrl,\n onClick: onCopyExternalLink,\n disabled: isDisabled,\n },\n {",
       "module": "/packages/client"
     },
     {
       "file_path": "/packages/client/src/store/ContextOptionsStore.js",
-      "line_number": 1380,
+      "line_number": 1379,
       "context": "if (this.publicRoomStore.isPublicRoom) {\n return [\n {\n key: \"public-room_share\",\n label: t(\"Common:CopySharedLink\"),\n icon: TabletLinkReactSvgUrl,\n onClick: () => {\n copy(window.location.href);\n toastr.success(t(\"Common:LinkCopySuccess\"));\n },",
       "module": "/packages/client"
     },
     {
       "file_path": "/packages/client/src/store/ContextOptionsStore.js",
-      "line_number": 1380,
+      "line_number": 1379,
       "context": "if (this.publicRoomStore.isPublicRoom) {\n return [\n {\n key: \"public-room_share\",\n label: t(\"Common:CopySharedLink\"),\n icon: TabletLinkReactSvgUrl,\n onClick: () => {\n copy(window.location.href);\n toastr.success(t(\"Common:LinkCopySuccess\"));\n },",
       "module": "/packages/client"
     },
     {
       "file_path": "/packages/client/src/store/ContextOptionsStore.js",
-      "line_number": 1380,
+      "line_number": 1379,
       "context": "if (this.publicRoomStore.isPublicRoom) {\n return [\n {\n key: \"public-room_share\",\n label: t(\"Common:CopySharedLink\"),\n icon: TabletLinkReactSvgUrl,\n onClick: () => {\n copy(window.location.href);\n toastr.success(t(\"Common:LinkCopySuccess\"));\n },",
       "module": "/packages/client"
     },
     {
       "file_path": "/packages/shared/components/badges/index.tsx",
-      "line_number": 427,
-      "context": "className={classNames(\n styles.iconBadge,\n \"badge row-copy-link icons-group tablet-badge\",\n )}\n onClick={onCopyPrimaryLink}\n title={t(\"Common:CopySharedLink\")}\n hoverColor=\"accent\"\n />\n ) : null}\n \n {showCopyLinkIcon ? (",
+      "line_number": 425,
+      "context": "className={classNames(\n styles.iconBadge,\n \"badge row-copy-link icons-group tablet-badge\",\n )}\n onClick={onCopyPrimaryLink}\n title={t(\"Common:CopySharedLink\")}\n />\n ) : null}\n \n {showCopyLinkIcon ? (\n <ColorTheme",
       "module": "/packages/shared"
     },
     {
       "file_path": "/packages/shared/components/badges/index.tsx",
-      "line_number": 427,
-      "context": "className={classNames(\n styles.iconBadge,\n \"badge row-copy-link icons-group tablet-badge\",\n )}\n onClick={onCopyPrimaryLink}\n title={t(\"Common:CopySharedLink\")}\n hoverColor=\"accent\"\n />\n ) : null}\n \n {showCopyLinkIcon ? (",
+      "line_number": 425,
+      "context": "className={classNames(\n styles.iconBadge,\n \"badge row-copy-link icons-group tablet-badge\",\n )}\n onClick={onCopyPrimaryLink}\n title={t(\"Common:CopySharedLink\")}\n />\n ) : null}\n \n {showCopyLinkIcon ? (\n <ColorTheme",
       "module": "/packages/shared"
     },
     {
       "file_path": "/packages/shared/components/quick-buttons/index.tsx",
-<<<<<<< HEAD
-      "line_number": 223,
-      "context": "size={sizeQuickButton}\n onClick={onCopyPrimaryLink}\n color={colorLock}\n isDisabled={isDisabled}\n hoverColor=\"accent\"\n title={t(\"Common:CopySharedLink\")}\n />\n ) : null}\n {isAvailableShareFile ? (\n <IconButton\n iconName={LinkReactSvgUrl}",
-=======
       "line_number": 229,
       "context": "size={sizeQuickButton}\n onClick={onCopyPrimaryLink}\n color={colorLock}\n isDisabled={isDisabled}\n hoverColor={theme.filesQuickButtons.sharedColor}\n title={t(\"Common:CopySharedLink\")}\n />\n ) : null}\n {isAvailableShareFile ? (\n <ColorTheme\n themeId={ThemeId.IconButton}",
->>>>>>> 4378f47c
       "module": "/packages/shared"
     },
     {
       "file_path": "/packages/shared/components/quick-buttons/index.tsx",
-<<<<<<< HEAD
-      "line_number": 223,
-      "context": "size={sizeQuickButton}\n onClick={onCopyPrimaryLink}\n color={colorLock}\n isDisabled={isDisabled}\n hoverColor=\"accent\"\n title={t(\"Common:CopySharedLink\")}\n />\n ) : null}\n {isAvailableShareFile ? (\n <IconButton\n iconName={LinkReactSvgUrl}",
-=======
       "line_number": 229,
       "context": "size={sizeQuickButton}\n onClick={onCopyPrimaryLink}\n color={colorLock}\n isDisabled={isDisabled}\n hoverColor={theme.filesQuickButtons.sharedColor}\n title={t(\"Common:CopySharedLink\")}\n />\n ) : null}\n {isAvailableShareFile ? (\n <ColorTheme\n themeId={ThemeId.IconButton}",
       "module": "/packages/shared"
@@ -75,7 +62,6 @@
       "file_path": "/packages/shared/components/share/sub-components/LinkRow.tsx",
       "line_number": 215,
       "context": "<IconButton\n className=\"link-actions_copy-icon\"\n size={16}\n iconName={CopyIcon}\n onClick={() => onCopyLink(link)}\n title={t(\"Common:CopySharedLink\")}\n isDisabled={isExpiredLink || isLoaded}\n />\n ) : null}\n {isRoomsLink ? (\n <>",
->>>>>>> 4378f47c
       "module": "/packages/shared"
     }
   ],
