{
  "key_path": "CopyPassword",
  "content": "Copy password",
  "content_en_sha1_hash": "cda3abab4f3aa4c71106ac02ad5270bcbc59a2f1",
  "created_at": "2025-05-19T21:30:55.366Z",
<<<<<<< HEAD
  "updated_at": "2025-05-26T07:57:32.346Z",
=======
  "updated_at": "2025-07-10T11:11:06.843Z",
>>>>>>> 4378f47c
  "comment": {
    "text": "This translation key is used to display a message that invites users to copy a password. It appears as a button label in a password access block within an edit link panel, prompting users to take action when their mouse hovers over it while the page is loading.",
    "is_auto": true,
    "updated_at": "2025-05-20T09:40:03.978Z"
  },
  "usage": [
    {
      "file_path": "/packages/client/src/components/panels/EditLinkPanel/PasswordAccessBlock.js",
      "line_number": 161,
      "context": "fontWeight={600}\n isHovered\n type=\"action\"\n onClick={onCopyClick}\n >\n {t(\"Files:CopyPassword\")}\n </Link>\n </div>\n </div>\n ) : null}\n </ToggleBlock>",
      "module": "/packages/client"
    }
  ],
  "languages": {
    "en": {
      "ai_translated": false,
      "ai_model": null,
      "ai_spell_check_issues": [],
      "approved_at": null
    },
    "ar-SA": {
      "ai_translated": false,
      "ai_model": null,
      "ai_spell_check_issues": [],
      "approved_at": null
    },
    "az": {
      "ai_translated": false,
      "ai_model": null,
      "ai_spell_check_issues": [],
      "approved_at": null
    },
    "bg": {
      "ai_translated": false,
      "ai_model": null,
      "ai_spell_check_issues": [],
      "approved_at": null
    },
    "cs": {
      "ai_translated": false,
      "ai_model": null,
      "ai_spell_check_issues": [],
      "approved_at": null
    },
    "de": {
      "ai_translated": false,
      "ai_model": null,
      "ai_spell_check_issues": [],
      "approved_at": null
    },
    "el-GR": {
      "ai_translated": false,
      "ai_model": null,
      "ai_spell_check_issues": [],
      "approved_at": null
    },
    "es": {
      "ai_translated": false,
      "ai_model": null,
      "ai_spell_check_issues": [],
      "approved_at": null
    },
    "fi": {
      "ai_translated": false,
      "ai_model": null,
      "ai_spell_check_issues": [],
      "approved_at": null
    },
    "fr": {
      "ai_translated": false,
      "ai_model": null,
      "ai_spell_check_issues": [],
      "approved_at": null
    },
    "hy-AM": {
      "ai_translated": false,
      "ai_model": null,
      "ai_spell_check_issues": [],
      "approved_at": null
    },
    "it": {
      "ai_translated": false,
      "ai_model": null,
      "ai_spell_check_issues": [],
      "approved_at": null
    },
    "ja-JP": {
      "ai_translated": false,
      "ai_model": null,
      "ai_spell_check_issues": [],
      "approved_at": null
    },
    "ko-KR": {
      "ai_translated": false,
      "ai_model": null,
      "ai_spell_check_issues": [
        {
          "type": "incorrect_translation",
          "description": "The Korean translation \"복사 비밀번호 복사\" literally translates to \"Copy password copy\". This is redundant and doesn't accurately convey the meaning of \"Copy password\".",
          "suggestion": "비밀번호 복사 (Bimilbeonho Boksa) - Password Copy"
        }
      ],
      "approved_at": null
    },
    "lo-LA": {
      "ai_translated": false,
      "ai_model": null,
      "ai_spell_check_issues": [],
      "approved_at": null
    },
    "lv": {
      "ai_translated": false,
      "ai_model": null,
      "ai_spell_check_issues": [],
      "approved_at": null
    },
    "nl": {
      "ai_translated": false,
      "ai_model": null,
      "ai_spell_check_issues": [],
      "approved_at": null
    },
    "pl": {
      "ai_translated": false,
      "ai_model": null,
      "ai_spell_check_issues": [],
      "approved_at": null
    },
    "pt": {
      "ai_translated": false,
      "ai_model": null,
      "ai_spell_check_issues": [],
      "approved_at": null
    },
    "pt-BR": {
      "ai_translated": false,
      "ai_model": null,
      "ai_spell_check_issues": [],
      "approved_at": null
    },
    "ro": {
      "ai_translated": false,
      "ai_model": null,
      "ai_spell_check_issues": [],
      "approved_at": null
    },
    "ru": {
      "ai_translated": false,
      "ai_model": null,
      "ai_spell_check_issues": [],
      "approved_at": null
    },
    "si": {
      "ai_translated": false,
      "ai_model": null,
      "ai_spell_check_issues": [
        {
          "type": "incorrect_translation",
          "description": "The translation 'මුරපදයේ පිටපතක්' (murapadayē pitapatak) literally translates to 'a copy of the password'. While understandable, it's less idiomatic than a more direct translation of 'Copy password'.",
          "suggestion": "මුරපදය පිටපත් කරන්න (murapadaya pitapat karanna) - 'Copy the password'."
        }
      ],
      "approved_at": null
    },
    "sk": {
      "ai_translated": false,
      "ai_model": null,
      "ai_spell_check_issues": [],
      "approved_at": null
    },
    "sl": {
      "ai_translated": false,
      "ai_model": null,
      "ai_spell_check_issues": [
        {
          "type": "incorrect_translation",
          "description": "The English phrase \"Copy password\" refers to copying a password. The Slovenian translation \"Kopiraj povezavo\" translates to \"Copy link.\" This is not an accurate translation.",
          "suggestion": "Kopiraj geslo"
        }
      ],
      "approved_at": null
    },
    "sr-Cyrl-RS": {
      "ai_translated": false,
      "ai_model": null,
      "ai_spell_check_issues": [],
      "approved_at": null
    },
    "sr-Latn-RS": {
      "ai_translated": false,
      "ai_model": null,
      "ai_spell_check_issues": [],
      "approved_at": null
    },
    "tr": {
      "ai_translated": false,
      "ai_model": null,
      "ai_spell_check_issues": [],
      "approved_at": null
    },
    "uk-UA": {
      "ai_translated": false,
      "ai_model": null,
      "ai_spell_check_issues": [],
      "approved_at": null
    },
    "vi": {
      "ai_translated": false,
      "ai_model": null,
      "ai_spell_check_issues": [],
      "approved_at": null
    },
    "zh-CN": {
      "ai_translated": false,
      "ai_model": null,
      "ai_spell_check_issues": [],
      "approved_at": null
    }
  }
}<|MERGE_RESOLUTION|>--- conflicted
+++ resolved
@@ -3,11 +3,7 @@
   "content": "Copy password",
   "content_en_sha1_hash": "cda3abab4f3aa4c71106ac02ad5270bcbc59a2f1",
   "created_at": "2025-05-19T21:30:55.366Z",
-<<<<<<< HEAD
-  "updated_at": "2025-05-26T07:57:32.346Z",
-=======
   "updated_at": "2025-07-10T11:11:06.843Z",
->>>>>>> 4378f47c
   "comment": {
     "text": "This translation key is used to display a message that invites users to copy a password. It appears as a button label in a password access block within an edit link panel, prompting users to take action when their mouse hovers over it while the page is loading.",
     "is_auto": true,
@@ -103,13 +99,7 @@
     "ko-KR": {
       "ai_translated": false,
       "ai_model": null,
-      "ai_spell_check_issues": [
-        {
-          "type": "incorrect_translation",
-          "description": "The Korean translation \"복사 비밀번호 복사\" literally translates to \"Copy password copy\". This is redundant and doesn't accurately convey the meaning of \"Copy password\".",
-          "suggestion": "비밀번호 복사 (Bimilbeonho Boksa) - Password Copy"
-        }
-      ],
+      "ai_spell_check_issues": [],
       "approved_at": null
     },
     "lo-LA": {
@@ -163,13 +153,7 @@
     "si": {
       "ai_translated": false,
       "ai_model": null,
-      "ai_spell_check_issues": [
-        {
-          "type": "incorrect_translation",
-          "description": "The translation 'මුරපදයේ පිටපතක්' (murapadayē pitapatak) literally translates to 'a copy of the password'. While understandable, it's less idiomatic than a more direct translation of 'Copy password'.",
-          "suggestion": "මුරපදය පිටපත් කරන්න (murapadaya pitapat karanna) - 'Copy the password'."
-        }
-      ],
+      "ai_spell_check_issues": [],
       "approved_at": null
     },
     "sk": {
@@ -181,13 +165,7 @@
     "sl": {
       "ai_translated": false,
       "ai_model": null,
-      "ai_spell_check_issues": [
-        {
-          "type": "incorrect_translation",
-          "description": "The English phrase \"Copy password\" refers to copying a password. The Slovenian translation \"Kopiraj povezavo\" translates to \"Copy link.\" This is not an accurate translation.",
-          "suggestion": "Kopiraj geslo"
-        }
-      ],
+      "ai_spell_check_issues": [],
       "approved_at": null
     },
     "sr-Cyrl-RS": {
