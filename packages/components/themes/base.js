--- conflicted
+++ resolved
@@ -2985,12 +2985,13 @@
     boxShadow: "0px 5px 20px rgba(4, 15, 27, 0.07)",
   },
 
-<<<<<<< HEAD
+
   preparationPortalProgress: {
     backgroundColor: "#F3F4F4",
     colorPercentSmall: "#333333",
     colorPercentBig: "#FFFFFF",
-=======
+ },
+ 
   codeInput: {
     background: white,
     border: "1px solid #d0d5da",
@@ -2999,7 +3000,6 @@
     disabledBackground: "#F8F9F9",
     disabledBorder: "1px solid #ECEEF1",
     disabledColor: "#A3A9AE",
->>>>>>> ec356933
   },
 };
 
