import authStore from "@docspace/common/store/AuthStore";
import PaymentStore from "./PaymentStore";
import WizardStore from "./WizardStore";
import SettingsSetupStore from "./SettingsSetupStore";
import ConfirmStore from "./ConfirmStore";
import BackupStore from "./BackupStore";
import CommonStore from "./CommonStore";

import ProfileActionsStore from "./ProfileActionsStore";
import SsoFormStore from "./SsoFormStore";

import FilesStore from "./FilesStore";
import SelectedFolderStore from "./SelectedFolderStore";
import TreeFoldersStore from "./TreeFoldersStore";
import thirdPartyStore from "./ThirdPartyStore";
import SettingsStore from "./SettingsStore";
import FilesActionsStore from "./FilesActionsStore";
import MediaViewerDataStore from "./MediaViewerDataStore";
import UploadDataStore from "./UploadDataStore";
import SecondaryProgressDataStore from "./SecondaryProgressDataStore";
import PrimaryProgressDataStore from "./PrimaryProgressDataStore";

import VersionHistoryStore from "./VersionHistoryStore";
import DialogsStore from "./DialogsStore";
import filesSelectorInput from "./FilesSelectorInput";
import ContextOptionsStore from "./ContextOptionsStore";
import HotkeyStore from "./HotkeyStore";

import TagsStore from "./TagsStore";
import PeopleStore from "./PeopleStore";
import OformsStore from "./OformsStore";

import AccessRightsStore from "./AccessRightsStore";
import TableStore from "./TableStore";
import CreateEditRoomStore from "./CreateEditRoomStore";
import PublicRoomStore from "./PublicRoomStore";

import WebhooksStore from "./WebhooksStore";
import ClientLoadingStore from "./ClientLoadingStore";

<<<<<<< HEAD
import OAuthStore from "./OAuthStore";

const oauthStore = new OAuthStore();
=======
import PluginStore from "./PluginStore";
>>>>>>> 55d92a8f

const oformsStore = new OformsStore(authStore);

const selectedFolderStore = new SelectedFolderStore(authStore.settingsStore);

const pluginStore = new PluginStore(authStore, selectedFolderStore);

const paymentStore = new PaymentStore();
const wizardStore = new WizardStore();
const setupStore = new SettingsSetupStore();
const confirmStore = new ConfirmStore();
const backupStore = new BackupStore();
const commonStore = new CommonStore();

const ssoStore = new SsoFormStore();

const tagsStore = new TagsStore();

const treeFoldersStore = new TreeFoldersStore(selectedFolderStore, authStore);

const publicRoomStore = new PublicRoomStore();

const clientLoadingStore = new ClientLoadingStore();

const settingsStore = new SettingsStore(
  thirdPartyStore,
  treeFoldersStore,
  publicRoomStore,
  pluginStore,
  authStore
);

const accessRightsStore = new AccessRightsStore(authStore, selectedFolderStore);

const filesStore = new FilesStore(
  authStore,
  selectedFolderStore,
  treeFoldersStore,
  settingsStore,
  thirdPartyStore,
  accessRightsStore,
  clientLoadingStore,
  pluginStore,
  publicRoomStore
);

const mediaViewerDataStore = new MediaViewerDataStore(
  filesStore,
  settingsStore,
  publicRoomStore
);
const secondaryProgressDataStore = new SecondaryProgressDataStore();
const primaryProgressDataStore = new PrimaryProgressDataStore();
const versionHistoryStore = new VersionHistoryStore(filesStore);

const dialogsStore = new DialogsStore(
  authStore,
  treeFoldersStore,
  filesStore,
  selectedFolderStore,
  versionHistoryStore
);

const peopleStore = new PeopleStore(
  authStore,
  setupStore,
  accessRightsStore,
  dialogsStore
);

const uploadDataStore = new UploadDataStore(
  authStore,
  treeFoldersStore,
  selectedFolderStore,
  filesStore,
  secondaryProgressDataStore,
  primaryProgressDataStore,
  dialogsStore,
  settingsStore
);

const filesActionsStore = new FilesActionsStore(
  authStore,
  uploadDataStore,
  treeFoldersStore,
  filesStore,
  selectedFolderStore,
  settingsStore,
  dialogsStore,
  mediaViewerDataStore,
  accessRightsStore,
  clientLoadingStore,
  publicRoomStore,
  pluginStore
);

const contextOptionsStore = new ContextOptionsStore(
  authStore,
  dialogsStore,
  filesActionsStore,
  filesStore,
  mediaViewerDataStore,
  treeFoldersStore,
  uploadDataStore,
  versionHistoryStore,
  settingsStore,
  selectedFolderStore,
  publicRoomStore,
  pluginStore
);

const hotkeyStore = new HotkeyStore(
  filesStore,
  dialogsStore,
  settingsStore,
  filesActionsStore,
  treeFoldersStore,
  uploadDataStore,
  selectedFolderStore
);

const profileActionsStore = new ProfileActionsStore(
  authStore,
  filesStore,
  peopleStore,
  treeFoldersStore,
  selectedFolderStore,
  pluginStore
);

peopleStore.profileActionsStore = profileActionsStore;

const tableStore = new TableStore(authStore, treeFoldersStore);

authStore.infoPanelStore.authStore = authStore;
authStore.infoPanelStore.settingsStore = settingsStore;
authStore.infoPanelStore.filesStore = filesStore;
authStore.infoPanelStore.peopleStore = peopleStore;
authStore.infoPanelStore.selectedFolderStore = selectedFolderStore;
authStore.infoPanelStore.treeFoldersStore = treeFoldersStore;

const createEditRoomStore = new CreateEditRoomStore(
  filesStore,
  filesActionsStore,
  selectedFolderStore,
  tagsStore,
  thirdPartyStore,
  authStore.settingsStore,
  authStore.infoPanelStore,
  authStore.currentQuotaStore,
  clientLoadingStore
);

const webhooksStore = new WebhooksStore();

const store = {
  auth: authStore,
  payments: paymentStore,
  wizard: wizardStore,
  setup: setupStore,
  confirm: confirmStore,
  backup: backupStore,
  common: commonStore,

  ssoStore,
  profileActionsStore,

  filesStore,

  settingsStore,
  mediaViewerDataStore,
  versionHistoryStore,
  uploadDataStore,
  dialogsStore,
  treeFoldersStore,
  selectedFolderStore,
  filesActionsStore,
  filesSelectorInput,
  contextOptionsStore,
  hotkeyStore,

  oformsStore,
  tableStore,

  tagsStore,

  peopleStore,

  accessRightsStore,
  createEditRoomStore,

  webhooksStore,
  clientLoadingStore,
  publicRoomStore,
<<<<<<< HEAD
  oauthStore,
=======

  pluginStore,
>>>>>>> 55d92a8f
};

export default store;<|MERGE_RESOLUTION|>--- conflicted
+++ resolved
@@ -38,13 +38,11 @@
 import WebhooksStore from "./WebhooksStore";
 import ClientLoadingStore from "./ClientLoadingStore";
 
-<<<<<<< HEAD
+import PluginStore from "./PluginStore";
+
 import OAuthStore from "./OAuthStore";
 
 const oauthStore = new OAuthStore();
-=======
-import PluginStore from "./PluginStore";
->>>>>>> 55d92a8f
 
 const oformsStore = new OformsStore(authStore);
 
@@ -239,12 +237,9 @@
   webhooksStore,
   clientLoadingStore,
   publicRoomStore,
-<<<<<<< HEAD
+
   oauthStore,
-=======
-
   pluginStore,
->>>>>>> 55d92a8f
 };
 
 export default store;