/*
 *
 * (c) Copyright Ascensio System Limited 2010-2018
 *
 * This program is freeware. You can redistribute it and/or modify it under the terms of the GNU 
 * General Public License (GPL) version 3 as published by the Free Software Foundation (https://www.gnu.org/copyleft/gpl.html). 
 * In accordance with Section 7(a) of the GNU GPL its Section 15 shall be amended to the effect that 
 * Ascensio System SIA expressly excludes the warranty of non-infringement of any third-party rights.
 *
 * THIS PROGRAM IS DISTRIBUTED WITHOUT ANY WARRANTY; WITHOUT EVEN THE IMPLIED WARRANTY OF MERCHANTABILITY OR
 * FITNESS FOR A PARTICULAR PURPOSE. For more details, see GNU GPL at https://www.gnu.org/copyleft/gpl.html
 *
 * You can contact Ascensio System SIA by email at sales@onlyoffice.com
 *
 * The interactive user interfaces in modified source and object code versions of ONLYOFFICE must display 
 * Appropriate Legal Notices, as required under Section 5 of the GNU GPL version 3.
 *
 * Pursuant to Section 7 § 3(b) of the GNU GPL you must retain the original ONLYOFFICE logo which contains 
 * relevant author attributions when distributing the software. If the display of the logo in its graphic 
 * form is not reasonably feasible for technical reasons, you must include the words "Powered by ONLYOFFICE" 
 * in every copy of the program you distribute. 
 * Pursuant to Section 7 § 3(e) we decline to grant you any rights under trademark law for use of our trademarks.
 *
*/


using System;
using System.Collections.Generic;
using System.Globalization;
using System.IO;
using System.Linq;
using System.Net.Http;
using System.Text.RegularExpressions;

using ASC.Common;
using ASC.Common.Logging;
using ASC.Core.Common.Settings;
using ASC.CRM.Core;
using ASC.CRM.Core.Dao;

using Microsoft.Extensions.Configuration;
using Microsoft.Extensions.Options;

namespace ASC.Web.CRM.Classes
{
    [Scope]
    public class CurrencyProvider
    {
<<<<<<< HEAD
        private readonly ILog _log;
        private readonly IHttpClientFactory _clientFactory;
=======
        private readonly ILog _logger;
>>>>>>> 8428ef73
        private readonly object _syncRoot = new object();
        private readonly IConfiguration _configuration;
        private readonly SettingsManager _settingsManager;
        private Dictionary<string, decimal> _exchangeRates;
        private DateTime _publisherDate;
        private const String _formatDate = "yyyy-MM-ddTHH:mm:ss.fffffffK";
        private Dictionary<String, CurrencyInfo> _currencies;
        private readonly DaoFactory _daoFactory;

        public CurrencyProvider(IOptionsMonitor<ILog> logger,
<<<<<<< HEAD
                                IConfiguration configuration,
                                SettingsManager settingsManager,
                                DaoFactory daoFactory,
                                IHttpClientFactory clientFactory)
        {
            _log = logger.Get("ASC");
            Configuration = configuration;
            SettingsManager = settingsManager;

            var daocur = daoFactory.GetCurrencyInfoDao();
            var currencies = daocur.GetAll();

            if (currencies == null || currencies.Count == 0)
            {
                currencies = new List<CurrencyInfo>
                    {
                        new CurrencyInfo("Currency_UnitedStatesDollar", "USD", "$", "US", true, true)
                    };
            }

            _currencies = currencies.ToDictionary(c => c.Abbreviation);
            _clientFactory = clientFactory;
        }

        public IConfiguration Configuration { get; }
        public SettingsManager SettingsManager { get; }
=======
                                IConfiguration configuration,
                                DaoFactory daoFactory,
                                SettingsManager settingsManager)
        {
            _logger = logger.Get("ASC");
            _daoFactory = daoFactory;
            _configuration = configuration;
            _settingsManager = settingsManager;
        }

        public Dictionary<String, CurrencyInfo> Currencies
        {
            get
            {
                if (_currencies != null) return _currencies;

                var currencies = _daoFactory.GetCurrencyInfoDao().GetAll();

                if (currencies == null || currencies.Count == 0)
                {
                    currencies = new List<CurrencyInfo>
                            {
                                new CurrencyInfo("Currency_UnitedStatesDollar", "USD", "$", "US", true, true)
                            };
                }

                _currencies = currencies.ToDictionary(c => c.Abbreviation);

                return _currencies;
            }
        }
>>>>>>> 8428ef73

        public DateTime GetPublisherDate
        {
            get
            {
                TryToReadPublisherDate(GetExchangesTempPath());
                return _publisherDate;
            }
        }

        public CurrencyInfo Get(string currencyAbbreviation)
        {
            if (!Currencies.ContainsKey(currencyAbbreviation))
                return null;

            return Currencies[currencyAbbreviation];
        }

        public List<CurrencyInfo> GetAll()
        {
            return Currencies.Values.OrderBy(v => v.Abbreviation).ToList();
        }

        public List<CurrencyInfo> GetBasic()
        {
            return Currencies.Values.Where(c => c.IsBasic).OrderBy(v => v.Abbreviation).ToList();
        }

        public List<CurrencyInfo> GetOther()
        {
            return Currencies.Values.Where(c => !c.IsBasic).OrderBy(v => v.Abbreviation).ToList();
        }

        public Dictionary<CurrencyInfo, Decimal> MoneyConvert(CurrencyInfo baseCurrency)
        {
            if (baseCurrency == null) throw new ArgumentNullException("baseCurrency");
            if (!Currencies.ContainsKey(baseCurrency.Abbreviation)) throw new ArgumentOutOfRangeException("baseCurrency", "Not found.");

            var result = new Dictionary<CurrencyInfo, Decimal>();
            var rates = GetExchangeRates();
            foreach (var ci in GetAll())
            {

                if (baseCurrency.Title == ci.Title)
                {
                    result.Add(ci, 1);

                    continue;
                }

                var key = $"{ci.Abbreviation}/{baseCurrency.Abbreviation}";

                if (!rates.ContainsKey(key))
                    continue;

                result.Add(ci, rates[key]);
            }
            return result;
        }


        public bool IsConvertable(String abbreviation)
        {
<<<<<<< HEAD
            var findedItem = _currencies.Keys.ToList().Find(item => string.Equals(abbreviation, item));
=======
            var findedItem = Currencies.Keys.ToList().Find(item => String.Compare(abbreviation, item) == 0);
>>>>>>> 8428ef73

            if (findedItem == null)
                throw new ArgumentException(abbreviation);

            return Currencies[findedItem].IsConvertable;
        }

        public Decimal MoneyConvert(decimal amount, string from, string to)
        {
            if (string.IsNullOrEmpty(from) || string.IsNullOrEmpty(to) || string.Equals(from, to, StringComparison.OrdinalIgnoreCase)) return amount;

            var rates = GetExchangeRates();

            if (from.Contains('-')) from = new RegionInfo(from).ISOCurrencySymbol;
            if (to.Contains('-')) to = new RegionInfo(to).ISOCurrencySymbol;
            var key = $"{to}/{from}";

            return Math.Round(rates[key] * amount, 4, MidpointRounding.AwayFromZero);
        }

        public decimal MoneyConvertToDefaultCurrency(decimal amount, string from)
        {

            var crmSettings = _settingsManager.Load<CrmSettings>();
            var defaultCurrency = Get(crmSettings.DefaultCurrency);

            return MoneyConvert(amount, from, defaultCurrency.Abbreviation);
        }

        private bool ObsoleteData()
        {
            return _exchangeRates == null || (DateTime.UtcNow.Date.Subtract(_publisherDate.Date).Days > 0);
        }

        private string GetExchangesTempPath()
        {
            return Path.Combine(Path.GetTempPath(), Path.Combine("onlyoffice", "exchanges"));
        }

        private readonly Regex CurRateRegex = new Regex("<td id=\"(?<Currency>[a-zA-Z]{3})\">(?<Rate>[\\d\\.]+)</td>");

        private Dictionary<String, Decimal> GetExchangeRates()
        {
            if (ObsoleteData())
            {
                lock (_syncRoot)
                {
                    if (ObsoleteData())
                    {
                        try
                        {
                            _exchangeRates = new Dictionary<string, decimal>();

                            var tmppath = GetExchangesTempPath();

                            TryToReadPublisherDate(tmppath);



                            var updateEnable = _configuration["crm:update:currency:info:enable"] != "false";
                            var ratesUpdatedFlag = false;

                            foreach (var ci in Currencies.Values.Where(c => c.IsConvertable))
                            {
                                var filepath = Path.Combine(tmppath, ci.Abbreviation + ".html");

                                if (updateEnable && 0 < (DateTime.UtcNow.Date - _publisherDate.Date).TotalDays || !File.Exists(filepath))
                                {
                                    var filepath_temp = Path.Combine(tmppath, ci.Abbreviation + "_temp.html");

                                    DownloadCurrencyPage(ci.Abbreviation, filepath_temp);

                                    if (File.Exists(filepath_temp))
                                    {
                                        if (TryGetRatesFromFile(filepath_temp, ci))
                                        {
                                            ratesUpdatedFlag = true;
                                            File.Copy(filepath_temp, filepath, true);
                                        }
                                        File.Delete(filepath_temp);
                                        continue;
                                    }
                                }

                                if (File.Exists(filepath) && TryGetRatesFromFile(filepath, ci))
                                {
                                    ratesUpdatedFlag = true;
                                }
                            }

                            if (ratesUpdatedFlag)
                            {
                                _publisherDate = DateTime.UtcNow;
                                WritePublisherDate(tmppath);
                            }

                        }
                        catch (Exception error)
                        {
                            _logger.Error(error);
                            _publisherDate = DateTime.UtcNow;
                        }
                    }
                }
            }

            return _exchangeRates;
        }

        private bool TryGetRatesFromFile(string filepath, CurrencyInfo curCI)
        {
            var success = false;
            var currencyLines = File.ReadAllLines(filepath);
            for (var i = 0; i < currencyLines.Length; i++)
            {
                var line = currencyLines[i];

                if (line.Contains("id=\"major-currency-table\"") || line.Contains("id=\"minor-currency-table\"") || line.Contains("id=\"exotic-currency-table\""))
                {
                    var currencyInfos = CurRateRegex.Matches(line);

                    if (currencyInfos.Count > 0)
                    {
                        foreach (var curInfo in currencyInfos)
                        {
                            _exchangeRates.Add($"{(curInfo as Match).Groups["Currency"].Value.Trim()}/{curCI.Abbreviation}",
                                Convert.ToDecimal((curInfo as Match).Groups["Rate"].Value.Trim(), CultureInfo.InvariantCulture.NumberFormat));

                            success = true;
                        }
                    }
                }
            }

            return success;
        }


        private void TryToReadPublisherDate(string tmppath)
        {
            if (_publisherDate == default(DateTime))
            {
                try
                {
                    var timefile = Path.Combine(tmppath, "last.time");
                    if (File.Exists(timefile))
                    {
                        var dateFromFile = File.ReadAllText(timefile);
                        _publisherDate = DateTime.ParseExact(dateFromFile, _formatDate, null);
                    }
                }
                catch (Exception err)
                {
                    _logger.Error(err);
                }
            }
        }

        private void WritePublisherDate(string tmppath)
        {
            try
            {
                var timefile = Path.Combine(tmppath, "last.time");
                File.WriteAllText(timefile, _publisherDate.ToString(_formatDate));
            }
            catch (Exception err)
            {
                _logger.Error(err);
            }
        }

        private void DownloadCurrencyPage(string currency, string filepath)
        {

            try
            {
                var dir = Path.GetDirectoryName(filepath);

                if (!Directory.Exists(dir))
                {
                    Directory.CreateDirectory(dir);
                }

                var destinationURI = new Uri("https://themoneyconverter.com/"+ currency + "/" + currency + ".aspx");

                var request = new HttpRequestMessage();
                request.RequestUri = destinationURI;
                request.Method = HttpMethod.Get;
                request.Headers.Add("User-Agent", "Mozilla/5.0 (Windows NT 6.1; rv:8.0) Gecko/20100101 Firefox/8.0");

                var handler = new HttpClientHandler();
                handler.AllowAutoRedirect = true;
                handler.MaxAutomaticRedirections = 2;
                handler.UseDefaultCredentials = true;

                var httpClient = _clientFactory.CreateClient("DownloadCurrencyPage");
                _clientFactory.CreateClient();
                using var response = httpClient.Send(request);
                using (var responseStream = new StreamReader(response.Content.ReadAsStream()))
                {
                    var data = responseStream.ReadToEnd();

                    File.WriteAllText(filepath, data);
                }
            }
            catch (Exception error)
            {
                _logger.Error(error);
            }
        }

    }
}<|MERGE_RESOLUTION|>--- conflicted
+++ resolved
@@ -46,12 +46,8 @@
     [Scope]
     public class CurrencyProvider
     {
-<<<<<<< HEAD
         private readonly ILog _log;
         private readonly IHttpClientFactory _clientFactory;
-=======
-        private readonly ILog _logger;
->>>>>>> 8428ef73
         private readonly object _syncRoot = new object();
         private readonly IConfiguration _configuration;
         private readonly SettingsManager _settingsManager;
@@ -62,42 +58,16 @@
         private readonly DaoFactory _daoFactory;
 
         public CurrencyProvider(IOptionsMonitor<ILog> logger,
-<<<<<<< HEAD
-                                IConfiguration configuration,
-                                SettingsManager settingsManager,
-                                DaoFactory daoFactory,
-                                IHttpClientFactory clientFactory)
-        {
-            _log = logger.Get("ASC");
-            Configuration = configuration;
-            SettingsManager = settingsManager;
-
-            var daocur = daoFactory.GetCurrencyInfoDao();
-            var currencies = daocur.GetAll();
-
-            if (currencies == null || currencies.Count == 0)
-            {
-                currencies = new List<CurrencyInfo>
-                    {
-                        new CurrencyInfo("Currency_UnitedStatesDollar", "USD", "$", "US", true, true)
-                    };
-            }
-
-            _currencies = currencies.ToDictionary(c => c.Abbreviation);
-            _clientFactory = clientFactory;
-        }
-
-        public IConfiguration Configuration { get; }
-        public SettingsManager SettingsManager { get; }
-=======
                                 IConfiguration configuration,
                                 DaoFactory daoFactory,
-                                SettingsManager settingsManager)
-        {
-            _logger = logger.Get("ASC");
+                                SettingsManager settingsManager,
+                                IHttpClientFactory httpClientFactory)
+        {
+            _log = logger.Get("ASC");
             _daoFactory = daoFactory;
             _configuration = configuration;
             _settingsManager = settingsManager;
+            _clientFactory = httpClientFactory;
         }
 
         public Dictionary<String, CurrencyInfo> Currencies
@@ -121,7 +91,6 @@
                 return _currencies;
             }
         }
->>>>>>> 8428ef73
 
         public DateTime GetPublisherDate
         {
@@ -185,11 +154,7 @@
 
         public bool IsConvertable(String abbreviation)
         {
-<<<<<<< HEAD
             var findedItem = _currencies.Keys.ToList().Find(item => string.Equals(abbreviation, item));
-=======
-            var findedItem = Currencies.Keys.ToList().Find(item => String.Compare(abbreviation, item) == 0);
->>>>>>> 8428ef73
 
             if (findedItem == null)
                 throw new ArgumentException(abbreviation);
