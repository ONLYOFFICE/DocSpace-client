--- conflicted
+++ resolved
@@ -6,10 +6,6 @@
   "EmptyKnowledgeDescriptionActions": "Spróbuj wykonać te czynności, aby zacząć:",
   "EmptyKnowledgeTitle": "Jeszcze nie przesłano żadnych plików.",
   "EmptyResultsTitle": "Brak wyników na razie",
-<<<<<<< HEAD
-=======
-  "EmptyResultsViewerDescription": "Wraz z ich dostępnością, tutaj zobaczysz wyniki aktywności czatu AI od innych użytkowników.",
->>>>>>> 7bd0b0d7
   "InstructionsDescriptionAgentExample": "Przykład: „Jesteś asystentem PR AI, który pomaga w pisaniu i redagowaniu komunikatów prasowych. Zachowuj profesjonalny, pewny siebie i przyjazny mediom ton. Wyraźnie podkreślaj kluczowe przesłania, unikaj żargonu i utrzymuj tekst zwięzły i angażujący.”",
   "KnowledgeDescription": "Prześlij pliki z komputera lub {{productName}}, aby zapewnić lepszy kontekst dla rozmowy. Zwróć uwagę: część lub całość przesłanych treści może zostać ujawniona podczas rozmowy.",
   "KnowledgeSelectIn": "Wybierz w {{productName}}",
