--- conflicted
+++ resolved
@@ -1,32 +1,32 @@
-﻿// (c) Copyright Ascensio System SIA 2010-2022
-//
-// This program is a free software product.
-// You can redistribute it and/or modify it under the terms
-// of the GNU Affero General Public License (AGPL) version 3 as published by the Free Software
-// Foundation. In accordance with Section 7(a) of the GNU AGPL its Section 15 shall be amended
-// to the effect that Ascensio System SIA expressly excludes the warranty of non-infringement of
-// any third-party rights.
-//
-// This program is distributed WITHOUT ANY WARRANTY, without even the implied warranty
-// of MERCHANTABILITY or FITNESS FOR A PARTICULAR  PURPOSE. For details, see
-// the GNU AGPL at: http://www.gnu.org/licenses/agpl-3.0.html
-//
-// You can contact Ascensio System SIA at Lubanas st. 125a-25, Riga, Latvia, EU, LV-1021.
-//
-// The  interactive user interfaces in modified source and object code versions of the Program must
-// display Appropriate Legal Notices, as required under Section 5 of the GNU AGPL version 3.
-//
-// Pursuant to Section 7(b) of the License you must retain the original Product logo when
-// distributing the program. Pursuant to Section 7(e) we decline to grant you any rights under
-// trademark law for use of our trademarks.
-//
-// All the Product's GUI elements, including illustrations and icon sets, as well as technical writing
-// content are licensed under the terms of the Creative Commons Attribution-ShareAlike 4.0
-// International. See the License terms at http://creativecommons.org/licenses/by-sa/4.0/legalcode
-
-using ASC.Data.Storage.Encryption.IntegrationEvents.Events;
-using ASC.EventBus.Abstractions;
-
+﻿// (c) Copyright Ascensio System SIA 2010-2022
+//
+// This program is a free software product.
+// You can redistribute it and/or modify it under the terms
+// of the GNU Affero General Public License (AGPL) version 3 as published by the Free Software
+// Foundation. In accordance with Section 7(a) of the GNU AGPL its Section 15 shall be amended
+// to the effect that Ascensio System SIA expressly excludes the warranty of non-infringement of
+// any third-party rights.
+//
+// This program is distributed WITHOUT ANY WARRANTY, without even the implied warranty
+// of MERCHANTABILITY or FITNESS FOR A PARTICULAR  PURPOSE. For details, see
+// the GNU AGPL at: http://www.gnu.org/licenses/agpl-3.0.html
+//
+// You can contact Ascensio System SIA at Lubanas st. 125a-25, Riga, Latvia, EU, LV-1021.
+//
+// The  interactive user interfaces in modified source and object code versions of the Program must
+// display Appropriate Legal Notices, as required under Section 5 of the GNU AGPL version 3.
+//
+// Pursuant to Section 7(b) of the License you must retain the original Product logo when
+// distributing the program. Pursuant to Section 7(e) we decline to grant you any rights under
+// trademark law for use of our trademarks.
+//
+// All the Product's GUI elements, including illustrations and icon sets, as well as technical writing
+// content are licensed under the terms of the Creative Commons Attribution-ShareAlike 4.0
+// International. See the License terms at http://creativecommons.org/licenses/by-sa/4.0/legalcode
+
+using ASC.Data.Storage.Encryption.IntegrationEvents.Events;
+using ASC.EventBus.Abstractions;
+
 namespace ASC.Web.Api.Controllers.Settings;
 
 public class StorageController : BaseSettingsController
@@ -49,16 +49,12 @@
     private readonly BackupAjaxHandler _backupAjaxHandler;
     private readonly ICacheNotify<DeleteSchedule> _cacheDeleteSchedule;
     private readonly EncryptionWorker _encryptionWorker;
-<<<<<<< HEAD
     private readonly ILogger _log;
-=======
-    private readonly ILog _log;
-    private readonly IEventBus _eventBus;
-    private readonly ASC.Core.SecurityContext _securityContext;
->>>>>>> 426e14b2
+    private readonly IEventBus _eventBus;
+    private readonly ASC.Core.SecurityContext _securityContext;
 
     public StorageController(
-        ILoggerProvider option,
+        ILoggerProvider option,
         ServiceClient serviceClient,
         MessageService messageService,
         ASC.Core.SecurityContext securityContext,
@@ -79,15 +75,11 @@
         EncryptionSettingsHelper encryptionSettingsHelper,
         BackupAjaxHandler backupAjaxHandler,
         ICacheNotify<DeleteSchedule> cacheDeleteSchedule,
-        EncryptionWorker encryptionWorker,
+        EncryptionWorker encryptionWorker,
         IHttpContextAccessor httpContextAccessor) : base(apiContext, memoryCache, webItemManager, httpContextAccessor)
     {
-<<<<<<< HEAD
-        _log = option.CreateLogger("ASC.Api");
-=======
-        _log = option.Get("ASC.Api");
-        _eventBus = eventBus;
->>>>>>> 426e14b2
+        _log = option.CreateLogger("ASC.Api");
+        _eventBus = eventBus;
         _serviceClient = serviceClient;
         _webHostEnvironment = webHostEnvironment;
         _consumerFactory = consumerFactory;
@@ -125,11 +117,11 @@
     {
         _permissionContext.DemandPermissions(SecutiryConstants.EditPortalSettings);
 
-        if (!_coreBaseSettings.Standalone)
-        {
-            return -1;
-        }
-
+        if (!_coreBaseSettings.Standalone)
+        {
+            return -1;
+        }
+
         return _serviceClient.GetProgress(Tenant.Id);
     }
 
@@ -246,18 +238,18 @@
 
         _encryptionSettingsHelper.Save(settings);
 
-        _eventBus.Publish(new EncryptionDataStorageRequestedIntegration
-        (
-              encryptionSettings: new EncryptionSettings
-              {
-                  NotifyUsers = settings.NotifyUsers,
-                  Password = settings.Password,
-                  Status = settings.Status
-              },
-              serverRootPath: serverRootPath,
-              createBy: _securityContext.CurrentAccount.ID,
-              tenantId: _tenantManager.GetCurrentTenant().Id
-
+        _eventBus.Publish(new EncryptionDataStorageRequestedIntegration
+        (
+              encryptionSettings: new EncryptionSettings
+        {
+            NotifyUsers = settings.NotifyUsers,
+            Password = settings.Password,
+                  Status = settings.Status
+              },
+              serverRootPath: serverRootPath,
+              createBy: _securityContext.CurrentAccount.ID,
+              tenantId: _tenantManager.GetCurrentTenant().Id
+
         ));
     }
 
@@ -340,25 +332,25 @@
         try
         {
             _permissionContext.DemandPermissions(SecutiryConstants.EditPortalSettings);
-            if (!_coreBaseSettings.Standalone)
-            {
-                return null;
-            }
-
+            if (!_coreBaseSettings.Standalone)
+            {
+                return null;
+            }
+
             _tenantExtra.DemandControlPanelPermission();
 
             var consumer = _consumerFactory.GetByKey(inDto.Module);
-            if (!consumer.IsSet)
-            {
-                throw new ArgumentException("module");
-            }
-
+            if (!consumer.IsSet)
+            {
+                throw new ArgumentException("module");
+            }
+
             var settings = _settingsManager.Load<StorageSettings>();
-            if (settings.Module == inDto.Module)
-            {
-                return settings;
-            }
-
+            if (settings.Module == inDto.Module)
+            {
+                return settings;
+            }
+
             settings.Module = inDto.Module;
             settings.Props = inDto.Props.ToDictionary(r => r.Key, b => b.Value);
 
@@ -378,11 +370,11 @@
         try
         {
             _permissionContext.DemandPermissions(SecutiryConstants.EditPortalSettings);
-            if (!_coreBaseSettings.Standalone)
-            {
-                return;
-            }
-
+            if (!_coreBaseSettings.Standalone)
+            {
+                return;
+            }
+
             _tenantExtra.DemandControlPanelPermission();
 
             var settings = _settingsManager.Load<StorageSettings>();
@@ -404,11 +396,11 @@
     public List<StorageDto> GetAllCdnStorages()
     {
         _permissionContext.DemandPermissions(SecutiryConstants.EditPortalSettings);
-        if (!_coreBaseSettings.Standalone)
-        {
-            return null;
-        }
-
+        if (!_coreBaseSettings.Standalone)
+        {
+            return null;
+        }
+
         _tenantExtra.DemandControlPanelPermission();
 
         var current = _settingsManager.Load<CdnStorageSettings>();
@@ -420,25 +412,25 @@
     public CdnStorageSettings UpdateCdn(StorageRequestsDto inDto)
     {
         _permissionContext.DemandPermissions(SecutiryConstants.EditPortalSettings);
-        if (!_coreBaseSettings.Standalone)
-        {
-            return null;
-        }
-
+        if (!_coreBaseSettings.Standalone)
+        {
+            return null;
+        }
+
         _tenantExtra.DemandControlPanelPermission();
 
         var consumer = _consumerFactory.GetByKey(inDto.Module);
-        if (!consumer.IsSet)
-        {
-            throw new ArgumentException("module");
-        }
-
+        if (!consumer.IsSet)
+        {
+            throw new ArgumentException("module");
+        }
+
         var settings = _settingsManager.Load<CdnStorageSettings>();
-        if (settings.Module == inDto.Module)
-        {
-            return settings;
-        }
-
+        if (settings.Module == inDto.Module)
+        {
+            return settings;
+        }
+
         settings.Module = inDto.Module;
         settings.Props = inDto.Props.ToDictionary(r => r.Key, b => b.Value);
 
@@ -459,11 +451,11 @@
     public void ResetCdnToDefault()
     {
         _permissionContext.DemandPermissions(SecutiryConstants.EditPortalSettings);
-        if (!_coreBaseSettings.Standalone)
-        {
-            return;
-        }
-
+        if (!_coreBaseSettings.Standalone)
+        {
+            return;
+        }
+
         _tenantExtra.DemandControlPanelPermission();
 
         _storageSettingsHelper.Clear(_settingsManager.Load<CdnStorageSettings>());
