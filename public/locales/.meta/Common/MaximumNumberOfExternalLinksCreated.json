--- conflicted
+++ resolved
@@ -3,11 +3,7 @@
   "content": "Maximum number of external links created",
   "content_en_sha1_hash": "f2bb6f59b405402c64e0664aa39c4df21c8d83ab",
   "created_at": "2025-05-19T21:30:46.376Z",
-<<<<<<< HEAD
-  "updated_at": "2025-05-26T07:57:32.439Z",
-=======
   "updated_at": "2025-06-24T16:31:24.392Z",
->>>>>>> 0de93b01
   "comment": {
     "text": "The \"Maximum number of external links created\" translation key is used to display a tooltip or text label in the UI, indicating the maximum limit of external links allowed. It appears on an icon button and is part of the info panel on the home page, providing context for users when viewing certain types of content.",
     "is_auto": true,
@@ -40,8 +36,8 @@
       "ai_spell_check_issues": [
         {
           "type": "incorrect_translation",
-          "description": "The translation 'تم إنشاء الحد الأقصى من الروابط الخارجية' literally translates to 'The maximum number of external links were created'. While understandable, it doesn't convey the inherent limit or allowance implied by 'Maximum number of external links created'. A more accurate translation would emphasize the limit itself.",
-          "suggestion": "الحد الأقصى لعدد الروابط الخارجية الممكن إنشاؤها"
+          "description": "The translation 'تم إنشاء الحد الأقصى من الروابط الخارجية' literally translates to 'The maximum number of external links was created.' While not entirely wrong, it implies a completed action. The English 'Maximum number of external links created' describes a limit or capacity, not necessarily a completed action. A better translation would convey this limit.",
+          "suggestion": "أقصى عدد من الروابط الخارجية الممكن إنشاؤها"
         }
       ],
       "approved_at": null
@@ -76,8 +72,8 @@
       "ai_spell_check_issues": [
         {
           "type": "incorrect_translation",
-          "description": "The translation \"Δημιουργήθηκε ο μέγιστος αριθμός εξωτερικών συνδέσμων\" literally translates to \"The maximum number of external links was created.\" The original English implies a *limit* on the number of links that can be created, not a statement of fact about a creation event. It should reflect a limit or maximum allowed.",
-          "suggestion": "Μέγιστος αριθμός εξωτερικών συνδέσμων (Maximum number of external links)"
+          "description": "The Greek translation \"Δημιουργήθηκε ο μέγιστος αριθμός εξωτερικών συνδέσμων\" translates to \"The maximum number of external links was created\". This is passive voice, whereas the English is a statement of a limit. A more accurate translation would indicate a limit or allowance.",
+          "suggestion": "Μέγιστος αριθμός εξωτερικών συνδέσμων που επιτρέπεται"
         }
       ],
       "approved_at": null
@@ -94,13 +90,13 @@
       "ai_spell_check_issues": [
         {
           "type": "incorrect_translation",
-          "description": "The translation 'Enimmäismäärä ulkoisia linkkejä luotu' is not the most natural or accurate Finnish translation of 'Maximum number of external links created'.  'Luotu' (created) is passive and less common in this context. A better translation would focus on a limit.",
+          "description": "The translation 'Enimmäismäärä ulkoisia linkkejä luotu' is not the most natural or accurate translation of 'Maximum number of external links created'. While technically correct, it sounds awkward in Finnish. The passive voice ('luotu') is not ideal here.",
           "suggestion": "Enimmäismäärä ulkoisia linkkejä"
         },
         {
           "type": "formatting",
-          "description": "The translation includes an unnecessary passive verb form that leads to a slightly awkward phrasing. Removing it improves clarity.",
-          "suggestion": "Enimmäismäärä ulkoisia linkkejä"
+          "description": "The translation includes 'luotu' which creates an unnecessary verb form and changes the phrasing from a noun phrase to a sentence fragment. The English is a noun phrase describing a maximum number. The Finnish should reflect that.",
+          "suggestion": "Remove 'luotu' to match the English phrasing."
         }
       ],
       "approved_at": null
@@ -129,8 +125,8 @@
       "ai_spell_check_issues": [
         {
           "type": "incorrect_translation",
-          "description": "The translation '作成される外部リンクの最大数' while technically correct, is a bit wordy and less natural than alternatives. A more concise and fluent translation would be preferable.",
-          "suggestion": "外部リンクの最大作成数"
+          "description": "The translation \"作成される外部リンクの最大数\" (Sakusei sareru erubanku no saidai suu) is technically correct but can be improved for clarity and naturalness. It's a bit verbose.",
+          "suggestion": "外部リンク作成の上限数 (Erubanku sakusei no jougen suu)"
         }
       ],
       "approved_at": null
@@ -141,13 +137,13 @@
       "ai_spell_check_issues": [
         {
           "type": "incorrect_translation",
-          "description": "The translation \"생성된 외부 링크의 최대 갯수\" is a literal translation but lacks the nuance of 'Maximum number of external links created'.  While technically correct, it sounds slightly awkward in Korean. A more natural phrasing would emphasize the limit.",
-          "suggestion": "최대 생성 가능한 외부 링크 갯수"
+          "description": "The translation '생성된 외부 링크의 최대 갯수' is a literal translation that isn't the most natural or idiomatic way to express 'Maximum number of external links created' in Korean. While technically correct, it sounds a bit clunky.",
+          "suggestion": "Consider alternatives like '외부 링크 생성 최대 개수' or '외부 링크 최대 생성 개수' for a more natural flow."
         },
         {
           "type": "formatting",
-          "description": "While not strictly incorrect, '갯수' is often shortened to '개' in modern Korean when referring to quantity. While '갯수' isn't wrong, '개' is more common.",
-          "suggestion": "최대 생성 가능한 외부 링크 개수"
+          "description": "The phrase '갯수' (gaet-su) is the Korean word for 'number' or 'quantity'. While correct, a more commonly used term in this context might be '개수' (gae-su).",
+          "suggestion": "Replace '갯수' with '개수'."
         }
       ],
       "approved_at": null
@@ -158,13 +154,13 @@
       "ai_spell_check_issues": [
         {
           "type": "spelling",
-          "description": "The word 'ລິ້ງ' (ling) is a transliteration of 'link' and may be perceived as less formal or less accurate than a more Lao equivalent.",
-          "suggestion": "Consider using a more formal Lao term for 'link', such as 'ເຊື່ອມຕໍ່' (cheuam to)."
-        },
-        {
-          "type": "incorrect_translation",
-          "description": "While technically correct, 'ສ້າງຂຶ້ນ' (saang khuen) is somewhat redundant when describing creation. The phrase 'ສ້າງ' (saang) implies creation already.",
-          "suggestion": "Simplify to 'ສ້າງ' (saang) to make the translation more concise. For example: 'ສູງສຸດຈຳນວນລິ້ງຕ່າງປະເທດທີ່ສ້າງ'"
+          "description": "The word 'ລິ້ງ' is a transliteration of 'link'. While understandable, the more formal/correct term in Lao would be 'ເຊື່ອມຕໍ່'.",
+          "suggestion": "ສູງສຸດຈຳນວນເຊື່ອມຕໍ່ຕ່າງປະເທດທີ່ສ້າງຂຶ້ນ"
+        },
+        {
+          "type": "grammar",
+          "description": "While technically grammatically correct, the phrasing 'ທີ່ສ້າງຂຶ້ນ' is slightly redundant. It can be shortened to 'ສ້າງ'.",
+          "suggestion": "ສູງສຸດຈຳນວນລິ້ງຕ່າງປະເທດທີ່ສ້າງ"
         }
       ],
       "approved_at": null
@@ -187,8 +183,8 @@
       "ai_spell_check_issues": [
         {
           "type": "incorrect_translation",
-          "description": "The translation 'Utworzono maksymalną liczbę linków zewnętrznych' translates literally to 'Maximum number of external links created' but implies an action has already happened. The original English phrase describes a limit or maximum, not a completed action. A better translation would be something like 'Maksymalna dopuszczalna liczba linków zewnętrznych' or 'Maksymalna liczba dozwolonych linków zewnętrznych'.",
-          "suggestion": "Maksymalna dopuszczalna liczba linków zewnętrznych"
+          "description": "The translation 'Utworzono maksymalną liczbę linków zewnętrznych' literally translates to 'Maximum number of external links created' but implies an action has already taken place. The original English phrase describes a limit or setting, not a completed action. A more accurate translation would convey the concept of a maximum limit.",
+          "suggestion": "Maksymalna liczba linków zewnętrznych"
         }
       ],
       "approved_at": null
@@ -211,7 +207,7 @@
       "ai_spell_check_issues": [
         {
           "type": "incorrect_translation",
-          "description": "The Romanian translation 'Numărul maxim permis de link-uri externe a fost depășit' translates to 'The maximum number of external links allowed has been exceeded'. This is not a direct translation of 'Maximum number of external links created'. The original phrase implies a limit on how many links *can be* created, whereas the translation indicates that the limit *has already been exceeded*. This changes the meaning.",
+          "description": "The Romanian translation \"Numărul maxim permis de link-uri externe a fost depășit\" translates to \"The maximum allowed number of external links has been exceeded.\" It doesn't directly translate \"Maximum number of external links created\". It describes a consequence of exceeding the limit, not the limit itself.",
           "suggestion": "Numărul maxim de link-uri externe create"
         }
       ],
@@ -226,7 +222,18 @@
     "si": {
       "ai_translated": false,
       "ai_model": null,
-      "ai_spell_check_issues": [],
+      "ai_spell_check_issues": [
+        {
+          "type": "incorrect_translation",
+          "description": "The translation 'උපරිම බාහිර සබැඳි ගණන සාදා ඇත' implies 'maximum external links created *by someone*'. The English phrase describes a *limit*, not an action performed. A more accurate translation would focus on the concept of a maximum limit.",
+          "suggestion": "උපරිම බාහිර සබැඳි ගණන"
+        },
+        {
+          "type": "grammar",
+          "description": "The verb 'සාදා ඇත' (saadaa tha) indicates a completed action. Using it implies someone has created the maximum number of links, which isn't the intended meaning.",
+          "suggestion": "Remove the verb 'සාදා ඇත' (saadaa tha) to focus on the limit itself."
+        }
+      ],
       "approved_at": null
     },
     "sk": {
@@ -247,8 +254,13 @@
       "ai_spell_check_issues": [
         {
           "type": "grammar",
-          "description": "The Serbian translation \"Максимални број спољних линкова креирано\" is grammatically incorrect. The verb 'креирано' (created) should be in the masculine singular form to agree with 'број' (number).",
-          "suggestion": "Максимални број спољних линкова креиран"
+          "description": "The Serbian translation uses the passive voice ('kreirano' - created) which doesn't perfectly align with the English active voice. It sounds slightly awkward.",
+          "suggestion": "Максималан број спољашњих линкова које је креирано"
+        },
+        {
+          "type": "incorrect_translation",
+          "description": "While 'спољних линкова' translates to 'external links', 'спољашњих линкова' might be more precise in this context, emphasizing the links originating from outside the current system.",
+          "suggestion": "Максимални број спољашњих линкова креирано"
         }
       ],
       "approved_at": null
@@ -259,7 +271,7 @@
       "ai_spell_check_issues": [
         {
           "type": "grammar",
-          "description": "The phrase \"kreirano\" (created) doesn't agree in gender/number with \"broj\" (number). It should be in the nominative case.",
+          "description": "The Serbian translation uses the past participle 'kreirano' which doesn't grammatically fit with 'broj'. It should be in the nominative case.",
           "suggestion": "Maksimalni broj spoljnih linkova kreiran"
         }
       ],
@@ -271,7 +283,7 @@
       "ai_spell_check_issues": [
         {
           "type": "incorrect_translation",
-          "description": "The translation 'Maksimum sayıda harici bağlantı oluşturuldu' translates to 'Maximum number of external links created' but implies that the action has already occurred. The English phrase describes a *limit* on the number of links, not a completed action.",
+          "description": "The translation 'Maksimum sayıda harici bağlantı oluşturuldu' literally translates to \"Maximum number of external links were created.\" The English key implies a maximum *allowed* number, not a statement about what *has* been created. The translation doesn't convey the intended meaning of a limit or constraint.",
           "suggestion": "Maksimum harici bağlantı sayısı"
         }
       ],
@@ -289,12 +301,7 @@
       "ai_spell_check_issues": [
         {
           "type": "incorrect_translation",
-          "description": "The translation \"Số lượng liên kết bên ngoài tối đa đã được tạo\" is not the best translation for \"Maximum number of external links created.\" It implies the links have already been created. A more accurate translation would convey a limit.",
-          "suggestion": "Số lượng liên kết bên ngoài tối đa có thể tạo"
-        },
-        {
-          "type": "formatting",
-          "description": "The translation uses passive voice (\"đã được tạo\"). While not strictly incorrect, active voice often sounds more natural and direct in Vietnamese.",
+          "description": "The translation 'Số lượng liên kết bên ngoài tối đa đã được tạo' implies that the maximum number of external links has *already* been created. The English phrase 'Maximum number of external links created' refers to the allowed limit, not a completed action. It's a restriction, not a statement of fact.",
           "suggestion": "Số lượng liên kết bên ngoài tối đa có thể tạo"
         }
       ],
