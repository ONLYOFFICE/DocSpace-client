{
  "key_path": "LdapSyncTitle",
  "content": "Sync LDAP data",
  "content_en_sha1_hash": "eacc43f7e59fe313e63f3f6f031fcc75dac16efb",
  "created_at": "2025-05-19T21:30:54.316Z",
<<<<<<< HEAD
  "updated_at": "2025-06-08T12:02:32.729Z",
=======
  "updated_at": "2025-06-24T16:31:24.402Z",
>>>>>>> 0de93b01
  "comment": {
    "text": "This translation key is used for the title \"Sync LDAP data\" and appears as a page title in the Portal Settings. It provides context for users navigating to the synchronization settings within LDAP integration.",
    "is_auto": true,
    "updated_at": "2025-05-20T09:41:57.662Z"
  },
  "usage": [
    {
      "file_path": "/packages/client/src/pages/PortalSettings/Layout/Article/Body/index.js",
<<<<<<< HEAD
      "line_number": 222,
      "context": "case \"ManagementCategoryDataManagement\":\n return t(\"ManagementCategoryDataManagement\");\n case \"LdapSettings\":\n return t(\"Ldap:LdapSettings\");\n case \"LdapSyncTitle\":\n return t(\"Ldap:LdapSyncTitle\");\n case \"Common:RestoreBackup\":\n return t(\"Common:RestoreBackup\");\n case \"PortalDeletion\":\n return t(\"PortalDeletion\", { productName: t(\"Common:ProductName\") });\n case \"Common:DeveloperTools\":",
=======
      "line_number": 225,
      "context": "case \"ManagementCategoryDataManagement\":\n return t(\"ManagementCategoryDataManagement\");\n case \"LdapSettings\":\n return t(\"Ldap:LdapSettings\");\n case \"LdapSyncTitle\":\n return t(\"Ldap:LdapSyncTitle\");\n case \"RestoreBackup\":\n return t(\"RestoreBackup\");\n case \"PortalDeletion\":\n return t(\"PortalDeletion\", { productName: t(\"Common:ProductName\") });\n case \"Common:DeveloperTools\":",
>>>>>>> 0de93b01
      "module": "/packages/client"
    },
    {
      "file_path": "/packages/client/src/pages/PortalSettings/categories/integration/LDAP/sub-components/LdapMobileView.js",
      "line_number": 60,
      "context": "badgeLabel={t(\"Common:Paid\")}\n onClickLink={onClickLink}\n disabled={!isLdapEnabled}\n />\n <MobileCategoryWrapper\n title={t(\"Ldap:LdapSyncTitle\")}\n subtitle={t(\"LdapMobileSyncDescription\")}\n url=\"/portal-settings/integration/ldap/sync-data\"\n withPaidBadge={!isLDAPAvailable}\n badgeLabel={t(\"Common:Paid\")}\n onClickLink={onClickLink}",
      "module": "/packages/client"
    },
    {
      "file_path": "/packages/client/src/pages/PortalSettings/categories/integration/LDAP/sub-components/SyncContainer.js",
      "line_number": 68,
      "context": "if (newUrl) navigate(newUrl);\n }\n };\n \n React.useEffect(() => {\n isMobileView && setDocumentTitle(t(\"Ldap:LdapSyncTitle\"));\n onCheckView();\n window.addEventListener(\"resize\", onCheckView);\n \n return () => window.removeEventListener(\"resize\", onCheckView);\n }, []);",
      "module": "/packages/client"
    },
    {
      "file_path": "/packages/client/src/pages/PortalSettings/categories/integration/LDAP/sub-components/SyncContainer.js",
      "line_number": 68,
      "context": "if (newUrl) navigate(newUrl);\n }\n };\n \n React.useEffect(() => {\n isMobileView && setDocumentTitle(t(\"Ldap:LdapSyncTitle\"));\n onCheckView();\n window.addEventListener(\"resize\", onCheckView);\n \n return () => window.removeEventListener(\"resize\", onCheckView);\n }, []);",
      "module": "/packages/client"
    },
    {
      "file_path": "/packages/client/src/pages/PortalSettings/utils/settingsTree.js",
      "line_number": 333,
      "context": "{\n id: \"portal-settings_catalog-ldap-sync-data\",\n key: \"4-0-1\",\n icon: \"\",\n link: \"sync-data\",\n tKey: \"Ldap:LdapSyncTitle\",\n },\n ],\n },\n {\n id: \"portal-settings_catalog-third-party-services\",",
      "module": "/packages/client"
    }
  ],
  "languages": {
    "en": {
      "ai_translated": false,
      "ai_model": null,
      "ai_spell_check_issues": [],
      "approved_at": null
    },
    "ar-SA": {
      "ai_translated": false,
      "ai_model": null,
      "ai_spell_check_issues": [],
      "approved_at": null
    },
    "az": {
      "ai_translated": false,
      "ai_model": null,
      "ai_spell_check_issues": [],
      "approved_at": null
    },
    "bg": {
      "ai_translated": false,
      "ai_model": null,
      "ai_spell_check_issues": [],
      "approved_at": null
    },
    "cs": {
      "ai_translated": false,
      "ai_model": null,
      "ai_spell_check_issues": [],
      "approved_at": null
    },
    "de": {
      "ai_translated": false,
      "ai_model": null,
      "ai_spell_check_issues": [],
      "approved_at": null
    },
    "el-GR": {
      "ai_translated": false,
      "ai_model": null,
      "ai_spell_check_issues": [],
      "approved_at": null
    },
    "es": {
      "ai_translated": false,
      "ai_model": null,
      "ai_spell_check_issues": [],
      "approved_at": null
    },
    "fi": {
      "ai_translated": false,
      "ai_model": null,
      "ai_spell_check_issues": [],
      "approved_at": null
    },
    "fr": {
      "ai_translated": false,
      "ai_model": null,
      "ai_spell_check_issues": [],
      "approved_at": null
    },
    "hy-AM": {
      "ai_translated": false,
      "ai_model": null,
      "ai_spell_check_issues": [],
      "approved_at": null
    },
    "it": {
      "ai_translated": false,
      "ai_model": null,
      "ai_spell_check_issues": [],
      "approved_at": null
    },
    "ja-JP": {
      "ai_translated": false,
      "ai_model": null,
      "ai_spell_check_issues": [],
      "approved_at": null
    },
    "ko-KR": {
      "ai_translated": false,
      "ai_model": null,
      "ai_spell_check_issues": [],
      "approved_at": null
    },
    "lo-LA": {
      "ai_translated": false,
      "ai_model": null,
      "ai_spell_check_issues": [
        {
          "type": "incorrect_translation",
          "description": "The Lao translation \"ຊິງຂໍ້ມູນ LDAP\" is a literal transliteration, but doesn't accurately convey the meaning of \"Sync LDAP data.\" 'ຊິງ' typically means 'to snatch' or 'to take,' which isn't appropriate for a synchronization process.  A more accurate translation would involve conveying the idea of 'synchronizing' or 'updating.'",
          "suggestion": "Consider a translation like \"ອັບເດດຂໍ້ມູນ LDAP\" (Update LDAP data) or \"ເຊື່ອມໂອນຂໍ້ມູນ LDAP\" (Synchronize LDAP data)."
        }
      ],
      "approved_at": null
    },
    "lv": {
      "ai_translated": false,
      "ai_model": null,
      "ai_spell_check_issues": [],
      "approved_at": null
    },
    "nl": {
      "ai_translated": false,
      "ai_model": null,
      "ai_spell_check_issues": [],
      "approved_at": null
    },
    "pl": {
      "ai_translated": false,
      "ai_model": null,
      "ai_spell_check_issues": [],
      "approved_at": null
    },
    "pt": {
      "ai_translated": false,
      "ai_model": null,
      "ai_spell_check_issues": [],
      "approved_at": null
    },
    "pt-BR": {
      "ai_translated": false,
      "ai_model": null,
      "ai_spell_check_issues": [],
      "approved_at": null
    },
    "ro": {
      "ai_translated": false,
      "ai_model": null,
      "ai_spell_check_issues": [],
      "approved_at": null
    },
    "ru": {
      "ai_translated": false,
      "ai_model": null,
      "ai_spell_check_issues": [],
      "approved_at": null
    },
    "si": {
      "ai_translated": false,
      "ai_model": null,
      "ai_spell_check_issues": [
        {
          "type": "spelling",
          "description": "The word 'එල්ඩීඒපී' (LDAP) is a transliteration and while understandable, it might be more user-friendly to use a more common or accepted transliteration or a brief explanation if LDAP isn't widely known.",
          "suggestion": "Consider 'LDAP දත්ත' or 'අldap දත්ත' or briefly explain what LDAP is if appropriate for the audience."
        },
        {
          "type": "grammar",
          "description": "While grammatically correct, the sentence could be slightly more natural. Using 'සමමුහුර්ත කරන්න' is accurate but can be perceived as somewhat formal for a UI label.",
          "suggestion": "Consider 'එල්ඩීඒපී දත්ත යාවත්කාලීකරණය කරන්න' (Update LDAP data) or 'එල්ඩීඒපී දත්ත යාවත්කාලීකරණය' (Update LDAP data - shorter)"
        }
      ],
      "approved_at": null
    },
    "sk": {
      "ai_translated": false,
      "ai_model": null,
      "ai_spell_check_issues": [],
      "approved_at": null
    },
    "sl": {
      "ai_translated": false,
      "ai_model": null,
      "ai_spell_check_issues": [],
      "approved_at": null
    },
    "sr-Cyrl-RS": {
      "ai_translated": false,
      "ai_model": null,
      "ai_spell_check_issues": [],
      "approved_at": null
    },
    "sr-Latn-RS": {
      "ai_translated": false,
      "ai_model": null,
      "ai_spell_check_issues": [],
      "approved_at": null
    },
    "tr": {
      "ai_translated": false,
      "ai_model": null,
      "ai_spell_check_issues": [],
      "approved_at": null
    },
    "uk-UA": {
      "ai_translated": false,
      "ai_model": null,
      "ai_spell_check_issues": [],
      "approved_at": null
    },
    "vi": {
      "ai_translated": false,
      "ai_model": null,
      "ai_spell_check_issues": [],
      "approved_at": null
    },
    "zh-CN": {
      "ai_translated": false,
      "ai_model": null,
      "ai_spell_check_issues": [],
      "approved_at": null
    }
  }
}<|MERGE_RESOLUTION|>--- conflicted
+++ resolved
@@ -3,11 +3,7 @@
   "content": "Sync LDAP data",
   "content_en_sha1_hash": "eacc43f7e59fe313e63f3f6f031fcc75dac16efb",
   "created_at": "2025-05-19T21:30:54.316Z",
-<<<<<<< HEAD
-  "updated_at": "2025-06-08T12:02:32.729Z",
-=======
   "updated_at": "2025-06-24T16:31:24.402Z",
->>>>>>> 0de93b01
   "comment": {
     "text": "This translation key is used for the title \"Sync LDAP data\" and appears as a page title in the Portal Settings. It provides context for users navigating to the synchronization settings within LDAP integration.",
     "is_auto": true,
@@ -16,13 +12,8 @@
   "usage": [
     {
       "file_path": "/packages/client/src/pages/PortalSettings/Layout/Article/Body/index.js",
-<<<<<<< HEAD
-      "line_number": 222,
-      "context": "case \"ManagementCategoryDataManagement\":\n return t(\"ManagementCategoryDataManagement\");\n case \"LdapSettings\":\n return t(\"Ldap:LdapSettings\");\n case \"LdapSyncTitle\":\n return t(\"Ldap:LdapSyncTitle\");\n case \"Common:RestoreBackup\":\n return t(\"Common:RestoreBackup\");\n case \"PortalDeletion\":\n return t(\"PortalDeletion\", { productName: t(\"Common:ProductName\") });\n case \"Common:DeveloperTools\":",
-=======
       "line_number": 225,
       "context": "case \"ManagementCategoryDataManagement\":\n return t(\"ManagementCategoryDataManagement\");\n case \"LdapSettings\":\n return t(\"Ldap:LdapSettings\");\n case \"LdapSyncTitle\":\n return t(\"Ldap:LdapSyncTitle\");\n case \"RestoreBackup\":\n return t(\"RestoreBackup\");\n case \"PortalDeletion\":\n return t(\"PortalDeletion\", { productName: t(\"Common:ProductName\") });\n case \"Common:DeveloperTools\":",
->>>>>>> 0de93b01
       "module": "/packages/client"
     },
     {
@@ -66,83 +57,89 @@
     "az": {
       "ai_translated": false,
       "ai_model": null,
-      "ai_spell_check_issues": [],
-      "approved_at": null
-    },
-    "bg": {
-      "ai_translated": false,
-      "ai_model": null,
-      "ai_spell_check_issues": [],
-      "approved_at": null
-    },
-    "cs": {
-      "ai_translated": false,
-      "ai_model": null,
-      "ai_spell_check_issues": [],
-      "approved_at": null
-    },
-    "de": {
-      "ai_translated": false,
-      "ai_model": null,
-      "ai_spell_check_issues": [],
-      "approved_at": null
-    },
-    "el-GR": {
-      "ai_translated": false,
-      "ai_model": null,
-      "ai_spell_check_issues": [],
-      "approved_at": null
-    },
-    "es": {
-      "ai_translated": false,
-      "ai_model": null,
-      "ai_spell_check_issues": [],
-      "approved_at": null
-    },
-    "fi": {
-      "ai_translated": false,
-      "ai_model": null,
-      "ai_spell_check_issues": [],
-      "approved_at": null
-    },
-    "fr": {
-      "ai_translated": false,
-      "ai_model": null,
-      "ai_spell_check_issues": [],
-      "approved_at": null
-    },
-    "hy-AM": {
-      "ai_translated": false,
-      "ai_model": null,
-      "ai_spell_check_issues": [],
-      "approved_at": null
-    },
-    "it": {
-      "ai_translated": false,
-      "ai_model": null,
-      "ai_spell_check_issues": [],
-      "approved_at": null
-    },
-    "ja-JP": {
-      "ai_translated": false,
-      "ai_model": null,
-      "ai_spell_check_issues": [],
-      "approved_at": null
-    },
-    "ko-KR": {
-      "ai_translated": false,
-      "ai_model": null,
-      "ai_spell_check_issues": [],
-      "approved_at": null
-    },
-    "lo-LA": {
-      "ai_translated": false,
-      "ai_model": null,
       "ai_spell_check_issues": [
         {
           "type": "incorrect_translation",
-          "description": "The Lao translation \"ຊິງຂໍ້ມູນ LDAP\" is a literal transliteration, but doesn't accurately convey the meaning of \"Sync LDAP data.\" 'ຊິງ' typically means 'to snatch' or 'to take,' which isn't appropriate for a synchronization process.  A more accurate translation would involve conveying the idea of 'synchronizing' or 'updating.'",
-          "suggestion": "Consider a translation like \"ອັບເດດຂໍ້ມູນ LDAP\" (Update LDAP data) or \"ເຊື່ອມໂອນຂໍ້ມູນ LDAP\" (Synchronize LDAP data)."
+          "description": "While technically correct, 'LDAP məlumatlarını sinxronizasiya edin' is a very literal translation. A more natural and idiomatic translation would be 'LDAP məlumatlarını yeniləyin' or 'LDAP məlumatlarını uyğunlaşdırın'. The term 'sinkronizasiya edin' feels somewhat formal and less commonly used in this context.",
+          "suggestion": "LDAP məlumatlarını yeniləyin"
+        }
+      ],
+      "approved_at": null
+    },
+    "bg": {
+      "ai_translated": false,
+      "ai_model": null,
+      "ai_spell_check_issues": [],
+      "approved_at": null
+    },
+    "cs": {
+      "ai_translated": false,
+      "ai_model": null,
+      "ai_spell_check_issues": [],
+      "approved_at": null
+    },
+    "de": {
+      "ai_translated": false,
+      "ai_model": null,
+      "ai_spell_check_issues": [],
+      "approved_at": null
+    },
+    "el-GR": {
+      "ai_translated": false,
+      "ai_model": null,
+      "ai_spell_check_issues": [],
+      "approved_at": null
+    },
+    "es": {
+      "ai_translated": false,
+      "ai_model": null,
+      "ai_spell_check_issues": [],
+      "approved_at": null
+    },
+    "fi": {
+      "ai_translated": false,
+      "ai_model": null,
+      "ai_spell_check_issues": [],
+      "approved_at": null
+    },
+    "fr": {
+      "ai_translated": false,
+      "ai_model": null,
+      "ai_spell_check_issues": [],
+      "approved_at": null
+    },
+    "hy-AM": {
+      "ai_translated": false,
+      "ai_model": null,
+      "ai_spell_check_issues": [],
+      "approved_at": null
+    },
+    "it": {
+      "ai_translated": false,
+      "ai_model": null,
+      "ai_spell_check_issues": [],
+      "approved_at": null
+    },
+    "ja-JP": {
+      "ai_translated": false,
+      "ai_model": null,
+      "ai_spell_check_issues": [],
+      "approved_at": null
+    },
+    "ko-KR": {
+      "ai_translated": false,
+      "ai_model": null,
+      "ai_spell_check_issues": [],
+      "approved_at": null
+    },
+    "lo-LA": {
+      "ai_translated": false,
+      "ai_model": null,
+      "ai_spell_check_issues": [
+        {
+          "type": "incorrect_translation",
+          "description": "The Lao translation 'ຊິງຂໍ້ມູນ LDAP' is a literal transliteration of 'Sync data LDAP' and doesn't accurately convey the meaning of 'Sync LDAP data'. 'ຊິງ' implies taking or grabbing, which isn't the intended action. A more accurate translation would focus on synchronization.",
+          "suggestion": "ອັບເດດຂໍ້ມູນ LDAP"
         }
       ],
       "approved_at": null
@@ -195,13 +192,8 @@
       "ai_spell_check_issues": [
         {
           "type": "spelling",
-          "description": "The word 'එල්ඩීඒපී' (LDAP) is a transliteration and while understandable, it might be more user-friendly to use a more common or accepted transliteration or a brief explanation if LDAP isn't widely known.",
-          "suggestion": "Consider 'LDAP දත්ත' or 'අldap දත්ත' or briefly explain what LDAP is if appropriate for the audience."
-        },
-        {
-          "type": "grammar",
-          "description": "While grammatically correct, the sentence could be slightly more natural. Using 'සමමුහුර්ත කරන්න' is accurate but can be perceived as somewhat formal for a UI label.",
-          "suggestion": "Consider 'එල්ඩීඒපී දත්ත යාවත්කාලීකරණය කරන්න' (Update LDAP data) or 'එල්ඩීඒපී දත්ත යාවත්කාලීකරණය' (Update LDAP data - shorter)"
+          "description": "The Sinhala word 'සමමුහුර්ත' (samamuhuwrta) is technically correct but a more natural and common term for 'sync' in this context might be 'අsynchronize' (asinkronize) or 'එකතු කිරීම' (ekathu kirima).",
+          "suggestion": "Consider using 'එල්ඩීඒපී දත්ත එකතු කිරීම' (Ldap data ekathu kirima) or 'එල්ඩීඒපී දත්ත අsynchronize කිරීම'."
         }
       ],
       "approved_at": null
