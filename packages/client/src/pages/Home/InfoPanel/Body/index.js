--- conflicted
+++ resolved
@@ -5,12 +5,8 @@
 import ItemTitle from "./sub-components/ItemTitle";
 
 import { StyledInfoPanelBody } from "./styles/common";
-<<<<<<< HEAD
-import { getRoomInfo } from "@docspace/common/api/rooms";
 import { useParams } from "react-router-dom";
-=======
 import { getRoomInfo } from "@docspace/shared/api/rooms";
->>>>>>> 51eb01e1
 
 const InfoPanelBodyContent = ({
   selection,
