--- conflicted
+++ resolved
@@ -131,50 +131,24 @@
       key: "linkItem_2",
       label: `${t("ShareVia")} e-mail`,
         onClick: this.onShareEmail,
-<<<<<<< HEAD
     },
     {
       key: "linkItem_3",
-      label: `${t("ShareVia")} Google Plus`,
-      onClick: () => toastr.warning("Share via Google Plus"),
-    },
-    {
-      key: "linkItem_4",
       label: `${t("ShareVia")} Facebook`,
         onClick: this.onShareFacebook,
     },
     {
-      key: "linkItem_5",
+        key: "linkItem_4",
       label: `${t("ShareVia")} Twitter`,
         onClick: this.onShareTwitter,
     },
     {
-      key: "linkItem_6",
+        key: "linkItem_5",
       isSeparator: true,
     },
     {
-      key: "linkItem_7",
+        key: "linkItem_6",
       label: t("Embedding"),
-=======
-      },
-      {
-        key: "linkItem_3",
-        label: `${t("ShareVia")} Facebook`,
-        onClick: this.onShareFacebook,
-      },
-      {
-        key: "linkItem_4",
-        label: `${t("ShareVia")} Twitter`,
-        onClick: this.onShareTwitter,
-      },
-      {
-        key: "linkItem_5",
-        isSeparator: true,
-      },
-      {
-        key: "linkItem_6",
-        label: t("Embedding"),
->>>>>>> a586f8fe
         onClick: () => onShowEmbeddingPanel(shareLink),
     },
   ];
