--- conflicted
+++ resolved
@@ -3,11 +3,7 @@
   "content": "Personal files",
   "content_en_sha1_hash": "e79d8267d987d7b931ea816e2a68ba4f1a20029a",
   "created_at": "2025-05-19T21:30:52.154Z",
-<<<<<<< HEAD
-  "updated_at": "2025-10-03T10:07:11.690Z",
-=======
   "updated_at": "2025-10-17T14:43:53.500Z",
->>>>>>> 91cdd1ad
   "comment": {
     "text": "The translation key \"PersonalFiles\" is used to display the phrase \"Personal files\" in a settings section. It appears as the label of a toggle button within an import settings dialog, allowing users to select or deselect importing personal files during data import.",
     "is_auto": true,
@@ -16,11 +12,7 @@
   "usage": [
     {
       "file_path": "/packages/client/src/pages/PortalSettings/categories/data-import/components/ImportStep.tsx",
-<<<<<<< HEAD
-      "line_number": 154,
-=======
       "line_number": 150,
->>>>>>> 91cdd1ad
       "context": "/>\n \n <ImportSection\n isChecked={importOptions.importPersonalFiles}\n onChange={(e) => onChange(e, \"importPersonalFiles\")}\n sectionName={t(\"Settings:PersonalFiles\")}\n description={\n <Trans\n t={t}\n i18nKey=\"ImportFilesDescription\"\n ns=\"Settings\"",
       "module": "/packages/client"
     }
