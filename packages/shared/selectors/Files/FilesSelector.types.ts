// (c) Copyright Ascensio System SIA 2009-2024
//
// This program is a free software product.
// You can redistribute it and/or modify it under the terms
// of the GNU Affero General Public License (AGPL) version 3 as published by the Free Software
// Foundation. In accordance with Section 7(a) of the GNU AGPL its Section 15 shall be amended
// to the effect that Ascensio System SIA expressly excludes the warranty of non-infringement of
// any third-party rights.
//
// This program is distributed WITHOUT ANY WARRANTY, without even the implied warranty
// of MERCHANTABILITY or FITNESS FOR A PARTICULAR  PURPOSE. For details, see
// the GNU AGPL at: http://www.gnu.org/licenses/agpl-3.0.html
//
// You can contact Ascensio System SIA at Lubanas st. 125a-25, Riga, Latvia, EU, LV-1021.
//
// The  interactive user interfaces in modified source and object code versions of the Program must
// display Appropriate Legal Notices, as required under Section 5 of the GNU AGPL version 3.
//
// Pursuant to Section 7(b) of the License you must retain the original Product logo when
// distributing the program. Pursuant to Section 7(e) we decline to grant you any rights under
// trademark law for use of our trademarks.
//
// All the Product's GUI elements, including illustrations and icon sets, as well as technical writing
// content are licensed under the terms of the Creative Commons Attribution-ShareAlike 4.0
// International. See the License terms at http://creativecommons.org/licenses/by-sa/4.0/legalcode

import { TSelectorItem } from "../../components/selector";
import { TBreadCrumb } from "../../components/selector/Selector.types";
import {
  TFileSecurity,
  TFilesSettings,
  TFolder,
  TFolderSecurity,
} from "../../api/files/types";
import SocketIOHelper from "../../utils/socket";
import { DeviceType, FolderType } from "../../enums";
import { TRoomSecurity } from "../../api/rooms/types";

export interface UseRootHelperProps {
  setBreadCrumbs: React.Dispatch<React.SetStateAction<TBreadCrumb[]>>;
  setIsBreadCrumbsLoading: React.Dispatch<React.SetStateAction<boolean>>;
  setTotal: React.Dispatch<React.SetStateAction<number>>;
  setItems: React.Dispatch<React.SetStateAction<TSelectorItem[]>>;

  setIsNextPageLoading: React.Dispatch<React.SetStateAction<boolean>>;
  setHasNextPage: React.Dispatch<React.SetStateAction<boolean>>;

  setIsInit: (value: boolean) => void;
  treeFolders?: TFolder[];
  isUserOnly?: boolean;
  setIsFirstLoad: (value: boolean) => void;
}

export interface UseLoadersHelperProps {}

export type UseSocketHelperProps = {
  socketHelper: SocketIOHelper;
  socketSubscribers: Set<string>;
  setItems: React.Dispatch<React.SetStateAction<TSelectorItem[]>>;
  setBreadCrumbs: React.Dispatch<React.SetStateAction<TBreadCrumb[]>>;
  setTotal: React.Dispatch<React.SetStateAction<number>>;
  disabledItems: (string | number)[];
  filterParam?: string;
  getIcon: (fileExst: string) => string;
};

export type UseRoomsHelperProps = {
  setBreadCrumbs: (items: TBreadCrumb[]) => void;
  setIsBreadCrumbsLoading: (value: boolean) => void;
  setIsNextPageLoading: (value: boolean) => void;
  setHasNextPage: (value: boolean) => void;
  setTotal: (value: number) => void;
  setItems: React.Dispatch<React.SetStateAction<TSelectorItem[]>>;
  isFirstLoad: boolean;
  setIsRoot: (value: boolean) => void;
  searchValue?: string;
  isRoomsOnly: boolean;
  onSetBaseFolderPath?: (
    value: number | string | undefined | TBreadCrumb[],
  ) => void;
  isInit: boolean;
  setIsInit: (value: boolean) => void;
  setIsFirstLoad: (value: boolean) => void;
};

export type UseFilesHelpersProps = {
  roomsFolderId?: number;
  setBreadCrumbs: (items: TBreadCrumb[]) => void;
  setIsBreadCrumbsLoading: (value: boolean) => void;
  setIsSelectedParentFolder: (value: boolean) => void;
  setIsNextPageLoading: (value: boolean) => void;
  setHasNextPage: (value: boolean) => void;
  setTotal: (value: number) => void;
  setItems: React.Dispatch<React.SetStateAction<TSelectorItem[]>>;
  isFirstLoad: boolean;
  selectedItemId: string | number | undefined;
  setIsRoot: (value: boolean) => void;
  setIsInit: (value: boolean) => void;
  searchValue?: string;
  disabledItems: string[] | number[];
  setSelectedItemSecurity: (value: TFileSecurity | TFolderSecurity) => void;
  isThirdParty: boolean;
  setSelectedTreeNode: (treeNode: TFolder) => void;
  filterParam?: string;
  getRootData?: () => Promise<void>;
  onSetBaseFolderPath?: (
    value: number | string | undefined | TBreadCrumb[],
  ) => void;
  isRoomsOnly: boolean;
  rootThirdPartyId?: string;
  getRoomList?: (
    startIndex: number,
    search?: string | null,
    isInit?: boolean,
    isErrorPath?: boolean,
  ) => Promise<void>;
  getIcon: (fileExst: string) => string;
  getFilesArchiveError: (name: string) => string;
  isInit: boolean;
<<<<<<< HEAD
  availableForEditing?: boolean;
=======
  setIsFirstLoad: (value: boolean) => void;
>>>>>>> 39a6a50f
};

export type TSelectedFileInfo = {
  id: number | string;
  title: string;
  path?: string[] | undefined;
  fileExst?: string | undefined;
  inPublic?: boolean | undefined;
} | null;

export type FilesSelectorProps = (
  | {
      getIcon: (size: number, fileExst: string) => string;
      filesSettings?: never;
    }
  | { getIcon?: never; filesSettings: TFilesSettings }
) & {
  socketHelper: SocketIOHelper;
  socketSubscribers: Set<string>;
  disabledItems: string[] | number[];
  filterParam?: string;
  withoutBackButton: boolean;
  withBreadCrumbs: boolean;
  withSearch: boolean;
  cancelButtonLabel: string;

  treeFolders?: TFolder[];
  onSetBaseFolderPath?: (
    value: number | string | undefined | TBreadCrumb[],
  ) => void;
  isUserOnly?: boolean;
  isRoomsOnly: boolean;
  isThirdParty: boolean;
  rootThirdPartyId?: string;
  roomsFolderId?: number;
  currentFolderId: number | string;
  parentId?: number | string;
  rootFolderType: FolderType;
  onCancel: () => void;
  onSubmit: (
    selectedItemId: string | number | undefined,
    folderTitle: string,
    isPublic: boolean,
    breadCrumbs: TBreadCrumb[],
    fileName: string,
    isChecked: boolean,
    selectedTreeNode: TFolder,
    selectedFileInfo: TSelectedFileInfo,
  ) => void | Promise<void>;
  getIsDisabled: (
    isFirstLoad: boolean,
    isSelectedParentFolder: boolean,
    selectedItemId: string | number | undefined,
    selectedItemType: "rooms" | "files" | undefined,
    isRoot: boolean,
    selectedItemSecurity:
      | TFileSecurity
      | TFolderSecurity
      | TRoomSecurity
      | undefined,
    selectedFileInfo: TSelectedFileInfo,
  ) => boolean;
  setIsDataReady?: (value: boolean) => void;
  withHeader: boolean;
  headerLabel: string;
  submitButtonLabel: string;
  withCancelButton: boolean;
  withFooterInput: boolean;
  withFooterCheckbox: boolean;
  footerInputHeader: string;
  currentFooterInputValue: string;
  footerCheckboxLabel: string;
  descriptionText: string;
  submitButtonId?: string;
  cancelButtonId?: string;
  embedded?: boolean;
  isPanelVisible: boolean;
  currentDeviceType: DeviceType;
  getFilesArchiveError: (name: string) => string;
  availableForEditing?: boolean;
};<|MERGE_RESOLUTION|>--- conflicted
+++ resolved
@@ -117,11 +117,8 @@
   getIcon: (fileExst: string) => string;
   getFilesArchiveError: (name: string) => string;
   isInit: boolean;
-<<<<<<< HEAD
   availableForEditing?: boolean;
-=======
   setIsFirstLoad: (value: boolean) => void;
->>>>>>> 39a6a50f
 };
 
 export type TSelectedFileInfo = {
