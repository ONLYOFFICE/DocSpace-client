--- conflicted
+++ resolved
@@ -6,10 +6,6 @@
   "EmptyKnowledgeDescriptionActions": "Bu işə başlamak üçün aşağıdakı hərəkətləri sınayın:",
   "EmptyKnowledgeTitle": "Hələlik fayl yüklənməyib",
   "EmptyResultsTitle": "Hələlik nəticə yoxdur",
-<<<<<<< HEAD
-=======
-  "EmptyResultsViewerDescription": "Digər istifadəçilərin süni intellekt söhbət fəaliyyətinin nəticələrini onlar mövcud olduqdan sonra burada görəcəksiniz.",
->>>>>>> 7bd0b0d7
   "InstructionsDescriptionAgentExample": "Misal: “Siz mətbuat açıqlamalarının yazılmasına və redaktə edilməsinə kömək edən süni intellektlə PR köməkçisisiniz. Peşəkar, özünəinamlı və mediaya uyğun bir tonda qalın. Əsas mesajları aydın şəkildə vurğulayın, terminlərdən çəkinin və mətnin qısa və cəlbedici olmasını təmin edin.”",
   "KnowledgeDescription": "Komputerinizdən və ya {{productName}} proqramından faylları yükləyin ki, söhbət üçün daha yaxşı kontekst yarana bilsin. Qeyd: söhbət zamanı yüklənən məzmunun bir hissəsi və ya hamısı göstərilə bilər.",
   "KnowledgeSelectIn": "{{productName}} seçim edin",
