import { api, history, toastr } from "asc-web-common";
import axios from "axios";
import queryString from "query-string";
import {
  AUTHOR_TYPE,
  FILTER_TYPE,
  PAGE_COUNT,
  PAGE,
  SEARCH_TYPE,
  SEARCH,
  SORT_BY,
  SORT_ORDER,
  FOLDER,
  PREVIEW,
} from "../../helpers/constants";
import config from "../../../package.json";
import {
  createTreeFolders,
  canConvert,
  loopTreeFolders,
<<<<<<< HEAD
  getSelectedFolderId,
  getFilter,
  getIsRecycleBinFolder,
  getProgressData,
  getTreeFolders,
=======
  getSettingsTree,
>>>>>>> 24a0fe17
} from "./selectors";

const { files, FilesFilter } = api;

export const SET_FOLDER = "SET_FOLDER";
export const SET_FOLDERS = "SET_FOLDERS";
export const SET_FILE = "SET_FILE";
export const SET_FILES = "SET_FILES";
export const SET_SELECTION = "SET_SELECTION";
export const SET_SELECTED = "SET_SELECTED";
export const SET_SELECTED_FOLDER = "SET_SELECTED_FOLDER";
export const SET_TREE_FOLDERS = "SET_TREE_FOLDERS";
export const SET_FILES_FILTER = "SET_FILES_FILTER";
export const SET_FILTER = "SET_FILTER";
export const SELECT_FILE = "SELECT_FILE";
export const DESELECT_FILE = "DESELECT_FILE";
export const SET_ACTION = "SET_ACTION";
export const SET_DRAGGING = "SET_DRAGGING";
export const SET_DRAG_ITEM = "SET_DRAG_ITEM";
export const SET_MEDIA_VIEWER_VISIBLE = "SET_MEDIA_VIEWER_VISIBLE";
export const SET_PROGRESS_BAR_DATA = "SET_PROGRESS_BAR_DATA";
export const SET_VIEW_AS = "SET_VIEW_AS";
export const SET_CONVERT_DIALOG_VISIBLE = "SET_CONVERT_DIALOG_VISIBLE";
export const SET_UPDATE_TREE = "SET_UPDATE_TREE";
export const SET_NEW_ROW_ITEMS = "SET_NEW_ROW_ITEMS";
export const SET_SELECTED_NODE = "SET_SELECTED_NODE";
export const SET_EXPAND_SETTINGS_TREE = "SET_EXPAND_SETTINGS_TREE";
export const SET_IS_LOADING = "SET_IS_LOADING";
export const SET_THIRD_PARTY = "SET_THIRD_PARTY";
export const SET_FILES_SETTINGS = "SET_FILES_SETTINGS";
export const SET_FILES_SETTING = "SET_FILES_SETTING";
export const SET_IS_ERROR_SETTINGS = "SET_IS_ERROR_SETTINGS";
export const SET_FIRST_LOAD = "SET_FIRST_LOAD";
export const SET_UPLOAD_DATA = "SET_UPLOAD_DATA";

export function setFile(file) {
  return {
    type: SET_FILE,
    file,
  };
}

export function setFiles(files) {
  return {
    type: SET_FILES,
    files,
  };
}

export function setFolder(folder) {
  return {
    type: SET_FOLDER,
    folder,
  };
}

export function setFolders(folders) {
  return {
    type: SET_FOLDERS,
    folders,
  };
}

export function setSelection(selection) {
  return {
    type: SET_SELECTION,
    selection,
  };
}

export function setSelected(selected) {
  return {
    type: SET_SELECTED,
    selected,
  };
}

export function setAction(fileAction) {
  return {
    type: SET_ACTION,
    fileAction,
  };
}

export function setSelectedFolder(selectedFolder) {
  return {
    type: SET_SELECTED_FOLDER,
    selectedFolder,
  };
}

export function setTreeFolders(treeFolders) {
  return {
    type: SET_TREE_FOLDERS,
    treeFolders,
  };
}

export function setDragging(dragging) {
  return {
    type: SET_DRAGGING,
    dragging,
  };
}

export function setDragItem(dragItem) {
  return {
    type: SET_DRAG_ITEM,
    dragItem,
  };
}

export function setFilesFilter(filter) {
  setFilterUrl(filter);
  return {
    type: SET_FILES_FILTER,
    filter,
  };
}
export function setFilter(filter) {
  return {
    type: SET_FILTER,
    filter,
  };
}

export function setViewAs(viewAs) {
  return {
    type: SET_VIEW_AS,
    viewAs,
  };
}

export function selectFile(file) {
  return {
    type: SELECT_FILE,
    file,
  };
}

export function deselectFile(file) {
  return {
    type: DESELECT_FILE,
    file,
  };
}

export function setMediaViewerData(mediaViewerData) {
  return {
    type: SET_MEDIA_VIEWER_VISIBLE,
    mediaViewerData,
  };
}

export function setProgressBarData(progressData) {
  return {
    type: SET_PROGRESS_BAR_DATA,
    progressData,
  };
}

export function setConvertDialogVisible(convertDialogVisible) {
  return {
    type: SET_CONVERT_DIALOG_VISIBLE,
    convertDialogVisible,
  };
}

export function setUpdateTree(updateTree) {
  return {
    type: SET_UPDATE_TREE,
    updateTree,
  };
}

export function setNewRowItems(newRowItems) {
  return {
    type: SET_NEW_ROW_ITEMS,
    newRowItems,
  };
}

export function setSelectedNode(node) {
  return {
    type: SET_SELECTED_NODE,
    node,
  };
}

export function setExpandSettingsTree(setting) {
  return {
    type: SET_EXPAND_SETTINGS_TREE,
    setting,
  };
}

export function setIsLoading(isLoading) {
  return {
    type: SET_IS_LOADING,
    isLoading,
  };
}

export function setFilesSettings(settings) {
  return {
    type: SET_FILES_SETTINGS,
    settings,
  };
}

export function setFilesSetting(setting, val) {
  return {
    type: SET_FILES_SETTING,
    setting,
    val,
  };
}

export function setIsErrorSettings(isError) {
  return {
    type: SET_IS_ERROR_SETTINGS,
    isError,
  };
}

export function setFirstLoad(firstLoad) {
  return {
    type: SET_FIRST_LOAD,
    firstLoad,
  };
}

export function setUploadData(uploadData) {
  return {
    type: SET_UPLOAD_DATA,
    uploadData,
  };
}
export function setFilterUrl(filter) {
  const defaultFilter = FilesFilter.getDefault();
  const params = [];
  const URLParams = queryString.parse(window.location.href);

  if (filter.filterType) {
    params.push(`${FILTER_TYPE}=${filter.filterType}`);
  }

  if (filter.withSubfolders === "false") {
    params.push(`${SEARCH_TYPE}=${filter.withSubfolders}`);
  }

  if (filter.search) {
    params.push(`${SEARCH}=${filter.search.trim()}`);
  }
  if (filter.authorType) {
    params.push(`${AUTHOR_TYPE}=${filter.authorType}`);
  }
  if (filter.folder) {
    params.push(`${FOLDER}=${filter.folder}`);
  }

  if (filter.pageCount !== defaultFilter.pageCount) {
    params.push(`${PAGE_COUNT}=${filter.pageCount}`);
  }

  if (URLParams.preview) {
    params.push(`${PREVIEW}=${URLParams.preview}`);
  }

  params.push(`${PAGE}=${filter.page + 1}`);
  params.push(`${SORT_BY}=${filter.sortBy}`);
  params.push(`${SORT_ORDER}=${filter.sortOrder}`);

  history.push(`${config.homepage}/filter?${params.join("&")}`);
}

// TODO: similar to fetchFolder, remove one
export function fetchFiles(folderId, filter) {
  return (dispatch) => {
    const filterData = filter ? filter.clone() : FilesFilter.getDefault();
    filterData.folder = folderId;
    return files.getFolder(folderId, filter).then((data) => {
      filterData.treeFolders = createTreeFolders(data.pathParts, filterData);
      filterData.total = data.total;
      dispatch(setFilesFilter(filterData));
      dispatch(setFolders(data.folders));
      dispatch(setFiles(data.files));
      dispatch(setSelected("close"));
      return dispatch(
        setSelectedFolder({
          folders: data.folders,
          ...data.current,
          pathParts: data.pathParts,
          ...{ new: data.new },
        })
      );
    });
  };
}

export function fetchFolders() {
  return Promise.resolve([]);
}

export function selectFolder() {
  return Promise.resolve([]);
}

export function fetchFolder(folderId, dispatch) {
  return files.getFolder(folderId).then((data) => {
    dispatch(setFolders(data.folders));
    dispatch(setFiles(data.files));
    return dispatch(
      setSelectedFolder({
        folders: data.folders,
        ...data.current,
        pathParts: data.pathParts,
      })
    );
  });
}

export function fetchMyFolder(dispatch) {
  return files.getMyFolderList().then((data) => {
    dispatch(setFolders(data.folders));
    dispatch(setFiles(data.files));
    return dispatch(setSelectedFolder(data.current));
  });
}

export function fetchTrashFolder(dispatch) {
  return files.getTrashFolderList().then((data) => {
    dispatch(setFiles(data.files));
    return dispatch(setSelectedFolder(data.current));
  });
}

export function fetchCommonFolder(dispatch) {
  return files.getCommonFolderList().then((data) => {
    dispatch(setFolders(data.folders));
    dispatch(setFiles(data.files));
    return dispatch(setSelectedFolder(data.current));
  });
}

export function fetchProjectsFolder(dispatch) {
  return files.getProjectsFolderList().then((data) => {
    dispatch(setFolders(data.folders));
    dispatch(setFiles(data.files));
    return dispatch(setSelectedFolder(data.current));
  });
}

export function fetchSharedFolder(dispatch) {
  return files.getSharedFolderList().then((data) => {
    dispatch(setFolders(data.folders));
    dispatch(setFiles(data.files));
    return dispatch(setSelectedFolder(data.current));
  });
}

export function fetchTreeFolders(dispatch) {
  return files.getFoldersTree().then((data) => dispatch(setTreeFolders(data)));
}

/*export function testUpdateMyFolder(folders) {
  return (dispatch, getState) => {
    const { files } = getState();

    console.log("folders", folders);

    const newRoot = rootFolders;
    newRoot.my.folders = folders;
    console.log("newRoot.my.folders", newRoot.my.folders);
    console.log("folders", folders);
    console.log("newRoot", newRoot);
    //dispatch(setRootFolders(null));
    dispatch(setRootFolders(newRoot));

  }
  //setRootFolders
}*/

export function createFile(folderId, title) {
  return (dispatch) => {
    return files.createFile(folderId, title).then((file) => {
      fetchFolder(folderId, dispatch);
      return Promise.resolve(file);
    });
  };
}

export function createFolder(parentFolderId, title) {
  return (dispatch) => {
    return files.createFolder(parentFolderId, title).then((folder) => {
      fetchFolder(parentFolderId, dispatch);
    });
  };
}

export function updateFile(fileId, title) {
  return (dispatch) => {
    return files.updateFile(fileId, title).then((file) => {
      dispatch(setFile(file));
    });
  };
}

export function renameFolder(folderId, title) {
  return (dispatch) => {
    return files.renameFolder(folderId, title).then((folder) => {
      dispatch(setFolder(folder));
    });
  };
}

export function setShareFiles(
  folderIds,
  fileIds,
  share,
  notify,
  sharingMessage
) {
  const foldersRequests = folderIds.map((id) =>
    files.setShareFolder(id, share, notify, sharingMessage)
  );

  const filesRequests = fileIds.map((id) =>
    files.setShareFiles(id, share, notify, sharingMessage)
  );

  const requests = [...foldersRequests, ...filesRequests];
  return axios.all(requests);
}

export function getShareUsers(folderIds, fileIds) {
  const foldersRequests = folderIds.map((folderId) =>
    files.getShareFolders(folderId)
  );
  const filesRequests = fileIds.map((fileId) => files.getShareFiles(fileId));
  const requests = [...foldersRequests, ...filesRequests];

  return axios.all(requests).then((res) => res);
}

export function clearProgressData() {
  return (dispatch) => {
    dispatch(setProgressBarData({ visible: false, percent: 0, label: "" }));
  };
}

/*export function deleteGroup(id) {
  return (dispatch, getState) => {
    const { people } = getState();
    const { groups, filter } = people;

    return api.groups
      .deleteGroup(id)
      .then(res => {
        return dispatch(setGroups(groups.filter(g => g.id !== id)));
      })
      .then(() => {
        const newFilter = filter.clone(true);
        return fetchPeople(newFilter, dispatch);
      });
  };
}*/

export function setUpdateIfExist(data, setting) {
  return (dispatch) => {
    return files
      .updateIfExist(data)
      .then((res) => dispatch(setFilesSetting(setting, res)));
  };
}

export function setStoreOriginal(data, setting) {
  return (dispatch) => {
    return files
      .storeOriginal(data)
      .then((res) => dispatch(setFilesSetting(setting, res)));
  };
}

export function setConfirmDelete(data, setting) {
  return (dispatch) => {
    return files
      .changeDeleteConfirm(data)
      .then((res) => dispatch(setFilesSetting(setting, res)));
  };
}

export function setStoreForceSave(data, setting) {
  return (dispatch) => {
    return files
      .storeForceSave(data)
      .then((res) => dispatch(setFilesSetting(setting, res)));
  };
}

export function setEnableThirdParty(data, setting) {
  return (dispatch) => {
    return files
      .thirdParty(data)
      .then((res) => dispatch(setFilesSetting(setting, res)));
  };
}

export function setForceSave(data, setting) {
  return (dispatch) => {
    return files
      .forceSave(data)
      .then((res) => dispatch(setFilesSetting(setting, res)));
  };
}

export function getFilesSettings() {
  return (dispatch, getState) => {
    const state = getState();
    const settingsTree = getSettingsTree(state);

    if (Object.keys(settingsTree).length === 0) {
      return api.files
        .getSettingsFiles()
        .then((settings) => dispatch(setFilesSettings(settings)))
        .catch(() => setIsErrorSettings(true));
    } else {
      return Promise.resolve(settingsTree);
    }
  };
}

export const startUpload = (uploadFiles, folderId, t) => {
  return (dispatch, getState) => {
    const state = getState()
    const newFiles = [];
    let filesSize = 0;
    const convertFiles = [];
    let convertFilesSize = 0;

    for (let index of Object.keys(uploadFiles)) {
      const item = uploadFiles[index];
      if (item.size !== 0) {
        const parts = item.name.split(".");
        const ext = parts.length > 1 ? "." + parts.pop() : "";
        if (canConvert(ext)(state)) {
          convertFiles.push(item);
          convertFilesSize += item.size;
        } else {
          newFiles.push(item);
          filesSize += item.size;
        }
      } else {
        toastr.error(t("ErrorUploadMessage"));
      }
    }

    const uploadStatus = convertFiles.length ? "pending" : null;
    const uploadToFolder = folderId;
    const showConvertDialog = !!convertFiles.length;

    const newUploadData = {
      files: newFiles,
      filesSize,
      convertFiles,
      convertFilesSize,
      uploadStatus,
      uploadToFolder,
      uploadedFiles: 0,
      percent: 0,
      uploaded: false,
    };
    dispatch(setUploadData(newUploadData));

    if (showConvertDialog) {
      dispatch(setConvertDialogVisible(showConvertDialog));
    }

    startUploadFiles(
      t,
      newFiles.length,
      convertFiles.length,
      dispatch,
      getState
    );
  };
};

const startUploadFiles = (
  t,
  filesLength,
  convertFilesLength,
  dispatch,
  getState
) => {
  if (filesLength > 0 || convertFilesLength > 0) {
    const progressData = { visible: true, percent: 0, label: "" };
    progressData.label = t("UploadingLabel", {
      file: 0,
      totalFiles: filesLength + convertFilesLength,
    });
    dispatch(setProgressBarData(progressData));
    startSessionFunc(0, t, dispatch, getState);
  }
};

const startSessionFunc = (indexOfFile, t, dispatch, getState) => {
  const state = getState();
  const { uploadData } = state.files;
  const { uploaded, uploadToFolder, files, convertFiles } = uploadData;

  const currentFiles = uploaded ? convertFiles : files;

  if (!uploaded && files.length === 0) {
    uploadData.uploaded = true;
    dispatch(setUploadData(uploadData));
    return;
  }

  let file = files[indexOfFile];
  let isLatestFile = indexOfFile === files.length - 1;

  if (uploaded) {
    if (convertFiles.length) {
      file = convertFiles[indexOfFile];
      isLatestFile = indexOfFile === convertFiles.length - 1;
    } else {
      //Test return empty convert files
      return;
    }
  }

  const fileName = file.name;
  const fileSize = file.size;
  const relativePath = file.path
    ? file.path.slice(1, -file.name.length)
    : file.webkitRelativePath
    ? file.webkitRelativePath.slice(0, -file.name.length)
    : "";

  let location;
  const requestsDataArray = [];
  const chunkSize = 1024 * 1023; //~0.999mb
  const chunks = Math.ceil(file.size / chunkSize, chunkSize);
  let chunk = 0;

  api.files
    .startUploadSession(uploadToFolder, fileName, fileSize, relativePath)
    .then((res) => {
      location = res.data.location;
      while (chunk < chunks) {
        const offset = chunk * chunkSize;
        const formData = new FormData();
        formData.append("file", file.slice(offset, offset + chunkSize));
        requestsDataArray.push(formData);
        chunk++;
      }
    })
    .then(() =>
      sendChunk(
        currentFiles,
        location,
        requestsDataArray,
        isLatestFile,
        indexOfFile,
        t,
        dispatch,
        getState
      )
    )
    .catch((err) => {
      toastr.error(err);
      dispatch(clearProgressData());
    });
};

const sendChunk = (
  files,
  location,
  requestsDataArray,
  isLatestFile,
  indexOfFile,
  t,
  dispatch,
  getState
) => {
  const state = getState();
  const { uploadData } = state.files;
  const {
    uploaded,
    percent,
    uploadedFiles,
    uploadToFolder,
    filesSize,
    convertFilesSize,
  } = uploadData;
  const totalSize = convertFilesSize + filesSize;

  const sendRequestFunc = (index) => {
    api.files
      .uploadFile(location, requestsDataArray[index])
      .then((res) => {
        //percent problem? use getState()
        const currentFile = files[indexOfFile];
        const fileId = res.data.data.id;
        const newPercent = percent + (currentFile.size / totalSize) * 100;

        if (res.data.data && res.data.data.uploaded) {
          //newState = { percent: newPercent };
        }

        if (index + 1 !== requestsDataArray.length) {
          dispatch(
            setProgressBarData({
              label: t("UploadingLabel", {
                file: uploadedFiles,
                totalFiles: files.length,
              }),
              newPercent,
              visible: true,
            })
          );
          sendRequestFunc(index + 1);
        } else if (uploaded) {
          api.files.convertFile(fileId).then((convertRes) => {
            if (convertRes && convertRes[0] && convertRes[0].progress !== 100) {
              uploadData.percent = newPercent;
              getConvertProgress(
                fileId,
                t,
                uploadData,
                isLatestFile,
                indexOfFile,
                dispatch,
                getState
              );
            }
          });
        } else if (isLatestFile) {
          if (uploaded) {
            updateFiles(uploadToFolder, dispatch, getState);
          } else {
            const uploadStatus = getState().files.uploadData.uploadStatus;
            if (uploadStatus === "convert") {
              const newUploadData = {
                ...getState().files.uploadData,
                ...{
                  uploadedFiles: uploadedFiles + 1,
                  percent: newPercent,
                  uploaded: true,
                },
              };
              updateConvertProgress(newUploadData, t, dispatch);
              startSessionFunc(0, t, dispatch, getState);
            } else if (uploadStatus === "pending") {
              const stateUploadData = getState().files.uploadData;
              const newUploadData = {
                ...stateUploadData,
                ...{
                  uploadStatus: null,
                  uploadedFiles: uploadedFiles + 1,
                  percent: newPercent,
                  uploaded: true,
                },
              };
              updateConvertProgress(newUploadData, t, dispatch);
            } else {
              const newUploadData = {
                ...getState().files.uploadData,
                ...{ uploadedFiles: uploadedFiles + 1, percent: newPercent },
              };
              updateConvertProgress(newUploadData, t, dispatch);
              updateFiles(uploadToFolder, dispatch, getState);
            }
          }
        } else {
          const newUploadData = {
            ...getState().files.uploadData,
            ...{ uploadedFiles: uploadedFiles + 1, percent: newPercent },
          };
          updateConvertProgress(newUploadData, t, dispatch);
          startSessionFunc(indexOfFile + 1, t, dispatch, getState);
        }
      })
      .catch((err) => toastr.error(err));
  };

  sendRequestFunc(0);
};

const updateFiles = (folderId, dispatch, getState) => {
  const { files } = getState();
  const { filter, treeFolders, selectedFolder } = files;
  const uploadData = {
    files: [],
    filesSize: 0,
    convertFiles: [],
    convertFilesSize: 0,
    uploadStatus: null,
    uploadToFolder: null,
    uploadedFiles: 0,
    percent: 0,
    uploaded: true,
  };

  if (selectedFolder.id === folderId) {
    return dispatch(fetchFiles(selectedFolder.id, filter.clone()))
      .then((data) => {
        const path = data.selectedFolder.pathParts;
        const newTreeFolders = treeFolders;
        const folders = data.selectedFolder.folders;
        const foldersCount = data.selectedFolder.foldersCount;
        loopTreeFolders(path, newTreeFolders, folders, foldersCount);
        dispatch(setTreeFolders(newTreeFolders));
        dispatch(setUpdateTree(true));
      })
      .catch((err) => toastr.error(err))
<<<<<<< HEAD
      .finally(() => setTimeout(() => { 
        dispatch(clearProgressData());
        dispatch(setUploadData(uploadData));
      }, 5000));
=======
      .finally(() =>
        setTimeout(() => {
          dispatch(clearProgressData());
          dispatch(setUploadData(uploadData));
        }, 5000)
      );
    //.finally(() => this.setState({ uploaded: true }));
>>>>>>> 24a0fe17
  } else {
    return api.files
      .getFolder(folderId, filter.clone())
      .then((data) => {
        const path = data.pathParts;
        const newTreeFolders = treeFolders;
        const folders = data.folders;
        const foldersCount = data.count;
        loopTreeFolders(path, newTreeFolders, folders, foldersCount);
        dispatch(setTreeFolders(newTreeFolders));
        dispatch(setUpdateTree(true));
      })
      .catch((err) => toastr.error(err))
<<<<<<< HEAD
      .finally(() => setTimeout(() => {
        dispatch(clearProgressData());
        dispatch(setUploadData(uploadData));
      }, 5000));
=======
      .finally(() =>
        setTimeout(() => {
          dispatch(clearProgressData());
          dispatch(setUploadData(uploadData));
        }, 5000)
      );
    //.finally(() => this.setState({ uploaded: true }));
>>>>>>> 24a0fe17
  }
};

const getConvertProgress = (
  fileId,
  t,
  uploadData,
  isLatestFile,
  indexOfFile,
  dispatch,
  getState
) => {
  const { uploadedFiles, uploadToFolder } = uploadData;
  api.files.getConvertFile(fileId).then((res) => {
    if (res && res[0] && res[0].progress !== 100) {
      setTimeout(
        () =>
          getConvertProgress(
            fileId,
            t,
            uploadData,
            isLatestFile,
            indexOfFile,
            dispatch,
            getState
          ),
        1000
      );
    } else {
      uploadData.uploadedFiles = uploadedFiles + 1;
      updateConvertProgress(uploadData, t, dispatch);
      !isLatestFile && startSessionFunc(indexOfFile + 1, t, dispatch, getState);

      if (res[0].error) {
        toastr.error(res[0].error);
      }
      if (isLatestFile) {
        updateFiles(uploadToFolder, dispatch, getState);
        return;
      }
    }
  });
};

const updateConvertProgress = (uploadData, t, dispatch) => {
  const { uploadedFiles, uploadStatus, files, convertFiles } = uploadData;
  let progressVisible = true;
  const file = uploadedFiles;
  let percent = uploadData.percent;

  const totalFiles =
    uploadStatus === "cancel"
      ? files.length
      : files.length + convertFiles.length;

  if (uploadedFiles === totalFiles) {
    percent = 100;
    uploadData.percent = 0;
    uploadData.uploadedFiles = 0;
    uploadData.uploadStatus = null;
    progressVisible = false;
  }

  dispatch(setUploadData(uploadData));

  dispatch(
    setProgressBarData({
      label: t("UploadingLabel", { file, totalFiles }),
      percent,
      visible: true,
    })
  );
  if (!progressVisible) {
    setTimeout(() => dispatch(clearProgressData()), 5000);
  }
};

export const setDialogVisible = (t) => {
  return (dispatch, getState) => {
    const { uploadData } = getState().files;
    const {
      files,
      uploadStatus,
      uploadToFolder,
      uploadedFiles,
      percent,
    } = uploadData;

    dispatch(setConvertDialogVisible(false));
    const label = t("UploadingLabel", {
      file: uploadedFiles,
      totalFiles: files.length,
    });

    if (uploadStatus === null) {
      dispatch(setProgressBarData({ label, percent: 100, visible: true }));
      uploadData.uploadedFiles = 0;
      uploadData.percent = 0;
      dispatch(setUploadData(uploadData));
      updateFiles(uploadToFolder, dispatch, getState);
    } else if (!files.length) {
      dispatch(clearProgressData());
    } else {
      dispatch(setProgressBarData({ label, percent, visible: true }));
      uploadData.uploadStatus = "cancel";
      dispatch(setUploadData(uploadData));
    }
  };
};

export const onConvert = (t) => {
  return (dispatch, getState) => {
    const { uploadData } = getState().files;

    if (uploadData.uploaded) {
      startSessionFunc(0, t, dispatch, getState);
    }

    uploadData.uploadStatus = "convert";
    dispatch(setUploadData(uploadData));
    dispatch(setConvertDialogVisible(false));
  };
<<<<<<< HEAD
};

export const setSelections = (items) => {
  return (dispatch, getState) => {
    const { selection, folders, files, fileActionId, selected } = getState().files;

    if (selection.length > items.length) {
      //Delete selection
      const newSelection = [];
      let newFile = null;
      for (let item of items) {
        if (!item) break; // temporary fall protection selection tile

        item = item.split("_");
        if (item[0] === "folder") {
          newFile = selection.find(
            (x) => x.id === Number(item[1]) && !x.fileExst
          );
        } else if (item[0] === "file") {
          newFile = selection.find(
            (x) => x.id === Number(item[1]) && x.fileExst
          );
        }
        if (newFile) {
          newSelection.push(newFile);
        }
      }

      for (let item of selection) {
        const element = newSelection.find(
          (x) => x.id === item.id && x.fileExst === item.fileExst
        );
        if (!element) {
          dispatch(deselectFile(item));
        }
      }
    } else if (selection.length < items.length) {
      //Add selection
      for (let item of items) {
        if (!item) break; // temporary fall protection selection tile

        let newFile = null;
        item = item.split("_");
        if (item[0] === "folder") {
          newFile = folders.find(
            (x) => x.id === Number(item[1]) && !x.fileExst
          );
        } else if (item[0] === "file") {
          newFile = files.find((x) => x.id === Number(item[1]) && x.fileExst);
        }
        if (newFile && fileActionId !== newFile.id) {
          const existItem = selection.find(
            (x) => x.id === newFile.id && x.fileExst === newFile.fileExst
          );
          if(!existItem) {
            dispatch(selectFile(newFile));
            selected !== "none" && dispatch(setSelected("none"));
          }
        }
      }
    } else {
      return;
    }
  };
};

export const loopFilesOperations = (id, destFolderId, isCopy) => {
  return (dispatch, getState) => {
    const state = getState();

    const currentFolderId = getSelectedFolderId(state);
    const filter = getFilter(state);
    const isRecycleBin = getIsRecycleBinFolder(state);
    const progressData = getProgressData(state);
    const treeFolders = getTreeFolders(state);

    const loopOperation = () => {
      api.files
      .getProgress()
      .then((res) => {
        const currentItem = res.find((x) => x.id === id);
        if (currentItem && currentItem.progress !== 100) {
          dispatch(
            setProgressBarData({
              label: progressData.label,
              percent: currentItem.progress,
              visible: true,
            })
          );
          setTimeout(
            () => loopOperation(),
            1000
          );
        } else {
          dispatch(
            setProgressBarData({
              label: progressData.label,
              percent: 100,
              visible: true,
            })
          );
          api.files
            .getFolder(destFolderId)
            .then((data) => {
              let newTreeFolders = treeFolders;
              let path = data.pathParts.slice(0);
              let folders = data.folders;
              let foldersCount = data.current.foldersCount;
              loopTreeFolders(path, newTreeFolders, folders, foldersCount);

              if (!isCopy || destFolderId === currentFolderId) {
                dispatch(fetchFiles(currentFolderId, filter))
                  .then((data) => {
                    if (!isRecycleBin) {
                      newTreeFolders = treeFolders;
                      path = data.selectedFolder.pathParts.slice(0);
                      folders = data.selectedFolder.folders;
                      foldersCount = data.selectedFolder.foldersCount;
                      loopTreeFolders(
                        path,
                        newTreeFolders,
                        folders,
                        foldersCount
                      );
                      dispatch(setUpdateTree(true));
                      dispatch(setTreeFolders(newTreeFolders));
                    }
                  })
                  .catch((err) => {
                    console.log("ERROR_1", err);
                    toastr.error(err);
                    dispatch(clearProgressData());
                  })
                  .finally(() =>
                    setTimeout(() => dispatch(clearProgressData()), 5000)
                  );
              } else {
                dispatch(
                  setProgressBarData({
                    label: progressData.label,
                    percent: 100,
                    visible: true,
                  })
                );
                setTimeout(() => dispatch(clearProgressData()), 5000);
                dispatch(setUpdateTree(true));
                dispatch(setTreeFolders(newTreeFolders));
              }
            })
            .catch((err) => {
              console.log("ERROR_2", err);
              toastr.error(err);
              dispatch(clearProgressData());
            });
        }
      })
      .catch((err) => {
        console.log("ERROR_3", err);
        toastr.error(err);
        dispatch(clearProgressData());
      });
    }

    loopOperation();
  };
=======
>>>>>>> 24a0fe17
};<|MERGE_RESOLUTION|>--- conflicted
+++ resolved
@@ -18,15 +18,12 @@
   createTreeFolders,
   canConvert,
   loopTreeFolders,
-<<<<<<< HEAD
   getSelectedFolderId,
   getFilter,
   getIsRecycleBinFolder,
   getProgressData,
   getTreeFolders,
-=======
   getSettingsTree,
->>>>>>> 24a0fe17
 } from "./selectors";
 
 const { files, FilesFilter } = api;
@@ -844,20 +841,10 @@
         dispatch(setUpdateTree(true));
       })
       .catch((err) => toastr.error(err))
-<<<<<<< HEAD
       .finally(() => setTimeout(() => { 
         dispatch(clearProgressData());
         dispatch(setUploadData(uploadData));
       }, 5000));
-=======
-      .finally(() =>
-        setTimeout(() => {
-          dispatch(clearProgressData());
-          dispatch(setUploadData(uploadData));
-        }, 5000)
-      );
-    //.finally(() => this.setState({ uploaded: true }));
->>>>>>> 24a0fe17
   } else {
     return api.files
       .getFolder(folderId, filter.clone())
@@ -871,20 +858,12 @@
         dispatch(setUpdateTree(true));
       })
       .catch((err) => toastr.error(err))
-<<<<<<< HEAD
-      .finally(() => setTimeout(() => {
-        dispatch(clearProgressData());
-        dispatch(setUploadData(uploadData));
-      }, 5000));
-=======
       .finally(() =>
         setTimeout(() => {
           dispatch(clearProgressData());
           dispatch(setUploadData(uploadData));
         }, 5000)
       );
-    //.finally(() => this.setState({ uploaded: true }));
->>>>>>> 24a0fe17
   }
 };
 
@@ -1007,7 +986,6 @@
     dispatch(setUploadData(uploadData));
     dispatch(setConvertDialogVisible(false));
   };
-<<<<<<< HEAD
 };
 
 export const setSelections = (items) => {
@@ -1173,6 +1151,4 @@
 
     loopOperation();
   };
-=======
->>>>>>> 24a0fe17
 };