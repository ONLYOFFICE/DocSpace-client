{
  "key_path": "WaitOperation",
  "content": "Wait for the current operation to complete",
  "content_en_sha1_hash": "43744920068ae9c077e24f893ad58703d318a3a0",
  "created_at": "2025-05-19T21:30:56.313Z",
<<<<<<< HEAD
  "updated_at": "2025-08-29T14:33:38.348Z",
=======
  "updated_at": "2025-09-01T11:05:24.387Z",
>>>>>>> b75318d3
  "comment": {
    "text": "This translation key is used to display a warning message that indicates the current operation is being waited on, typically in a toast notification. It appears when the \"Files:WaitOperation\" action is triggered, informing users of a pending process. Translators should consider phrases that convey a sense of waiting or anticipation for the operation's completion.",
    "is_auto": true,
    "updated_at": "2025-05-20T09:38:58.870Z"
  },
  "usage": [
    {
      "file_path": "/packages/client/src/store/ContextOptionsStore.js",
      "line_number": 1098,
      "context": "onShowEditingToast = (t) => {\n toastr.error(t(\"Files:DocumentEdited\"));\n };\n \n onShowWaitOperationToast = (t) => {\n toastr.warning(t(\"Files:WaitOperation\"));\n };\n \n onClickMute = (e, item, t) => {\n const data = (e.currentTarget && e.currentTarget.dataset) || e;\n const { action } = data;",
      "module": "/packages/client"
    }
  ],
  "languages": {
    "en": {
      "ai_translated": false,
      "ai_model": null,
      "ai_spell_check_issues": [],
      "approved_at": null
    },
    "ar-SA": {
      "ai_translated": false,
      "ai_model": null,
      "ai_spell_check_issues": [],
      "approved_at": null
    },
    "az": {
      "ai_translated": false,
      "ai_model": null,
      "ai_spell_check_issues": [],
      "approved_at": null
    },
    "bg": {
      "ai_translated": false,
      "ai_model": null,
      "ai_spell_check_issues": [],
      "approved_at": null
    },
    "cs": {
      "ai_translated": false,
      "ai_model": null,
      "ai_spell_check_issues": [],
      "approved_at": null
    },
    "de": {
      "ai_translated": false,
      "ai_model": null,
      "ai_spell_check_issues": [],
      "approved_at": null
    },
    "el-GR": {
      "ai_translated": false,
      "ai_model": null,
      "ai_spell_check_issues": [],
      "approved_at": null
    },
    "es": {
      "ai_translated": false,
      "ai_model": null,
      "ai_spell_check_issues": [],
      "approved_at": null
    },
    "fi": {
      "ai_translated": false,
      "ai_model": null,
      "ai_spell_check_issues": [],
      "approved_at": null
    },
    "fr": {
      "ai_translated": false,
      "ai_model": null,
      "ai_spell_check_issues": [],
      "approved_at": null
    },
    "hy-AM": {
      "ai_translated": false,
      "ai_model": null,
      "ai_spell_check_issues": [],
      "approved_at": null
    },
    "it": {
      "ai_translated": false,
      "ai_model": null,
      "ai_spell_check_issues": [],
      "approved_at": null
    },
    "ja-JP": {
      "ai_translated": false,
      "ai_model": null,
      "ai_spell_check_issues": [
        {
          "type": "incorrect_translation",
          "description": "The translation \"現在の操作が完了するまで少々お待ちください\" is overly polite and a bit verbose for a simple \"Wait for the current operation to complete.\" It conveys \"please wait a little while until the current operation is complete.\"  A more direct translation would be preferred.",
          "suggestion": "現在の操作の完了をお待ちください"
        }
      ],
      "approved_at": null
    },
    "ko-KR": {
      "ai_translated": false,
      "ai_model": null,
      "ai_spell_check_issues": [
        {
          "type": "incorrect_translation",
          "description": "The translation '현재 작업이 완료될 때까지 기다려 주세요 ' is overly polite. While technically correct, it's not the most natural phrasing for a technical context. A more direct and concise translation would be more appropriate.",
          "suggestion": "현재 작업 완료를 기다려주세요"
        }
      ],
      "approved_at": null
    },
    "lo-LA": {
      "ai_translated": false,
      "ai_model": null,
      "ai_spell_check_issues": [
        {
          "type": "spelling",
          "description": "The word 'ດໍາເນີນງານ' might be better translated to 'ປະຕິບັດງານ' for a more natural flow in this context.",
          "suggestion": "ລໍຖ້າສໍາເລັດການປະຕິບັດງານໃນປັດຈຸບັນ"
        }
      ],
      "approved_at": null
    },
    "lv": {
      "ai_translated": false,
      "ai_model": null,
      "ai_spell_check_issues": [],
      "approved_at": null
    },
    "nl": {
      "ai_translated": false,
      "ai_model": null,
      "ai_spell_check_issues": [],
      "approved_at": null
    },
    "pl": {
      "ai_translated": false,
      "ai_model": null,
      "ai_spell_check_issues": [],
      "approved_at": null
    },
    "pt": {
      "ai_translated": false,
      "ai_model": null,
      "ai_spell_check_issues": [],
      "approved_at": null
    },
    "pt-BR": {
      "ai_translated": false,
      "ai_model": null,
      "ai_spell_check_issues": [],
      "approved_at": null
    },
    "ro": {
      "ai_translated": false,
      "ai_model": null,
      "ai_spell_check_issues": [],
      "approved_at": null
    },
    "ru": {
      "ai_translated": false,
      "ai_model": null,
      "ai_spell_check_issues": [],
      "approved_at": null
    },
    "si": {
      "ai_translated": false,
      "ai_model": null,
      "ai_spell_check_issues": [
        {
          "type": "incorrect_translation",
          "description": "The translation \"වත්මන් ක්‍රියාවලිය සම්පූර්ණ වනතුරු රැඳී සිටින්න.\" while understandable, is a bit formal and verbose for a UI element. It translates literally to 'Wait until the current process is completed'. A more natural phrasing might be more suitable.",
          "suggestion": "Consider a simpler translation like \"ක්‍රියාවලිය අවසාදාවකදී රැඳී සිටින්න\" (Wait until the process finishes) or \"කළු đợi කරන්න\" (Just wait)."
        },
        {
          "type": "formatting",
          "description": "While not strictly incorrect, the punctuation at the end of the Sinhala sentence is appropriate for general writing, but a more common practice for UI elements is to omit it.",
          "suggestion": "Remove the period at the end of the string: \"වත්මන් ක්‍රියාවලිය සම්පූර්ණ වනතුරු රැඳී සිටින්න\""
        }
      ],
      "approved_at": null
    },
    "sk": {
      "ai_translated": false,
      "ai_model": null,
      "ai_spell_check_issues": [],
      "approved_at": null
    },
    "sl": {
      "ai_translated": false,
      "ai_model": null,
      "ai_spell_check_issues": [],
      "approved_at": null
    },
    "sr-Cyrl-RS": {
      "ai_translated": false,
      "ai_model": null,
      "ai_spell_check_issues": [],
      "approved_at": null
    },
    "sr-Latn-RS": {
      "ai_translated": false,
      "ai_model": null,
      "ai_spell_check_issues": [],
      "approved_at": null
    },
    "tr": {
      "ai_translated": false,
      "ai_model": null,
      "ai_spell_check_issues": [],
      "approved_at": null
    },
    "uk-UA": {
      "ai_translated": false,
      "ai_model": null,
      "ai_spell_check_issues": [],
      "approved_at": null
    },
    "vi": {
      "ai_translated": false,
      "ai_model": null,
      "ai_spell_check_issues": [],
      "approved_at": null
    },
    "zh-CN": {
      "ai_translated": false,
      "ai_model": null,
      "ai_spell_check_issues": [],
      "approved_at": null
    }
  }
}<|MERGE_RESOLUTION|>--- conflicted
+++ resolved
@@ -3,11 +3,7 @@
   "content": "Wait for the current operation to complete",
   "content_en_sha1_hash": "43744920068ae9c077e24f893ad58703d318a3a0",
   "created_at": "2025-05-19T21:30:56.313Z",
-<<<<<<< HEAD
-  "updated_at": "2025-08-29T14:33:38.348Z",
-=======
   "updated_at": "2025-09-01T11:05:24.387Z",
->>>>>>> b75318d3
   "comment": {
     "text": "This translation key is used to display a warning message that indicates the current operation is being waited on, typically in a toast notification. It appears when the \"Files:WaitOperation\" action is triggered, informing users of a pending process. Translators should consider phrases that convey a sense of waiting or anticipation for the operation's completion.",
     "is_auto": true,
