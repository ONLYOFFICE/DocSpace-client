--- conflicted
+++ resolved
@@ -32,24 +32,20 @@
 import { isMobile } from "@docspace/shared/utils";
 import { Text } from "@docspace/shared/components/text";
 import FormReactSvgUrl from "PUBLIC_DIR/images/access.form.react.svg?url";
-import { FileType, FolderType, RoomsType } from "@docspace/shared/enums";
+import { FileType, FolderType } from "@docspace/shared/enums";
 import { RoomIcon } from "@docspace/shared/components/room-icon";
 import { getRoomBadgeUrl } from "@docspace/shared/utils/getRoomBadgeUrl";
 import { Button } from "@docspace/shared/components/button";
 
-<<<<<<< HEAD
-import DetailsHelper from "../../helpers/DetailsHelper.js";
-=======
 import DetailsHelper from "../../helpers/DetailsHelper";
-import { StyledNoThumbnail, StyledThumbnail } from "../../styles/details";
->>>>>>> 434ad0d3
 import { StyledProperties, StyledSubtitle } from "../../styles/common";
 
 import {
   StyledNoThumbnail,
   StyledThumbnail,
   StyledPublicRoomBar,
-} from "../../styles/details.js";
+} from "../../styles/details";
+
 const Details = ({
   t,
   selection,
@@ -140,7 +136,7 @@
       {isTemplate ? (
         <StyledPublicRoomBar
           headerText={t("Files:RoomTemplate")}
-          iconName={FormReactSvgUrl} // #657077 //TODO: Templates
+          iconName={FormReactSvgUrl} // #657077 // TODO: Templates
           bodyText={
             <>
               <Text
