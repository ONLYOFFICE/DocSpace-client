--- conflicted
+++ resolved
@@ -50,11 +50,7 @@
   onClick,
   isDisabled,
   spacing,
-<<<<<<< HEAD
-  testId,
-=======
   dataTestId,
->>>>>>> 39b63886
 }: RadioButtonGroupProps) => {
   const [selectedOption, setSelectedOption] = React.useState(selected);
   const radioButtonGroupRef = React.useRef<HTMLDivElement>(null);
@@ -90,11 +86,7 @@
         className,
       )}
       style={{ width, ...style }}
-<<<<<<< HEAD
-      data-testid={testId ?? "radio-button-group"}
-=======
       data-testid={dataTestId ?? "radio-button-group"}
->>>>>>> 39b63886
     >
       {options.map((option: TRadioButtonOption) => {
         if (option.type === "text")
@@ -102,11 +94,7 @@
             <Text
               key="radio-text"
               className={styles.subtext}
-<<<<<<< HEAD
-              data-testid={option.testId ?? "radio-button-group_text"}
-=======
               data-testid={option.dataTestId ?? "radio-button-group_text"}
->>>>>>> 39b63886
             >
               {option.label}
             </Text>
@@ -130,11 +118,7 @@
             spacing={spacing}
             orientation={orientation}
             autoFocus={option.autoFocus}
-<<<<<<< HEAD
-            testId={option.testId}
-=======
             testId={option.dataTestId}
->>>>>>> 39b63886
           />
         );
       })}
