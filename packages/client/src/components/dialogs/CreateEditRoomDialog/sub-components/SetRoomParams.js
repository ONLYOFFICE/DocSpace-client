import React from "react";
import { inject, observer } from "mobx-react";
import styled from "styled-components";
import { withTranslation } from "react-i18next";

import RoomTypeDropdown from "./RoomTypeDropdown";
import TagInput from "./TagInput";
import RoomType from "./RoomType";

import PermanentSettings from "./PermanentSettings";
import InputParam from "./Params/InputParam";
import ThirdPartyStorage from "./ThirdPartyStorage";
// import IsPrivateParam from "./IsPrivateParam";

import withLoader from "@docspace/client/src/HOCs/withLoader";
import Loaders from "@docspace/common/components/Loaders";
import { getRoomTypeDefaultTagTranslation } from "../data";

import ImageEditor from "@docspace/components/ImageEditor";
import PreviewTile from "@docspace/components/ImageEditor/PreviewTile";
import Text from "@docspace/components/text";
<<<<<<< HEAD
import RoomQuota from "./RoomQuota";
=======
import Link from "@docspace/components/link";
import NoUserSelect from "@docspace/components/utils/commonStyles";
>>>>>>> bb43dc82

const StyledSetRoomParams = styled.div`
  display: flex;
  flex-direction: column;
  width: 100%;
  gap: 22px;

  .icon-editor_text {
    margin-bottom: 6px;
  }
  .icon-editor {
    display: flex;
    flex-direction: row;
    align-items: flex-start;
    justify-content: start;
    gap: 16px;
  }

  .room-owner-block {
    display: flex;
    align-items: center;
    gap: 8px;
    margin: 8px 0;
  }

  .owner-display-name-block {
    display: flex;
    align-items: center;
    gap: 4px;
  }

  .change-owner-link {
    color: ${(props) => props.currentColorScheme.main.accent};
  }

  .me-label {
    color: ${(props) => props.theme.text.disableColor};
  }
`;

const StyledIcon = styled.img`
  ${NoUserSelect}
`;

const SetRoomParams = ({
  t,
  roomParams,
  setRoomParams,
  setIsOauthWindowOpen,
  setRoomType,
  tagHandler,
  setIsScrollLocked,
  isEdit,
  isDisabled,
  isValidTitle,
  setIsValidTitle,
  onKeyUp,
  enableThirdParty,
  currentColorScheme,
  setChangeRoomOwnerIsVisible,
  userId,
  isAdmin,
}) => {
  const [previewIcon, setPreviewIcon] = React.useState(null);

  const onChangeName = (e) => {
    setIsValidTitle(true);
    setRoomParams({ ...roomParams, title: e.target.value });
  };

  const onChangeIsPrivate = () =>
    setRoomParams({ ...roomParams, isPrivate: !roomParams.isPrivate });

  const onChangeStorageLocation = (storageLocation) =>
    setRoomParams({ ...roomParams, storageLocation });

  const onChangeIcon = (icon) => setRoomParams({ ...roomParams, icon: icon });

  const onOwnerChange = () => {
    setChangeRoomOwnerIsVisible(true, true, (roomOwner) =>
      setRoomParams({ ...roomParams, roomOwner })
    );
  };

  const isMe = userId === roomParams?.roomOwner?.id;
  const canOwnerChange = isAdmin || isMe;

  return (
    <StyledSetRoomParams currentColorScheme={currentColorScheme}>
      {isEdit ? (
        <RoomType t={t} roomType={roomParams.type} type="displayItem" />
      ) : (
        <RoomTypeDropdown
          t={t}
          currentRoomType={roomParams.type}
          setRoomType={setRoomType}
          setIsScrollLocked={setIsScrollLocked}
          isDisabled={isDisabled}
        />
      )}
      {isEdit && (
        <PermanentSettings
          t={t}
          title={roomParams.title}
          isThirdparty={roomParams.isThirdparty}
          storageLocation={roomParams.storageLocation}
          isPrivate={roomParams.isPrivate}
          isDisabled={isDisabled}
        />
      )}
      <InputParam
        id="shared_room-name"
        title={`${t("Common:Name")}:`}
        placeholder={t("Common:EnterName")}
        value={roomParams.title}
        onChange={onChangeName}
        isDisabled={isDisabled}
        isValidTitle={isValidTitle}
        errorMessage={t("Common:RequiredField")}
        onKeyUp={onKeyUp}
        isAutoFocussed={true}
      />
      <TagInput
        t={t}
        tagHandler={tagHandler}
        setIsScrollLocked={setIsScrollLocked}
        isDisabled={isDisabled}
      />
      {/* //TODO: Uncomment when private rooms are done
      {!isEdit && (
        <IsPrivateParam
          t={t}
          isPrivate={roomParams.isPrivate}
          onChangeIsPrivate={onChangeIsPrivate}
        />
      )} */}

      {canOwnerChange && roomParams.roomOwner && (
        <div>
          <Text fontWeight={600} fontSize="13px">
            {t("Files:RoomOwner")}
          </Text>

          <div className="room-owner-block">
            <StyledIcon
              className="react-svg-icon"
              src={roomParams.roomOwner.avatarSmall}
            />
            <div className="owner-display-name-block">
              <Text fontWeight={600} fontSize="13px">
                {roomParams.roomOwner.displayName}
              </Text>
              {isMe && (
                <Text className="me-label">({t("Common:MeLabel")})</Text>
              )}
            </div>
          </div>

          <Link
            isHovered
            type="action"
            fontWeight={600}
            fontSize="13px"
            className="change-owner-link"
            onClick={onOwnerChange}
          >
            {t("Common:ChangeButton")}
          </Link>
        </div>
      )}

      {!isEdit && enableThirdParty && (
        <ThirdPartyStorage
          t={t}
          roomTitle={roomParams.title}
          storageLocation={roomParams.storageLocation}
          onChangeStorageLocation={onChangeStorageLocation}
          setIsScrollLocked={setIsScrollLocked}
          setIsOauthWindowOpen={setIsOauthWindowOpen}
          isDisabled={isDisabled}
        />
      )}

      <RoomQuota setRoomParams={setRoomParams} roomParams={roomParams} />

      <div>
        <Text fontWeight={600} className="icon-editor_text">
          {t("Icon")}
        </Text>
        <ImageEditor
          t={t}
          isDisabled={isDisabled}
          image={roomParams.icon}
          setPreview={setPreviewIcon}
          onChangeImage={onChangeIcon}
          classNameWrapperImageCropper={"icon-editor"}
          Preview={
            <PreviewTile
              t={t}
              title={roomParams.title || t("Files:NewRoom")}
              previewIcon={previewIcon}
              tags={roomParams.tags.map((tag) => tag.name)}
              isDisabled={isDisabled}
              defaultTagLabel={getRoomTypeDefaultTagTranslation(
                roomParams.type,
                t
              )}
            />
          }
        />
      </div>
    </StyledSetRoomParams>
  );
};

export default inject(({ auth, dialogsStore }) => {
  const { currentColorScheme } = auth.settingsStore;
  const { user } = auth.userStore;
  const { setChangeRoomOwnerIsVisible } = dialogsStore;
  return {
    currentColorScheme,
    setChangeRoomOwnerIsVisible,
    userId: user.id,
    isAdmin: user.isAdmin || user.isOwner,
  };
})(
  observer(
    withTranslation(["CreateEditRoomDialog", "Translations"])(
      withLoader(SetRoomParams)(<Loaders.SetRoomParamsLoader />)
    )
  )
);<|MERGE_RESOLUTION|>--- conflicted
+++ resolved
@@ -19,12 +19,9 @@
 import ImageEditor from "@docspace/components/ImageEditor";
 import PreviewTile from "@docspace/components/ImageEditor/PreviewTile";
 import Text from "@docspace/components/text";
-<<<<<<< HEAD
+import Link from "@docspace/components/link";
 import RoomQuota from "./RoomQuota";
-=======
-import Link from "@docspace/components/link";
 import NoUserSelect from "@docspace/components/utils/commonStyles";
->>>>>>> bb43dc82
 
 const StyledSetRoomParams = styled.div`
   display: flex;
@@ -253,7 +250,7 @@
 })(
   observer(
     withTranslation(["CreateEditRoomDialog", "Translations"])(
-      withLoader(SetRoomParams)(<Loaders.SetRoomParamsLoader />)
+  withLoader(SetRoomParams)(<Loaders.SetRoomParamsLoader />)
     )
   )
 );