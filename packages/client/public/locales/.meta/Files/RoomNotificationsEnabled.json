--- conflicted
+++ resolved
@@ -3,11 +3,7 @@
   "content": "Room notifications enabled",
   "content_en_sha1_hash": "adb84d67ce76ed3d465ff82c4794d196b48c9f28",
   "created_at": "2025-05-19T21:30:56.105Z",
-<<<<<<< HEAD
-  "updated_at": "2025-06-18T17:11:42.514Z",
-=======
   "updated_at": "2025-06-26T19:00:18.287Z",
->>>>>>> 0de93b01
   "comment": {
     "text": "This translation key is used for the notification message displayed when room notifications are enabled or disabled. It typically appears in a toast notification or confirmation dialog box after an action related to room notifications is performed. The key ensures that users see the correct status message based on their current setting.",
     "is_auto": true,
@@ -40,7 +36,7 @@
       "ai_spell_check_issues": [
         {
           "type": "incorrect_translation",
-          "description": "The translation \"Otaq bildirişləri aktiv edildi\" is a literal translation of 'Room notifications enabled' that doesn't quite capture the intended meaning. A more natural and idiomatic translation would convey that notifications *are* enabled, rather than that they *were enabled*.",
+          "description": "The translation 'Otaq bildirişləri aktiv edildi' is a bit literal and not the most natural way to say 'Room notifications enabled' in Azerbaijani. A more natural phrasing would be something like 'Otaq bildirişləri işləkdir' or 'Otaq bildirişləri fəaldır'.",
           "suggestion": "Otaq bildirişləri işləkdir"
         }
       ],
@@ -58,13 +54,13 @@
       "ai_spell_check_issues": [
         {
           "type": "incorrect_translation",
-          "description": "The translation 'Oznámení o místnosti povolena' is not the most natural or accurate rendering of 'Room notifications enabled'. A more accurate translation would reflect that the notifications *themselves* are enabled.",
-          "suggestion": "Oznámení o místnosti jsou povolena"
+          "description": "The translation 'Oznámení o místnosti povolena' is grammatically awkward and doesn't accurately convey the meaning of 'Room notifications enabled'. The verb 'povolena' (allowed) is passive and doesn't align well with the active sense of 'enabled'.",
+          "suggestion": "Oznámení o místnosti jsou povolená"
         },
         {
           "type": "grammar",
-          "description": "While technically correct, the use of 'povolena' (feminine past passive participle) doesn't flow as naturally as a more active voice construction in Czech.",
-          "suggestion": "Oznámení pro místnosti jsou povolena"
+          "description": "The translation 'Oznámení o místnosti povolena' uses a singular form ('povolena') for a plural concept (notifications).",
+          "suggestion": "Oznámení o místnosti jsou povolená"
         }
       ],
       "approved_at": null
@@ -81,7 +77,7 @@
       "ai_spell_check_issues": [
         {
           "type": "incorrect_translation",
-          "description": "The translation \"Ενεργοποίηση ειδοποιήσεων δωματίου\" literally translates to 'Activation of room notifications'. While understandable, a more natural and concise translation would be 'Ενεργοποιημένες ειδοποιήσεις δωματίου' which means 'Room notifications enabled'.",
+          "description": "The translation 'Ενεργοποίηση ειδοποιήσεων δωματίου' literally translates to 'Activation of room notifications'. While not entirely wrong, a more natural and commonly used translation would be 'Ενεργοποιημένες ειδοποιήσεις δωματίου' (Enabled room notifications).",
           "suggestion": "Ενεργοποιημένες ειδοποιήσεις δωματίου"
         }
       ],
@@ -120,7 +116,13 @@
     "ja-JP": {
       "ai_translated": false,
       "ai_model": null,
-      "ai_spell_check_issues": [],
+      "ai_spell_check_issues": [
+        {
+          "type": "incorrect_translation",
+          "description": "While \"ルームの通知が有効\" is understandable, a more natural and accurate translation of \"Room notifications enabled\" would be something like \"部屋の通知が有効です\" (Heya no tsuuchi ga yuukou desu). The addition of 'desu' adds politeness and completeness.",
+          "suggestion": "部屋の通知が有効です"
+        }
+      ],
       "approved_at": null
     },
     "ko-KR": {
@@ -135,8 +137,8 @@
       "ai_spell_check_issues": [
         {
           "type": "incorrect_translation",
-          "description": "The translation \"ເປີດການແຈ້ງເຕືອນຫ້ອງແລ້ວ\" literally translates to \"Room notifications opened already.\" It implies the notifications were previously disabled and now are enabled. A more accurate and neutral translation would be something along the lines of \"ການແຈ້ງເຕືອນຫ້ອງຖືກເປີດໃຊ້ງານແລ້ວ\" or \"ການແຈ້ງເຕືອນຫ້ອງເຮັດງານໄດ້ແລ້ວ\" or simply \"ແຈ້ງເຕືອນຫ້ອງເປີດໃຊ້ງານ\" which means \"Room notifications enabled\".",
-          "suggestion": "ແຈ້ງເຕືອນຫ້ອງເປີດໃຊ້ງານ"
+          "description": "The Lao translation 'ເປີດການແຈ້ງເຕືອນຫ້ອງແລ້ວ' literally translates to 'Room notifications opened already'. It implies the action has already been performed. The English 'Room notifications enabled' means the notifications are currently enabled.",
+          "suggestion": "ເປີດການແຈ້ງເຕືອນຫ້ອງ"
         }
       ],
       "approved_at": null
@@ -144,31 +146,25 @@
     "lv": {
       "ai_translated": false,
       "ai_model": null,
-      "ai_spell_check_issues": [],
+      "ai_spell_check_issues": [
+        {
+          "type": "incorrect_translation",
+          "description": "While \"Telpas paziņojumi ir aktīvi\" is understandable, a more natural and direct translation of \"Room notifications enabled\" would be \"Telpas paziņojumi ieslēgti\". \"Aktīvi\" implies a more general state of being active, whereas 'ieslēgti' specifically conveys 'enabled'.",
+          "suggestion": "Telpas paziņojumi ieslēgti"
+        }
+      ],
       "approved_at": null
     },
     "nl": {
       "ai_translated": false,
       "ai_model": null,
-      "ai_spell_check_issues": [
-        {
-          "type": "incorrect_translation",
-          "description": "While technically correct, \"Kamer meldingen ingeschakeld\" is a very literal translation and doesn't flow naturally in Dutch. A more common and natural phrasing would be something like \"Kamermeldingen geactiveerd\" or \"Kamermeldingen aan\".",
-          "suggestion": "Kamermeldingen geactiveerd"
-        }
-      ],
+      "ai_spell_check_issues": [],
       "approved_at": null
     },
     "pl": {
       "ai_translated": false,
       "ai_model": null,
-      "ai_spell_check_issues": [
-        {
-          "type": "incorrect_translation",
-          "description": "The translation 'Powiadomienia dla pokoju zostały włączone' is a bit verbose and doesn't quite capture the conciseness of 'Room notifications enabled'. A more direct and natural translation would be better.",
-          "suggestion": "Powiadomienia w pokoju włączone"
-        }
-      ],
+      "ai_spell_check_issues": [],
       "approved_at": null
     },
     "pt": {
@@ -189,8 +185,8 @@
       "ai_spell_check_issues": [
         {
           "type": "incorrect_translation",
-          "description": "The translation 'Notificările pentru sala sunt activate' is too literal. A more natural Romanian translation would be 'Notificări de sală activate' or 'Notificări pentru sală active'. The current translation sounds awkward.",
-          "suggestion": "Notificări de sală activate"
+          "description": "The translation 'Notificările pentru sala sunt activate' is a bit too literal and not the most natural phrasing in Romanian. While technically correct, it lacks fluency.",
+          "suggestion": "Consider a more natural phrasing like 'Notificări pentru încăpere activate' or 'Notificări pentru cameră activate'."
         }
       ],
       "approved_at": null
@@ -213,8 +209,8 @@
       "ai_spell_check_issues": [
         {
           "type": "incorrect_translation",
-          "description": "While grammatically correct, \"Upozornenia o miestnosti sú zapnuté\" is a less natural and somewhat literal translation of \"Room notifications enabled.\" A more idiomatic Slovak translation would be better.",
-          "suggestion": "Upozornenia na miestnosť sú povolené"
+          "description": "The translation 'Upozornenia o miestnosti sú zapnuté' is technically correct but sounds a bit clunky and literal. A more natural Slovak translation would be 'Zapnuté upozornenia na miestnosti' or 'Upozornenia na miestnosti sú povolené'.",
+          "suggestion": "Zapnuté upozornenia na miestnosti"
         }
       ],
       "approved_at": null
@@ -225,7 +221,7 @@
       "ai_spell_check_issues": [
         {
           "type": "grammar",
-          "description": "The Slovenian translation 'Obvestila sobe omogočena' is grammatically awkward.  'Omogočena' should agree in number with 'obvestila'.  Since 'obvestila' is plural, 'omogočena' should be 'omogočena'.",
+          "description": "The Slovenian translation 'Obvestila sobe omogočena' is grammatically awkward. 'Omogočena' describes what is enabled, but it needs to agree with 'obvestila' (notifications) which is plural. The verb 'so' (are) also doesn't quite fit.",
           "suggestion": "Obvestila sobe so omogočena"
         }
       ],
@@ -237,8 +233,8 @@
       "ai_spell_check_issues": [
         {
           "type": "incorrect_translation",
-          "description": "The translation 'Нотификације собе омогућене' is not the most natural or accurate translation of 'Room notifications enabled'. While technically correct, a more common and fluent translation would be something like 'Обавештења собе укључена' or 'Укључена обавештења собе'.",
-          "suggestion": "Обавештења собе укључена"
+          "description": "The translation 'Нотификације собе омогућене' is a literal translation but could be improved for naturalness in Serbian. 'Room notifications enabled' implies notifications specifically for a room, and 'Нотификације собе омогућене' sounds slightly awkward. A more natural phrasing might prioritize clarity and flow.",
+          "suggestion": "Омогућене нотификације за собе"
         }
       ],
       "approved_at": null
@@ -249,8 +245,13 @@
       "ai_spell_check_issues": [
         {
           "type": "incorrect_translation",
-          "description": "The translation 'Notifikacije sobe omogućene' is not the most natural or accurate translation of 'Room notifications enabled'. A more common and accurate translation would be 'Omogućene notifikacije za sobu' or 'Notifikacije u sobi su omogućene'. The current translation sounds slightly awkward in Serbian.",
-          "suggestion": "Omogućene notifikacije za sobu"
+          "description": "The translation 'Notifikacije sobe omogućene' is a literal translation but doesn't quite capture the meaning of 'Room notifications enabled' in a natural Serbian way. It sounds a bit clunky.",
+          "suggestion": "Uključene obavijesti za sobu"
+        },
+        {
+          "type": "spelling",
+          "description": "While technically correct, 'omogućene' might be better replaced with a more common phrasing for enabling notifications.",
+          "suggestion": "Uključene"
         }
       ],
       "approved_at": null
@@ -264,19 +265,19 @@
     "uk-UA": {
       "ai_translated": false,
       "ai_model": null,
-      "ai_spell_check_issues": [
-        {
-          "type": "spelling",
-          "description": "The word 'кімнати' (kimnaty) is a genitive singular form. It should be in the nominative singular form, 'кімната' (kimnata).",
-          "suggestion": "Сповіщення кімнати ввімкнено"
-        }
-      ],
+      "ai_spell_check_issues": [],
       "approved_at": null
     },
     "vi": {
       "ai_translated": false,
       "ai_model": null,
-      "ai_spell_check_issues": [],
+      "ai_spell_check_issues": [
+        {
+          "type": "incorrect_translation",
+          "description": "While \"Đã bật thông báo phòng\" is understandable, a more natural and accurate translation of 'Room notifications enabled' would be 'Bật thông báo phòng' or 'Thông báo phòng đã bật'. 'Đã bật' implies an action that is already completed, whereas 'enabled' is a state.",
+          "suggestion": "Bật thông báo phòng"
+        }
+      ],
       "approved_at": null
     },
     "zh-CN": {
@@ -285,8 +286,8 @@
       "ai_spell_check_issues": [
         {
           "type": "incorrect_translation",
-          "description": "The translation \"房间通知启用\" doesn't fully convey the meaning of \"Room notifications enabled.\" It literally translates to \"Room notification enable.\" A more natural and accurate translation would emphasize the state of being enabled.",
-          "suggestion": "房间通知已启用 (Fángjiān tōngzhī yǐ qǐyòng) - Room notifications are enabled."
+          "description": "While technically correct, \"房间通知启用\" is a bit formal and not the most natural way to express \"Room notifications enabled.\" A more user-friendly and common translation would be preferred.",
+          "suggestion": "房间通知开启"
         }
       ],
       "approved_at": null
