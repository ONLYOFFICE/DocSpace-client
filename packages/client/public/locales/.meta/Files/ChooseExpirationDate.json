{
  "key_path": "ChooseExpirationDate",
  "content": "Limit availability period for this link by setting an expiration date.",
  "content_en_sha1_hash": "2169933e858b996075f2e41dfb5e69ff59914d77",
  "created_at": "2025-05-19T21:30:55.329Z",
<<<<<<< HEAD
  "updated_at": "2025-05-26T07:57:32.350Z",
=======
  "updated_at": "2025-07-10T11:11:06.845Z",
>>>>>>> 4378f47c
  "comment": {
    "text": "This translation key is used to display a message asking users to set an expiration date when editing a link. It appears in a UI component that allows users to limit the availability period of a link, and is likely displayed on a form or input field where users can enter an expiration date.",
    "is_auto": true,
    "updated_at": "2025-05-20T09:40:06.499Z"
  },
  "usage": [
    {
      "file_path": "/packages/client/src/components/panels/EditLinkPanel/index.js",
      "line_number": 248,
      "context": "return t(\"Translations:LinkHasExpiredAndHasBeenDisabled\");\n }\n \n return expirationDate\n ? `${t(\"Files:LinkValidUntil\")}:`\n : t(\"Files:ChooseExpirationDate\");\n };\n \n useEffect(() => {\n if (!passwordSettings) {\n getPasswordSettings();",
      "module": "/packages/client"
    }
  ],
  "languages": {
    "en": {
      "ai_translated": false,
      "ai_model": null,
      "ai_spell_check_issues": [],
      "approved_at": null
    },
    "ar-SA": {
      "ai_translated": false,
      "ai_model": null,
      "ai_spell_check_issues": [
        {
          "type": "incorrect_translation",
          "description": "The translation is a bit redundant. The phrase 'تاريخ لصلاحية هذا الرابط' (date for the validity of this link) repeats the concept of expiration. A more concise translation would improve clarity.",
          "suggestion": "قم بتقييد فترة صلاحية هذا الرابط بتعيين تاريخ انتهاء الصلاحية."
        },
        {
          "type": "formatting",
          "description": "While not strictly incorrect, the use of 'بتعيين' can be slightly less elegant. Consider a more flowing phrasing.",
          "suggestion": "قم بتقييد فترة صلاحية هذا الرابط عن طريق تحديد تاريخ انتهاء الصلاحية."
        }
      ],
      "approved_at": null
    },
    "az": {
      "ai_translated": false,
      "ai_model": null,
      "ai_spell_check_issues": [],
      "approved_at": null
    },
    "bg": {
      "ai_translated": false,
      "ai_model": null,
      "ai_spell_check_issues": [],
      "approved_at": null
    },
    "cs": {
      "ai_translated": false,
      "ai_model": null,
      "ai_spell_check_issues": [],
      "approved_at": null
    },
    "de": {
      "ai_translated": false,
      "ai_model": null,
      "ai_spell_check_issues": [],
      "approved_at": null
    },
    "el-GR": {
      "ai_translated": false,
      "ai_model": null,
      "ai_spell_check_issues": [],
      "approved_at": null
    },
    "es": {
      "ai_translated": false,
      "ai_model": null,
      "ai_spell_check_issues": [],
      "approved_at": null
    },
    "fi": {
      "ai_translated": false,
      "ai_model": null,
      "ai_spell_check_issues": [],
      "approved_at": null
    },
    "fr": {
      "ai_translated": false,
      "ai_model": null,
      "ai_spell_check_issues": [],
      "approved_at": null
    },
    "hy-AM": {
      "ai_translated": false,
      "ai_model": null,
      "ai_spell_check_issues": [
        {
          "type": "incorrect_translation",
          "description": "The Armenian translation 'Սահմանափակեք այս հղման հասանելիության ժամկետը՝ ժամկետ սահմանելով:' is somewhat redundant. The phrase 'ժամկետ սահմանելով' (while grammatically correct) repeats the concept of setting a deadline, which is already implied by 'ժամկետը'.",
          "suggestion": "Consider a more concise translation like: 'Սահմանափակեք այս հղման հասանելիության ժամկետը ժամկետով:' or 'Սահմանափակեք այս հղման հասանելիության ժամկետը սահմանելով ժամկետ:'"
        }
      ],
      "approved_at": null
    },
    "it": {
      "ai_translated": false,
      "ai_model": null,
      "ai_spell_check_issues": [],
      "approved_at": null
    },
    "ja-JP": {
      "ai_translated": false,
      "ai_model": null,
      "ai_spell_check_issues": [
        {
          "type": "incorrect_translation",
          "description": "The translation '有効期限を設定して、このリンクの利用可能期間を制限します' is technically correct but a bit formal and verbose for a user interface element. A more natural and concise translation would improve usability.",
          "suggestion": "有効期限を設定してリンクの利用期間を制限します。"
        }
      ],
      "approved_at": null
    },
    "ko-KR": {
      "ai_translated": false,
      "ai_model": null,
      "ai_spell_check_issues": [],
      "approved_at": null
    },
    "lo-LA": {
      "ai_translated": false,
      "ai_model": null,
      "ai_spell_check_issues": [],
      "approved_at": null
    },
    "lv": {
      "ai_translated": false,
      "ai_model": null,
      "ai_spell_check_issues": [],
      "approved_at": null
    },
    "nl": {
      "ai_translated": false,
      "ai_model": null,
      "ai_spell_check_issues": [],
      "approved_at": null
    },
    "pl": {
      "ai_translated": false,
      "ai_model": null,
      "ai_spell_check_issues": [],
      "approved_at": null
    },
    "pt": {
      "ai_translated": false,
      "ai_model": null,
      "ai_spell_check_issues": [],
      "approved_at": null
    },
    "pt-BR": {
      "ai_translated": false,
      "ai_model": null,
      "ai_spell_check_issues": [],
      "approved_at": null
    },
    "ro": {
      "ai_translated": false,
      "ai_model": null,
      "ai_spell_check_issues": [
        {
          "type": "incorrect_translation",
          "description": "The translation 'Indicați data expirării pentru a limita perioada de disponibilitate a acestui link' is slightly awkward. A more natural Romanian phrasing would be preferable.",
          "suggestion": "Stabiliți o dată de expirare pentru a limita perioada de disponibilitate a acestui link."
        }
      ],
      "approved_at": null
    },
    "ru": {
      "ai_translated": false,
      "ai_model": null,
      "ai_spell_check_issues": [
        {
          "type": "incorrect_translation",
          "description": "The translation 'Вы можете выбрать срок действия для этой ссылки' (You can choose an expiration date for this link) doesn't fully convey the meaning of 'Limit availability period for this link by setting an expiration date.'. It's more of a statement of possibility rather than a directive to limit availability.",
          "suggestion": "Ограничьте срок действия этой ссылки, установив дату окончания."
        }
      ],
      "approved_at": null
    },
    "si": {
      "ai_translated": false,
      "ai_model": null,
      "ai_spell_check_issues": [
        {
          "type": "incorrect_translation",
          "description": "The translation 'කල් ඉකුත්වන දිනයක් සැකසීමෙන් මෙම සබැඳිය වලංගු කාලය සීමා කරන්න' is a bit literal and could be improved for naturalness in Sinhala. ' වලංගු කාලය' (valangu kaalaya) translates to 'valid time' which isn't the most common phrasing for 'availability period'.",
          "suggestion": "කල් ඉකුත්වන දිනයක් සැකසීමෙන් මෙම සබැඳිය ක්‍රියාකාරී කාලය සීමා කරන්න."
        },
        {
          "type": "spelling",
          "description": "While technically correct, 'සබැඳිය' (sabandiya) is a somewhat formal word for 'link.' It might be more appropriate to consider a more common term depending on the target audience.",
          "suggestion": "කල් ඉකුත්වන දිනයක් සැකසීමෙන් මෙම සබැඳිය ක්‍රියාකාරී කාලය සීමා කරන්න."
        }
      ],
      "approved_at": null
    },
    "sk": {
      "ai_translated": false,
      "ai_model": null,
      "ai_spell_check_issues": [
        {
          "type": "incorrect_translation",
          "description": "The translation 'Nastavte dátum vypršania platnosti, aby ste obmedzili obdobie platnosti tohto odkazu' is somewhat literal and not the most natural-sounding Slovak. While technically correct, it's a bit clunky.",
          "suggestion": "Consider a more concise and fluent translation like 'Obmedzte platnosť tohto odkazu nastavením dátumu expirácie' or 'Nastavte dátum expirácie na obmedzenie platnosti tohto odkazu.'"
        }
      ],
      "approved_at": null
    },
    "sl": {
      "ai_translated": false,
      "ai_model": null,
      "ai_spell_check_issues": [],
      "approved_at": null
    },
    "sr-Cyrl-RS": {
      "ai_translated": false,
      "ai_model": null,
      "ai_spell_check_issues": [
        {
          "type": "incorrect_translation",
          "description": "The translation 'Ограничи период доступности за овај линк постављањем рока употребе' is not the most natural or accurate rendering of 'Limit availability period for this link by setting an expiration date.'. 'Рок употребе' literally translates to 'expiry date' or 'date of use', which isn't the best fit for the intended meaning of setting an expiration date for a link's availability.",
          "suggestion": "Ограничите период важности овог линка постављањем датума истека."
        },
        {
          "type": "formatting",
          "description": "The Serbian language typically uses the formal 'Ви' (Vi) when addressing the user. The translation uses the informal 'ти' (ti) implied by the verb form 'Ограничи'.",
          "suggestion": "Ограничите период важности овог линка постављањем датума истека."
        }
      ],
      "approved_at": null
    },
    "sr-Latn-RS": {
      "ai_translated": false,
      "ai_model": null,
      "ai_spell_check_issues": [
        {
          "type": "incorrect_translation",
          "description": "The term 'rok upotrebe' (use-by date) doesn't quite capture the nuance of 'expiration date' in this context. It implies a product's lifespan, not a date after which a link becomes invalid. A more accurate translation would convey the idea of a link becoming inactive or unavailable after a specific date.",
          "suggestion": "Ograniči period dostupnosti za ovaj link postavljanjem datuma isteka."
        }
      ],
      "approved_at": null
    },
    "tr": {
      "ai_translated": false,
      "ai_model": null,
      "ai_spell_check_issues": [],
      "approved_at": null
    },
    "uk-UA": {
      "ai_translated": false,
      "ai_model": null,
      "ai_spell_check_issues": [],
      "approved_at": null
    },
    "vi": {
      "ai_translated": false,
      "ai_model": null,
      "ai_spell_check_issues": [],
      "approved_at": null
    },
    "zh-CN": {
      "ai_translated": false,
      "ai_model": null,
      "ai_spell_check_issues": [],
      "approved_at": null
    }
  }
}<|MERGE_RESOLUTION|>--- conflicted
+++ resolved
@@ -3,11 +3,7 @@
   "content": "Limit availability period for this link by setting an expiration date.",
   "content_en_sha1_hash": "2169933e858b996075f2e41dfb5e69ff59914d77",
   "created_at": "2025-05-19T21:30:55.329Z",
-<<<<<<< HEAD
-  "updated_at": "2025-05-26T07:57:32.350Z",
-=======
   "updated_at": "2025-07-10T11:11:06.845Z",
->>>>>>> 4378f47c
   "comment": {
     "text": "This translation key is used to display a message asking users to set an expiration date when editing a link. It appears in a UI component that allows users to limit the availability period of a link, and is likely displayed on a form or input field where users can enter an expiration date.",
     "is_auto": true,
@@ -31,18 +27,7 @@
     "ar-SA": {
       "ai_translated": false,
       "ai_model": null,
-      "ai_spell_check_issues": [
-        {
-          "type": "incorrect_translation",
-          "description": "The translation is a bit redundant. The phrase 'تاريخ لصلاحية هذا الرابط' (date for the validity of this link) repeats the concept of expiration. A more concise translation would improve clarity.",
-          "suggestion": "قم بتقييد فترة صلاحية هذا الرابط بتعيين تاريخ انتهاء الصلاحية."
-        },
-        {
-          "type": "formatting",
-          "description": "While not strictly incorrect, the use of 'بتعيين' can be slightly less elegant. Consider a more flowing phrasing.",
-          "suggestion": "قم بتقييد فترة صلاحية هذا الرابط عن طريق تحديد تاريخ انتهاء الصلاحية."
-        }
-      ],
+      "ai_spell_check_issues": [],
       "approved_at": null
     },
     "az": {
@@ -96,13 +81,7 @@
     "hy-AM": {
       "ai_translated": false,
       "ai_model": null,
-      "ai_spell_check_issues": [
-        {
-          "type": "incorrect_translation",
-          "description": "The Armenian translation 'Սահմանափակեք այս հղման հասանելիության ժամկետը՝ ժամկետ սահմանելով:' is somewhat redundant. The phrase 'ժամկետ սահմանելով' (while grammatically correct) repeats the concept of setting a deadline, which is already implied by 'ժամկետը'.",
-          "suggestion": "Consider a more concise translation like: 'Սահմանափակեք այս հղման հասանելիության ժամկետը ժամկետով:' or 'Սահմանափակեք այս հղման հասանելիության ժամկետը սահմանելով ժամկետ:'"
-        }
-      ],
+      "ai_spell_check_issues": [],
       "approved_at": null
     },
     "it": {
@@ -114,13 +93,7 @@
     "ja-JP": {
       "ai_translated": false,
       "ai_model": null,
-      "ai_spell_check_issues": [
-        {
-          "type": "incorrect_translation",
-          "description": "The translation '有効期限を設定して、このリンクの利用可能期間を制限します' is technically correct but a bit formal and verbose for a user interface element. A more natural and concise translation would improve usability.",
-          "suggestion": "有効期限を設定してリンクの利用期間を制限します。"
-        }
-      ],
+      "ai_spell_check_issues": [],
       "approved_at": null
     },
     "ko-KR": {
@@ -168,54 +141,25 @@
     "ro": {
       "ai_translated": false,
       "ai_model": null,
-      "ai_spell_check_issues": [
-        {
-          "type": "incorrect_translation",
-          "description": "The translation 'Indicați data expirării pentru a limita perioada de disponibilitate a acestui link' is slightly awkward. A more natural Romanian phrasing would be preferable.",
-          "suggestion": "Stabiliți o dată de expirare pentru a limita perioada de disponibilitate a acestui link."
-        }
-      ],
+      "ai_spell_check_issues": [],
       "approved_at": null
     },
     "ru": {
       "ai_translated": false,
       "ai_model": null,
-      "ai_spell_check_issues": [
-        {
-          "type": "incorrect_translation",
-          "description": "The translation 'Вы можете выбрать срок действия для этой ссылки' (You can choose an expiration date for this link) doesn't fully convey the meaning of 'Limit availability period for this link by setting an expiration date.'. It's more of a statement of possibility rather than a directive to limit availability.",
-          "suggestion": "Ограничьте срок действия этой ссылки, установив дату окончания."
-        }
-      ],
+      "ai_spell_check_issues": [],
       "approved_at": null
     },
     "si": {
       "ai_translated": false,
       "ai_model": null,
-      "ai_spell_check_issues": [
-        {
-          "type": "incorrect_translation",
-          "description": "The translation 'කල් ඉකුත්වන දිනයක් සැකසීමෙන් මෙම සබැඳිය වලංගු කාලය සීමා කරන්න' is a bit literal and could be improved for naturalness in Sinhala. ' වලංගු කාලය' (valangu kaalaya) translates to 'valid time' which isn't the most common phrasing for 'availability period'.",
-          "suggestion": "කල් ඉකුත්වන දිනයක් සැකසීමෙන් මෙම සබැඳිය ක්‍රියාකාරී කාලය සීමා කරන්න."
-        },
-        {
-          "type": "spelling",
-          "description": "While technically correct, 'සබැඳිය' (sabandiya) is a somewhat formal word for 'link.' It might be more appropriate to consider a more common term depending on the target audience.",
-          "suggestion": "කල් ඉකුත්වන දිනයක් සැකසීමෙන් මෙම සබැඳිය ක්‍රියාකාරී කාලය සීමා කරන්න."
-        }
-      ],
+      "ai_spell_check_issues": [],
       "approved_at": null
     },
     "sk": {
       "ai_translated": false,
       "ai_model": null,
-      "ai_spell_check_issues": [
-        {
-          "type": "incorrect_translation",
-          "description": "The translation 'Nastavte dátum vypršania platnosti, aby ste obmedzili obdobie platnosti tohto odkazu' is somewhat literal and not the most natural-sounding Slovak. While technically correct, it's a bit clunky.",
-          "suggestion": "Consider a more concise and fluent translation like 'Obmedzte platnosť tohto odkazu nastavením dátumu expirácie' or 'Nastavte dátum expirácie na obmedzenie platnosti tohto odkazu.'"
-        }
-      ],
+      "ai_spell_check_issues": [],
       "approved_at": null
     },
     "sl": {
@@ -227,30 +171,13 @@
     "sr-Cyrl-RS": {
       "ai_translated": false,
       "ai_model": null,
-      "ai_spell_check_issues": [
-        {
-          "type": "incorrect_translation",
-          "description": "The translation 'Ограничи период доступности за овај линк постављањем рока употребе' is not the most natural or accurate rendering of 'Limit availability period for this link by setting an expiration date.'. 'Рок употребе' literally translates to 'expiry date' or 'date of use', which isn't the best fit for the intended meaning of setting an expiration date for a link's availability.",
-          "suggestion": "Ограничите период важности овог линка постављањем датума истека."
-        },
-        {
-          "type": "formatting",
-          "description": "The Serbian language typically uses the formal 'Ви' (Vi) when addressing the user. The translation uses the informal 'ти' (ti) implied by the verb form 'Ограничи'.",
-          "suggestion": "Ограничите период важности овог линка постављањем датума истека."
-        }
-      ],
+      "ai_spell_check_issues": [],
       "approved_at": null
     },
     "sr-Latn-RS": {
       "ai_translated": false,
       "ai_model": null,
-      "ai_spell_check_issues": [
-        {
-          "type": "incorrect_translation",
-          "description": "The term 'rok upotrebe' (use-by date) doesn't quite capture the nuance of 'expiration date' in this context. It implies a product's lifespan, not a date after which a link becomes invalid. A more accurate translation would convey the idea of a link becoming inactive or unavailable after a specific date.",
-          "suggestion": "Ograniči period dostupnosti za ovaj link postavljanjem datuma isteka."
-        }
-      ],
+      "ai_spell_check_issues": [],
       "approved_at": null
     },
     "tr": {
