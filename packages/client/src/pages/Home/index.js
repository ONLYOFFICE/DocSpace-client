import React from "react";
//import PropTypes from "prop-types";
import { withRouter } from "react-router";
import { isMobile } from "react-device-detect";
import {
  isMobile as isMobileUtils,
  isTablet as isTabletUtils,
} from "@docspace/components/utils/device";
import axios from "axios";
import toastr from "@docspace/components/toast/toastr";
import Section from "@docspace/common/components/Section";
import {
  showLoader,
  hideLoader,
  frameCallbackData,
  frameCallCommand,
} from "@docspace/common/utils";
import FilesFilter from "@docspace/common/api/files/filter";
import { getGroup } from "@docspace/common/api/groups";
import { getUserById } from "@docspace/common/api/people";
import { withTranslation, Trans } from "react-i18next";

import {
  SectionBodyContent,
  SectionFilterContent,
  SectionHeaderContent,
  SectionPagingContent,
  Bar,
} from "./Section";

import { createTreeFolders } from "../../helpers/files-helpers";
import MediaViewer from "./MediaViewer";
import DragTooltip from "../../components/DragTooltip";
import { observer, inject } from "mobx-react";
//import config from "PACKAGE_FILE";
import { Consumer } from "@docspace/components/utils/context";
import { Events } from "@docspace/client/src/helpers/filesConstants";
import RoomsFilter from "@docspace/common/api/rooms/filter";
import { getCategoryType } from "SRC_DIR/helpers/utils";
import { CategoryType } from "SRC_DIR/helpers/constants";
import { InfoPanelBodyContent, InfoPanelHeaderContent } from "./InfoPanel";

class PureHome extends React.Component {
  componentDidMount() {
    const {
      fetchFiles,
      fetchRooms,
      alreadyFetchingRooms,
      setAlreadyFetchingRooms,
      //homepage,
      setIsLoading,
      setFirstLoad,
      expandedKeys,
      setExpandedKeys,
      setToPreviewFile,
      playlist,
      isMediaOrImage,
      getFileInfo,
      gallerySelected,
      setIsUpdatingRowItem,
    } = this.props;

    if (!window.location.href.includes("#preview")) {
      localStorage.removeItem("isFirstUrl");
    }

    const categoryType = getCategoryType(location);

    let filterObj = null;
    let isRooms = false;

    if (window.location.href.indexOf("/#preview") > 1 && playlist.length < 1) {
      const pathname = window.location.href;
      const fileId = pathname.slice(pathname.indexOf("#preview") + 9);

      setTimeout(() => {
        getFileInfo(fileId)
          .then((data) => {
            const canOpenPlayer = isMediaOrImage(data.fileExst);
            const file = { ...data, canOpenPlayer };
            setToPreviewFile(file, true);
          })
          .catch((err) => {
            toastr.error(err);
            this.fetchDefaultFiles();
          });
      }, 1);

      return;
    }

    if (
      categoryType == CategoryType.Shared ||
      categoryType == CategoryType.Archive
    ) {
      filterObj = RoomsFilter.getFilter(window.location);

      isRooms = true;

      if (!filterObj) {
        setIsLoading(true);
        this.fetchDefaultRooms();

        return;
      }
    } else {
      filterObj = FilesFilter.getFilter(window.location);

      if (!filterObj) {
        setIsLoading(true);
        this.fetchDefaultFiles();

        return;
      }
    }

    if (!filterObj) return;

    if (isRooms && alreadyFetchingRooms) return setAlreadyFetchingRooms(false);

    let dataObj = { filter: filterObj };

    if (filterObj && filterObj.authorType) {
      const authorType = filterObj.authorType;
      const indexOfUnderscore = authorType.indexOf("_");
      const type = authorType.slice(0, indexOfUnderscore);
      const itemId = authorType.slice(indexOfUnderscore + 1);

      if (itemId) {
        dataObj = {
          type,
          itemId,
          filter: filterObj,
        };
      } else {
        filterObj.authorType = null;
        dataObj = { filter: filterObj };
      }
    }

    if (filterObj && filterObj.subjectId) {
      const type = "user";
      const itemId = filterObj.subjectId;

      if (itemId) {
        dataObj = {
          type,
          itemId,
          filter: filterObj,
        };
      } else {
        filterObj.subjectId = null;
        dataObj = { filter: filterObj };
      }
    }

    if (!dataObj) return;

    const { filter, itemId, type } = dataObj;
    const newFilter = filter
      ? filter.clone()
      : isRooms
      ? RoomsFilter.getDefault()
      : FilesFilter.getDefault();
    const requests = [Promise.resolve(newFilter)];

    if (type === "group") {
      requests.push(getGroup(itemId));
    } else if (type === "user") {
      requests.push(getUserById(itemId));
    }

    setIsLoading(true);

    axios
      .all(requests)
      .catch((err) => {
        if (isRooms) {
          Promise.resolve(RoomsFilter.getDefault());
        } else {
          Promise.resolve(FilesFilter.getDefault());
        }

        //console.warn("Filter restored by default", err);
      })
      .then((data) => {
        const filter = data[0];
        const result = data[1];
        if (result) {
          const type = result.displayName ? "user" : "group";
          const selectedItem = {
            key: result.id,
            label: type === "user" ? result.displayName : result.name,
            type,
          };
          if (!isRooms) {
            filter.selectedItem = selectedItem;
          }
        }

        if (filter) {
          if (isRooms) {
            return fetchRooms(null, filter).then((data) => {
              const pathParts = data.selectedFolder.pathParts;
              const newExpandedKeys = createTreeFolders(
                pathParts,
                expandedKeys
              );
              setExpandedKeys(newExpandedKeys);
            });
          } else {
            const folderId = filter.folder;

            return fetchFiles(folderId, filter).then((data) => {
              const pathParts = data.selectedFolder.pathParts;
              const newExpandedKeys = createTreeFolders(
                pathParts,
                expandedKeys
              );
              setExpandedKeys(newExpandedKeys);
            });
          }
        }

        return Promise.resolve();
      })
      .then(() => {
        if (gallerySelected) {
          setIsUpdatingRowItem(false);

          const event = new Event(Events.CREATE);

          const payload = {
            extension: "docxf",
            id: -1,
            fromTemplate: true,
            title: gallerySelected.attributes.name_form,
          };

          event.payload = payload;

          window.dispatchEvent(event);
        }
      })
      .finally(() => {
        setIsLoading(false);
        setFirstLoad(false);
        setAlreadyFetchingRooms(false);
      });

    window.addEventListener("message", this.handleMessage, false);
  }

  fetchDefaultFiles = () => {
    const { fetchFiles, setIsLoading, setFirstLoad } = this.props;
    const filterObj = FilesFilter.getDefault();
    const folderId = filterObj.folder;

    fetchFiles(folderId).finally(() => {
      setIsLoading(false);
      setFirstLoad(false);
    });
  };

  fetchDefaultRooms = () => {
    const { fetchRooms, setIsLoading, setFirstLoad } = this.props;

    fetchRooms().finally(() => {
      setIsLoading(false);
      setFirstLoad(false);
    });
  };

  onDrop = (files, uploadToFolder) => {
    const {
      t,
      startUpload,
      setDragging,
      dragging,
      uploadEmptyFolders,
    } = this.props;
    dragging && setDragging(false);
    const emptyFolders = files.filter((f) => f.isEmptyDirectory);

    if (emptyFolders.length > 0) {
      uploadEmptyFolders(emptyFolders, uploadToFolder).then(() => {
        const onlyFiles = files.filter((f) => !f.isEmptyDirectory);
        if (onlyFiles.length > 0) startUpload(onlyFiles, uploadToFolder, t);
      });
    } else {
      startUpload(files, uploadToFolder, t);
    }
  };

  showOperationToast = (type, qty, title) => {
    const { t } = this.props;
    switch (type) {
      case "move":
        if (qty > 1) {
          return toastr.success(
            <Trans t={t} i18nKey="MoveItems" ns="Files">
              {{ qty }} elements has been moved
            </Trans>
          );
        }
        return toastr.success(
          <Trans t={t} i18nKey="MoveItem" ns="Files">
            {{ title }} moved
          </Trans>
        );
      case "duplicate":
        if (qty > 1) {
          return toastr.success(
            <Trans t={t} i18nKey="CopyItems" ns="Files">
              {{ qty }} elements copied
            </Trans>
          );
        }
        return toastr.success(
          <Trans t={t} i18nKey="CopyItem" ns="Filesы">
            {{ title }} copied
          </Trans>
        );
      default:
        break;
    }
  };

  showUploadPanel = () => {
    const {
      uploaded,
      converted,
      setUploadPanelVisible,
      clearPrimaryProgressData,
      primaryProgressDataVisible,
    } = this.props;
    setUploadPanelVisible(true);

    if (primaryProgressDataVisible && uploaded && converted)
      clearPrimaryProgressData();
  };
  componentDidUpdate(prevProps) {
    const {
      isProgressFinished,
      secondaryProgressDataStoreIcon,
      itemsSelectionLength,
      itemsSelectionTitle,
    } = this.props;

    if (this.props.isHeaderVisible !== prevProps.isHeaderVisible) {
      this.props.setHeaderVisible(this.props.isHeaderVisible);
    }
    if (
      isProgressFinished &&
      isProgressFinished !== prevProps.isProgressFinished
    ) {
      this.showOperationToast(
        secondaryProgressDataStoreIcon,
        itemsSelectionLength,
        itemsSelectionTitle
      );
    }
  }

  componentWillUnmount() {
    window.removeEventListener("message", this.handleMessage, false);
  }

  handleMessage = async (e) => {
    const {
      setFrameConfig,
      user,
      folders,
      files,
      selection,
      filesList,
      selectedFolderStore,
      createFile,
      createFolder,
      createRoom,
      refreshFiles,
      setViewAs,
    } = this.props;

    const eventData = typeof e.data === "string" ? JSON.parse(e.data) : e.data;

    if (eventData.data) {
      const { data, methodName } = eventData.data;

      let res;

      switch (methodName) {
        case "setConfig":
          res = await setFrameConfig(data);
          break;
        case "getFolderInfo":
          res = selectedFolderStore;
          break;
        case "getFolders":
          res = folders;
          break;
        case "getFiles":
          res = files;
          break;
        case "getList":
          res = filesList;
          break;
        case "getSelection":
          res = selection;
          break;
        case "getUserInfo":
          res = user;
          break;
        case "openModal": {
          const { type, options } = data;

          if (type === "CreateFile" || type === "CreateFolder") {
            const item = new Event(Events.CREATE);

            const payload = {
              extension: options,
              id: -1,
            };

            item.payload = payload;

            window.dispatchEvent(item);
          }

          if (type === "CreateRoom") {
            const room = new Event(Events.ROOM_CREATE);

            window.dispatchEvent(room);
          }
          break;
        }
        case "createFile":
          {
            const { folderId, title, templateId, formId } = data;
            res = await createFile(folderId, title, templateId, formId);

            refreshFiles();
          }
          break;
        case "createFolder":
          {
            const { parentFolderId, title } = data;
            res = await createFolder(parentFolderId, title);

            refreshFiles();
          }
          break;
        case "createRoom":
          {
            const { title, type } = data;
            res = await createRoom(title, type);

            refreshFiles();
          }
          break;
        case "setListView":
          {
            setViewAs(data);
          }
          break;
        default:
          res = "Wrong method";
      }

      frameCallbackData(res);
    }
  };

  render() {
    //console.log("Home render");
    const {
      viewAs,

      firstLoad,
      isHeaderVisible,
      isPrivacyFolder,
      isRecycleBinFolder,
      isRoomsFolder,
      isArchiveFolder,

      primaryProgressDataVisible,
      primaryProgressDataPercent,
      primaryProgressDataIcon,
      primaryProgressDataAlert,
      clearUploadedFilesHistory,

      secondaryProgressDataStoreVisible,
      secondaryProgressDataStorePercent,
      secondaryProgressDataStoreIcon,
      secondaryProgressDataStoreAlert,

      dragging,
      tReady,
      personal,
      checkedMaintenance,
      setMaintenanceExist,
      snackbarExist,
      isFrame,
      showTitle,
      showFilter,
      frameConfig,
    } = this.props;

<<<<<<< HEAD
    const categoryType = getCategoryType(location);
    let isRooms = false;
    if (
      categoryType == CategoryType.Shared ||
      categoryType == CategoryType.SharedRoom ||
      categoryType == CategoryType.Archive ||
      categoryType == CategoryType.ArchivedRoom
    )
      isRooms = true;
=======
    if (window.parent && !frameConfig) {
      frameCallCommand("setConfig");
    }
>>>>>>> a996bd18

    return (
      <>
        <MediaViewer />
        <DragTooltip />
        <Section
          dragging={dragging}
          withBodyScroll
          withBodyAutoFocus={!isMobile}
          uploadFiles
          onDrop={isRecycleBinFolder || isPrivacyFolder ? null : this.onDrop}
          setSelections={this.props.setSelections}
          showPrimaryProgressBar={primaryProgressDataVisible}
          primaryProgressBarValue={primaryProgressDataPercent}
          primaryProgressBarIcon={primaryProgressDataIcon}
          showPrimaryButtonAlert={primaryProgressDataAlert}
          showSecondaryProgressBar={secondaryProgressDataStoreVisible}
          secondaryProgressBarValue={secondaryProgressDataStorePercent}
          secondaryProgressBarIcon={secondaryProgressDataStoreIcon}
          showSecondaryButtonAlert={secondaryProgressDataStoreAlert}
          clearUploadedFilesHistory={clearUploadedFilesHistory}
          viewAs={viewAs}
          hideAside={
            primaryProgressDataVisible || secondaryProgressDataStoreVisible //TODO: use hideArticle action
          }
          isLoaded={!firstLoad}
          isHeaderVisible={isHeaderVisible}
          onOpenUploadPanel={this.showUploadPanel}
          firstLoad={firstLoad}
        >
          <Section.SectionHeader>
            {isFrame ? (
              showTitle && <SectionHeaderContent />
            ) : (
              <SectionHeaderContent />
            )}
          </Section.SectionHeader>

          <Section.SectionBar>
            {checkedMaintenance && !snackbarExist && (
              <Bar
                firstLoad={firstLoad}
                personal={personal}
                setMaintenanceExist={setMaintenanceExist}
              />
            )}
          </Section.SectionBar>

          <Section.SectionFilter>
            {isFrame ? (
              showFilter && <SectionFilterContent />
            ) : (
              <SectionFilterContent />
            )}
          </Section.SectionFilter>

          <Section.SectionBody>
            <Consumer>
              {(context) => (
                <>
                  <SectionBodyContent sectionWidth={context.sectionWidth} />
                </>
              )}
            </Consumer>
          </Section.SectionBody>

          <Section.InfoPanelHeader>
            <InfoPanelHeaderContent isRooms={isRooms} />
          </Section.InfoPanelHeader>

          <Section.InfoPanelBody>
            <InfoPanelBodyContent isRooms={isRooms} />
          </Section.InfoPanelBody>

          <Section.SectionPaging>
            <SectionPagingContent tReady={tReady} />
          </Section.SectionPaging>
        </Section>
      </>
    );
  }
}

const Home = withTranslation("Files")(PureHome);

export default inject(
  ({
    auth,
    filesStore,
    uploadDataStore,
    treeFoldersStore,
    mediaViewerDataStore,
    settingsStore,
    filesActionsStore,
  }) => {
    const {
      secondaryProgressDataStore,
      primaryProgressDataStore,
      clearUploadedFilesHistory,
    } = uploadDataStore;
    const {
      firstLoad,
      setFirstLoad,
      fetchFiles,
      fetchRooms,
      alreadyFetchingRooms,
      setAlreadyFetchingRooms,
      selection,
      setSelections,
      dragging,
      setDragging,
      setIsLoading,
      isLoading,
      viewAs,
      getFileInfo,
      gallerySelected,
      setIsUpdatingRowItem,

      folders,
      files,
      filesList,
      selectedFolderStore,
      createFile,
      createFolder,
      createRoom,
      refreshFiles,
      setViewAs,
    } = filesStore;

    const {
      isRecycleBinFolder,
      isPrivacyFolder,
      expandedKeys,
      setExpandedKeys,
      isRoomsFolder,
      isArchiveFolder,
    } = treeFoldersStore;

    const {
      visible: primaryProgressDataVisible,
      percent: primaryProgressDataPercent,
      icon: primaryProgressDataIcon,
      alert: primaryProgressDataAlert,
      clearPrimaryProgressData,
    } = primaryProgressDataStore;

    const {
      visible: secondaryProgressDataStoreVisible,
      percent: secondaryProgressDataStorePercent,
      icon: secondaryProgressDataStoreIcon,
      alert: secondaryProgressDataStoreAlert,
      isSecondaryProgressFinished: isProgressFinished,
      itemsSelectionLength,
      itemsSelectionTitle,
    } = secondaryProgressDataStore;

    const {
      setUploadPanelVisible,
      startUpload,
      uploaded,
      converted,
    } = uploadDataStore;

    const { uploadEmptyFolders } = filesActionsStore;

    const selectionLength = isProgressFinished ? selection.length : null;
    const selectionTitle = isProgressFinished
      ? filesStore.selectionTitle
      : null;

    const { setToPreviewFile, playlist } = mediaViewerDataStore;

    const {
      checkedMaintenance,
      setMaintenanceExist,
      snackbarExist,
      isHeaderVisible,
      setHeaderVisible,
      personal,
      setFrameConfig,
      frameConfig,
      isFrame,
    } = auth.settingsStore;

    if (!firstLoad) {
      if (isLoading) {
        showLoader();
      } else {
        hideLoader();
      }
    }

    return {
      //homepage: config.homepage,
      firstLoad,
      dragging,
      viewAs,
      uploaded,
      converted,
      isRecycleBinFolder,
      isPrivacyFolder,
      isVisitor: auth.userStore.user.isVisitor,
      checkedMaintenance,
      setMaintenanceExist,
      snackbarExist,
      expandedKeys,

      primaryProgressDataVisible,
      primaryProgressDataPercent,
      primaryProgressDataIcon,
      primaryProgressDataAlert,
      clearPrimaryProgressData,

      clearUploadedFilesHistory,

      secondaryProgressDataStoreVisible,
      secondaryProgressDataStorePercent,
      secondaryProgressDataStoreIcon,
      secondaryProgressDataStoreAlert,

      selectionLength,
      isProgressFinished,
      selectionTitle,

      itemsSelectionLength,
      itemsSelectionTitle,

      isRoomsFolder,
      isArchiveFolder,

      setExpandedKeys,
      setFirstLoad,
      setDragging,
      setIsLoading,
      fetchFiles,
      fetchRooms,
      alreadyFetchingRooms,
      setAlreadyFetchingRooms,
      setUploadPanelVisible,
      setSelections,
      startUpload,
      uploadEmptyFolders,
      isHeaderVisible,
      setHeaderVisible,
      personal,
      setToPreviewFile,
      playlist,
      isMediaOrImage: settingsStore.isMediaOrImage,
      getFileInfo,
      gallerySelected,
      setIsUpdatingRowItem,

      setFrameConfig,
      frameConfig,
      isFrame,
      showTitle: frameConfig?.showTitle,
      showFilter: frameConfig?.showFilter,
      user: auth.userStore.user,
      folders,
      files,
      selection,
      filesList,
      selectedFolderStore,
      createFile,
      createFolder,
      createRoom,
      refreshFiles,
      setViewAs,
    };
  }
)(withRouter(observer(Home)));<|MERGE_RESOLUTION|>--- conflicted
+++ resolved
@@ -506,7 +506,6 @@
       frameConfig,
     } = this.props;
 
-<<<<<<< HEAD
     const categoryType = getCategoryType(location);
     let isRooms = false;
     if (
@@ -516,11 +515,10 @@
       categoryType == CategoryType.ArchivedRoom
     )
       isRooms = true;
-=======
+
     if (window.parent && !frameConfig) {
       frameCallCommand("setConfig");
     }
->>>>>>> a996bd18
 
     return (
       <>
