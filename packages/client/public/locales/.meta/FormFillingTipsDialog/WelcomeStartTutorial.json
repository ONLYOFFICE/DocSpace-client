--- conflicted
+++ resolved
@@ -3,11 +3,7 @@
   "content": "Take a short tour",
   "content_en_sha1_hash": "f769ba61daddc3b54db23529401893568c14a110",
   "created_at": "2025-05-19T21:30:55.154Z",
-<<<<<<< HEAD
-  "updated_at": "2025-08-29T14:33:38.049Z",
-=======
   "updated_at": "2025-09-01T11:05:24.167Z",
->>>>>>> b75318d3
   "comment": {
     "text": "This translation key is used for a button label that invites users to take a short tour or introduction when they start using a form-filling tips dialog. It appears in the footer of a modal dialog component and serves as a prompt to engage new users. Translators should provide a welcoming phrase that conveys this intention.",
     "is_auto": true,
@@ -22,11 +18,7 @@
     },
     {
       "file_path": "/packages/client/src/store/ContextOptionsStore.js",
-<<<<<<< HEAD
-      "line_number": 2196,
-=======
       "line_number": 2235,
->>>>>>> b75318d3
       "context": "action: \"archive\",\n },\n {\n id: \"option_short-tour\",\n key: \"short-tour\",\n label: t(\"FormFillingTipsDialog:WelcomeStartTutorial\"),\n icon: HelpCenterReactSvgUrl,\n onClick: () => this.onEnableFormFillingGuid(t, item.roomType),\n disabled:\n isArchive ||\n !isFormRoom ||",
       "module": "/packages/client"
     }
