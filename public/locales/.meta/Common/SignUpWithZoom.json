{
  "key_path": "SignUpWithZoom",
  "content": "Sign up with Zoom",
  "content_en_sha1_hash": "2596473d7776e251c5ee2d75c7cf026af02ce2c9",
  "created_at": "2025-05-19T21:30:48.880Z",
<<<<<<< HEAD
  "updated_at": "2025-05-26T07:57:32.981Z",
=======
  "updated_at": "2025-05-28T09:30:02.992Z",
>>>>>>> 398dda3c
  "comment": {
    "text": "The \"SignUpWithZoom\" translation key is used to display the label for a button that allows users to sign up using Zoom. This text is typically displayed on a sign-up or registration form and may appear in a dialog or modal window. Its purpose is to provide clarity to users about how they can complete the sign-up process with their Zoom account.",
    "is_auto": true,
    "updated_at": "2025-05-20T08:39:42.336Z"
  },
  "usage": [
    {
      "file_path": "/packages/shared/utils/common.ts",
<<<<<<< HEAD
      "line_number": 410,
=======
      "line_number": 406,
>>>>>>> 398dda3c
      "context": "? t(\"Common:SignUpWithMicrosoft\")\n : t(\"Common:SignInWithMicrosoft\");\n case \"sso\":\n return signUp ? t(\"Common:SignUpWithSso\") : t(\"Common:SignInWithSso\");\n case \"zoom\":\n return signUp ? t(\"Common:SignUpWithZoom\") : t(\"Common:SignInWithZoom\");\n default:\n return \"\";\n }\n }\n export function getProviderLabel(provider: string, t: (key: string) => string) {",
      "module": "/packages/shared"
    }
  ],
  "languages": {
    "en": {
      "ai_translated": false,
      "ai_model": null,
      "ai_spell_check_issues": [],
      "approved_at": null
    },
    "ar-SA": {
      "ai_translated": false,
      "ai_model": null,
      "ai_spell_check_issues": [],
      "approved_at": null
    },
    "az": {
      "ai_translated": false,
      "ai_model": null,
      "ai_spell_check_issues": [],
      "approved_at": null
    },
    "bg": {
      "ai_translated": false,
      "ai_model": null,
      "ai_spell_check_issues": [
        {
          "type": "incorrect_translation",
          "description": "The Bulgarian translation \"Влезте чрез Zoom\" translates to 'Log in with Zoom', not 'Sign up with Zoom'. While similar, 'Sign up' and 'Log in' have distinct meanings.",
          "suggestion": "Регистрирайте се чрез Zoom"
        }
      ],
      "approved_at": null
    },
    "cs": {
      "ai_translated": false,
      "ai_model": null,
      "ai_spell_check_issues": [],
      "approved_at": null
    },
    "de": {
      "ai_translated": false,
      "ai_model": null,
      "ai_spell_check_issues": [
        {
          "type": "incorrect_translation",
          "description": "While \"Mit Zoom anmelden\" is understandable, a more precise and idiomatic translation of 'Sign up with Zoom' would be 'Registrieren Sie sich mit Zoom'. 'Anmelden' implies logging in, whereas 'Registrieren' implies creating a new account.",
          "suggestion": "Registrieren Sie sich mit Zoom"
        }
      ],
      "approved_at": null
    },
    "el-GR": {
      "ai_translated": false,
      "ai_model": null,
      "ai_spell_check_issues": [],
      "approved_at": null
    },
    "es": {
      "ai_translated": false,
      "ai_model": null,
      "ai_spell_check_issues": [],
      "approved_at": null
    },
    "fi": {
      "ai_translated": false,
      "ai_model": null,
      "ai_spell_check_issues": [],
      "approved_at": null
    },
    "fr": {
      "ai_translated": false,
      "ai_model": null,
      "ai_spell_check_issues": [],
      "approved_at": null
    },
    "hy-AM": {
      "ai_translated": false,
      "ai_model": null,
      "ai_spell_check_issues": [],
      "approved_at": null
    },
    "it": {
      "ai_translated": false,
      "ai_model": null,
      "ai_spell_check_issues": [],
      "approved_at": null
    },
    "ja-JP": {
      "ai_translated": false,
      "ai_model": null,
      "ai_spell_check_issues": [],
      "approved_at": null
    },
    "ko-KR": {
      "ai_translated": false,
      "ai_model": null,
      "ai_spell_check_issues": [],
      "approved_at": null
    },
    "lo-LA": {
      "ai_translated": false,
      "ai_model": null,
      "ai_spell_check_issues": [
        {
          "type": "incorrect_translation",
          "description": "The translation \"ເຂົ້າສູ່ລະບົບດ້ວຍ Zoom\" literally translates to \"Log in with Zoom.\" The English phrase \"Sign up with Zoom\" implies creating a new account or registering, not logging into an existing one. While 'sign up' can sometimes be 'log in' depending on context, this is likely incorrect without further information.",
          "suggestion": "ແລກການເຂົ້າສູ່ລະບົບດ້ວຍ Zoom ດ້ວຍການລົງທະບຽນດ້ວຍ Zoom"
        }
      ],
      "approved_at": null
    },
    "lv": {
      "ai_translated": false,
      "ai_model": null,
      "ai_spell_check_issues": [],
      "approved_at": null
    },
    "nl": {
      "ai_translated": false,
      "ai_model": null,
      "ai_spell_check_issues": [],
      "approved_at": null
    },
    "pl": {
      "ai_translated": false,
      "ai_model": null,
      "ai_spell_check_issues": [],
      "approved_at": null
    },
    "pt": {
      "ai_translated": false,
      "ai_model": null,
      "ai_spell_check_issues": [],
      "approved_at": null
    },
    "pt-BR": {
      "ai_translated": false,
      "ai_model": null,
      "ai_spell_check_issues": [],
      "approved_at": null
    },
    "ro": {
      "ai_translated": false,
      "ai_model": null,
      "ai_spell_check_issues": [
        {
          "type": "incorrect_translation",
          "description": "The translation \"Conectare prin Zoom\" while conveying a similar idea, isn't the most natural or accurate translation of \"Sign up with Zoom.\" 'Conectare' means 'Connect,' but 'Sign up' implies a registration process. A more accurate translation would be something like 'Înregistrare cu Zoom' or 'Creează cont cu Zoom'.",
          "suggestion": "Înregistrare cu Zoom"
        }
      ],
      "approved_at": null
    },
    "ru": {
      "ai_translated": false,
      "ai_model": null,
      "ai_spell_check_issues": [],
      "approved_at": null
    },
    "si": {
      "ai_translated": false,
      "ai_model": null,
      "ai_spell_check_issues": [],
      "approved_at": null
    },
    "sk": {
      "ai_translated": false,
      "ai_model": null,
      "ai_spell_check_issues": [],
      "approved_at": null
    },
    "sl": {
      "ai_translated": false,
      "ai_model": null,
      "ai_spell_check_issues": [
        {
          "type": "incorrect_translation",
          "description": "The translation 'Vpiši se z Zoom' doesn't fully capture the meaning of 'Sign up with Zoom'. 'Vpiši se' translates to 'Enter' or 'Type in', implying inputting information rather than creating an account using Zoom. A more accurate translation would convey the action of creating an account or logging in.",
          "suggestion": "Prijava z Zoom"
        }
      ],
      "approved_at": null
    },
    "sr-Cyrl-RS": {
      "ai_translated": false,
      "ai_model": null,
      "ai_spell_check_issues": [
        {
          "type": "incorrect_translation",
          "description": "While understandable, 'Региструј се путем Zoom-а' is a bit literal and not the most natural way to say 'Sign up with Zoom' in Serbian.  'Путем' (putem) implies 'via' or 'through,' which isn't the most fluent phrasing. A more natural phrasing would connect 'региструј се' (register) directly with 'Zoom'.",
          "suggestion": "Региструј се са Zoom-ом"
        }
      ],
      "approved_at": null
    },
    "sr-Latn-RS": {
      "ai_translated": false,
      "ai_model": null,
      "ai_spell_check_issues": [
        {
          "type": "incorrect_translation",
          "description": "The translation 'Registruj se putem Zoom-a' while understandable, isn't the most natural or idiomatic way to say 'Sign up with Zoom' in Serbian. 'Registruj se uz Zoom' or 'Prijavi se preko Zoom-a' are more common and flow better.",
          "suggestion": "Registruj se uz Zoom"
        }
      ],
      "approved_at": null
    },
    "tr": {
      "ai_translated": false,
      "ai_model": null,
      "ai_spell_check_issues": [],
      "approved_at": null
    },
    "uk-UA": {
      "ai_translated": false,
      "ai_model": null,
      "ai_spell_check_issues": [],
      "approved_at": null
    },
    "vi": {
      "ai_translated": false,
      "ai_model": null,
      "ai_spell_check_issues": [],
      "approved_at": null
    },
    "zh-CN": {
      "ai_translated": false,
      "ai_model": null,
      "ai_spell_check_issues": [
        {
          "type": "incorrect_translation",
          "description": "The translation '用 Zoom 帐号注册' is too literal. A more natural and user-friendly translation would emphasize the ease of using Zoom credentials for signup.",
          "suggestion": "使用 Zoom 登录"
        },
        {
          "type": "incorrect_translation",
          "description": "While technically correct, '用 Zoom 帐号注册' implies the user is creating a new account using Zoom credentials, rather than simply signing in.",
          "suggestion": "用 Zoom 账号快速注册"
        }
      ],
      "approved_at": null
    }
  }
}<|MERGE_RESOLUTION|>--- conflicted
+++ resolved
@@ -3,11 +3,7 @@
   "content": "Sign up with Zoom",
   "content_en_sha1_hash": "2596473d7776e251c5ee2d75c7cf026af02ce2c9",
   "created_at": "2025-05-19T21:30:48.880Z",
-<<<<<<< HEAD
-  "updated_at": "2025-05-26T07:57:32.981Z",
-=======
   "updated_at": "2025-05-28T09:30:02.992Z",
->>>>>>> 398dda3c
   "comment": {
     "text": "The \"SignUpWithZoom\" translation key is used to display the label for a button that allows users to sign up using Zoom. This text is typically displayed on a sign-up or registration form and may appear in a dialog or modal window. Its purpose is to provide clarity to users about how they can complete the sign-up process with their Zoom account.",
     "is_auto": true,
@@ -16,11 +12,7 @@
   "usage": [
     {
       "file_path": "/packages/shared/utils/common.ts",
-<<<<<<< HEAD
-      "line_number": 410,
-=======
       "line_number": 406,
->>>>>>> 398dda3c
       "context": "? t(\"Common:SignUpWithMicrosoft\")\n : t(\"Common:SignInWithMicrosoft\");\n case \"sso\":\n return signUp ? t(\"Common:SignUpWithSso\") : t(\"Common:SignInWithSso\");\n case \"zoom\":\n return signUp ? t(\"Common:SignUpWithZoom\") : t(\"Common:SignInWithZoom\");\n default:\n return \"\";\n }\n }\n export function getProviderLabel(provider: string, t: (key: string) => string) {",
       "module": "/packages/shared"
     }
@@ -50,7 +42,7 @@
       "ai_spell_check_issues": [
         {
           "type": "incorrect_translation",
-          "description": "The Bulgarian translation \"Влезте чрез Zoom\" translates to 'Log in with Zoom', not 'Sign up with Zoom'. While similar, 'Sign up' and 'Log in' have distinct meanings.",
+          "description": "The Bulgarian translation \"Влезте чрез Zoom\" translates to \"Log in with Zoom\", while the English \"Sign up with Zoom\" means to create a new account. \"Влезте\" implies an existing account.",
           "suggestion": "Регистрирайте се чрез Zoom"
         }
       ],
@@ -65,13 +57,7 @@
     "de": {
       "ai_translated": false,
       "ai_model": null,
-      "ai_spell_check_issues": [
-        {
-          "type": "incorrect_translation",
-          "description": "While \"Mit Zoom anmelden\" is understandable, a more precise and idiomatic translation of 'Sign up with Zoom' would be 'Registrieren Sie sich mit Zoom'. 'Anmelden' implies logging in, whereas 'Registrieren' implies creating a new account.",
-          "suggestion": "Registrieren Sie sich mit Zoom"
-        }
-      ],
+      "ai_spell_check_issues": [],
       "approved_at": null
     },
     "el-GR": {
@@ -128,8 +114,8 @@
       "ai_spell_check_issues": [
         {
           "type": "incorrect_translation",
-          "description": "The translation \"ເຂົ້າສູ່ລະບົບດ້ວຍ Zoom\" literally translates to \"Log in with Zoom.\" The English phrase \"Sign up with Zoom\" implies creating a new account or registering, not logging into an existing one. While 'sign up' can sometimes be 'log in' depending on context, this is likely incorrect without further information.",
-          "suggestion": "ແລກການເຂົ້າສູ່ລະບົບດ້ວຍ Zoom ດ້ວຍການລົງທະບຽນດ້ວຍ Zoom"
+          "description": "The Lao translation \"ເຂົ້າສູ່ລະບົບດ້ວຍ Zoom\" translates to 'Log in with Zoom'. The original English phrase 'Sign up with Zoom' means to create a new account.",
+          "suggestion": "ສາທິດການສ້າງບັນຊີດ້ວຍ Zoom"
         }
       ],
       "approved_at": null
@@ -161,7 +147,13 @@
     "pt-BR": {
       "ai_translated": false,
       "ai_model": null,
-      "ai_spell_check_issues": [],
+      "ai_spell_check_issues": [
+        {
+          "type": "incorrect_translation",
+          "description": "While 'Cadastre-se com Zoom' is understandable, 'Sign up with Zoom' often translates better to 'Inscreva-se com Zoom' or 'Crie sua conta com Zoom'. 'Cadastre-se' implies a more extensive registration process.",
+          "suggestion": "Inscreva-se com Zoom"
+        }
+      ],
       "approved_at": null
     },
     "ro": {
@@ -170,7 +162,7 @@
       "ai_spell_check_issues": [
         {
           "type": "incorrect_translation",
-          "description": "The translation \"Conectare prin Zoom\" while conveying a similar idea, isn't the most natural or accurate translation of \"Sign up with Zoom.\" 'Conectare' means 'Connect,' but 'Sign up' implies a registration process. A more accurate translation would be something like 'Înregistrare cu Zoom' or 'Creează cont cu Zoom'.",
+          "description": "The translation 'Conectare prin Zoom' doesn't accurately convey the meaning of 'Sign up with Zoom'. 'Conectare' means 'Connect', while 'Sign up' implies registration or creating an account. A more appropriate translation would be something along the lines of 'Înregistrare cu Zoom' or 'Creare cont cu Zoom'.",
           "suggestion": "Înregistrare cu Zoom"
         }
       ],
@@ -179,7 +171,13 @@
     "ru": {
       "ai_translated": false,
       "ai_model": null,
-      "ai_spell_check_issues": [],
+      "ai_spell_check_issues": [
+        {
+          "type": "incorrect_translation",
+          "description": "The translation 'Зарегистрируйтесь с помощью Zoom' is functionally correct but not the most natural or common phrasing in Russian. A more idiomatic translation would emphasize 'using' or 'via' Zoom.",
+          "suggestion": "Зарегистрироваться через Zoom"
+        }
+      ],
       "approved_at": null
     },
     "si": {
@@ -200,8 +198,8 @@
       "ai_spell_check_issues": [
         {
           "type": "incorrect_translation",
-          "description": "The translation 'Vpiši se z Zoom' doesn't fully capture the meaning of 'Sign up with Zoom'. 'Vpiši se' translates to 'Enter' or 'Type in', implying inputting information rather than creating an account using Zoom. A more accurate translation would convey the action of creating an account or logging in.",
-          "suggestion": "Prijava z Zoom"
+          "description": "The translation \"Vpiši se z Zoom\" is not the most natural or accurate translation of \"Sign up with Zoom\". While technically correct, a better phrasing would convey the intended meaning more clearly.",
+          "suggestion": "Prijavi se z Zoom"
         }
       ],
       "approved_at": null
@@ -212,8 +210,8 @@
       "ai_spell_check_issues": [
         {
           "type": "incorrect_translation",
-          "description": "While understandable, 'Региструј се путем Zoom-а' is a bit literal and not the most natural way to say 'Sign up with Zoom' in Serbian.  'Путем' (putem) implies 'via' or 'through,' which isn't the most fluent phrasing. A more natural phrasing would connect 'региструј се' (register) directly with 'Zoom'.",
-          "suggestion": "Региструј се са Zoom-ом"
+          "description": "While \"Региструј се путем Zoom-а\" is understandable, a more natural and accurate translation of \"Sign up with Zoom\" would be \"Пријави се са Zoom-ом\" or \"Региструј се преко Zoom-а\". \"Путем\" implies a route or method, while \"са\" or \"преко\" better convey the action of using Zoom for registration.",
+          "suggestion": "Пријави се са Zoom-ом"
         }
       ],
       "approved_at": null
@@ -224,8 +222,8 @@
       "ai_spell_check_issues": [
         {
           "type": "incorrect_translation",
-          "description": "The translation 'Registruj se putem Zoom-a' while understandable, isn't the most natural or idiomatic way to say 'Sign up with Zoom' in Serbian. 'Registruj se uz Zoom' or 'Prijavi se preko Zoom-a' are more common and flow better.",
-          "suggestion": "Registruj se uz Zoom"
+          "description": "The translation 'Registruj se putem Zoom-a' is not the most natural or preferred way to say 'Sign up with Zoom' in Serbian (Latin). A more common and accurate translation would be 'Prijavi se preko Zoom-a' or 'Registruj se uz Zoom'. 'Putem' is grammatically correct but sounds a bit formal and clunky in this context.",
+          "suggestion": "Prijavi se preko Zoom-a"
         }
       ],
       "approved_at": null
@@ -254,13 +252,8 @@
       "ai_spell_check_issues": [
         {
           "type": "incorrect_translation",
-          "description": "The translation '用 Zoom 帐号注册' is too literal. A more natural and user-friendly translation would emphasize the ease of using Zoom credentials for signup.",
-          "suggestion": "使用 Zoom 登录"
-        },
-        {
-          "type": "incorrect_translation",
-          "description": "While technically correct, '用 Zoom 帐号注册' implies the user is creating a new account using Zoom credentials, rather than simply signing in.",
-          "suggestion": "用 Zoom 账号快速注册"
+          "description": "The translation \"用 Zoom 帐号注册\" while understandable, doesn't precisely convey the meaning of 'Sign up with Zoom'. It translates to 'Register with a Zoom account'.  'Sign up' implies a process of creating an account, which is a slightly broader meaning than just registration. A more accurate translation might include an action indicating account creation.",
+          "suggestion": "用 Zoom 注册"
         }
       ],
       "approved_at": null
