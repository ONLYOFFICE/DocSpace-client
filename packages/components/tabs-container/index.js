import React, { Component } from "react";
import PropTypes from "prop-types";

import Text from "../text";
import { NavItem, Label, StyledScrollbar } from "./styled-tabs-container";

import { ColorTheme, ThemeType } from "@docspace/components/ColorTheme";

class TabContainer extends Component {
  constructor(props) {
    super(props);

    this.arrayRefs = [];
    const countElements = props.elements.length;

    let item = countElements;
    while (item !== 0) {
      this.arrayRefs.push(React.createRef());
      item--;
    }

    this.state = {
      activeTab: this.props.selectedItem,
      onScrollHide: true,
    };

    this.scrollRef = React.createRef();
  }

  titleClick = (index, item, ref) => {
    if (this.state.activeTab !== index) {
      this.setState({ activeTab: index });
      let newItem = Object.assign({}, item);
      delete newItem.content;
      this.props.onSelect && this.props.onSelect(newItem);

      this.setTabPosition(index, ref);
    }
  };

  getWidthElements = () => {
    const arrayWidths = [];
    const length = this.arrayRefs.length - 1;
    let widthItem = 0;
    while (length + 1 !== widthItem) {
      arrayWidths.push(this.arrayRefs[widthItem].current.offsetWidth);
      widthItem++;
    }

    return arrayWidths;
  };

  shouldComponentUpdate(nextProps, nextState) {
    const { activeTab, onScrollHide } = this.state;
    const { isDisabled, elements } = this.props;
    if (
      activeTab === nextState.activeTab &&
      isDisabled === nextProps.isDisabled &&
      onScrollHide === nextState.onScrollHide &&
      elements === nextProps.elements
    ) {
      return false;
    }
    return true;
  }

  componentDidMount() {
    const { activeTab } = this.state;
    if (activeTab !== 0 && this.arrayRefs[activeTab].current !== null) {
      this.setPrimaryTabPosition(activeTab);
    }
  }

  setTabPosition = (index, currentRef) => {
    const scrollElement = this.scrollRef.current;
    if (!scrollElement) return;

    const arrayOfWidths = this.getWidthElements(); //get tabs widths
<<<<<<< HEAD
    const scrollLeft = this.scrollRef.current.scrollLeft; // get scroll position relative to left side
    const staticScroll = this.scrollRef.current.scrollWidth; //get static scroll width
    const containerWidth = this.scrollRef.current.clientWidth; //get main container width
=======
    const scrollLeft = scrollElement.scrollLeft; // get scroll position relative to left side
    const staticScroll = scrollElement.scrollWidth; //get static scroll width
    const containerWidth = scrollElement.clientWidth; //get main container width
>>>>>>> 3afb08e1
    const currentTabWidth = currentRef.current.offsetWidth;
    const marginRight = 8;

    //get tabs of left side
    let leftTabs = 0;
    let leftFullWidth = 0;
    while (leftTabs !== index) {
      leftTabs++;
      leftFullWidth += arrayOfWidths[leftTabs] + marginRight;
    }
    leftFullWidth += arrayOfWidths[0] + marginRight;

    //get tabs of right side
    let rightTabs = this.arrayRefs.length - 1;
    let rightFullWidth = 0;
    while (rightTabs !== index - 1) {
      rightFullWidth += arrayOfWidths[rightTabs] + marginRight;
      rightTabs--;
    }

    //Out of range of left side
    if (leftFullWidth > containerWidth + scrollLeft) {
      let prevIndex = index - 1;
      let widthBlocksInContainer = 0;
      while (prevIndex !== -1) {
        widthBlocksInContainer += arrayOfWidths[prevIndex] + marginRight;
        prevIndex--;
      }

      const difference = containerWidth - widthBlocksInContainer;
      const currentContainerWidth = currentTabWidth;

<<<<<<< HEAD
      this.scrollRef.current?.scrollTo(
=======
      scrollElement.scrollTo(
>>>>>>> 3afb08e1
        difference * -1 + currentContainerWidth + marginRight
      );
    }
    //Out of range of left side
    else if (rightFullWidth > staticScroll - scrollLeft) {
<<<<<<< HEAD
      this.scrollRef.current?.scrollTo(staticScroll - rightFullWidth);
=======
      scrollElement.scrollTo(staticScroll - rightFullWidth);
>>>>>>> 3afb08e1
    }
  };

  setPrimaryTabPosition = (index) => {
    const scrollElement = this.scrollRef.current;
    if (!scrollElement) return;

    const arrayOfWidths = this.getWidthElements(); //get tabs widths
    const marginRight = 8;
    let rightTabs = this.arrayRefs.length - 1;
    let rightFullWidth = 0;
    while (rightTabs !== index - 1) {
      rightFullWidth += arrayOfWidths[rightTabs] + marginRight;
      rightTabs--;
    }
    rightFullWidth -= marginRight;
<<<<<<< HEAD
    const staticScroll = this.scrollRef.current?.scrollWidth; //get static scroll width
    this.scrollRef.current?.scrollTo(staticScroll - rightFullWidth);
=======
    scrollElement.scrollTo(scrollElement.scrollWidth - rightFullWidth);
>>>>>>> 3afb08e1
  };

  onMouseEnter = () => {
    this.setState({ onScrollHide: false });
  };

  onMouseLeave = () => {
    this.setState({ onScrollHide: true });
  };

  onClick = (index, item) => {
    this.titleClick(index, item, this.arrayRefs[index]);
  };

  render() {
    //console.log("Tabs container render");

    const { isDisabled, elements } = this.props;
    const { activeTab, onScrollHide } = this.state;

    return (
      <>
        <StyledScrollbar
          autoHide={onScrollHide}
          stype="preMediumBlack"
          className="scrollbar"
          ref={this.scrollRef}
        >
          <NavItem className="className_items">
            {elements.map((item, index) => (
              <ColorTheme
                {...this.props}
                id={item.id}
                themeId={ThemeType.TabsContainer}
                onMouseMove={this.onMouseEnter}
                onMouseLeave={this.onMouseLeave}
                ref={this.arrayRefs[index]}
                onClick={() => this.onClick(index, item)}
                key={item.key}
                selected={activeTab === index}
                isDisabled={isDisabled}
              >
                <Text fontWeight={600} className="title_style" fontSize="13px">
                  {item.title}
                </Text>
              </ColorTheme>
            ))}
          </NavItem>
        </StyledScrollbar>
        <div>{elements[activeTab].content}</div>
      </>
    );
  }
}

TabContainer.propTypes = {
  /** Child elements */
  elements: PropTypes.PropTypes.arrayOf(PropTypes.object.isRequired).isRequired,
  /** Disables the TabContainer  */
  isDisabled: PropTypes.bool,
  /** Sets a callback function that is triggered when the title is selected */
  onSelect: PropTypes.func,
  /** Selected title of tabs container */
  selectedItem: PropTypes.number,
};

TabContainer.defaultProps = {
  selectedItem: 0,
};

export default TabContainer;<|MERGE_RESOLUTION|>--- conflicted
+++ resolved
@@ -76,15 +76,9 @@
     if (!scrollElement) return;
 
     const arrayOfWidths = this.getWidthElements(); //get tabs widths
-<<<<<<< HEAD
-    const scrollLeft = this.scrollRef.current.scrollLeft; // get scroll position relative to left side
-    const staticScroll = this.scrollRef.current.scrollWidth; //get static scroll width
-    const containerWidth = this.scrollRef.current.clientWidth; //get main container width
-=======
     const scrollLeft = scrollElement.scrollLeft; // get scroll position relative to left side
     const staticScroll = scrollElement.scrollWidth; //get static scroll width
     const containerWidth = scrollElement.clientWidth; //get main container width
->>>>>>> 3afb08e1
     const currentTabWidth = currentRef.current.offsetWidth;
     const marginRight = 8;
 
@@ -117,21 +111,13 @@
       const difference = containerWidth - widthBlocksInContainer;
       const currentContainerWidth = currentTabWidth;
 
-<<<<<<< HEAD
-      this.scrollRef.current?.scrollTo(
-=======
       scrollElement.scrollTo(
->>>>>>> 3afb08e1
         difference * -1 + currentContainerWidth + marginRight
       );
     }
     //Out of range of left side
     else if (rightFullWidth > staticScroll - scrollLeft) {
-<<<<<<< HEAD
-      this.scrollRef.current?.scrollTo(staticScroll - rightFullWidth);
-=======
       scrollElement.scrollTo(staticScroll - rightFullWidth);
->>>>>>> 3afb08e1
     }
   };
 
@@ -148,12 +134,7 @@
       rightTabs--;
     }
     rightFullWidth -= marginRight;
-<<<<<<< HEAD
-    const staticScroll = this.scrollRef.current?.scrollWidth; //get static scroll width
-    this.scrollRef.current?.scrollTo(staticScroll - rightFullWidth);
-=======
     scrollElement.scrollTo(scrollElement.scrollWidth - rightFullWidth);
->>>>>>> 3afb08e1
   };
 
   onMouseEnter = () => {
