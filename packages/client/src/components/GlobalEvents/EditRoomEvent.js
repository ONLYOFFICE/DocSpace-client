--- conflicted
+++ resolved
@@ -81,15 +81,11 @@
 
   defaultRoomsQuota,
   isDefaultRoomsQuotaSet,
-<<<<<<< HEAD
-
+  changeRoomLifetime,
   setInitialWatermarks,
   getWatermarkRequest,
   watermarksSettings,
   isNotWatermarkSet,
-=======
-  changeRoomLifetime,
->>>>>>> 46654ecc
 }) => {
   const { t } = useTranslation(["CreateEditRoomDialog", "Common", "Files"]);
 
@@ -431,14 +427,11 @@
 
       updateInfoPanelSelection,
       changeRoomOwner,
-<<<<<<< HEAD
+      changeRoomLifetime,
       setInitialWatermarks,
       watermarksSettings,
       isNotWatermarkSet,
       getWatermarkRequest,
-=======
-      changeRoomLifetime,
->>>>>>> 46654ecc
     };
   },
 )(observer(EditRoomEvent));