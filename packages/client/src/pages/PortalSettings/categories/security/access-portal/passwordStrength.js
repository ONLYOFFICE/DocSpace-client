--- conflicted
+++ resolved
@@ -261,17 +261,12 @@
 };
 
 export default inject(({ auth, setup }) => {
-<<<<<<< HEAD
-  const { setPortalPasswordSettings, passwordSettings, helpLink } =
-    auth.settingsStore;
-=======
   const {
     setPortalPasswordSettings,
     passwordSettings,
     helpLink,
     currentColorScheme,
   } = auth.settingsStore;
->>>>>>> d4833bac
   const { initSettings, isInit } = setup;
 
   return {
