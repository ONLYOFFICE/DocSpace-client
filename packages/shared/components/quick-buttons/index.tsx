--- conflicted
+++ resolved
@@ -167,24 +167,6 @@
               />
             </>
           ) : null}
-<<<<<<< HEAD
-=======
-
-          {isAvailableLockFile ? (
-            <IconButton
-              iconNode={<IconLock />}
-              className="badge lock-file icons-group"
-              size={sizeQuickButton}
-              data-id={id}
-              data-locked={!!locked}
-              onClick={onClickLock}
-              color={colorLock}
-              isDisabled={isDisabled}
-              hoverColor="accent"
-              title={locked ? t("Common:UnblockFile") : t("Common:BlockFile")}
-            />
-          ) : null}
->>>>>>> 90cd9f2a
           {isAvailableDownloadFile ? (
             <IconButton
               iconNode={<FileActionsDownloadReactSvg />}
@@ -237,8 +219,7 @@
             />
           ) : null}
           {isAvailableLockFile ? (
-            <ColorTheme
-              themeId={ThemeId.IconButton}
+            <IconButton
               iconNode={<IconLock />}
               className={classNames("badge lock-file icons-group", {
                 "file-locked": locked,
