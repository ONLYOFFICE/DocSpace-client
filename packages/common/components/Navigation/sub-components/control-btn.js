import React from "react";
import styled, { css } from "styled-components";
import PropTypes from "prop-types";
import ContextMenuButton from "@docspace/components/context-menu-button";
import IconButton from "@docspace/components/icon-button";
import { isMobile } from "react-device-detect";
import { tablet } from "@docspace/components/utils/device";
import { Base } from "@docspace/components/themes";
import ToggleInfoPanelButton from "./toggle-infopanel-btn";
import PlusButton from "./plus-btn";
import ContextButton from "./context-btn";
import VerticalDotsReactSvgUrl from "PUBLIC_DIR/images/vertical-dots.react.svg?url";

const StyledContainer = styled.div`
  margin-left: 20px;
  display: flex;
  align-items: center;

  height: 32px;

  .add-button {
    margin-right: 16px;
    min-width: 15px;

    @media ${tablet} {
      display: ${(props) => (props.isFrame ? "flex" : "none")};
    }

    ${isMobile &&
    css`
      display: ${(props) => (props.isFrame ? "flex" : "none")};
    `}
  }

  .add-drop-down {
    margin-top: 8px;
  }

  .option-button {
    margin-right: 16px;
    min-width: 15px;

    @media ${tablet} {
      margin-right: 9px;
    }
  }

  .trash-button {
    margin-right: 16px;
    min-width: 15px;
  }
`;

const StyledInfoPanelToggleWrapper = styled.div`
  display: flex;
  align-items: center;
  align-self: center;
  justify-content: center;
  margin-left: auto;

  @media ${tablet} {
    margin-left: ${(props) => (props.isRootFolder ? "auto" : "0")};
  }

  ${isMobile &&
  css`
    margin-left: ${(props) => (props.isRootFolder ? "auto" : "0")};
  `}

  .info-panel-toggle-bg {
    height: 32px;
    width: 32px;
    display: flex;
    align-items: center;
    justify-content: center;
    border-radius: 50%;
    background-color: ${(props) =>
      props.isInfoPanelVisible
        ? props.theme.infoPanel.sectionHeaderToggleBgActive
        : props.theme.infoPanel.sectionHeaderToggleBg};

    path {
      fill: ${(props) =>
        props.isInfoPanelVisible
          ? props.theme.infoPanel.sectionHeaderToggleIconActive
          : props.theme.infoPanel.sectionHeaderToggleIcon};
    }
  }
`;
StyledInfoPanelToggleWrapper.defaultProps = { theme: Base };

const ControlButtons = ({
  personal,
  isDropBoxComponent,
  isRootFolder,
  canCreate,
  getContextOptionsFolder,
  getContextOptionsPlus,
  isRecycleBinFolder,
  isEmptyFilesList,
  clearTrash,
  isInfoPanelVisible,
  toggleInfoPanel,
  toggleDropBox,
  isDesktop,
  titles,
  withMenu,
  onPlusClick,
<<<<<<< HEAD
  isPublicRoom,
=======
  isFrame,
>>>>>>> e4ea5a46
}) => {
  const toggleInfoPanelAction = () => {
    toggleInfoPanel && toggleInfoPanel();
    toggleDropBox && toggleDropBox();
  };

  return (
    <StyledContainer isDropBoxComponent={isDropBoxComponent} isFrame={isFrame}>
      {!isRootFolder || (isRecycleBinFolder && !isEmptyFilesList) ? (
        <>
          {!isMobile && canCreate && (
            <PlusButton
              className="add-button"
              getData={getContextOptionsPlus}
              withMenu={withMenu}
              onPlusClick={onPlusClick}
<<<<<<< HEAD
              title={titles?.actions}
=======
              isFrame={isFrame}
>>>>>>> e4ea5a46
            />
          )}

          {/* <ContextMenuButton
            id="header_optional-button"
            zIndex={402}
            className="option-button"
            directionX="right"
            iconName={VerticalDotsReactSvgUrl}
            size={15}
            isFill
            getData={getContextOptionsFolder}
            isDisabled={false}
            title={titles?.contextMenu}
          /> */}

          <ContextButton
            id="header_optional-button"
            className="option-button"
            getData={getContextOptionsFolder}
            withMenu={withMenu}
            //onPlusClick={onPlusClick}
            title={titles?.actions}
          />

          {!isDesktop && (
            <ToggleInfoPanelButton
              isRootFolder={isRootFolder}
              isInfoPanelVisible={isInfoPanelVisible}
              toggleInfoPanel={toggleInfoPanelAction}
            />
          )}
        </>
      ) : canCreate ? (
        <>
          {!isMobile && (
            <PlusButton
              id="header_add-button"
              className="add-button"
              getData={getContextOptionsPlus}
              withMenu={withMenu}
              onPlusClick={onPlusClick}
<<<<<<< HEAD
              title={titles?.actions}
=======
              isFrame={isFrame}
>>>>>>> e4ea5a46
            />
          )}
          {!isDesktop && (
            <ToggleInfoPanelButton
              isRootFolder={isRootFolder}
              isInfoPanelVisible={isInfoPanelVisible}
              toggleInfoPanel={toggleInfoPanelAction}
            />
          )}
        </>
      ) : (
        <>
          {!isDesktop && (
            <ToggleInfoPanelButton
              isRootFolder={isRootFolder}
              isInfoPanelVisible={isInfoPanelVisible}
              toggleInfoPanel={toggleInfoPanelAction}
            />
          )}

          {isPublicRoom && (
            <ContextMenuButton
              id="header_optional-button"
              zIndex={402}
              className="option-button"
              directionX="right"
              iconName={VerticalDotsReactSvgUrl}
              size={15}
              isFill
              getData={getContextOptionsFolder}
              isDisabled={false}
              title={titles?.contextMenu}
            />
          )}
        </>
      )}
    </StyledContainer>
  );
};

ControlButtons.propTypes = {
  personal: PropTypes.bool,
  isRootFolder: PropTypes.bool,
  canCreate: PropTypes.bool,
  getContextOptionsFolder: PropTypes.func,
  getContextOptionsPlus: PropTypes.func,
};

export default React.memo(ControlButtons);<|MERGE_RESOLUTION|>--- conflicted
+++ resolved
@@ -106,11 +106,8 @@
   titles,
   withMenu,
   onPlusClick,
-<<<<<<< HEAD
+  isFrame,
   isPublicRoom,
-=======
-  isFrame,
->>>>>>> e4ea5a46
 }) => {
   const toggleInfoPanelAction = () => {
     toggleInfoPanel && toggleInfoPanel();
@@ -127,11 +124,8 @@
               getData={getContextOptionsPlus}
               withMenu={withMenu}
               onPlusClick={onPlusClick}
-<<<<<<< HEAD
+              isFrame={isFrame}
               title={titles?.actions}
-=======
-              isFrame={isFrame}
->>>>>>> e4ea5a46
             />
           )}
 
@@ -174,11 +168,8 @@
               getData={getContextOptionsPlus}
               withMenu={withMenu}
               onPlusClick={onPlusClick}
-<<<<<<< HEAD
+              isFrame={isFrame}
               title={titles?.actions}
-=======
-              isFrame={isFrame}
->>>>>>> e4ea5a46
             />
           )}
           {!isDesktop && (
