import React, { useEffect } from "react";
import { isMobile } from "react-device-detect";
import { inject, observer } from "mobx-react";
import { useTranslation } from "react-i18next";

import Box from "@docspace/components/box";
import { useIsSmallWindow } from "@docspace/common/utils/useIsSmallWindow";

import Certificates from "./Certificates";
import FieldMapping from "./FieldMapping";
import HideButton from "./sub-components/HideButton";
import IdpSettings from "./IdpSettings";
import ProviderMetadata from "./ProviderMetadata";
import StyledSsoPage from "./styled-containers/StyledSsoPageContainer";
import StyledSettingsSeparator from "SRC_DIR/pages/PortalSettings/StyledSettingsSeparator";
import SubmitResetButtons from "./SubmitButton";
import ToggleSSO from "./sub-components/ToggleSSO";

import BreakpointWarning from "SRC_DIR/components/BreakpointWarning";
import { setDocumentTitle } from "SRC_DIR/helpers/utils";

const SERVICE_PROVIDER_SETTINGS = "serviceProviderSettings";
const SP_METADATA = "spMetadata";

const SingleSignOn = (props) => {
  const { load, serviceProviderSettings, spMetadata, isSSOAvailable } = props;
  const { t } = useTranslation(["SingleSignOn", "Settings"]);

  const isSmallWindow = useIsSmallWindow(795);

  useEffect(() => {
    isSSOAvailable && load();
<<<<<<< HEAD
=======
    onCheckView();
    window.addEventListener("resize", onCheckView);
    setDocumentTitle(t("Settings:SingleSignOn"));

    return () => window.removeEventListener("resize", onCheckView);
>>>>>>> 21f8f74f
  }, []);

  if (isSmallWindow)
    return (
      <BreakpointWarning
        sectionName={t("Settings:SingleSignOn")}
        isSmallWindow
      />
    );

  if (isMobile)
    return <BreakpointWarning sectionName={t("Settings:SingleSignOn")} />;

  return (
    <StyledSsoPage
      hideSettings={serviceProviderSettings}
      hideMetadata={spMetadata}
      isSettingPaid={isSSOAvailable}
    >
      <ToggleSSO isSSOAvailable={isSSOAvailable} />

      <HideButton
        id="sp-settings-hide-button"
        text={t("ServiceProviderSettings")}
        label={SERVICE_PROVIDER_SETTINGS}
        value={serviceProviderSettings}
        isDisabled={!isSSOAvailable}
      />

      <Box className="service-provider-settings">
        <IdpSettings />

        <Certificates provider="IdentityProvider" />

        <Certificates provider="ServiceProvider" />

        <FieldMapping />

        <SubmitResetButtons />
      </Box>

      <StyledSettingsSeparator />

      <HideButton
        id="sp-metadata-hide-button"
        text={t("SpMetadata")}
        label={SP_METADATA}
        value={spMetadata}
        isDisabled={!isSSOAvailable}
      />

      <Box className="sp-metadata">
        <ProviderMetadata />
      </Box>
    </StyledSsoPage>
  );
};

export default inject(({ auth, ssoStore }) => {
  const { currentQuotaStore } = auth;
  const { isSSOAvailable } = currentQuotaStore;

  const { load, serviceProviderSettings, spMetadata } = ssoStore;

  return {
    load,
    serviceProviderSettings,
    spMetadata,
    isSSOAvailable,
  };
})(observer(SingleSignOn));<|MERGE_RESOLUTION|>--- conflicted
+++ resolved
@@ -30,14 +30,11 @@
 
   useEffect(() => {
     isSSOAvailable && load();
-<<<<<<< HEAD
-=======
     onCheckView();
     window.addEventListener("resize", onCheckView);
     setDocumentTitle(t("Settings:SingleSignOn"));
 
     return () => window.removeEventListener("resize", onCheckView);
->>>>>>> 21f8f74f
   }, []);
 
   if (isSmallWindow)
