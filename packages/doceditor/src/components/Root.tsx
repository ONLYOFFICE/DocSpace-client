// (c) Copyright Ascensio System SIA 2009-2024
//
// This program is a free software product.
// You can redistribute it and/or modify it under the terms
// of the GNU Affero General Public License (AGPL) version 3 as published by the Free Software
// Foundation. In accordance with Section 7(a) of the GNU AGPL its Section 15 shall be amended
// to the effect that Ascensio System SIA expressly excludes the warranty of non-infringement of
// any third-party rights.
//
// This program is distributed WITHOUT ANY WARRANTY, without even the implied warranty
// of MERCHANTABILITY or FITNESS FOR A PARTICULAR  PURPOSE. For details, see
// the GNU AGPL at: http://www.gnu.org/licenses/agpl-3.0.html
//
// You can contact Ascensio System SIA at Lubanas st. 125a-25, Riga, Latvia, EU, LV-1021.
//
// The  interactive user interfaces in modified source and object code versions of the Program must
// display Appropriate Legal Notices, as required under Section 5 of the GNU AGPL version 3.
//
// Pursuant to Section 7(b) of the License you must retain the original Product logo when
// distributing the program. Pursuant to Section 7(e) we decline to grant you any rights under
// trademark law for use of our trademarks.
//
// All the Product's GUI elements, including illustrations and icon sets, as well as technical writing
// content are licensed under the terms of the Creative Commons Attribution-ShareAlike 4.0
// International. See the License terms at http://creativecommons.org/licenses/by-sa/4.0/legalcode

"use client";

import React from "react";
import { toast } from "react-toastify";
import { I18nextProvider } from "react-i18next";

import { Toast } from "@docspace/shared/components/toast";
import { TFile } from "@docspace/shared/api/files/types";
import { ThemeProvider } from "@docspace/shared/components/theme-provider";
import ErrorBoundary from "@docspace/shared/components/error-boundary/ErrorBoundary";
import ErrorContainer from "@docspace/shared/components/error-container/ErrorContainer";
import FirebaseHelper from "@docspace/shared/utils/firebase";
import { TFirebaseSettings } from "@docspace/shared/api/settings/types";
import { TUser } from "@docspace/shared/api/people/types";
import AppLoader from "@docspace/shared/components/app-loader";

import { TResponse } from "@/types";
import useError from "@/hooks/useError";
import useI18N from "@/hooks/useI18N";
import useTheme from "@/hooks/useTheme";
import useDeviceType from "@/hooks/useDeviceType";
import useWhiteLabel from "@/hooks/useWhiteLabel";
import useRootInit from "@/hooks/useRootInit";
import useDeepLink from "@/hooks/useDeepLink";
import useSelectFileDialog from "@/hooks/useSelectFileDialog";
import useSelectFolderDialog from "@/hooks/useSelectFolderDialog";
import useSocketHelper from "@/hooks/useSocketHelper";
import useShareDialog from "@/hooks/useShareDialog";
import useFilesSettings from "@/hooks/useFilesSettings";
import useUpdateSearchParamId from "@/hooks/useUpdateSearchParamId";
import { IS_VIEW } from "@/utils/constants";

import pkgFile from "../../package.json";

import DeepLink from "./deep-link";
import Editor from "./Editor";
import SelectFileDialog from "./SelectFileDialog";
import SelectFolderDialog from "./SelectFolderDialog";
import SharingDialog from "./ShareDialog";

const Root = ({
  settings,
  config,
  successAuth,
  user,
  error,
  isSharingAccess,
  editorUrl,
  doc,
  fileId,
  hash,
}: TResponse) => {
  const documentserverUrl = editorUrl?.docServiceUrl;
  const fileInfo = config?.file;
  const firebaseHelper = new FirebaseHelper(
    settings?.firebase ?? ({} as TFirebaseSettings),
  );
  const instanceId = config?.document?.referenceData.instanceId;

  useRootInit({
    documentType: config?.documentType,
    fileType: config?.file.fileType,
  });
  const { i18n } = useI18N({ settings, user });

  const t = i18n.t ? i18n.t.bind(i18n) : null;
  const { onError, getErrorMessage } = useError({
    error,
    editorUrl: documentserverUrl,
    t,
  });
  const { theme, currentColorTheme } = useTheme({ user });
  const { currentDeviceType } = useDeviceType();
  const { logoUrls } = useWhiteLabel();
  const { isShowDeepLink, setIsShowDeepLink } = useDeepLink({
    settings,
    fileInfo,
    email: user?.email,
  });
  const { filesSettings } = useFilesSettings({});
  const { socketHelper } = useSocketHelper({
    socketUrl: user ? settings?.socketUrl ?? "" : "",
  });
  const {
    onSDKRequestSaveAs,
    onCloseSelectFolderDialog,
    onSubmitSelectFolderDialog,
    getIsDisabledSelectFolderDialog,
    isVisibleSelectFolderDialog,
    titleSelectorFolderDialog,
    extensionSelectorFolderDialog,
  } = useSelectFolderDialog({});
  const {
    onSDKRequestInsertImage,
    onSDKRequestReferenceSource,
    onSDKRequestSelectDocument,
    onSDKRequestSelectSpreadsheet,
    onCloseSelectFileDialog,
    onSubmitSelectFileDialog,
    getIsDisabledSelectFileDialog,

    selectFileDialogFileTypeDetection,

    selectFileDialogVisible,
  } = useSelectFileDialog({ instanceId: instanceId ?? "" });
  const {
    isSharingDialogVisible,
    onCloseSharingDialog,
    onSDKRequestSharingSettings,
  } = useShareDialog();

<<<<<<< HEAD
  useUpdateSearchParamId(fileId);
=======
  useUpdateSearchParamId(fileId, hash);
>>>>>>> 4bab4204

  return (
    <I18nextProvider i18n={i18n}>
      <ThemeProvider theme={theme} currentColorScheme={currentColorTheme}>
        <ErrorBoundary
          user={user ?? ({} as TUser)}
          version={pkgFile.version}
          firebaseHelper={firebaseHelper}
          currentDeviceType={currentDeviceType}
          whiteLabelLogoUrls={logoUrls}
          isNextJS
          theme={theme}
          i18n={i18n}
          onError={onError}
        >
          {!fileId ? (
            <AppLoader />
          ) : isShowDeepLink ? (
            <DeepLink
              fileInfo={fileInfo}
              logoUrls={logoUrls}
              userEmail={user?.email}
              theme={theme}
              currentDeviceType={currentDeviceType}
              deepLinkConfig={settings?.deepLink}
              setIsShowDeepLink={setIsShowDeepLink}
            />
          ) : error && error.message !== "unauthorized" ? (
            <ErrorContainer
              headerText={t?.("Common:Error")}
              customizedBodyText={getErrorMessage()}
              isEditor
            />
          ) : isShowDeepLink ? null : (
            <div style={{ width: "100%", height: "100%" }}>
              {config && documentserverUrl && fileInfo && (
                <Editor
                  config={config}
                  user={user}
                  view={IS_VIEW}
                  successAuth={successAuth}
                  doc={doc}
                  isSharingAccess={isSharingAccess}
                  t={t}
                  documentserverUrl={documentserverUrl}
                  fileInfo={fileInfo}
                  onSDKRequestSharingSettings={onSDKRequestSharingSettings}
                  onSDKRequestSaveAs={onSDKRequestSaveAs}
                  onSDKRequestInsertImage={onSDKRequestInsertImage}
                  onSDKRequestReferenceSource={onSDKRequestReferenceSource}
                  onSDKRequestSelectDocument={onSDKRequestSelectDocument}
                  onSDKRequestSelectSpreadsheet={onSDKRequestSelectSpreadsheet}
                />
              )}
              <Toast isSSR />
              {isVisibleSelectFolderDialog && !!socketHelper && (
                <SelectFolderDialog
                  socketHelper={socketHelper}
                  isVisible={isVisibleSelectFolderDialog}
                  onSubmit={onSubmitSelectFolderDialog}
                  onClose={onCloseSelectFolderDialog}
                  titleSelectorFolder={titleSelectorFolderDialog}
                  fileInfo={fileInfo ?? ({} as TFile)}
                  getIsDisabled={getIsDisabledSelectFolderDialog}
                  i18n={i18n}
                  filesSettings={filesSettings}
                  fileSaveAsExtension={extensionSelectorFolderDialog}
                />
              )}
              {selectFileDialogVisible && !!socketHelper && (
                <SelectFileDialog
                  socketHelper={socketHelper}
                  isVisible={selectFileDialogVisible}
                  onSubmit={onSubmitSelectFileDialog}
                  onClose={onCloseSelectFileDialog}
                  getIsDisabled={getIsDisabledSelectFileDialog}
                  fileTypeDetection={selectFileDialogFileTypeDetection}
                  fileInfo={fileInfo ?? ({} as TFile)}
                  i18n={i18n}
                  filesSettings={filesSettings}
                />
              )}
              {isSharingDialogVisible && !!socketHelper && fileInfo && (
                <SharingDialog
                  isVisible={isSharingDialogVisible}
                  fileInfo={fileInfo}
                  onCancel={onCloseSharingDialog}
                  theme={theme}
                  i18n={i18n}
                />
              )}
            </div>
          )}
        </ErrorBoundary>
      </ThemeProvider>
    </I18nextProvider>
  );
};

export default Root;<|MERGE_RESOLUTION|>--- conflicted
+++ resolved
@@ -135,11 +135,7 @@
     onSDKRequestSharingSettings,
   } = useShareDialog();
 
-<<<<<<< HEAD
-  useUpdateSearchParamId(fileId);
-=======
   useUpdateSearchParamId(fileId, hash);
->>>>>>> 4bab4204
 
   return (
     <I18nextProvider i18n={i18n}>
@@ -239,4 +235,4 @@
   );
 };
 
-export default Root;+export default Root;
