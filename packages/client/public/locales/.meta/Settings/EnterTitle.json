{
  "key_path": "EnterTitle",
  "content": "Enter title",
  "content_en_sha1_hash": "0f84658cc7db030dad659aafdf53069d1f3f7f96",
  "created_at": "2025-05-19T21:30:51.532Z",
<<<<<<< HEAD
  "updated_at": "2025-10-03T10:07:11.678Z",
=======
  "updated_at": "2025-10-03T13:19:30.540Z",
>>>>>>> 4e3ade75
  "comment": {
    "text": "The \"EnterTitle\" translation key is used to display a placeholder text in a form field on a welcome page. It will be visible until the title is entered by the user and appears as a dynamic placeholder when the form is in a loading state.",
    "is_auto": true,
    "updated_at": "2025-05-20T09:45:10.955Z"
  },
  "usage": [
    {
      "file_path": "/packages/client/src/pages/PortalSettings/categories/common/Customization/welcome-page-settings.js",
      "line_number": 368,
      "context": "testId=\"customization_welcome_page_text_input\"\n onChange={onChangeGreetingTitle}\n isDisabled={\n state.isLoadingGreetingSave || state.isLoadingGreetingRestore\n }\n placeholder={t(\"EnterTitle\")}\n hasError={!state.isValidTitle}\n />\n </FieldContainer>\n </div>\n );",
      "module": "/packages/client"
    }
  ],
  "languages": {
    "en": {
      "ai_translated": false,
      "ai_model": null,
      "ai_spell_check_issues": [],
      "approved_at": null
    },
    "ar-SA": {
      "ai_translated": false,
      "ai_model": null,
      "ai_spell_check_issues": [],
      "approved_at": null
    },
    "az": {
      "ai_translated": false,
      "ai_model": null,
      "ai_spell_check_issues": [],
      "approved_at": null
    },
    "bg": {
      "ai_translated": false,
      "ai_model": null,
      "ai_spell_check_issues": [],
      "approved_at": null
    },
    "cs": {
      "ai_translated": false,
      "ai_model": null,
      "ai_spell_check_issues": [],
      "approved_at": null
    },
    "de": {
      "ai_translated": false,
      "ai_model": null,
      "ai_spell_check_issues": [],
      "approved_at": null
    },
    "el-GR": {
      "ai_translated": false,
      "ai_model": null,
      "ai_spell_check_issues": [],
      "approved_at": null
    },
    "es": {
      "ai_translated": false,
      "ai_model": null,
      "ai_spell_check_issues": [],
      "approved_at": null
    },
    "fi": {
      "ai_translated": false,
      "ai_model": null,
      "ai_spell_check_issues": [],
      "approved_at": null
    },
    "fr": {
      "ai_translated": false,
      "ai_model": null,
      "ai_spell_check_issues": [],
      "approved_at": null
    },
    "hy-AM": {
      "ai_translated": false,
      "ai_model": null,
      "ai_spell_check_issues": [],
      "approved_at": null
    },
    "it": {
      "ai_translated": false,
      "ai_model": null,
      "ai_spell_check_issues": [],
      "approved_at": null
    },
    "ja-JP": {
      "ai_translated": false,
      "ai_model": null,
      "ai_spell_check_issues": [],
      "approved_at": null
    },
    "ko-KR": {
      "ai_translated": false,
      "ai_model": null,
      "ai_spell_check_issues": [],
      "approved_at": null
    },
    "lo-LA": {
      "ai_translated": false,
      "ai_model": null,
      "ai_spell_check_issues": [],
      "approved_at": null
    },
    "lv": {
      "ai_translated": false,
      "ai_model": null,
      "ai_spell_check_issues": [
        {
          "type": "incorrect_translation",
          "description": "The Latvian translation 'Ievadiet nosaukums' is not the most natural or accurate translation of 'Enter title'. 'Nosaukums' means 'name', but 'title' has a more specific meaning. A more appropriate translation would use a word like 'nosaukuma'.",
          "suggestion": "Ievadiet nosaukuma"
        }
      ],
      "approved_at": null
    },
    "nl": {
      "ai_translated": false,
      "ai_model": null,
      "ai_spell_check_issues": [],
      "approved_at": null
    },
    "pl": {
      "ai_translated": false,
      "ai_model": null,
      "ai_spell_check_issues": [],
      "approved_at": null
    },
    "pt": {
      "ai_translated": false,
      "ai_model": null,
      "ai_spell_check_issues": [],
      "approved_at": null
    },
    "pt-BR": {
      "ai_translated": false,
      "ai_model": null,
      "ai_spell_check_issues": [],
      "approved_at": null
    },
    "ro": {
      "ai_translated": false,
      "ai_model": null,
      "ai_spell_check_issues": [],
      "approved_at": null
    },
    "ru": {
      "ai_translated": false,
      "ai_model": null,
      "ai_spell_check_issues": [],
      "approved_at": null
    },
    "si": {
      "ai_translated": false,
      "ai_model": null,
      "ai_spell_check_issues": [
        {
          "type": "incorrect_translation",
          "description": "The translation \"සිරැසිය යොදන්න\" doesn't accurately convey the meaning of 'Enter title'. 'සිරැසිය' primarily means 'beauty' or 'grace' and 'යොදන්න' means 'to add' or 'to apply'. The intended meaning is to input a title.",
          "suggestion": "කාර්තුවන ශීර්ෂකය ඇතුළත් කරන්න"
        }
      ],
      "approved_at": null
    },
    "sk": {
      "ai_translated": false,
      "ai_model": null,
      "ai_spell_check_issues": [],
      "approved_at": null
    },
    "sl": {
      "ai_translated": false,
      "ai_model": null,
      "ai_spell_check_issues": [],
      "approved_at": null
    },
    "sr-Cyrl-RS": {
      "ai_translated": false,
      "ai_model": null,
      "ai_spell_check_issues": [],
      "approved_at": null
    },
    "sr-Latn-RS": {
      "ai_translated": false,
      "ai_model": null,
      "ai_spell_check_issues": [
        {
          "type": "incorrect_translation",
          "description": "The translation \"Unesi naslov\" is a literal translation and doesn't quite capture the meaning of 'Enter title' in a UI context. A more natural translation would be 'Naslov:' or 'Unesite naslov:'",
          "suggestion": "Naslov:"
        }
      ],
      "approved_at": null
    },
    "tr": {
      "ai_translated": false,
      "ai_model": null,
      "ai_spell_check_issues": [],
      "approved_at": null
    },
    "uk-UA": {
      "ai_translated": false,
      "ai_model": null,
      "ai_spell_check_issues": [],
      "approved_at": null
    },
    "vi": {
      "ai_translated": false,
      "ai_model": null,
      "ai_spell_check_issues": [],
      "approved_at": null
    },
    "zh-CN": {
      "ai_translated": false,
      "ai_model": null,
      "ai_spell_check_issues": [],
      "approved_at": null
    }
  }
}<|MERGE_RESOLUTION|>--- conflicted
+++ resolved
@@ -3,11 +3,7 @@
   "content": "Enter title",
   "content_en_sha1_hash": "0f84658cc7db030dad659aafdf53069d1f3f7f96",
   "created_at": "2025-05-19T21:30:51.532Z",
-<<<<<<< HEAD
-  "updated_at": "2025-10-03T10:07:11.678Z",
-=======
   "updated_at": "2025-10-03T13:19:30.540Z",
->>>>>>> 4e3ade75
   "comment": {
     "text": "The \"EnterTitle\" translation key is used to display a placeholder text in a form field on a welcome page. It will be visible until the title is entered by the user and appears as a dynamic placeholder when the form is in a loading state.",
     "is_auto": true,
