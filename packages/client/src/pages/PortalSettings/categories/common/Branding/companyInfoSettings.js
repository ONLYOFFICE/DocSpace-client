--- conflicted
+++ resolved
@@ -91,11 +91,7 @@
     setIsLoadedCompanyInfoSettingsData,
     isLoadedCompanyInfoSettingsData,
     buildVersionInfo,
-<<<<<<< HEAD
-=======
-    personal,
     deviceType,
->>>>>>> c64657b0
   } = props;
   const navigate = useNavigate();
   const location = useLocation();
@@ -512,11 +508,7 @@
 
     companyInfoSettingsData,
     buildVersionInfo,
-<<<<<<< HEAD
-=======
-    personal,
     deviceType,
->>>>>>> c64657b0
   } = settingsStore;
 
   const { isBrandingAndCustomizationAvailable } = currentQuotaStore;
