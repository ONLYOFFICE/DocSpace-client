--- conflicted
+++ resolved
@@ -53,77 +53,12 @@
     };
   }, []);
 
-<<<<<<< HEAD
-=======
-  async function resizeRecursiveAsync(
-    img: { width: number; height: number },
-    canvas: HTMLCanvasElement,
-    compressionRatio = COMPRESSION_RATIO,
-    depth = 0,
-  ): Promise<unknown> {
-    const data = resizeImage.resize(
-      // @ts-expect-error canvas
-      canvas,
-      img.width / compressionRatio,
-      img.height / compressionRatio,
-      resizeImage.JPEG,
-    );
-
-    const file = await fetch(data)
-      .then((res) => res.blob())
-      .then((blob) => {
-        const f = new File([blob], "File name", {
-          type: "image/jpg",
-        });
-        return f;
-      });
-
-    // const stepMessage = `Step ${depth + 1}`;
-    // const sizeMessage = `size = ${file.size} bytes`;
-    // const compressionRatioMessage = `compressionRatio = ${compressionRatio}`;
-
-    // console.log(`${stepMessage} ${sizeMessage} ${compressionRatioMessage}`);
-
-    if (file.size < maxImageSize) {
-      return file;
-    }
-
-    if (depth > 5) {
-      // console.log("start");
-      throw new Error("recursion depth exceeded");
-    }
-
-    return new Promise((resolve) => {
-      // eslint-disable-next-line no-promise-executor-return
-      return resolve(file);
-    }).then(() =>
-      resizeRecursiveAsync(img, canvas, compressionRatio + 1, depth + 1),
-    );
-  }
-
->>>>>>> 33145f2a
   const onDrop = async ([file]: File[]) => {
     timer.current = setTimeout(() => {
       setLoadingFile(true);
     }, 50);
     try {
-<<<<<<< HEAD
       imageProcessing(file)
-=======
-      const imageBitMap = await createImageBitmap(file);
-
-      const width = imageBitMap.width;
-      const height = imageBitMap.height;
-
-      // @ts-expect-error imageBitMap
-      const canvas = resizeImage.resize2Canvas(imageBitMap, width, height);
-
-      resizeRecursiveAsync(
-        { width, height },
-        canvas,
-        file.size > maxImageSize ? COMPRESSION_RATIO : NO_COMPRESSION_RATIO,
-      )
->>>>>>> 33145f2a
         .then((f) => {
           if (mount.current) {
             if (f instanceof File) setUploadedFile(f);
