{
  "key_path": "PinToTop",
  "content": "Pin to top",
  "content_en_sha1_hash": "a94cf5385edad5e968827d91757ef6b07d571826",
  "created_at": "2025-05-19T21:30:55.964Z",
<<<<<<< HEAD
  "updated_at": "2025-08-29T14:33:38.350Z",
=======
  "updated_at": "2025-09-01T11:05:24.387Z",
>>>>>>> b75318d3
  "comment": {
    "text": "This translation key is used for the label on a button or option that allows users to pin items to the top of their list. It appears in various contexts, including settings or options dialogs, where users can customize their interaction with pinned content. The text should be translated from \"Pin to top\" to make it consistent across different languages.",
    "is_auto": true,
    "updated_at": "2025-05-20T09:39:23.570Z"
  },
  "usage": [
    {
      "file_path": "/packages/client/src/store/ContextOptionsStore.js",
      "line_number": 1248,
      "context": "const pinOptions = [\n {\n id: \"option_pin-room\",\n key: \"pin-room\",\n label: t(\"PinToTop\"),\n icon: PinReactSvgUrl,\n onClick: (e) => this.onClickPin(e, item.id, t),\n disabled:\n this.publicRoomStore.isPublicRoom ||\n Boolean(item.external && item.expired),",
      "module": "/packages/client"
    },
    {
      "file_path": "/packages/client/src/store/ContextOptionsStore.js",
      "line_number": 1248,
      "context": "const pinOptions = [\n {\n id: \"option_pin-room\",\n key: \"pin-room\",\n label: t(\"PinToTop\"),\n icon: PinReactSvgUrl,\n onClick: (e) => this.onClickPin(e, item.id, t),\n disabled:\n this.publicRoomStore.isPublicRoom ||\n Boolean(item.external && item.expired),",
      "module": "/packages/client"
    }
  ],
  "languages": {
    "en": {
      "ai_translated": false,
      "ai_model": null,
      "ai_spell_check_issues": [],
      "approved_at": null
    },
    "ar-SA": {
      "ai_translated": false,
      "ai_model": null,
      "ai_spell_check_issues": [],
      "approved_at": null
    },
    "az": {
      "ai_translated": false,
      "ai_model": null,
      "ai_spell_check_issues": [
        {
          "type": "incorrect_translation",
          "description": "While 'Yuxarıya sabitləyin' is understandable, a more natural and accurate translation of 'Pin to top' in Azerbaijani would be something like 'Yuxarı dayaşdırın' or 'Yuxarı bərkidəyin'. 'Sabitləyin' implies a more permanent fixation, whereas 'pinning' is a temporary action.",
          "suggestion": "Yuxarı dayaşdırın"
        }
      ],
      "approved_at": null
    },
    "bg": {
      "ai_translated": false,
      "ai_model": null,
      "ai_spell_check_issues": [
        {
          "type": "incorrect_translation",
          "description": "While \"Закачете най-отгоре\" is understandable, it's a literal translation that doesn't fully capture the meaning of \"Pin to top\" in a UI context. A more natural and accurate translation would be something like \"Закрепи към върха\" or \"Закачи в горната част\".",
          "suggestion": "Закрепи към върха"
        }
      ],
      "approved_at": null
    },
    "cs": {
      "ai_translated": false,
      "ai_model": null,
      "ai_spell_check_issues": [
        {
          "type": "incorrect_translation",
          "description": "While \"Připnout na začátek\" is technically correct, it doesn't fully capture the nuance of \"Pin to top.\" \"Pin to top\" typically refers to pinning an item to the very top of a list or feed, rather than simply attaching it to the beginning. A more accurate translation would convey this sense of prominence.",
          "suggestion": "Consider alternatives like \"Upevnit nahoře\" or \"Připnout do horní části\" to better reflect the intended meaning."
        }
      ],
      "approved_at": null
    },
    "de": {
      "ai_translated": false,
      "ai_model": null,
      "ai_spell_check_issues": [
        {
          "type": "incorrect_translation",
          "description": "The translation \"Oben anstecken\" doesn't accurately convey the meaning of \"Pin to top.\" \"Anstecken\" implies attaching something with a pin, which isn't the intended functionality. The meaning of pinning to the top in this context is to prioritize or move to the top of a list or display.",
          "suggestion": "A more accurate translation would depend on the specific UI context, but options could include: \"An die Spitze festlegen\", \"Nach oben verschieben\", or \"An die oberste Position bewegen\". Alternatively, something more colloquial like \"Nach oben sortieren\" could also work."
        }
      ],
      "approved_at": null
    },
    "el-GR": {
      "ai_translated": false,
      "ai_model": null,
      "ai_spell_check_issues": [
        {
          "type": "incorrect_translation",
          "description": "The translation \"Καρφίτσωμα στην κορυφή\" is a literal translation of \"Pin to top\" but doesn't convey the intended meaning in a natural Greek way. \"Pin to top\" in a UI context typically means to fix an item at the top of a list or other view. A more appropriate translation would be something that implies prioritization or placement at the top.",
          "suggestion": "Consider alternatives like \"Επικόλληση στην κορυφή\" (Stick to top), \"Σημαντικό - στο πάνω μέρος\" (Important - at the top), or \"Προτεραιότητα - στην κορυφή\" (Priority - at the top). The best choice will depend on the UI context."
        }
      ],
      "approved_at": null
    },
    "es": {
      "ai_translated": false,
      "ai_model": null,
      "ai_spell_check_issues": [
        {
          "type": "incorrect_translation",
          "description": "While 'Anclar al principio' literally translates to 'Anchor to the beginning,' the intended meaning of 'Pin to top' implies pinning an item to the top of a list or view. 'Anclar al principio' doesn't convey this specific meaning.",
          "suggestion": "Consider alternatives like 'Fijar en la parte superior' or 'Anclar a la parte superior' to more accurately reflect the English phrase 'Pin to top'."
        }
      ],
      "approved_at": null
    },
    "fi": {
      "ai_translated": false,
      "ai_model": null,
      "ai_spell_check_issues": [
        {
          "type": "incorrect_translation",
          "description": "While 'Kiinnitä yläreunaan' is a literal translation of 'Pin to top', it doesn't convey the intended meaning within a user interface context. 'Pin to top' usually means keeping an item at the top of a list or view, regardless of sorting or other changes. A more natural translation would capture this function.",
          "suggestion": "Consider alternatives like 'Lukitse ylätasolle', 'Kiinnitä päällimmäiseksi', or 'Pidä ylhäällä'."
        }
      ],
      "approved_at": null
    },
    "fr": {
      "ai_translated": false,
      "ai_model": null,
      "ai_spell_check_issues": [],
      "approved_at": null
    },
    "hy-AM": {
      "ai_translated": false,
      "ai_model": null,
      "ai_spell_check_issues": [
        {
          "type": "incorrect_translation",
          "description": "The Armenian translation \"Ամրացնել վերին մասում\" (Amratcnel verin masum) is a literal translation that doesn't quite capture the intended meaning of \"Pin to top\". It translates to something like 'Fasten at the top' which isn't the same as pinning an item to the top of a list or view.",
          "suggestion": "A more accurate translation might be something like \"Թողնել ամենամեծի վրա\" (Tognel amenametsi vra) meaning 'Move to the top' or \"Լքել ամենաբարձրի վրա\" (Lqel amenabardzi vra) meaning 'Place at the top'."
        }
      ],
      "approved_at": null
    },
    "it": {
      "ai_translated": false,
      "ai_model": null,
      "ai_spell_check_issues": [],
      "approved_at": null
    },
    "ja-JP": {
      "ai_translated": false,
      "ai_model": null,
      "ai_spell_check_issues": [],
      "approved_at": null
    },
    "ko-KR": {
      "ai_translated": false,
      "ai_model": null,
      "ai_spell_check_issues": [],
      "approved_at": null
    },
    "lo-LA": {
      "ai_translated": false,
      "ai_model": null,
      "ai_spell_check_issues": [
        {
          "type": "incorrect_translation",
          "description": "While \"ປັກໝຸດຢູ່ເທິງ\" literally translates to 'pin to top', it's not the most natural or common phrasing in Lao for this UI element.  'Pin to top' usually implies a permanent placement at the top of a list or display, and a more natural phrasing is needed to convey that meaning.",
          "suggestion": "Consider 'ຍຶດໄວ້ເທິງສຸດ' (yut wai thung sut) which means 'fix/hold at the top' or 'ຢູ່ນຳ້ນຳ້ເທິງສຸດ' (yu nam nam thung sut) which means 'stay at the top'."
        }
      ],
      "approved_at": null
    },
    "lv": {
      "ai_translated": false,
      "ai_model": null,
      "ai_spell_check_issues": [
        {
          "type": "incorrect_translation",
          "description": "While 'Piespraust augšā' is understandable, a more natural and commonly used translation for 'Pin to top' in a UI context would be 'Fiksēt augšā' or 'Ievietot augšā'. 'Piespraust' often implies physically pinning something.",
          "suggestion": "Fiksēt augšā"
        }
      ],
      "approved_at": null
    },
    "nl": {
      "ai_translated": false,
      "ai_model": null,
      "ai_spell_check_issues": [],
      "approved_at": null
    },
    "pl": {
      "ai_translated": false,
      "ai_model": null,
      "ai_spell_check_issues": [
        {
          "type": "incorrect_translation",
          "description": "The translation \"Przypnij u góry\" is not the most natural or accurate translation of \"Pin to top\". While literally meaning \"Pin at the top\", a more idiomatic translation would convey the action of fixing something to the top of a list or screen.",
          "suggestion": "Consider alternatives like \"Przypnij na górze\" or \"Ustaw na górze\" depending on the precise context. \"Przypięcie na górze\" could also work well."
        }
      ],
      "approved_at": null
    },
    "pt": {
      "ai_translated": false,
      "ai_model": null,
      "ai_spell_check_issues": [
        {
          "type": "incorrect_translation",
          "description": "The translation \"Afixar em cima\" while technically conveying a meaning related to pinning something, isn't the most natural or common way to express 'Pin to top' in Portuguese. It's a bit literal.",
          "suggestion": "A more natural translation would be \"Fixar no topo\" or \"Travar no topo\"."
        }
      ],
      "approved_at": null
    },
    "pt-BR": {
      "ai_translated": false,
      "ai_model": null,
      "ai_spell_check_issues": [],
      "approved_at": null
    },
    "ro": {
      "ai_translated": false,
      "ai_model": null,
      "ai_spell_check_issues": [
        {
          "type": "incorrect_translation",
          "description": "While 'Fixare sus' is a literal translation, it doesn't convey the intended meaning of 'Pin to top' in the context of UI elements. 'Pin to top' typically means to keep an item at the top of a list or view, regardless of scrolling. 'Fixare sus' implies a more permanent fixing.",
          "suggestion": "Consider alternatives like 'Ține sus', 'Menține sus', or 'Blocare sus'. The best option would depend on the specific UI context and the existing terminology used in the application."
        }
      ],
      "approved_at": null
    },
    "ru": {
      "ai_translated": false,
      "ai_model": null,
      "ai_spell_check_issues": [],
      "approved_at": null
    },
    "si": {
      "ai_translated": false,
      "ai_model": null,
      "ai_spell_check_issues": [
        {
          "type": "incorrect_translation",
          "description": "The translation \"මුදුනට අමුණන්න\" doesn't accurately convey the meaning of \"Pin to top\". \"මුදුනට අමුණන්න\" literally translates to 'tie to the top' which implies physically attaching something to the top, not pinning it to the top of a list or interface.",
          "suggestion": "A more accurate translation would be something that implies fixing or anchoring to the top, such as \"ප ඉස ඉහළට\" (pis isa ihala ta) or \"ඉහළ ස්ථානයේ ස්ථාපනය කරන්න\" (ihala sthanaye sthanapana karna) depending on the context. A more natural and functional translation might also require understanding how this functionality is intended to work within the interface."
        }
      ],
      "approved_at": null
    },
    "sk": {
      "ai_translated": false,
      "ai_model": null,
      "ai_spell_check_issues": [
        {
          "type": "incorrect_translation",
          "description": "The translation \"Pripnúť hore\" while literally translating to \"Pin to top\", is not the idiomatic or preferred way to express this function in Slovak. It sounds awkward and unnatural. The common and accepted translation would be \"Priraziť na vrch\" or \"Upevniť na vrch\".",
          "suggestion": "Consider using \"Priraziť na vrch\" or \"Upevniť na vrch\"."
        }
      ],
      "approved_at": null
    },
    "sl": {
      "ai_translated": false,
      "ai_model": null,
      "ai_spell_check_issues": [],
      "approved_at": null
    },
    "sr-Cyrl-RS": {
      "ai_translated": false,
      "ai_model": null,
      "ai_spell_check_issues": [
        {
          "type": "incorrect_translation",
          "description": "While \"Закачи на врх\" is understandable, it's not the most natural or accurate translation of \"Pin to top\" in a software context. \"Закачи\" implies attaching, but \"Pin\" suggests a more fixed position.",
          "suggestion": "Consider alternatives like \"Прикачи на врх\", \"Фиксај на врх\", or \"Залепи на врх\", depending on the specific functionality."
        }
      ],
      "approved_at": null
    },
    "sr-Latn-RS": {
      "ai_translated": false,
      "ai_model": null,
      "ai_spell_check_issues": [],
      "approved_at": null
    },
    "tr": {
      "ai_translated": false,
      "ai_model": null,
      "ai_spell_check_issues": [],
      "approved_at": null
    },
    "uk-UA": {
      "ai_translated": false,
      "ai_model": null,
      "ai_spell_check_issues": [],
      "approved_at": null
    },
    "vi": {
      "ai_translated": false,
      "ai_model": null,
      "ai_spell_check_issues": [],
      "approved_at": null
    },
    "zh-CN": {
      "ai_translated": false,
      "ai_model": null,
      "ai_spell_check_issues": [],
      "approved_at": null
    }
  }
}<|MERGE_RESOLUTION|>--- conflicted
+++ resolved
@@ -3,11 +3,7 @@
   "content": "Pin to top",
   "content_en_sha1_hash": "a94cf5385edad5e968827d91757ef6b07d571826",
   "created_at": "2025-05-19T21:30:55.964Z",
-<<<<<<< HEAD
-  "updated_at": "2025-08-29T14:33:38.350Z",
-=======
   "updated_at": "2025-09-01T11:05:24.387Z",
->>>>>>> b75318d3
   "comment": {
     "text": "This translation key is used for the label on a button or option that allows users to pin items to the top of their list. It appears in various contexts, including settings or options dialogs, where users can customize their interaction with pinned content. The text should be translated from \"Pin to top\" to make it consistent across different languages.",
     "is_auto": true,
