// (c) Copyright Ascensio System SIA 2009-2025
//
// This program is a free software product.
// You can redistribute it and/or modify it under the terms
// of the GNU Affero General Public License (AGPL) version 3 as published by the Free Software
// Foundation. In accordance with Section 7(a) of the GNU AGPL its Section 15 shall be amended
// to the effect that Ascensio System SIA expressly excludes the warranty of non-infringement of
// any third-party rights.
//
// This program is distributed WITHOUT ANY WARRANTY, without even the implied warranty
// of MERCHANTABILITY or FITNESS FOR A PARTICULAR  PURPOSE. For details, see
// the GNU AGPL at: http://www.gnu.org/licenses/agpl-3.0.html
//
// You can contact Ascensio System SIA at Lubanas st. 125a-25, Riga, Latvia, EU, LV-1021.
//
// The  interactive user interfaces in modified source and object code versions of the Program must
// display Appropriate Legal Notices, as required under Section 5 of the GNU AGPL version 3.
//
// Pursuant to Section 7(b) of the License you must retain the original Product logo when
// distributing the program. Pursuant to Section 7(e) we decline to grant you any rights under
// trademark law for use of our trademarks.
//
// All the Product's GUI elements, including illustrations and icon sets, as well as technical writing
// content are licensed under the terms of the Creative Commons Attribution-ShareAlike 4.0
// International. See the License terms at http://creativecommons.org/licenses/by-sa/4.0/legalcode

import React, { useEffect, useRef } from "react";
import { observer } from "mobx-react";
import classNames from "classnames";
import { useTranslation } from "react-i18next";

import socket, { SocketCommands, SocketEvents } from "../../../../utils/socket";
import { isMobile } from "../../../../utils";

import { Scrollbar } from "../../../scrollbar";
import type { Scrollbar as CustomScrollbar } from "../../../scrollbar/custom-scrollbar";
import { Loader, LoaderTypes } from "../../../loader";

import { useMessageStore } from "../../store/messageStore";
import { useChatStore } from "../../store/chatStore";

import { MessageBodyProps } from "../../Chat.types";

import EmptyScreen from "./sub-components/EmptyScreen";
import Message from "./sub-components/message";

import styles from "./ChatMessageBody.module.scss";

const ChatMessageBody = ({
  userAvatar,
  getIcon,
  isLoading,
}: MessageBodyProps) => {
  const {
    messages,
    isStreamRunning,
    isRequestRunning,
    fetchNextMessages,
    addMessageId,
  } = useMessageStore();
  const { currentChat } = useChatStore();

<<<<<<< HEAD
=======
  const { t } = useTranslation(["Common"]);

  const [isScrolled, setIsScrolled] = React.useState(false);
>>>>>>> e49c39bb
  const [height, setHeight] = React.useState(0);

  const scrollbarRef = useRef<CustomScrollbar>(null);
  const chatBodyRef = useRef<HTMLDivElement>(null);
  const prevBodyHeight = useRef(0);
  const prevScrollTopRef = useRef(0);
  const disableAutoScrollRef = useRef(false);

  const isEmpty = messages.length === 0 || isLoading;

  useEffect(() => {
    if (!currentChat?.id) return;

    socket?.emit(SocketCommands.Subscribe, {
      roomParts: `CHAT-${currentChat?.id}`,
    });

    return () => {
      socket?.emit(SocketCommands.Unsubscribe, {
        roomParts: `CHAT-${currentChat?.id}`,
      });
    };
  }, [currentChat?.id]);

  useEffect(() => {
    socket?.on(SocketEvents.ChatMessageId, (data) => {
      addMessageId(data.messageId);
    });
  }, [addMessageId]);

  useEffect(() => {
    disableAutoScrollRef.current = false;
  }, [currentChat]);

  useEffect(() => {
    if (isEmpty) return;

    if (disableAutoScrollRef.current) return;

    requestAnimationFrame(() => {
      if (scrollbarRef.current?.scrollToBottom) {
        scrollbarRef.current.scrollToBottom();
      }
    });
  });

  const calculateHeight = React.useCallback(() => {
    if (!isMobile()) return;

    const sectionHeight =
      document.getElementsByClassName("section-wrapper")[0]?.clientHeight || 0;
    const sectionHeaderHeight =
      document.getElementsByClassName("section-header")[0]?.clientHeight || 0;
    const sectionTabsHeight =
      document.getElementsByClassName("section-tabs")[0]?.clientHeight || 0;
    const chatHeaderHeight =
      document.getElementsByClassName("chat-header")[0]?.clientHeight || 0;
    const chatInputHeight =
      document.getElementsByClassName("chat-input")[0]?.clientHeight || 0;

    // 30 - it is chat margin and description
    // 24 - it is margin section
    const newHeight =
      sectionHeight -
      sectionHeaderHeight -
      sectionTabsHeight -
      chatHeaderHeight -
      chatInputHeight -
      30 -
      24;

    setHeight(newHeight);
  }, []);

  useEffect(() => {
    calculateHeight();
  }, [calculateHeight]);

  useEffect(() => {
    const chatInputElement = document.getElementsByClassName("chat-input")[0];

    if (!chatInputElement) return;

    // Create ResizeObserver to watch for chat input height changes
    const resizeObserver = new ResizeObserver(() => {
      // Use requestAnimationFrame to ensure DOM has updated
      requestAnimationFrame(() => {
        calculateHeight();
      });
    });

    // Start observing the chat input element
    resizeObserver.observe(chatInputElement);

    return () => {
      resizeObserver.disconnect();
    };
  }, [calculateHeight]);

  useEffect(() => {
    if (!chatBodyRef.current) return;

    const bodyHeight = chatBodyRef.current?.clientHeight;
    const diff = bodyHeight - prevBodyHeight.current;
    if (diff !== 0) {
      prevBodyHeight.current = bodyHeight;
    }

    if (prevScrollTopRef.current === 0 && diff > 0) {
      scrollbarRef.current?.scrollTo(0, diff);
    }
  }, [messages.length]);

  const onScroll = (e: React.UIEvent<HTMLDivElement>) => {
    const currentHeight =
      e.currentTarget.scrollTop + e.currentTarget.clientHeight;

    const chatBodyOffsetHeight = chatBodyRef.current?.offsetHeight || 0;

    if (prevScrollTopRef.current > e.currentTarget.scrollTop) {
      disableAutoScrollRef.current = true;
    }

    if (
      currentHeight === chatBodyOffsetHeight ||
      Math.abs(currentHeight - chatBodyOffsetHeight) < 5 ||
      chatBodyOffsetHeight < currentHeight
    ) {
      disableAutoScrollRef.current = false;
    }

    if (e.currentTarget.scrollTop < 500 + e.currentTarget.clientHeight) {
      fetchNextMessages();
    }

    prevScrollTopRef.current = e.currentTarget.scrollTop;
  };

  return (
    <div
      className={classNames(styles.chatMessageBody, {
        [styles.empty]: isEmpty,
      })}
      style={isMobile() ? { height: `${height}px` } : undefined}
    >
      {isEmpty ? (
        <EmptyScreen isLoading={isLoading} />
      ) : (
        <Scrollbar
          ref={scrollbarRef}
          className="chat-scroll-bar"
          scrollBodyClassName={styles.chatScrollBody}
          onScroll={onScroll}
          fixedSize
        >
          <div
            className={classNames(styles.chatMessageContainer)}
            ref={chatBodyRef}
          >
            {!isStreamRunning && isRequestRunning ? (
              <div className={styles.chatLoader}>
                <Loader type={LoaderTypes.track} />
                {t("Common:Analyzing")}
              </div>
            ) : null}
            {messages.map((message, index) => {
              return (
                <Message
                  key={`${currentChat?.id}-${message.createdOn}-${index * 2}`}
                  message={message}
                  idx={index}
                  userAvatar={userAvatar}
                  isLast={index === 0}
                  getIcon={getIcon}
                />
              );
            })}
          </div>
        </Scrollbar>
      )}
    </div>
  );
};

export default observer(ChatMessageBody);<|MERGE_RESOLUTION|>--- conflicted
+++ resolved
@@ -60,12 +60,8 @@
   } = useMessageStore();
   const { currentChat } = useChatStore();
 
-<<<<<<< HEAD
-=======
   const { t } = useTranslation(["Common"]);
 
-  const [isScrolled, setIsScrolled] = React.useState(false);
->>>>>>> e49c39bb
   const [height, setHeight] = React.useState(0);
 
   const scrollbarRef = useRef<CustomScrollbar>(null);
