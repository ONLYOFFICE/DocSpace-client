// (c) Copyright Ascensio System SIA 2009-2025
//
// This program is a free software product.
// You can redistribute it and/or modify it under the terms
// of the GNU Affero General Public License (AGPL) version 3 as published by the Free Software
// Foundation. In accordance with Section 7(a) of the GNU AGPL its Section 15 shall be amended
// to the effect that Ascensio System SIA expressly excludes the warranty of non-infringement of
// any third-party rights.
//
// This program is distributed WITHOUT ANY WARRANTY, without even the implied warranty
// of MERCHANTABILITY or FITNESS FOR A PARTICULAR  PURPOSE. For details, see
// the GNU AGPL at: http://www.gnu.org/licenses/agpl-3.0.html
//
// You can contact Ascensio System SIA at Lubanas st. 125a-25, Riga, Latvia, EU, LV-1021.
//
// The  interactive user interfaces in modified source and object code versions of the Program must
// display Appropriate Legal Notices, as required under Section 5 of the GNU AGPL version 3.
//
// Pursuant to Section 7(b) of the License you must retain the original Product logo when
// distributing the program. Pursuant to Section 7(e) we decline to grant you any rights under
// trademark law for use of our trademarks.
//
// All the Product's GUI elements, including illustrations and icon sets, as well as technical writing
// content are licensed under the terms of the Creative Commons Attribution-ShareAlike 4.0
// International. See the License terms at http://creativecommons.org/licenses/by-sa/4.0/legalcode

import { TUser } from "../../api/people/types";
import PeopleFilter from "../../api/people/filter";
import {
  TSelectorAccessRights,
  TSelectorCancelButton,
  TSelectorCheckbox,
  TSelectorHeader,
  TSelectorInfo,
  TSelectorItem,
  TSelectorSubmitButton,
  TSelectorWithAside,
} from "../../components/selector/Selector.types";

import type Filter from "../../api/people/filter";

export type UserTooltipProps = {
  avatarUrl: string;
  label: string;
  email: string;
  position: string;
  className?: string;

  // Accessibility attributes
  "aria-label"?: string;
};

export type ContactsSelectorGroups =
  | { withGroups: true; isGroupsOnly?: boolean }
  | { withGroups?: never; isGroupsOnly?: never };

export type ContactsSelectorGuests =
  | { withGuests: boolean; isGuestsOnly?: boolean }
  | { withGuests?: never; isGuestsOnly?: never };

export type PeopleSelectorProps = TSelectorHeader &
  TSelectorInfo &
  TSelectorCancelButton &
  TSelectorCheckbox &
  TSelectorAccessRights &
  TSelectorWithAside &
  TSelectorSubmitButton & {
    id?: string;
    className?: string;
    style?: React.CSSProperties;

    filter?: PeopleFilter | (() => Filter);

    isMultiSelect?: boolean;
    selectedItems?: TSelectorItem[];

    currentUserId?: string;
    filterUserId?: string;
    withOutCurrentAuthorizedUser?: boolean;

    excludeItems?: string[];
    disableInvitedUsers?: string[];
    disableDisabledUsers?: boolean;

    emptyScreenHeader?: string;
    emptyScreenDescription?: string;

    roomId?: string | number;
    setActiveTab?: (id: string) => void;

    checkIfUserInvited?: (user: TUser) => boolean;
    injectedElement?: React.ReactElement;
    alwaysShowFooter?: boolean;
    onlyRoomMembers?: boolean;
    disableSubmitButton?: boolean;
    withSearch?: boolean;
    searchPlaceholder?: string;
    onSearch?: (searchTerm: string) => void;
<<<<<<< HEAD
=======
    searchValue?: string;
>>>>>>> f83a2ba1
    headerProps?: {
      headerLabel?: string;
    };
    items?: unknown[];
<<<<<<< HEAD
=======
    renderCustomItem?: TSelectorItem;
>>>>>>> f83a2ba1

    // Accessibility attributes
    "aria-label"?: string;
    "data-selector-type"?: string;
    "data-test-id"?: string;
<<<<<<< HEAD
=======

    // Loading and pagination
    loadNextPage?: (index: number) => Promise<void>;
    isLoading?: boolean;
    isSearchLoading?: boolean;
    rowLoader?: React.ReactNode;
    searchLoader?: React.ReactNode;

    // Empty screen
    emptyScreenImage?: string;
    searchEmptyScreenImage?: string;
    searchEmptyScreenHeader?: string;
    searchEmptyScreenDescription?: string;
>>>>>>> f83a2ba1
  } & ContactsSelectorGroups &
  ContactsSelectorGuests;<|MERGE_RESOLUTION|>--- conflicted
+++ resolved
@@ -96,25 +96,17 @@
     withSearch?: boolean;
     searchPlaceholder?: string;
     onSearch?: (searchTerm: string) => void;
-<<<<<<< HEAD
-=======
     searchValue?: string;
->>>>>>> f83a2ba1
     headerProps?: {
       headerLabel?: string;
     };
     items?: unknown[];
-<<<<<<< HEAD
-=======
     renderCustomItem?: TSelectorItem;
->>>>>>> f83a2ba1
 
     // Accessibility attributes
     "aria-label"?: string;
     "data-selector-type"?: string;
     "data-test-id"?: string;
-<<<<<<< HEAD
-=======
 
     // Loading and pagination
     loadNextPage?: (index: number) => Promise<void>;
@@ -128,6 +120,5 @@
     searchEmptyScreenImage?: string;
     searchEmptyScreenHeader?: string;
     searchEmptyScreenDescription?: string;
->>>>>>> f83a2ba1
   } & ContactsSelectorGroups &
   ContactsSelectorGuests;