// (c) Copyright Ascensio System SIA 2009-2024
//
// This program is a free software product.
// You can redistribute it and/or modify it under the terms
// of the GNU Affero General Public License (AGPL) version 3 as published by the Free Software
// Foundation. In accordance with Section 7(a) of the GNU AGPL its Section 15 shall be amended
// to the effect that Ascensio System SIA expressly excludes the warranty of non-infringement of
// any third-party rights.
//
// This program is distributed WITHOUT ANY WARRANTY, without even the implied warranty
// of MERCHANTABILITY or FITNESS FOR A PARTICULAR  PURPOSE. For details, see
// the GNU AGPL at: http://www.gnu.org/licenses/agpl-3.0.html
//
// You can contact Ascensio System SIA at Lubanas st. 125a-25, Riga, Latvia, EU, LV-1021.
//
// The  interactive user interfaces in modified source and object code versions of the Program must
// display Appropriate Legal Notices, as required under Section 5 of the GNU AGPL version 3.
//
// Pursuant to Section 7(b) of the License you must retain the original Product logo when
// distributing the program. Pursuant to Section 7(e) we decline to grant you any rights under
// trademark law for use of our trademarks.
//
// All the Product's GUI elements, including illustrations and icon sets, as well as technical writing
// content are licensed under the terms of the Creative Commons Attribution-ShareAlike 4.0
// International. See the License terms at http://creativecommons.org/licenses/by-sa/4.0/legalcode

import PublicRoomIconUrl from "PUBLIC_DIR/images/public-room.react.svg?url";
import LifetimeRoomIconUrl from "PUBLIC_DIR/images/lifetime-room.react.svg?url";
import RoundedArrowSvgUrl from "PUBLIC_DIR/images/rounded arrow.react.svg?url";
import SharedLinkSvgUrl from "PUBLIC_DIR/images/icons/16/shared.link.svg?url";
import CheckIcon from "PUBLIC_DIR/images/check.edit.react.svg?url";

import React from "react";
import { inject, observer } from "mobx-react";
import { withTranslation } from "react-i18next";
import styled, { css } from "styled-components";
import { useLocation, useParams } from "react-router-dom";

import { SectionHeaderSkeleton } from "@docspace/shared/skeletons/sections";
import Navigation from "@docspace/shared/components/navigation";
import FilesFilter from "@docspace/shared/api/files/filter";
import { DropDownItem } from "@docspace/shared/components/drop-down-item";
import { tablet, mobile, Consumer, getLogoUrl } from "@docspace/shared/utils";
import { TableGroupMenu } from "@docspace/shared/components/table";
import {
  RoomsType,
  DeviceType,
  FolderType,
  WhiteLabelLogoType,
} from "@docspace/shared/enums";

import { CategoryType } from "SRC_DIR/helpers/constants";
import { getContactsView } from "SRC_DIR/helpers/contacts";
import {
  getCategoryTypeByFolderType,
  getCategoryUrl,
} from "SRC_DIR/helpers/utils";
import TariffBar from "SRC_DIR/components/TariffBar";
import { getLifetimePeriodTranslation } from "@docspace/shared/utils/common";
import { globalColors } from "@docspace/shared/themes";
import getFilesFromEvent from "@docspace/shared/components/drag-and-drop/get-files-from-event";
import { toastr } from "@docspace/shared/components/toast";
import { Button, ButtonSize } from "@docspace/shared/components/button";
import {
  getCheckboxItemId,
  getCheckboxItemLabel,
} from "SRC_DIR/helpers/filesUtils";
import { hasOwnProperty } from "@docspace/shared/utils/object";
import { useContactsHeader } from "./useContacts";

const StyledContainer = styled.div`
  width: 100%;
  min-height: 33px;

  .table-container_group-menu {
    margin-block: 0;
    margin-inline: -20px 0;
    -webkit-tap-highlight-color: ${globalColors.tapHighlight};

    width: calc(100% + 40px);
    height: 68px;

    @media ${tablet} {
      height: 61px;
      margin-block: 0;
      margin-inline: -16px 0;
      width: calc(100% + 32px);
    }

    @media ${mobile} {
      height: 52px !important;
      margin-block: 0;
      margin-inline: -16px 0;
      width: calc(100% + 32px);
    }
  }

  .header-container {
    min-height: 33px;
    align-items: center;

    @media ${tablet} {
      height: 61px;
    }

    @media ${mobile} {
      height: 53px;
    }

    .navigation_button {
      display: block;
      margin: 0 16px;
      overflow: visible;
      min-width: 50px;

      .button-content {
        white-space: nowrap;
        overflow: hidden;
        text-overflow: ellipsis;

        display: block;
        padding-top: 3px;
      }

      @media ${tablet} {
        display: ${({ isInfoPanelVisible }) =>
          isInfoPanelVisible ? "none" : "block"};
      }

      @media ${mobile} {
        display: none;
      }
    }

    .title-icon {
      svg {
        path {
          fill: ${({ theme, isExternalFolder }) =>
            isExternalFolder
              ? theme.roomIcon.linkIcon.path
              : theme.backgroundColor};
        }
        rect {
          stroke: ${(props) => props.theme.backgroundColor};
        }
      }
    }

    .header_sign-in-button {
      margin-inline-start: auto;
      display: block;

      @media ${tablet} {
        margin-inline-start: 16px;
      }

      @media ${mobile} {
        display: none;
      }
    }
  }

  ${(props) =>
    props.isLifetimeEnabled &&
    css`
      .title-icon {
        svg {
          path {
            fill: ${({ theme }) =>
              theme.navigation.lifetimeIconFill} !important;
            stroke: ${({ theme }) =>
              theme.navigation.lifetimeIconStroke} !important;
          }
        }
      }
    `}
`;

const SectionHeaderContent = (props) => {
  const {
    currentGroup,
    insideGroupTempTitle,
    getGroupContextOptions,
    t,
    isRoomsFolder,
    security,
    setIsIndexEditingMode,
    tReady,
    isInfoPanelVisible,
    isRootFolder,
    title,
    showHeaderLoader,
    isDesktop,
    isTabletView,
    navigationPath,
    getHeaderMenu,
    isRecycleBinFolder,
    isArchiveFolder,
    isEmptyFilesList,
    isHeaderVisible,
    isIndexEditingMode,
    isHeaderChecked,
    isHeaderIndeterminate,
    showText,

    isEmptyArchive,

    isRoom,
    isGroupMenuBlocked,

    onClickBack,
    selectedFolder,

    setSelected,
    cbMenuItems,
    setSelectedNode,
    setIsLoading,

    moveToRoomsPage,
    setIsInfoPanelVisible,

    getContactsHeaderMenu,
    isUsersHeaderVisible,
    isGroupsHeaderVisible,
    isGroupsHeaderIndeterminate,
    isGroupsHeaderChecked,
    isUsersHeaderIndeterminate,
    isUsersHeaderChecked,
    cbContactsMenuItems,
    setUsersSelected,
    setGroupsSelected,
    isRoomAdmin,
    isEmptyPage,

    isLoading,

    categoryType,
    isPublicRoom,
    theme,
    isVirtualDataRoomType,

    moveToPublicRoom,
    currentDeviceType,
    isFrame,
    showTitle,
    hideInfoPanel,
    showMenu,
    onCreateAndCopySharedLink,
    showNavigationButton,
    startUpload,
    getFolderModel,
    getContactsModel,
    contactsCanCreate,
    onCreateRoom,
    isTemplatesFolder,
    onEmptyTrashAction,
    getHeaderOptions,
    setBufferSelection,
    setReorderDialogVisible,
    setGroupsBufferSelection,
    createFoldersTree,
    showSignInButton,
    onSignInClick,
    signInButtonIsDisabled,
    displayAbout,
    revokeFilesOrder,
    saveIndexOfFiles,
    infoPanelRoom,
    getPublicKey,
    getIndexingArray,
    setCloseEditIndexDialogVisible,
    rootFolderId,
  } = props;

  const location = useLocation();
  const { groupId } = useParams();

  const contactsView = getContactsView(location);
  const isContactsPage = !!contactsView;
  const isContactsGroupsPage = contactsView === "groups";
  const isContactsInsideGroupPage =
    contactsView === "inside_group" && !!groupId;

  const { getContactsMenuItems, onContactsChange } = useContactsHeader({
    setUsersSelected,
    setGroupsSelected,

    cbContactsMenuItems,
    t,

    isContactsGroupsPage,
  });

  const isSettingsPage = location.pathname.includes("/settings");

  const onFileChange = React.useCallback(
    async (e) => {
      const files = await getFilesFromEvent(e);

      createFoldersTree(t, files)
        .then((f) => {
          if (f.length > 0) startUpload(f, null, t);
        })
        .catch((err) => {
          toastr.error(err);
        });
    },
    [startUpload, t],
  );

  const onInputClick = React.useCallback((e) => (e.target.value = null), []);

  const onToggleInfoPanel = () => {
    setIsInfoPanelVisible(!isInfoPanelVisible);
  };

  const getContextOptionsFolder = () => {
    if (isContactsInsideGroupPage) {
      return getGroupContextOptions(t, currentGroup, false, true);
    }

    return getHeaderOptions(t, selectedFolder);
  };

  const onContextOptionsClick = () => {
    isContactsInsideGroupPage
      ? setGroupsBufferSelection(currentGroup)
      : setBufferSelection(selectedFolder);
  };

  const onSelect = (e) => {
    const key = e.currentTarget.dataset.key;

    setSelected(key);
  };

  const onClose = () => {
    isContactsPage ? setUsersSelected("close") : setSelected("close");
  };

  const getMenuItems = () => {
    const checkboxOptions = isContactsPage ? (
      getContactsMenuItems()
    ) : (
      <>
        {cbMenuItems.map((key) => {
          const label = getCheckboxItemLabel(t, key);
          const id = getCheckboxItemId(key);
          return (
            <DropDownItem
              id={id}
              key={key}
              label={label}
              data-key={key}
              onClick={onSelect}
            />
          );
        })}
      </>
    );

    return checkboxOptions;
  };

  const onChange = (checked) => {
    isContactsPage
      ? onContactsChange(checked)
      : setSelected(checked ? "all" : "none");
  };

  const onClickFolder = async (id, isRootRoom) => {
    if (isPublicRoom) {
      return moveToPublicRoom(id);
    }

    if (isRootRoom) {
      return moveToRoomsPage();
    }

    setSelectedNode(id);

    const rootFolderType = selectedFolder.rootFolderType;

    const path = getCategoryUrl(
      getCategoryTypeByFolderType(rootFolderType, id),
      id,
    );

    const filter = FilesFilter.getDefault();

    filter.folder = id;
    const shareKey = await getPublicKey(selectedFolder);
    if (shareKey) filter.key = shareKey;

    const itemIdx = selectedFolder.navigationPath.findIndex((v) => v.id === id);

    const state = {
      title: selectedFolder.navigationPath[itemIdx]?.title || "",
      isRoot: itemIdx === selectedFolder.navigationPath.length - 1,
      isRoom: selectedFolder.navigationPath[itemIdx]?.isRoom || false,
      rootFolderType,
      isPublicRoomType: selectedFolder.navigationPath[itemIdx]?.isRoom
        ? selectedFolder.navigationPath[itemIdx]?.roomType ===
          RoomsType.PublicRoom
        : false,
      rootRoomTitle:
        selectedFolder.navigationPath.length > 1 &&
        selectedFolder.navigationPath[1]?.isRoom
          ? selectedFolder.navigationPath[1].title
          : "",
    };

    setSelected("none");
    setIsLoading(true);

    window.DocSpace.navigate(`${path}?${filter.toUrlParams()}`, { state });
  };

  const getContextOptionsPlus = () => {
    if (isContactsPage) return getContactsModel(t);
    return getFolderModel(t);
  };

  const onNavigationButtonClick = () => {
    onCreateAndCopySharedLink(selectedFolder, t);
  };

  const onCloseIndexMenu = () => {
    const items = getIndexingArray();

    if (items.length) {
      setCloseEditIndexDialogVisible(true);
      return;
    }

    revokeFilesOrder();
    setIsIndexEditingMode(false);
  };

  const onIndexReorder = () => {
    setReorderDialogVisible(true);
  };

  const onIndexApply = () => {
    saveIndexOfFiles(t);
    setIsIndexEditingMode(false);
  };

  const stateTitle = location?.state?.title;
  const stateCanCreate = location?.state?.canCreate;
  const stateIsRoot = location?.state?.isRoot;
  const stateIsRoom = location?.state?.isRoom;
  const stateRootRoomTitle = location?.state?.rootRoomTitle;
  const stateIsShared = location?.state?.isShared;
  const stateIsExternal = location?.state?.isExternal;
  const stateIsLifetimeEnabled = location?.state?.isLifetimeEnabled;

  const isRoot =
    isLoading && typeof stateIsRoot === "boolean"
      ? stateIsRoot
      : isRootFolder || isContactsPage || isSettingsPage;

  const isLifetimeEnabled = Boolean(
    !isRoot &&
      (selectedFolder?.lifetime ||
        infoPanelRoom?.lifetime ||
        (isLoading && stateIsLifetimeEnabled)),
  );

  const navigationButtonIsVisible = !!(showNavigationButton || stateIsShared);

  const getInsideGroupTitle = () => {
    return isLoading && insideGroupTempTitle
      ? insideGroupTempTitle
      : currentGroup?.name;
  };

  const getTitleIcon = () => {
    if (stateIsExternal && !isPublicRoom) return SharedLinkSvgUrl;

    if (navigationButtonIsVisible && !isPublicRoom) return PublicRoomIconUrl;

    if (isLifetimeEnabled) return LifetimeRoomIconUrl;

    return "";
  };

  const onLogoClick = () => {
    if (isFrame) return;
    moveToPublicRoom(rootFolderId);
  };

  const headerMenu = isIndexEditingMode
    ? [
        {
          id: "reorder-index",
          label: t("Files:Reorder"),
          onClick: onIndexReorder,
          iconUrl: RoundedArrowSvgUrl,
        },
        {
          id: "save-index",
          label: t("Common:ApplyButton"),
          onClick: onIndexApply,
          iconUrl: CheckIcon,
        },
      ]
    : isContactsPage
      ? getContactsHeaderMenu(t, isContactsGroupsPage)
      : getHeaderMenu(t);

  const menuItems = getMenuItems();

  let tableGroupMenuVisible = headerMenu.length;
  const tableGroupMenuProps = {
    checkboxOptions: menuItems,
    onChange,
    headerMenu,
    isInfoPanelVisible,
    toggleInfoPanel: onToggleInfoPanel,
    isMobileView: currentDeviceType === DeviceType.mobile,
  };

  if (isContactsPage && !(isContactsGroupsPage && isRoomAdmin)) {
    tableGroupMenuVisible =
      (!isContactsGroupsPage ? isUsersHeaderVisible : isGroupsHeaderVisible) &&
      tableGroupMenuVisible &&
      headerMenu.some((x) => !x.disabled);
    tableGroupMenuProps.isChecked = !isContactsGroupsPage
      ? isUsersHeaderChecked
      : isGroupsHeaderChecked;
    tableGroupMenuProps.isIndeterminate = !isContactsGroupsPage
      ? isUsersHeaderIndeterminate
      : isGroupsHeaderIndeterminate;
    tableGroupMenuProps.withoutInfoPanelToggler = false;
  } else {
    tableGroupMenuVisible =
      (isIndexEditingMode || isHeaderVisible) && tableGroupMenuVisible;
    tableGroupMenuProps.isChecked = isHeaderChecked;
    tableGroupMenuProps.isIndeterminate = isHeaderIndeterminate;
    tableGroupMenuProps.isBlocked = isGroupMenuBlocked;
    tableGroupMenuProps.withoutInfoPanelToggler =
      isIndexEditingMode || isPublicRoom;
  }

  const currentTitle = isSettingsPage
    ? t("Common:Settings")
    : isContactsPage
      ? isContactsInsideGroupPage
        ? getInsideGroupTitle()
        : t("Common:Contacts")
      : isLoading && stateTitle
        ? stateTitle
        : title;

  const currentCanCreate =
    isLoading && hasOwnProperty(location?.state, "canCreate")
      ? stateCanCreate
      : security?.Create;

  const currentRootRoomTitle =
    isLoading && stateRootRoomTitle
      ? stateRootRoomTitle
      : navigationPath &&
        navigationPath.length > 1 &&
        navigationPath[navigationPath.length - 2].title;

  const accountsNavigationPath = isContactsInsideGroupPage && [
    {
      id: 0,
      title: t("Common:Contacts"),
      isRoom: false,
      isRootRoom: true,
    },
  ];

  const isCurrentRoom =
    isLoading && typeof stateIsRoom === "boolean" ? stateIsRoom : isRoom;

  if (showHeaderLoader) return <SectionHeaderSkeleton />;

  const insideTheRoom =
    (categoryType === CategoryType.SharedRoom ||
      categoryType === CategoryType.Archive) &&
    !isCurrentRoom;

  const logo = getLogoUrl(WhiteLabelLogoType.LightSmall, !theme.isBase);
  const burgerLogo = getLogoUrl(WhiteLabelLogoType.LeftMenu, !theme.isBase);

  const titleIcon = getTitleIcon();

  const lifetime = selectedFolder?.lifetime || infoPanelRoom?.lifetime;

  const titleIconTooltip = lifetime
    ? `${t("Files:RoomFilesLifetime", {
        days: lifetime.value,
        period: getLifetimePeriodTranslation(lifetime.period, t),
      })}. ${
        lifetime.deletePermanently
          ? t("Files:AfterFilesWillBeDeletedPermanently")
          : t("Files:AfterFilesWillBeMovedToTrash")
      }`
    : null;

  const navigationButtonLabel = showNavigationButton
    ? t("Files:ShareRoom")
    : null;

  const headerProps = isIndexEditingMode
    ? { headerLabel: t("Common:SortingIndex") }
    : {};

  const closeProps = isIndexEditingMode
    ? { isCloseable: true, onCloseClick: onCloseIndexMenu }
    : {};

  const badgeLabel =
    isTemplatesFolder && !isRootFolder ? t("Files:Template") : "";

  return (
    <Consumer key="header">
      {(context) => (
        <StyledContainer
          isExternalFolder={stateIsExternal}
          isRecycleBinFolder={isRecycleBinFolder}
          isVirtualDataRoomType={isVirtualDataRoomType}
          isLifetimeEnabled={isLifetimeEnabled}
        >
          {tableGroupMenuVisible ? (
            <TableGroupMenu
              withComboBox={!isIndexEditingMode && !!menuItems}
              {...tableGroupMenuProps}
              {...headerProps}
              {...closeProps}
            />
          ) : (
            <div className="header-container">
              <Navigation
                sectionWidth={context.sectionWidth}
                showText={showText}
                isRootFolder={isRoot && !isContactsInsideGroupPage}
                canCreate={
                  (currentCanCreate || (isContactsPage && contactsCanCreate)) &&
                  !isSettingsPage &&
                  !isPublicRoom
                }
                rootRoomTitle={currentRootRoomTitle}
                title={currentTitle}
                isDesktop={isDesktop}
                isTabletView={isTabletView}
                tReady={tReady}
                menuItems={menuItems}
                navigationItems={
                  !isContactsInsideGroupPage
                    ? navigationPath
                    : accountsNavigationPath
                }
                getContextOptionsPlus={getContextOptionsPlus}
                getContextOptionsFolder={getContextOptionsFolder}
                onClose={onClose}
                onClickFolder={onClickFolder}
                isTrashFolder={isRecycleBinFolder}
                isEmptyFilesList={
                  isArchiveFolder ? isEmptyArchive : isEmptyFilesList
                }
                clearTrash={onEmptyTrashAction}
                onBackToParentFolder={onClickBack}
                toggleInfoPanel={onToggleInfoPanel}
                isInfoPanelVisible={isInfoPanelVisible}
                titles={{
                  trash: t("EmptyRecycleBin"),
                  trashWarning: t("TrashErasureWarning"),
                  actions: isRoomsFolder
                    ? t("Common:NewRoom")
                    : t("Common:Actions"),
                  contextMenu: t("Translations:TitleShowFolderActions"),
                  infoPanel: t("Common:InfoPanel"),
                }}
                withMenu={!isRoomsFolder}
                onPlusClick={onCreateRoom}
                isEmptyPage={isEmptyPage}
                isRoom={isCurrentRoom || isContactsPage}
                hideInfoPanel={hideInfoPanel || isSettingsPage || isPublicRoom}
                withLogo={
                  (isPublicRoom || (isFrame && !showMenu && displayAbout)) &&
                  logo
                }
                burgerLogo={
                  (isPublicRoom || (isFrame && !showMenu && displayAbout)) &&
                  burgerLogo
                }
                isPublicRoom={isPublicRoom}
                titleIcon={titleIcon}
                titleIconTooltip={titleIconTooltip}
                showRootFolderTitle={insideTheRoom || isContactsInsideGroupPage}
                currentDeviceType={currentDeviceType}
                isFrame={isFrame}
                showTitle={isFrame ? showTitle : true}
                navigationButtonLabel={navigationButtonLabel}
                onNavigationButtonClick={onNavigationButtonClick}
                tariffBar={<TariffBar />}
                showNavigationButton={!!showNavigationButton}
                badgeLabel={badgeLabel}
                onContextOptionsClick={onContextOptionsClick}
                onLogoClick={onLogoClick}
              />
              {showSignInButton && (
                <Button
                  className="header_sign-in-button"
                  label={t("Common:LoginButton")}
                  size={ButtonSize.small}
                  onClick={onSignInClick}
                  isDisabled={signInButtonIsDisabled}
                  primary
                />
              )}
            </div>
          )}
          {isFrame && (
            <>
              <input
                id="customFileInput"
                className="custom-file-input"
                multiple
                type="file"
                style={{ display: "none" }}
                onChange={onFileChange}
                onClick={onInputClick}
              />
              <input
                id="customFolderInput"
                className="custom-file-input"
                webkitdirectory=""
                mozdirectory="" // eslint-disable-line react/no-unknown-property
                type="file"
                style={{ display: "none" }}
                onChange={onFileChange}
                onClick={onInputClick}
              />
            </>
          )}
        </StyledContainer>
      )}
    </Consumer>
  );
};

export default inject(
  ({
    filesStore,
    peopleStore,
    selectedFolderStore,
    treeFoldersStore,
    filesActionsStore,
    clientLoadingStore,
    publicRoomStore,
    contextOptionsStore,
    infoPanelStore,
    userStore,
    settingsStore,
    uploadDataStore,
    indexingStore,
    dialogsStore,
  }) => {
    const { startUpload } = uploadDataStore;

    const isRoomAdmin = userStore.user?.isRoomAdmin;
    const isCollaborator = userStore.user?.isCollaborator;

    const {
      setSelected,

      isHeaderVisible,
      isHeaderIndeterminate,
      isHeaderChecked,
      cbMenuItems,
      isEmptyFilesList,

      roomsForRestore,
      roomsForDelete,

      isEmptyPage,

      categoryType,
      setBufferSelection,
    } = filesStore;

    const {
      setIsSectionBodyLoading,
      showHeaderLoader,

      isLoading,
    } = clientLoadingStore;

    const setIsLoading = (param) => {
      setIsSectionBodyLoading(param);
    };

    const {
      isRecycleBinFolder,
      isRoomsFolder,
      isArchiveFolder,
      isTemplatesFolder,
    } = treeFoldersStore;

    const { setReorderDialogVisible, setCloseEditIndexDialogVisible } =
      dialogsStore;

    const {
      getHeaderMenu,
      isGroupMenuBlocked,
      moveToRoomsPage,
      onClickBack,
      moveToPublicRoom,
      createFoldersTree,
      revokeFilesOrder,
      saveIndexOfFiles,
      getPublicKey,
    } = filesActionsStore;

    const { setIsVisible, isVisible, infoPanelRoom } = infoPanelStore;

    const {
      title,
      roomType,
      pathParts,
      navigationPath,
      security,
      rootFolderType,
      shared,
    } = selectedFolderStore;

    const selectedFolder = selectedFolderStore.getSelectedFolder();

    const { theme, frameConfig, isFrame, currentDeviceType, displayAbout } =
      settingsStore;

    const isRoom = !!roomType;
    const isVirtualDataRoomType = roomType === RoomsType.VirtualDataRoom;

    const {
      onClickEditRoom,
      onClickInviteUsers,
      onClickArchive,
      onCopyLink,
      onCreateAndCopySharedLink,
      getFolderModel,
      onCreateRoom,
      getHeaderOptions,
      onEmptyTrashAction,
    } = contextOptionsStore;

    const canRestoreAll = isArchiveFolder && roomsForRestore.length > 0;

    const canDeleteAll = isArchiveFolder && roomsForDelete.length > 0;

    const isEmptyArchive = !canRestoreAll && !canDeleteAll;

    const { usersStore, groupsStore, headerMenuStore } = peopleStore;

    const {
      currentGroup,
      getGroupContextOptions,
      setSelected: setGroupsSelected,
      setBufferSelection: setGroupsBufferSelection,
      insideGroupTempTitle,
    } = groupsStore;

    const {
      isUsersHeaderVisible,
      isUsersHeaderIndeterminate,
      isUsersHeaderChecked,

      isGroupsHeaderVisible,
      isGroupsHeaderIndeterminate,
      isGroupsHeaderChecked,

      cbContactsMenuItems,
      getContactsHeaderMenu,
    } = headerMenuStore;

    const { getContactsModel, contactsCanCreate } =
      peopleStore.contextOptionsStore;

    const { setSelected: setUsersSelected } = usersStore;

    const { isIndexEditingMode, setIsIndexEditingMode, getIndexingArray } =
      indexingStore;
    const { isPublicRoom } = publicRoomStore;

    let folderPath = navigationPath;

    if (isFrame && !!pathParts) {
      folderPath = navigationPath.filter((item) => !item.isRootRoom);
    }

    const isRoot =
      isFrame && frameConfig?.id
        ? pathParts?.length === 1 || pathParts?.length === 2
        : pathParts?.length === 1;

    const isArchive = rootFolderType === FolderType.Archive;

    const isShared = shared || navigationPath.find((r) => r.shared);

    const showNavigationButton =
      !security?.CopyLink || isPublicRoom || isArchive
        ? false
        : security?.Read && isShared;

    const rootFolderId = navigationPath.length
      ? navigationPath[navigationPath.length - 1]?.id
      : selectedFolder.id;

    return {
      showText: settingsStore.showText,
      isDesktop: settingsStore.isDesktopClient,
      showHeaderLoader,
      isLoading,
      isRootFolder: isPublicRoom && !folderPath?.length ? true : isRoot,
      title,
      isRoom,

      navigationPath: folderPath,

      setIsInfoPanelVisible: setIsVisible,
      isInfoPanelVisible: isVisible,
      isHeaderVisible,
      isIndexEditingMode,
      setIsIndexEditingMode,
      isHeaderIndeterminate,
      isHeaderChecked,
      isTabletView: settingsStore.isTabletView,
      cbMenuItems,
      setSelectedNode: treeFoldersStore.setSelectedNode,

      setSelected,
      security,

      getHeaderMenu,

      isRecycleBinFolder,
      isEmptyFilesList,
      isEmptyArchive,
      isArchiveFolder,

      setIsLoading,

      isRoomsFolder,

      selectedFolder,

<<<<<<< HEAD
      onClickEditRoom,
      onClickInviteUsers,
      onClickArchive,
      onCopyLink,

      isEmptyArchive,
=======
>>>>>>> 434ad0d3
      isGroupMenuBlocked,

      moveToRoomsPage,
      onClickBack,
      isVirtualDataRoomType,
      isPublicRoom,

      moveToPublicRoom,

      getContactsHeaderMenu,
      isUsersHeaderVisible,
      isGroupsHeaderVisible,
      isGroupsHeaderIndeterminate,
      isGroupsHeaderChecked,
      setGroupsSelected,
      isUsersHeaderIndeterminate,
      isUsersHeaderChecked,
      cbContactsMenuItems,
      setUsersSelected,
      isRoomAdmin,
      isCollaborator,
      isEmptyPage,
      categoryType,
      theme,
      isFrame,
      showTitle: frameConfig?.showTitle,
      hideInfoPanel: isFrame && !frameConfig?.infoPanelVisible,
      showMenu: frameConfig?.showMenu,
      currentDeviceType,
      insideGroupTempTitle,
      currentGroup,
      getGroupContextOptions,
      onCreateAndCopySharedLink,
      showNavigationButton,
      startUpload,
      getFolderModel,
      onCreateRoom,
      isTemplatesFolder,
      onEmptyTrashAction,
      getHeaderOptions,
      setBufferSelection,
      setReorderDialogVisible,
      setGroupsBufferSelection,
      createFoldersTree,
      getContactsModel,
      contactsCanCreate,
      revokeFilesOrder,
      saveIndexOfFiles,

      rootFolderId,
      displayAbout,
      infoPanelRoom,
      getPublicKey,
      getIndexingArray,
      setCloseEditIndexDialogVisible,
    };
  },
)(
  withTranslation([
    "Files",
    "Common",
    "Translations",
    "InfoPanel",
    "SharingPanel",
    "Article",
    "People",
    "PeopleTranslations",
    "ChangeUserTypeDialog",
    "Notifications",
  ])(observer(SectionHeaderContent)),
);<|MERGE_RESOLUTION|>--- conflicted
+++ resolved
@@ -950,15 +950,11 @@
 
       selectedFolder,
 
-<<<<<<< HEAD
       onClickEditRoom,
       onClickInviteUsers,
       onClickArchive,
       onCopyLink,
 
-      isEmptyArchive,
-=======
->>>>>>> 434ad0d3
       isGroupMenuBlocked,
 
       moveToRoomsPage,
