--- conflicted
+++ resolved
@@ -44,15 +44,9 @@
   const accesses = {
     docSpaceAdmin: {
       key: "docSpaceAdmin",
-<<<<<<< HEAD
-      label: t("Common:PortalAdmin", { portalName: PORTAL }),
+      label: t("Common:PortalAdmin", { productName: PRODUCT_NAME }),
       description: t("Translations:RolePortalAdminDescription", {
-        portalName: PORTAL,
-=======
-      label: t("Common:DocspaceAdmin", { productName: PRODUCT_NAME }),
-      description: t("Translations:RoleDocspaceAdminDescription", {
         productName: PRODUCT_NAME,
->>>>>>> caacc6e5
       }),
       ...(!standalone && { quota: t("Common:Paid") }),
       color: "#EDC409",
