--- conflicted
+++ resolved
@@ -570,38 +570,10 @@
   },
 
   modalDialog: {
-<<<<<<< HEAD
     backgroundColor: white,
     textColor: black,
     headerBorderColor: globalColors.grayLightMid,
     footerBorderColor: globalColors.grayLightMid,
-=======
-    width: "auto",
-    maxwidth: "560px",
-    margin: " 0 auto",
-    minHeight: "100%",
-
-    content: {
-      backgroundColor: white,
-      modalPadding: "0 12px 12px",
-      modalBorderRadius: "6px",
-      asidePadding: "0 16px 16px",
-      heading: {
-        maxWidth: "calc(100% - 18px)",
-        margin: "0",
-        modalLineHeight: "40px",
-        asideLineHeight: "56px",
-        fontWeight: "700",
-        asideFontSize: "21px",
-        modalFontSize: "18px",
-      },
-    },
-
-    header: {
-      borderBottom: `1px solid ${globalColors.lightGrayishBlue}`,
-    },
-
->>>>>>> 881a70a5
     closeButton: {
       backgroundColor: "#9a9ea3",
       fillColor: white,
