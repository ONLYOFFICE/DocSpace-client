// (c) Copyright Ascensio System SIA 2009-2024
//
// This program is a free software product.
// You can redistribute it and/or modify it under the terms
// of the GNU Affero General Public License (AGPL) version 3 as published by the Free Software
// Foundation. In accordance with Section 7(a) of the GNU AGPL its Section 15 shall be amended
// to the effect that Ascensio System SIA expressly excludes the warranty of non-infringement of
// any third-party rights.
//
// This program is distributed WITHOUT ANY WARRANTY, without even the implied warranty
// of MERCHANTABILITY or FITNESS FOR A PARTICULAR  PURPOSE. For details, see
// the GNU AGPL at: http://www.gnu.org/licenses/agpl-3.0.html
//
// You can contact Ascensio System SIA at Lubanas st. 125a-25, Riga, Latvia, EU, LV-1021.
//
// The  interactive user interfaces in modified source and object code versions of the Program must
// display Appropriate Legal Notices, as required under Section 5 of the GNU AGPL version 3.
//
// Pursuant to Section 7(b) of the License you must retain the original Product logo when
// distributing the program. Pursuant to Section 7(e) we decline to grant you any rights under
// trademark law for use of our trademarks.
//
// All the Product's GUI elements, including illustrations and icon sets, as well as technical writing
// content are licensed under the terms of the Creative Commons Attribution-ShareAlike 4.0
// International. See the License terms at http://creativecommons.org/licenses/by-sa/4.0/legalcode

/* eslint-disable @typescript-eslint/default-param-last */
import { AxiosRequestConfig } from "axios";

import moment from "moment";
import { FolderType, MembersSubjectType, ShareAccessRights } from "../../enums";
import { request } from "../client";
import {
  checkFilterInstance,
  decodeDisplayName,
  toUrlParams,
} from "../../utils/common";
import RoomsFilter from "./filter";
import {
  TGetRooms,
  TRoomLifetime,
  TExportRoomIndexTask,
  TPublicRoomPassword,
} from "./types";

export async function getRooms(filter: RoomsFilter, signal?: AbortSignal) {
  let params;

  if (filter) {
    checkFilterInstance(filter, RoomsFilter);

    params = `?${filter.toApiUrlParams()}`;
  }

  const options: AxiosRequestConfig = {
    method: "get",
    url: `/files/rooms${params}`,
    signal,
  };

  const res = (await request(options)) as TGetRooms;

  res.files = decodeDisplayName(res.files);
  res.folders = decodeDisplayName(res.folders);

  if (res.current.rootFolderType === FolderType.Archive) {
    res.folders.forEach((room) => {
      room.isArchive = true;
    });
  }

  return res;
}

export function getRoomInfo(id) {
  const options = {
    method: "get",
    url: `/files/rooms/${id}`,
  };

  return request(options).then((res) => {
    if (res.rootFolderType === FolderType.Archive) res.isArchive = true;

    return res;
  });
}

export function getRoomMembers(id, filter) {
  let params = "";

  const str = toUrlParams(filter);
  if (str) params = `?${str}`;

  const options = {
    method: "get",
    url: `/files/rooms/${id}/share${params}`,
  };

  return request(options).then((res) => {
    res.items.forEach((item) => {
      if (item.subjectType === MembersSubjectType.Group) {
        item.sharedTo.isGroup = true;
      }
    });

    return res;
  });
}

export function updateRoomMemberRole(id, data) {
  const options = {
    method: "put",
    url: `/files/rooms/${id}/share`,
    data,
  };

  return request(options).then((res) => {
    return res;
  });
}

export function getHistory(
  selectionType: "file" | "folder",
  id,
  signal = null,
  requestToken,
) {
  const options = {
    method: "get",
    url: `/files/${selectionType}/${id}/log`,
    signal,
  };

  if (requestToken) options.headers = { "Request-Token": requestToken };

  return request(options).then((res) => res);
}

export function getRoomHistory(id) {
  const options = {
    method: "get",
    url: `/feed/filter?module=rooms&withRelated=true&id=${id}`,
  };

  return request(options).then((res) => {
    return res;
  });
}

export function getFileHistory(id) {
  const options = {
    method: "get",
    url: `/feed/filter?module=files&withRelated=true&id=${id}`,
  };

  return request(options).then((res) => {
    return res;
  });
}

export function createRoom(data) {
  const options = { method: "post", url: `/files/rooms`, data };

  return request(options).then((res) => {
    return res;
  });
}

export function createRoomInThirdpary(id, data) {
  const options = {
    method: "post",
    url: `/files/rooms/thirdparty/${id}`,
    data,
  };

  return request(options).then((res) => {
    return res;
  });
}

export function editRoom(id, data) {
  const options = { method: "put", url: `/files/rooms/${id}`, data };

  return request(options).then((res) => {
    return res;
  });
}

export function editRoomSettings(id, data) {
  const options = { method: "put", url: `/files/rooms/${id}/settings`, data };

  return request(options).then((res) => {
    return res;
  });
}

export function pinRoom(id) {
  const options = { method: "put", url: `/files/rooms/${id}/pin` };

  const skipRedirect = true;

  return request(options, skipRedirect).then((res) => {
    return res;
  });
}

export function unpinRoom(id) {
  const options = { method: "put", url: `/files/rooms/${id}/unpin` };

  return request(options).then((res) => {
    return res;
  });
}

export function deleteRoom(id, deleteAfter = false) {
  const data = { deleteAfter };

  const options = {
    method: "delete",
    url: `/files/rooms/${id}`,
    data,
  };

  return request(options).then((res) => {
    return res;
  });
}

export function archiveRoom(id, deleteAfter = false) {
  const data = { deleteAfter };

  const options = {
    method: "put",
    url: `/files/rooms/${id}/archive`,
    data,
  };

  return request(options).then((res) => {
    return res;
  });
}

export function unarchiveRoom(id) {
  const data = { deleteAfter: false };
  const options = {
    method: "put",
    url: `/files/rooms/${id}/unarchive`,
    data,
  };

  return request(options).then((res) => {
    return res;
  });
}

export function createTag(name) {
  const data = { name };
  const options = {
    method: "post",
    url: "/files/tags",
    data,
  };

  return request(options).then((res) => {
    return res;
  });
}

export function addTagsToRoom(id, tagArray) {
  const data = { names: tagArray };
  const options = {
    method: "put",
    url: `/files/rooms/${id}/tags`,
    data,
  };

  return request(options).then((res) => {
    return res;
  });
}

export function removeTagsFromRoom(id, tagArray) {
  const data = { names: tagArray };
  const options = {
    method: "delete",
    url: `/files/rooms/${id}/tags`,
    data,
  };

  return request(options).then((res) => {
    return res;
  });
}

export function getTags() {
  const options = {
    method: "get",
    url: "/files/tags",
  };

  return request(options).then((res) => {
    return res;
  });
}

export function uploadRoomLogo(data) {
  const options = {
    method: "post",
    url: `/files/logos`,
    data,
  };

  return request(options).then((res) => {
    return res;
  });
}

export function addLogoToRoom(id, data) {
  const options = {
    method: "post",
    url: `/files/rooms/${id}/logo`,
    data,
  };

  return request(options).then((res) => {
    return res;
  });
}

export function removeLogoFromRoom(id) {
  const options = {
    method: "delete",
    url: `/files/rooms/${id}/logo`,
  };

  return request(options).then((res) => {
    return res;
  });
}

export const setInvitationLinks = async (roomId, linkId, title, access) => {
  const options = {
    method: "put",
    url: `/files/rooms/${roomId}/links`,
    data: {
      linkId,
      title,
      access,
    },
  };
  const skipRedirect = true;
  const res = await request(options, skipRedirect);

  return res;
};

export const resendEmailInvitations = async (id, resendAll = true) => {
  const options = {
    method: "post",
    url: `/files/rooms/${id}/resend`,
    data: {
      resendAll,
    },
  };

  const res = await request(options);

  return res;
};

// 1 (Invitation link)
export const getRoomSecurityInfo = async (id) => {
  const options = {
    method: "get",
    url: `/files/rooms/${id}/share?filterType=1`,
  };

  const res = await request(options);

  return res;
};

export const setRoomSecurity = async (id, data) => {
  const options = {
    method: "put",
    url: `/files/rooms/${id}/share`,
    data,
  };

  const skipRedirect = true;
  const res = await request(options, skipRedirect);

  res.members.forEach((item) => {
    if (item.subjectType === MembersSubjectType.Group) {
      item.sharedTo.isGroup = true;
    }
  });

  return res;
};

export const acceptInvitationByLink = async () => {
  const options = {
    method: "post",
    url: `/files/rooms/accept`,
  };

  const res = await request(options);

  return res;
};

export function editExternalLink(
  roomId: number | string,
  linkId: number | string,
  title: string,
  access: ShareAccessRights,
  expirationDate: moment.Moment,
  linkType: number,
  password: string,
  disabled: boolean,
  denyDownload: boolean,
) {
  const skipRedirect = true;

  return request(
    {
      method: "put",

      url: `/files/rooms/${roomId}/links`,
      data: {
        linkId,
        title,
        access,
        expirationDate,
        linkType,
        password,
        disabled,
        denyDownload,
      },
    },
    skipRedirect,
  );
}

export function getExternalLinks(roomId, type) {
  const linkType = `?type=${type}`;

  return request({
    method: "get",
    url: `files/rooms/${roomId}/links${linkType}`,
  });
}

export function getPrimaryLink(roomId) {
  return request({
    method: "get",
    url: `files/rooms/${roomId}/link`,
  });
}

export function validatePublicRoomKey(key) {
  return request({
    method: "get",
    url: `files/share/${key}`,
  });
}

export async function validatePublicRoomPassword(
  key: string,
  passwordHash: string,
) {
  const res = (await request({
    method: "post",
    url: `files/share/${key}/password`,
    data: { password: passwordHash },
  })) as TPublicRoomPassword;

  return res;
}

export function setCustomRoomQuota(roomIds, quota) {
  const data = {
    roomIds,
    quota,
  };
  const options = {
    method: "put",
    url: "files/rooms/roomquota",
    data,
  };

  return request(options);
}

export function resetRoomQuota(roomIds) {
  const data = {
    roomIds,
  };
  const options = {
    method: "put",
    url: "files/rooms/resetquota",
    data,
  };

  return request(options);
}

<<<<<<< HEAD
export function changeRoomLifetime(
  roomId: string | number,
  lifetime: TRoomLifetime | null,
) {
  const data = lifetime ? { ...lifetime } : null;
  const options = {
    method: "put",
    url: `files/rooms/${roomId}/lifetime`,
    data,
=======
export function getRoomCovers() {
  const options = {
    method: "get",
    url: "files/rooms/covers",
>>>>>>> bded320a
  };

  return request(options);
}

<<<<<<< HEAD
export function exportRoomIndex(roomId: number) {
  return request({
    method: "post",
    url: `files/rooms/${roomId}/indexexport`,
  }) as Promise<TExportRoomIndexTask>;
}

export function getExportRoomIndexProgress() {
  return request({
    method: "get",
    url: `files/rooms/indexexport`,
  }) as Promise<TExportRoomIndexTask>;
}

export function setWatermarkSettings(
  roomId: number | string,
  data: {
    enabled: boolean;
    rotate: number;
    text: string;
    additions: number;
    imageScale: number;
    imageUrl: string;
    imageWidth: string;
    imageHeight: string;
  },
) {
  const options = {
    method: "put",
    url: `files/rooms/${roomId}/watermark`,
=======
export function setRoomCover(roomId, cover) {
  const data = {
    Color: cover.color,
    Cover: cover.cover,
  };
  const options = {
    method: "post",
    url: `files/rooms/${roomId}/cover`,
>>>>>>> bded320a
    data,
  };

  return request(options);
<<<<<<< HEAD
}

export function getWatermarkSettings(roomId: number | string) {
  return request({
    method: "get",
    url: `files/rooms/${roomId}/watermark`,
  });
}

export function deleteWatermarkSettings(roomId: number | string) {
  return request({
    method: "delete",
    url: `files/rooms/${roomId}/watermark`,
  });
=======
>>>>>>> bded320a
}<|MERGE_RESOLUTION|>--- conflicted
+++ resolved
@@ -506,7 +506,6 @@
   return request(options);
 }
 
-<<<<<<< HEAD
 export function changeRoomLifetime(
   roomId: string | number,
   lifetime: TRoomLifetime | null,
@@ -516,18 +515,20 @@
     method: "put",
     url: `files/rooms/${roomId}/lifetime`,
     data,
-=======
+  };
+
+  return request(options);
+}
+
 export function getRoomCovers() {
   const options = {
     method: "get",
     url: "files/rooms/covers",
->>>>>>> bded320a
   };
 
   return request(options);
 }
 
-<<<<<<< HEAD
 export function exportRoomIndex(roomId: number) {
   return request({
     method: "post",
@@ -558,7 +559,12 @@
   const options = {
     method: "put",
     url: `files/rooms/${roomId}/watermark`,
-=======
+    data,
+  };
+
+  return request(options);
+}
+
 export function setRoomCover(roomId, cover) {
   const data = {
     Color: cover.color,
@@ -567,12 +573,10 @@
   const options = {
     method: "post",
     url: `files/rooms/${roomId}/cover`,
->>>>>>> bded320a
     data,
   };
 
   return request(options);
-<<<<<<< HEAD
 }
 
 export function getWatermarkSettings(roomId: number | string) {
@@ -587,6 +591,4 @@
     method: "delete",
     url: `files/rooms/${roomId}/watermark`,
   });
-=======
->>>>>>> bded320a
 }