--- conflicted
+++ resolved
@@ -3,11 +3,7 @@
   "content": "Room notifications disabled",
   "content_en_sha1_hash": "66e212657f39607ac6632eb53f57a7c8a6d38fe5",
   "created_at": "2025-05-19T21:30:56.101Z",
-<<<<<<< HEAD
-  "updated_at": "2025-06-18T17:11:42.514Z",
-=======
   "updated_at": "2025-06-26T19:00:18.287Z",
->>>>>>> 0de93b01
   "comment": {
     "text": "This translation key is used to display a message when room notifications are disabled. It is displayed as an error toast in a notification system, informing the user of their settings choice. Translators should provide a local equivalent that reflects this specific context.",
     "is_auto": true,
@@ -52,8 +48,8 @@
       "ai_spell_check_issues": [
         {
           "type": "incorrect_translation",
-          "description": "The translation \"Oznámení o místnosti vypnuta\" is not the most natural or accurate translation of \"Room notifications disabled\". While technically correct, it's a bit clunky.",
-          "suggestion": "A better translation would be \"Vypnutá upozornění pro místnost\" or \"Upozornění pro místnost jsou vypnuta\"."
+          "description": "The translation \"Oznámení o místnosti vypnuta\" is not the most natural or accurate translation of \"Room notifications disabled.\" While technically correct, it sounds slightly awkward.",
+          "suggestion": "A better translation would be \"Vypnuto upozornění na místnosti\" or \"Upozornění na místnosti jsou vypnuta\"."
         }
       ],
       "approved_at": null
@@ -91,13 +87,7 @@
     "hy-AM": {
       "ai_translated": false,
       "ai_model": null,
-      "ai_spell_check_issues": [
-        {
-          "type": "incorrect_translation",
-          "description": "The translation 'Սենյակի ծանուցումներն անջատված են' is a literal translation and sounds slightly awkward in Armenian. A more natural phrasing would be 'Արձակվել են սենյակի ծանուցումները' or 'Անջատված են սենյակի ծանուցումները' (while the latter is more direct, the former is more idiomatic).",
-          "suggestion": "Consider using 'Արձակվել են սենյակի ծանուցումները' or 'Անջատված են սենյակի ծանուցումները'."
-        }
-      ],
+      "ai_spell_check_issues": [],
       "approved_at": null
     },
     "it": {
@@ -112,8 +102,8 @@
       "ai_spell_check_issues": [
         {
           "type": "incorrect_translation",
-          "description": "The English phrase \"Room notifications disabled\" is not perfectly captured by \"ルームの通知が無効\". A more natural and accurate translation would be \"ルームの通知はオフになっています\" or \"ルームの通知が無効になっています\". The current translation is grammatically correct but sounds less natural in Japanese.",
-          "suggestion": "ルームの通知はオフになっています"
+          "description": "The translation \"ルームの通知が無効\" is technically correct, but a more natural and common phrasing would be \"ルームの通知を無効にしました\" (Room notifications have been disabled) or \"ルームの通知はオフになっています\" (Room notifications are turned off).  The original Japanese translation is passive and sounds slightly awkward in this context.",
+          "suggestion": "ルームの通知を無効にしました"
         }
       ],
       "approved_at": null
@@ -142,7 +132,7 @@
       "ai_spell_check_issues": [
         {
           "type": "incorrect_translation",
-          "description": "While 'Kamer meldingen uitgeschakeld' is understandable, a more natural and accurate translation would be 'Kamermeldingen zijn uitgeschakeld' or 'Kamermeldingen zijn uit'. 'Kamer meldingen' sounds a bit clunky in Dutch.",
+          "description": "While technically correct, 'Kamer meldingen uitgeschakeld' is a bit clunky. A more natural phrasing would be 'Kamermeldingen zijn uitgeschakeld' or 'Kamermeldingen zijn ingeschakeld' depending on the intended meaning (disabled vs. enabled). The original 'disabled' implies something was previously enabled.",
           "suggestion": "Kamermeldingen zijn uitgeschakeld"
         }
       ],
@@ -172,8 +162,8 @@
       "ai_spell_check_issues": [
         {
           "type": "incorrect_translation",
-          "description": "The translation 'Notificările pentru sala sunt dezactivate' is a literal translation but doesn't quite capture the concise nature of the English 'Room notifications disabled'. A more natural Romanian phrasing would convey the same meaning with fewer words.",
-          "suggestion": "Notificări cameră dezactivate"
+          "description": "The translation 'Notificările pentru sala sunt dezactivate' is a literal translation and sounds somewhat unnatural in Romanian. A more natural phrasing would emphasize the disabled state.",
+          "suggestion": "Notificări pentru sală dezactivate"
         }
       ],
       "approved_at": null
@@ -190,8 +180,8 @@
       "ai_spell_check_issues": [
         {
           "type": "incorrect_translation",
-          "description": "The translation 'කාමරයේ දැනුම්දීම් අබලයි' while understandable, isn't the most natural or common way to express 'Room notifications disabled' in Sinhala. A more accurate and idiomatic translation would use a phrase implying 'turned off' or 'deactivated'.",
-          "suggestion": "කාමරයේ දැනුම්දීම් ක්‍රියා විරහිතයි (Kamarayē dānumdīm kriyā virahitayi) - Room notifications deactivated."
+          "description": "The translation 'කාමරයේ දැනුම්දීම් අබලයි' while conveying the general idea of 'Room notifications disabled', isn't the most natural or precise rendering in Sinhala. A more common and accurate phrasing would emphasize the action of disabling.",
+          "suggestion": "කාමරයේ දැනුම්දීම් නිශ්චලයි (Kamara ya danum dim nischala-yi) - 'Room notifications deactivated/switched off'"
         }
       ],
       "approved_at": null
@@ -199,13 +189,7 @@
     "sk": {
       "ai_translated": false,
       "ai_model": null,
-      "ai_spell_check_issues": [
-        {
-          "type": "incorrect_translation",
-          "description": "While technically correct, 'Upozornenia o miestnosti sú vypnuté' is a bit clunky and not the most natural way to say 'Room notifications disabled' in Slovak. It translates literally as 'Notifications about the room are disabled'.",
-          "suggestion": "Consider a more concise and natural translation like 'Vypnuté upozornenia na miestnosti' or 'Upozornenia na miestnosti vypnuté'."
-        }
-      ],
+      "ai_spell_check_issues": [],
       "approved_at": null
     },
     "sl": {
@@ -214,8 +198,8 @@
       "ai_spell_check_issues": [
         {
           "type": "grammar",
-          "description": "The Slovenian translation 'Obvestila sobe onemogočena' is grammatically awkward. 'Onemogočena' should agree with 'obvestila' in gender and case, but the passive voice can be improved.",
-          "suggestion": "Obvestila sobe so onemogočena"
+          "description": "The Slovenian translation uses a passive voice construction ('are disabled'). While grammatically correct, it sounds slightly awkward in this context. A more natural phrasing would use an active voice.",
+          "suggestion": "Obvestila za sobo so onemogočena"
         }
       ],
       "approved_at": null
@@ -225,14 +209,9 @@
       "ai_model": null,
       "ai_spell_check_issues": [
         {
-          "type": "spelling",
-          "description": "The word 'Нотификације' is a valid transliteration of 'Notifications' but might be perceived as overly formal or technical in this context. Consider a more common term.",
-          "suggestion": "Објаве собе онемогућене"
-        },
-        {
-          "type": "incorrect_translation",
-          "description": "While technically correct, 'онемогућене' (disabled) can sound slightly awkward. A more natural phrasing might be preferred, depending on the target audience.",
-          "suggestion": "искључене"
+          "type": "incorrect_translation",
+          "description": "While technically correct, \"Нотификације собе онемогућене\" is a bit literal and doesn't sound natural in Serbian. A more natural phrasing would convey the meaning more clearly.",
+          "suggestion": "Онемогућени просторни обавештења"
         }
       ],
       "approved_at": null
@@ -242,14 +221,9 @@
       "ai_model": null,
       "ai_spell_check_issues": [
         {
-          "type": "spelling",
-          "description": "The word 'sobe' (room) is spelled correctly, but may need further context to determine the most accurate translation. If referring to a specific room, 'soba' would be singular.",
-          "suggestion": "Consider if 'soba' (singular) is more appropriate based on the context."
-        },
-        {
-          "type": "grammatical",
-          "description": "While 'Notifikacije sobe onemogućene' is understandable, a more natural phrasing in Serbian might be 'Soba je onemogućena za notifikacije'.",
-          "suggestion": "Consider 'Soba je onemogućena za notifikacije'."
+          "type": "incorrect_translation",
+          "description": "The translation 'Notifikacije sobe onemogućene' is a literal translation and sounds unnatural in Serbian. A more natural phrasing would be 'Isključene obavijesti za sobu' or 'Soba, obavijesti isključene'.",
+          "suggestion": "Isključene obavijesti za sobu"
         }
       ],
       "approved_at": null
@@ -275,7 +249,13 @@
     "zh-CN": {
       "ai_translated": false,
       "ai_model": null,
-      "ai_spell_check_issues": [],
+      "ai_spell_check_issues": [
+        {
+          "type": "incorrect_translation",
+          "description": "While \"房间通知禁用\" is understandable, a more natural and idiomatic translation would be \"关闭房间通知\" or \"禁用房间通知提醒\". \"禁用\" can sound a bit abrupt in this context.",
+          "suggestion": "关闭房间通知"
+        }
+      ],
       "approved_at": null
     }
   }
