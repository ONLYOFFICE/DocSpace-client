--- conflicted
+++ resolved
@@ -44,7 +44,6 @@
 import styles from "./Navigation.module.scss";
 import { TNavigationProps } from "./Navigation.types";
 
-<<<<<<< HEAD
 const Navigation = (props: TNavigationProps) => {
   const {
     showText,
@@ -87,55 +86,10 @@
     showNavigationButton,
     onContextOptionsClick,
     onLogoClick,
+    badgeLabel,
     ...rest
   } = props;
 
-=======
-const Navigation = ({
-  showText,
-  isRootFolder,
-  title,
-  canCreate,
-
-  onClickFolder,
-  navigationItems,
-  getContextOptionsPlus,
-  getContextOptionsFolder,
-  onBackToParentFolder,
-  isTrashFolder,
-  isEmptyFilesList,
-  clearTrash,
-  showFolderInfo,
-  isCurrentFolderInfo,
-  toggleInfoPanel,
-  isInfoPanelVisible,
-  titles,
-  withMenu,
-  onPlusClick,
-  isEmptyPage,
-  isDesktop: isDesktopClient,
-  isRoom,
-  isFrame,
-  hideInfoPanel,
-  showRootFolderTitle,
-  withLogo,
-  burgerLogo,
-  isPublicRoom,
-  titleIcon,
-  titleIconTooltip,
-  currentDeviceType,
-  rootRoomTitle,
-  showTitle,
-  navigationButtonLabel,
-  onNavigationButtonClick,
-  tariffBar,
-  showNavigationButton,
-  badgeLabel,
-  onContextOptionsClick,
-  onLogoClick,
-  ...rest
-}: TNavigationProps) => {
->>>>>>> ef892c70
   const [isOpen, setIsOpen] = React.useState(false);
   const [firstClick, setFirstClick] = React.useState(true);
   const [dropBoxWidth, setDropBoxWidth] = React.useState(0);
