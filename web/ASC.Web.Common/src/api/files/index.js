import { request } from "../client";
import axios from "axios";
import FilesFilter from "./filter";

export function openEdit(fileId) {
  const options = {
    method: "get",
    url: `/files/file/${fileId}/openedit`
  };

  return request(options);
}

export function getFolderInfo(folderId) {
  const options = {
    method: "get",
    url: `/files/folder/${folderId}`
  };

  return request(options);
}

export function getFolderPath(folderId) {
  const options = {
    method: "get",
    url: `/files/folder/${folderId}/path`
  };

  return request(options);
}

export function getFolder(folderId, filter) {
  const params =
    filter && filter instanceof FilesFilter
      ? `${folderId}?${filter.toUrlParams()}`
      : folderId;

  const options = {
    method: "get",
    url: `/files/${params}`
  };

  return request(options);
}

export function getFoldersTree() {
  const rootFoldersPaths = [
    "@my",
    "@share",
    "@common",
    /*'@projects',*/ 
    "@favorites", 
    "@trash" // Do not remove @trash from the last position
  ]; //TODO: need get from settings
  const requestsArray = rootFoldersPaths.map(path =>
    request({ method: "get", url: `/files/${path}?filterType=2` })
  );

  return axios.all(requestsArray).then(
    axios.spread((...responses) =>
      responses.map((data, index) => {
        const trashIndex = rootFoldersPaths.length - 1;
        return {
          id: data.current.id,
          key: `0-${index}`,
          title: data.current.title,
          folders:
            index !== trashIndex
              ? data.folders.map(folder => {
                  return {
                    id: folder.id,
                    title: folder.title,
                    access: folder.access,
                    foldersCount: folder.foldersCount,
                    rootFolderType: folder.rootFolderType,
                    newItems: folder.new
                  };
                })
              : null,
          pathParts: data.pathParts,
          foldersCount: index !== trashIndex ? data.current.foldersCount : null,
          newItems: data.new
        };
      })
    )
  );
}

export function getMyFolderList(filter = FilesFilter.getDefault()) {
  const options = {
    method: "get",
    url: `/files/@my`
  };

  return request(options);
}

export function getCommonFolderList(filter = FilesFilter.getDefault()) {
  const options = {
    method: "get",
    url: `/files/@common`
  };

  return request(options);
}

export function getFavoritesFolderList(filter = FilesFilter.getDefault()) {
  const options = {
    method: "get",
    url: `/files/@favorites`
  };

  return request(options);
}

export function getProjectsFolderList(filter = FilesFilter.getDefault()) {
  const options = {
    method: "get",
    url: `/files/@projects`
  };

  return request(options);
}

export function getTrashFolderList(filter = FilesFilter.getDefault()) {
  const options = {
    method: "get",
    url: `/files/@trash`
  };

  return request(options);
}

export function getSharedFolderList(filter = FilesFilter.getDefault()) {
  const options = {
    method: "get",
    url: `/files/@share`
  };

  return request(options);
}

export function createFolder(parentFolderId, title) {
  const data = { title };
  const options = {
    method: "post",
    url: `/files/folder/${parentFolderId}`,
    data
  };

  return request(options);
}

export function renameFolder(folderId, title) {
  const data = { title };
  const options = {
    method: "put",
    url: `/files/folder/${folderId}`,
    data
  };

  return request(options);
}

export function deleteFolder(folderId, deleteAfter, immediately) {
  const data = { deleteAfter, immediately };
  const options = {
    method: "delete",
    url: `/files/folder/${folderId}`,
    data
  };

  return request(options);
}

export function createFile(folderId, title) {
  const data = { title };
  const options = {
    method: "post",
    url: `/files/${folderId}/file`,
    data
  };

  return request(options);
}

export function createTextFile(folderId, title, content) {
  const data = { title, content };
  const options = {
    method: "post",
    url: `/files/${folderId}/text`,
    data
  };

  return request(options);
}

export function createTextFileInMy(title) {
  const data = { title };
  const options = {
    method: "post",
    url: "/files/@my/file",
    data
  };

  return request(options);
}

export function createTextFileInCommon(title) {
  const data = { title };
  const options = {
    method: "post",
    url: "/files/@common/file",
    data
  };

  return request(options);
}

export function createHtmlFile(folderId, title, content) {
  const data = { title, content };
  const options = {
    method: "post",
    url: `/files/${folderId}/html`,
    data
  };

  return request(options);
}

export function createHtmlFileInMy(title, content) {
  const data = { title, content };
  const options = {
    method: "post",
    url: "/files/@my/html",
    data
  };

  return request(options);
}

export function createHtmlFileInCommon(title, content) {
  const data = { title, content };
  const options = {
    method: "post",
    url: "/files/@common/html",
    data
  };

  return request(options);
}

export function getFileInfo(fileId) {
  const options = {
    method: "get",
    url: `/files/file/${fileId}`
  };

  return request(options);
}

export function updateFile(fileId, title, lastVersion) {
  const data = { title, lastVersion };
  const options = {
    method: "put",
    url: `/files/file/${fileId}`,
    data
  };

  return request(options);
}

export function deleteFile(fileId, deleteAfter, immediately) {
  const data = { deleteAfter, immediately };
  const options = {
    method: "delete",
    url: `/files/file/${fileId}`,
    data
  };

  return request(options);
}

export function emptyTrash() {
  return request({ method: "put", url: "/files/fileops/emptytrash" });
}

export function removeFiles(folderIds, fileIds, deleteAfter, immediately) {
  const data = { folderIds, fileIds, deleteAfter, immediately };
  return request({ method: "put", url: "/files/fileops/delete", data });
}

export function getShareFolders(folderId) {
  return request({
    method: "get",
    url: `/files/folder/${folderId}/share`
  });
}

export function getShareFiles(fileId) {
  return request({
    method: "get",
    url: `/files/file/${fileId}/share`
  });
}

export function setShareFolder(folderId, share, notify, sharingMessage) {
  const data = { share, notify, sharingMessage };
  return request({
    method: "put",
    url: `/files/folder/${folderId}/share`,
    data
  });
}

export function setShareFiles(fileId, share, notify, sharingMessage) {
  const data = { share, notify, sharingMessage };
  return request({ method: "put", url: `/files/file/${fileId}/share`, data });
}

export function startUploadSession(folderId, fileName, fileSize, relativePath) {
  const data = { fileName, fileSize, relativePath };
  return request({
    method: "post",
    url: `/files/${folderId}/upload/create_session.json`,
    data
  });
}

export function uploadFile(url, data) {
  return axios.post(url, data);
}

export function downloadFiles(fileIds, folderIds) {
  const data = { fileIds, folderIds };
  return request({ method: "put", url: "/files/fileops/bulkdownload", data });
}

export function downloadFormatFiles(fileConvertIds, folderIds) {
  const data = { folderIds, fileConvertIds };
  return request({ method: "put", url: "/files/fileops/bulkdownload", data });
}

export function getProgress() {
  return request({ method: "get", url: "/files/fileops" });
}

export function copyToFolder(
  destFolderId,
  folderIds,
  fileIds,
  conflictResolveType,
  deleteAfter
) {
  const data = {
    destFolderId,
    folderIds,
    fileIds,
    conflictResolveType,
    deleteAfter
  };
  return request({ method: "put", url: "/files/fileops/copy", data });
}

export function moveToFolder(
  destFolderId,
  folderIds,
  fileIds,
  conflictResolveType,
  deleteAfter
) {
  const data = {
    destFolderId,
    folderIds,
    fileIds,
    conflictResolveType,
    deleteAfter
  };
  return request({ method: "put", url: "/files/fileops/move", data });
}

export function getFileVersionInfo(fileId) {
  return request({
    method: "get",
    url: `/files/file/${fileId}/history`
  });
}

export function markAsRead(folderIds, fileIds) {
  const data = { folderIds, fileIds };
  return request({ method: "put", url: "/files/fileops/markasread", data });
}

export function getNewFiles(folderId) {
  return request({
    method: "get",
    url: `/files/${folderId}/news`
  });
}

export function convertFile(fileId) {
  return request({
    method: "put",
    url: `/files/file/${fileId}/checkconversion`
  });
}

export function getConvertFile(fileId) {
  return request({
    method: "get",
    url: `/files/file/${fileId}/checkconversion`
  });
}

export function finalizeVersion(fileId, version, continueVersion) {
  const data = { fileId, version, continueVersion };
  return request({
    method: "put",
    url: `/files/file/${fileId}/history`,
    data
  });
}

export function markAsVersion(fileId, continueVersion, version) {
  const data = { continueVersion, version };
  return request({ method: "put", url: `/files/file/${fileId}/history`, data });
}

export function versionEditComment(fileId, comment, version) {
  const data = { comment, version };
  return request({ method: "put", url: `/files/file/${fileId}/comment`, data });
}

export function versionRestore(fileId, lastversion) {
  const data = { lastversion };
  return request({ method: "put", url: `/files/file/${fileId}`, data });
}

export function lockFile(fileId, lockFile) {
  const data = { lockFile };
  return request({ method: "put", url: `/files/file/${fileId}/lock`, data });
}

export function updateIfExist(val) {
  const data = { set: val };
  return request({ method: "put", url: "files/updateifexist", data });
}

export function storeOriginal(val) {
  const data = { set: val };
  return request({ method: "put", url: "files/storeoriginal", data });
}

export function changeDeleteConfirm(val) {
  const data = { set: val };
  return request({ method: "put", url: "files/changedeleteconfrim", data });
}

export function storeForceSave(val) {
  const data = { set: val };
  return request({ method: "put", url: "files/storeforcesave", data });
}

export function forceSave(val) {
  const data = { set: val };
  return request({ method: "put", url: "files/forcesave", data });
}

export function thirdParty(val) {
  const data = { set: val };
  return request({ method: "put", url: "files/thirdparty", data });
}

export function getSettingsFiles() {
<<<<<<< HEAD
  return request({ method: "get", url: `/files/settings` }); 
}

export function markAsFavorite(ids) {
  const data = { fileIds: [ids] };
  const options = {
    method: "post",
    url: "/files/favorites",
    data
  };

  return request(options);
}

export function removeFromFavorite(ids) {
  const data = { fileIds: [ids] };
  const options = {
    method: "delete",
    url: "/files/favorites",
    data
  };

  return request(options);
=======
  return request({ method: "get", url: `/files/settings` });
}

export function getDocServiceUrl() {
  return request({ method: "get", url: `/files/docservice` });
>>>>>>> 358d53e2
}<|MERGE_RESOLUTION|>--- conflicted
+++ resolved
@@ -472,7 +472,6 @@
 }
 
 export function getSettingsFiles() {
-<<<<<<< HEAD
   return request({ method: "get", url: `/files/settings` }); 
 }
 
@@ -496,11 +495,7 @@
   };
 
   return request(options);
-=======
-  return request({ method: "get", url: `/files/settings` });
 }
 
 export function getDocServiceUrl() {
-  return request({ method: "get", url: `/files/docservice` });
->>>>>>> 358d53e2
-}+  return request({ method: "get", url: `/files/docservice` });