--- conflicted
+++ resolved
@@ -145,14 +145,11 @@
   originTitle?: string;
   requestToken?: string;
   isFavorite?: boolean;
-<<<<<<< HEAD
   vectorizationStatus?: VectorizationStatus;
-=======
   expirationDate?: string;
   sharedForUser?: boolean;
   external?: boolean;
   isLinkExpired?: boolean;
->>>>>>> e7431986
 };
 
 export type TOpenEditRequest = {
