--- conflicted
+++ resolved
@@ -49,13 +49,6 @@
     border-bottom: none !important;
   }
 
-<<<<<<< HEAD
-  .__react_component_tooltip.place-bottom::after,
-  .__react_component_tooltip.place-top::after,
-  .__react_component_tooltip.place-right::after,
-  .__react_component_tooltip.place-left::after {
-    display: none;
-=======
   .__react_component_tooltip.place-left::before{
     background: none; !important;
   }
@@ -70,7 +63,13 @@
 
   .__react_component_tooltip.place-bottom::before {
     background: none; !important;
->>>>>>> 5d1e4b7d
+  }
+
+  .__react_component_tooltip.place-bottom::after,
+  .__react_component_tooltip.place-top::after,
+  .__react_component_tooltip.place-right::after,
+  .__react_component_tooltip.place-left::after {
+    display: none;
   }
 `;
 
