--- conflicted
+++ resolved
@@ -580,7 +580,6 @@
   "Yes": "Да",
   "Yesterday": "Вчера",
   "You": "Вие",
-<<<<<<< HEAD
   "BadgeMyDraftTitle": "Моята чернова",
   "InProgress": "В процес",
   "RoleRoomAdminFormRoomDescription": "Администраторите на стаята могат да създават и управляват стаи, да канят нови потребители и да назначават роли на администратор на стая или по-ниски. Администраторите на стаята могат да качват формуляри в стаята и да имат пълен достъп до папките Завършени и В ход.",
@@ -603,8 +602,7 @@
   "DeleteFile": "На път сте да изтриете този файл.",
   "FilePermanentlyDeleted": "Файлът ще бъде изтрит завинаги след 30 дни.",
   "MoveToTrashTitle": "Преместване в кошчето?",
-  "CopyLink": "Копиране на линка"
-=======
+  "CopyLink": "Копиране на линка",
   "ArchivingData": "Архивиране на данни",
   "FormTemplates": "Шаблони на формуляри",
   "Other": "Друг",
@@ -617,5 +615,4 @@
   "RemoveFromList": "Премахни от списък",
   "PasswordProtectedFiles": "Моля, <0>въведете парола</0> за защитените файлове, за да продължите",
   "EnterPassword": "Въведете паролата"
->>>>>>> 067e3b08
 }