--- conflicted
+++ resolved
@@ -1,279 +1,276 @@
-// (c) Copyright Ascensio System SIA 2010-2022
-//
-// This program is a free software product.
-// You can redistribute it and/or modify it under the terms
-// of the GNU Affero General Public License (AGPL) version 3 as published by the Free Software
-// Foundation. In accordance with Section 7(a) of the GNU AGPL its Section 15 shall be amended
-// to the effect that Ascensio System SIA expressly excludes the warranty of non-infringement of
-// any third-party rights.
-//
-// This program is distributed WITHOUT ANY WARRANTY, without even the implied warranty
-// of MERCHANTABILITY or FITNESS FOR A PARTICULAR  PURPOSE. For details, see
-// the GNU AGPL at: http://www.gnu.org/licenses/agpl-3.0.html
-//
-// You can contact Ascensio System SIA at Lubanas st. 125a-25, Riga, Latvia, EU, LV-1021.
-//
-// The  interactive user interfaces in modified source and object code versions of the Program must
-// display Appropriate Legal Notices, as required under Section 5 of the GNU AGPL version 3.
-//
-// Pursuant to Section 7(b) of the License you must retain the original Product logo when
-// distributing the program. Pursuant to Section 7(e) we decline to grant you any rights under
-// trademark law for use of our trademarks.
-//
-// All the Product's GUI elements, including illustrations and icon sets, as well as technical writing
-// content are licensed under the terms of the Creative Commons Attribution-ShareAlike 4.0
-// International. See the License terms at http://creativecommons.org/licenses/by-sa/4.0/legalcode
-
-
-namespace ASC.Files.Core.ApiModels.ResponseDto;
-
-/// <summary>
-/// </summary>
-public class FileDto<T> : FileEntryDto<T>
-{
-    /// <summary>Folder ID</summary>
-    /// <type>System.Int32, System</type>
-    public T FolderId { get; set; }
-
-    /// <summary>Version</summary>
-    /// <type>System.Int32, System</type>
-    public int Version { get; set; }
-
-    /// <summary>Version group</summary>
-    /// <type>System.Int32, System</type>
-    public int VersionGroup { get; set; }
-
-    /// <summary>Content length</summary>
-    /// <type>System.String, System</type>
-    public string ContentLength { get; set; }
-
-    /// <summary>Pure content length</summary>
-    /// <type>System.Nullable{System.Int64}, System</type>
-    public long? PureContentLength { get; set; }
-
-    /// <summary>File status</summary>
-    /// <type>ASC.Files.Core.FileStatus, ASC.Files.Core</type>
-    public FileStatus FileStatus { get; set; }
-
-    /// <summary>Muted or not</summary>
-    /// <type>System.Boolean, System</type>
-    public bool Mute { get; set; }
-
-    /// <summary>URL to view a file</summary>
-    /// <type>System.String, System</type>
-    public string ViewUrl { get; set; }
-
-    /// <summary>Web URL</summary>
-    /// <type>System.String, System</type>
-    public string WebUrl { get; set; }
-
-    /// <summary>File type</summary>
-    /// <type>ASC.Web.Core.Files.FileType, ASC.Web.Core</type>
-    public FileType FileType { get; set; }
-
-    /// <summary>File extension</summary>
-    /// <type>System.String, System</type>
-    public string FileExst { get; set; }
-
-    /// <summary>Comment</summary>
-    /// <type>System.String, System</type>
-    public string Comment { get; set; }
-
-    /// <summary>Encrypted or not</summary>
-    /// <type>System.Nullable{System.Boolean}, System</type>
-    public bool? Encrypted { get; set; }
-
-    /// <summary>Thumbnail URL</summary>
-    /// <type>System.String, System</type>
-    public string ThumbnailUrl { get; set; }
-
-    /// <summary>Thumbnail status</summary>
-    /// <type>ASC.Files.Core.Thumbnail, ASC.Files.Core</type>
-    public Thumbnail ThumbnailStatus { get; set; }
-
-    /// <summary>Locked or not</summary>
-    /// <type>System.Nullable{System.Boolean}, System</type>
-    public bool? Locked { get; set; }
-
-    /// <summary>User ID who locked a file</summary>
-    /// <type>System.String, System</type>
-    public string LockedBy { get; set; }
-
-    /// <summary>Denies file downloading or not</summary>
-    /// <type>System.Boolean, System</type>
-    public bool DenyDownload { get; set; }
-
-    /// <summary>Denies file sharing or not</summary>
-    /// <type>System.Boolean, System</type>
-    public bool DenySharing { get; set; }
-<<<<<<< HEAD
-    public string BoardId { get; set; }
-    public string BoardTitle { get; set; }
-=======
-
-    /// <summary>File accessibility</summary>
-    /// <type>System.Collections.IDictionary{ASC.Files.Core.Helpers.Accessability, System.Boolean}, System.Collections</type>
->>>>>>> 0c94da69
-    public IDictionary<Accessability, bool> ViewAccessability { get; set; }
-
-    protected internal override FileEntryType EntryType { get => FileEntryType.File; }
-
-    public FileDto() { }
-
-    public static FileDto<int> GetSample()
-    {
-        return new FileDto<int>
-        {
-            Access = FileShare.ReadWrite,
-            //Updated = ApiDateTime.GetSample(),
-            //Created = ApiDateTime.GetSample(),
-            //CreatedBy = EmployeeWraper.GetSample(),
-            Id = 10,
-            RootFolderType = FolderType.BUNCH,
-            Shared = false,
-            Title = "Some titile.txt",
-            FileExst = ".txt",
-            FileType = FileType.Document,
-            //UpdatedBy = EmployeeWraper.GetSample(),
-            ContentLength = 12345.ToString(CultureInfo.InvariantCulture),
-            FileStatus = FileStatus.IsNew,
-            FolderId = 12334,
-            Version = 3,
-            VersionGroup = 1,
-            ViewUrl = "http://www.onlyoffice.com/viewfile?fileid=2221"
-        };
-    }
-}
-
-[Scope]
-public class FileDtoHelper : FileEntryDtoHelper
-{
-    private readonly AuthContext _authContext;
-    private readonly IDaoFactory _daoFactory;
-    private readonly GlobalFolderHelper _globalFolderHelper;
-    private readonly CommonLinkUtility _commonLinkUtility;
-    private readonly FilesLinkUtility _filesLinkUtility;
-    private readonly FileUtility _fileUtility;
-    private readonly BadgesSettingsHelper _badgesSettingsHelper;
-    private readonly FileSharing _fileSharing;
-
-    public FileDtoHelper(
-        ApiDateTimeHelper apiDateTimeHelper,
-        EmployeeDtoHelper employeeWrapperHelper,
-        AuthContext authContext,
-        IDaoFactory daoFactory,
-        FileSecurity fileSecurity,
-        GlobalFolderHelper globalFolderHelper,
-        CommonLinkUtility commonLinkUtility,
-        FilesLinkUtility filesLinkUtility,
-        FileUtility fileUtility,
-        FileSharingHelper fileSharingHelper,
-        BadgesSettingsHelper badgesSettingsHelper,
-        FileSharing fileSharing)
-        : base(apiDateTimeHelper, employeeWrapperHelper, fileSharingHelper, fileSecurity)
-    {
-        _authContext = authContext;
-        _daoFactory = daoFactory;
-        _globalFolderHelper = globalFolderHelper;
-        _commonLinkUtility = commonLinkUtility;
-        _filesLinkUtility = filesLinkUtility;
-        _fileUtility = fileUtility;
-        _badgesSettingsHelper = badgesSettingsHelper;
-        _fileSharing = fileSharing;
-    }
-
-    public async Task<FileDto<T>> GetAsync<T>(File<T> file, List<Tuple<FileEntry<T>, bool>> folders = null)
-    {
-        var result = await GetFileWrapperAsync(file);
-
-        result.FolderId = file.ParentId;
-        if (file.RootFolderType == FolderType.USER
-            && !Equals(file.RootCreateBy, _authContext.CurrentAccount.ID))
-        {
-            result.RootFolderType = FolderType.SHARE;
-            var folderDao = _daoFactory.GetFolderDao<T>();
-            FileEntry<T> parentFolder;
-
-            if (folders != null)
-            {
-                var folderWithRight = folders.FirstOrDefault(f => f.Item1.Id.Equals(file.ParentId));
-                if (folderWithRight == null || !folderWithRight.Item2)
-                {
-                    result.FolderId = await _globalFolderHelper.GetFolderShareAsync<T>();
-                }
-            }
-            else
-            {
-                parentFolder = await folderDao.GetFolderAsync(file.ParentId);
-                if (!await _fileSecurity.CanReadAsync(parentFolder))
-                {
-                    result.FolderId = await _globalFolderHelper.GetFolderShareAsync<T>();
-                }
-            }
-        }
-
-        result.ViewAccessability = _fileUtility.GetAccessability(file.Title);
-
-        return result;
-    }
-
-    private async Task<FileDto<T>> GetFileWrapperAsync<T>(File<T> file)
-    {
-        var result = await GetAsync<FileDto<T>, T>(file);
-        var isEnabledBadges = await _badgesSettingsHelper.GetEnabledForCurrentUserAsync();
-
-        result.FileExst = FileUtility.GetFileExtension(file.Title);
-        result.FileType = FileUtility.GetFileTypeByExtention(result.FileExst);
-        result.Version = file.Version;
-        result.VersionGroup = file.VersionGroup;
-        result.ContentLength = file.ContentLengthString;
-        result.FileStatus = file.FileStatus;
-        result.Mute = !isEnabledBadges;
-        result.PureContentLength = file.ContentLength.NullIfDefault();
-        result.Comment = file.Comment;
-        result.Encrypted = file.Encrypted.NullIfDefault();
-        result.Locked = file.Locked.NullIfDefault();
-        result.LockedBy = file.LockedBy;
-        result.DenyDownload = file.DenyDownload;
-        result.DenySharing = file.DenySharing;
-        result.Access = file.Access;
-
-        try
-        {
-            result.ViewUrl = _commonLinkUtility.GetFullAbsolutePath(file.DownloadUrl);
-
-            result.WebUrl = _commonLinkUtility.GetFullAbsolutePath(_filesLinkUtility.GetFileWebPreviewUrl(_fileUtility, file.Title, file.Id, file.Version));
-
-            result.ThumbnailStatus = file.ThumbnailStatus;
-
-            var cacheKey = Math.Abs(result.Updated.GetHashCode());
-
-            if (file.ThumbnailStatus == Thumbnail.Created)
-            {
-                result.ThumbnailUrl = _commonLinkUtility.GetFullAbsolutePath(_filesLinkUtility.GetFileThumbnailUrl(file.Id, file.Version)) + $"&hash={cacheKey}"; 
-            }
-
-            if (result.FileType == FileType.OForm)
-            {
-
-                var fileDao = _daoFactory.GetFileDao<T>();
-                var properties = await fileDao.GetProperties(file.Id) ?? new EntryProperties();
-
-                if (properties.FormBoard != null)
-                {
-                    if (await _fileSharing.CanSetAccessAsync(file) || _fileUtility.CanWebRestrictedEditing(file.Title))
-                    {
-                        result.BoardId = properties.FormBoard.BoardId;
-                        result.BoardTitle = properties.FormBoard.BoardTitle;
-                    }
-                }
-            }
-        }
-        catch (Exception)
-        {
-            //Don't catch anything here because of httpcontext
-        }
-
-        return result;
-    }
+// (c) Copyright Ascensio System SIA 2010-2022
+//
+// This program is a free software product.
+// You can redistribute it and/or modify it under the terms
+// of the GNU Affero General Public License (AGPL) version 3 as published by the Free Software
+// Foundation. In accordance with Section 7(a) of the GNU AGPL its Section 15 shall be amended
+// to the effect that Ascensio System SIA expressly excludes the warranty of non-infringement of
+// any third-party rights.
+//
+// This program is distributed WITHOUT ANY WARRANTY, without even the implied warranty
+// of MERCHANTABILITY or FITNESS FOR A PARTICULAR  PURPOSE. For details, see
+// the GNU AGPL at: http://www.gnu.org/licenses/agpl-3.0.html
+//
+// You can contact Ascensio System SIA at Lubanas st. 125a-25, Riga, Latvia, EU, LV-1021.
+//
+// The  interactive user interfaces in modified source and object code versions of the Program must
+// display Appropriate Legal Notices, as required under Section 5 of the GNU AGPL version 3.
+//
+// Pursuant to Section 7(b) of the License you must retain the original Product logo when
+// distributing the program. Pursuant to Section 7(e) we decline to grant you any rights under
+// trademark law for use of our trademarks.
+//
+// All the Product's GUI elements, including illustrations and icon sets, as well as technical writing
+// content are licensed under the terms of the Creative Commons Attribution-ShareAlike 4.0
+// International. See the License terms at http://creativecommons.org/licenses/by-sa/4.0/legalcode
+
+
+namespace ASC.Files.Core.ApiModels.ResponseDto;
+
+/// <summary>
+/// </summary>
+public class FileDto<T> : FileEntryDto<T>
+{
+    /// <summary>Folder ID</summary>
+    /// <type>System.Int32, System</type>
+    public T FolderId { get; set; }
+
+    /// <summary>Version</summary>
+    /// <type>System.Int32, System</type>
+    public int Version { get; set; }
+
+    /// <summary>Version group</summary>
+    /// <type>System.Int32, System</type>
+    public int VersionGroup { get; set; }
+
+    /// <summary>Content length</summary>
+    /// <type>System.String, System</type>
+    public string ContentLength { get; set; }
+
+    /// <summary>Pure content length</summary>
+    /// <type>System.Nullable{System.Int64}, System</type>
+    public long? PureContentLength { get; set; }
+
+    /// <summary>File status</summary>
+    /// <type>ASC.Files.Core.FileStatus, ASC.Files.Core</type>
+    public FileStatus FileStatus { get; set; }
+
+    /// <summary>Muted or not</summary>
+    /// <type>System.Boolean, System</type>
+    public bool Mute { get; set; }
+
+    /// <summary>URL to view a file</summary>
+    /// <type>System.String, System</type>
+    public string ViewUrl { get; set; }
+
+    /// <summary>Web URL</summary>
+    /// <type>System.String, System</type>
+    public string WebUrl { get; set; }
+
+    /// <summary>File type</summary>
+    /// <type>ASC.Web.Core.Files.FileType, ASC.Web.Core</type>
+    public FileType FileType { get; set; }
+
+    /// <summary>File extension</summary>
+    /// <type>System.String, System</type>
+    public string FileExst { get; set; }
+
+    /// <summary>Comment</summary>
+    /// <type>System.String, System</type>
+    public string Comment { get; set; }
+
+    /// <summary>Encrypted or not</summary>
+    /// <type>System.Nullable{System.Boolean}, System</type>
+    public bool? Encrypted { get; set; }
+
+    /// <summary>Thumbnail URL</summary>
+    /// <type>System.String, System</type>
+    public string ThumbnailUrl { get; set; }
+
+    /// <summary>Thumbnail status</summary>
+    /// <type>ASC.Files.Core.Thumbnail, ASC.Files.Core</type>
+    public Thumbnail ThumbnailStatus { get; set; }
+
+    /// <summary>Locked or not</summary>
+    /// <type>System.Nullable{System.Boolean}, System</type>
+    public bool? Locked { get; set; }
+
+    /// <summary>User ID who locked a file</summary>
+    /// <type>System.String, System</type>
+    public string LockedBy { get; set; }
+
+    /// <summary>Denies file downloading or not</summary>
+    /// <type>System.Boolean, System</type>
+    public bool DenyDownload { get; set; }
+
+    /// <summary>Denies file sharing or not</summary>
+    /// <type>System.Boolean, System</type>
+    public bool DenySharing { get; set; }
+    public string BoardId { get; set; }
+    public string BoardTitle { get; set; }
+
+    /// <summary>File accessibility</summary>
+    /// <type>System.Collections.IDictionary{ASC.Files.Core.Helpers.Accessability, System.Boolean}, System.Collections</type>
+    public IDictionary<Accessability, bool> ViewAccessability { get; set; }
+
+    protected internal override FileEntryType EntryType { get => FileEntryType.File; }
+
+    public FileDto() { }
+
+    public static FileDto<int> GetSample()
+    {
+        return new FileDto<int>
+        {
+            Access = FileShare.ReadWrite,
+            //Updated = ApiDateTime.GetSample(),
+            //Created = ApiDateTime.GetSample(),
+            //CreatedBy = EmployeeWraper.GetSample(),
+            Id = 10,
+            RootFolderType = FolderType.BUNCH,
+            Shared = false,
+            Title = "Some titile.txt",
+            FileExst = ".txt",
+            FileType = FileType.Document,
+            //UpdatedBy = EmployeeWraper.GetSample(),
+            ContentLength = 12345.ToString(CultureInfo.InvariantCulture),
+            FileStatus = FileStatus.IsNew,
+            FolderId = 12334,
+            Version = 3,
+            VersionGroup = 1,
+            ViewUrl = "http://www.onlyoffice.com/viewfile?fileid=2221"
+        };
+    }
+}
+
+[Scope]
+public class FileDtoHelper : FileEntryDtoHelper
+{
+    private readonly AuthContext _authContext;
+    private readonly IDaoFactory _daoFactory;
+    private readonly GlobalFolderHelper _globalFolderHelper;
+    private readonly CommonLinkUtility _commonLinkUtility;
+    private readonly FilesLinkUtility _filesLinkUtility;
+    private readonly FileUtility _fileUtility;
+    private readonly BadgesSettingsHelper _badgesSettingsHelper;
+    private readonly FileSharing _fileSharing;
+
+    public FileDtoHelper(
+        ApiDateTimeHelper apiDateTimeHelper,
+        EmployeeDtoHelper employeeWrapperHelper,
+        AuthContext authContext,
+        IDaoFactory daoFactory,
+        FileSecurity fileSecurity,
+        GlobalFolderHelper globalFolderHelper,
+        CommonLinkUtility commonLinkUtility,
+        FilesLinkUtility filesLinkUtility,
+        FileUtility fileUtility,
+        FileSharingHelper fileSharingHelper,
+        BadgesSettingsHelper badgesSettingsHelper,
+        FileSharing fileSharing)
+        : base(apiDateTimeHelper, employeeWrapperHelper, fileSharingHelper, fileSecurity)
+    {
+        _authContext = authContext;
+        _daoFactory = daoFactory;
+        _globalFolderHelper = globalFolderHelper;
+        _commonLinkUtility = commonLinkUtility;
+        _filesLinkUtility = filesLinkUtility;
+        _fileUtility = fileUtility;
+        _badgesSettingsHelper = badgesSettingsHelper;
+        _fileSharing = fileSharing;
+    }
+
+    public async Task<FileDto<T>> GetAsync<T>(File<T> file, List<Tuple<FileEntry<T>, bool>> folders = null)
+    {
+        var result = await GetFileWrapperAsync(file);
+
+        result.FolderId = file.ParentId;
+        if (file.RootFolderType == FolderType.USER
+            && !Equals(file.RootCreateBy, _authContext.CurrentAccount.ID))
+        {
+            result.RootFolderType = FolderType.SHARE;
+            var folderDao = _daoFactory.GetFolderDao<T>();
+            FileEntry<T> parentFolder;
+
+            if (folders != null)
+            {
+                var folderWithRight = folders.FirstOrDefault(f => f.Item1.Id.Equals(file.ParentId));
+                if (folderWithRight == null || !folderWithRight.Item2)
+                {
+                    result.FolderId = await _globalFolderHelper.GetFolderShareAsync<T>();
+                }
+            }
+            else
+            {
+                parentFolder = await folderDao.GetFolderAsync(file.ParentId);
+                if (!await _fileSecurity.CanReadAsync(parentFolder))
+                {
+                    result.FolderId = await _globalFolderHelper.GetFolderShareAsync<T>();
+                }
+            }
+        }
+
+        result.ViewAccessability = _fileUtility.GetAccessability(file.Title);
+
+        return result;
+    }
+
+    private async Task<FileDto<T>> GetFileWrapperAsync<T>(File<T> file)
+    {
+        var result = await GetAsync<FileDto<T>, T>(file);
+        var isEnabledBadges = await _badgesSettingsHelper.GetEnabledForCurrentUserAsync();
+
+        result.FileExst = FileUtility.GetFileExtension(file.Title);
+        result.FileType = FileUtility.GetFileTypeByExtention(result.FileExst);
+        result.Version = file.Version;
+        result.VersionGroup = file.VersionGroup;
+        result.ContentLength = file.ContentLengthString;
+        result.FileStatus = file.FileStatus;
+        result.Mute = !isEnabledBadges;
+        result.PureContentLength = file.ContentLength.NullIfDefault();
+        result.Comment = file.Comment;
+        result.Encrypted = file.Encrypted.NullIfDefault();
+        result.Locked = file.Locked.NullIfDefault();
+        result.LockedBy = file.LockedBy;
+        result.DenyDownload = file.DenyDownload;
+        result.DenySharing = file.DenySharing;
+        result.Access = file.Access;
+
+        try
+        {
+            result.ViewUrl = _commonLinkUtility.GetFullAbsolutePath(file.DownloadUrl);
+
+            result.WebUrl = _commonLinkUtility.GetFullAbsolutePath(_filesLinkUtility.GetFileWebPreviewUrl(_fileUtility, file.Title, file.Id, file.Version));
+
+            result.ThumbnailStatus = file.ThumbnailStatus;
+
+            var cacheKey = Math.Abs(result.Updated.GetHashCode());
+
+            if (file.ThumbnailStatus == Thumbnail.Created)
+            {
+                result.ThumbnailUrl = _commonLinkUtility.GetFullAbsolutePath(_filesLinkUtility.GetFileThumbnailUrl(file.Id, file.Version)) + $"&hash={cacheKey}"; 
+            }
+
+            if (result.FileType == FileType.OForm)
+            {
+
+                var fileDao = _daoFactory.GetFileDao<T>();
+                var properties = await fileDao.GetProperties(file.Id) ?? new EntryProperties();
+
+                if (properties.FormBoard != null)
+                {
+                    if (await _fileSharing.CanSetAccessAsync(file) || _fileUtility.CanWebRestrictedEditing(file.Title))
+                    {
+                        result.BoardId = properties.FormBoard.BoardId;
+                        result.BoardTitle = properties.FormBoard.BoardTitle;
+                    }
+                }
+            }
+        }
+        catch (Exception)
+        {
+            //Don't catch anything here because of httpcontext
+        }
+
+        return result;
+    }
 }