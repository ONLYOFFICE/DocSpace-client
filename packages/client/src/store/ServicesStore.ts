// (c) Copyright Ascensio System SIA 2009-2025
//
// This program is a free software product.
// You can redistribute it and/or modify it under the terms
// of the GNU Affero General Public License (AGPL) version 3 as published by the Free Software
// Foundation. In accordance with Section 7(a) of the GNU AGPL its Section 15 shall be amended
// to the effect that Ascensio System SIA expressly excludes the warranty of non-infringement of
// any third-party rights.
//
// This program is distributed WITHOUT ANY WARRANTY, without even the implied warranty
// of MERCHANTABILITY or FITNESS FOR A PARTICULAR  PURPOSE. For details, see
// the GNU AGPL at: http://www.gnu.org/licenses/agpl-3.0.html
//
// You can contact Ascensio System SIA at Lubanas st. 125a-25, Riga, Latvia, EU, LV-1021.
//
// The  interactive user interfaces in modified source and object code versions of the Program must
// display Appropriate Legal Notices, as required under Section 5 of the GNU AGPL version 3.
//
// Pursuant to Section 7(b) of the License you must retain the original Product logo when
// distributing the program. Pursuant to Section 7(e) we decline to grant you any rights under
// trademark law for use of our trademarks.
//
// All the Product's GUI elements, including illustrations and icon sets, as well as technical writing
// content are licensed under the terms of the Creative Commons Attribution-ShareAlike 4.0
// International. See the License terms at http://creativecommons.org/licenses/by-sa/4.0/legalcode

/* eslint-disable class-methods-use-this */
/* eslint-disable no-console */
import { makeAutoObservable } from "mobx";

import { toastr } from "@docspace/shared/components/toast";

import { CurrentTariffStatusStore } from "@docspace/shared/store/CurrentTariffStatusStore";

import { TTranslation } from "@docspace/shared/types";

import PaymentStore from "./PaymentStore";

class ServicesStore {
  currentTariffStatusStore: CurrentTariffStatusStore | null = null;

  // servicesQuotasFeatures: Map<string, TPaymentFeature> = new Map();

  // servicesQuotas: TPaymentQuota | null = null;

  paymentStore: PaymentStore | null = null;

  isInitServicesPage = false;

  isVisibleWalletSettings = false;

  partialUpgradeFee: number = 0;

  reccomendedAmount: number = 0;

  featureCountData: number = 0;

  constructor(
    currentTariffStatusStore: CurrentTariffStatusStore,
    paymentStore: PaymentStore,
  ) {
    this.currentTariffStatusStore = currentTariffStatusStore;
    this.paymentStore = paymentStore;

    makeAutoObservable(this);
  }

  // get storageSizeIncrement() { // temp in payment store because of storage tariff deeactivation
  //   return (
  //     (this.servicesQuotasFeatures.get(TOTAL_SIZE) as TNumericPaymentFeature)
  //       ?.value || 0
  //   );
  // }

  // get storagePriceIncrement() {
  //   return this.servicesQuotas?.price.value ?? 0;
  // }

  // get storageQuotaIncrementPrice() {
  //   return (
  //     this.servicesQuotas?.price ?? {
  //       value: 0,
  //       currencySymbol: "",
  //       isoCurrencySymbol: "USD",
  //     }
  //   );
  // }

  setPartialUpgradeFee = (partialUpgradeFee: number) => {
    this.partialUpgradeFee = partialUpgradeFee;
  };

  setVisibleWalletSetting = (isVisibleWalletSettings: boolean) => {
    this.isVisibleWalletSettings = isVisibleWalletSettings;
  };

  setIsInitServicesPage = (isInitServicesPage: boolean) => {
    this.isInitServicesPage = isInitServicesPage;
  };

  // handleServicesQuotas = async () => { // temp in payment store because of storage tariff deeactivation
  //   const res = await getServicesQuotas();

  //   if (!res) return;

  //   res[0].features.forEach((feature) => {
  //     this.servicesQuotasFeatures.set(feature.id, feature);
  //   });

  //   this.servicesQuotas = res[0];

  //   return res;
  // };

  setReccomendedAmount = (amount: number) => {
    this.reccomendedAmount = amount;
  };

  setFeatureCountData = (featureCountData: number) => {
    this.featureCountData = featureCountData;
  };

  servicesInit = async (t: TTranslation) => {
    const isRefresh = window.location.href.includes("complete=true");

    const {
      fetchAutoPayments,
      fetchCardLinked,
      setPaymentAccount,
      isAlreadyPaid,
      initWalletPayerAndBalance,
      handleServicesQuotas,
    } = this.paymentStore!;

<<<<<<< HEAD
    const { fetchPortalTariff } = this.currentTariffStatusStore!;
=======
    const { fetchPortalTariff, walletCustomerStatusNotActive } =
      this.currentTariffStatusStore;
>>>>>>> a311b2d3

    const requests = [
      handleServicesQuotas(),
      initWalletPayerAndBalance(isRefresh),
      fetchPortalTariff(),
    ];

    try {
      const [quotas] = await Promise.all(requests);

      if (!quotas) throw new Error();

<<<<<<< HEAD
      if (isAlreadyPaid || this.paymentStore!.walletCustomerEmail) {
        if (this.paymentStore!.isStripePortalAvailable) {
=======
      if (isAlreadyPaid) {
        if (this.paymentStore.isStripePortalAvailable) {
>>>>>>> a311b2d3
          requests.push(setPaymentAccount());

          if (this.paymentStore.isPayer && walletCustomerStatusNotActive) {
            requests.push(fetchCardLinked());
          }

          if (
            this.paymentStore!.isShowStorageTariffDeactivated() &&
            this.paymentStore!.isPayer
          ) {
            this.paymentStore!.setIsShowTariffDeactivatedModal(true);
          }
        }
        requests.push(fetchAutoPayments());
      } else {
        requests.push(fetchCardLinked());
      }

      this.setIsInitServicesPage(true);
      if (isRefresh) {
        const url = new URL(window.location.href);
        const params = url.searchParams;

        const amountParam = params.get("amount");
        const recommendedAmountParam = params.get("recommendedAmount");

        if (amountParam && recommendedAmountParam) {
          const amount = Number(amountParam);
          const recommendedAmount = Number(recommendedAmountParam);

          this.setReccomendedAmount(Math.ceil(recommendedAmount));
          this.setFeatureCountData(amount);
        }

        window.history.replaceState(
          {},
          document.title,
          window.location.pathname,
        );

        this.setVisibleWalletSetting(true);
      }
    } catch (e) {
      toastr.error(t("Common:UnexpectedError"));
      console.error(e);
    }
  };
}

export default ServicesStore;<|MERGE_RESOLUTION|>--- conflicted
+++ resolved
@@ -132,12 +132,8 @@
       handleServicesQuotas,
     } = this.paymentStore!;
 
-<<<<<<< HEAD
-    const { fetchPortalTariff } = this.currentTariffStatusStore!;
-=======
     const { fetchPortalTariff, walletCustomerStatusNotActive } =
-      this.currentTariffStatusStore;
->>>>>>> a311b2d3
+      this.currentTariffStatusStore!;
 
     const requests = [
       handleServicesQuotas(),
@@ -150,16 +146,11 @@
 
       if (!quotas) throw new Error();
 
-<<<<<<< HEAD
-      if (isAlreadyPaid || this.paymentStore!.walletCustomerEmail) {
+      if (isAlreadyPaid) {
         if (this.paymentStore!.isStripePortalAvailable) {
-=======
-      if (isAlreadyPaid) {
-        if (this.paymentStore.isStripePortalAvailable) {
->>>>>>> a311b2d3
           requests.push(setPaymentAccount());
 
-          if (this.paymentStore.isPayer && walletCustomerStatusNotActive) {
+          if (this.paymentStore!.isPayer && walletCustomerStatusNotActive) {
             requests.push(fetchCardLinked());
           }
 
