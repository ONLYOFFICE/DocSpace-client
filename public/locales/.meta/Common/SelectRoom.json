{
  "key_path": "SelectRoom",
  "content": "Select room",
  "content_en_sha1_hash": "1cb6b5cee4e5862ec22f1890431e0589c7eacb25",
  "created_at": "2025-05-19T21:30:48.514Z",
<<<<<<< HEAD
  "updated_at": "2025-05-26T07:57:32.460Z",
=======
  "updated_at": "2025-06-03T20:59:42.053Z",
>>>>>>> 398dda3c
  "comment": {
    "text": "This translation key is used for the label of a button in a filter section on a home page. It displays \"Select room\" and is typically used as a title or header for a dropdown or button that allows users to select a room.",
    "is_auto": true,
    "updated_at": "2025-05-20T08:51:47.570Z"
  },
  "usage": [
    {
      "file_path": "/packages/client/src/pages/Home/Section/Filter/index.js",
<<<<<<< HEAD
      "line_number": 1080,
=======
      "line_number": 1081,
>>>>>>> 398dda3c
      "context": "{\n id: \"filter_search-by-room-content\",\n key: \"filter_search-by-room-content\",\n group: FilterGroups.filterRoom,\n withoutHeader: true,\n label: t(\"Common:SelectRoom\"),\n displaySelectorType: \"button\",\n isLast: true,\n },\n ];\n filterOptions.push(...roomOption);",
      "module": "/packages/client"
    }
  ],
  "languages": {
    "en": {
      "ai_translated": false,
      "ai_model": null,
      "ai_spell_check_issues": [],
      "approved_at": null
    },
    "ar-SA": {
      "ai_translated": false,
      "ai_model": null,
      "ai_spell_check_issues": [],
      "approved_at": null
    },
    "az": {
      "ai_translated": false,
      "ai_model": null,
      "ai_spell_check_issues": [],
      "approved_at": null
    },
    "bg": {
      "ai_translated": false,
      "ai_model": null,
      "ai_spell_check_issues": [],
      "approved_at": null
    },
    "cs": {
      "ai_translated": false,
      "ai_model": null,
      "ai_spell_check_issues": [],
      "approved_at": null
    },
    "de": {
      "ai_translated": false,
      "ai_model": null,
      "ai_spell_check_issues": [],
      "approved_at": null
    },
    "el-GR": {
      "ai_translated": false,
      "ai_model": null,
      "ai_spell_check_issues": [],
      "approved_at": null
    },
    "es": {
      "ai_translated": false,
      "ai_model": null,
      "ai_spell_check_issues": [
        {
          "type": "incorrect_translation",
          "description": "While \"Seleccionar sala\" is understandable, a more natural and common translation for \"Select room\" in Spanish would be \"Elegir sala\" or \"Seleccione la sala\" (formal). \"Seleccionar\" feels a bit technical or formal for this context.",
          "suggestion": "Elegir sala"
        }
      ],
      "approved_at": null
    },
    "fi": {
      "ai_translated": false,
      "ai_model": null,
      "ai_spell_check_issues": [],
      "approved_at": null
    },
    "fr": {
      "ai_translated": false,
      "ai_model": null,
      "ai_spell_check_issues": [],
      "approved_at": null
    },
    "hy-AM": {
      "ai_translated": false,
      "ai_model": null,
      "ai_spell_check_issues": [
        {
          "type": "incorrect_translation",
          "description": "The Armenian translation 'Ընտրել Սենյակ' is a literal word-for-word translation and doesn't flow naturally. 'Ընտրել' means 'to choose' and 'Սենյակ' means 'room'. A more natural translation would be something like 'ընտրել աշխատասենյակ' (select workspace) or 'սենյակ ընտրել' (room select).",
          "suggestion": "Ընտրել աշխատասենյակ or սենյակ ընտրել"
        }
      ],
      "approved_at": null
    },
    "it": {
      "ai_translated": false,
      "ai_model": null,
      "ai_spell_check_issues": [],
      "approved_at": null
    },
    "ja-JP": {
      "ai_translated": false,
      "ai_model": null,
      "ai_spell_check_issues": [
        {
          "type": "incorrect_translation",
          "description": "While 'ルームの選択' is a literal translation, a more natural and commonly used phrasing for a selection option would be '部屋の選択' (heya no sentaku). 'ルーム' (ruumu) is a loanword and while acceptable, '部屋' (heya) is more commonly used in this context.",
          "suggestion": "部屋の選択"
        }
      ],
      "approved_at": null
    },
    "ko-KR": {
      "ai_translated": false,
      "ai_model": null,
      "ai_spell_check_issues": [],
      "approved_at": null
    },
    "lo-LA": {
      "ai_translated": false,
      "ai_model": null,
      "ai_spell_check_issues": [],
      "approved_at": null
    },
    "lv": {
      "ai_translated": false,
      "ai_model": null,
      "ai_spell_check_issues": [],
      "approved_at": null
    },
    "nl": {
      "ai_translated": false,
      "ai_model": null,
      "ai_spell_check_issues": [],
      "approved_at": null
    },
    "pl": {
      "ai_translated": false,
      "ai_model": null,
      "ai_spell_check_issues": [],
      "approved_at": null
    },
    "pt": {
      "ai_translated": false,
      "ai_model": null,
      "ai_spell_check_issues": [
        {
          "type": "incorrect_translation",
          "description": "The Portuguese translation 'Selecione o sala' is grammatically incorrect. 'Sala' is feminine and requires the definite article 'a'.",
          "suggestion": "Selecione a sala"
        }
      ],
      "approved_at": null
    },
    "pt-BR": {
      "ai_translated": false,
      "ai_model": null,
      "ai_spell_check_issues": [],
      "approved_at": null
    },
    "ro": {
      "ai_translated": false,
      "ai_model": null,
      "ai_spell_check_issues": [
        {
          "type": "incorrect_translation",
          "description": "The Romanian translation 'Selectare sala' is not the most natural or accurate translation of 'Select room'. 'Selectare' is a verbal noun (gerund) and doesn't quite fit the context of selecting a room. It's a bit awkward.",
          "suggestion": "A better translation would be 'Alegere cameră' or 'Selectare cameră'. While 'Selectare cameră' is technically correct, 'Alegere cameră' is more common and flows better."
        }
      ],
      "approved_at": null
    },
    "ru": {
      "ai_translated": false,
      "ai_model": null,
      "ai_spell_check_issues": [],
      "approved_at": null
    },
    "si": {
      "ai_translated": false,
      "ai_model": null,
      "ai_spell_check_issues": [
        {
          "type": "incorrect_translation",
          "description": "While 'කාමරය තෝරන්න' is understandable, a more formal and accurate translation of 'Select room' would be 'කාමරය තෝරා ගන්න'. 'කාමරය තෝරන්න' is more colloquial.",
          "suggestion": "කාමරය තෝරා ගන්න"
        }
      ],
      "approved_at": null
    },
    "sk": {
      "ai_translated": false,
      "ai_model": null,
      "ai_spell_check_issues": [],
      "approved_at": null
    },
    "sl": {
      "ai_translated": false,
      "ai_model": null,
      "ai_spell_check_issues": [],
      "approved_at": null
    },
    "sr-Cyrl-RS": {
      "ai_translated": false,
      "ai_model": null,
      "ai_spell_check_issues": [
        {
          "type": "incorrect_translation",
          "description": "The Serbian translation 'Изабери собу' is not the most natural or accurate translation of 'Select room'. 'Изабери собу' literally translates to 'Choose room', while 'Select room' implies a choice from a list or available options. A more accurate translation would be 'Одаберите собу' or 'Избери собу'.",
          "suggestion": "Одаберите собу"
        }
      ],
      "approved_at": null
    },
    "sr-Latn-RS": {
      "ai_translated": false,
      "ai_model": null,
      "ai_spell_check_issues": [],
      "approved_at": null
    },
    "tr": {
      "ai_translated": false,
      "ai_model": null,
      "ai_spell_check_issues": [],
      "approved_at": null
    },
    "uk-UA": {
      "ai_translated": false,
      "ai_model": null,
      "ai_spell_check_issues": [],
      "approved_at": null
    },
    "vi": {
      "ai_translated": false,
      "ai_model": null,
      "ai_spell_check_issues": [],
      "approved_at": null
    },
    "zh-CN": {
      "ai_translated": false,
      "ai_model": null,
      "ai_spell_check_issues": [],
      "approved_at": null
    }
  }
}<|MERGE_RESOLUTION|>--- conflicted
+++ resolved
@@ -3,11 +3,7 @@
   "content": "Select room",
   "content_en_sha1_hash": "1cb6b5cee4e5862ec22f1890431e0589c7eacb25",
   "created_at": "2025-05-19T21:30:48.514Z",
-<<<<<<< HEAD
-  "updated_at": "2025-05-26T07:57:32.460Z",
-=======
   "updated_at": "2025-06-03T20:59:42.053Z",
->>>>>>> 398dda3c
   "comment": {
     "text": "This translation key is used for the label of a button in a filter section on a home page. It displays \"Select room\" and is typically used as a title or header for a dropdown or button that allows users to select a room.",
     "is_auto": true,
@@ -16,11 +12,7 @@
   "usage": [
     {
       "file_path": "/packages/client/src/pages/Home/Section/Filter/index.js",
-<<<<<<< HEAD
-      "line_number": 1080,
-=======
       "line_number": 1081,
->>>>>>> 398dda3c
       "context": "{\n id: \"filter_search-by-room-content\",\n key: \"filter_search-by-room-content\",\n group: FilterGroups.filterRoom,\n withoutHeader: true,\n label: t(\"Common:SelectRoom\"),\n displaySelectorType: \"button\",\n isLast: true,\n },\n ];\n filterOptions.push(...roomOption);",
       "module": "/packages/client"
     }
@@ -71,13 +63,7 @@
     "es": {
       "ai_translated": false,
       "ai_model": null,
-      "ai_spell_check_issues": [
-        {
-          "type": "incorrect_translation",
-          "description": "While \"Seleccionar sala\" is understandable, a more natural and common translation for \"Select room\" in Spanish would be \"Elegir sala\" or \"Seleccione la sala\" (formal). \"Seleccionar\" feels a bit technical or formal for this context.",
-          "suggestion": "Elegir sala"
-        }
-      ],
+      "ai_spell_check_issues": [],
       "approved_at": null
     },
     "fi": {
@@ -98,8 +84,8 @@
       "ai_spell_check_issues": [
         {
           "type": "incorrect_translation",
-          "description": "The Armenian translation 'Ընտրել Սենյակ' is a literal word-for-word translation and doesn't flow naturally. 'Ընտրել' means 'to choose' and 'Սենյակ' means 'room'. A more natural translation would be something like 'ընտրել աշխատասենյակ' (select workspace) or 'սենյակ ընտրել' (room select).",
-          "suggestion": "Ընտրել աշխատասենյակ or սենյակ ընտրել"
+          "description": "The Armenian translation 'Ընտրել Սենյակ' is a literal translation of 'Select room' but might not be the most natural or idiomatic way to express the concept in Armenian. A more common phrasing might be 'ընտրեք դրան' (entrek dran) or 'ընտրել սենյակը' (entrel senyaku).",
+          "suggestion": "Consider 'ընտրեք դրան' (entrek dran) or 'ընտրել սենյակը' (entrel senyaku) for a more natural sounding translation."
         }
       ],
       "approved_at": null
@@ -116,7 +102,7 @@
       "ai_spell_check_issues": [
         {
           "type": "incorrect_translation",
-          "description": "While 'ルームの選択' is a literal translation, a more natural and commonly used phrasing for a selection option would be '部屋の選択' (heya no sentaku). 'ルーム' (ruumu) is a loanword and while acceptable, '部屋' (heya) is more commonly used in this context.",
+          "description": "The translation 'ルームの選択' while technically correct, is a bit formal and literal. A more natural translation would be something like '部屋の選択' or just '選択'.",
           "suggestion": "部屋の選択"
         }
       ],
@@ -158,7 +144,7 @@
       "ai_spell_check_issues": [
         {
           "type": "incorrect_translation",
-          "description": "The Portuguese translation 'Selecione o sala' is grammatically incorrect. 'Sala' is feminine and requires the definite article 'a'.",
+          "description": "The Portuguese translation 'Selecione o sala' is grammatically incorrect. The correct article should be 'a' instead of 'o'.",
           "suggestion": "Selecione a sala"
         }
       ],
@@ -176,8 +162,8 @@
       "ai_spell_check_issues": [
         {
           "type": "incorrect_translation",
-          "description": "The Romanian translation 'Selectare sala' is not the most natural or accurate translation of 'Select room'. 'Selectare' is a verbal noun (gerund) and doesn't quite fit the context of selecting a room. It's a bit awkward.",
-          "suggestion": "A better translation would be 'Alegere cameră' or 'Selectare cameră'. While 'Selectare cameră' is technically correct, 'Alegere cameră' is more common and flows better."
+          "description": "The translation 'Selectare sala' is not the most natural or accurate Romanian translation of 'Select room'. 'Selectare' implies a process of selecting, not the selection itself. 'Sala' translates to 'room' but the structure of the phrase is awkward.",
+          "suggestion": "A better translation would be 'Alege o cameră' or 'Selectează o cameră'."
         }
       ],
       "approved_at": null
@@ -191,13 +177,7 @@
     "si": {
       "ai_translated": false,
       "ai_model": null,
-      "ai_spell_check_issues": [
-        {
-          "type": "incorrect_translation",
-          "description": "While 'කාමරය තෝරන්න' is understandable, a more formal and accurate translation of 'Select room' would be 'කාමරය තෝරා ගන්න'. 'කාමරය තෝරන්න' is more colloquial.",
-          "suggestion": "කාමරය තෝරා ගන්න"
-        }
-      ],
+      "ai_spell_check_issues": [],
       "approved_at": null
     },
     "sk": {
@@ -218,7 +198,7 @@
       "ai_spell_check_issues": [
         {
           "type": "incorrect_translation",
-          "description": "The Serbian translation 'Изабери собу' is not the most natural or accurate translation of 'Select room'. 'Изабери собу' literally translates to 'Choose room', while 'Select room' implies a choice from a list or available options. A more accurate translation would be 'Одаберите собу' or 'Избери собу'.",
+          "description": "The translation 'Изабери собу' is not the most accurate or natural translation of 'Select room'. While 'Изабери' correctly translates to 'Select', 'собу' is an informal and potentially incorrect word for 'room'. A more appropriate translation would be 'Одаберите собу' or 'Избери собу'.",
           "suggestion": "Одаберите собу"
         }
       ],
