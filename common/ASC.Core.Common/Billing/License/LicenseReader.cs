--- conflicted
+++ resolved
@@ -1,244 +1,239 @@
-// (c) Copyright Ascensio System SIA 2010-2022
-//
-// This program is a free software product.
-// You can redistribute it and/or modify it under the terms
-// of the GNU Affero General Public License (AGPL) version 3 as published by the Free Software
-// Foundation. In accordance with Section 7(a) of the GNU AGPL its Section 15 shall be amended
-// to the effect that Ascensio System SIA expressly excludes the warranty of non-infringement of
-// any third-party rights.
-//
-// This program is distributed WITHOUT ANY WARRANTY, without even the implied warranty
-// of MERCHANTABILITY or FITNESS FOR A PARTICULAR  PURPOSE. For details, see
-// the GNU AGPL at: http://www.gnu.org/licenses/agpl-3.0.html
-//
-// You can contact Ascensio System SIA at Lubanas st. 125a-25, Riga, Latvia, EU, LV-1021.
-//
-// The  interactive user interfaces in modified source and object code versions of the Program must
-// display Appropriate Legal Notices, as required under Section 5 of the GNU AGPL version 3.
-//
-// Pursuant to Section 7(b) of the License you must retain the original Product logo when
-// distributing the program. Pursuant to Section 7(e) we decline to grant you any rights under
-// trademark law for use of our trademarks.
-//
-// All the Product's GUI elements, including illustrations and icon sets, as well as technical writing
-// content are licensed under the terms of the Creative Commons Attribution-ShareAlike 4.0
-// International. See the License terms at http://creativecommons.org/licenses/by-sa/4.0/legalcode
-
-namespace ASC.Core.Billing;
-
-[Singletone]
-public class LicenseReaderConfig
-{
-    public readonly string LicensePath;
-    public LicenseReaderConfig(IConfiguration configuration)
-    {
-        LicensePath = configuration["license:file:path"] ?? "";
-    }
-}
-
-[Scope]
-public class LicenseReader
-{
-    private readonly TenantManager _tenantManager;
-    private readonly ITariffService _tariffService;
-    private readonly CoreSettings _coreSettings;
-    private readonly ILogger<LicenseReader> _logger;
-    private readonly Users.Constants _constants;
-    public readonly string LicensePath;
-    private readonly string _licensePathTemp;
-
-    public const string CustomerIdKey = "CustomerId";
-
-    public LicenseReader(
-        TenantManager tenantManager,
-        ITariffService tariffService,
-        CoreSettings coreSettings,
-        LicenseReaderConfig licenseReaderConfig,
-        ILogger<LicenseReader> logger,
-        Users.Constants constants)
-    {
-        _tenantManager = tenantManager;
-        _tariffService = tariffService;
-        _coreSettings = coreSettings;
-        LicensePath = licenseReaderConfig.LicensePath;
-        _licensePathTemp = LicensePath + ".tmp";
-        _logger = logger;
-        _constants = constants;
-    }
-
-    public async Task SetCustomerIdAsync(string value)
-    {
-        await _coreSettings.SaveSettingAsync(CustomerIdKey, value);
-    }
-
-    private Stream GetLicenseStream(bool temp = false)
-    {
-        var path = temp ? _licensePathTemp : LicensePath;
-        if (!File.Exists(path))
-        {
-            throw new BillingNotFoundException("License not found");
-        }
-
-        return File.OpenRead(path);
-    }
-
-    public async Task RejectLicenseAsync()
-    {
-        if (File.Exists(_licensePathTemp))
-        {
-            File.Delete(_licensePathTemp);
-        }
-
-        if (File.Exists(LicensePath))
-        {
-            File.Delete(LicensePath);
-        }
-
-        await _tariffService.DeleteDefaultBillingInfoAsync();
-    }
-
-    public async Task RefreshLicenseAsync()
-    {
-        try
-        {
-            var temp = true;
-            if (!File.Exists(_licensePathTemp))
-            {
-                _logger.DebugTempLicenseNotFound();
-
-                if (!File.Exists(LicensePath))
-                {
-                    throw new BillingNotFoundException("License not found");
-                }
-
-                temp = false;
-            }
-
-            await using (var licenseStream = GetLicenseStream(temp))
-            using (var reader = new StreamReader(licenseStream))
-            {
-                var licenseJsonString = reader.ReadToEnd();
-                var license = License.Parse(licenseJsonString);
-
-                await LicenseToDBAsync(license);
-
-                if (temp)
-                {
-                    SaveLicense(licenseStream, LicensePath);
-                }
-            }
-
-            if (temp)
-            {
-                File.Delete(_licensePathTemp);
-            }
-        }
-        catch (Exception ex)
-        {
-            LogError(ex);
-
-            throw;
-        }
-    }
-
-    public DateTime SaveLicenseTemp(Stream licenseStream)
-    {
-        try
-        {
-            using var reader = new StreamReader(licenseStream);
-            var licenseJsonString = reader.ReadToEnd();
-            var license = License.Parse(licenseJsonString);
-
-            var dueDate = Validate(license);
-
-            SaveLicense(licenseStream, _licensePathTemp);
-
-            return dueDate;
-        }
-        catch (Exception ex)
-        {
-            LogError(ex);
-
-            throw;
-        }
-    }
-
-    private static void SaveLicense(Stream licenseStream, string path)
-    {
-        ArgumentNullException.ThrowIfNull(licenseStream);
-
-        if (licenseStream.CanSeek)
-        {
-            licenseStream.Seek(0, SeekOrigin.Begin);
-        }
-
-        using var fs = File.Open(path, FileMode.Create);
-        licenseStream.CopyTo(fs);
-    }
-
-    private DateTime Validate(License license)
-    {
-        if (string.IsNullOrEmpty(license.CustomerId)
-            || string.IsNullOrEmpty(license.Signature))
-        {
-            throw new BillingNotConfiguredException("License not correct", license.OriginalLicense);
-        }
-
-        return license.DueDate.Date;
-    }
-
-    private async Task LicenseToDBAsync(License license)
-    {
-        Validate(license);
-
-        await SetCustomerIdAsync(license.CustomerId);
-
-        var defaultQuota = await _tenantManager.GetTenantQuotaAsync(Tenant.DefaultTenant);
-
-        var quota = new TenantQuota(-1000)
-        {
-            CountUser = _constants.MaxEveryoneCount,
-            MaxFileSize = defaultQuota.MaxFileSize,
-            MaxTotalSize = defaultQuota.MaxTotalSize,
-            Name = "license",
-            DocsEdition = true,
-            Customization = license.Customization,
-            Update = true,
-            Trial = license.Trial
-        };
-
-        await _tenantManager.SaveTenantQuotaAsync(quota);
-
-        var tariff = new Tariff
-<<<<<<< HEAD
-        {
-            Quotas = new List<Quota> { new Quota(quota.Tenant, 1) },
-=======
-        {
-            Quotas = new List<Quota> { new Quota(quota.TenantId, 1) },
->>>>>>> 09bc9909
-            DueDate = license.DueDate,
-        };
-
-        await _tariffService.SetTariffAsync(-1, tariff);
-    }
-
-    private void LogError(Exception error)
-    {
-        if (error is BillingNotFoundException)
-        {
-            _logger.DebugLicenseNotFound(error.Message);
-        }
-        else
-        {
-            if (_logger.IsEnabled(LogLevel.Debug))
-            {
-                _logger.ErrorWithException(error);
-            }
-            else
-            {
-                _logger.ErrorWithException(error);
-            }
-        }
-    }
-}
+// (c) Copyright Ascensio System SIA 2010-2022
+//
+// This program is a free software product.
+// You can redistribute it and/or modify it under the terms
+// of the GNU Affero General Public License (AGPL) version 3 as published by the Free Software
+// Foundation. In accordance with Section 7(a) of the GNU AGPL its Section 15 shall be amended
+// to the effect that Ascensio System SIA expressly excludes the warranty of non-infringement of
+// any third-party rights.
+//
+// This program is distributed WITHOUT ANY WARRANTY, without even the implied warranty
+// of MERCHANTABILITY or FITNESS FOR A PARTICULAR  PURPOSE. For details, see
+// the GNU AGPL at: http://www.gnu.org/licenses/agpl-3.0.html
+//
+// You can contact Ascensio System SIA at Lubanas st. 125a-25, Riga, Latvia, EU, LV-1021.
+//
+// The  interactive user interfaces in modified source and object code versions of the Program must
+// display Appropriate Legal Notices, as required under Section 5 of the GNU AGPL version 3.
+//
+// Pursuant to Section 7(b) of the License you must retain the original Product logo when
+// distributing the program. Pursuant to Section 7(e) we decline to grant you any rights under
+// trademark law for use of our trademarks.
+//
+// All the Product's GUI elements, including illustrations and icon sets, as well as technical writing
+// content are licensed under the terms of the Creative Commons Attribution-ShareAlike 4.0
+// International. See the License terms at http://creativecommons.org/licenses/by-sa/4.0/legalcode
+
+namespace ASC.Core.Billing;
+
+[Singletone]
+public class LicenseReaderConfig
+{
+    public readonly string LicensePath;
+    public LicenseReaderConfig(IConfiguration configuration)
+    {
+        LicensePath = configuration["license:file:path"] ?? "";
+    }
+}
+
+[Scope]
+public class LicenseReader
+{
+    private readonly TenantManager _tenantManager;
+    private readonly ITariffService _tariffService;
+    private readonly CoreSettings _coreSettings;
+    private readonly ILogger<LicenseReader> _logger;
+    private readonly Users.Constants _constants;
+    public readonly string LicensePath;
+    private readonly string _licensePathTemp;
+
+    public const string CustomerIdKey = "CustomerId";
+
+    public LicenseReader(
+        TenantManager tenantManager,
+        ITariffService tariffService,
+        CoreSettings coreSettings,
+        LicenseReaderConfig licenseReaderConfig,
+        ILogger<LicenseReader> logger,
+        Users.Constants constants)
+    {
+        _tenantManager = tenantManager;
+        _tariffService = tariffService;
+        _coreSettings = coreSettings;
+        LicensePath = licenseReaderConfig.LicensePath;
+        _licensePathTemp = LicensePath + ".tmp";
+        _logger = logger;
+        _constants = constants;
+    }
+
+    public async Task SetCustomerIdAsync(string value)
+    {
+        await _coreSettings.SaveSettingAsync(CustomerIdKey, value);
+    }
+
+    private Stream GetLicenseStream(bool temp = false)
+    {
+        var path = temp ? _licensePathTemp : LicensePath;
+        if (!File.Exists(path))
+        {
+            throw new BillingNotFoundException("License not found");
+        }
+
+        return File.OpenRead(path);
+    }
+
+    public async Task RejectLicenseAsync()
+    {
+        if (File.Exists(_licensePathTemp))
+        {
+            File.Delete(_licensePathTemp);
+        }
+
+        if (File.Exists(LicensePath))
+        {
+            File.Delete(LicensePath);
+        }
+
+        await _tariffService.DeleteDefaultBillingInfoAsync();
+    }
+
+    public async Task RefreshLicenseAsync()
+    {
+        try
+        {
+            var temp = true;
+            if (!File.Exists(_licensePathTemp))
+            {
+                _logger.DebugTempLicenseNotFound();
+
+                if (!File.Exists(LicensePath))
+                {
+                    throw new BillingNotFoundException("License not found");
+                }
+
+                temp = false;
+            }
+
+            await using (var licenseStream = GetLicenseStream(temp))
+            using (var reader = new StreamReader(licenseStream))
+            {
+                var licenseJsonString = reader.ReadToEnd();
+                var license = License.Parse(licenseJsonString);
+
+                await LicenseToDBAsync(license);
+
+                if (temp)
+                {
+                    SaveLicense(licenseStream, LicensePath);
+                }
+            }
+
+            if (temp)
+            {
+                File.Delete(_licensePathTemp);
+            }
+        }
+        catch (Exception ex)
+        {
+            LogError(ex);
+
+            throw;
+        }
+    }
+
+    public DateTime SaveLicenseTemp(Stream licenseStream)
+    {
+        try
+        {
+            using var reader = new StreamReader(licenseStream);
+            var licenseJsonString = reader.ReadToEnd();
+            var license = License.Parse(licenseJsonString);
+
+            var dueDate = Validate(license);
+
+            SaveLicense(licenseStream, _licensePathTemp);
+
+            return dueDate;
+        }
+        catch (Exception ex)
+        {
+            LogError(ex);
+
+            throw;
+        }
+    }
+
+    private static void SaveLicense(Stream licenseStream, string path)
+    {
+        ArgumentNullException.ThrowIfNull(licenseStream);
+
+        if (licenseStream.CanSeek)
+        {
+            licenseStream.Seek(0, SeekOrigin.Begin);
+        }
+
+        using var fs = File.Open(path, FileMode.Create);
+        licenseStream.CopyTo(fs);
+    }
+
+    private DateTime Validate(License license)
+    {
+        if (string.IsNullOrEmpty(license.CustomerId)
+            || string.IsNullOrEmpty(license.Signature))
+        {
+            throw new BillingNotConfiguredException("License not correct", license.OriginalLicense);
+        }
+
+        return license.DueDate.Date;
+    }
+
+    private async Task LicenseToDBAsync(License license)
+    {
+        Validate(license);
+
+        await SetCustomerIdAsync(license.CustomerId);
+
+        var defaultQuota = await _tenantManager.GetTenantQuotaAsync(Tenant.DefaultTenant);
+
+        var quota = new TenantQuota(-1000)
+        {
+            CountUser = _constants.MaxEveryoneCount,
+            MaxFileSize = defaultQuota.MaxFileSize,
+            MaxTotalSize = defaultQuota.MaxTotalSize,
+            Name = "license",
+            DocsEdition = true,
+            Customization = license.Customization,
+            Update = true,
+            Trial = license.Trial
+        };
+
+        await _tenantManager.SaveTenantQuotaAsync(quota);
+
+        var tariff = new Tariff
+        {
+            Quotas = new List<Quota> { new Quota(quota.TenantId, 1) },
+            DueDate = license.DueDate,
+        };
+
+        await _tariffService.SetTariffAsync(-1, tariff);
+    }
+
+    private void LogError(Exception error)
+    {
+        if (error is BillingNotFoundException)
+        {
+            _logger.DebugLicenseNotFound(error.Message);
+        }
+        else
+        {
+            if (_logger.IsEnabled(LogLevel.Debug))
+            {
+                _logger.ErrorWithException(error);
+            }
+            else
+            {
+                _logger.ErrorWithException(error);
+            }
+        }
+    }
+}