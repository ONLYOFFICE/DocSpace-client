--- conflicted
+++ resolved
@@ -1,9 +1,5 @@
 {
   "LblInviteAgain": "Invita di nuovo",
   "MessageEmailActivationInstuctionsSentOnEmail": "Le istruzioni per l'attivazione sono state inviate tramite posta elettronica all'indirizzo <1>{{email}}</1>",
-<<<<<<< HEAD
-  "ReassignmentData": "Riassegnazione dei dati",
-=======
->>>>>>> b39b2949
   "UserStatus": "Stato"
 }