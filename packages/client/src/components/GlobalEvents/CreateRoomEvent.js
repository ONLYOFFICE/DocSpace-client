import React, { useState, useEffect } from "react";
import { inject, observer } from "mobx-react";
import { useTranslation } from "react-i18next";
import { CreateRoomDialog } from "../dialogs";

const CreateRoomEvent = ({
  visible,
  onClose,

  createRoom,
  createRoomInThirdpary,
  createTag,
  addTagsToRoom,
  deleteThirdParty,
  calculateRoomLogoParams,
  uploadRoomLogo,
  addLogoToRoom,
  fetchTags,

  connectDialogVisible,

  currrentFolderId,
  updateCurrentFolder,
}) => {
  const { t } = useTranslation(["CreateEditRoomDialog", "Common", "Files"]);
  const [fetchedTags, setFetchedTags] = useState([]);
  const [isLoading, setIsLoading] = useState(false);

  const onCreate = async (roomParams) => {
    const createRoomData = {
      roomType: roomParams.type,
      title: roomParams.title || t("Files:NewRoom"),
    };

    const createTagsData = roomParams.tags
      .filter((t) => t.isNew)
      .map((t) => t.name);
    const addTagsData = roomParams.tags.map((tag) => tag.name);

    const isThirdparty = roomParams.storageLocation.isThirdparty;
    const thirdpartyAccount = roomParams.storageLocation.thirdpartyAccount;

    const uploadLogoData = new FormData();
    uploadLogoData.append(0, roomParams.icon.uploadedFile);

    try {
      setIsLoading(true);

      // create room
      const room =
        isThirdparty && !!thirdpartyAccount
          ? await createRoomInThirdpary(thirdpartyAccount.id, createRoomData)
          : await createRoom(createRoomData);

      // delete thirdparty account if not needed
      if (!isThirdparty && !!thirdpartyAccount)
        await deleteThirdParty(thirdpartyAccount.providerId);

      // create new tags
      for (let i = 0; i < createTagsData.length; i++)
        await createTag(createTagsData[i]);

      // add new tags to room
      await addTagsToRoom(room.id, addTagsData);

      // calculate and upload logo to room
      if (roomParams.icon.uploadedFile)
        await uploadRoomLogo(uploadLogoData).then((response) => {
          const url = URL.createObjectURL(roomParams.icon.uploadedFile);
          const img = new Image();
          img.onload = async () => {
            const { x, y, zoom } = roomParams.icon;
            await addLogoToRoom(room.id, {
              tmpFile: response.data,
              ...calculateRoomLogoParams(img, x, y, zoom),
            });
            URL.revokeObjectURL(img.src);
          };
          img.src = url;
        });
    } catch (err) {
      console.log(err);
    } finally {
      await updateCurrentFolder(null, currrentFolderId);
      setIsLoading(false);
      onClose();
    }
  };

  useEffect(async () => {
    let tags = await fetchTags();
    setFetchedTags(tags);
  }, []);

  return (
    <CreateRoomDialog
      t={t}
      visible={visible && !connectDialogVisible}
      closeEvent={onClose}
      onCreate={onCreate}
      fetchedTags={fetchedTags}
      isLoading={isLoading}
      setIsLoading={setIsLoading}
      deleteThirdParty={deleteThirdParty}
    />
  );
};

export default inject(
  ({
    filesStore,
    tagsStore,
    filesActionsStore,
    selectedFolderStore,
    dialogsStore,
    settingsStore,
  }) => {
    const {
      createRoom,
      createRoomInThirdpary,
      addTagsToRoom,
      calculateRoomLogoParams,
      uploadRoomLogo,
      addLogoToRoom,
    } = filesStore;
    const { createTag, fetchTags } = tagsStore;

    const { id: currrentFolderId } = selectedFolderStore;
    const { updateCurrentFolder } = filesActionsStore;

<<<<<<< HEAD
    const thirdPartyStore = settingsStore.thirdPartyStore;

    const { connectItems, openConnectWindow } = thirdPartyStore;

    const { getOAuthToken } = auth.settingsStore;

    const {
      setConnectItem,
      connectDialogVisible,
      setConnectDialogVisible,
      setRoomCreation,
      saveThirdpartyResponse,
    } = dialogsStore;
=======
    const { connectDialogVisible } = dialogsStore;

    const { deleteThirdParty } = settingsStore.thirdPartyStore;
>>>>>>> 6055e4db

    return {
      createRoom,
      createRoomInThirdpary,
      createTag,
      fetchTags,
      addTagsToRoom,
      deleteThirdParty,
      calculateRoomLogoParams,
      uploadRoomLogo,
      addLogoToRoom,

      connectDialogVisible,
      currrentFolderId,
      updateCurrentFolder,
    };
  }
)(observer(CreateRoomEvent));<|MERGE_RESOLUTION|>--- conflicted
+++ resolved
@@ -128,25 +128,9 @@
     const { id: currrentFolderId } = selectedFolderStore;
     const { updateCurrentFolder } = filesActionsStore;
 
-<<<<<<< HEAD
-    const thirdPartyStore = settingsStore.thirdPartyStore;
-
-    const { connectItems, openConnectWindow } = thirdPartyStore;
-
-    const { getOAuthToken } = auth.settingsStore;
-
-    const {
-      setConnectItem,
-      connectDialogVisible,
-      setConnectDialogVisible,
-      setRoomCreation,
-      saveThirdpartyResponse,
-    } = dialogsStore;
-=======
     const { connectDialogVisible } = dialogsStore;
 
     const { deleteThirdParty } = settingsStore.thirdPartyStore;
->>>>>>> 6055e4db
 
     return {
       createRoom,
