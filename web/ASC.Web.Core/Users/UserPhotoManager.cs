// (c) Copyright Ascensio System SIA 2010-2022
//
// This program is a free software product.
// You can redistribute it and/or modify it under the terms
// of the GNU Affero General Public License (AGPL) version 3 as published by the Free Software
// Foundation. In accordance with Section 7(a) of the GNU AGPL its Section 15 shall be amended
// to the effect that Ascensio System SIA expressly excludes the warranty of non-infringement of
// any third-party rights.
//
// This program is distributed WITHOUT ANY WARRANTY, without even the implied warranty
// of MERCHANTABILITY or FITNESS FOR A PARTICULAR  PURPOSE. For details, see
// the GNU AGPL at: http://www.gnu.org/licenses/agpl-3.0.html
//
// You can contact Ascensio System SIA at Lubanas st. 125a-25, Riga, Latvia, EU, LV-1021.
//
// The  interactive user interfaces in modified source and object code versions of the Program must
// display Appropriate Legal Notices, as required under Section 5 of the GNU AGPL version 3.
//
// Pursuant to Section 7(b) of the License you must retain the original Product logo when
// distributing the program. Pursuant to Section 7(e) we decline to grant you any rights under
// trademark law for use of our trademarks.
//
// All the Product's GUI elements, including illustrations and icon sets, as well as technical writing
// content are licensed under the terms of the Creative Commons Attribution-ShareAlike 4.0
// International. See the License terms at http://creativecommons.org/licenses/by-sa/4.0/legalcode

namespace ASC.Web.Core.Users;

[Transient]
public sealed class ResizeWorkerItem : DistributedTask
{
    public ResizeWorkerItem()
    {

    }

    public ResizeWorkerItem(Guid userId, byte[] data, long maxFileSize, Size size, IDataStore dataStore, UserPhotoThumbnailSettings settings) : base()
    {
        UserId = userId;
        Data = data;
        MaxFileSize = maxFileSize;
        Size = size;
        DataStore = dataStore;
        Settings = settings;
    }

    public Size Size { get; }

    public IDataStore DataStore { get; }

    public long MaxFileSize { get; }

    public byte[] Data { get; }

    public Guid UserId { get; }

    public UserPhotoThumbnailSettings Settings { get; }

    public override bool Equals(object obj)
    {
        if (obj is null)
        {
            return false;
        }

        if (ReferenceEquals(this, obj))
        {
            return true;
        }

        if (!(obj is ResizeWorkerItem))
        {
<<<<<<< HEAD
            return false;
=======
            return HashCode.Combine(UserId, MaxFileSize, Size);
>>>>>>> af216229
        }
    }

        return Equals((ResizeWorkerItem)obj);
    }

    public bool Equals(ResizeWorkerItem other)
    {
        if (other is null)
        {
            return false;
        }

        if (ReferenceEquals(this, other))
        {
            return true;
        }

        return other.UserId.Equals(UserId) && other.MaxFileSize == MaxFileSize && other.Size.Equals(Size);
    }

    public override int GetHashCode()
    {
        return HashCode.Combine(UserId, MaxFileSize, Size);
    }
}

[Singletone]
public class UserPhotoManagerCache
{
    private readonly ConcurrentDictionary<CacheSize, ConcurrentDictionary<Guid, string>> _photofiles;
    private readonly ICacheNotify<UserPhotoManagerCacheItem> _cacheNotify;
    private readonly HashSet<int> _tenantDiskCache;

    public UserPhotoManagerCache(ICacheNotify<UserPhotoManagerCacheItem> notify)
    {
        try
        {
            _photofiles = new ConcurrentDictionary<CacheSize, ConcurrentDictionary<Guid, string>>();
            _tenantDiskCache = new HashSet<int>();
            _cacheNotify = notify;

            _cacheNotify.Subscribe((data) =>
            {
                var userId = new Guid(data.UserId);
                _photofiles.GetOrAdd(data.Size, (r) => new ConcurrentDictionary<Guid, string>())[userId] = data.FileName;
            }, Common.Caching.CacheNotifyAction.InsertOrUpdate);

            _cacheNotify.Subscribe((data) =>
            {
                var userId = new Guid(data.UserId);

                try
                {
                    foreach (var s in (CacheSize[])Enum.GetValues(typeof(CacheSize)))
                    {
                        _photofiles.TryGetValue(s, out var dict);
                        dict?.TryRemove(userId, out _);
                    }
                    SetCacheLoadedForTenant(false, data.TenantId);
                }
                catch { }
            }, Common.Caching.CacheNotifyAction.Remove);
        }
        catch (Exception)
        {

        }
    }

    public bool IsCacheLoadedForTenant(int tenantId)
    {
<<<<<<< HEAD
        return _tenantDiskCache.Contains(tenantId);
    }
=======
        public const string CUSTOM_DISTRIBUTED_TASK_QUEUE_NAME = "user_photo_manager";

        //Regex for parsing filenames into groups with id's
        private static readonly Regex ParseFile =
                new Regex(@"^(?'module'\{{0,1}([0-9a-fA-F]){8}-([0-9a-fA-F]){4}-([0-9a-fA-F]){4}-([0-9a-fA-F]){4}-([0-9a-fA-F]){12}\}{0,1}){0,1}" +
                    @"(?'user'\{{0,1}([0-9a-fA-F]){8}-([0-9a-fA-F]){4}-([0-9a-fA-F]){4}-([0-9a-fA-F]){4}-([0-9a-fA-F]){12}\}{0,1}){1}" +
                    @"_(?'kind'orig|size){1}_(?'size'(?'width'[0-9]{1,5})-{1}(?'height'[0-9]{1,5})){0,1}\..*", RegexOptions.Compiled);

        private UserManager UserManager { get; }
        private WebImageSupplier WebImageSupplier { get; }
        private TenantManager TenantManager { get; }
        private StorageFactory StorageFactory { get; }
        private UserPhotoManagerCache UserPhotoManagerCache { get; }
        private SettingsManager SettingsManager { get; }
        public ILog Log { get; }

        private Tenant tenant;
        public Tenant Tenant { get { return tenant ??= TenantManager.GetCurrentTenant(); } }
>>>>>>> af216229

    public bool SetCacheLoadedForTenant(bool isLoaded, int tenantId)
    {
        return isLoaded ? _tenantDiskCache.Add(tenantId) : _tenantDiskCache.Remove(tenantId);
    }

<<<<<<< HEAD
    public void ClearCache(Guid userID, int tenantId)
    {
        if (_cacheNotify != null)
        {
            _cacheNotify.Publish(new UserPhotoManagerCacheItem { UserId = userID.ToString(), TenantId = tenantId }, Common.Caching.CacheNotifyAction.Remove);
=======
        public UserPhotoManager(
            UserManager userManager,
            WebImageSupplier webImageSupplier,
            TenantManager tenantManager,
            StorageFactory storageFactory,
            UserPhotoManagerCache userPhotoManagerCache,
            ILog<UserPhotoManager> logger,
            IDistributedTaskQueueFactory queueFactory,
            SettingsManager settingsManager)
        {
            ResizeQueue = queueFactory.CreateQueue(CUSTOM_DISTRIBUTED_TASK_QUEUE_NAME);
            UserManager = userManager;
            WebImageSupplier = webImageSupplier;
            TenantManager = tenantManager;
            StorageFactory = storageFactory;
            UserPhotoManagerCache = userPhotoManagerCache;
            SettingsManager = settingsManager;
            Log = logger;
>>>>>>> af216229
        }
    }

    public void AddToCache(Guid userID, Size size, string fileName, int tenantId)
    {
        if (_cacheNotify != null)
        {
            _cacheNotify.Publish(new UserPhotoManagerCacheItem { UserId = userID.ToString(), Size = UserPhotoManager.ToCache(size), FileName = fileName, TenantId = tenantId }, Common.Caching.CacheNotifyAction.InsertOrUpdate);
        }
    }

    public string SearchInCache(Guid userId, Size size)
    {
        string fileName = null;
        _photofiles.TryGetValue(UserPhotoManager.ToCache(size), out var photo);

        if (size != Size.Empty)
        {
            photo?.TryGetValue(userId, out fileName);
        }
        else
        {
            fileName = (photo?.FirstOrDefault(x => x.Key == userId && !string.IsNullOrEmpty(x.Value) && x.Value.Contains("_orig_")))?.Value;
        }

        return fileName;
    }
}

[Scope(Additional = typeof(ResizeWorkerItemExtension))]
public class UserPhotoManager
{
    //Regex for parsing filenames into groups with id's
    private static readonly Regex _parseFile =
            new Regex(@"^(?'module'\{{0,1}([0-9a-fA-F]){8}-([0-9a-fA-F]){4}-([0-9a-fA-F]){4}-([0-9a-fA-F]){4}-([0-9a-fA-F]){12}\}{0,1}){0,1}" +
                @"(?'user'\{{0,1}([0-9a-fA-F]){8}-([0-9a-fA-F]){4}-([0-9a-fA-F]){4}-([0-9a-fA-F]){4}-([0-9a-fA-F]){12}\}{0,1}){1}" +
                @"_(?'kind'orig|size){1}_(?'size'(?'width'[0-9]{1,5})-{1}(?'height'[0-9]{1,5})){0,1}\..*", RegexOptions.Compiled);

    private UserManager UserManager { get; }
    private WebImageSupplier WebImageSupplier { get; }
    private TenantManager TenantManager { get; }
    private StorageFactory StorageFactory { get; }
    private UserPhotoManagerCache UserPhotoManagerCache { get; }
    private SettingsManager SettingsManager { get; }
    private IServiceProvider ServiceProvider { get; }
    public ILog Log { get; }

    private Tenant _tenant;
    public Tenant Tenant { get { return _tenant ??= TenantManager.GetCurrentTenant(); } }

    //note: using auto stop queue
    private readonly DistributedTaskQueue _resizeQueue;//TODO: configure

    public UserPhotoManager(
        UserManager userManager,
        WebImageSupplier webImageSupplier,
        TenantManager tenantManager,
        StorageFactory storageFactory,
        UserPhotoManagerCache userPhotoManagerCache,
        IOptionsMonitor<ILog> options,
        DistributedTaskQueueOptionsManager optionsQueue,
        SettingsManager settingsManager,
        IServiceProvider serviceProvider)
    {
        _resizeQueue = optionsQueue.Get<ResizeWorkerItem>();
        UserManager = userManager;
        WebImageSupplier = webImageSupplier;
        TenantManager = tenantManager;
        StorageFactory = storageFactory;
        UserPhotoManagerCache = userPhotoManagerCache;
        SettingsManager = settingsManager;
        ServiceProvider = serviceProvider;
        Log = options.Get("ASC.Web.Photo");
    }

    private string _defaultAbsoluteWebPath;
    public string GetDefaultPhotoAbsoluteWebPath()
    {
        return _defaultAbsoluteWebPath ??= WebImageSupplier.GetAbsoluteWebPath(_defaultAvatar);
    }

    public string GetRetinaPhotoURL(Guid userID)
    {
        return GetRetinaPhotoURL(userID, out _);
    }

    public string GetRetinaPhotoURL(Guid userID, out bool isdef)
    {
        return GetSizedPhotoAbsoluteWebPath(userID, RetinaFotoSize, out isdef);
    }

    public string GetMaxPhotoURL(Guid userID)
    {
        return GetMaxPhotoURL(userID, out _);
    }

    public string GetMaxPhotoURL(Guid userID, out bool isdef)
    {
        return GetSizedPhotoAbsoluteWebPath(userID, MaxFotoSize, out isdef);
    }

    public string GetBigPhotoURL(Guid userID)
    {
        return GetBigPhotoURL(userID, out _);
    }

    public string GetBigPhotoURL(Guid userID, out bool isdef)
    {
        return GetSizedPhotoAbsoluteWebPath(userID, BigFotoSize, out isdef);
    }

    public string GetMediumPhotoURL(Guid userID)
    {
        return GetMediumPhotoURL(userID, out _);
    }

    public string GetMediumPhotoURL(Guid userID, out bool isdef)
    {
        return GetSizedPhotoAbsoluteWebPath(userID, MediumFotoSize, out isdef);
    }

    public string GetSmallPhotoURL(Guid userID)
    {
        return GetSmallPhotoURL(userID, out _);
    }

    public string GetSmallPhotoURL(Guid userID, out bool isdef)
    {
        return GetSizedPhotoAbsoluteWebPath(userID, SmallFotoSize, out isdef);
    }


    public string GetSizedPhotoUrl(Guid userId, int width, int height)
    {
        return GetSizedPhotoAbsoluteWebPath(userId, new Size(width, height));
    }


    private string _defaultSmallPhotoURL;
    public string GetDefaultSmallPhotoURL()
    {
        return _defaultSmallPhotoURL ??= GetDefaultPhotoAbsoluteWebPath(SmallFotoSize);
    }

    private string _defaultMediumPhotoURL;
    public string GetDefaultMediumPhotoURL()
    {
        return _defaultMediumPhotoURL ??= GetDefaultPhotoAbsoluteWebPath(MediumFotoSize);
    }

    private string _defaultBigPhotoURL;
    public string GetDefaultBigPhotoURL()
    {
        return _defaultBigPhotoURL ??= GetDefaultPhotoAbsoluteWebPath(BigFotoSize);
    }

    private string _defaultMaxPhotoURL;
    public string GetDefaultMaxPhotoURL()
    {
        return _defaultMaxPhotoURL ??= GetDefaultPhotoAbsoluteWebPath(MaxFotoSize);
    }

    private string _defaultRetinaPhotoURL;
    public string GetDefaultRetinaPhotoURL()
    {
        return _defaultRetinaPhotoURL ??= GetDefaultPhotoAbsoluteWebPath(RetinaFotoSize);
    }

    public static Size OriginalFotoSize { get; } = new Size(1280, 1280);

    public static Size RetinaFotoSize { get; } = new Size(360, 360);

    public static Size MaxFotoSize { get; } = new Size(200, 200);

    public static Size BigFotoSize { get; } = new Size(82, 82);

    public static Size MediumFotoSize { get; } = new Size(48, 48);

    public static Size SmallFotoSize { get; } = new Size(32, 32);

    private static readonly string _defaultRetinaAvatar = "default_user_photo_size_360-360.png";
    private static readonly string _defaultAvatar = "default_user_photo_size_200-200.png";
    private static readonly string _defaultSmallAvatar = "default_user_photo_size_32-32.png";
    private static readonly string _defaultMediumAvatar = "default_user_photo_size_48-48.png";
    private static readonly string _defaultBigAvatar = "default_user_photo_size_82-82.png";
    private static readonly string _tempDomainName = "temp";


    public bool UserHasAvatar(Guid userID)
    {
        var path = GetPhotoAbsoluteWebPath(userID);
        var fileName = System.IO.Path.GetFileName(path);
        return fileName != _defaultAvatar;
    }

    public string GetPhotoAbsoluteWebPath(Guid userID)
    {
        var path = SearchInCache(userID, Size.Empty, out _);
        if (!string.IsNullOrEmpty(path))
        {
            return path;
        }

        try
        {
            var data = UserManager.GetUserPhoto(userID);
            string photoUrl;
            string fileName;
            if (data == null || data.Length == 0)
            {
                photoUrl = GetDefaultPhotoAbsoluteWebPath();
                fileName = "default";
            }
            else
            {
                photoUrl = SaveOrUpdatePhoto(userID, data, -1, new Size(-1, -1), false, out fileName);
            }

            UserPhotoManagerCache.AddToCache(userID, Size.Empty, fileName, _tenant.Id);

            return photoUrl;
        }
        catch
        {
        }
        return GetDefaultPhotoAbsoluteWebPath();
    }

    internal Size GetPhotoSize(Guid userID)
    {
        var virtualPath = GetPhotoAbsoluteWebPath(userID);
        if (virtualPath == null)
        {
            return Size.Empty;
        }

        try
        {
            var sizePart = virtualPath.Substring(virtualPath.LastIndexOf('_'));
            sizePart = sizePart.Trim('_');
            sizePart = sizePart.Remove(sizePart.LastIndexOf('.'));
            return new Size(int.Parse(sizePart.Split('-')[0]), int.Parse(sizePart.Split('-')[1]));
        }
        catch
        {
            return Size.Empty;
        }
    }

    private string GetSizedPhotoAbsoluteWebPath(Guid userID, Size size)
    {
        return GetSizedPhotoAbsoluteWebPath(userID, size, out _);
    }

    private string GetSizedPhotoAbsoluteWebPath(Guid userID, Size size, out bool isdef)
    {
        var res = SearchInCache(userID, size, out isdef);
        if (!string.IsNullOrEmpty(res))
        {
            return res;
        }

        try
        {
            var data = UserManager.GetUserPhoto(userID);

            if (data == null || data.Length == 0)
            {
                //empty photo. cache default
                var photoUrl = GetDefaultPhotoAbsoluteWebPath(size);

                UserPhotoManagerCache.AddToCache(userID, size, "default", _tenant.Id);
                isdef = true;
                return photoUrl;
            }

            //Enqueue for sizing
            SizePhoto(userID, data, -1, size);
        }
        catch { }

<<<<<<< HEAD
        isdef = false;
        return GetDefaultPhotoAbsoluteWebPath(size);
    }
=======
        private string GetDefaultPhotoAbsoluteWebPath(Size size)
        {
            return size switch
            {
                Size(var w, var h) when w == RetinaFotoSize.Width && h == RetinaFotoSize.Height => WebImageSupplier.GetAbsoluteWebPath(_defaultRetinaAvatar),
                Size(var w, var h) when w == MaxFotoSize.Width && h == MaxFotoSize.Height => WebImageSupplier.GetAbsoluteWebPath(_defaultAvatar),
                Size(var w, var h) when w == BigFotoSize.Width && h == BigFotoSize.Height => WebImageSupplier.GetAbsoluteWebPath(_defaultBigAvatar),
                Size(var w, var h) when w == SmallFotoSize.Width && h == SmallFotoSize.Height => WebImageSupplier.GetAbsoluteWebPath(_defaultSmallAvatar),
                Size(var w, var h) when w == MediumFotoSize.Width && h == MediumFotoSize.Height => WebImageSupplier.GetAbsoluteWebPath(_defaultMediumAvatar),
                _ => GetDefaultPhotoAbsoluteWebPath()
            };
        }
>>>>>>> af216229

    private string GetDefaultPhotoAbsoluteWebPath(Size size)
    {
        return size switch
        {
            Size(var w, var h) when w == RetinaFotoSize.Width && h == RetinaFotoSize.Height => WebImageSupplier.GetAbsoluteWebPath(_defaultRetinaAvatar),
            Size(var w, var h) when w == MaxFotoSize.Width && h == MaxFotoSize.Height => WebImageSupplier.GetAbsoluteWebPath(_defaultAvatar),
            Size(var w, var h) when w == BigFotoSize.Width && h == BigFotoSize.Height => WebImageSupplier.GetAbsoluteWebPath(_defaultBigAvatar),
            Size(var w, var h) when w == SmallFotoSize.Width && h == SmallFotoSize.Height => WebImageSupplier.GetAbsoluteWebPath(_defaultSmallAvatar),
            Size(var w, var h) when w == MediumFotoSize.Width && h == MediumFotoSize.Height => WebImageSupplier.GetAbsoluteWebPath(_defaultMediumAvatar),
            _ => GetDefaultPhotoAbsoluteWebPath()
        };
    }

    private static readonly HashSet<int> _tenantDiskCache = new HashSet<int>();
    private static readonly object _diskCacheLoaderLock = new object();


    private string SearchInCache(Guid userId, Size size, out bool isDef)
    {
        if (!UserPhotoManagerCache.IsCacheLoadedForTenant(Tenant.Id))
        {
            LoadDiskCache();
        }

        isDef = false;

        var fileName = UserPhotoManagerCache.SearchInCache(userId, size);

        if (fileName != null && fileName.StartsWith("default"))
        {
            isDef = true;
            return GetDefaultPhotoAbsoluteWebPath(size);
        }

        if (!string.IsNullOrEmpty(fileName))
        {
            var store = GetDataStore();
            return store.GetUriAsync(fileName).Result.ToString();
        }

        return null;
    }

    private void LoadDiskCache()
    {
        lock (_diskCacheLoaderLock)
        {
            if (!UserPhotoManagerCache.IsCacheLoadedForTenant(Tenant.Id))
            {
                try
                {
                    var listFileNames = GetDataStore().ListFilesRelativeAsync("", "", "*.*", false).ToArrayAsync().Result;
                    foreach (var fileName in listFileNames)
                    {
                        //Try parse fileName
                        if (fileName != null)
                        {
                            var match = _parseFile.Match(fileName);
                            if (match.Success && match.Groups["user"].Success)
                            {
                                var parsedUserId = new Guid(match.Groups["user"].Value);
                                var size = Size.Empty;
                                if (match.Groups["width"].Success && match.Groups["height"].Success)
                                {
                                    //Parse size
                                    size = new Size(int.Parse(match.Groups["width"].Value), int.Parse(match.Groups["height"].Value));
                                }
                                UserPhotoManagerCache.AddToCache(parsedUserId, size, fileName, _tenant.Id);
                            }
                        }
                    }
                    UserPhotoManagerCache.SetCacheLoadedForTenant(true, Tenant.Id);
                }
                catch (Exception err)
                {
                    Log.Error(err);
                }
            }
        }
    }
    public void ResetThumbnailSettings(Guid userId)
    {
        var thumbSettings = new UserPhotoThumbnailSettings().GetDefault(ServiceProvider) as UserPhotoThumbnailSettings;
        SettingsManager.SaveForUser(thumbSettings, userId);
    }

    public string SaveOrUpdatePhoto(Guid userID, byte[] data)
    {
        return SaveOrUpdatePhoto(userID, data, -1, OriginalFotoSize, true, out _);
    }

    public void RemovePhoto(Guid idUser)
    {
        UserManager.SaveUserPhoto(idUser, null);
        try
        {
<<<<<<< HEAD
            var storage = GetDataStore();
            storage.DeleteFilesAsync("", idUser + "*.*", false).Wait();
=======
            var thumbSettings = SettingsManager.GetDefault<UserPhotoThumbnailSettings>();
            SettingsManager.SaveForUser(thumbSettings, userId);
>>>>>>> af216229
        }
        catch (DirectoryNotFoundException e)
        {
            Log.Error(e);
        }

<<<<<<< HEAD
        UserManager.SaveUserPhoto(idUser, null);
        UserPhotoManagerCache.ClearCache(idUser, _tenant.Id);
    }
=======
        public void RemovePhoto(Guid idUser)
        {
            UserManager.SaveUserPhoto(idUser, null);
            try
            {
                var storage = GetDataStore();
                storage.DeleteFilesAsync("", idUser + "*.*", false).Wait();
            }
            catch (DirectoryNotFoundException e)
            {
                Log.Error(e);
            }
>>>>>>> af216229

    public void SyncPhoto(Guid userID, byte[] data)
    {
        data = TryParseImage(data, -1, OriginalFotoSize, out _, out var width, out var height);
        UserManager.SaveUserPhoto(userID, data);
        SetUserPhotoThumbnailSettings(userID, width, height);
        UserPhotoManagerCache.ClearCache(userID, _tenant.Id);
    }


    private string SaveOrUpdatePhoto(Guid userID, byte[] data, long maxFileSize, Size size, bool saveInCoreContext, out string fileName)
    {
        data = TryParseImage(data, maxFileSize, size, out var imgFormat, out var width, out var height);

        var widening = CommonPhotoManager.GetImgFormatName(imgFormat);
        fileName = string.Format("{0}_orig_{1}-{2}.{3}", userID, width, height, widening);

        if (saveInCoreContext)
        {
            UserManager.SaveUserPhoto(userID, data);
            SetUserPhotoThumbnailSettings(userID, width, height);
            UserPhotoManagerCache.ClearCache(userID, _tenant.Id);

        }

        var store = GetDataStore();

        var photoUrl = GetDefaultPhotoAbsoluteWebPath();
        if (data != null && data.Length > 0)
        {
            using (var stream = new MemoryStream(data))
            {
                photoUrl = store.SaveAsync(fileName, stream).Result.ToString();
            }
            //Queue resizing
            SizePhoto(userID, data, -1, SmallFotoSize, true);
            SizePhoto(userID, data, -1, MediumFotoSize, true);
            SizePhoto(userID, data, -1, BigFotoSize, true);
            SizePhoto(userID, data, -1, MaxFotoSize, true);
            SizePhoto(userID, data, -1, RetinaFotoSize, true);
        }
        return photoUrl;
    }

    private void SetUserPhotoThumbnailSettings(Guid userId, int width, int height)
    {
        var settings = SettingsManager.LoadForUser<UserPhotoThumbnailSettings>(userId);

        if (!settings.IsDefault)
        {
            return;
        }

        var max = Math.Max(Math.Max(width, height), SmallFotoSize.Width);
        var min = Math.Max(Math.Min(width, height), SmallFotoSize.Width);

        var pos = (max - min) / 2;

        settings = new UserPhotoThumbnailSettings(
            width >= height ? new Point(pos, 0) : new Point(0, pos),
            new Size(min, min));

        SettingsManager.SaveForUser(settings, userId);
    }

    private byte[] TryParseImage(byte[] data, long maxFileSize, Size maxsize, out IImageFormat imgFormat, out int width, out int height)
    {
        if (data == null || data.Length <= 0)
        {
            throw new UnknownImageFormatException();
        }

        if (maxFileSize != -1 && data.Length > maxFileSize)
        {
            throw new ImageSizeLimitException();
        }

        //data = ImageHelper.RotateImageByExifOrientationData(data, Log);

        try
        {
            using var img = Image.Load(data, out var format);
            imgFormat = format;
            width = img.Width;
            height = img.Height;
            var maxWidth = maxsize.Width;
            var maxHeight = maxsize.Height;

            if ((maxHeight != -1 && img.Height > maxHeight) || (maxWidth != -1 && img.Width > maxWidth))
            {
<<<<<<< HEAD
                #region calulate height and width
=======
                using var img = Image.Load(data, out var format);
                imgFormat = format;
                width = img.Width;
                height = img.Height;
                var maxWidth = maxsize.Width;
                var maxHeight = maxsize.Height;

                if ((maxHeight != -1 && img.Height > maxHeight) || (maxWidth != -1 && img.Width > maxWidth))
                {
                    #region calulate height and width
>>>>>>> af216229

                if (width > maxWidth && height > maxHeight)
                {

                    if (width > height)
                    {
                        height = (int)(height * (double)maxWidth / width + 0.5);
                        width = maxWidth;
                    }
                    else
                    {
                        width = (int)(width * (double)maxHeight / height + 0.5);
                        height = maxHeight;
                    }
                }

                if (width > maxWidth && height <= maxHeight)
                {
                    height = (int)(height * (double)maxWidth / width + 0.5);
                    width = maxWidth;
                }

                if (width <= maxWidth && height > maxHeight)
                {
                    width = (int)(width * (double)maxHeight / height + 0.5);
                    height = maxHeight;
                }

                var tmpW = width;
                var tmpH = height;
                #endregion
                using var destRound = img.Clone(x => x.Resize(new ResizeOptions
                {
                    Size = new Size(tmpW, tmpH),
                    Mode = ResizeMode.Stretch
                }));

                data = CommonPhotoManager.SaveToBytes(destRound);
            }
            return data;
        }
        catch (OutOfMemoryException)
        {
            throw new ImageSizeLimitException();
        }
        catch (ArgumentException error)
        {
            throw new UnknownImageFormatException(error);
        }
    }

    private string SizePhoto(Guid userID, byte[] data, long maxFileSize, Size size)
    {
        return SizePhoto(userID, data, maxFileSize, size, false);
    }

    private string SizePhoto(Guid userID, byte[] data, long maxFileSize, Size size, bool now)
    {
        if (data == null || data.Length <= 0)
        {
            throw new UnknownImageFormatException();
        }

        if (maxFileSize != -1 && data.Length > maxFileSize)
        {
            throw new ImageWeightLimitException();
        }

<<<<<<< HEAD
        var resizeTask = new ResizeWorkerItem(userID, data, maxFileSize, size, GetDataStore(), SettingsManager.LoadForUser<UserPhotoThumbnailSettings>(userID));
        var key = $"{userID}{size}";
        resizeTask.SetProperty("key", key);
=======
            var resizeTask = new ResizeWorkerItem(userID, data, maxFileSize, size, GetDataStore(), SettingsManager.LoadForUser<UserPhotoThumbnailSettings>(userID));
            var key = $"{userID}{size}";
            resizeTask["key"] = key;
>>>>>>> af216229

        if (now)
        {
            //Resize synchronously
            ResizeImage(resizeTask);
            return GetSizedPhotoAbsoluteWebPath(userID, size);
        }
        else
        {
            if (!_resizeQueue.GetTasks<ResizeWorkerItem>().Any(r => r.GetProperty<string>("key") == key))
            {
<<<<<<< HEAD
                //Add
                _resizeQueue.QueueTask((a, b) => ResizeImage(resizeTask), resizeTask);
=======
                if (!ResizeQueue.GetAllTasks<ResizeWorkerItem>().Any(r => r["key"] == key))
                {
                    //Add
                    ResizeQueue.EnqueueTask((a, b) => ResizeImage(resizeTask), resizeTask);
                }
                return GetDefaultPhotoAbsoluteWebPath(size);
                //NOTE: return default photo here. Since task will update cache
>>>>>>> af216229
            }
            return GetDefaultPhotoAbsoluteWebPath(size);
            //NOTE: return default photo here. Since task will update cache
        }
    }

    private void ResizeImage(ResizeWorkerItem item)
    {
        try
        {
            var data = item.Data;
            using var stream = new MemoryStream(data);
            using var img = Image.Load(stream, out var format);
            var imgFormat = format;
            if (item.Size != img.Size())
            {
                using var img2 = item.Settings.IsDefault ?
                    CommonPhotoManager.DoThumbnail(img, item.Size, true, true, true) :
                    UserPhotoThumbnailManager.GetImage(img, item.Size, item.Settings);
                data = CommonPhotoManager.SaveToBytes(img2);
            }
            else
            {
                data = CommonPhotoManager.SaveToBytes(img);
            }

            var widening = CommonPhotoManager.GetImgFormatName(imgFormat);
            var fileName = string.Format("{0}_size_{1}-{2}.{3}", item.UserId, item.Size.Width, item.Size.Height, widening);

            using var stream2 = new MemoryStream(data);
            item.DataStore.SaveAsync(fileName, stream2).Result.ToString();

            UserPhotoManagerCache.AddToCache(item.UserId, item.Size, fileName, _tenant.Id);
        }
        catch (ArgumentException error)
        {
            throw new UnknownImageFormatException(error);
        }
    }

    public string GetTempPhotoAbsoluteWebPath(string fileName)
    {
        return GetDataStore().GetUriAsync(_tempDomainName, fileName).Result.ToString();
    }

    public string SaveTempPhoto(byte[] data, long maxFileSize, int maxWidth, int maxHeight)
    {
        data = TryParseImage(data, maxFileSize, new Size(maxWidth, maxHeight), out var imgFormat, out _, out _);

        var fileName = Guid.NewGuid() + "." + CommonPhotoManager.GetImgFormatName(imgFormat);

        var store = GetDataStore();
        using var stream = new MemoryStream(data);
        return store.SaveAsync(_tempDomainName, fileName, stream).Result.ToString();
    }

    public byte[] GetTempPhotoData(string fileName)
    {
        using var s = GetDataStore().GetReadStreamAsync(_tempDomainName, fileName).Result;
        var data = new MemoryStream();
        var buffer = new byte[1024 * 10];
        while (true)
        {
            var count = s.Read(buffer, 0, buffer.Length);
            if (count == 0)
            {
                break;
            }

            data.Write(buffer, 0, count);
        }
        return data.ToArray();
    }

    public string GetSizedTempPhotoAbsoluteWebPath(string fileName, int newWidth, int newHeight)
    {
        var store = GetDataStore();
        if (store.IsFileAsync(_tempDomainName, fileName).Result)
        {
            using var s = store.GetReadStreamAsync(_tempDomainName, fileName).Result;
            using var img = Image.Load(s, out var format);
            var imgFormat = format;
            byte[] data;

            if (img.Width != newWidth || img.Height != newHeight)
            {
                using var img2 = CommonPhotoManager.DoThumbnail(img, new Size(newWidth, newHeight), true, true, true);
                data = CommonPhotoManager.SaveToBytes(img2);
            }
            else
            {
                data = CommonPhotoManager.SaveToBytes(img);
            }
            var widening = CommonPhotoManager.GetImgFormatName(imgFormat);
            var index = fileName.LastIndexOf('.');
            var fileNameWithoutExt = (index != -1) ? fileName.Substring(0, index) : fileName;

            var trueFileName = fileNameWithoutExt + "_size_" + newWidth.ToString() + "-" + newHeight.ToString() + "." + widening;
            using var stream = new MemoryStream(data);
            return store.SaveAsync(_tempDomainName, trueFileName, stream).Result.ToString();
        }
        return GetDefaultPhotoAbsoluteWebPath(new Size(newWidth, newHeight));
    }

    public void RemoveTempPhoto(string fileName)
    {
        var index = fileName.LastIndexOf('.');
        var fileNameWithoutExt = (index != -1) ? fileName.Substring(0, index) : fileName;
        try
        {
            var store = GetDataStore();
            store.DeleteFilesAsync(_tempDomainName, "", fileNameWithoutExt + "*.*", false).Wait();
        }
        catch { }
    }


    public Image GetPhotoImage(Guid userID, out IImageFormat format)
    {
        try
        {
            var data = UserManager.GetUserPhoto(userID);
            if (data != null)
            {
                var img = Image.Load(data, out var imgFormat);
                format = imgFormat;
                return img;
            }
        }
        catch { }
        format = null;
        return null;
    }

    public string SaveThumbnail(Guid userID, Image img, IImageFormat format)
    {
        var moduleID = Guid.Empty;
        var widening = CommonPhotoManager.GetImgFormatName(format);
        var size = img.Size();
        var fileName = string.Format("{0}{1}_size_{2}-{3}.{4}", moduleID == Guid.Empty ? "" : moduleID.ToString(), userID, img.Width, img.Height, widening);

        var store = GetDataStore();
        string photoUrl;
        using (var s = new MemoryStream(CommonPhotoManager.SaveToBytes(img)))
        {
            img.Dispose();
            photoUrl = store.SaveAsync(fileName, s).Result.ToString();
        }

        UserPhotoManagerCache.AddToCache(userID, size, fileName, _tenant.Id);
        return photoUrl;
    }

    public byte[] GetUserPhotoData(Guid userId, Size size)
    {
        try
        {
            var pattern = string.Format("{0}_size_{1}-{2}.*", userId, size.Width, size.Height);

            var fileName = GetDataStore().ListFilesRelativeAsync("", "", pattern, false).ToArrayAsync().Result.FirstOrDefault();

            if (string.IsNullOrEmpty(fileName))
            {
                return null;
            }

            using var s = GetDataStore().GetReadStreamAsync("", fileName).Result;
            var data = new MemoryStream();
            var buffer = new byte[1024 * 10];
            while (true)
            {
                var count = s.Read(buffer, 0, buffer.Length);
                if (count == 0)
                {
                    break;
                }

                data.Write(buffer, 0, count);
            }
            return data.ToArray();
        }
        catch (Exception err)
        {
            Log.Error(err);
            return null;
        }
<<<<<<< HEAD
=======

        public static CacheSize ToCache(Size size)
        {
            return size switch
            {
                Size(var w, var h) when w == RetinaFotoSize.Width && h == RetinaFotoSize.Height => CacheSize.Retina,
                Size(var w, var h) when w == MaxFotoSize.Width && h == MaxFotoSize.Height => CacheSize.Max,
                Size(var w, var h) when w == BigFotoSize.Width && h == BigFotoSize.Height => CacheSize.Big,
                Size(var w, var h) when w == SmallFotoSize.Width && h == SmallFotoSize.Height => CacheSize.Small,
                Size(var w, var h) when w == MediumFotoSize.Width && h == MediumFotoSize.Height => CacheSize.Medium,
                _ => CacheSize.Original
            };
        }
>>>>>>> af216229
    }

    private IDataStore _dataStore;
    private IDataStore GetDataStore()
    {
        return _dataStore ??= StorageFactory.GetStorage(Tenant.Id.ToString(), "userPhotos");
    }

    public static CacheSize ToCache(Size size)
    {
        return size switch
        {
            Size(var w, var h) when w == RetinaFotoSize.Width && h == RetinaFotoSize.Height => CacheSize.Retina,
            Size(var w, var h) when w == MaxFotoSize.Width && h == MaxFotoSize.Height => CacheSize.Max,
            Size(var w, var h) when w == BigFotoSize.Width && h == BigFotoSize.Height => CacheSize.Big,
            Size(var w, var h) when w == SmallFotoSize.Width && h == SmallFotoSize.Height => CacheSize.Small,
            Size(var w, var h) when w == MediumFotoSize.Width && h == MediumFotoSize.Height => CacheSize.Medium,
            _ => CacheSize.Original
        };
    }
}

#region Exception Classes

public class UnknownImageFormatException : Exception
{
    public UnknownImageFormatException() : base("unknown image file type") { }

    public UnknownImageFormatException(Exception inner) : base("unknown image file type", inner) { }
}

public class ImageWeightLimitException : Exception
{
    public ImageWeightLimitException() : base("image width is too large") { }
}

public class ImageSizeLimitException : Exception
{
    public ImageSizeLimitException() : base("image size is too large") { }
}

#endregion


/// <summary>
/// Helper class for manipulating images.
/// </summary>
/*public static class ImageHelper
{
    /// <summary>
    /// Rotate the given image byte array according to Exif Orientation data
    /// </summary>
    /// <param name="data">source image byte array</param>
    /// <param name="updateExifData">set it to TRUE to update image Exif data after rotation (default is TRUE)</param>
    /// <returns>The rotated image byte array. If no rotation occurred, source data will be returned.</returns>
    public static byte[] RotateImageByExifOrientationData(byte[] data, ILog Log, bool updateExifData = true)
    {
        try
        {
            using var stream = new MemoryStream(data);
            using var img = Image.Load(stream);

            var fType = RotateImageByExifOrientationData(img, updateExifData);
            if (fType != RotateFlipType.RotateNoneFlipNone)
            {
                using var tempStream = new MemoryStream();
                img.Save(tempStream, System.Drawing.Imaging.ImageFormat.Png);
                data = tempStream.ToArray();
            }
        }
        catch (Exception err)
        {
            Log.Error(err);
        }

        return data;
    }

    /// <summary>
    /// Rotate the given image file according to Exif Orientation data
    /// </summary>
    /// <param name="sourceFilePath">path of source file</param>
    /// <param name="targetFilePath">path of target file</param>
    /// <param name="targetFormat">target format</param>
    /// <param name="updateExifData">set it to TRUE to update image Exif data after rotation (default is TRUE)</param>
    /// <returns>The RotateFlipType value corresponding to the applied rotation. If no rotation occurred, RotateFlipType.RotateNoneFlipNone will be returned.</returns>
    public static RotateFlipType RotateImageByExifOrientationData(string sourceFilePath, string targetFilePath, ImageFormat targetFormat, bool updateExifData = true)
    {
        // Rotate the image according to EXIF data
        using var bmp = new Bitmap(sourceFilePath);
        var fType = RotateImageByExifOrientationData(bmp, updateExifData);
        if (fType != RotateFlipType.RotateNoneFlipNone)
        {
            bmp.Save(targetFilePath, targetFormat);
        }
        return fType;
    }

    /// <summary>
    /// Rotate the given bitmap according to Exif Orientation data
    /// </summary>
    /// <param name="img">source image</param>
    /// <param name="updateExifData">set it to TRUE to update image Exif data after rotation (default is TRUE)</param>
    /// <returns>The RotateFlipType value corresponding to the applied rotation. If no rotation occurred, RotateFlipType.RotateNoneFlipNone will be returned.</returns>
    public static RotateFlipType RotateImageByExifOrientationData(Image img, bool updateExifData = true)
    {
        const int orientationId = 0x0112;
        var fType = RotateFlipType.RotateNoneFlipNone;
        if (img.PropertyIdList.Contains(orientationId))
        {
            var pItem = img.GetPropertyItem(orientationId);
            fType = GetRotateFlipTypeByExifOrientationData(pItem.Value[0]);
            if (fType != RotateFlipType.RotateNoneFlipNone)
            {
                img.RotateFlip(fType);
                if (updateExifData) img.RemovePropertyItem(orientationId); // Remove Exif orientation tag
            }
        }
        return fType;
    }

    /// <summary>
    /// Return the proper System.Drawing.RotateFlipType according to given orientation EXIF metadata
    /// </summary>
    /// <param name="orientation">Exif "Orientation"</param>
    /// <returns>the corresponding System.Drawing.RotateFlipType enum value</returns>
    public static RotateFlipType GetRotateFlipTypeByExifOrientationData(int orientation)
    {
        return orientation switch
        {
<<<<<<< HEAD
            1 => RotateFlipType.RotateNoneFlipNone,
            2 => RotateFlipType.RotateNoneFlipX,
            3 => RotateFlipType.Rotate180FlipNone,
            4 => RotateFlipType.Rotate180FlipX,
            5 => RotateFlipType.Rotate90FlipX,
            6 => RotateFlipType.Rotate90FlipNone,
            7 => RotateFlipType.Rotate270FlipX,
            8 => RotateFlipType.Rotate270FlipNone,
            _ => RotateFlipType.RotateNoneFlipNone,
        };
    }
}*/

public static class SizeExtend
{
    public static void Deconstruct(this Size size, out int w, out int h)
    {
        (w, h) = (size.Width, size.Height);
=======
            (w, h) = (size.Width, size.Height);
        }
>>>>>>> af216229
    }
}

public static class ResizeWorkerItemExtension
{
    public static void Register(DIHelper services)
    {
<<<<<<< HEAD
        services.AddDistributedTaskQueueService<ResizeWorkerItem>(2);
=======
        public static void Register(DIHelper services)
        {
            services.Configure<DistributedTaskQueueFactoryOptions>(UserPhotoManager.CUSTOM_DISTRIBUTED_TASK_QUEUE_NAME, options =>
            {
                options.MaxThreadsCount = 2;
            });
        }
>>>>>>> af216229
    }
}
<|MERGE_RESOLUTION|>--- conflicted
+++ resolved
@@ -1,1210 +1,1070 @@
-// (c) Copyright Ascensio System SIA 2010-2022
-//
-// This program is a free software product.
-// You can redistribute it and/or modify it under the terms
-// of the GNU Affero General Public License (AGPL) version 3 as published by the Free Software
-// Foundation. In accordance with Section 7(a) of the GNU AGPL its Section 15 shall be amended
-// to the effect that Ascensio System SIA expressly excludes the warranty of non-infringement of
-// any third-party rights.
-//
-// This program is distributed WITHOUT ANY WARRANTY, without even the implied warranty
-// of MERCHANTABILITY or FITNESS FOR A PARTICULAR  PURPOSE. For details, see
-// the GNU AGPL at: http://www.gnu.org/licenses/agpl-3.0.html
-//
-// You can contact Ascensio System SIA at Lubanas st. 125a-25, Riga, Latvia, EU, LV-1021.
-//
-// The  interactive user interfaces in modified source and object code versions of the Program must
-// display Appropriate Legal Notices, as required under Section 5 of the GNU AGPL version 3.
-//
-// Pursuant to Section 7(b) of the License you must retain the original Product logo when
-// distributing the program. Pursuant to Section 7(e) we decline to grant you any rights under
-// trademark law for use of our trademarks.
-//
-// All the Product's GUI elements, including illustrations and icon sets, as well as technical writing
-// content are licensed under the terms of the Creative Commons Attribution-ShareAlike 4.0
-// International. See the License terms at http://creativecommons.org/licenses/by-sa/4.0/legalcode
-
-namespace ASC.Web.Core.Users;
-
-[Transient]
-public sealed class ResizeWorkerItem : DistributedTask
-{
-    public ResizeWorkerItem()
-    {
-
-    }
-
-    public ResizeWorkerItem(Guid userId, byte[] data, long maxFileSize, Size size, IDataStore dataStore, UserPhotoThumbnailSettings settings) : base()
-    {
-        UserId = userId;
-        Data = data;
-        MaxFileSize = maxFileSize;
-        Size = size;
-        DataStore = dataStore;
-        Settings = settings;
-    }
-
-    public Size Size { get; }
-
-    public IDataStore DataStore { get; }
-
-    public long MaxFileSize { get; }
-
-    public byte[] Data { get; }
-
-    public Guid UserId { get; }
-
-    public UserPhotoThumbnailSettings Settings { get; }
-
-    public override bool Equals(object obj)
-    {
-        if (obj is null)
-        {
-            return false;
-        }
-
-        if (ReferenceEquals(this, obj))
-        {
-            return true;
-        }
-
-        if (!(obj is ResizeWorkerItem))
-        {
-<<<<<<< HEAD
-            return false;
-=======
-            return HashCode.Combine(UserId, MaxFileSize, Size);
->>>>>>> af216229
-        }
-    }
-
-        return Equals((ResizeWorkerItem)obj);
-    }
-
-    public bool Equals(ResizeWorkerItem other)
-    {
-        if (other is null)
-        {
-            return false;
-        }
-
-        if (ReferenceEquals(this, other))
-        {
-            return true;
-        }
-
-        return other.UserId.Equals(UserId) && other.MaxFileSize == MaxFileSize && other.Size.Equals(Size);
-    }
-
-    public override int GetHashCode()
-    {
-        return HashCode.Combine(UserId, MaxFileSize, Size);
-    }
-}
-
-[Singletone]
-public class UserPhotoManagerCache
-{
-    private readonly ConcurrentDictionary<CacheSize, ConcurrentDictionary<Guid, string>> _photofiles;
-    private readonly ICacheNotify<UserPhotoManagerCacheItem> _cacheNotify;
-    private readonly HashSet<int> _tenantDiskCache;
-
-    public UserPhotoManagerCache(ICacheNotify<UserPhotoManagerCacheItem> notify)
-    {
-        try
-        {
-            _photofiles = new ConcurrentDictionary<CacheSize, ConcurrentDictionary<Guid, string>>();
-            _tenantDiskCache = new HashSet<int>();
-            _cacheNotify = notify;
-
-            _cacheNotify.Subscribe((data) =>
-            {
-                var userId = new Guid(data.UserId);
-                _photofiles.GetOrAdd(data.Size, (r) => new ConcurrentDictionary<Guid, string>())[userId] = data.FileName;
-            }, Common.Caching.CacheNotifyAction.InsertOrUpdate);
-
-            _cacheNotify.Subscribe((data) =>
-            {
-                var userId = new Guid(data.UserId);
-
-                try
-                {
-                    foreach (var s in (CacheSize[])Enum.GetValues(typeof(CacheSize)))
-                    {
-                        _photofiles.TryGetValue(s, out var dict);
-                        dict?.TryRemove(userId, out _);
-                    }
-                    SetCacheLoadedForTenant(false, data.TenantId);
-                }
-                catch { }
-            }, Common.Caching.CacheNotifyAction.Remove);
-        }
-        catch (Exception)
-        {
-
-        }
-    }
-
-    public bool IsCacheLoadedForTenant(int tenantId)
-    {
-<<<<<<< HEAD
-        return _tenantDiskCache.Contains(tenantId);
-    }
-=======
-        public const string CUSTOM_DISTRIBUTED_TASK_QUEUE_NAME = "user_photo_manager";
-
-        //Regex for parsing filenames into groups with id's
-        private static readonly Regex ParseFile =
-                new Regex(@"^(?'module'\{{0,1}([0-9a-fA-F]){8}-([0-9a-fA-F]){4}-([0-9a-fA-F]){4}-([0-9a-fA-F]){4}-([0-9a-fA-F]){12}\}{0,1}){0,1}" +
-                    @"(?'user'\{{0,1}([0-9a-fA-F]){8}-([0-9a-fA-F]){4}-([0-9a-fA-F]){4}-([0-9a-fA-F]){4}-([0-9a-fA-F]){12}\}{0,1}){1}" +
-                    @"_(?'kind'orig|size){1}_(?'size'(?'width'[0-9]{1,5})-{1}(?'height'[0-9]{1,5})){0,1}\..*", RegexOptions.Compiled);
-
-        private UserManager UserManager { get; }
-        private WebImageSupplier WebImageSupplier { get; }
-        private TenantManager TenantManager { get; }
-        private StorageFactory StorageFactory { get; }
-        private UserPhotoManagerCache UserPhotoManagerCache { get; }
-        private SettingsManager SettingsManager { get; }
-        public ILog Log { get; }
-
-        private Tenant tenant;
-        public Tenant Tenant { get { return tenant ??= TenantManager.GetCurrentTenant(); } }
->>>>>>> af216229
-
-    public bool SetCacheLoadedForTenant(bool isLoaded, int tenantId)
-    {
-        return isLoaded ? _tenantDiskCache.Add(tenantId) : _tenantDiskCache.Remove(tenantId);
-    }
-
-<<<<<<< HEAD
-    public void ClearCache(Guid userID, int tenantId)
-    {
-        if (_cacheNotify != null)
-        {
-            _cacheNotify.Publish(new UserPhotoManagerCacheItem { UserId = userID.ToString(), TenantId = tenantId }, Common.Caching.CacheNotifyAction.Remove);
-=======
-        public UserPhotoManager(
-            UserManager userManager,
-            WebImageSupplier webImageSupplier,
-            TenantManager tenantManager,
-            StorageFactory storageFactory,
-            UserPhotoManagerCache userPhotoManagerCache,
-            ILog<UserPhotoManager> logger,
-            IDistributedTaskQueueFactory queueFactory,
-            SettingsManager settingsManager)
-        {
-            ResizeQueue = queueFactory.CreateQueue(CUSTOM_DISTRIBUTED_TASK_QUEUE_NAME);
-            UserManager = userManager;
-            WebImageSupplier = webImageSupplier;
-            TenantManager = tenantManager;
-            StorageFactory = storageFactory;
-            UserPhotoManagerCache = userPhotoManagerCache;
-            SettingsManager = settingsManager;
-            Log = logger;
->>>>>>> af216229
-        }
-    }
-
-    public void AddToCache(Guid userID, Size size, string fileName, int tenantId)
-    {
-        if (_cacheNotify != null)
-        {
-            _cacheNotify.Publish(new UserPhotoManagerCacheItem { UserId = userID.ToString(), Size = UserPhotoManager.ToCache(size), FileName = fileName, TenantId = tenantId }, Common.Caching.CacheNotifyAction.InsertOrUpdate);
-        }
-    }
-
-    public string SearchInCache(Guid userId, Size size)
-    {
-        string fileName = null;
-        _photofiles.TryGetValue(UserPhotoManager.ToCache(size), out var photo);
-
-        if (size != Size.Empty)
-        {
-            photo?.TryGetValue(userId, out fileName);
-        }
-        else
-        {
-            fileName = (photo?.FirstOrDefault(x => x.Key == userId && !string.IsNullOrEmpty(x.Value) && x.Value.Contains("_orig_")))?.Value;
-        }
-
-        return fileName;
-    }
-}
-
-[Scope(Additional = typeof(ResizeWorkerItemExtension))]
-public class UserPhotoManager
-{
-    //Regex for parsing filenames into groups with id's
-    private static readonly Regex _parseFile =
-            new Regex(@"^(?'module'\{{0,1}([0-9a-fA-F]){8}-([0-9a-fA-F]){4}-([0-9a-fA-F]){4}-([0-9a-fA-F]){4}-([0-9a-fA-F]){12}\}{0,1}){0,1}" +
-                @"(?'user'\{{0,1}([0-9a-fA-F]){8}-([0-9a-fA-F]){4}-([0-9a-fA-F]){4}-([0-9a-fA-F]){4}-([0-9a-fA-F]){12}\}{0,1}){1}" +
-                @"_(?'kind'orig|size){1}_(?'size'(?'width'[0-9]{1,5})-{1}(?'height'[0-9]{1,5})){0,1}\..*", RegexOptions.Compiled);
-
-    private UserManager UserManager { get; }
-    private WebImageSupplier WebImageSupplier { get; }
-    private TenantManager TenantManager { get; }
-    private StorageFactory StorageFactory { get; }
-    private UserPhotoManagerCache UserPhotoManagerCache { get; }
-    private SettingsManager SettingsManager { get; }
-    private IServiceProvider ServiceProvider { get; }
-    public ILog Log { get; }
-
-    private Tenant _tenant;
-    public Tenant Tenant { get { return _tenant ??= TenantManager.GetCurrentTenant(); } }
-
-    //note: using auto stop queue
-    private readonly DistributedTaskQueue _resizeQueue;//TODO: configure
-
-    public UserPhotoManager(
-        UserManager userManager,
-        WebImageSupplier webImageSupplier,
-        TenantManager tenantManager,
-        StorageFactory storageFactory,
-        UserPhotoManagerCache userPhotoManagerCache,
-        IOptionsMonitor<ILog> options,
-        DistributedTaskQueueOptionsManager optionsQueue,
-        SettingsManager settingsManager,
-        IServiceProvider serviceProvider)
-    {
-        _resizeQueue = optionsQueue.Get<ResizeWorkerItem>();
-        UserManager = userManager;
-        WebImageSupplier = webImageSupplier;
-        TenantManager = tenantManager;
-        StorageFactory = storageFactory;
-        UserPhotoManagerCache = userPhotoManagerCache;
-        SettingsManager = settingsManager;
-        ServiceProvider = serviceProvider;
-        Log = options.Get("ASC.Web.Photo");
-    }
-
-    private string _defaultAbsoluteWebPath;
-    public string GetDefaultPhotoAbsoluteWebPath()
-    {
-        return _defaultAbsoluteWebPath ??= WebImageSupplier.GetAbsoluteWebPath(_defaultAvatar);
-    }
-
-    public string GetRetinaPhotoURL(Guid userID)
-    {
-        return GetRetinaPhotoURL(userID, out _);
-    }
-
-    public string GetRetinaPhotoURL(Guid userID, out bool isdef)
-    {
-        return GetSizedPhotoAbsoluteWebPath(userID, RetinaFotoSize, out isdef);
-    }
-
-    public string GetMaxPhotoURL(Guid userID)
-    {
-        return GetMaxPhotoURL(userID, out _);
-    }
-
-    public string GetMaxPhotoURL(Guid userID, out bool isdef)
-    {
-        return GetSizedPhotoAbsoluteWebPath(userID, MaxFotoSize, out isdef);
-    }
-
-    public string GetBigPhotoURL(Guid userID)
-    {
-        return GetBigPhotoURL(userID, out _);
-    }
-
-    public string GetBigPhotoURL(Guid userID, out bool isdef)
-    {
-        return GetSizedPhotoAbsoluteWebPath(userID, BigFotoSize, out isdef);
-    }
-
-    public string GetMediumPhotoURL(Guid userID)
-    {
-        return GetMediumPhotoURL(userID, out _);
-    }
-
-    public string GetMediumPhotoURL(Guid userID, out bool isdef)
-    {
-        return GetSizedPhotoAbsoluteWebPath(userID, MediumFotoSize, out isdef);
-    }
-
-    public string GetSmallPhotoURL(Guid userID)
-    {
-        return GetSmallPhotoURL(userID, out _);
-    }
-
-    public string GetSmallPhotoURL(Guid userID, out bool isdef)
-    {
-        return GetSizedPhotoAbsoluteWebPath(userID, SmallFotoSize, out isdef);
-    }
-
-
-    public string GetSizedPhotoUrl(Guid userId, int width, int height)
-    {
-        return GetSizedPhotoAbsoluteWebPath(userId, new Size(width, height));
-    }
-
-
-    private string _defaultSmallPhotoURL;
-    public string GetDefaultSmallPhotoURL()
-    {
-        return _defaultSmallPhotoURL ??= GetDefaultPhotoAbsoluteWebPath(SmallFotoSize);
-    }
-
-    private string _defaultMediumPhotoURL;
-    public string GetDefaultMediumPhotoURL()
-    {
-        return _defaultMediumPhotoURL ??= GetDefaultPhotoAbsoluteWebPath(MediumFotoSize);
-    }
-
-    private string _defaultBigPhotoURL;
-    public string GetDefaultBigPhotoURL()
-    {
-        return _defaultBigPhotoURL ??= GetDefaultPhotoAbsoluteWebPath(BigFotoSize);
-    }
-
-    private string _defaultMaxPhotoURL;
-    public string GetDefaultMaxPhotoURL()
-    {
-        return _defaultMaxPhotoURL ??= GetDefaultPhotoAbsoluteWebPath(MaxFotoSize);
-    }
-
-    private string _defaultRetinaPhotoURL;
-    public string GetDefaultRetinaPhotoURL()
-    {
-        return _defaultRetinaPhotoURL ??= GetDefaultPhotoAbsoluteWebPath(RetinaFotoSize);
-    }
-
-    public static Size OriginalFotoSize { get; } = new Size(1280, 1280);
-
-    public static Size RetinaFotoSize { get; } = new Size(360, 360);
-
-    public static Size MaxFotoSize { get; } = new Size(200, 200);
-
-    public static Size BigFotoSize { get; } = new Size(82, 82);
-
-    public static Size MediumFotoSize { get; } = new Size(48, 48);
-
-    public static Size SmallFotoSize { get; } = new Size(32, 32);
-
-    private static readonly string _defaultRetinaAvatar = "default_user_photo_size_360-360.png";
-    private static readonly string _defaultAvatar = "default_user_photo_size_200-200.png";
-    private static readonly string _defaultSmallAvatar = "default_user_photo_size_32-32.png";
-    private static readonly string _defaultMediumAvatar = "default_user_photo_size_48-48.png";
-    private static readonly string _defaultBigAvatar = "default_user_photo_size_82-82.png";
-    private static readonly string _tempDomainName = "temp";
-
-
-    public bool UserHasAvatar(Guid userID)
-    {
-        var path = GetPhotoAbsoluteWebPath(userID);
-        var fileName = System.IO.Path.GetFileName(path);
-        return fileName != _defaultAvatar;
-    }
-
-    public string GetPhotoAbsoluteWebPath(Guid userID)
-    {
-        var path = SearchInCache(userID, Size.Empty, out _);
-        if (!string.IsNullOrEmpty(path))
-        {
-            return path;
-        }
-
-        try
-        {
-            var data = UserManager.GetUserPhoto(userID);
-            string photoUrl;
-            string fileName;
-            if (data == null || data.Length == 0)
-            {
-                photoUrl = GetDefaultPhotoAbsoluteWebPath();
-                fileName = "default";
-            }
-            else
-            {
-                photoUrl = SaveOrUpdatePhoto(userID, data, -1, new Size(-1, -1), false, out fileName);
-            }
-
-            UserPhotoManagerCache.AddToCache(userID, Size.Empty, fileName, _tenant.Id);
-
-            return photoUrl;
-        }
-        catch
-        {
-        }
-        return GetDefaultPhotoAbsoluteWebPath();
-    }
-
-    internal Size GetPhotoSize(Guid userID)
-    {
-        var virtualPath = GetPhotoAbsoluteWebPath(userID);
-        if (virtualPath == null)
-        {
-            return Size.Empty;
-        }
-
-        try
-        {
-            var sizePart = virtualPath.Substring(virtualPath.LastIndexOf('_'));
-            sizePart = sizePart.Trim('_');
-            sizePart = sizePart.Remove(sizePart.LastIndexOf('.'));
-            return new Size(int.Parse(sizePart.Split('-')[0]), int.Parse(sizePart.Split('-')[1]));
-        }
-        catch
-        {
-            return Size.Empty;
-        }
-    }
-
-    private string GetSizedPhotoAbsoluteWebPath(Guid userID, Size size)
-    {
-        return GetSizedPhotoAbsoluteWebPath(userID, size, out _);
-    }
-
-    private string GetSizedPhotoAbsoluteWebPath(Guid userID, Size size, out bool isdef)
-    {
-        var res = SearchInCache(userID, size, out isdef);
-        if (!string.IsNullOrEmpty(res))
-        {
-            return res;
-        }
-
-        try
-        {
-            var data = UserManager.GetUserPhoto(userID);
-
-            if (data == null || data.Length == 0)
-            {
-                //empty photo. cache default
-                var photoUrl = GetDefaultPhotoAbsoluteWebPath(size);
-
-                UserPhotoManagerCache.AddToCache(userID, size, "default", _tenant.Id);
-                isdef = true;
-                return photoUrl;
-            }
-
-            //Enqueue for sizing
-            SizePhoto(userID, data, -1, size);
-        }
-        catch { }
-
-<<<<<<< HEAD
-        isdef = false;
-        return GetDefaultPhotoAbsoluteWebPath(size);
-    }
-=======
-        private string GetDefaultPhotoAbsoluteWebPath(Size size)
-        {
-            return size switch
-            {
-                Size(var w, var h) when w == RetinaFotoSize.Width && h == RetinaFotoSize.Height => WebImageSupplier.GetAbsoluteWebPath(_defaultRetinaAvatar),
-                Size(var w, var h) when w == MaxFotoSize.Width && h == MaxFotoSize.Height => WebImageSupplier.GetAbsoluteWebPath(_defaultAvatar),
-                Size(var w, var h) when w == BigFotoSize.Width && h == BigFotoSize.Height => WebImageSupplier.GetAbsoluteWebPath(_defaultBigAvatar),
-                Size(var w, var h) when w == SmallFotoSize.Width && h == SmallFotoSize.Height => WebImageSupplier.GetAbsoluteWebPath(_defaultSmallAvatar),
-                Size(var w, var h) when w == MediumFotoSize.Width && h == MediumFotoSize.Height => WebImageSupplier.GetAbsoluteWebPath(_defaultMediumAvatar),
-                _ => GetDefaultPhotoAbsoluteWebPath()
-            };
-        }
->>>>>>> af216229
-
-    private string GetDefaultPhotoAbsoluteWebPath(Size size)
-    {
-        return size switch
-        {
-            Size(var w, var h) when w == RetinaFotoSize.Width && h == RetinaFotoSize.Height => WebImageSupplier.GetAbsoluteWebPath(_defaultRetinaAvatar),
-            Size(var w, var h) when w == MaxFotoSize.Width && h == MaxFotoSize.Height => WebImageSupplier.GetAbsoluteWebPath(_defaultAvatar),
-            Size(var w, var h) when w == BigFotoSize.Width && h == BigFotoSize.Height => WebImageSupplier.GetAbsoluteWebPath(_defaultBigAvatar),
-            Size(var w, var h) when w == SmallFotoSize.Width && h == SmallFotoSize.Height => WebImageSupplier.GetAbsoluteWebPath(_defaultSmallAvatar),
-            Size(var w, var h) when w == MediumFotoSize.Width && h == MediumFotoSize.Height => WebImageSupplier.GetAbsoluteWebPath(_defaultMediumAvatar),
-            _ => GetDefaultPhotoAbsoluteWebPath()
-        };
-    }
-
-    private static readonly HashSet<int> _tenantDiskCache = new HashSet<int>();
-    private static readonly object _diskCacheLoaderLock = new object();
-
-
-    private string SearchInCache(Guid userId, Size size, out bool isDef)
-    {
-        if (!UserPhotoManagerCache.IsCacheLoadedForTenant(Tenant.Id))
-        {
-            LoadDiskCache();
-        }
-
-        isDef = false;
-
-        var fileName = UserPhotoManagerCache.SearchInCache(userId, size);
-
-        if (fileName != null && fileName.StartsWith("default"))
-        {
-            isDef = true;
-            return GetDefaultPhotoAbsoluteWebPath(size);
-        }
-
-        if (!string.IsNullOrEmpty(fileName))
-        {
-            var store = GetDataStore();
-            return store.GetUriAsync(fileName).Result.ToString();
-        }
-
-        return null;
-    }
-
-    private void LoadDiskCache()
-    {
-        lock (_diskCacheLoaderLock)
-        {
-            if (!UserPhotoManagerCache.IsCacheLoadedForTenant(Tenant.Id))
-            {
-                try
-                {
-                    var listFileNames = GetDataStore().ListFilesRelativeAsync("", "", "*.*", false).ToArrayAsync().Result;
-                    foreach (var fileName in listFileNames)
-                    {
-                        //Try parse fileName
-                        if (fileName != null)
-                        {
-                            var match = _parseFile.Match(fileName);
-                            if (match.Success && match.Groups["user"].Success)
-                            {
-                                var parsedUserId = new Guid(match.Groups["user"].Value);
-                                var size = Size.Empty;
-                                if (match.Groups["width"].Success && match.Groups["height"].Success)
-                                {
-                                    //Parse size
-                                    size = new Size(int.Parse(match.Groups["width"].Value), int.Parse(match.Groups["height"].Value));
-                                }
-                                UserPhotoManagerCache.AddToCache(parsedUserId, size, fileName, _tenant.Id);
-                            }
-                        }
-                    }
-                    UserPhotoManagerCache.SetCacheLoadedForTenant(true, Tenant.Id);
-                }
-                catch (Exception err)
-                {
-                    Log.Error(err);
-                }
-            }
-        }
-    }
-    public void ResetThumbnailSettings(Guid userId)
-    {
-        var thumbSettings = new UserPhotoThumbnailSettings().GetDefault(ServiceProvider) as UserPhotoThumbnailSettings;
-        SettingsManager.SaveForUser(thumbSettings, userId);
-    }
-
-    public string SaveOrUpdatePhoto(Guid userID, byte[] data)
-    {
-        return SaveOrUpdatePhoto(userID, data, -1, OriginalFotoSize, true, out _);
-    }
-
-    public void RemovePhoto(Guid idUser)
-    {
-        UserManager.SaveUserPhoto(idUser, null);
-        try
-        {
-<<<<<<< HEAD
-            var storage = GetDataStore();
-            storage.DeleteFilesAsync("", idUser + "*.*", false).Wait();
-=======
-            var thumbSettings = SettingsManager.GetDefault<UserPhotoThumbnailSettings>();
-            SettingsManager.SaveForUser(thumbSettings, userId);
->>>>>>> af216229
-        }
-        catch (DirectoryNotFoundException e)
-        {
-            Log.Error(e);
-        }
-
-<<<<<<< HEAD
-        UserManager.SaveUserPhoto(idUser, null);
-        UserPhotoManagerCache.ClearCache(idUser, _tenant.Id);
-    }
-=======
-        public void RemovePhoto(Guid idUser)
-        {
-            UserManager.SaveUserPhoto(idUser, null);
-            try
-            {
-                var storage = GetDataStore();
-                storage.DeleteFilesAsync("", idUser + "*.*", false).Wait();
-            }
-            catch (DirectoryNotFoundException e)
-            {
-                Log.Error(e);
-            }
->>>>>>> af216229
-
-    public void SyncPhoto(Guid userID, byte[] data)
-    {
-        data = TryParseImage(data, -1, OriginalFotoSize, out _, out var width, out var height);
-        UserManager.SaveUserPhoto(userID, data);
-        SetUserPhotoThumbnailSettings(userID, width, height);
-        UserPhotoManagerCache.ClearCache(userID, _tenant.Id);
-    }
-
-
-    private string SaveOrUpdatePhoto(Guid userID, byte[] data, long maxFileSize, Size size, bool saveInCoreContext, out string fileName)
-    {
-        data = TryParseImage(data, maxFileSize, size, out var imgFormat, out var width, out var height);
-
-        var widening = CommonPhotoManager.GetImgFormatName(imgFormat);
-        fileName = string.Format("{0}_orig_{1}-{2}.{3}", userID, width, height, widening);
-
-        if (saveInCoreContext)
-        {
-            UserManager.SaveUserPhoto(userID, data);
-            SetUserPhotoThumbnailSettings(userID, width, height);
-            UserPhotoManagerCache.ClearCache(userID, _tenant.Id);
-
-        }
-
-        var store = GetDataStore();
-
-        var photoUrl = GetDefaultPhotoAbsoluteWebPath();
-        if (data != null && data.Length > 0)
-        {
-            using (var stream = new MemoryStream(data))
-            {
-                photoUrl = store.SaveAsync(fileName, stream).Result.ToString();
-            }
-            //Queue resizing
-            SizePhoto(userID, data, -1, SmallFotoSize, true);
-            SizePhoto(userID, data, -1, MediumFotoSize, true);
-            SizePhoto(userID, data, -1, BigFotoSize, true);
-            SizePhoto(userID, data, -1, MaxFotoSize, true);
-            SizePhoto(userID, data, -1, RetinaFotoSize, true);
-        }
-        return photoUrl;
-    }
-
-    private void SetUserPhotoThumbnailSettings(Guid userId, int width, int height)
-    {
-        var settings = SettingsManager.LoadForUser<UserPhotoThumbnailSettings>(userId);
-
-        if (!settings.IsDefault)
-        {
-            return;
-        }
-
-        var max = Math.Max(Math.Max(width, height), SmallFotoSize.Width);
-        var min = Math.Max(Math.Min(width, height), SmallFotoSize.Width);
-
-        var pos = (max - min) / 2;
-
-        settings = new UserPhotoThumbnailSettings(
-            width >= height ? new Point(pos, 0) : new Point(0, pos),
-            new Size(min, min));
-
-        SettingsManager.SaveForUser(settings, userId);
-    }
-
-    private byte[] TryParseImage(byte[] data, long maxFileSize, Size maxsize, out IImageFormat imgFormat, out int width, out int height)
-    {
-        if (data == null || data.Length <= 0)
-        {
-            throw new UnknownImageFormatException();
-        }
-
-        if (maxFileSize != -1 && data.Length > maxFileSize)
-        {
-            throw new ImageSizeLimitException();
-        }
-
-        //data = ImageHelper.RotateImageByExifOrientationData(data, Log);
-
-        try
-        {
-            using var img = Image.Load(data, out var format);
-            imgFormat = format;
-            width = img.Width;
-            height = img.Height;
-            var maxWidth = maxsize.Width;
-            var maxHeight = maxsize.Height;
-
-            if ((maxHeight != -1 && img.Height > maxHeight) || (maxWidth != -1 && img.Width > maxWidth))
-            {
-<<<<<<< HEAD
-                #region calulate height and width
-=======
-                using var img = Image.Load(data, out var format);
-                imgFormat = format;
-                width = img.Width;
-                height = img.Height;
-                var maxWidth = maxsize.Width;
-                var maxHeight = maxsize.Height;
-
-                if ((maxHeight != -1 && img.Height > maxHeight) || (maxWidth != -1 && img.Width > maxWidth))
-                {
-                    #region calulate height and width
->>>>>>> af216229
-
-                if (width > maxWidth && height > maxHeight)
-                {
-
-                    if (width > height)
-                    {
-                        height = (int)(height * (double)maxWidth / width + 0.5);
-                        width = maxWidth;
-                    }
-                    else
-                    {
-                        width = (int)(width * (double)maxHeight / height + 0.5);
-                        height = maxHeight;
-                    }
-                }
-
-                if (width > maxWidth && height <= maxHeight)
-                {
-                    height = (int)(height * (double)maxWidth / width + 0.5);
-                    width = maxWidth;
-                }
-
-                if (width <= maxWidth && height > maxHeight)
-                {
-                    width = (int)(width * (double)maxHeight / height + 0.5);
-                    height = maxHeight;
-                }
-
-                var tmpW = width;
-                var tmpH = height;
-                #endregion
-                using var destRound = img.Clone(x => x.Resize(new ResizeOptions
-                {
-                    Size = new Size(tmpW, tmpH),
-                    Mode = ResizeMode.Stretch
-                }));
-
-                data = CommonPhotoManager.SaveToBytes(destRound);
-            }
-            return data;
-        }
-        catch (OutOfMemoryException)
-        {
-            throw new ImageSizeLimitException();
-        }
-        catch (ArgumentException error)
-        {
-            throw new UnknownImageFormatException(error);
-        }
-    }
-
-    private string SizePhoto(Guid userID, byte[] data, long maxFileSize, Size size)
-    {
-        return SizePhoto(userID, data, maxFileSize, size, false);
-    }
-
-    private string SizePhoto(Guid userID, byte[] data, long maxFileSize, Size size, bool now)
-    {
-        if (data == null || data.Length <= 0)
-        {
-            throw new UnknownImageFormatException();
-        }
-
-        if (maxFileSize != -1 && data.Length > maxFileSize)
-        {
-            throw new ImageWeightLimitException();
-        }
-
-<<<<<<< HEAD
-        var resizeTask = new ResizeWorkerItem(userID, data, maxFileSize, size, GetDataStore(), SettingsManager.LoadForUser<UserPhotoThumbnailSettings>(userID));
-        var key = $"{userID}{size}";
-        resizeTask.SetProperty("key", key);
-=======
-            var resizeTask = new ResizeWorkerItem(userID, data, maxFileSize, size, GetDataStore(), SettingsManager.LoadForUser<UserPhotoThumbnailSettings>(userID));
-            var key = $"{userID}{size}";
-            resizeTask["key"] = key;
->>>>>>> af216229
-
-        if (now)
-        {
-            //Resize synchronously
-            ResizeImage(resizeTask);
-            return GetSizedPhotoAbsoluteWebPath(userID, size);
-        }
-        else
-        {
-            if (!_resizeQueue.GetTasks<ResizeWorkerItem>().Any(r => r.GetProperty<string>("key") == key))
-            {
-<<<<<<< HEAD
-                //Add
-                _resizeQueue.QueueTask((a, b) => ResizeImage(resizeTask), resizeTask);
-=======
-                if (!ResizeQueue.GetAllTasks<ResizeWorkerItem>().Any(r => r["key"] == key))
-                {
-                    //Add
-                    ResizeQueue.EnqueueTask((a, b) => ResizeImage(resizeTask), resizeTask);
-                }
-                return GetDefaultPhotoAbsoluteWebPath(size);
-                //NOTE: return default photo here. Since task will update cache
->>>>>>> af216229
-            }
-            return GetDefaultPhotoAbsoluteWebPath(size);
-            //NOTE: return default photo here. Since task will update cache
-        }
-    }
-
-    private void ResizeImage(ResizeWorkerItem item)
-    {
-        try
-        {
-            var data = item.Data;
-            using var stream = new MemoryStream(data);
-            using var img = Image.Load(stream, out var format);
-            var imgFormat = format;
-            if (item.Size != img.Size())
-            {
-                using var img2 = item.Settings.IsDefault ?
-                    CommonPhotoManager.DoThumbnail(img, item.Size, true, true, true) :
-                    UserPhotoThumbnailManager.GetImage(img, item.Size, item.Settings);
-                data = CommonPhotoManager.SaveToBytes(img2);
-            }
-            else
-            {
-                data = CommonPhotoManager.SaveToBytes(img);
-            }
-
-            var widening = CommonPhotoManager.GetImgFormatName(imgFormat);
-            var fileName = string.Format("{0}_size_{1}-{2}.{3}", item.UserId, item.Size.Width, item.Size.Height, widening);
-
-            using var stream2 = new MemoryStream(data);
-            item.DataStore.SaveAsync(fileName, stream2).Result.ToString();
-
-            UserPhotoManagerCache.AddToCache(item.UserId, item.Size, fileName, _tenant.Id);
-        }
-        catch (ArgumentException error)
-        {
-            throw new UnknownImageFormatException(error);
-        }
-    }
-
-    public string GetTempPhotoAbsoluteWebPath(string fileName)
-    {
-        return GetDataStore().GetUriAsync(_tempDomainName, fileName).Result.ToString();
-    }
-
-    public string SaveTempPhoto(byte[] data, long maxFileSize, int maxWidth, int maxHeight)
-    {
-        data = TryParseImage(data, maxFileSize, new Size(maxWidth, maxHeight), out var imgFormat, out _, out _);
-
-        var fileName = Guid.NewGuid() + "." + CommonPhotoManager.GetImgFormatName(imgFormat);
-
-        var store = GetDataStore();
-        using var stream = new MemoryStream(data);
-        return store.SaveAsync(_tempDomainName, fileName, stream).Result.ToString();
-    }
-
-    public byte[] GetTempPhotoData(string fileName)
-    {
-        using var s = GetDataStore().GetReadStreamAsync(_tempDomainName, fileName).Result;
-        var data = new MemoryStream();
-        var buffer = new byte[1024 * 10];
-        while (true)
-        {
-            var count = s.Read(buffer, 0, buffer.Length);
-            if (count == 0)
-            {
-                break;
-            }
-
-            data.Write(buffer, 0, count);
-        }
-        return data.ToArray();
-    }
-
-    public string GetSizedTempPhotoAbsoluteWebPath(string fileName, int newWidth, int newHeight)
-    {
-        var store = GetDataStore();
-        if (store.IsFileAsync(_tempDomainName, fileName).Result)
-        {
-            using var s = store.GetReadStreamAsync(_tempDomainName, fileName).Result;
-            using var img = Image.Load(s, out var format);
-            var imgFormat = format;
-            byte[] data;
-
-            if (img.Width != newWidth || img.Height != newHeight)
-            {
-                using var img2 = CommonPhotoManager.DoThumbnail(img, new Size(newWidth, newHeight), true, true, true);
-                data = CommonPhotoManager.SaveToBytes(img2);
-            }
-            else
-            {
-                data = CommonPhotoManager.SaveToBytes(img);
-            }
-            var widening = CommonPhotoManager.GetImgFormatName(imgFormat);
-            var index = fileName.LastIndexOf('.');
-            var fileNameWithoutExt = (index != -1) ? fileName.Substring(0, index) : fileName;
-
-            var trueFileName = fileNameWithoutExt + "_size_" + newWidth.ToString() + "-" + newHeight.ToString() + "." + widening;
-            using var stream = new MemoryStream(data);
-            return store.SaveAsync(_tempDomainName, trueFileName, stream).Result.ToString();
-        }
-        return GetDefaultPhotoAbsoluteWebPath(new Size(newWidth, newHeight));
-    }
-
-    public void RemoveTempPhoto(string fileName)
-    {
-        var index = fileName.LastIndexOf('.');
-        var fileNameWithoutExt = (index != -1) ? fileName.Substring(0, index) : fileName;
-        try
-        {
-            var store = GetDataStore();
-            store.DeleteFilesAsync(_tempDomainName, "", fileNameWithoutExt + "*.*", false).Wait();
-        }
-        catch { }
-    }
-
-
-    public Image GetPhotoImage(Guid userID, out IImageFormat format)
-    {
-        try
-        {
-            var data = UserManager.GetUserPhoto(userID);
-            if (data != null)
-            {
-                var img = Image.Load(data, out var imgFormat);
-                format = imgFormat;
-                return img;
-            }
-        }
-        catch { }
-        format = null;
-        return null;
-    }
-
-    public string SaveThumbnail(Guid userID, Image img, IImageFormat format)
-    {
-        var moduleID = Guid.Empty;
-        var widening = CommonPhotoManager.GetImgFormatName(format);
-        var size = img.Size();
-        var fileName = string.Format("{0}{1}_size_{2}-{3}.{4}", moduleID == Guid.Empty ? "" : moduleID.ToString(), userID, img.Width, img.Height, widening);
-
-        var store = GetDataStore();
-        string photoUrl;
-        using (var s = new MemoryStream(CommonPhotoManager.SaveToBytes(img)))
-        {
-            img.Dispose();
-            photoUrl = store.SaveAsync(fileName, s).Result.ToString();
-        }
-
-        UserPhotoManagerCache.AddToCache(userID, size, fileName, _tenant.Id);
-        return photoUrl;
-    }
-
-    public byte[] GetUserPhotoData(Guid userId, Size size)
-    {
-        try
-        {
-            var pattern = string.Format("{0}_size_{1}-{2}.*", userId, size.Width, size.Height);
-
-            var fileName = GetDataStore().ListFilesRelativeAsync("", "", pattern, false).ToArrayAsync().Result.FirstOrDefault();
-
-            if (string.IsNullOrEmpty(fileName))
-            {
-                return null;
-            }
-
-            using var s = GetDataStore().GetReadStreamAsync("", fileName).Result;
-            var data = new MemoryStream();
-            var buffer = new byte[1024 * 10];
-            while (true)
-            {
-                var count = s.Read(buffer, 0, buffer.Length);
-                if (count == 0)
-                {
-                    break;
-                }
-
-                data.Write(buffer, 0, count);
-            }
-            return data.ToArray();
-        }
-        catch (Exception err)
-        {
-            Log.Error(err);
-            return null;
-        }
-<<<<<<< HEAD
-=======
-
-        public static CacheSize ToCache(Size size)
-        {
-            return size switch
-            {
-                Size(var w, var h) when w == RetinaFotoSize.Width && h == RetinaFotoSize.Height => CacheSize.Retina,
-                Size(var w, var h) when w == MaxFotoSize.Width && h == MaxFotoSize.Height => CacheSize.Max,
-                Size(var w, var h) when w == BigFotoSize.Width && h == BigFotoSize.Height => CacheSize.Big,
-                Size(var w, var h) when w == SmallFotoSize.Width && h == SmallFotoSize.Height => CacheSize.Small,
-                Size(var w, var h) when w == MediumFotoSize.Width && h == MediumFotoSize.Height => CacheSize.Medium,
-                _ => CacheSize.Original
-            };
-        }
->>>>>>> af216229
-    }
-
-    private IDataStore _dataStore;
-    private IDataStore GetDataStore()
-    {
-        return _dataStore ??= StorageFactory.GetStorage(Tenant.Id.ToString(), "userPhotos");
-    }
-
-    public static CacheSize ToCache(Size size)
-    {
-        return size switch
-        {
-            Size(var w, var h) when w == RetinaFotoSize.Width && h == RetinaFotoSize.Height => CacheSize.Retina,
-            Size(var w, var h) when w == MaxFotoSize.Width && h == MaxFotoSize.Height => CacheSize.Max,
-            Size(var w, var h) when w == BigFotoSize.Width && h == BigFotoSize.Height => CacheSize.Big,
-            Size(var w, var h) when w == SmallFotoSize.Width && h == SmallFotoSize.Height => CacheSize.Small,
-            Size(var w, var h) when w == MediumFotoSize.Width && h == MediumFotoSize.Height => CacheSize.Medium,
-            _ => CacheSize.Original
-        };
-    }
-}
-
-#region Exception Classes
-
-public class UnknownImageFormatException : Exception
-{
-    public UnknownImageFormatException() : base("unknown image file type") { }
-
-    public UnknownImageFormatException(Exception inner) : base("unknown image file type", inner) { }
-}
-
-public class ImageWeightLimitException : Exception
-{
-    public ImageWeightLimitException() : base("image width is too large") { }
-}
-
-public class ImageSizeLimitException : Exception
-{
-    public ImageSizeLimitException() : base("image size is too large") { }
-}
-
-#endregion
-
-
-/// <summary>
-/// Helper class for manipulating images.
-/// </summary>
-/*public static class ImageHelper
-{
-    /// <summary>
-    /// Rotate the given image byte array according to Exif Orientation data
-    /// </summary>
-    /// <param name="data">source image byte array</param>
-    /// <param name="updateExifData">set it to TRUE to update image Exif data after rotation (default is TRUE)</param>
-    /// <returns>The rotated image byte array. If no rotation occurred, source data will be returned.</returns>
-    public static byte[] RotateImageByExifOrientationData(byte[] data, ILog Log, bool updateExifData = true)
-    {
-        try
-        {
-            using var stream = new MemoryStream(data);
-            using var img = Image.Load(stream);
-
-            var fType = RotateImageByExifOrientationData(img, updateExifData);
-            if (fType != RotateFlipType.RotateNoneFlipNone)
-            {
-                using var tempStream = new MemoryStream();
-                img.Save(tempStream, System.Drawing.Imaging.ImageFormat.Png);
-                data = tempStream.ToArray();
-            }
-        }
-        catch (Exception err)
-        {
-            Log.Error(err);
-        }
-
-        return data;
-    }
-
-    /// <summary>
-    /// Rotate the given image file according to Exif Orientation data
-    /// </summary>
-    /// <param name="sourceFilePath">path of source file</param>
-    /// <param name="targetFilePath">path of target file</param>
-    /// <param name="targetFormat">target format</param>
-    /// <param name="updateExifData">set it to TRUE to update image Exif data after rotation (default is TRUE)</param>
-    /// <returns>The RotateFlipType value corresponding to the applied rotation. If no rotation occurred, RotateFlipType.RotateNoneFlipNone will be returned.</returns>
-    public static RotateFlipType RotateImageByExifOrientationData(string sourceFilePath, string targetFilePath, ImageFormat targetFormat, bool updateExifData = true)
-    {
-        // Rotate the image according to EXIF data
-        using var bmp = new Bitmap(sourceFilePath);
-        var fType = RotateImageByExifOrientationData(bmp, updateExifData);
-        if (fType != RotateFlipType.RotateNoneFlipNone)
-        {
-            bmp.Save(targetFilePath, targetFormat);
-        }
-        return fType;
-    }
-
-    /// <summary>
-    /// Rotate the given bitmap according to Exif Orientation data
-    /// </summary>
-    /// <param name="img">source image</param>
-    /// <param name="updateExifData">set it to TRUE to update image Exif data after rotation (default is TRUE)</param>
-    /// <returns>The RotateFlipType value corresponding to the applied rotation. If no rotation occurred, RotateFlipType.RotateNoneFlipNone will be returned.</returns>
-    public static RotateFlipType RotateImageByExifOrientationData(Image img, bool updateExifData = true)
-    {
-        const int orientationId = 0x0112;
-        var fType = RotateFlipType.RotateNoneFlipNone;
-        if (img.PropertyIdList.Contains(orientationId))
-        {
-            var pItem = img.GetPropertyItem(orientationId);
-            fType = GetRotateFlipTypeByExifOrientationData(pItem.Value[0]);
-            if (fType != RotateFlipType.RotateNoneFlipNone)
-            {
-                img.RotateFlip(fType);
-                if (updateExifData) img.RemovePropertyItem(orientationId); // Remove Exif orientation tag
-            }
-        }
-        return fType;
-    }
-
-    /// <summary>
-    /// Return the proper System.Drawing.RotateFlipType according to given orientation EXIF metadata
-    /// </summary>
-    /// <param name="orientation">Exif "Orientation"</param>
-    /// <returns>the corresponding System.Drawing.RotateFlipType enum value</returns>
-    public static RotateFlipType GetRotateFlipTypeByExifOrientationData(int orientation)
-    {
-        return orientation switch
-        {
-<<<<<<< HEAD
-            1 => RotateFlipType.RotateNoneFlipNone,
-            2 => RotateFlipType.RotateNoneFlipX,
-            3 => RotateFlipType.Rotate180FlipNone,
-            4 => RotateFlipType.Rotate180FlipX,
-            5 => RotateFlipType.Rotate90FlipX,
-            6 => RotateFlipType.Rotate90FlipNone,
-            7 => RotateFlipType.Rotate270FlipX,
-            8 => RotateFlipType.Rotate270FlipNone,
-            _ => RotateFlipType.RotateNoneFlipNone,
-        };
-    }
-}*/
-
-public static class SizeExtend
-{
-    public static void Deconstruct(this Size size, out int w, out int h)
-    {
-        (w, h) = (size.Width, size.Height);
-=======
-            (w, h) = (size.Width, size.Height);
-        }
->>>>>>> af216229
-    }
-}
-
-public static class ResizeWorkerItemExtension
-{
-    public static void Register(DIHelper services)
-    {
-<<<<<<< HEAD
-        services.AddDistributedTaskQueueService<ResizeWorkerItem>(2);
-=======
-        public static void Register(DIHelper services)
-        {
-            services.Configure<DistributedTaskQueueFactoryOptions>(UserPhotoManager.CUSTOM_DISTRIBUTED_TASK_QUEUE_NAME, options =>
-            {
-                options.MaxThreadsCount = 2;
-            });
-        }
->>>>>>> af216229
-    }
-}
+// (c) Copyright Ascensio System SIA 2010-2022
+//
+// This program is a free software product.
+// You can redistribute it and/or modify it under the terms
+// of the GNU Affero General Public License (AGPL) version 3 as published by the Free Software
+// Foundation. In accordance with Section 7(a) of the GNU AGPL its Section 15 shall be amended
+// to the effect that Ascensio System SIA expressly excludes the warranty of non-infringement of
+// any third-party rights.
+//
+// This program is distributed WITHOUT ANY WARRANTY, without even the implied warranty
+// of MERCHANTABILITY or FITNESS FOR A PARTICULAR  PURPOSE. For details, see
+// the GNU AGPL at: http://www.gnu.org/licenses/agpl-3.0.html
+//
+// You can contact Ascensio System SIA at Lubanas st. 125a-25, Riga, Latvia, EU, LV-1021.
+//
+// The  interactive user interfaces in modified source and object code versions of the Program must
+// display Appropriate Legal Notices, as required under Section 5 of the GNU AGPL version 3.
+//
+// Pursuant to Section 7(b) of the License you must retain the original Product logo when
+// distributing the program. Pursuant to Section 7(e) we decline to grant you any rights under
+// trademark law for use of our trademarks.
+//
+// All the Product's GUI elements, including illustrations and icon sets, as well as technical writing
+// content are licensed under the terms of the Creative Commons Attribution-ShareAlike 4.0
+// International. See the License terms at http://creativecommons.org/licenses/by-sa/4.0/legalcode
+
+namespace ASC.Web.Core.Users;
+
+[Transient]
+public sealed class ResizeWorkerItem : DistributedTask
+{
+    public ResizeWorkerItem()
+    {
+
+    }
+
+    public ResizeWorkerItem(Guid userId, byte[] data, long maxFileSize, Size size, IDataStore dataStore, UserPhotoThumbnailSettings settings) : base()
+    {
+        UserId = userId;
+        Data = data;
+        MaxFileSize = maxFileSize;
+        Size = size;
+        DataStore = dataStore;
+        Settings = settings;
+    }
+
+    public Size Size { get; }
+
+    public IDataStore DataStore { get; }
+
+    public long MaxFileSize { get; }
+
+    public byte[] Data { get; }
+
+    public Guid UserId { get; }
+
+    public UserPhotoThumbnailSettings Settings { get; }
+
+    public override bool Equals(object obj)
+    {
+        if (obj is null)
+        {
+            return false;
+        }
+
+        if (ReferenceEquals(this, obj))
+        {
+            return true;
+        }
+
+        if (!(obj is ResizeWorkerItem))
+        {
+            return false;
+        }
+
+        return Equals((ResizeWorkerItem)obj);
+    }
+
+    public bool Equals(ResizeWorkerItem other)
+    {
+        if (other is null)
+        {
+            return false;
+        }
+
+        if (ReferenceEquals(this, other))
+        {
+            return true;
+        }
+
+        return other.UserId.Equals(UserId) && other.MaxFileSize == MaxFileSize && other.Size.Equals(Size);
+    }
+
+    public override int GetHashCode()
+    {
+        return HashCode.Combine(UserId, MaxFileSize, Size);
+    }
+}
+
+[Singletone]
+public class UserPhotoManagerCache
+{
+    private readonly ConcurrentDictionary<CacheSize, ConcurrentDictionary<Guid, string>> _photofiles;
+    private readonly ICacheNotify<UserPhotoManagerCacheItem> _cacheNotify;
+    private readonly HashSet<int> _tenantDiskCache;
+
+    public UserPhotoManagerCache(ICacheNotify<UserPhotoManagerCacheItem> notify)
+    {
+        try
+        {
+            _photofiles = new ConcurrentDictionary<CacheSize, ConcurrentDictionary<Guid, string>>();
+            _tenantDiskCache = new HashSet<int>();
+            _cacheNotify = notify;
+
+            _cacheNotify.Subscribe((data) =>
+            {
+                var userId = new Guid(data.UserId);
+                _photofiles.GetOrAdd(data.Size, (r) => new ConcurrentDictionary<Guid, string>())[userId] = data.FileName;
+            }, Common.Caching.CacheNotifyAction.InsertOrUpdate);
+
+            _cacheNotify.Subscribe((data) =>
+            {
+                var userId = new Guid(data.UserId);
+
+                try
+                {
+                    foreach (var s in (CacheSize[])Enum.GetValues(typeof(CacheSize)))
+                    {
+                        _photofiles.TryGetValue(s, out var dict);
+                        dict?.TryRemove(userId, out _);
+                    }
+                    SetCacheLoadedForTenant(false, data.TenantId);
+                }
+                catch { }
+            }, Common.Caching.CacheNotifyAction.Remove);
+        }
+        catch (Exception)
+        {
+
+        }
+    }
+
+    public bool IsCacheLoadedForTenant(int tenantId)
+    {
+        return _tenantDiskCache.Contains(tenantId);
+    }
+
+    public bool SetCacheLoadedForTenant(bool isLoaded, int tenantId)
+    {
+        return isLoaded ? _tenantDiskCache.Add(tenantId) : _tenantDiskCache.Remove(tenantId);
+    }
+
+    public void ClearCache(Guid userID, int tenantId)
+    {
+        if (_cacheNotify != null)
+        {
+            _cacheNotify.Publish(new UserPhotoManagerCacheItem { UserId = userID.ToString(), TenantId = tenantId }, Common.Caching.CacheNotifyAction.Remove);
+        }
+    }
+
+    public void AddToCache(Guid userID, Size size, string fileName, int tenantId)
+    {
+        if (_cacheNotify != null)
+        {
+            _cacheNotify.Publish(new UserPhotoManagerCacheItem { UserId = userID.ToString(), Size = UserPhotoManager.ToCache(size), FileName = fileName, TenantId = tenantId }, Common.Caching.CacheNotifyAction.InsertOrUpdate);
+        }
+    }
+
+    public string SearchInCache(Guid userId, Size size)
+    {
+        string fileName = null;
+        _photofiles.TryGetValue(UserPhotoManager.ToCache(size), out var photo);
+
+        if (size != Size.Empty)
+        {
+            photo?.TryGetValue(userId, out fileName);
+        }
+        else
+        {
+            fileName = (photo?.FirstOrDefault(x => x.Key == userId && !string.IsNullOrEmpty(x.Value) && x.Value.Contains("_orig_")))?.Value;
+        }
+
+        return fileName;
+    }
+}
+
+[Scope(Additional = typeof(ResizeWorkerItemExtension))]
+public class UserPhotoManager
+{
+    public const string CUSTOM_DISTRIBUTED_TASK_QUEUE_NAME = "user_photo_manager";
+
+    //Regex for parsing filenames into groups with id's
+    private static readonly Regex _parseFile =
+            new Regex(@"^(?'module'\{{0,1}([0-9a-fA-F]){8}-([0-9a-fA-F]){4}-([0-9a-fA-F]){4}-([0-9a-fA-F]){4}-([0-9a-fA-F]){12}\}{0,1}){0,1}" +
+                @"(?'user'\{{0,1}([0-9a-fA-F]){8}-([0-9a-fA-F]){4}-([0-9a-fA-F]){4}-([0-9a-fA-F]){4}-([0-9a-fA-F]){12}\}{0,1}){1}" +
+                @"_(?'kind'orig|size){1}_(?'size'(?'width'[0-9]{1,5})-{1}(?'height'[0-9]{1,5})){0,1}\..*", RegexOptions.Compiled);
+
+    private readonly UserManager _userManager;
+    private readonly WebImageSupplier _webImageSupplier;
+    private readonly TenantManager _tenantManager;
+    private readonly StorageFactory _storageFactory;
+    private readonly UserPhotoManagerCache _userPhotoManagerCache;
+    private readonly SettingsManager _settingsManager;
+    private readonly ILog _log;
+
+    private Tenant _tenant;
+    public Tenant Tenant { get { return _tenant ??= _tenantManager.GetCurrentTenant(); } }
+
+    //note: using auto stop queue
+    private readonly DistributedTaskQueue _resizeQueue;//TODO: configure
+
+    public UserPhotoManager(
+        UserManager userManager,
+        WebImageSupplier webImageSupplier,
+        TenantManager tenantManager,
+        StorageFactory storageFactory,
+        UserPhotoManagerCache userPhotoManagerCache,
+        ILog<UserPhotoManager> logger,
+        IDistributedTaskQueueFactory queueFactory,
+        SettingsManager settingsManager)
+    {
+        _resizeQueue = queueFactory.CreateQueue(CUSTOM_DISTRIBUTED_TASK_QUEUE_NAME);
+        _userManager = userManager;
+        _webImageSupplier = webImageSupplier;
+        _tenantManager = tenantManager;
+        _storageFactory = storageFactory;
+        _userPhotoManagerCache = userPhotoManagerCache;
+        _settingsManager = settingsManager;
+        _log = logger;
+    }
+
+    private string _defaultAbsoluteWebPath;
+    public string GetDefaultPhotoAbsoluteWebPath()
+    {
+        return _defaultAbsoluteWebPath ??= _webImageSupplier.GetAbsoluteWebPath(_defaultAvatar);
+    }
+
+    public string GetRetinaPhotoURL(Guid userID)
+    {
+        return GetRetinaPhotoURL(userID, out _);
+    }
+
+    public string GetRetinaPhotoURL(Guid userID, out bool isdef)
+    {
+        return GetSizedPhotoAbsoluteWebPath(userID, RetinaFotoSize, out isdef);
+    }
+
+    public string GetMaxPhotoURL(Guid userID)
+    {
+        return GetMaxPhotoURL(userID, out _);
+    }
+
+    public string GetMaxPhotoURL(Guid userID, out bool isdef)
+    {
+        return GetSizedPhotoAbsoluteWebPath(userID, MaxFotoSize, out isdef);
+    }
+
+    public string GetBigPhotoURL(Guid userID)
+    {
+        return GetBigPhotoURL(userID, out _);
+    }
+
+    public string GetBigPhotoURL(Guid userID, out bool isdef)
+    {
+        return GetSizedPhotoAbsoluteWebPath(userID, BigFotoSize, out isdef);
+    }
+
+    public string GetMediumPhotoURL(Guid userID)
+    {
+        return GetMediumPhotoURL(userID, out _);
+    }
+
+    public string GetMediumPhotoURL(Guid userID, out bool isdef)
+    {
+        return GetSizedPhotoAbsoluteWebPath(userID, MediumFotoSize, out isdef);
+    }
+
+    public string GetSmallPhotoURL(Guid userID)
+    {
+        return GetSmallPhotoURL(userID, out _);
+    }
+
+    public string GetSmallPhotoURL(Guid userID, out bool isdef)
+    {
+        return GetSizedPhotoAbsoluteWebPath(userID, SmallFotoSize, out isdef);
+    }
+
+
+    public string GetSizedPhotoUrl(Guid userId, int width, int height)
+    {
+        return GetSizedPhotoAbsoluteWebPath(userId, new Size(width, height));
+    }
+
+
+    private string _defaultSmallPhotoURL;
+    public string GetDefaultSmallPhotoURL()
+    {
+        return _defaultSmallPhotoURL ??= GetDefaultPhotoAbsoluteWebPath(SmallFotoSize);
+    }
+
+    private string _defaultMediumPhotoURL;
+    public string GetDefaultMediumPhotoURL()
+    {
+        return _defaultMediumPhotoURL ??= GetDefaultPhotoAbsoluteWebPath(MediumFotoSize);
+    }
+
+    private string _defaultBigPhotoURL;
+    public string GetDefaultBigPhotoURL()
+    {
+        return _defaultBigPhotoURL ??= GetDefaultPhotoAbsoluteWebPath(BigFotoSize);
+    }
+
+    private string _defaultMaxPhotoURL;
+    public string GetDefaultMaxPhotoURL()
+    {
+        return _defaultMaxPhotoURL ??= GetDefaultPhotoAbsoluteWebPath(MaxFotoSize);
+    }
+
+    private string _defaultRetinaPhotoURL;
+    public string GetDefaultRetinaPhotoURL()
+    {
+        return _defaultRetinaPhotoURL ??= GetDefaultPhotoAbsoluteWebPath(RetinaFotoSize);
+    }
+
+    public static Size OriginalFotoSize { get; } = new Size(1280, 1280);
+
+    public static Size RetinaFotoSize { get; } = new Size(360, 360);
+
+    public static Size MaxFotoSize { get; } = new Size(200, 200);
+
+    public static Size BigFotoSize { get; } = new Size(82, 82);
+
+    public static Size MediumFotoSize { get; } = new Size(48, 48);
+
+    public static Size SmallFotoSize { get; } = new Size(32, 32);
+
+    private static readonly string _defaultRetinaAvatar = "default_user_photo_size_360-360.png";
+    private static readonly string _defaultAvatar = "default_user_photo_size_200-200.png";
+    private static readonly string _defaultSmallAvatar = "default_user_photo_size_32-32.png";
+    private static readonly string _defaultMediumAvatar = "default_user_photo_size_48-48.png";
+    private static readonly string _defaultBigAvatar = "default_user_photo_size_82-82.png";
+    private static readonly string _tempDomainName = "temp";
+
+
+    public bool UserHasAvatar(Guid userID)
+    {
+        var path = GetPhotoAbsoluteWebPath(userID);
+        var fileName = System.IO.Path.GetFileName(path);
+        return fileName != _defaultAvatar;
+    }
+
+    public string GetPhotoAbsoluteWebPath(Guid userID)
+    {
+        var path = SearchInCache(userID, Size.Empty, out _);
+        if (!string.IsNullOrEmpty(path))
+        {
+            return path;
+        }
+
+        try
+        {
+            var data = _userManager.GetUserPhoto(userID);
+            string photoUrl;
+            string fileName;
+            if (data == null || data.Length == 0)
+            {
+                photoUrl = GetDefaultPhotoAbsoluteWebPath();
+                fileName = "default";
+            }
+            else
+            {
+                photoUrl = SaveOrUpdatePhoto(userID, data, -1, new Size(-1, -1), false, out fileName);
+            }
+
+            _userPhotoManagerCache.AddToCache(userID, Size.Empty, fileName, _tenant.Id);
+
+            return photoUrl;
+        }
+        catch
+        {
+        }
+        return GetDefaultPhotoAbsoluteWebPath();
+    }
+
+    internal Size GetPhotoSize(Guid userID)
+    {
+        var virtualPath = GetPhotoAbsoluteWebPath(userID);
+        if (virtualPath == null)
+        {
+            return Size.Empty;
+        }
+
+        try
+        {
+            var sizePart = virtualPath.Substring(virtualPath.LastIndexOf('_'));
+            sizePart = sizePart.Trim('_');
+            sizePart = sizePart.Remove(sizePart.LastIndexOf('.'));
+            return new Size(int.Parse(sizePart.Split('-')[0]), int.Parse(sizePart.Split('-')[1]));
+        }
+        catch
+        {
+            return Size.Empty;
+        }
+    }
+
+    private string GetSizedPhotoAbsoluteWebPath(Guid userID, Size size)
+    {
+        return GetSizedPhotoAbsoluteWebPath(userID, size, out _);
+    }
+
+    private string GetSizedPhotoAbsoluteWebPath(Guid userID, Size size, out bool isdef)
+    {
+        var res = SearchInCache(userID, size, out isdef);
+        if (!string.IsNullOrEmpty(res))
+        {
+            return res;
+        }
+
+        try
+        {
+            var data = _userManager.GetUserPhoto(userID);
+
+            if (data == null || data.Length == 0)
+            {
+                //empty photo. cache default
+                var photoUrl = GetDefaultPhotoAbsoluteWebPath(size);
+
+                _userPhotoManagerCache.AddToCache(userID, size, "default", _tenant.Id);
+                isdef = true;
+                return photoUrl;
+            }
+
+            //Enqueue for sizing
+            SizePhoto(userID, data, -1, size);
+        }
+        catch { }
+
+        isdef = false;
+        return GetDefaultPhotoAbsoluteWebPath(size);
+    }
+
+    private string GetDefaultPhotoAbsoluteWebPath(Size size)
+    {
+        return size switch
+        {
+            Size(var w, var h) when w == RetinaFotoSize.Width && h == RetinaFotoSize.Height => _webImageSupplier.GetAbsoluteWebPath(_defaultRetinaAvatar),
+            Size(var w, var h) when w == MaxFotoSize.Width && h == MaxFotoSize.Height => _webImageSupplier.GetAbsoluteWebPath(_defaultAvatar),
+            Size(var w, var h) when w == BigFotoSize.Width && h == BigFotoSize.Height => _webImageSupplier.GetAbsoluteWebPath(_defaultBigAvatar),
+            Size(var w, var h) when w == SmallFotoSize.Width && h == SmallFotoSize.Height => _webImageSupplier.GetAbsoluteWebPath(_defaultSmallAvatar),
+            Size(var w, var h) when w == MediumFotoSize.Width && h == MediumFotoSize.Height => _webImageSupplier.GetAbsoluteWebPath(_defaultMediumAvatar),
+            _ => GetDefaultPhotoAbsoluteWebPath()
+        };
+    }
+
+    private static readonly HashSet<int> _tenantDiskCache = new HashSet<int>();
+    private static readonly object _diskCacheLoaderLock = new object();
+
+
+    private string SearchInCache(Guid userId, Size size, out bool isDef)
+    {
+        if (!_userPhotoManagerCache.IsCacheLoadedForTenant(Tenant.Id))
+        {
+            LoadDiskCache();
+        }
+
+        isDef = false;
+
+        var fileName = _userPhotoManagerCache.SearchInCache(userId, size);
+
+        if (fileName != null && fileName.StartsWith("default"))
+        {
+            isDef = true;
+            return GetDefaultPhotoAbsoluteWebPath(size);
+        }
+
+        if (!string.IsNullOrEmpty(fileName))
+        {
+            var store = GetDataStore();
+            return store.GetUriAsync(fileName).Result.ToString();
+        }
+
+        return null;
+    }
+
+    private void LoadDiskCache()
+    {
+        lock (_diskCacheLoaderLock)
+        {
+            if (!_userPhotoManagerCache.IsCacheLoadedForTenant(Tenant.Id))
+            {
+                try
+                {
+                    var listFileNames = GetDataStore().ListFilesRelativeAsync("", "", "*.*", false).ToArrayAsync().Result;
+                    foreach (var fileName in listFileNames)
+                    {
+                        //Try parse fileName
+                        if (fileName != null)
+                        {
+                            var match = _parseFile.Match(fileName);
+                            if (match.Success && match.Groups["user"].Success)
+                            {
+                                var parsedUserId = new Guid(match.Groups["user"].Value);
+                                var size = Size.Empty;
+                                if (match.Groups["width"].Success && match.Groups["height"].Success)
+                                {
+                                    //Parse size
+                                    size = new Size(int.Parse(match.Groups["width"].Value), int.Parse(match.Groups["height"].Value));
+                                }
+                                _userPhotoManagerCache.AddToCache(parsedUserId, size, fileName, _tenant.Id);
+                            }
+                        }
+                    }
+                    _userPhotoManagerCache.SetCacheLoadedForTenant(true, Tenant.Id);
+                }
+                catch (Exception err)
+                {
+                    _log.Error(err);
+                }
+            }
+        }
+    }
+    public void ResetThumbnailSettings(Guid userId)
+    {
+        var thumbSettings = _settingsManager.GetDefault<UserPhotoThumbnailSettings>();
+        _settingsManager.SaveForUser(thumbSettings, userId);
+    }
+
+    public string SaveOrUpdatePhoto(Guid userID, byte[] data)
+    {
+        return SaveOrUpdatePhoto(userID, data, -1, OriginalFotoSize, true, out _);
+    }
+
+    public void RemovePhoto(Guid idUser)
+    {
+        _userManager.SaveUserPhoto(idUser, null);
+        try
+        {
+            var storage = GetDataStore();
+            storage.DeleteFilesAsync("", idUser + "*.*", false).Wait();
+        }
+        catch (DirectoryNotFoundException e)
+        {
+            _log.Error(e);
+        }
+
+        _userManager.SaveUserPhoto(idUser, null);
+        _userPhotoManagerCache.ClearCache(idUser, _tenant.Id);
+    }
+
+    public void SyncPhoto(Guid userID, byte[] data)
+    {
+        data = TryParseImage(data, -1, OriginalFotoSize, out _, out var width, out var height);
+        _userManager.SaveUserPhoto(userID, data);
+        SetUserPhotoThumbnailSettings(userID, width, height);
+        _userPhotoManagerCache.ClearCache(userID, _tenant.Id);
+    }
+
+
+    private string SaveOrUpdatePhoto(Guid userID, byte[] data, long maxFileSize, Size size, bool saveInCoreContext, out string fileName)
+    {
+        data = TryParseImage(data, maxFileSize, size, out var imgFormat, out var width, out var height);
+
+        var widening = CommonPhotoManager.GetImgFormatName(imgFormat);
+        fileName = string.Format("{0}_orig_{1}-{2}.{3}", userID, width, height, widening);
+
+        if (saveInCoreContext)
+        {
+            _userManager.SaveUserPhoto(userID, data);
+            SetUserPhotoThumbnailSettings(userID, width, height);
+            _userPhotoManagerCache.ClearCache(userID, _tenant.Id);
+
+        }
+
+        var store = GetDataStore();
+
+        var photoUrl = GetDefaultPhotoAbsoluteWebPath();
+        if (data != null && data.Length > 0)
+        {
+            using (var stream = new MemoryStream(data))
+            {
+                photoUrl = store.SaveAsync(fileName, stream).Result.ToString();
+            }
+            //Queue resizing
+            SizePhoto(userID, data, -1, SmallFotoSize, true);
+            SizePhoto(userID, data, -1, MediumFotoSize, true);
+            SizePhoto(userID, data, -1, BigFotoSize, true);
+            SizePhoto(userID, data, -1, MaxFotoSize, true);
+            SizePhoto(userID, data, -1, RetinaFotoSize, true);
+        }
+        return photoUrl;
+    }
+
+    private void SetUserPhotoThumbnailSettings(Guid userId, int width, int height)
+    {
+        var settings = _settingsManager.LoadForUser<UserPhotoThumbnailSettings>(userId);
+
+        if (!settings.IsDefault)
+        {
+            return;
+        }
+
+        var max = Math.Max(Math.Max(width, height), SmallFotoSize.Width);
+        var min = Math.Max(Math.Min(width, height), SmallFotoSize.Width);
+
+        var pos = (max - min) / 2;
+
+        settings = new UserPhotoThumbnailSettings(
+            width >= height ? new Point(pos, 0) : new Point(0, pos),
+            new Size(min, min));
+
+        _settingsManager.SaveForUser(settings, userId);
+    }
+
+    private byte[] TryParseImage(byte[] data, long maxFileSize, Size maxsize, out IImageFormat imgFormat, out int width, out int height)
+    {
+        if (data == null || data.Length <= 0)
+        {
+            throw new UnknownImageFormatException();
+        }
+
+        if (maxFileSize != -1 && data.Length > maxFileSize)
+        {
+            throw new ImageSizeLimitException();
+        }
+
+        //data = ImageHelper.RotateImageByExifOrientationData(data, Log);
+
+        try
+        {
+            using var img = Image.Load(data, out var format);
+            imgFormat = format;
+            width = img.Width;
+            height = img.Height;
+            var maxWidth = maxsize.Width;
+            var maxHeight = maxsize.Height;
+
+            if ((maxHeight != -1 && img.Height > maxHeight) || (maxWidth != -1 && img.Width > maxWidth))
+            {
+                #region calulate height and width
+
+                if (width > maxWidth && height > maxHeight)
+                {
+
+                    if (width > height)
+                    {
+                        height = (int)(height * (double)maxWidth / width + 0.5);
+                        width = maxWidth;
+                    }
+                    else
+                    {
+                        width = (int)(width * (double)maxHeight / height + 0.5);
+                        height = maxHeight;
+                    }
+                }
+
+                if (width > maxWidth && height <= maxHeight)
+                {
+                    height = (int)(height * (double)maxWidth / width + 0.5);
+                    width = maxWidth;
+                }
+
+                if (width <= maxWidth && height > maxHeight)
+                {
+                    width = (int)(width * (double)maxHeight / height + 0.5);
+                    height = maxHeight;
+                }
+
+                var tmpW = width;
+                var tmpH = height;
+                #endregion
+                using var destRound = img.Clone(x => x.Resize(new ResizeOptions
+                {
+                    Size = new Size(tmpW, tmpH),
+                    Mode = ResizeMode.Stretch
+                }));
+
+                data = CommonPhotoManager.SaveToBytes(destRound);
+            }
+            return data;
+        }
+        catch (OutOfMemoryException)
+        {
+            throw new ImageSizeLimitException();
+        }
+        catch (ArgumentException error)
+        {
+            throw new UnknownImageFormatException(error);
+        }
+    }
+
+    private string SizePhoto(Guid userID, byte[] data, long maxFileSize, Size size)
+    {
+        return SizePhoto(userID, data, maxFileSize, size, false);
+    }
+
+    private string SizePhoto(Guid userID, byte[] data, long maxFileSize, Size size, bool now)
+    {
+        if (data == null || data.Length <= 0)
+        {
+            throw new UnknownImageFormatException();
+        }
+
+        if (maxFileSize != -1 && data.Length > maxFileSize)
+        {
+            throw new ImageWeightLimitException();
+        }
+
+        var resizeTask = new ResizeWorkerItem(userID, data, maxFileSize, size, GetDataStore(), _settingsManager.LoadForUser<UserPhotoThumbnailSettings>(userID));
+        var key = $"{userID}{size}";
+        resizeTask["key"] = key;
+
+        if (now)
+        {
+            //Resize synchronously
+            ResizeImage(resizeTask);
+            return GetSizedPhotoAbsoluteWebPath(userID, size);
+        }
+        else
+        {
+            if (!_resizeQueue.GetAllTasks<ResizeWorkerItem>().Any(r => r["key"] == key))
+            {
+                //Add
+                _resizeQueue.EnqueueTask((a, b) => ResizeImage(resizeTask), resizeTask);
+            }
+            return GetDefaultPhotoAbsoluteWebPath(size);
+            //NOTE: return default photo here. Since task will update cache
+        }
+    }
+
+    private void ResizeImage(ResizeWorkerItem item)
+    {
+        try
+        {
+            var data = item.Data;
+            using var stream = new MemoryStream(data);
+            using var img = Image.Load(stream, out var format);
+            var imgFormat = format;
+            if (item.Size != img.Size())
+            {
+                using var img2 = item.Settings.IsDefault ?
+                    CommonPhotoManager.DoThumbnail(img, item.Size, true, true, true) :
+                    UserPhotoThumbnailManager.GetImage(img, item.Size, item.Settings);
+                data = CommonPhotoManager.SaveToBytes(img2);
+            }
+            else
+            {
+                data = CommonPhotoManager.SaveToBytes(img);
+            }
+
+            var widening = CommonPhotoManager.GetImgFormatName(imgFormat);
+            var fileName = string.Format("{0}_size_{1}-{2}.{3}", item.UserId, item.Size.Width, item.Size.Height, widening);
+
+            using var stream2 = new MemoryStream(data);
+            item.DataStore.SaveAsync(fileName, stream2).Result.ToString();
+
+            _userPhotoManagerCache.AddToCache(item.UserId, item.Size, fileName, _tenant.Id);
+        }
+        catch (ArgumentException error)
+        {
+            throw new UnknownImageFormatException(error);
+        }
+    }
+
+    public string GetTempPhotoAbsoluteWebPath(string fileName)
+    {
+        return GetDataStore().GetUriAsync(_tempDomainName, fileName).Result.ToString();
+    }
+
+    public string SaveTempPhoto(byte[] data, long maxFileSize, int maxWidth, int maxHeight)
+    {
+        data = TryParseImage(data, maxFileSize, new Size(maxWidth, maxHeight), out var imgFormat, out _, out _);
+
+        var fileName = Guid.NewGuid() + "." + CommonPhotoManager.GetImgFormatName(imgFormat);
+
+        var store = GetDataStore();
+        using var stream = new MemoryStream(data);
+        return store.SaveAsync(_tempDomainName, fileName, stream).Result.ToString();
+    }
+
+    public byte[] GetTempPhotoData(string fileName)
+    {
+        using var s = GetDataStore().GetReadStreamAsync(_tempDomainName, fileName).Result;
+        var data = new MemoryStream();
+        var buffer = new byte[1024 * 10];
+        while (true)
+        {
+            var count = s.Read(buffer, 0, buffer.Length);
+            if (count == 0)
+            {
+                break;
+            }
+
+            data.Write(buffer, 0, count);
+        }
+        return data.ToArray();
+    }
+
+    public string GetSizedTempPhotoAbsoluteWebPath(string fileName, int newWidth, int newHeight)
+    {
+        var store = GetDataStore();
+        if (store.IsFileAsync(_tempDomainName, fileName).Result)
+        {
+            using var s = store.GetReadStreamAsync(_tempDomainName, fileName).Result;
+            using var img = Image.Load(s, out var format);
+            var imgFormat = format;
+            byte[] data;
+
+            if (img.Width != newWidth || img.Height != newHeight)
+            {
+                using var img2 = CommonPhotoManager.DoThumbnail(img, new Size(newWidth, newHeight), true, true, true);
+                data = CommonPhotoManager.SaveToBytes(img2);
+            }
+            else
+            {
+                data = CommonPhotoManager.SaveToBytes(img);
+            }
+            var widening = CommonPhotoManager.GetImgFormatName(imgFormat);
+            var index = fileName.LastIndexOf('.');
+            var fileNameWithoutExt = (index != -1) ? fileName.Substring(0, index) : fileName;
+
+            var trueFileName = fileNameWithoutExt + "_size_" + newWidth.ToString() + "-" + newHeight.ToString() + "." + widening;
+            using var stream = new MemoryStream(data);
+            return store.SaveAsync(_tempDomainName, trueFileName, stream).Result.ToString();
+        }
+        return GetDefaultPhotoAbsoluteWebPath(new Size(newWidth, newHeight));
+    }
+
+    public void RemoveTempPhoto(string fileName)
+    {
+        var index = fileName.LastIndexOf('.');
+        var fileNameWithoutExt = (index != -1) ? fileName.Substring(0, index) : fileName;
+        try
+        {
+            var store = GetDataStore();
+            store.DeleteFilesAsync(_tempDomainName, "", fileNameWithoutExt + "*.*", false).Wait();
+        }
+        catch { }
+    }
+
+
+    public Image GetPhotoImage(Guid userID, out IImageFormat format)
+    {
+        try
+        {
+            var data = _userManager.GetUserPhoto(userID);
+            if (data != null)
+            {
+                var img = Image.Load(data, out var imgFormat);
+                format = imgFormat;
+                return img;
+            }
+        }
+        catch { }
+        format = null;
+        return null;
+    }
+
+    public string SaveThumbnail(Guid userID, Image img, IImageFormat format)
+    {
+        var moduleID = Guid.Empty;
+        var widening = CommonPhotoManager.GetImgFormatName(format);
+        var size = img.Size();
+        var fileName = string.Format("{0}{1}_size_{2}-{3}.{4}", moduleID == Guid.Empty ? "" : moduleID.ToString(), userID, img.Width, img.Height, widening);
+
+        var store = GetDataStore();
+        string photoUrl;
+        using (var s = new MemoryStream(CommonPhotoManager.SaveToBytes(img)))
+        {
+            img.Dispose();
+            photoUrl = store.SaveAsync(fileName, s).Result.ToString();
+        }
+
+        _userPhotoManagerCache.AddToCache(userID, size, fileName, _tenant.Id);
+        return photoUrl;
+    }
+
+    public byte[] GetUserPhotoData(Guid userId, Size size)
+    {
+        try
+        {
+            var pattern = string.Format("{0}_size_{1}-{2}.*", userId, size.Width, size.Height);
+
+            var fileName = GetDataStore().ListFilesRelativeAsync("", "", pattern, false).ToArrayAsync().Result.FirstOrDefault();
+
+            if (string.IsNullOrEmpty(fileName))
+            {
+                return null;
+            }
+
+            using var s = GetDataStore().GetReadStreamAsync("", fileName).Result;
+            var data = new MemoryStream();
+            var buffer = new byte[1024 * 10];
+            while (true)
+            {
+                var count = s.Read(buffer, 0, buffer.Length);
+                if (count == 0)
+                {
+                    break;
+                }
+
+                data.Write(buffer, 0, count);
+            }
+            return data.ToArray();
+        }
+        catch (Exception err)
+        {
+            _log.Error(err);
+            return null;
+        }
+    }
+
+    private IDataStore _dataStore;
+    private IDataStore GetDataStore()
+    {
+        return _dataStore ??= _storageFactory.GetStorage(Tenant.Id.ToString(), "userPhotos");
+    }
+
+    public static CacheSize ToCache(Size size)
+    {
+        return size switch
+        {
+            Size(var w, var h) when w == RetinaFotoSize.Width && h == RetinaFotoSize.Height => CacheSize.Retina,
+            Size(var w, var h) when w == MaxFotoSize.Width && h == MaxFotoSize.Height => CacheSize.Max,
+            Size(var w, var h) when w == BigFotoSize.Width && h == BigFotoSize.Height => CacheSize.Big,
+            Size(var w, var h) when w == SmallFotoSize.Width && h == SmallFotoSize.Height => CacheSize.Small,
+            Size(var w, var h) when w == MediumFotoSize.Width && h == MediumFotoSize.Height => CacheSize.Medium,
+            _ => CacheSize.Original
+        };
+    }
+}
+
+#region Exception Classes
+
+public class UnknownImageFormatException : Exception
+{
+    public UnknownImageFormatException() : base("unknown image file type") { }
+
+    public UnknownImageFormatException(Exception inner) : base("unknown image file type", inner) { }
+}
+
+public class ImageWeightLimitException : Exception
+{
+    public ImageWeightLimitException() : base("image width is too large") { }
+}
+
+public class ImageSizeLimitException : Exception
+{
+    public ImageSizeLimitException() : base("image size is too large") { }
+}
+
+#endregion
+
+
+/// <summary>
+/// Helper class for manipulating images.
+/// </summary>
+/*public static class ImageHelper
+{
+    /// <summary>
+    /// Rotate the given image byte array according to Exif Orientation data
+    /// </summary>
+    /// <param name="data">source image byte array</param>
+    /// <param name="updateExifData">set it to TRUE to update image Exif data after rotation (default is TRUE)</param>
+    /// <returns>The rotated image byte array. If no rotation occurred, source data will be returned.</returns>
+    public static byte[] RotateImageByExifOrientationData(byte[] data, ILog Log, bool updateExifData = true)
+    {
+        try
+        {
+            using var stream = new MemoryStream(data);
+            using var img = Image.Load(stream);
+
+            var fType = RotateImageByExifOrientationData(img, updateExifData);
+            if (fType != RotateFlipType.RotateNoneFlipNone)
+            {
+                using var tempStream = new MemoryStream();
+                img.Save(tempStream, System.Drawing.Imaging.ImageFormat.Png);
+                data = tempStream.ToArray();
+            }
+        }
+        catch (Exception err)
+        {
+            Log.Error(err);
+        }
+
+        return data;
+    }
+
+    /// <summary>
+    /// Rotate the given image file according to Exif Orientation data
+    /// </summary>
+    /// <param name="sourceFilePath">path of source file</param>
+    /// <param name="targetFilePath">path of target file</param>
+    /// <param name="targetFormat">target format</param>
+    /// <param name="updateExifData">set it to TRUE to update image Exif data after rotation (default is TRUE)</param>
+    /// <returns>The RotateFlipType value corresponding to the applied rotation. If no rotation occurred, RotateFlipType.RotateNoneFlipNone will be returned.</returns>
+    public static RotateFlipType RotateImageByExifOrientationData(string sourceFilePath, string targetFilePath, ImageFormat targetFormat, bool updateExifData = true)
+    {
+        // Rotate the image according to EXIF data
+        using var bmp = new Bitmap(sourceFilePath);
+        var fType = RotateImageByExifOrientationData(bmp, updateExifData);
+        if (fType != RotateFlipType.RotateNoneFlipNone)
+        {
+            bmp.Save(targetFilePath, targetFormat);
+        }
+        return fType;
+    }
+
+    /// <summary>
+    /// Rotate the given bitmap according to Exif Orientation data
+    /// </summary>
+    /// <param name="img">source image</param>
+    /// <param name="updateExifData">set it to TRUE to update image Exif data after rotation (default is TRUE)</param>
+    /// <returns>The RotateFlipType value corresponding to the applied rotation. If no rotation occurred, RotateFlipType.RotateNoneFlipNone will be returned.</returns>
+    public static RotateFlipType RotateImageByExifOrientationData(Image img, bool updateExifData = true)
+    {
+        const int orientationId = 0x0112;
+        var fType = RotateFlipType.RotateNoneFlipNone;
+        if (img.PropertyIdList.Contains(orientationId))
+        {
+            var pItem = img.GetPropertyItem(orientationId);
+            fType = GetRotateFlipTypeByExifOrientationData(pItem.Value[0]);
+            if (fType != RotateFlipType.RotateNoneFlipNone)
+            {
+                img.RotateFlip(fType);
+                if (updateExifData) img.RemovePropertyItem(orientationId); // Remove Exif orientation tag
+            }
+        }
+        return fType;
+    }
+
+    /// <summary>
+    /// Return the proper System.Drawing.RotateFlipType according to given orientation EXIF metadata
+    /// </summary>
+    /// <param name="orientation">Exif "Orientation"</param>
+    /// <returns>the corresponding System.Drawing.RotateFlipType enum value</returns>
+    public static RotateFlipType GetRotateFlipTypeByExifOrientationData(int orientation)
+    {
+        return orientation switch
+        {
+            1 => RotateFlipType.RotateNoneFlipNone,
+            2 => RotateFlipType.RotateNoneFlipX,
+            3 => RotateFlipType.Rotate180FlipNone,
+            4 => RotateFlipType.Rotate180FlipX,
+            5 => RotateFlipType.Rotate90FlipX,
+            6 => RotateFlipType.Rotate90FlipNone,
+            7 => RotateFlipType.Rotate270FlipX,
+            8 => RotateFlipType.Rotate270FlipNone,
+            _ => RotateFlipType.RotateNoneFlipNone,
+        };
+    }
+}*/
+
+public static class SizeExtend
+{
+    public static void Deconstruct(this Size size, out int w, out int h)
+    {
+        (w, h) = (size.Width, size.Height);
+    }
+}
+
+public static class ResizeWorkerItemExtension
+{
+    public static void Register(DIHelper services)
+    {
+        services.Configure<DistributedTaskQueueFactoryOptions>(UserPhotoManager.CUSTOM_DISTRIBUTED_TASK_QUEUE_NAME, options =>
+        {
+            options.MaxThreadsCount = 2;
+        });
+    }
+}