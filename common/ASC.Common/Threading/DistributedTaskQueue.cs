--- conflicted
+++ resolved
@@ -1,147 +1,147 @@
-// (c) Copyright Ascensio System SIA 2010-2022
-//
-// This program is a free software product.
-// You can redistribute it and/or modify it under the terms
-// of the GNU Affero General Public License (AGPL) version 3 as published by the Free Software
-// Foundation. In accordance with Section 7(a) of the GNU AGPL its Section 15 shall be amended
-// to the effect that Ascensio System SIA expressly excludes the warranty of non-infringement of
-// any third-party rights.
-//
-// This program is distributed WITHOUT ANY WARRANTY, without even the implied warranty
-// of MERCHANTABILITY or FITNESS FOR A PARTICULAR  PURPOSE. For details, see
-// the GNU AGPL at: http://www.gnu.org/licenses/agpl-3.0.html
-//
-// You can contact Ascensio System SIA at Lubanas st. 125a-25, Riga, Latvia, EU, LV-1021.
-//
-// The  interactive user interfaces in modified source and object code versions of the Program must
-// display Appropriate Legal Notices, as required under Section 5 of the GNU AGPL version 3.
-//
-// Pursuant to Section 7(b) of the License you must retain the original Product logo when
-// distributing the program. Pursuant to Section 7(e) we decline to grant you any rights under
-// trademark law for use of our trademarks.
-//
-// All the Product's GUI elements, including illustrations and icon sets, as well as technical writing
-// content are licensed under the terms of the Creative Commons Attribution-ShareAlike 4.0
-// International. See the License terms at http://creativecommons.org/licenses/by-sa/4.0/legalcode
-
-namespace ASC.Common.Threading;
-
-[Singletone]
-public class DistributedTaskCacheNotify
-{
-    public ConcurrentDictionary<string, CancellationTokenSource> Cancelations { get; }
-    public ICache Cache { get; }
-
-    private readonly ICacheNotify<DistributedTaskCancelation> _cancelTaskNotify;
-    private readonly ICacheNotify<DistributedTaskCache> _taskCacheNotify;
-
-    public DistributedTaskCacheNotify(
-        ICacheNotify<DistributedTaskCancelation> cancelTaskNotify,
-        ICacheNotify<DistributedTaskCache> taskCacheNotify,
-        ICache cache)
-    {
-        Cancelations = new ConcurrentDictionary<string, CancellationTokenSource>();
-
-        Cache = cache;
-
-        _cancelTaskNotify = cancelTaskNotify;
-
-        cancelTaskNotify.Subscribe((c) =>
-        {
-            if (Cancelations.TryGetValue(c.Id, out var s))
-            {
-                s.Cancel();
-            }
-        }, CacheNotifyAction.Remove);
-
-        _taskCacheNotify = taskCacheNotify;
-
-        taskCacheNotify.Subscribe((c) =>
-        {
-            Cache.HashSet(c.Key, c.Id, (DistributedTaskCache)null);
-        }, CacheNotifyAction.Remove);
-
-        taskCacheNotify.Subscribe((c) =>
-        {
-            Cache.HashSet(c.Key, c.Id, c);
-        }, CacheNotifyAction.InsertOrUpdate);
+// (c) Copyright Ascensio System SIA 2010-2022
+//
+// This program is a free software product.
+// You can redistribute it and/or modify it under the terms
+// of the GNU Affero General Public License (AGPL) version 3 as published by the Free Software
+// Foundation. In accordance with Section 7(a) of the GNU AGPL its Section 15 shall be amended
+// to the effect that Ascensio System SIA expressly excludes the warranty of non-infringement of
+// any third-party rights.
+//
+// This program is distributed WITHOUT ANY WARRANTY, without even the implied warranty
+// of MERCHANTABILITY or FITNESS FOR A PARTICULAR  PURPOSE. For details, see
+// the GNU AGPL at: http://www.gnu.org/licenses/agpl-3.0.html
+//
+// You can contact Ascensio System SIA at Lubanas st. 125a-25, Riga, Latvia, EU, LV-1021.
+//
+// The  interactive user interfaces in modified source and object code versions of the Program must
+// display Appropriate Legal Notices, as required under Section 5 of the GNU AGPL version 3.
+//
+// Pursuant to Section 7(b) of the License you must retain the original Product logo when
+// distributing the program. Pursuant to Section 7(e) we decline to grant you any rights under
+// trademark law for use of our trademarks.
+//
+// All the Product's GUI elements, including illustrations and icon sets, as well as technical writing
+// content are licensed under the terms of the Creative Commons Attribution-ShareAlike 4.0
+// International. See the License terms at http://creativecommons.org/licenses/by-sa/4.0/legalcode
+
+namespace ASC.Common.Threading;
+
+[Singletone]
+public class DistributedTaskCacheNotify
+{
+    public ConcurrentDictionary<string, CancellationTokenSource> Cancelations { get; }
+    public ICache Cache { get; }
+
+    private readonly ICacheNotify<DistributedTaskCancelation> _cancelTaskNotify;
+    private readonly ICacheNotify<DistributedTaskCache> _taskCacheNotify;
+
+    public DistributedTaskCacheNotify(
+        ICacheNotify<DistributedTaskCancelation> cancelTaskNotify,
+        ICacheNotify<DistributedTaskCache> taskCacheNotify,
+        ICache cache)
+    {
+        Cancelations = new ConcurrentDictionary<string, CancellationTokenSource>();
+
+        Cache = cache;
+
+        _cancelTaskNotify = cancelTaskNotify;
+
+        cancelTaskNotify.Subscribe((c) =>
+        {
+            if (Cancelations.TryGetValue(c.Id, out var s))
+            {
+                s.Cancel();
+            }
+        }, CacheNotifyAction.Remove);
+
+        _taskCacheNotify = taskCacheNotify;
+
+        taskCacheNotify.Subscribe((c) =>
+        {
+            Cache.HashSet(c.Key, c.Id, (DistributedTaskCache)null);
+        }, CacheNotifyAction.Remove);
+
+        taskCacheNotify.Subscribe((c) =>
+        {
+            Cache.HashSet(c.Key, c.Id, c);
+        }, CacheNotifyAction.InsertOrUpdate);
+    }
+
+    public void CancelTask(string id)
+    {
+        _cancelTaskNotify.Publish(new DistributedTaskCancelation() { Id = id }, CacheNotifyAction.Remove);
+    }
+
+    public async Task CancelTaskAsync(string id)
+    {
+        await _cancelTaskNotify.PublishAsync(new DistributedTaskCancelation() { Id = id }, CacheNotifyAction.Remove);
+    }
+
+    public void SetTask(DistributedTask task)
+    {
+        _taskCacheNotify.Publish(task.DistributedTaskCache, CacheNotifyAction.InsertOrUpdate);
+    }
+
+    public async Task SetTaskAsync(DistributedTask task)
+    {
+        await _taskCacheNotify.PublishAsync(task.DistributedTaskCache, CacheNotifyAction.InsertOrUpdate);
     }
 
-    public void CancelTask(string id)
-    {
-        _cancelTaskNotify.Publish(new DistributedTaskCancelation() { Id = id }, CacheNotifyAction.Remove);
-    }
-
-    public async Task CancelTaskAsync(string id)
-    {
-        await _cancelTaskNotify.PublishAsync(new DistributedTaskCancelation() { Id = id }, CacheNotifyAction.Remove);
-    }
-
-    public void SetTask(DistributedTask task)
-    {
-        _taskCacheNotify.Publish(task.DistributedTaskCache, CacheNotifyAction.InsertOrUpdate);
-    }
-
-    public async Task SetTaskAsync(DistributedTask task)
-    {
-        await _taskCacheNotify.PublishAsync(task.DistributedTaskCache, CacheNotifyAction.InsertOrUpdate);
-    }
-
-    public void RemoveTask(string id, string key)
-    {
-        _taskCacheNotify.Publish(new DistributedTaskCache() { Id = id, Key = key }, CacheNotifyAction.Remove);
-    }
-
-    public async Task RemoveTaskAsync(string id, string key)
-    {
-        await _taskCacheNotify.PublishAsync(new DistributedTaskCache() { Id = id, Key = key }, CacheNotifyAction.Remove);
-    }
-}
-
-[Singletone(typeof(ConfigureDistributedTaskQueue))]
-public class DistributedTaskQueueOptionsManager : OptionsManager<DistributedTaskQueue>
-{
-    public DistributedTaskQueueOptionsManager(IOptionsFactory<DistributedTaskQueue> factory) : base(factory) { }
-
-    public DistributedTaskQueue Get<T>() where T : DistributedTask
-    {
-        return Get(typeof(T).FullName);
-    }
-}
-
-[Scope]
-public class ConfigureDistributedTaskQueue : IConfigureNamedOptions<DistributedTaskQueue>
-{
-    private readonly DistributedTaskCacheNotify _distributedTaskCacheNotify;
-    public readonly IServiceProvider _serviceProvider;
-
-    public ConfigureDistributedTaskQueue(
-        DistributedTaskCacheNotify distributedTaskCacheNotify,
-        IServiceProvider serviceProvider)
-    {
-        _distributedTaskCacheNotify = distributedTaskCacheNotify;
-        _serviceProvider = serviceProvider;
-    }
-
-    public void Configure(DistributedTaskQueue queue)
-    {
-        queue.DistributedTaskCacheNotify = _distributedTaskCacheNotify;
-        queue.ServiceProvider = _serviceProvider;
-    }
-
-    public void Configure(string name, DistributedTaskQueue options)
-    {
-        Configure(options);
-        options.Name = name;
-    }
-}
-
-public class DistributedTaskQueue
-{
-    public IServiceProvider ServiceProvider { get; set; }
-    public DistributedTaskCacheNotify DistributedTaskCacheNotify { get; set; }
-    public string Name
-    {
+    public void RemoveTask(string id, string key)
+    {
+        _taskCacheNotify.Publish(new DistributedTaskCache() { Id = id, Key = key }, CacheNotifyAction.Remove);
+    }
+
+    public async Task RemoveTaskAsync(string id, string key)
+    {
+        await _taskCacheNotify.PublishAsync(new DistributedTaskCache() { Id = id, Key = key }, CacheNotifyAction.Remove);
+    }
+}
+
+[Singletone(typeof(ConfigureDistributedTaskQueue))]
+public class DistributedTaskQueueOptionsManager : OptionsManager<DistributedTaskQueue>
+{
+    public DistributedTaskQueueOptionsManager(IOptionsFactory<DistributedTaskQueue> factory) : base(factory) { }
+
+    public DistributedTaskQueue Get<T>() where T : DistributedTask
+    {
+        return Get(typeof(T).FullName);
+    }
+}
+
+[Scope]
+public class ConfigureDistributedTaskQueue : IConfigureNamedOptions<DistributedTaskQueue>
+{
+    private readonly DistributedTaskCacheNotify _distributedTaskCacheNotify;
+    public readonly IServiceProvider _serviceProvider;
+
+    public ConfigureDistributedTaskQueue(
+        DistributedTaskCacheNotify distributedTaskCacheNotify,
+        IServiceProvider serviceProvider)
+    {
+        _distributedTaskCacheNotify = distributedTaskCacheNotify;
+        _serviceProvider = serviceProvider;
+    }
+
+    public void Configure(DistributedTaskQueue queue)
+    {
+        queue.DistributedTaskCacheNotify = _distributedTaskCacheNotify;
+        queue.ServiceProvider = _serviceProvider;
+    }
+
+    public void Configure(string name, DistributedTaskQueue options)
+    {
+        Configure(options);
+        options.Name = name;
+    }
+}
+
+public class DistributedTaskQueue
+{
+    public IServiceProvider ServiceProvider { get; set; }
+    public DistributedTaskCacheNotify DistributedTaskCacheNotify { get; set; }
+    public string Name
+    {
         get => _name;
         set => _name = value + GetType().Name;
     }
@@ -151,306 +151,242 @@
                 ? TaskScheduler.Default
                 : new ConcurrentExclusiveSchedulerPair(TaskScheduler.Default, value).ConcurrentScheduler;
     }
+
+    private ICache Cache => DistributedTaskCacheNotify.Cache;
+    private TaskScheduler Scheduler { get; set; } = TaskScheduler.Default;
+
+    public static readonly int InstanceId = Process.GetCurrentProcess().Id;
+    private string _name;
+
+    private ConcurrentDictionary<string, CancellationTokenSource> Cancelations
+    {
+        get
+        {
+            return DistributedTaskCacheNotify.Cancelations;
+        }
+    }
+
+    public void QueueTask(DistributedTaskProgress taskProgress)
+    {
+        QueueTask((a, b) => taskProgress.RunJob(), taskProgress);
+    }
+
+    public void QueueTask(Action<DistributedTask, CancellationToken> action, DistributedTask distributedTask = null)
+    {
+        if (distributedTask == null)
+        {
+            distributedTask = new DistributedTask();
+        }
+
+        distributedTask.InstanceId = InstanceId;
+
+        var cancelation = new CancellationTokenSource();
+        var token = cancelation.Token;
+        Cancelations[distributedTask.Id] = cancelation;
+
+        var task = new Task(() => { action(distributedTask, token); }, token, TaskCreationOptions.LongRunning);
+
+        task.ConfigureAwait(false)
+            .GetAwaiter()
+            .OnCompleted(() => OnCompleted(task, distributedTask.Id));
+
+        distributedTask.Status = DistributedTaskStatus.Running;
+
+        if (distributedTask.Publication == null)
+        {
+            distributedTask.Publication = GetPublication();
+        }
+
+        distributedTask.PublishChanges();
+
+        task.Start(Scheduler);
+    }
+
+    public void QueueTask(Func<DistributedTask, CancellationToken, Task> action, DistributedTask distributedTask = null)
+    {
+        if (distributedTask == null)
+        {
+            distributedTask = new DistributedTask();
+        }
+
+        distributedTask.InstanceId = InstanceId;
+
+        var cancelation = new CancellationTokenSource();
+        var token = cancelation.Token;
+        Cancelations[distributedTask.Id] = cancelation;
+
+            var task = new Task(() =>
+        {
+            var t = action(distributedTask, token);
+            t.ConfigureAwait(false)
+            .GetAwaiter()
+            .OnCompleted(() => OnCompleted(t, distributedTask.Id));
+        }, token, TaskCreationOptions.LongRunning);
+
+            task.ConfigureAwait(false);
 
-    private ICache Cache => DistributedTaskCacheNotify.Cache;
-    private TaskScheduler Scheduler { get; set; } = TaskScheduler.Default;
-
-    public static readonly int InstanceId = Process.GetCurrentProcess().Id;
-    private string _name;
-
-    private ConcurrentDictionary<string, CancellationTokenSource> Cancelations
-    {
-        get
-        {
-            return DistributedTaskCacheNotify.Cancelations;
-        }
-    }
-
-    public void QueueTask(DistributedTaskProgress taskProgress)
-    {
-        QueueTask((a, b) => taskProgress.RunJob(), taskProgress);
-    }
-
-    public void QueueTask(Action<DistributedTask, CancellationToken> action, DistributedTask distributedTask = null)
-    {
-        if (distributedTask == null)
-        {
-            distributedTask = new DistributedTask();
-        }
-
-        distributedTask.InstanceId = InstanceId;
-
-        var cancelation = new CancellationTokenSource();
-        var token = cancelation.Token;
-        Cancelations[distributedTask.Id] = cancelation;
-
-        var task = new Task(() => { action(distributedTask, token); }, token, TaskCreationOptions.LongRunning);
-
-        task.ConfigureAwait(false)
-            .GetAwaiter()
-            .OnCompleted(() => OnCompleted(task, distributedTask.Id));
-
-        distributedTask.Status = DistributedTaskStatus.Running;
-
-        if (distributedTask.Publication == null)
-        {
-            distributedTask.Publication = GetPublication();
-        }
-
-<<<<<<< HEAD
-        distributedTask.PublishChanges();
-
-        task.Start(Scheduler);
-    }
-=======
-        public void QueueTask(Action<DistributedTask, CancellationToken> action, DistributedTask distributedTask = null)
-        {   
-            if (distributedTask == null)
-            {
-                distributedTask = new DistributedTask();
-            }
-
-            distributedTask.InstanceId = InstanceId;
-
-            var cancelation = new CancellationTokenSource();
-            var token = cancelation.Token;
-            Cancelations[distributedTask.Id] = cancelation;
-
-            var task = new Task(() => { action(distributedTask, token); }, token, TaskCreationOptions.LongRunning);
-            task
-                .ConfigureAwait(false)
-                .GetAwaiter()
-                .OnCompleted(() => OnCompleted(task, distributedTask.Id));
-
-            distributedTask.Status = DistributedTaskStatus.Running;
-
-            if (distributedTask.Publication == null)
-            {
-                distributedTask.Publication = GetPublication();
-            }
-            distributedTask.PublishChanges();
-
-            task.Start(Scheduler);
-        }
->>>>>>> 32186f21
-
-    public void QueueTask(Func<DistributedTask, CancellationToken, Task> action, DistributedTask distributedTask = null)
-    {
-        if (distributedTask == null)
-        {
-            distributedTask = new DistributedTask();
-        }
-
-        distributedTask.InstanceId = InstanceId;
-
-        var cancelation = new CancellationTokenSource();
-        var token = cancelation.Token;
-        Cancelations[distributedTask.Id] = cancelation;
-
-            var task = new Task(() =>
-        {
-            var t = action(distributedTask, token);
-            t.ConfigureAwait(false)
-            .GetAwaiter()
-            .OnCompleted(() => OnCompleted(t, distributedTask.Id));
-        }, token, TaskCreationOptions.LongRunning);
-
-            task.ConfigureAwait(false);
-
-        distributedTask.Status = DistributedTaskStatus.Running;
-
-        if (distributedTask.Publication == null)
-        {
-            distributedTask.Publication = GetPublication();
-        }
-        distributedTask.PublishChanges();
-
-        task.Start(Scheduler);
-    }
-
-    public IEnumerable<DistributedTask> GetTasks()
-    {
-        var tasks = Cache.HashGetAll<DistributedTaskCache>(_name).Values.Select(r => new DistributedTask(r)).ToList();
-
-        tasks.ForEach(t =>
-        {
-            if (t.Publication == null)
-            {
-                t.Publication = GetPublication();
-            }
-        });
-
-        return tasks;
-    }
-
-    public IEnumerable<T> GetTasks<T>() where T : DistributedTask
-    {
-        var tasks = Cache.HashGetAll<DistributedTaskCache>(_name).Values.Select(r =>
-        {
-            var result = ServiceProvider.GetService<T>();
-            result.DistributedTaskCache = r;
-
-            return result;
-        }).ToList();
-
-        tasks.ForEach(t =>
-        {
-            if (t.Publication == null)
-            {
-                t.Publication = GetPublication();
-            }
-        });
-
-        return tasks;
-    }
-
-    public T GetTask<T>(string id) where T : DistributedTask
-    {
-        var cache = Cache.HashGet<DistributedTaskCache>(_name, id);
-        if (cache != null)
-        {
-            using var scope = ServiceProvider.CreateScope();
-            var task = scope.ServiceProvider.GetService<T>();
-            task.DistributedTaskCache = cache;
+        distributedTask.Status = DistributedTaskStatus.Running;
+
+        if (distributedTask.Publication == null)
+        {
+            distributedTask.Publication = GetPublication();
+        }
+        distributedTask.PublishChanges();
+
+        task.Start(Scheduler);
+    }
+
+    public IEnumerable<DistributedTask> GetTasks()
+    {
+        var tasks = Cache.HashGetAll<DistributedTaskCache>(_name).Values.Select(r => new DistributedTask(r)).ToList();
+
+        tasks.ForEach(t =>
+        {
+            if (t.Publication == null)
+            {
+                t.Publication = GetPublication();
+            }
+        });
+
+        return tasks;
+    }
+
+    public IEnumerable<T> GetTasks<T>() where T : DistributedTask
+    {
+        var tasks = Cache.HashGetAll<DistributedTaskCache>(_name).Values.Select(r =>
+        {
+            var result = ServiceProvider.GetService<T>();
+            result.DistributedTaskCache = r;
+
+            return result;
+        }).ToList();
+
+        tasks.ForEach(t =>
+        {
+            if (t.Publication == null)
+            {
+                t.Publication = GetPublication();
+            }
+        });
+
+        return tasks;
+    }
+
+    public T GetTask<T>(string id) where T : DistributedTask
+    {
+        var cache = Cache.HashGet<DistributedTaskCache>(_name, id);
+        if (cache != null)
+        {
+            using var scope = ServiceProvider.CreateScope();
+            var task = scope.ServiceProvider.GetService<T>();
+            task.DistributedTaskCache = cache;
             if (task.Publication == null)
-            {
-                task.Publication = GetPublication();
-            }
-
-            return task;
-        }
-
-        return null;
-    }
-
-    public DistributedTask GetTask(string id)
-    {
-        var cache = Cache.HashGet<DistributedTaskCache>(_name, id);
-        if (cache != null)
-        {
-<<<<<<< HEAD
-            var task = new DistributedTask();
-            task.DistributedTaskCache = cache;
+            {
+                task.Publication = GetPublication();
+            }
+
+            return task;
+        }
+
+        return null;
+    }
+
+    public DistributedTask GetTask(string id)
+    {
+        var cache = Cache.HashGet<DistributedTaskCache>(_name, id);
+        if (cache != null)
+        {
+            var task = new DistributedTask();
+            task.DistributedTaskCache = cache;
             if (task.Publication == null)
-=======
-            DistributedTaskCacheNotify.CancelTask(id);
-        }
-
-        private void OnCompleted(Task task, string id)
-        {
-            var distributedTask = GetTask(id);
-            if (distributedTask != null)
-            {
-                distributedTask.Status = DistributedTaskStatus.Completed;
+            {
+                task.Publication = GetPublication();
+            }
+
+            return task;
+        }
+
+        return null;
+    }
+
+    public void SetTask(DistributedTask task)
+    {
+        DistributedTaskCacheNotify.SetTask(task);
+    }
+
+    public void RemoveTask(string id)
+    {
+        DistributedTaskCacheNotify.RemoveTask(id, _name);
+    }
+
+    public void CancelTask(string id)
+    {
+        DistributedTaskCacheNotify.CancelTask(id);
+    }
+
+    private void OnCompleted(Task task, string id)
+    {
+        var distributedTask = GetTask(id);
+        if (distributedTask != null)
+        {
+            distributedTask.Status = DistributedTaskStatus.Completed;
                 if (task.Exception != null)
                 {
                     distributedTask.Exception = task.Exception;
                 }
-                if (task.IsFaulted)
-                {
-                    distributedTask.Status = DistributedTaskStatus.Failted;
-                }
-                if (task.IsCanceled)
-                {
-                    distributedTask.Status = DistributedTaskStatus.Canceled;
-                }
-
-                Cancelations.TryRemove(id, out _);
-
-                distributedTask.PublishChanges();
-            }
-        }
-
-        private Action<DistributedTask> GetPublication()
-        {
-            return (t) =>
->>>>>>> 32186f21
-            {
-                task.Publication = GetPublication();
-            }
-
-            return task;
-        }
-
-        return null;
-    }
-
-    public void SetTask(DistributedTask task)
-    {
-        DistributedTaskCacheNotify.SetTask(task);
-    }
-
-    public void RemoveTask(string id)
-    {
-        DistributedTaskCacheNotify.RemoveTask(id, _name);
-    }
-
-    public void CancelTask(string id)
-    {
-        DistributedTaskCacheNotify.CancelTask(id);
-    }
-
-    private void OnCompleted(Task task, string id)
-    {
-        var distributedTask = GetTask(id);
-        if (distributedTask != null)
-        {
-            distributedTask.Status = DistributedTaskStatus.Completed;
-            distributedTask.Exception = task.Exception;
-
-            if (task.IsFaulted)
-            {
-                distributedTask.Status = DistributedTaskStatus.Failted;
-            }
-
-            if (task.IsCanceled)
-            {
-                distributedTask.Status = DistributedTaskStatus.Canceled;
-            }
-
-            Cancelations.TryRemove(id, out _);
-
-            distributedTask.PublishChanges();
-        }
-    }
-
-    private Action<DistributedTask> GetPublication()
-    {
-        return (t) =>
-        {
-            if (t.DistributedTaskCache != null)
-            {
-                t.DistributedTaskCache.Key = _name;
-            }
-
-            DistributedTaskCacheNotify.SetTask(t);
-        };
-    }
-}
-
-public static class DistributedTaskQueueExtention
-{
-    public static DIHelper AddDistributedTaskQueueService<T>(this DIHelper services, int maxThreadsCount) where T : DistributedTask
-    {
-        services.TryAdd<DistributedTaskCacheNotify>();
-        services.TryAdd<DistributedTaskQueueOptionsManager>();
-        services.TryAdd<DistributedTaskQueue>();
-
-        var type = typeof(T);
-
-        if (!type.IsAbstract)
-        {
-            services.TryAdd<T>();
-        }
-
-        services.TryAddSingleton<IConfigureOptions<DistributedTaskQueue>, ConfigureDistributedTaskQueue>();
-
-        _ = services.Configure<DistributedTaskQueue>(type.Name, r =>
-        {
-            r.MaxThreadsCount = maxThreadsCount;
-            //r.errorCount = 1;
-        });
-
-        return services;
-    }
+            if (task.IsFaulted)
+            {
+                distributedTask.Status = DistributedTaskStatus.Failted;
+            }
+
+            if (task.IsCanceled)
+            {
+                distributedTask.Status = DistributedTaskStatus.Canceled;
+            }
+
+            Cancelations.TryRemove(id, out _);
+
+            distributedTask.PublishChanges();
+        }
+    }
+
+    private Action<DistributedTask> GetPublication()
+    {
+        return (t) =>
+        {
+            if (t.DistributedTaskCache != null)
+            {
+                t.DistributedTaskCache.Key = _name;
+            }
+
+            DistributedTaskCacheNotify.SetTask(t);
+        };
+    }
+}
+
+public static class DistributedTaskQueueExtention
+{
+    public static DIHelper AddDistributedTaskQueueService<T>(this DIHelper services, int maxThreadsCount) where T : DistributedTask
+    {
+        services.TryAdd<DistributedTaskCacheNotify>();
+        services.TryAdd<DistributedTaskQueueOptionsManager>();
+        services.TryAdd<DistributedTaskQueue>();
+
+        var type = typeof(T);
+
+        if (!type.IsAbstract)
+        {
+            services.TryAdd<T>();
+        }
+
+        services.TryAddSingleton<IConfigureOptions<DistributedTaskQueue>, ConfigureDistributedTaskQueue>();
+
+        _ = services.Configure<DistributedTaskQueue>(type.Name, r =>
+        {
+            r.MaxThreadsCount = maxThreadsCount;
+            //r.errorCount = 1;
+        });
+
+        return services;
+    }
 }