// (c) Copyright Ascensio System SIA 2009-2025
//
// This program is a free software product.
// You can redistribute it and/or modify it under the terms
// of the GNU Affero General Public License (AGPL) version 3 as published by the Free Software
// Foundation. In accordance with Section 7(a) of the GNU AGPL its Section 15 shall be amended
// to the effect that Ascensio System SIA expressly excludes the warranty of non-infringement of
// any third-party rights.
//
// This program is distributed WITHOUT ANY WARRANTY, without even the implied warranty
// of MERCHANTABILITY or FITNESS FOR A PARTICULAR  PURPOSE. For details, see
// the GNU AGPL at: http://www.gnu.org/licenses/agpl-3.0.html
//
// You can contact Ascensio System SIA at Lubanas st. 125a-25, Riga, Latvia, EU, LV-1021.
//
// The  interactive user interfaces in modified source and object code versions of the Program must
// display Appropriate Legal Notices, as required under Section 5 of the GNU AGPL version 3.
//
// Pursuant to Section 7(b) of the License you must retain the original Product logo when
// distributing the program. Pursuant to Section 7(e) we decline to grant you any rights under
// trademark law for use of our trademarks.
//
// All the Product's GUI elements, including illustrations and icon sets, as well as technical writing
// content are licensed under the terms of the Creative Commons Attribution-ShareAlike 4.0
// International. See the License terms at http://creativecommons.org/licenses/by-sa/4.0/legalcode

import path from "path";
import {
  settingsHandler,
  licenseRequiredHandler,
  TypeSettings,
} from "@docspace/shared/__mocks__/handlers";

import { expect, test } from "./fixtures/base";

const URL = "/login/wizard";

test("wizard render", async ({
  page,
  port,
  serverRequestInterceptor,
  baseUrl,
}) => {
  serverRequestInterceptor.use(settingsHandler(port, TypeSettings.Wizard));

  await page.goto(`${baseUrl}${URL}`);

  await expect(page).toHaveScreenshot([
    "desktop",
    "wizard",
    "wizard-render.png",
  ]);
});

test("wizard success", async ({
  page,
  port,
  baseUrl,
  serverRequestInterceptor,
}) => {
  serverRequestInterceptor.use(settingsHandler(port, TypeSettings.Wizard));
  await page.goto(`${baseUrl}${URL}`);

  await page.fill("[name='wizard-email']", "email@mail.ru");
  await page
    .getByTestId("password-input")
    .getByTestId("text-input")
    .fill("qwerty123");
  await page.getByTestId("agree_terms_checkbox").click();

  await expect(page).toHaveScreenshot([
    "desktop",
    "wizard",
    "wizard-success.png",
  ]);

<<<<<<< HEAD
  await page.getByTestId("button").click();
  await page.waitForURL(`${baseUrl}/`, { waitUntil: "load" });
  await page.waitForTimeout(1000);
=======
  await page.getByTestId("wizard_continue_button").click();
  await page.waitForURL("/", { waitUntil: "load" });
>>>>>>> e124014e

  await expect(page).toHaveScreenshot([
    "desktop",
    "wizard",
    "wizard-success-redirect.png",
  ]);
});

test("wizard error", async ({
  page,
  port,
  baseUrl,
  serverRequestInterceptor,
}) => {
  serverRequestInterceptor.use(settingsHandler(port, TypeSettings.Wizard));

  await page.goto(`${baseUrl}${URL}`);

  await page.fill("[name='wizard-email']", "email@123");
  await page
    .getByTestId("password-input")
    .getByTestId("text-input")
    .fill("123");

  await page.getByTestId("wizard_continue_button").click();

  await expect(page).toHaveScreenshot([
    "desktop",
    "wizard",
    "wizard-error.png",
  ]);
});

test("wizard with license success", async ({
  page,
  port,
  baseUrl,
  serverRequestInterceptor,
}) => {
  serverRequestInterceptor.use(settingsHandler(port, TypeSettings.Wizard));
  serverRequestInterceptor.use(licenseRequiredHandler(port, true));

  await page.goto(`${baseUrl}${URL}`);

  await page.fill("[name='wizard-email']", "email@mail.ru");
  await page
    .getByTestId("password-input")
    .getByTestId("text-input")
    .fill("qwerty123");

  const fileChooserPromise = page.waitForEvent("filechooser");
  await page.getByTestId("license_file_input").click();
  const fileChooser = await fileChooserPromise;
  await fileChooser.setFiles(path.join(__dirname, "files", "example.lic"));

  await page.getByTestId("agree_terms_checkbox").click();

  await expect(page).toHaveScreenshot([
    "desktop",
    "wizard",
    "wizard-with-license-success.png",
  ]);

  await page.getByTestId("wizard_continue_button").click();

  await page.getByTestId("loader").waitFor({ state: "detached" });
  await page.waitForURL(`${baseUrl}/`, { waitUntil: "load" });
  await page.waitForTimeout(1000);

  await expect(page).toHaveScreenshot([
    "desktop",
    "wizard",
    "wizard-with-license-success-redirect.png",
  ]);
});

test("wizard with license error", async ({
  page,
  port,
  baseUrl,
  serverRequestInterceptor,
}) => {
  serverRequestInterceptor.use(settingsHandler(port, TypeSettings.Wizard));
  serverRequestInterceptor.use(licenseRequiredHandler(port, true));

  await page.goto(`${baseUrl}${URL}`);

  await page.fill("[name='wizard-email']", "email@123");
  await page
    .getByTestId("password-input")
    .getByTestId("text-input")
    .fill("123");

  await page.getByTestId("wizard_continue_button").click();

  await expect(page).toHaveScreenshot([
    "desktop",
    "wizard",
    "wizard-with-license-error.png",
  ]);
});

test("wizard with ami render", async ({
  page,
  port,
  baseUrl,
  serverRequestInterceptor,
}) => {
  serverRequestInterceptor.use(
    settingsHandler(port, TypeSettings.WizardWithAmi),
  );

  await page.goto(`${baseUrl}${URL}`);

  await expect(page).toHaveScreenshot([
    "desktop",
    "wizard",
    "wizard-with-ami-render.png",
  ]);
});

test("wizard with ami error", async ({
  page,
  port,
  baseUrl,
  serverRequestInterceptor,
}) => {
  serverRequestInterceptor.use(
    settingsHandler(port, TypeSettings.WizardWithAmi),
  );

  await page.goto(`${baseUrl}${URL}`);

  await page.getByTestId("wizard_continue_button").click();

  await expect(page).toHaveScreenshot([
    "desktop",
    "wizard",
    "wizard-with-ami-error.png",
  ]);
});<|MERGE_RESOLUTION|>--- conflicted
+++ resolved
@@ -74,14 +74,9 @@
     "wizard-success.png",
   ]);
 
-<<<<<<< HEAD
   await page.getByTestId("button").click();
   await page.waitForURL(`${baseUrl}/`, { waitUntil: "load" });
   await page.waitForTimeout(1000);
-=======
-  await page.getByTestId("wizard_continue_button").click();
-  await page.waitForURL("/", { waitUntil: "load" });
->>>>>>> e124014e
 
   await expect(page).toHaveScreenshot([
     "desktop",
