{
  "Categories": "Категорії",
  "EmptyFormGalleryScreenDescription": "Результатів, що відповідають вашому запиту, не знайдено",
  "ErrorViewDescription": "Повторіть спробу пізніше",
<<<<<<< HEAD
=======
  "ErrorViewDescriptionNetworkError": "Здається, немає підключення до Інтернету",
  "ErrorViewHeader": "Галерея форм тимчасово недоступна",
  "SelectForm": "Виберіть форму",
  "SubmitToGalleryDialogGuideInfo": "Дізнайтеся, як створювати ідеальні форми та підвищити свій шанс отримати схвалення, в нашому <1>guide</1>.",
  "SubmitToGalleryDialogMainInfo": "Надішліть свою форму до публічної галереї, щоб інші могли використовувати її у своїй роботі. Коли форма пройде модерацію, ви отримаєте сповіщення та винагороду за свій внесок.",
>>>>>>> 1896187c
  "SuggestChanges": "Запропонувати зміни",
  "TemplateInfo": "Інформація про шаблон",
  "ViewAllTemplates": "Подивитися всі шаблони"
}<|MERGE_RESOLUTION|>--- conflicted
+++ resolved
@@ -2,14 +2,7 @@
   "Categories": "Категорії",
   "EmptyFormGalleryScreenDescription": "Результатів, що відповідають вашому запиту, не знайдено",
   "ErrorViewDescription": "Повторіть спробу пізніше",
-<<<<<<< HEAD
-=======
   "ErrorViewDescriptionNetworkError": "Здається, немає підключення до Інтернету",
-  "ErrorViewHeader": "Галерея форм тимчасово недоступна",
-  "SelectForm": "Виберіть форму",
-  "SubmitToGalleryDialogGuideInfo": "Дізнайтеся, як створювати ідеальні форми та підвищити свій шанс отримати схвалення, в нашому <1>guide</1>.",
-  "SubmitToGalleryDialogMainInfo": "Надішліть свою форму до публічної галереї, щоб інші могли використовувати її у своїй роботі. Коли форма пройде модерацію, ви отримаєте сповіщення та винагороду за свій внесок.",
->>>>>>> 1896187c
   "SuggestChanges": "Запропонувати зміни",
   "TemplateInfo": "Інформація про шаблон",
   "ViewAllTemplates": "Подивитися всі шаблони"
