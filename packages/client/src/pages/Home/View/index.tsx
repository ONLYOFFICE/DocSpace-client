// (c) Copyright Ascensio System SIA 2009-2025
//
// This program is a free software product.
// You can redistribute it and/or modify it under the terms
// of the GNU Affero General Public License (AGPL) version 3 as published by the Free Software
// Foundation. In accordance with Section 7(a) of the GNU AGPL its Section 15 shall be amended
// to the effect that Ascensio System SIA expressly excludes the warranty of non-infringement of
// any third-party rights.
//
// This program is distributed WITHOUT ANY WARRANTY, without even the implied warranty
// of MERCHANTABILITY or FITNESS FOR A PARTICULAR  PURPOSE. For details, see
// the GNU AGPL at: http://www.gnu.org/licenses/agpl-3.0.html
//
// You can contact Ascensio System SIA at Lubanas st. 125a-25, Riga, Latvia, EU, LV-1021.
//
// The  interactive user interfaces in modified source and object code versions of the Program must
// display Appropriate Legal Notices, as required under Section 5 of the GNU AGPL version 3.
//
// Pursuant to Section 7(b) of the License you must retain the original Product logo when
// distributing the program. Pursuant to Section 7(e) we decline to grant you any rights under
// trademark law for use of our trademarks.
//
// All the Product's GUI elements, including illustrations and icon sets, as well as technical writing
// content are licensed under the terms of the Creative Commons Attribution-ShareAlike 4.0
// International. See the License terms at http://creativecommons.org/licenses/by-sa/4.0/legalcode

import React from "react";
import { inject, observer } from "mobx-react";
import { Trans, useTranslation } from "react-i18next";
import { Navigate, useLocation } from "react-router";

import useToolsSettings from "@docspace/shared/components/chat/hooks/useToolsSettings";
import useInitChats from "@docspace/shared/components/chat/hooks/useInitChats";
import useInitMessages from "@docspace/shared/components/chat/hooks/useInitMessages";

import { getCategoryType } from "@docspace/shared/utils/common";
import { CategoryType } from "@docspace/shared/constants";
import { Consumer } from "@docspace/shared/utils";
import type { Nullable } from "@docspace/shared/types";
import type { TError } from "@docspace/shared/utils/axiosClient";

import { AnimationEvents } from "@docspace/shared/hooks/useAnimation";
import { clearTextSelection } from "@docspace/shared/utils/copy";
import TopLoadingIndicator from "@docspace/shared/components/top-loading-indicator";
import { LoaderWrapper } from "@docspace/shared/components/loader-wrapper";
import { toastr } from "@docspace/shared/components/toast";
import { TOAST_FOLDER_PUBLIC_KEY } from "@docspace/shared/constants";
import type { TFolder } from "@docspace/shared/api/files/types";
import { getAccessLabel } from "@docspace/shared/components/share/Share.helpers";
import { useEventCallback } from "@docspace/shared/hooks/useEventCallback";
import type { SettingsStore } from "@docspace/shared/store/SettingsStore";
import FilesFilter from "@docspace/shared/api/files/filter";
import { FolderType, SearchArea } from "@docspace/shared/enums";

import type ClientLoadingStore from "SRC_DIR/store/ClientLoadingStore";
import type FilesStore from "SRC_DIR/store/FilesStore";
import type DialogsStore from "SRC_DIR/store/DialogsStore";
import type AccessRightsStore from "SRC_DIR/store/AccessRightsStore";
import type AiRoomStore from "SRC_DIR/store/AiRoomStore";
import { getCategoryUrl } from "SRC_DIR/helpers/utils";
import { AIAgentView } from "SRC_DIR/pages/Home/View/AIAgentView";

import { SectionBodyContent, ContactsSectionBodyContent } from "../Section";
import ProfileSectionBodyContent from "../../Profile/Section/Body";

import useProfileBody, {
  type UseProfileBodyProps,
} from "../../Profile/Section/Body/useProfileBody";
import useContacts, { type UseContactsProps } from "../Hooks/useContacts";
import useFiles, { type UseFilesProps } from "../Hooks/useFiles";
import OformsStore from "SRC_DIR/store/OformsStore";

type ViewProps = UseContactsProps &
  UseFilesProps &
  UseProfileBodyProps & {
    setIsChangePageRequestRunning: ClientLoadingStore["setIsChangePageRequestRunning"];
    setCurrentClientView: ClientLoadingStore["setCurrentClientView"];
    setIsSectionHeaderLoading: ClientLoadingStore["setIsSectionHeaderLoading"];
    showBodyLoader: ClientLoadingStore["showBodyLoader"];

    clearFiles: FilesStore["clearFiles"];

    usersAbortController: Nullable<AbortController>;
    groupsAbortController: Nullable<AbortController>;

    filesAbortController: Nullable<AbortController>;
    roomsAbortController: Nullable<AbortController>;
    aiAgentsAbortController: Nullable<AbortController>;

    showHeaderLoader: ClientLoadingStore["showHeaderLoader"];

    aiAgentSelectorDialogProps: DialogsStore["aiAgentSelectorDialogProps"];
    setAiAgentSelectorDialogProps: DialogsStore["setAiAgentSelectorDialogProps"];

    canUseChat: AccessRightsStore["canUseChat"];

    aiConfig: SettingsStore["aiConfig"];
    isResultTab: AiRoomStore["isResultTab"];
    resultId: AiRoomStore["resultId"];
    setHotkeyCaret: FilesStore["setHotkeyCaret"];
<<<<<<< HEAD
    currentExtensionGallery: OformsStore["currentExtensionGallery"];
=======
    setIsErrorAccountNotAvailable: FilesStore["setIsErrorAccountNotAvailable"];
>>>>>>> 7de47dc2
  };

const View = ({
  scrollToTop,

  setSelectedNode,

  setContactsTab,
  getUsersList,

  getGroups,
  updateCurrentGroup,

  setIsChangePageRequestRunning,
  setCurrentClientView,

  usersAbortController,
  groupsAbortController,

  filesAbortController,
  roomsAbortController,
  aiAgentsAbortController,

  fetchFiles,
  fetchRooms,
  fetchAgents,

  playlist,

  getFileInfo,
  setToPreviewFile,
  setIsPreview,

  setIsUpdatingRowItem,

  gallerySelected,
  isVisibleInfoPanelTemplateGallery,
  currentExtensionGallery,
  userId,

  selectedFolderStore,
  wsCreatedPDFForm,
  setHotkeyCaret,
  clearFiles,

  setIsSectionHeaderLoading,

  showBodyLoader,
  showHeaderLoader,

  getFilesSettings,
  setSubscriptions,
  isFirstSubscriptionsLoad,
  fetchConsents,
  fetchScopes,
  tfaSettings,
  setBackupCodes,
  setProviders,
  getCapabilities,
  getSessions,

  getTfaType,
  setIsProfileLoaded,

  setNotificationChannels,
  checkTg,

  aiAgentSelectorDialogProps,
  setAiAgentSelectorDialogProps,

  setIsErrorAccountNotAvailable,

  canUseChat,
  aiConfig,
  isResultTab,
  resultId,
}: ViewProps) => {
  const location = useLocation();
  const { t } = useTranslation(["Files", "Common", "AIRoom"]);

  const isContactsPage = location.pathname.includes("accounts");
  const isProfilePage = location.pathname.includes("profile");
  const isChatPage =
    location.pathname.includes("chat") &&
    location.pathname.includes("ai-agents");

  const [currentView, setCurrentView] = React.useState(() => {
    const type = getCategoryType(location);

    if (type === CategoryType.Chat) {
      return "chat";
    }

    if (type === CategoryType.Accounts) {
      return "users";
    }

    if (isProfilePage) {
      return "profile";
    }

    return "files";
  });

  React.useEffect(() => {
    const guestShareLinkInvalid = sessionStorage.getItem(
      "guestShareLinkInvalid",
    );

    if (guestShareLinkInvalid === "true") {
      toastr.error(t("Common:InvalidLink"));
      sessionStorage.removeItem("guestShareLinkInvalid");
    }
  }, []);

  const [isLoading, setIsLoading] = React.useState(false);

  const prevCurrentViewRef = React.useRef(currentView);
  const prevCategoryType = React.useRef<number>(getCategoryType(location));

  const { fetchContacts } = useContacts({
    isContactsPage,

    setContactsTab,

    scrollToTop,
    setSelectedNode,

    getUsersList,
    getGroups,
    updateCurrentGroup,
  });

  const { getFiles } = useFiles({
    fetchFiles,
    fetchRooms,
    fetchAgents,

    playlist,

    getFileInfo,
    setToPreviewFile,
    setIsPreview,

    setIsUpdatingRowItem,

    gallerySelected,
    isVisibleInfoPanelTemplateGallery,
    userId,

    selectedFolderStore,
    wsCreatedPDFForm,
    currentExtensionGallery,
  });

  const { getProfileInitialValue } = useProfileBody({
    getFilesSettings: getFilesSettings!,
    setSubscriptions: setSubscriptions!,
    setNotificationChannels: setNotificationChannels!,
    isFirstSubscriptionsLoad,
    fetchConsents: fetchConsents!,
    fetchScopes: fetchScopes!,
    tfaSettings,
    setBackupCodes: setBackupCodes!,
    setProviders: setProviders!,
    getCapabilities: getCapabilities!,
    getSessions: getSessions!,
    setIsProfileLoaded: setIsProfileLoaded!,
    setIsSectionHeaderLoading: setIsSectionHeaderLoading!,
    getTfaType: getTfaType!,
    checkTg: checkTg!,
  });

  const [roomId, setRoomId] = React.useState(() => {
    return new URLSearchParams(location.search).get("folder");
  });

  React.useLayoutEffect(() => {
    const roomId = new URLSearchParams(location.search).get("folder");
    setRoomId(roomId);
  }, [location.search]);

  const toolsSettings = useToolsSettings({
    roomId: roomId ?? "",
    aiConfig,
  });

  const initChats = useInitChats({
    roomId: roomId ?? "",
  });

  const { initMessages, ...messagesSettings } = useInitMessages(roomId ?? "");

  const { initTools } = toolsSettings;
  const { fetchChats } = initChats;

  const getFilesRef = React.useRef(getFiles);
  const fetchContactsRef = React.useRef(fetchContacts);
  const initChatsRef = React.useRef(fetchChats);
  const initToolsRef = React.useRef(initTools);
  const initMessagesRef = React.useRef(initMessages);

  const animationStartedRef = React.useRef(false);

  const abortControllers = React.useRef({
    filesAbortController,
    roomsAbortController,
    aiAgentsAbortController,
    usersAbortController,
    groupsAbortController,
  });

  React.useLayoutEffect(() => {
    setIsSectionHeaderLoading(true, false);
  }, [setIsSectionHeaderLoading]);

  React.useEffect(() => {
    prevCurrentViewRef.current = currentView;
  }, [currentView]);

  React.useEffect(() => {
    getFilesRef.current = getFiles;
  }, [getFiles]);

  React.useEffect(() => {
    fetchContactsRef.current = fetchContacts;
  }, [fetchContacts]);

  React.useEffect(() => {
    abortControllers.current.filesAbortController = filesAbortController;
    abortControllers.current.roomsAbortController = roomsAbortController;
    abortControllers.current.aiAgentsAbortController = aiAgentsAbortController;
    abortControllers.current.usersAbortController = usersAbortController;
    abortControllers.current.groupsAbortController = groupsAbortController;
  }, [
    filesAbortController,
    roomsAbortController,
    aiAgentsAbortController,
    usersAbortController,
    groupsAbortController,
  ]);

  React.useEffect(() => {
    animationStartedRef.current = false;

    const animationStartedAction = () => {
      animationStartedRef.current = true;
    };

    window.addEventListener(
      AnimationEvents.ANIMATION_STARTED,
      animationStartedAction,
    );

    return () => {
      window.removeEventListener(
        AnimationEvents.ANIMATION_STARTED,
        animationStartedAction,
      );
    };
  }, []);

  React.useEffect(() => {
    if (!isLoading) {
      TopLoadingIndicator.end();

      if (currentView === "profile" && prevCurrentViewRef.current === "profile")
        return;

      window.dispatchEvent(new CustomEvent(AnimationEvents.END_ANIMATION));
    }
  }, [isLoading]);

  React.useEffect(() => {
    animationStartedRef.current = false;

    const animationEndedAction = () => {
      animationStartedRef.current = false;
    };

    window.addEventListener(
      AnimationEvents.ANIMATION_ENDED,
      animationEndedAction,
    );

    return () => {
      window.removeEventListener(
        AnimationEvents.ANIMATION_ENDED,
        animationEndedAction,
      );
    };
  }, []);

  React.useEffect(() => {
    if (showHeaderLoader) return;

    if (isLoading) {
      if (!animationStartedRef.current) {
        TopLoadingIndicator.start();
      }
    }
  }, [isLoading, showHeaderLoader]);

  React.useEffect(() => {
    initChatsRef.current = fetchChats;
  }, [fetchChats]);

  React.useEffect(() => {
    initToolsRef.current = initTools;
  }, [initTools]);

  React.useEffect(() => {
    initMessagesRef.current = initMessages;
  }, [initMessages]);

  const showToastAccess = useEventCallback(() => {
    if (
      selectedFolderStore.isFolder &&
      sessionStorage.getItem(TOAST_FOLDER_PUBLIC_KEY) ===
        selectedFolderStore.id?.toString()
    ) {
      const access = getAccessLabel(
        t,
        selectedFolderStore as unknown as TFolder,
      );

      toastr.info(
        <Trans
          t={t}
          ns="Files"
          i18nKey="OpenedViaLink"
          values={{ access }}
          components={{
            strong: <strong />,
          }}
        />,
      );
      sessionStorage.removeItem(TOAST_FOLDER_PUBLIC_KEY);
    }
  });

  React.useEffect(() => {
    const getView = async () => {
      try {
        abortControllers.current.usersAbortController?.abort();
        abortControllers.current.groupsAbortController?.abort();
        abortControllers.current.filesAbortController?.abort();
        abortControllers.current.roomsAbortController?.abort();
        abortControllers.current.aiAgentsAbortController?.abort();

        setIsLoading(true);
        setIsChangePageRequestRunning(true);
        let view: void | "groups" | "files" | "users" | "profile" | "chat" =
          await fetchContactsRef.current();

        if (isProfilePage) {
          await getProfileInitialValue();

          clearFiles();
          setContactsTab(false);

          view = "profile";
        } else if (isChatPage) {
          await Promise.all([
            getFilesRef.current(),
            initToolsRef.current(),
            initChatsRef.current(),
            initMessagesRef.current(),
          ]);

          view = "chat";

          prevCategoryType.current = getCategoryType(location);

          setContactsTab(false);
        } else if (!isContactsPage) {
          await getFilesRef.current();

          prevCategoryType.current = getCategoryType(location);

          view = "files";
          setContactsTab(false);
        } else {
          clearFiles();
        }

        if (view) {
          setCurrentView(view);
          setCurrentClientView(view);
        }

        setIsChangePageRequestRunning(false);
        setIsLoading(false);

        clearTextSelection();
        showToastAccess();
      } catch (error) {
        console.log(error);
        if ((error as Error).message === "canceled") {
          return;
        }

        const typedError = error as TError;

        if (
          typedError?.response?.data?.error?.message === "Access denied" &&
          isContactsPage
        ) {
          setIsErrorAccountNotAvailable(true);
          setIsSectionHeaderLoading(false, false);
        }

        setIsChangePageRequestRunning(false);
        setIsLoading(false);
      }
    };

    getView();
  }, [location, isContactsPage, isProfilePage, isChatPage, showToastAccess]);

  React.useEffect(() => {
    if (isLoading || currentView === "chat") return;

    const scroll = document.getElementsByClassName("section-body");

    if (scroll && scroll[0]) {
      const firstChild = scroll[0] as HTMLElement;
      firstChild.focus();
      setHotkeyCaret(null);
    }

    scrollToTop();
  }, [isLoading, currentView, scrollToTop]);

  React.useEffect(() => {
    if (isResultTab && !canUseChat && !showBodyLoader) {
      toastr.info(
        <Trans
          t={t}
          ns="AIRoom"
          i18nKey="AgentInViewModeWarning"
          components={{
            strong: <strong />,
          }}
        />,
      );
    }
  }, [isResultTab, canUseChat, showBodyLoader, t]);

  const attachmentFile = React.useMemo(
    () => aiAgentSelectorDialogProps?.file,
    [aiAgentSelectorDialogProps?.file],
  );

  const onClearAttachmentFile = React.useCallback(() => {
    setAiAgentSelectorDialogProps(false, null);
  }, [setAiAgentSelectorDialogProps]);
  // console.log("currentView", currentView);

  const getResultStorageId = () => {
    if (!selectedFolderStore.isAIRoom) return null;

    if (resultId) return resultId;

    return (
      selectedFolderStore.folders?.find(
        (folder) => folder.type === FolderType.ResultStorage,
      )?.id || null
    );
  };

  const shouldRedirectToResultStorage =
    currentView === "chat" &&
    selectedFolderStore.isAIRoom &&
    !canUseChat &&
    !showBodyLoader;

  if (shouldRedirectToResultStorage) {
    const agentId = selectedFolderStore.id || "";

    const filesFilter = FilesFilter.getDefault();
    filesFilter.folder = agentId.toString();
    filesFilter.searchArea = SearchArea.ResultStorage;

    const path = getCategoryUrl(CategoryType.AIAgent, agentId);

    return <Navigate to={`${path}?${filesFilter.toUrlParams()}`} />;
  }

  return (
    <LoaderWrapper isLoading={isLoading ? !showHeaderLoader : false}>
      <Consumer>
        {(context) =>
          context.sectionWidth &&
          (currentView === "users" || currentView === "groups" ? (
            <ContactsSectionBodyContent
              sectionWidth={context.sectionWidth}
              currentView={currentView}
            />
          ) : currentView === "chat" || selectedFolderStore.isAIRoom ? (
            <AIAgentView
              currentView={currentView}
              isViewLoading={isLoading}
              roomId={roomId}
              attachmentFile={attachmentFile}
              onClearAttachmentFile={onClearAttachmentFile}
              toolsSettings={toolsSettings}
              initChats={initChats}
              messagesSettings={messagesSettings}
              getResultStorageId={getResultStorageId}
            />
          ) : currentView === "profile" ? (
            <ProfileSectionBodyContent />
          ) : (
            <SectionBodyContent sectionWidth={context.sectionWidth} />
          ))
        }
      </Consumer>
    </LoaderWrapper>
  );
};

export const ViewComponent = inject(
  ({
    peopleStore,
    treeFoldersStore,

    filesStore,
    clientLoadingStore,
    mediaViewerDataStore,
    oformsStore,
    userStore,
    selectedFolderStore,
    filesSettingsStore,
    oauthStore,
    tfaStore,
    setup,
    authStore,
    telegramStore,
    dialogsStore,
    accessRightsStore,
    settingsStore,
    aiRoomStore,
  }: TStore) => {
    const { isResultTab, resultId } = aiRoomStore;
    const { aiConfig } = settingsStore;

    const { canUseChat } = accessRightsStore;

    const { usersStore, groupsStore } = peopleStore;

    const {
      getUsersList,
      setContactsTab,
      abortController: usersAbortController,
    } = usersStore;

    const {
      getGroups,
      updateCurrentGroup,
      abortController: groupsAbortController,
    } = groupsStore!;

    const { setSelectedNode } = treeFoldersStore;

    const {
      scrollToTop,
      fetchFiles,
      fetchRooms,
      fetchAgents,
      getFileInfo,
      setIsPreview,
      setIsUpdatingRowItem,
      wsCreatedPDFForm,
      setHotkeyCaret,

      filesController,
      roomsController,
      aiAgentsController,

      clearFiles,
      setIsErrorAccountNotAvailable,
    } = filesStore;

    const {
      setIsChangePageRequestRunning,
      setCurrentClientView,
      setIsSectionHeaderLoading,
      setIsProfileLoaded,

      showHeaderLoader,
    } = clientLoadingStore;

    const { playlist, setToPreviewFile } = mediaViewerDataStore;

    const {
      gallerySelected,
      isVisibleInfoPanelTemplateGallery,
      currentExtensionGallery,
    } = oformsStore;

    const { getFilesSettings } = filesSettingsStore;

    const {
      setSubscriptions,
      setNotificationChannels,
      isFirstSubscriptionsLoad,
    } = peopleStore.targetUserStore!;

    const { fetchConsents, fetchScopes } = oauthStore;

    const { tfaSettings, setBackupCodes, getTfaType } = tfaStore;

    const { setProviders } = peopleStore.usersStore;
    const { getCapabilities } = authStore;

    const { getSessions } = setup;

    const { checkTg } = telegramStore;

    const { aiAgentSelectorDialogProps, setAiAgentSelectorDialogProps } =
      dialogsStore;

    return {
      setContactsTab,
      getUsersList,
      getGroups,
      updateCurrentGroup,

      setSelectedNode,

      scrollToTop,
      fetchFiles,
      fetchRooms,
      fetchAgents,
      getFileInfo,
      setIsPreview,
      setIsUpdatingRowItem,
      wsCreatedPDFForm,
      setHotkeyCaret,

      setIsChangePageRequestRunning,
      setCurrentClientView,

      usersAbortController,
      groupsAbortController,

      filesAbortController: filesController,
      roomsAbortController: roomsController,
      aiAgentsAbortController: aiAgentsController,

      playlist,
      setToPreviewFile,

      gallerySelected,
      isVisibleInfoPanelTemplateGallery,
      currentExtensionGallery,

      userId: userStore?.user?.id,

      selectedFolderStore,

      clearFiles,

      setIsSectionHeaderLoading,

      showBodyLoader: clientLoadingStore.showBodyLoader,
      showHeaderLoader,

      getFilesSettings,
      setSubscriptions,
      isFirstSubscriptionsLoad,
      fetchConsents,
      fetchScopes,
      tfaSettings,
      setBackupCodes,
      setProviders,
      getCapabilities,
      getSessions,

      getTfaType,
      setIsProfileLoaded,
      setNotificationChannels,
      checkTg,

      aiAgentSelectorDialogProps,
      setAiAgentSelectorDialogProps,

      setIsErrorAccountNotAvailable,

      canUseChat,
      aiConfig,
      isResultTab,
      resultId,
    };
  },
)(observer(View));<|MERGE_RESOLUTION|>--- conflicted
+++ resolved
@@ -98,11 +98,8 @@
     isResultTab: AiRoomStore["isResultTab"];
     resultId: AiRoomStore["resultId"];
     setHotkeyCaret: FilesStore["setHotkeyCaret"];
-<<<<<<< HEAD
+    setIsErrorAccountNotAvailable: FilesStore["setIsErrorAccountNotAvailable"];
     currentExtensionGallery: OformsStore["currentExtensionGallery"];
-=======
-    setIsErrorAccountNotAvailable: FilesStore["setIsErrorAccountNotAvailable"];
->>>>>>> 7de47dc2
   };
 
 const View = ({
