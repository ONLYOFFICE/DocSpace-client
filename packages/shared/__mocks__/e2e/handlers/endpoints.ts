--- conflicted
+++ resolved
@@ -238,6 +238,7 @@
   aiRoomsChatsStreamHandler,
   PATH_AI_MESSAGES_EXPORT,
   aiMessagesExportHandler,
+  PATH_AI_ROOMS_CHATS,
 } from "./ai";
 import { PATH_TAGS, roomTagsHandler } from "./rooms";
 import {
@@ -277,11 +278,7 @@
 } from "./oauth";
 
 import type { MethodType } from "../types";
-<<<<<<< HEAD
-import { PATH_AI_ROOMS_CHATS } from "./ai/roomsChats";
-=======
 import { ShareAccessRights } from "../../../enums";
->>>>>>> d69174ea
 
 export type TEndpoint = {
   url: string | RegExp;
