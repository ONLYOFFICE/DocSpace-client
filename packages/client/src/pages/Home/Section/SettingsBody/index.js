import React, { useCallback } from "react";
import { useTranslation } from "react-i18next";
import styled, { css } from "styled-components";
import { useNavigate } from "react-router-dom";
import Error520 from "client/Error520";
import { inject, observer } from "mobx-react";
import { combineUrl } from "@docspace/common/utils";
import config from "PACKAGE_FILE";
import Submenu from "@docspace/components/submenu";
import PersonalSettings from "./CommonSettings";
import GeneralSettings from "./AdminSettings";
import { tablet } from "@docspace/components/utils/device";
import { isMobile } from "react-device-detect";
import PluginsSettings from "./PluginsSettings";

const StyledContainer = styled.div`
  margin-top: -22px;

  @media ${tablet} {
    margin-top: 0px;
  }

  ${isMobile &&
  css`
    margin-top: 0px;
  `}
`;

const SectionBodyContent = ({
  isErrorSettings,
  user,
  enablePlugins,
  enabledPluginList,
}) => {
  const { t } = useTranslation(["FilesSettings", "Common", "PluginsSettings"]);

  const navigate = useNavigate();

  const setting = window.location.pathname.endsWith("/settings/personal")
    ? "personal"
    : window.location.pathname.endsWith("/settings/plugins")
    ? "plugins"
    : "general";

  const commonSettings = {
    id: "personal",
    name: t("Common:SettingsPersonal"),
    content: <PersonalSettings t={t} />,
  };

  const adminSettings = {
    id: "general",
    name: t("Common:SettingsGeneral"),
    content: <GeneralSettings t={t} />,
  };

  const pluginsSettings = {
    id: "plugins",
    name: t("PluginsSettings:Plugins"),
    content: <PluginsSettings />,
  };

  const data = [commonSettings];

  if (enablePlugins && enabledPluginList.length > 0) {
    data.push(pluginsSettings);
  }

  const showAdminSettings = user.isAdmin || user.isOwner;

  if (showAdminSettings) {
    data.unshift(adminSettings);
  }

  const onSelect = useCallback(
    (e) => {
      const { id } = e;

      if (id === setting) return;

      navigate(
        combineUrl(
          window.DocSpaceConfig?.proxy?.url,
          config.homepage,
          `/settings/${id}`
        )
      );
    },
    [setting, navigate]
  );

<<<<<<< HEAD
=======
  //const showAdminSettings = user.isAdmin || user.isOwner;

>>>>>>> ca3f18e3
  return isErrorSettings ? (
    <Error520 />
  ) : (
    <StyledContainer>
<<<<<<< HEAD
      {!showAdminSettings && !enablePlugins ? (
        <PersonalSettings
          t={t}
          showTitle={true}
          showAdminSettings={showAdminSettings}
        />
      ) : (
        <Submenu
          data={data}
          startSelect={
            setting === "personal"
              ? commonSettings
              : setting === "plugins"
              ? pluginsSettings
              : adminSettings
          }
          onSelect={onSelect}
        />
      )}
=======
      {/* {!showAdminSettings ? ( */}
      <PersonalSettings
        t={t}
        showTitle={true}
        showAdminSettings={false} //showAdminSettings
      />
      {/* ) : (
         <Submenu
           data={data}
           startSelect={setting === "common" ? commonSettings : adminSettings}
           onSelect={onSelect}
         />
       )} */}
>>>>>>> ca3f18e3
    </StyledContainer>
  );
};

export default inject(({ auth, settingsStore, pluginStore }) => {
  const { settingsIsLoaded } = settingsStore;
  const { enabledPluginList } = pluginStore;

  const { enablePlugins } = auth.settingsStore;

  return {
    settingsIsLoaded,
    user: auth.userStore.user,
    enablePlugins,
    enabledPluginList,
  };
})(observer(SectionBodyContent));<|MERGE_RESOLUTION|>--- conflicted
+++ resolved
@@ -40,7 +40,7 @@
     ? "personal"
     : window.location.pathname.endsWith("/settings/plugins")
     ? "plugins"
-    : "general";
+    : "";
 
   const commonSettings = {
     id: "personal",
@@ -66,11 +66,11 @@
     data.push(pluginsSettings);
   }
 
-  const showAdminSettings = user.isAdmin || user.isOwner;
+  // const showAdminSettings = user.isAdmin || user.isOwner;
 
-  if (showAdminSettings) {
-    data.unshift(adminSettings);
-  }
+  // if (showAdminSettings) {
+  //   data.unshift(adminSettings);
+  // }
 
   const onSelect = useCallback(
     (e) => {
@@ -89,50 +89,27 @@
     [setting, navigate]
   );
 
-<<<<<<< HEAD
-=======
   //const showAdminSettings = user.isAdmin || user.isOwner;
 
->>>>>>> ca3f18e3
   return isErrorSettings ? (
     <Error520 />
   ) : (
     <StyledContainer>
-<<<<<<< HEAD
-      {!showAdminSettings && !enablePlugins ? (
+      {!enablePlugins ? (
         <PersonalSettings
           t={t}
           showTitle={true}
-          showAdminSettings={showAdminSettings}
+          showAdminSettings={false} //showAdminSettings
         />
       ) : (
         <Submenu
           data={data}
           startSelect={
-            setting === "personal"
-              ? commonSettings
-              : setting === "plugins"
-              ? pluginsSettings
-              : adminSettings
+            setting === "personal" ? commonSettings : pluginsSettings
           }
           onSelect={onSelect}
         />
       )}
-=======
-      {/* {!showAdminSettings ? ( */}
-      <PersonalSettings
-        t={t}
-        showTitle={true}
-        showAdminSettings={false} //showAdminSettings
-      />
-      {/* ) : (
-         <Submenu
-           data={data}
-           startSelect={setting === "common" ? commonSettings : adminSettings}
-           onSelect={onSelect}
-         />
-       )} */}
->>>>>>> ca3f18e3
     </StyledContainer>
   );
 };
