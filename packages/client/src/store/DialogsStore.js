// (c) Copyright Ascensio System SIA 2009-2024
//
// This program is a free software product.
// You can redistribute it and/or modify it under the terms
// of the GNU Affero General Public License (AGPL) version 3 as published by the Free Software
// Foundation. In accordance with Section 7(a) of the GNU AGPL its Section 15 shall be amended
// to the effect that Ascensio System SIA expressly excludes the warranty of non-infringement of
// any third-party rights.
//
// This program is distributed WITHOUT ANY WARRANTY, without even the implied warranty
// of MERCHANTABILITY or FITNESS FOR A PARTICULAR  PURPOSE. For details, see
// the GNU AGPL at: http://www.gnu.org/licenses/agpl-3.0.html
//
// You can contact Ascensio System SIA at Lubanas st. 125a-25, Riga, Latvia, EU, LV-1021.
//
// The  interactive user interfaces in modified source and object code versions of the Program must
// display Appropriate Legal Notices, as required under Section 5 of the GNU AGPL version 3.
//
// Pursuant to Section 7(b) of the License you must retain the original Product logo when
// distributing the program. Pursuant to Section 7(e) we decline to grant you any rights under
// trademark law for use of our trademarks.
//
// All the Product's GUI elements, including illustrations and icon sets, as well as technical writing
// content are licensed under the terms of the Creative Commons Attribution-ShareAlike 4.0
// International. See the License terms at http://creativecommons.org/licenses/by-sa/4.0/legalcode

import {
  EmployeeType,
  FilesSelectorFilterTypes,
  FilterType,
  ShareAccessRights,
} from "@docspace/shared/enums";
import { makeAutoObservable, runInAction } from "mobx";
import { Events } from "@docspace/shared/enums";

import TrashIconSvgUrl from "PUBLIC_DIR/images/delete.react.svg?url";
import PenSvgUrl from "PUBLIC_DIR/images/pencil.react.svg?url";
import UploadSvgUrl from "PUBLIC_DIR/images/actions.upload.react.svg?url";

import {
  getRoomCovers,
  setRoomCover,
  removeLogoFromRoom,
} from "@docspace/shared/api/rooms";

class DialogsStore {
  authStore;
  treeFoldersStore;
  filesStore;
  selectedFolderStore;
  versionHistoryStore;
  infoPanelStore;

  moveToPanelVisible = false;
  restorePanelVisible = false;
  reorderDialogVisible = false;
  copyPanelVisible = false;
  deleteThirdPartyDialogVisible = false;
  connectDialogVisible = false;
  deleteDialogVisible = false;
  lifetimeDialogVisible = false;
  downloadDialogVisible = false;
  emptyTrashDialogVisible = false;
  editGroupMembersDialogVisible = false;
  conflictResolveDialogVisible = false;
  convertDialogVisible = false;
  convertDialogData = null;
  selectFileDialogVisible = false;
  selectFileFormRoomDialogVisible = false;
  convertPasswordDialogVisible = false;
  inviteQuotaWarningDialogVisible = false;
  changeQuotaDialogVisible = false;
  unsavedChangesDialogVisible = false;
  moveToPublicRoomVisible = false;
  moveToPublicRoomData = null;
  backupToPublicRoomVisible = false;
  backupToPublicRoomData = null;
  isFolderActions = false;
  roomCreation = false;
  culture = {
    key: "",
    label: "",
  };
  invitePanelOptions = {
    visible: false,
    hideSelector: false,
    defaultAccess: ShareAccessRights.FullAccess,
  };
  restoreAllPanelVisible = false;
  archiveDialogVisible = false;
  restoreRoomDialogVisible = false;
  roomLogoCoverDialogVisible = false;
  eventDialogVisible = false;
  deleteLinkDialogVisible = false;

  removeItem = null;
  connectItem = null;
  formItem = null;
  destFolderId = null;

  conflictResolveDialogData = null;
  conflictResolveDialogItems = null;
  removeMediaItem = null;
  unsubscribe = null;
  isRoomDelete = false;
  convertItem = null;
  formCreationInfo = null;
  saveThirdpartyResponse = null;
  inviteItems = [];
  restoreAllArchive = false;
  isConnectDialogReconnect = false;
  saveAfterReconnectOAuth = false;
  createRoomDialogVisible = false;
  createRoomConfirmDialogVisible = false;
  editLinkPanelIsVisible = false;
  embeddingPanelData = { visible: false, item: null };
  submitToGalleryDialogVisible = false;
  linkParams = null;
  leaveRoomDialogVisible = false;
  changeRoomOwnerIsVisible = false;
  editMembersGroup = null;
  closeEditIndexDialogVisible = false;

  shareFolderDialogVisible = false;
  cancelUploadDialogVisible = false;
  passwordEntryDialogDate = {
    visible: false,
    item: null,
    isDownload: false,
  };

  selectFileFormRoomFilterParam = FilesSelectorFilterTypes.DOCX;
  selectFileFormRoomOpenRoot = false;
  fillPDFDialogData = {
    visible: false,
    data: null,
  };
  shareCollectSelector = {
    visible: false,
    file: null,
  };

  warningQuotaDialogVisible = false;
  isNewQuotaItemsByCurrentUser = false;

  guestReleaseTipDialogVisible = false;

  covers = null;
  cover = null;
  coverSelection = null;

  roomCoverDialogProps = {
    icon: null,
    color: null,
    title: null,
    withoutIcon: true,
    withSelection: true,
    customColor: null,
  };

  editRoomDialogProps = {
    visible: false,
    item: null,
    onClose: null,
  };

  createRoomDialogProps = {
    title: "",
    visible: false,
    onClose: null,
  };

  newFilesPanelFolderId = null;
  formFillingTipsVisible = false;
  welcomeFormFillingTipsVisible = true;
  formFillingTipsNumber = 1;

  constructor(
    authStore,
    treeFoldersStore,
    filesStore,
    selectedFolderStore,
    versionHistoryStore,
    infoPanelStore,
  ) {
    makeAutoObservable(this);

    this.treeFoldersStore = treeFoldersStore;
    this.filesStore = filesStore;
    this.selectedFolderStore = selectedFolderStore;
    this.authStore = authStore;
    this.versionHistoryStore = versionHistoryStore;
    this.infoPanelStore = infoPanelStore;
  }

  setNewFilesPanelFolderId = (folderId) => {
    this.newFilesPanelFolderId = folderId;
  };

  setGuestReleaseTipDialogVisible = (visible) => {
    this.guestReleaseTipDialogVisible = visible;
  };

  setEditRoomDialogProps = (props) => {
    this.editRoomDialogProps = props;
  };

  setCreateRoomDialogProps = (props) => {
    this.createRoomDialogProps = props;
  };

  setInviteLanguage = (culture) => {
    this.culture = culture;
  };
  setIsRoomDelete = (isRoomDelete) => {
    this.isRoomDelete = isRoomDelete;
  };

  setRestoreAllArchive = (restoreAllArchive) => {
    this.restoreAllArchive = restoreAllArchive;
  };

  setArchiveDialogVisible = (visible) => {
    this.archiveDialogVisible = visible;
  };

  setRestoreRoomDialogVisible = (visible) => {
    this.restoreRoomDialogVisible = visible;
  };

  setIsFolderActions = (isFolderActions) => {
    this.isFolderActions = isFolderActions;
  };

  setMoveToPanelVisible = (visible) => {
    if (
      visible &&
      !this.filesStore.hasSelection &&
      !this.filesStore.hasBufferSelection &&
      !this.infoPanelStore.infoPanelSelection
    )
      return;

    this.moveToPanelVisible = visible;
  };

  setRestorePanelVisible = (visible) => {
    !visible && this.deselectActiveFiles();

    if (
      visible &&
      !this.filesStore.hasSelection &&
      !this.filesStore.hasBufferSelection
    )
      return;

    this.restorePanelVisible = visible;
  };

  setRestoreAllPanelVisible = (visible) => {
    this.restoreAllPanelVisible = visible;
  };

  setCopyPanelVisible = (visible) => {
    if (
      visible &&
      !this.filesStore.hasSelection &&
      !this.filesStore.hasBufferSelection &&
      !this.infoPanelStore.infoPanelSelection
    ) {
      console.log("No files selected");
      return;
    }

    this.copyPanelVisible = visible;
  };

  setRoomCreation = (roomCreation) => {
    this.roomCreation = roomCreation;
  };

  setSaveThirdpartyResponse = (saveThirdpartyResponse) => {
    this.saveThirdpartyResponse = saveThirdpartyResponse;
  };

  setConnectDialogVisible = (connectDialogVisible) => {
    if (!connectDialogVisible) this.setConnectItem(null);
    this.connectDialogVisible = connectDialogVisible;
    if (!this.connectDialogVisible) this.setRoomCreation(false);
  };

  setRemoveItem = (removeItem) => {
    this.removeItem = removeItem;
  };

  setDeleteThirdPartyDialogVisible = (deleteThirdPartyDialogVisible) => {
    this.deleteThirdPartyDialogVisible = deleteThirdPartyDialogVisible;
  };

  setDeleteDialogVisible = (deleteDialogVisible) => {
    this.deleteDialogVisible = deleteDialogVisible;
  };

  setLifetimeDialogVisible = (lifetimeDialogVisible) => {
    this.lifetimeDialogVisible = lifetimeDialogVisible;
  };

  setEventDialogVisible = (eventDialogVisible) => {
    this.eventDialogVisible = eventDialogVisible;
  };

  setDownloadDialogVisible = (downloadDialogVisible) => {
    this.downloadDialogVisible = downloadDialogVisible;
  };

  setEmptyTrashDialogVisible = (emptyTrashDialogVisible) => {
    this.emptyTrashDialogVisible = emptyTrashDialogVisible;
  };

  setConnectItem = (connectItem) => {
    this.connectItem = connectItem;
  };

  setIsConnectDialogReconnect = (isConnectDialogReconnect) => {
    this.isConnectDialogReconnect = isConnectDialogReconnect;
  };

  setSaveAfterReconnectOAuth = (saveAfterReconnectOAuth) => {
    this.saveAfterReconnectOAuth = saveAfterReconnectOAuth;
  };

  setDestFolderId = (destFolderId) => {
    this.destFolderId = destFolderId;
  };

  setChangeQuotaDialogVisible = (changeQuotaDialogVisible) => {
    this.changeQuotaDialogVisible = changeQuotaDialogVisible;
  };

  setEditGroupMembersDialogVisible = (editGroupMembersDialogVisible) => {
    this.editGroupMembersDialogVisible = editGroupMembersDialogVisible;
  };

  setEditMembersGroup = (editMembersGroup) => {
    this.editMembersGroup = editMembersGroup;
  };

  setConflictResolveDialogVisible = (conflictResolveDialogVisible) => {
    this.conflictResolveDialogVisible = conflictResolveDialogVisible;
  };

  setConflictResolveDialogData = (data) => {
    this.conflictResolveDialogData = data;
  };

  setConflictResolveDialogItems = (items) => {
    this.conflictResolveDialogItems = items;
  };

  setRemoveMediaItem = (removeMediaItem) => {
    this.removeMediaItem = removeMediaItem;
  };

  setUnsubscribe = (unsubscribe) => {
    this.unsubscribe = unsubscribe;
  };

  setConvertDialogVisible = (visible) => {
    this.convertDialogVisible = visible;
  };

  setConvertDialogData = (convertDialogData) => {
    this.convertDialogData = convertDialogData;
  };

  setConvertPasswordDialogVisible = (visible) => {
    this.convertPasswordDialogVisible = visible;
  };

  setFormCreationInfo = (item) => {
    this.formCreationInfo = item;
  };

  setConvertItem = (item) => {
    this.convertItem = item;
  };

  setSelectFileDialogVisible = (visible) => {
    this.selectFileDialogVisible = visible;
  };

  /**
   *  @param {boolean} visible
   *  @param {FilesSelectorFilterTypes | FilterType} [filterParam = FilesSelectorFilterTypes.DOCX]
   *  @param {boolean} [openRoot = false]
   */
  setSelectFileFormRoomDialogVisible = (
    visible,
    filterParam = FilesSelectorFilterTypes.DOCX,
    openRoot = false,
  ) => {
    this.selectFileFormRoomDialogVisible = visible;
    this.selectFileFormRoomFilterParam = filterParam;
    this.selectFileFormRoomOpenRoot = openRoot;
  };

  createMasterForm = async (fileInfo, options) => {
    const { extension = "pdf", withoutDialog, preview } = options;

    const newTitle = fileInfo.title;

    let lastIndex = newTitle.lastIndexOf(".");

    if (lastIndex === -1) {
      lastIndex = newTitle.length;
    }

    const event = new Event(Events.CREATE);

    const title = newTitle.substring(0, lastIndex);

    const payload = {
      extension,
      id: -1,
      title: withoutDialog ? title : `${title}.${extension}`,
      templateId: fileInfo.id,
      withoutDialog,
      preview,
      edit: true,
      toForm: true,
    };

    event.payload = payload;

    window.dispatchEvent(event);
  };

  setInvitePanelOptions = (invitePanelOptions) => {
    this.invitePanelOptions = invitePanelOptions;
  };

  setInviteItems = (inviteItems) => {
    this.inviteItems = inviteItems;
  };

  isPaidUserAccess = (selectedAccess) => {
    return (
      selectedAccess === EmployeeType.Admin ||
      selectedAccess === EmployeeType.RoomAdmin
    );
  };

  changeInviteItem = async (item) =>
    runInAction(() => {
      const index = this.inviteItems.findIndex((iItem) => iItem.id === item.id);

      this.inviteItems[index] = {
        ...this.inviteItems[index],
        ...item,
        warning: false,
      };
    });

  setQuotaWarningDialogVisible = (inviteQuotaWarningDialogVisible) => {
    this.inviteQuotaWarningDialogVisible = inviteQuotaWarningDialogVisible;
  };

  setIsNewRoomByCurrentUser = (value) => {
    this.isNewRoomByCurrentUser = value;
  };

  setIsNewUserByCurrentUser = (value) => {
    this.isNewUserByCurrentUser = value;
  };

  setCreateRoomDialogVisible = (createRoomDialogVisible) => {
    this.createRoomDialogVisible = createRoomDialogVisible;
  };

  setCreateRoomConfirmDialogVisible = (createRoomConfirmDialogVisible) => {
    this.createRoomConfirmDialogVisible = createRoomConfirmDialogVisible;
  };

  setSubmitToGalleryDialogVisible = (submitToGalleryDialogVisible) => {
    this.submitToGalleryDialogVisible = submitToGalleryDialogVisible;
  };

  setFormItem = (formItem) => {
    if (formItem && !formItem.exst) {
      const splitted = formItem.title.split(".");
      formItem.title = splitted.slice(0, -1).join(".");
      formItem.exst = splitted.length !== 1 ? `.${splitted.at(-1)}` : null;
    }
    this.formItem = formItem;
  };

  setLinkParams = (linkParams) => {
    this.linkParams = linkParams;
  };

  setUnsavedChangesDialog = (unsavedChangesDialogVisible) => {
    this.unsavedChangesDialogVisible = unsavedChangesDialogVisible;
  };

  setEditLinkPanelIsVisible = (editLinkPanelIsVisible) => {
    this.editLinkPanelIsVisible = editLinkPanelIsVisible;
  };

  setLeaveRoomDialogVisible = (visible) => {
    this.leaveRoomDialogVisible = visible;
  };

  setChangeRoomOwnerIsVisible = (visible) => {
    this.changeRoomOwnerIsVisible = visible;
  };

  setDeleteLinkDialogVisible = (visible) => {
    this.deleteLinkDialogVisible = visible;
  };

  setEmbeddingPanelData = (embeddingPanelData) => {
    this.embeddingPanelData = embeddingPanelData;
  };

  setMoveToPublicRoomVisible = (visible, data = null) => {
    this.moveToPublicRoomVisible = visible;
    this.moveToPublicRoomData = data;
  };
  setBackupToPublicRoomVisible = (visible, data = null) => {
    this.backupToPublicRoomVisible = visible;
    this.backupToPublicRoomData = data;
  };
  deselectActiveFiles = () => {
    this.filesStore.setSelected("none");
  };

  setShareFolderDialogVisible = (visible) => {
    this.shareFolderDialogVisible = visible;
  };

  /**
   * @param {boolean =} visible
   * @param {import("@docspace/shared/api/rooms/types").TRoom =} item
   * @returns {void}
   */
  setPasswordEntryDialog = (
    visible = false,
    item = null,
    isDownload = false,
  ) => {
    this.passwordEntryDialogDate = {
      visible,
      item,
      isDownload,
    };
  };

  setCancelUploadDialogVisible = (visible) => {
    this.cancelUploadDialogVisible = visible;
  };

  setReorderDialogVisible = (visible) => {
    this.reorderDialogVisible = visible;
  };

  setFillPDFDialogData = (visible, data) => {
    this.fillPDFDialogData = {
      visible,
      data,
    };
  };

  /**
   * @param {boolean} visible
   * @param {import("@docspace/shared/api/files/types").TFile} [file = null]
   * @returns {void}
   */
  setShareCollectSelector = (visible, file = null) => {
    this.shareCollectSelector = {
      visible,
      file,
    };
  };

  setWarningQuotaDialogVisible = (visible) => {
    this.warningQuotaDialogVisible = visible;
  };

  setRoomLogoCoverDialogVisible = (visible) => {
    this.roomLogoCoverDialogVisible = visible;
  };

<<<<<<< HEAD
  setFormFillingTipsDialog = (visible) => {
    this.formFillingTipsVisible = visible;
  };

  setWelcomeFormFillingTipsVisible = (visible) => {
    this.welcomeFormFillingTipsVisible = visible;
  };

  setFormFillingTipsNumber = (number) => {
    this.formFillingTipsNumber = number;
=======
  setCloseEditIndexDialogVisible = (visible) => {
    this.closeEditIndexDialogVisible = visible;
>>>>>>> 7002340a
  };

  setCovers = (covers) => {
    this.covers = covers;
  };

  setRoomCoverDialogProps = (props) => {
    this.roomCoverDialogProps = props;
  };

  setCover = (color, icon) => {
    if (!color) {
      return (this.cover = null);
    }

    const newColor = color.replace("#", "");
    const newIcon = typeof icon === "string" ? "" : icon.id;
    this.cover = { color: newColor, cover: newIcon };

    this.setRoomCoverDialogProps({
      ...this.roomCoverDialogProps,
      icon: null,
      color: null,
      withoutIcon: true,
    });
  };

  setCoverSelection = (selection) => {
    this.coverSelection = selection;
  };

  setRoomLogoCover = async (roomId) => {
    const res = await setRoomCover(
      roomId || this.coverSelection?.id,
      this.cover,
    );
    this.infoPanelStore.updateInfoPanelSelection(res);
    this.setRoomCoverDialogProps({
      ...this.roomCoverDialogProps,
      withSelection: true,
    });
    this.setCover();
  };

  deleteRoomLogo = async () => {
    if (!this.coverSelection) return;
    const res = await removeLogoFromRoom(this.coverSelection.id);
    this.infoPanelStore.updateInfoPanelSelection(res);
  };

  getLogoCoverModel = (t, hasImage, onDelete) => {
    return [
      {
        label: t("RoomLogoCover:UploadPicture"),
        icon: UploadSvgUrl,
        key: "upload",
        onClick: (ref) => ref.current.click(),
      },

      hasImage
        ? {
            label: t("Common:Delete"),
            icon: TrashIconSvgUrl,
            key: "delete",
            onClick: onDelete ? onDelete() : () => this.deleteRoomLogo(),
          }
        : {
            label: t("RoomLogoCover:CustomizeCover"),
            icon: PenSvgUrl,
            key: "cover",
            onClick: () => this.setRoomLogoCoverDialogVisible(true),
          },
    ];
  };

  getCovers = async () => {
    const response = await getRoomCovers();

    this.setCovers(response);
  };
}

export default DialogsStore;<|MERGE_RESOLUTION|>--- conflicted
+++ resolved
@@ -590,7 +590,9 @@
     this.roomLogoCoverDialogVisible = visible;
   };
 
-<<<<<<< HEAD
+  setCloseEditIndexDialogVisible = (visible) => {
+    this.closeEditIndexDialogVisible = visible;
+  };
   setFormFillingTipsDialog = (visible) => {
     this.formFillingTipsVisible = visible;
   };
@@ -601,10 +603,6 @@
 
   setFormFillingTipsNumber = (number) => {
     this.formFillingTipsNumber = number;
-=======
-  setCloseEditIndexDialogVisible = (visible) => {
-    this.closeEditIndexDialogVisible = visible;
->>>>>>> 7002340a
   };
 
   setCovers = (covers) => {
