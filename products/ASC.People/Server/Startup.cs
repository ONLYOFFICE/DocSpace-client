--- conflicted
+++ resolved
@@ -1,163 +1,153 @@
-
-using System;
-
-using ASC.Api.Core.Auth;
-using ASC.Api.Core.Core;
-using ASC.Api.Core.Middleware;
-using ASC.Common;
-using ASC.Common.DependencyInjection;
-using ASC.Common.Logging;
-using ASC.Common.Threading.Progress;
-using ASC.Common.Threading.Workers;
-using ASC.Data.Reassigns;
-using ASC.Employee.Core.Controllers;
-using ASC.Web.Core.Users;
-
-using Microsoft.AspNetCore.Authentication;
-using Microsoft.AspNetCore.Authorization;
+
+using System;
+
+using ASC.Api.Core.Auth;
+using ASC.Api.Core.Core;
+using ASC.Api.Core.Middleware;
+using ASC.Common;
+using ASC.Common.DependencyInjection;
+using ASC.Common.Logging;
+using ASC.Common.Threading.Progress;
+using ASC.Common.Threading.Workers;
+using ASC.Data.Reassigns;
+using ASC.Employee.Core.Controllers;
+using ASC.Web.Core.Users;
+
+using Microsoft.AspNetCore.Authentication;
+using Microsoft.AspNetCore.Authorization;
 using Microsoft.AspNetCore.Builder;
 using Microsoft.AspNetCore.Hosting;
-using Microsoft.AspNetCore.HttpOverrides;
-using Microsoft.AspNetCore.Mvc;
-using Microsoft.AspNetCore.Mvc.Authorization;
-using Microsoft.AspNetCore.Mvc.Formatters;
+using Microsoft.AspNetCore.HttpOverrides;
+using Microsoft.AspNetCore.Mvc;
+using Microsoft.AspNetCore.Mvc.Authorization;
+using Microsoft.AspNetCore.Mvc.Formatters;
 using Microsoft.Extensions.Configuration;
 using Microsoft.Extensions.DependencyInjection;
 using Microsoft.Extensions.Hosting;
-using Microsoft.Extensions.Options;
-
+using Microsoft.Extensions.Options;
+
 namespace ASC.People
 {
     public class Startup
-    {
+    {
         public IConfiguration Configuration { get; }
-        public IHostEnvironment HostEnvironment { get; }
+        public IHostEnvironment HostEnvironment { get; }
 
         public Startup(IConfiguration configuration, IHostEnvironment hostEnvironment)
         {
-            Configuration = configuration;
+            Configuration = configuration;
             HostEnvironment = hostEnvironment;
-        }
+        }
 
-        public void ConfigureServices(IServiceCollection services)
-        {
-            services.AddHttpContextAccessor();
-
-            services.AddControllers()
-<<<<<<< HEAD
-                .AddNewtonsoftJson()
-                .AddXmlSerializerFormatters();
-=======
-                    .AddNewtonsoftJson()
-                    .AddXmlSerializerFormatters();
->>>>>>> 30d952b9
-
-            services.AddTransient<IConfigureOptions<MvcNewtonsoftJsonOptions>, CustomJsonOptionsWrapper>();
-
-            services.AddAuthentication("cookie")
-                    .AddScheme<AuthenticationSchemeOptions, CookieAuthHandler>("cookie", a => { })
-                    .AddScheme<AuthenticationSchemeOptions, ConfirmAuthHandler>("confirm", a => { });
-
-            var builder = services.AddMvcCore(config =>
-            {
-                var policy = new AuthorizationPolicyBuilder().RequireAuthenticatedUser().Build();
-                config.Filters.Add(new AuthorizeFilter(policy));
-                config.Filters.Add(new TypeFilterAttribute(typeof(TenantStatusFilter)));
-                config.Filters.Add(new TypeFilterAttribute(typeof(PaymentFilter)));
-                config.Filters.Add(new TypeFilterAttribute(typeof(IpSecurityFilter)));
-                config.Filters.Add(new TypeFilterAttribute(typeof(ProductSecurityFilter)));
-                config.Filters.Add(new CustomResponseFilterAttribute());
-                config.Filters.Add(new CustomExceptionFilterAttribute());
-                config.Filters.Add(new TypeFilterAttribute(typeof(FormatFilter)));
-
-                config.OutputFormatters.RemoveType<XmlSerializerOutputFormatter>();
-                config.OutputFormatters.Add(new XmlOutputFormatter());
-            });
-
-<<<<<<< HEAD
-            var diHelper = new DIHelper(services);
-
-            diHelper
-=======
-
-            services
->>>>>>> 30d952b9
-                .AddConfirmAuthHandler()
-                .AddCookieAuthHandler()
-                .AddCultureMiddleware()
-                .AddIpSecurityFilter()
-                .AddPaymentFilter()
-                .AddProductSecurityFilter()
-                .AddTenantStatusFilter();
-
-            diHelper.Configure<WorkerQueue<ResizeWorkerItem>>(r =>
-            {
-                r.workerCount = 2;
-                r.waitInterval = (int)TimeSpan.FromSeconds(30).TotalMilliseconds;
-                r.errorCount = 1;
-                r.stopAfterFinsih = true;
-            });
-
-            diHelper.Configure<ProgressQueue<ReassignProgressItem>>(r =>
-            {
-                r.workerCount = 1;
-                r.waitInterval = (int)TimeSpan.FromMinutes(5).TotalMilliseconds;
-                r.removeAfterCompleted = true;
-                r.stopAfterFinsih = false;
-                r.errorCount = 0;
-            });
-
-            diHelper.Configure<ProgressQueue<RemoveProgressItem>>(r =>
-            {
-                r.workerCount = 1;
-                r.waitInterval = (int)TimeSpan.FromMinutes(5).TotalMilliseconds;
-                r.removeAfterCompleted = true;
-                r.stopAfterFinsih = false;
-                r.errorCount = 0;
-            });
-
-            diHelper.AddNLogManager("ASC.Api", "ASC.Web");
-
-            diHelper
-                .AddPeopleController()
-                .AddGroupController();
-
-            services.AddAutofac(Configuration, HostEnvironment.ContentRootPath);
-        }
-
-        public void Configure(IApplicationBuilder app, IWebHostEnvironment env)
-        {
-            if (env.IsDevelopment())
-            {
-                app.UseDeveloperExceptionPage();
-            }
-
-            app.UseForwardedHeaders(new ForwardedHeadersOptions
-            {
-                ForwardedHeaders = ForwardedHeaders.XForwardedFor | ForwardedHeaders.XForwardedProto
-            });
-
-            app.UseCors(builder =>
-                builder
-                    .AllowAnyOrigin()
-                    .AllowAnyHeader()
-                    .AllowAnyMethod());
-
-            app.UseRouting();
-
-            app.UseAuthentication();
-
-            app.UseAuthorization();
-
-            app.UseCultureMiddleware();
-
-            app.UseDisposeMiddleware();
-
-            app.UseEndpoints(endpoints =>
-            {
-                endpoints.MapControllers();
-                endpoints.MapCustom();
-            });
+        public void ConfigureServices(IServiceCollection services)
+        {
+            services.AddHttpContextAccessor();
+
+            services.AddControllers()
+                .AddNewtonsoftJson()
+                .AddXmlSerializerFormatters();
+
+            services.AddTransient<IConfigureOptions<MvcNewtonsoftJsonOptions>, CustomJsonOptionsWrapper>();
+
+            services.AddAuthentication("cookie")
+                    .AddScheme<AuthenticationSchemeOptions, CookieAuthHandler>("cookie", a => { })
+                    .AddScheme<AuthenticationSchemeOptions, ConfirmAuthHandler>("confirm", a => { });
+
+            var builder = services.AddMvcCore(config =>
+            {
+                var policy = new AuthorizationPolicyBuilder().RequireAuthenticatedUser().Build();
+                config.Filters.Add(new AuthorizeFilter(policy));
+                config.Filters.Add(new TypeFilterAttribute(typeof(TenantStatusFilter)));
+                config.Filters.Add(new TypeFilterAttribute(typeof(PaymentFilter)));
+                config.Filters.Add(new TypeFilterAttribute(typeof(IpSecurityFilter)));
+                config.Filters.Add(new TypeFilterAttribute(typeof(ProductSecurityFilter)));
+                config.Filters.Add(new CustomResponseFilterAttribute());
+                config.Filters.Add(new CustomExceptionFilterAttribute());
+                config.Filters.Add(new TypeFilterAttribute(typeof(FormatFilter)));
+
+                config.OutputFormatters.RemoveType<XmlSerializerOutputFormatter>();
+                config.OutputFormatters.Add(new XmlOutputFormatter());
+            });
+
+            var diHelper = new DIHelper(services);
+
+            diHelper
+                .AddConfirmAuthHandler()
+                .AddCookieAuthHandler()
+                .AddCultureMiddleware()
+                .AddIpSecurityFilter()
+                .AddPaymentFilter()
+                .AddProductSecurityFilter()
+                .AddTenantStatusFilter();
+
+            diHelper.Configure<WorkerQueue<ResizeWorkerItem>>(r =>
+            {
+                r.workerCount = 2;
+                r.waitInterval = (int)TimeSpan.FromSeconds(30).TotalMilliseconds;
+                r.errorCount = 1;
+                r.stopAfterFinsih = true;
+            });
+
+            diHelper.Configure<ProgressQueue<ReassignProgressItem>>(r =>
+            {
+                r.workerCount = 1;
+                r.waitInterval = (int)TimeSpan.FromMinutes(5).TotalMilliseconds;
+                r.removeAfterCompleted = true;
+                r.stopAfterFinsih = false;
+                r.errorCount = 0;
+            });
+
+            diHelper.Configure<ProgressQueue<RemoveProgressItem>>(r =>
+            {
+                r.workerCount = 1;
+                r.waitInterval = (int)TimeSpan.FromMinutes(5).TotalMilliseconds;
+                r.removeAfterCompleted = true;
+                r.stopAfterFinsih = false;
+                r.errorCount = 0;
+            });
+
+            diHelper.AddNLogManager("ASC.Api", "ASC.Web");
+
+            diHelper
+                .AddPeopleController()
+                .AddGroupController();
+
+            services.AddAutofac(Configuration, HostEnvironment.ContentRootPath);
+        }
+
+        public void Configure(IApplicationBuilder app, IWebHostEnvironment env)
+        {
+            if (env.IsDevelopment())
+            {
+                app.UseDeveloperExceptionPage();
+            }
+
+            app.UseForwardedHeaders(new ForwardedHeadersOptions
+            {
+                ForwardedHeaders = ForwardedHeaders.XForwardedFor | ForwardedHeaders.XForwardedProto
+            });
+
+            app.UseCors(builder =>
+                builder
+                    .AllowAnyOrigin()
+                    .AllowAnyHeader()
+                    .AllowAnyMethod());
+
+            app.UseRouting();
+
+            app.UseAuthentication();
+
+            app.UseAuthorization();
+
+            app.UseCultureMiddleware();
+
+            app.UseDisposeMiddleware();
+
+            app.UseEndpoints(endpoints =>
+            {
+                endpoints.MapControllers();
+                endpoints.MapCustom();
+            });
         }
     }
 }