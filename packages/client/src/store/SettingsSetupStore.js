// (c) Copyright Ascensio System SIA 2009-2024
//
// This program is a free software product.
// You can redistribute it and/or modify it under the terms
// of the GNU Affero General Public License (AGPL) version 3 as published by the Free Software
// Foundation. In accordance with Section 7(a) of the GNU AGPL its Section 15 shall be amended
// to the effect that Ascensio System SIA expressly excludes the warranty of non-infringement of
// any third-party rights.
//
// This program is distributed WITHOUT ANY WARRANTY, without even the implied warranty
// of MERCHANTABILITY or FITNESS FOR A PARTICULAR  PURPOSE. For details, see
// the GNU AGPL at: http://www.gnu.org/licenses/agpl-3.0.html
//
// You can contact Ascensio System SIA at Lubanas st. 125a-25, Riga, Latvia, EU, LV-1021.
//
// The  interactive user interfaces in modified source and object code versions of the Program must
// display Appropriate Legal Notices, as required under Section 5 of the GNU AGPL version 3.
//
// Pursuant to Section 7(b) of the License you must retain the original Product logo when
// distributing the program. Pursuant to Section 7(e) we decline to grant you any rights under
// trademark law for use of our trademarks.
//
// All the Product's GUI elements, including illustrations and icon sets, as well as technical writing
// content are licensed under the terms of the Creative Commons Attribution-ShareAlike 4.0
// International. See the License terms at http://creativecommons.org/licenses/by-sa/4.0/legalcode

import api from "@docspace/shared/api";
import { makeAutoObservable } from "mobx";
const { Filter } = api;
import SelectionStore from "./SelectionStore";
//import CommonStore from "./CommonStore";

import {
  getSMTPSettings,
  resetSMTPSettings,
  setSMTPSettings,
} from "@docspace/shared/api/settings";
import { combineUrl } from "@docspace/shared/utils/combineUrl";
import config from "PACKAGE_FILE";
import { isDesktop } from "@docspace/shared/utils";
import { DeviceType } from "@docspace/shared/enums";

class SettingsSetupStore {
  selectionStore = null;
  authStore = null;
  settingsStore = null;
  tfaStore = null;
  thirdPartyStore = null;
  isInit = false;
  logoutDialogVisible = false;
  logoutAllDialogVisible = false;
<<<<<<< HEAD
  disableDialogVisible = false;
=======
>>>>>>> ee84c163
  viewAs = isDesktop() ? "table" : "row";

  isLoadingDownloadReport = false;

  security = {
    accessRight: {
      options: [],
      users: [],
      admins: [],
      adminsTotal: 0,
      owner: {},
      filter: Filter.getDefault(),
      selectorIsOpen: false,
      isLoading: false,
    },
    loginHistory: {
      users: [],
    },
    auditTrail: {
      users: [],
    },
    trailReport: [],
  };

  headerAction = {
    addUsers: "",
    removeAdmins: "",
  };

  integration = {
    consumers: [],
    selectedConsumer: {},
    smtpSettings: {
      initialSettings: {},
      settings: {
        credentialsUserName: "",
        credentialsUserPassword: "",
        enableAuth: false,
        enableSSL: false,
        useNtlm: false,
        host: "",
        port: "25",
        senderAddress: "",
        senderDisplayName: "",
      },
      isLoading: false,
      isDefaultSettings: false,
      errors: {},
    },
  };

  dataManagement = {
    commonThirdPartyList: [],
  };

  securityLifetime = [];

  sessionsIsInit = false;
  sessions = [];
  currentSession = [];
<<<<<<< HEAD
  sessionModalData = {};
=======
>>>>>>> ee84c163
  platformModalData = {};

  constructor(tfaStore, authStore, settingsStore, thirdPartyStore) {
    this.selectionStore = new SelectionStore(this);
    this.authStore = authStore;
    this.tfaStore = tfaStore;
    this.settingsStore = settingsStore;
    this.thirdPartyStore = thirdPartyStore;
    makeAutoObservable(this);
  }

  initSettings = async (page) => {
    const isMobileView =
      this.settingsStore.currentDeviceType === DeviceType.mobile;

    if (this.isInit && isMobileView) return;

    if (this.authStore.isAuthenticated) {
      if (isMobileView) {
        switch (page) {
          case "password":
            await this.settingsStore.getPortalPasswordSettings();
            break;
          case "tfa":
            await this.tfaStore.getTfaType();
            break;
          case "trusted-mail":
            break;
          case "ip":
            await this.settingsStore.getIpRestrictionsEnable();
            await this.settingsStore.getIpRestrictions();
            break;
          case "brute-force-protection":
            await this.settingsStore.getBruteForceProtection();
            break;
          case "admin-message":
            break;
          case "lifetime":
            await this.settingsStore.getSessionLifetime();

            break;

          default:
            break;
        }
      } else {
        await Promise.all([
          this.settingsStore.getPortalPasswordSettings(),
          this.tfaStore.getTfaType(),
          this.settingsStore.getIpRestrictionsEnable(),
          this.settingsStore.getIpRestrictions(),
          this.settingsStore.getSessionLifetime(),
          this.settingsStore.getBruteForceProtection(),
        ]);
      }
    }

    this.isInit = true;
  };

  setIsLoadingDownloadReport = (state) => {
    this.isLoadingDownloadReport = state;
  };

  resetIsInit = () => {
    this.isInit = false;
  };

  setIsInit = (isInit) => {
    this.isInit = isInit;
  };

  setIsLoading = (isLoading) => {
    this.security.accessRight.isLoading = isLoading;
  };

  setOptions = (options) => {
    this.security.accessRight.options = options;
  };

  setUsers = (users) => {
    this.security.accessRight.users = users;
  };

  setAdmins = (admins) => {
    this.security.accessRight.admins = admins;
  };

  setTotalAdmins = (total) => {
    this.security.accessRight.adminsTotal = total;
  };

  setViewAs = (viewAs) => {
    this.viewAs = viewAs;
  };

  setOwner = (owner) => {
    this.security.accessRight.owner = owner;
  };

  setFilter = (filter) => {
    this.security.accessRight.filter = filter;
  };

  setConsumers = (consumers) => {
    this.integration.consumers = consumers;
  };

  get isSMTPInitialSettings() {
    const settings = this.integration.smtpSettings.settings;
    const initialSettings = this.integration.smtpSettings.initialSettings;

    const fields = Object.keys(settings).filter(
      (key) => settings[key] !== initialSettings[key],
    );

    return fields.length === 0;
  }

  setSMTPFields = (result) => {
    const { isDefaultSettings, ...settings } = result;

    const storeSettings = this.integration.smtpSettings.settings;

    this.integration.smtpSettings.isDefaultSettings = isDefaultSettings;

    for (var key in settings) {
      if (settings[key] === null) continue;
      storeSettings[key] = settings[key];
    }

    this.integration.smtpSettings.errors = {};
    this.integration.smtpSettings.initialSettings = { ...storeSettings };
  };
  setInitSMTPSettings = async () => {
    const result = await getSMTPSettings();

    if (!result) return;

    this.setSMTPFields(result);
  };

  resetSMTPSettings = async () => {
    const result = await resetSMTPSettings(
      this.integration.smtpSettings.settings,
    );

    if (!result) return;

    this.setSMTPFields(result);
  };

  updateSMTPSettings = async () => {
    await setSMTPSettings(this.integration.smtpSettings.settings);

    this.setInitSMTPSettings();
  };

  setSMTPSettings = (settings) => {
    this.integration.smtpSettings.settings = settings;
  };

  setSMTPSettingsLoading = (loading) => {
    this.integration.smtpSettings.isLoading = loading;
  };

  setSMTPErrors = (errorsArray) => {
    let errors = {};
    errorsArray.forEach((elem) => {
      errors = {
        ...errors,
        [elem.name]: elem.hasError,
      };
    });

    this.integration.smtpSettings.errors = { ...errors };
  };

  setAddUsers = (func) => {
    this.headerAction.addUsers = func;
  };

  setRemoveAdmins = (func) => {
    this.headerAction.removeAdmins = func;
  };

  toggleSelector = (isOpen) => {
    this.security.accessRight.selectorIsOpen = isOpen;
  };

  setCommonThirdPartyList = (commonThirdPartyList) => {
    commonThirdPartyList.map((currentValue, index) => {
      commonThirdPartyList[index].key = `0-${index}`;
    });

    this.dataManagement.commonThirdPartyList = commonThirdPartyList;
  };
  setSelectedConsumer = (selectedConsumerName) => {
    this.integration.selectedConsumer =
      this.integration.consumers.find((c) => c.name === selectedConsumerName) ||
      {};
  };

  setFilterUrl = (filter) => {
    window.history.replaceState(
      "",
      "",
      combineUrl(
        window.DocSpaceConfig?.proxy?.url,
        `${config.homepage}/portal-settings/security/access-rights/admins`,
        `/filter?page=${filter.page}`, //TODO: Change url by category
      ),
    );
  };

  setFilterParams = (data) => {
    this.setFilterUrl(data);
    this.setFilter(data);
  };

  changeAdmins = async (userIds, productId, isAdmin) => {
    const requests = userIds.map((userId) =>
      api.people.changeProductAdmin(userId, productId, isAdmin),
    );

    await Promise.all(requests);
  };

  getPortalOwner = async (userId) => {
    const owner = await api.people.getUserById(userId);

    this.setOwner(owner);
  };

  getUsersByIds = async (Ids) => {
    const users = Ids.map((id) => {
      return api.people.getUserById(id);
    });

    return Promise.all(users);
  };

  fetchPeople = async (filter) => {
    let filterData = filter && filter.clone();
    if (!filterData) {
      filterData = Filter.getDefault();
    }

    const admins = await api.people.getListAdmins(filterData);

    filterData.total = admins.total;
    this.setAdmins(admins.items);
    this.setFilter(filterData);
  };

  updateListAdmins = async (filter, withoutOwner) => {
    let filterData = filter && filter.clone();
    if (!filterData) {
      filterData = Filter.getDefault();
    }
    const admins = await api.people.getListAdmins(filterData);

    if (withoutOwner) {
      admins.items = admins.items.filter((admin) => {
        if (admin.isOwner) return false;
        return true;
      });
    }

    filterData.total = admins.total;
    if (filter) {
      this.setFilterParams(filterData);
    }

    this.setAdmins(admins.items);
    this.setTotalAdmins(admins.total - 1);
    this.setFilter(filterData);
  };

  setLanguageAndTime = async (lng, timeZoneID) => {
    return api.settings.setLanguageAndTime(lng, timeZoneID);
  };

  setPortalRename = async (alias) => {
    return api.portal.setPortalRename(alias);
  };

  setDNSSettings = async (dnsName, enable) => {
    const res = await api.settings.setMailDomainSettings(dnsName, enable);
  };

  getLifetimeAuditSettings = async (data) => {
    const res = await api.settings.getLifetimeAuditSettings(data);
    this.setSecurityLifeTime(res);
  };

  setLifetimeAuditSettings = async (data) => {
    await api.settings.setLifetimeAuditSettings(data);
    this.getLifetimeAuditSettings();
  };

  setSecurityLifeTime = (lifetime) => {
    this.securityLifetime = lifetime;
  };

  setLoginHistoryUsers = (users) => {
    this.security.loginHistory.users = users;
  };

  setAuditTrailUsers = (users) => {
    this.security.auditTrail.users = users;
  };

  getLoginHistory = async () => {
    const res = await api.settings.getLoginHistory();
    return this.setLoginHistoryUsers(res);
  };

  getAuditTrail = async () => {
    const res = await api.settings.getAuditTrail();
    return this.setAuditTrailUsers(res);
  };

  getLoginHistoryReport = async () => {
    const res = await api.settings.getLoginHistoryReport();
    setTimeout(() => window.open(res), 100); //hack for ios
    return this.setAuditTrailReport(res);
  };

  getAuditTrailReport = async () => {
    try {
      this.setIsLoadingDownloadReport(true);
      const res = await api.settings.getAuditTrailReport();
      setTimeout(() => window.open(res), 100); //hack for ios
      return this.setAuditTrailReport(res);
    } catch (error) {
      console.error(error);
    } finally {
      this.setIsLoadingDownloadReport(false);
    }
  };

  setGreetingTitle = async (greetingTitle) => {
    return api.settings.setGreetingSettings(greetingTitle);
  };

  setAuditTrailReport = (report) => {
    this.security.trailReport = report;
  };

  setCurrentSchema = async (id) => {
    return api.settings.setCurrentSchema(id);
  };

  setCustomSchema = async (
    userCaption,
    usersCaption,
    groupCaption,
    groupsCaption,
    userPostCaption,
    regDateCaption,
    groupHeadCaption,
    guestCaption,
    guestsCaption,
  ) => {
    return api.settings.setCustomSchema(
      userCaption,
      usersCaption,
      groupCaption,
      groupsCaption,
      userPostCaption,
      regDateCaption,
      groupHeadCaption,
      guestCaption,
      guestsCaption,
    );
  };

  restoreGreetingTitle = async () => {
    return api.settings.restoreGreetingSettings();
  };

  getConsumers = async () => {
    const res = await api.settings.getConsumersList();
    this.setConsumers(res);
  };

  updateConsumerProps = async (newProps) => {
    await api.settings.updateConsumerProps(newProps);

    await this.getConsumers();

    await Promise.all([
      api.files.getThirdPartyCapabilities(),
      api.files.getThirdPartyList(),
    ]).then(([capabilities, providers]) => {
      for (let item of capabilities) {
        item.splice(1, 1);
      }
      this.thirdPartyStore.setThirdPartyCapabilities(capabilities); //TODO: Out of bounds read: 1
      this.thirdPartyStore.setThirdPartyProviders(providers);
    });
  };

  changePassword = (userId, hash, key) => {
    return api.people.changePassword(userId, hash, key);
  };

  sendOwnerChange = (id) => {
    return api.settings.sendOwnerChange(id);
  };

  dataReassignment = (fromUserId, toUserId, deleteProfile) => {
    return api.settings.dataReassignment(fromUserId, toUserId, deleteProfile);
  };

  dataReassignmentProgress = (id) => {
    return api.settings.dataReassignmentProgress(id);
  };

  dataReassignmentTerminate = (userId) => {
    return api.settings.dataReassignmentTerminate(userId);
  };

  getCommonThirdPartyList = async () => {
    const res = await api.settings.getCommonThirdPartyList();

    this.setCommonThirdPartyList(res);
  };

  getAllSessions = () => {
    return api.settings.getAllActiveSessions();
  };

  removeAllSessions = () => {
    return api.settings.removeAllActiveSessions();
  };

  removeAllExecptThis = () => {
    return api.settings.removeAllExceptThisSession();
  };

  removeSession = (id) => {
    return api.settings.removeActiveSession(id);
  };

  setLogoutDialogVisible = (visible) => {
    this.logoutDialogVisible = visible;
  };
<<<<<<< HEAD

  setLogoutAllDialogVisible = (visible) => {
    this.logoutAllDialogVisible = visible;
  };

  setDisableDialogVisible = (visible) => {
    this.disableDialogVisible = visible;
=======

  setLogoutAllDialogVisible = (visible) => {
    this.logoutAllDialogVisible = visible;
>>>>>>> ee84c163
  };

  getSessions = () => {
    if (this.sessionsIsInit) return;
    this.getAllSessions().then((res) => {
      this.setSessions(res.items);
      this.currentSession = res.loginEvent;
      this.sessionsIsInit = true;
    });
  };

  setSessions = (sessions) => {
    this.sessions = sessions;
  };

<<<<<<< HEAD
  setSessionModalData = (data) => {
    this.sessionModalData = {
      ...data,
    };
  };

=======
>>>>>>> ee84c163
  setPlatformModalData = (data) => {
    this.platformModalData = {
      id: data.id,
      platform: data.platform,
      browser: data.browser,
    };
  };
}

export default SettingsSetupStore;<|MERGE_RESOLUTION|>--- conflicted
+++ resolved
@@ -49,10 +49,6 @@
   isInit = false;
   logoutDialogVisible = false;
   logoutAllDialogVisible = false;
-<<<<<<< HEAD
-  disableDialogVisible = false;
-=======
->>>>>>> ee84c163
   viewAs = isDesktop() ? "table" : "row";
 
   isLoadingDownloadReport = false;
@@ -113,10 +109,7 @@
   sessionsIsInit = false;
   sessions = [];
   currentSession = [];
-<<<<<<< HEAD
   sessionModalData = {};
-=======
->>>>>>> ee84c163
   platformModalData = {};
 
   constructor(tfaStore, authStore, settingsStore, thirdPartyStore) {
@@ -566,7 +559,6 @@
   setLogoutDialogVisible = (visible) => {
     this.logoutDialogVisible = visible;
   };
-<<<<<<< HEAD
 
   setLogoutAllDialogVisible = (visible) => {
     this.logoutAllDialogVisible = visible;
@@ -574,11 +566,6 @@
 
   setDisableDialogVisible = (visible) => {
     this.disableDialogVisible = visible;
-=======
-
-  setLogoutAllDialogVisible = (visible) => {
-    this.logoutAllDialogVisible = visible;
->>>>>>> ee84c163
   };
 
   getSessions = () => {
@@ -594,15 +581,6 @@
     this.sessions = sessions;
   };
 
-<<<<<<< HEAD
-  setSessionModalData = (data) => {
-    this.sessionModalData = {
-      ...data,
-    };
-  };
-
-=======
->>>>>>> ee84c163
   setPlatformModalData = (data) => {
     this.platformModalData = {
       id: data.id,
