// (c) Copyright Ascensio System SIA 2009-2024
//
// This program is a free software product.
// You can redistribute it and/or modify it under the terms
// of the GNU Affero General Public License (AGPL) version 3 as published by the Free Software
// Foundation. In accordance with Section 7(a) of the GNU AGPL its Section 15 shall be amended
// to the effect that Ascensio System SIA expressly excludes the warranty of non-infringement of
// any third-party rights.
//
// This program is distributed WITHOUT ANY WARRANTY, without even the implied warranty
// of MERCHANTABILITY or FITNESS FOR A PARTICULAR  PURPOSE. For details, see
// the GNU AGPL at: http://www.gnu.org/licenses/agpl-3.0.html
//
// You can contact Ascensio System SIA at Lubanas st. 125a-25, Riga, Latvia, EU, LV-1021.
//
// The  interactive user interfaces in modified source and object code versions of the Program must
// display Appropriate Legal Notices, as required under Section 5 of the GNU AGPL version 3.
//
// Pursuant to Section 7(b) of the License you must retain the original Product logo when
// distributing the program. Pursuant to Section 7(e) we decline to grant you any rights under
// trademark law for use of our trademarks.
//
// All the Product's GUI elements, including illustrations and icon sets, as well as technical writing
// content are licensed under the terms of the Creative Commons Attribution-ShareAlike 4.0
// International. See the License terms at http://creativecommons.org/licenses/by-sa/4.0/legalcode

<<<<<<< HEAD
"use client";

import React, { useEffect, useRef, useState } from "react";
=======
import React, { useEffect, useMemo, useRef, useState } from "react";
>>>>>>> 832dc05e
import { useTheme } from "styled-components";
import throttle from "lodash/throttle";

import { classNames, isTouchDevice } from "../../utils";

import StyledScrollbar from "./Scrollbar.styled";
import { ScrollbarProps } from "./Scrollbar.types";
import { Scrollbar } from "./custom-scrollbar";

const ScrollbarComponent = React.forwardRef<Scrollbar, ScrollbarProps>(
  (props, ref) => {
    const {
      onScroll,
      autoHide = true,
      scrollClass,
      fixedSize = false,
      className,
      ...rest
    } = props;

    const defaultTheme = useTheme();
    const interfaceDirection = defaultTheme?.interfaceDirection;

    const [scrollVisible, setScrollVisible] = useState(false);
    const timerId = useRef<null | ReturnType<typeof setTimeout>>(null);

    const isRtl = interfaceDirection === "rtl";

    // onScroll handler placed here on Scroller element to get native event instead of parameters that library put
    const renderScroller = React.useCallback(
      (libProps: { elementRef?: React.LegacyRef<HTMLDivElement> }) => {
        const { elementRef, ...restLibProps } = libProps;

        return (
          <div
            {...restLibProps}
            key="scroll-renderer-div"
            className={classNames("scroller", scrollClass || "") || "scroller"}
            ref={elementRef}
            onScroll={onScroll}
          />
        );
      },
      [onScroll, scrollClass],
    );

    const showTracks = useMemo(
      () =>
        throttle(
          () => {
            setScrollVisible(true);

            if (timerId.current) {
              clearTimeout(timerId.current);
            }

            timerId.current = setTimeout(() => setScrollVisible(false), 3000);
          },
          500,
          { trailing: false },
        ),
      [],
    );

    useEffect(() => {
      return () => {
        if (timerId.current) clearTimeout(timerId.current);
      };
    }, []);

    const autoHideContainerProps = autoHide
      ? {
          onScroll: showTracks,
          className: classNames(className, {
            "auto-hide": autoHide,
            "scroll-visible": autoHide && scrollVisible,
          }),
        }
      : {};

    const autoHideContentProps =
      autoHide && !isTouchDevice ? { onMouseMove: showTracks } : {};

    return (
      <StyledScrollbar
        {...rest}
        data-testid="scrollbar"
        disableTracksWidthCompensation
        $fixedSize={fixedSize}
        rtl={isRtl}
        className={className}
        wrapperProps={{ className: "scroll-wrapper" }}
        scrollerProps={{ renderer: renderScroller }}
        contentProps={{ className: "scroll-body", ...autoHideContentProps }}
        thumbYProps={{ className: "thumb thumb-vertical" }}
        thumbXProps={{ className: "thumb thumb-horizontal" }}
        trackYProps={{ className: "track track-vertical" }}
        trackXProps={{ className: "track track-horizontal" }}
        ref={ref}
        {...autoHideContainerProps}
      />
    );
  },
);

ScrollbarComponent.displayName = "Scrollbar";

export { ScrollbarComponent };<|MERGE_RESOLUTION|>--- conflicted
+++ resolved
@@ -24,13 +24,9 @@
 // content are licensed under the terms of the Creative Commons Attribution-ShareAlike 4.0
 // International. See the License terms at http://creativecommons.org/licenses/by-sa/4.0/legalcode
 
-<<<<<<< HEAD
 "use client";
 
-import React, { useEffect, useRef, useState } from "react";
-=======
 import React, { useEffect, useMemo, useRef, useState } from "react";
->>>>>>> 832dc05e
 import { useTheme } from "styled-components";
 import throttle from "lodash/throttle";
 
