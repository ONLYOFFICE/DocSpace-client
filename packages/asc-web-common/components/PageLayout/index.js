<<<<<<< HEAD
import React from 'react';
import PropTypes from 'prop-types';
import Backdrop from '@appserver/components/backdrop';
import { isTablet, isDesktop, size } from '@appserver/components/utils/device';
import { Provider } from '@appserver/components/utils/context';
import { isMobile } from 'react-device-detect';
import Article from './sub-components/article';
import SubArticleHeader from './sub-components/article-header';
import SubArticleMainButton from './sub-components/article-main-button';
import SubArticleBody from './sub-components/article-body';
import ArticlePinPanel from './sub-components/article-pin-panel';
import Section from './sub-components/section';
import SubSectionHeader from './sub-components/section-header';
import SubSectionFilter from './sub-components/section-filter';
import SubSectionBody from './sub-components/section-body';
import SubSectionBodyContent from './sub-components/section-body-content';
import SubSectionPaging from './sub-components/section-paging';
import SectionToggler from './sub-components/section-toggler';
import ReactResizeDetector from 'react-resize-detector';
import FloatingButton from '../FloatingButton';
import { inject, observer } from 'mobx-react';
import Selecto from 'react-selecto';
import styled from 'styled-components';
import Catalog from './sub-components/catalog';
import SubCatalogBackdrop from './sub-components/catalog-backdrop';
import SubCatalogHeader from './sub-components/catalog-header';
import SubCatalogMainButton from './sub-components/catalog-main-button';
import SubCatalogBody from './sub-components/catalog-body';
=======
import React from "react";
import PropTypes from "prop-types";
import Backdrop from "@appserver/components/backdrop";
import { size } from "@appserver/components/utils/device";
import { Provider } from "@appserver/components/utils/context";
import { isMobile, isFirefox, isMobileOnly } from "react-device-detect";
import Article from "./sub-components/article";
import SubArticleHeader from "./sub-components/article-header";
import SubArticleMainButton from "./sub-components/article-main-button";
import SubArticleBody from "./sub-components/article-body";
import ArticlePinPanel from "./sub-components/article-pin-panel";
import Section from "./sub-components/section";
import SubSectionHeader from "./sub-components/section-header";
import SubSectionFilter from "./sub-components/section-filter";
import SubSectionBody from "./sub-components/section-body";
import SubSectionBodyContent from "./sub-components/section-body-content";
import SubSectionPaging from "./sub-components/section-paging";
import SectionToggler from "./sub-components/section-toggler";
import ReactResizeDetector from "react-resize-detector";
import FloatingButton from "../FloatingButton";
import { inject, observer } from "mobx-react";
import Selecto from "react-selecto";
import styled from "styled-components";
>>>>>>> 88f87d7a

const StyledSelectoWrapper = styled.div`
  .selecto-selection {
    z-index: 200;
  }
`;

function CatalogHeader() {
  return null;
}
CatalogHeader.displayName = 'CatalogHeader';

function CatalogMainButton() {
  return null;
}
CatalogMainButton.displayName = 'CatalogMainButton';

function CatalogBody() {
  return null;
}
CatalogBody.displayName = 'CatalogBody';

function ArticleHeader() {
  return null;
}
ArticleHeader.displayName = 'ArticleHeader';

function ArticleMainButton() {
  return null;
}
ArticleMainButton.displayName = 'ArticleMainButton';

function ArticleBody() {
  return null;
}
ArticleBody.displayName = 'ArticleBody';

function SectionHeader() {
  return null;
}
SectionHeader.displayName = 'SectionHeader';

function SectionFilter() {
  return null;
}
SectionFilter.displayName = 'SectionFilter';

function SectionBody() {
  return null;
}
SectionBody.displayName = 'SectionBody';

function SectionPaging() {
  return null;
}
SectionPaging.displayName = 'SectionPaging';

class PageLayout extends React.Component {
  static CatalogHeader = CatalogHeader;
  static CatalogMainButton = CatalogMainButton;
  static CatalogBody = CatalogBody;
  static ArticleHeader = ArticleHeader;
  static ArticleMainButton = ArticleMainButton;
  static ArticleBody = ArticleBody;
  static SectionHeader = SectionHeader;
  static SectionFilter = SectionFilter;
  static SectionBody = SectionBody;
  static SectionPaging = SectionPaging;

  constructor(props) {
    super(props);

    this.timeoutHandler = null;
    this.intervalHandler = null;

    this.scroll = null;
  }

  componentDidUpdate(prevProps) {
    if (!this.scroll) {
      this.scroll = document.getElementsByClassName('section-scroll')[0];
    }

    if (
      this.props.hideAside &&
      !this.props.isArticlePinned &&
      this.props.hideAside !== prevProps.hideAside
    ) {
      this.backdropClick();
    }

    if (isDesktop()) return this.props.setShowText(true);
    if (isTablet() && !this.props.userShowText) return this.props.setShowText(false);
    if (this.props.showText && isTablet() && !this.props.userShowText)
      return this.props.setShowText(false);
    if (this.props.showText && isMobile && !this.props.userShowText)
      return this.props.setShowText(false);
    if (!isTablet() && !isMobile && !this.props.showText && !this.props.userShowText)
      return this.props.setShowText(true);
  }

  componentDidMount() {
    window.addEventListener('orientationchange', this.orientationChangeHandler);

    this.orientationChangeHandler();
  }

  componentWillUnmount() {
    window.removeEventListener('orientationchange', this.orientationChangeHandler);

    if (this.intervalHandler) clearInterval(this.intervalHandler);
    if (this.timeoutHandler) clearTimeout(this.timeoutHandler);
  }

  orientationChangeHandler = () => {
    const isValueExist = !!this.props.isArticlePinned;
    const isEnoughWidth = screen.availWidth > size.smallTablet;
    const isPortrait =
      isFirefox &&
      isMobileOnly &&
      screen.orientation.type === "portrait-primary";

    if ((!isEnoughWidth && isValueExist) || isPortrait) {
      this.backdropClick();
      return;
    }
    if (isEnoughWidth && isValueExist) {
      this.pinArticle();
    }
  };

  backdropClick = () => {
    this.props.setArticlePinned(false);
    this.props.setIsBackdropVisible(false);
    this.props.setIsArticleVisible(false);
    isMobile && this.props.setArticleVisibleOnUnpin(false);
  };

  pinArticle = () => {
    this.props.setIsBackdropVisible(false);
    this.props.setIsArticleVisible(true);
    this.props.setArticlePinned(true);
    isMobile && this.props.setArticleVisibleOnUnpin(false);
  };

  unpinArticle = () => {
    this.props.setIsBackdropVisible(true);
    this.props.setIsArticleVisible(true);
    this.props.setArticlePinned(false);
    isMobile && this.props.setArticleVisibleOnUnpin(true);
  };

  showArticle = () => {
    this.props.setArticlePinned(false);
    this.props.setIsBackdropVisible(true);
    this.props.setIsArticleVisible(true);
    isMobile && this.props.setArticleVisibleOnUnpin(true);
  };

  onSelect = (e) => {
    if (this.props.dragging) return;
    const items = e.selected;
    this.props.setSelections(items);
  };

  dragCondition = (e) => {
    const path = e.inputEvent.composedPath();
    const isBackdrop = path.some((x) => x.classList && x.classList.contains('backdrop-active'));
    const notSelectablePath = path.some(
      (x) => x.classList && x.classList.contains('not-selectable'),
    );

    const isDraggable = path.some((x) => x.classList && x.classList.contains('draggable'));

    if (notSelectablePath || isBackdrop || isDraggable) {
      return false;
    } else return true;
  };

  onScroll = (e) => {
    this.scroll.scrollBy(e.direction[0] * 10, e.direction[1] * 10);
  };

  render() {
    const {
      onDrop,
      showPrimaryProgressBar,
      primaryProgressBarIcon,
      primaryProgressBarValue,
      showPrimaryButtonAlert,
      showSecondaryProgressBar,
      secondaryProgressBarValue,
      secondaryProgressBarIcon,
      showSecondaryButtonAlert,
      uploadFiles,
      viewAs,
      //withBodyAutoFocus,
      withBodyScroll,
      children,
      isHeaderVisible,
      //headerBorderBottom,
      onOpenUploadPanel,
      isTabletView,
      firstLoad,
      dragging,
      isArticleVisible,
      isBackdropVisible,
      isArticlePinned,
      isDesktop,
      showText,
      setShowText,
      toggleShowText,
    } = this.props;
    let catalogHeaderContent = null;
    let catalogMainButtonContent = null;
    let catalogBodyContent = null;
    let articleHeaderContent = null;
    let articleMainButtonContent = null;
    let articleBodyContent = null;
    let sectionHeaderContent = null;
    let sectionFilterContent = null;
    let sectionPagingContent = null;
    let sectionBodyContent = null;
    React.Children.forEach(children, (child) => {
      const childType = child && child.type && (child.type.displayName || child.type.name);

      switch (childType) {
        case CatalogHeader.displayName:
          catalogHeaderContent = child;
          break;
        case CatalogMainButton.displayName:
          catalogMainButtonContent = child;
          break;
        case CatalogBody.displayName:
          catalogBodyContent = child;
          break;
        case ArticleHeader.displayName:
          articleHeaderContent = child;
          break;
        case ArticleMainButton.displayName:
          articleMainButtonContent = child;
          break;
        case ArticleBody.displayName:
          articleBodyContent = child;
          break;
        case SectionHeader.displayName:
          sectionHeaderContent = child;
          break;
        case SectionFilter.displayName:
          sectionFilterContent = child;
          break;
        case SectionPaging.displayName:
          sectionPagingContent = child;
          break;
        case SectionBody.displayName:
          sectionBodyContent = child;
          break;
        default:
          break;
      }
    });

    const isArticleHeaderAvailable = !!articleHeaderContent,
      isArticleMainButtonAvailable = !!articleMainButtonContent,
      isArticleBodyAvailable = !!articleBodyContent,
      isArticleAvailable =
        isArticleHeaderAvailable || isArticleMainButtonAvailable || isArticleBodyAvailable,
      isSectionHeaderAvailable = !!sectionHeaderContent,
      isSectionFilterAvailable = !!sectionFilterContent,
      isSectionPagingAvailable = !!sectionPagingContent,
      isSectionBodyAvailable =
        !!sectionBodyContent || isSectionFilterAvailable || isSectionPagingAvailable,
      isSectionAvailable =
        isSectionHeaderAvailable ||
        isSectionFilterAvailable ||
        isSectionBodyAvailable ||
        isSectionPagingAvailable ||
        isArticleAvailable,
      isBackdropAvailable = isArticleAvailable,
      isCatalogHeaderAvailable = !!catalogHeaderContent,
      isCatalogMainButtonAvailable = !!catalogMainButtonContent,
      isCatalogBodyAvailable = !!catalogBodyContent,
      isCatalogAvailable =
        isCatalogHeaderAvailable || isCatalogMainButtonAvailable || isCatalogBodyAvailable;

    const renderPageLayout = () => {
      return (
        <>
          {isCatalogAvailable && (
            <Catalog showText={showText} setShowText={setShowText}>
              {isCatalogHeaderAvailable && (
                <>
                  <SubCatalogBackdrop showText={showText} onClick={toggleShowText} />
                  <SubCatalogHeader showText={showText} onClick={toggleShowText}>
                    {catalogHeaderContent ? catalogHeaderContent.props.children : null}
                  </SubCatalogHeader>
                </>
              )}

              {isCatalogMainButtonAvailable && (
                <SubCatalogMainButton showText={showText}>
                  {catalogMainButtonContent ? catalogMainButtonContent.props.children : null}
                </SubCatalogMainButton>
              )}

              {isCatalogBodyAvailable && (
                <SubCatalogBody showText={showText}>
                  {catalogBodyContent ? catalogBodyContent.props.children : null}
                </SubCatalogBody>
              )}
            </Catalog>
          )}
          {isBackdropAvailable && (
            <Backdrop zIndex={400} visible={isBackdropVisible} onClick={this.backdropClick} />
          )}
          {isArticleAvailable && (
            <Article visible={isArticleVisible} pinned={isArticlePinned} firstLoad={firstLoad}>
              {isArticleHeaderAvailable && (
                <SubArticleHeader>
                  {articleHeaderContent ? articleHeaderContent.props.children : null}
                </SubArticleHeader>
              )}
              {isArticleMainButtonAvailable && (
                <SubArticleMainButton>
                  {articleMainButtonContent ? articleMainButtonContent.props.children : null}
                </SubArticleMainButton>
              )}
              {isArticleBodyAvailable && (
                <SubArticleBody pinned={isArticlePinned} isDesktop={isDesktop}>
                  {articleBodyContent ? articleBodyContent.props.children : null}
                </SubArticleBody>
              )}
              {isArticleBodyAvailable && (
                <ArticlePinPanel
                  pinned={isArticlePinned}
                  onPin={this.pinArticle}
                  onUnpin={this.unpinArticle}
                />
              )}
            </Article>
          )}
          {isSectionAvailable && (
            <ReactResizeDetector
              refreshRate={100}
              refreshMode="debounce"
              refreshOptions={{ trailing: true }}>
              {({ width, height }) => (
                <Provider
                  value={{
                    sectionWidth: width,
                    sectionHeight: height,
                  }}>
                  <Section
                    showText={showText}
                    widthProp={width}
                    unpinArticle={this.unpinArticle}
                    pinned={isArticlePinned}>
                    {isSectionHeaderAvailable && (
                      <SubSectionHeader
                        isHeaderVisible={isHeaderVisible}
                        isArticlePinned={isArticlePinned}>
                        {sectionHeaderContent ? sectionHeaderContent.props.children : null}
                      </SubSectionHeader>
                    )}

                    {isSectionFilterAvailable && (
                      <>
                        <div
                          id="main-bar"
                          style={{
                            display: 'grid',
                            paddingRight: '20px',
                          }}></div>
                        <SubSectionFilter className="section-header_filter">
                          {sectionFilterContent ? sectionFilterContent.props.children : null}
                        </SubSectionFilter>
                      </>
                    )}
                    {isSectionBodyAvailable && (
                      <>
                        <SubSectionBody
                          onDrop={onDrop}
                          uploadFiles={uploadFiles}
                          withScroll={withBodyScroll}
                          autoFocus={isMobile || isTabletView ? false : true}
                          pinned={isArticlePinned}
                          viewAs={viewAs}>
                          {isSectionFilterAvailable && (
                            <SubSectionFilter className="section-body_filter">
                              {sectionFilterContent ? sectionFilterContent.props.children : null}
                            </SubSectionFilter>
                          )}
                          <SubSectionBodyContent>
                            {sectionBodyContent ? sectionBodyContent.props.children : null}
                          </SubSectionBodyContent>
                          {isSectionPagingAvailable && (
                            <SubSectionPaging>
                              {sectionPagingContent ? sectionPagingContent.props.children : null}
                            </SubSectionPaging>
                          )}
                        </SubSectionBody>
                      </>
                    )}

                    {showPrimaryProgressBar && showSecondaryProgressBar ? (
                      <>
                        <FloatingButton
                          className="layout-progress-bar"
                          icon={primaryProgressBarIcon}
                          percent={primaryProgressBarValue}
                          alert={showPrimaryButtonAlert}
                          onClick={onOpenUploadPanel}
                        />
                        <FloatingButton
                          className="layout-progress-second-bar"
                          icon={secondaryProgressBarIcon}
                          percent={secondaryProgressBarValue}
                          alert={showSecondaryButtonAlert}
                        />
                      </>
                    ) : showPrimaryProgressBar && !showSecondaryProgressBar ? (
                      <FloatingButton
                        className="layout-progress-bar"
                        icon={primaryProgressBarIcon}
                        percent={primaryProgressBarValue}
                        alert={showPrimaryButtonAlert}
                        onClick={onOpenUploadPanel}
                      />
                    ) : !showPrimaryProgressBar && showSecondaryProgressBar ? (
                      <FloatingButton
                        className="layout-progress-bar"
                        icon={secondaryProgressBarIcon}
                        percent={secondaryProgressBarValue}
                        alert={showSecondaryButtonAlert}
                      />
                    ) : (
                      <></>
                    )}

                    {isArticleAvailable && (
                      <SectionToggler visible={!isArticleVisible} onClick={this.showArticle} />
                    )}
                  </Section>
                </Provider>
              )}
            </ReactResizeDetector>
          )}
        </>
      );
    };

    const scrollOptions = this.scroll
      ? {
          container: this.scroll,
          throttleTime: 0,
          threshold: 100,
        }
      : {};

    return (
      <>
        {renderPageLayout()}
        {!isMobile && uploadFiles && !dragging && (
          <StyledSelectoWrapper>
            <Selecto
              boundContainer={'.section-body'}
              dragContainer={'.section-body'}
              selectableTargets={['.files-item']}
              hitRate={0}
              selectByClick={false}
              selectFromInside={true}
              ratio={0}
              continueSelect={false}
              onSelect={this.onSelect}
              dragCondition={this.dragCondition}
              scrollOptions={scrollOptions}
              onScroll={this.onScroll}
            />
          </StyledSelectoWrapper>
        )}
      </>
    );
  }
}

PageLayout.propTypes = {
  children: PropTypes.any,
  withBodyScroll: PropTypes.bool,
  withBodyAutoFocus: PropTypes.bool,
  showPrimaryProgressBar: PropTypes.bool,
  primaryProgressBarValue: PropTypes.number,
  showPrimaryButtonAlert: PropTypes.bool,
  progressBarDropDownContent: PropTypes.any,
  primaryProgressBarIcon: PropTypes.string,
  showSecondaryProgressBar: PropTypes.bool,
  secondaryProgressBarValue: PropTypes.number,
  secondaryProgressBarIcon: PropTypes.string,
  showSecondaryButtonAlert: PropTypes.bool,
  onDrop: PropTypes.func,
  setSelections: PropTypes.func,
  uploadFiles: PropTypes.bool,
  hideAside: PropTypes.bool,
  viewAs: PropTypes.string,
  uploadPanelVisible: PropTypes.bool,
  onOpenUploadPanel: PropTypes.func,
  isTabletView: PropTypes.bool,
  isHeaderVisible: PropTypes.bool,
  firstLoad: PropTypes.bool,
  showText: PropTypes.bool,
  userShowText: PropTypes.bool,
  setShowText: PropTypes.func,
  toggleShowText: PropTypes.func,
  showCatalog: PropTypes.bool,
};

PageLayout.defaultProps = {
  withBodyScroll: true,
  withBodyAutoFocus: false,
};

PageLayout.CatalogHeader = CatalogHeader;
PageLayout.CatalogMainButton = CatalogMainButton;
PageLayout.ArticleHeader = ArticleHeader;
PageLayout.ArticleMainButton = ArticleMainButton;
PageLayout.ArticleBody = ArticleBody;
PageLayout.SectionHeader = SectionHeader;
PageLayout.SectionFilter = SectionFilter;
PageLayout.SectionBody = SectionBody;
PageLayout.SectionPaging = SectionPaging;

export default inject(({ auth }) => {
  const { isLoaded, settingsStore } = auth;
  const {
    isHeaderVisible,
    isTabletView,
    isArticlePinned,
    isArticleVisible,
    isBackdropVisible,
    setArticlePinned,
    setArticleVisibleOnUnpin,
    setIsArticleVisible,
    setIsBackdropVisible,
    isDesktopClient,
    showText,
    userShowText,
    setShowText,
    toggleShowText,
    showCatalog,
  } = settingsStore;

  return {
    isLoaded,
    isTabletView,
    isHeaderVisible,
    isArticlePinned,
    isArticleVisible,
    setArticlePinned,
    setArticleVisibleOnUnpin,
    setIsArticleVisible,
    isBackdropVisible,
    setIsBackdropVisible,
    isDesktop: isDesktopClient,
    showText,
    userShowText,
    setShowText,
    toggleShowText,
    showCatalog,
  };
})(observer(PageLayout));<|MERGE_RESOLUTION|>--- conflicted
+++ resolved
@@ -1,10 +1,9 @@
-<<<<<<< HEAD
 import React from 'react';
 import PropTypes from 'prop-types';
 import Backdrop from '@appserver/components/backdrop';
-import { isTablet, isDesktop, size } from '@appserver/components/utils/device';
+import { size, isDesktop, isTablet } from '@appserver/components/utils/device';
 import { Provider } from '@appserver/components/utils/context';
-import { isMobile } from 'react-device-detect';
+import { isMobile, isFirefox, isMobileOnly } from 'react-device-detect';
 import Article from './sub-components/article';
 import SubArticleHeader from './sub-components/article-header';
 import SubArticleMainButton from './sub-components/article-main-button';
@@ -27,32 +26,6 @@
 import SubCatalogHeader from './sub-components/catalog-header';
 import SubCatalogMainButton from './sub-components/catalog-main-button';
 import SubCatalogBody from './sub-components/catalog-body';
-=======
-import React from "react";
-import PropTypes from "prop-types";
-import Backdrop from "@appserver/components/backdrop";
-import { size } from "@appserver/components/utils/device";
-import { Provider } from "@appserver/components/utils/context";
-import { isMobile, isFirefox, isMobileOnly } from "react-device-detect";
-import Article from "./sub-components/article";
-import SubArticleHeader from "./sub-components/article-header";
-import SubArticleMainButton from "./sub-components/article-main-button";
-import SubArticleBody from "./sub-components/article-body";
-import ArticlePinPanel from "./sub-components/article-pin-panel";
-import Section from "./sub-components/section";
-import SubSectionHeader from "./sub-components/section-header";
-import SubSectionFilter from "./sub-components/section-filter";
-import SubSectionBody from "./sub-components/section-body";
-import SubSectionBodyContent from "./sub-components/section-body-content";
-import SubSectionPaging from "./sub-components/section-paging";
-import SectionToggler from "./sub-components/section-toggler";
-import ReactResizeDetector from "react-resize-detector";
-import FloatingButton from "../FloatingButton";
-import { inject, observer } from "mobx-react";
-import Selecto from "react-selecto";
-import styled from "styled-components";
->>>>>>> 88f87d7a
-
 const StyledSelectoWrapper = styled.div`
   .selecto-selection {
     z-index: 200;
@@ -169,10 +142,7 @@
   orientationChangeHandler = () => {
     const isValueExist = !!this.props.isArticlePinned;
     const isEnoughWidth = screen.availWidth > size.smallTablet;
-    const isPortrait =
-      isFirefox &&
-      isMobileOnly &&
-      screen.orientation.type === "portrait-primary";
+    const isPortrait = isFirefox && isMobileOnly && screen.orientation.type === 'portrait-primary';
 
     if ((!isEnoughWidth && isValueExist) || isPortrait) {
       this.backdropClick();
