import { DeviceType } from "../../enums";
import { TGetContextMenuModel } from "../context-menu";

export type TOnBackToParenFolder = () => void;

export type TTitles = {
  infoPanel?: string;
  actions?: string;
  contextMenu?: string;
  trashWarning?: string;
};

export interface IArrowButtonProps {
  isRootFolder: boolean;
  onBackToParentFolder: TOnBackToParenFolder;
}

export interface IContextButtonProps {
  className: string;
  getData: TGetContextMenuModel;
  withMenu?: boolean;
  isTrashFolder?: boolean;
  isMobile: boolean;
  id: string;
  title?: string;
}

export interface IPlusButtonProps {
  className: string;
  getData: TGetContextMenuModel;
  withMenu?: boolean;
  id?: string;
  title?: string;
  onPlusClick?: () => void;
  isFrame?: boolean;
}

export interface IToggleInfoPanelButtonProps {
  isRootFolder: boolean;
  isInfoPanelVisible: boolean;
  toggleInfoPanel: (e: React.MouseEvent) => void;
  id?: string;
  titles?: TTitles;
}

export interface IControlButtonProps {
  isRootFolder: boolean;
  canCreate: boolean;
  getContextOptionsFolder: TGetContextMenuModel;
  getContextOptionsPlus: TGetContextMenuModel;
  isEmptyFilesList?: boolean;
  isInfoPanelVisible: boolean;
  toggleInfoPanel: () => void;
  toggleDropBox?: () => void;
  isDesktop: boolean;
  titles?: TTitles;
  withMenu?: boolean;
  onPlusClick?: () => void;
  isFrame?: boolean;
  isPublicRoom?: boolean;
  isTrashFolder?: boolean;
  isMobile?: boolean;
<<<<<<< HEAD
  showTitle?: boolean;
=======
  navigationButtonLabel?: string;
  onNavigationButtonClick?: () => void;
>>>>>>> c164d0cc
  tariffBar?: React.ReactNode;
  title?: string;
}

export interface ITextProps {
  title: string;
  isOpen: boolean;
  isRootFolder: boolean;
  isRootFolderTitle: boolean;
  onClick: () => void;
  className?: string;
}

export interface INavigationLogoProps {
  logo?: string;
  burgerLogo: string;
  className: string;
}

export type TOnNavigationItemClick = (
  id: string | number,
  isRootRoom: boolean,
) => void;

export interface INavigationItemProps {
  id: string | number;
  title: string;
  isRoot: boolean;
  isRootRoom: boolean;
  onClick: TOnNavigationItemClick;
  withLogo: boolean | string;
  currentDeviceType: DeviceType;
  style?: React.CSSProperties;
}

export type TNavigationItem = {
  id: string | number;
  title: string;
  isRootRoom: boolean;
};

export type TRowData = [
  TNavigationItem[],
  TOnNavigationItemClick,
  { withLogo: boolean; currentDeviceType: DeviceType },
];

export interface IDropBoxProps {
  sectionHeight: number;
  dropBoxWidth: number;
  isRootFolder: boolean;
  onBackToParentFolder: TOnBackToParenFolder;
  canCreate: boolean;
  navigationItems: TNavigationItem[];
  getContextOptionsFolder: TGetContextMenuModel;
  getContextOptionsPlus: TGetContextMenuModel;
  toggleInfoPanel: () => void;
  toggleDropBox: () => void;
  onClickAvailable: TOnNavigationItemClick;
  isInfoPanelVisible: boolean;
  isDesktop: boolean;
  isDesktopClient: boolean;
  withLogo: boolean;
  burgerLogo: string;
  currentDeviceType: DeviceType;
  navigationTitleContainerNode: React.ReactNode;
}

export interface INavigationProps {
  tReady: boolean;
  showText: boolean;
  isRootFolder: boolean;
  title: string;
  canCreate: boolean;
  isTabletView: boolean;
  onClickFolder: TOnNavigationItemClick;
  navigationItems: TNavigationItem[];
  onBackToParentFolder: TOnBackToParenFolder;
  getContextOptionsFolder: TGetContextMenuModel;
  getContextOptionsPlus: TGetContextMenuModel;
  isTrashFolder: boolean;
  isEmptyFilesList: boolean;
  clearTrash: () => void;
  showFolderInfo: () => void;
  isCurrentFolderInfo: boolean;
  toggleInfoPanel: () => void;
  isInfoPanelVisible: boolean;
  titles: TTitles;
  withMenu: boolean;
  onPlusClick: () => void;
  isEmptyPage: boolean;
  isDesktop: boolean;
  isRoom: boolean;
  isFrame: boolean;
  hideInfoPanel: () => void;
  withLogo: boolean;
  burgerLogo: string;
  showRootFolderTitle: boolean;
  isPublicRoom: boolean;
  titleIcon: string;
  currentDeviceType: DeviceType;
  rootRoomTitle: string;
<<<<<<< HEAD
  showTitle: boolean;
=======
  navigationButtonLabel?: string;
  onNavigationButtonClick?: () => void;
>>>>>>> c164d0cc
  tariffBar: React.ReactNode;
}<|MERGE_RESOLUTION|>--- conflicted
+++ resolved
@@ -60,12 +60,9 @@
   isPublicRoom?: boolean;
   isTrashFolder?: boolean;
   isMobile?: boolean;
-<<<<<<< HEAD
   showTitle?: boolean;
-=======
   navigationButtonLabel?: string;
   onNavigationButtonClick?: () => void;
->>>>>>> c164d0cc
   tariffBar?: React.ReactNode;
   title?: string;
 }
@@ -168,11 +165,8 @@
   titleIcon: string;
   currentDeviceType: DeviceType;
   rootRoomTitle: string;
-<<<<<<< HEAD
   showTitle: boolean;
-=======
   navigationButtonLabel?: string;
   onNavigationButtonClick?: () => void;
->>>>>>> c164d0cc
   tariffBar: React.ReactNode;
 }