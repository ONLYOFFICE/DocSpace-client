--- conflicted
+++ resolved
@@ -103,11 +103,7 @@
   class DocSpace {
     #iframe;
     #isConnected = false;
-<<<<<<< HEAD
-    #cspInstalled = true;
     #frameOpacity = 0;
-=======
->>>>>>> ef1140b1
     #callbacks = [];
     #tasks = [];
     #classNames = "";
