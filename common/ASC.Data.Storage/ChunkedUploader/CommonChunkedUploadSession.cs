// (c) Copyright Ascensio System SIA 2010-2022
//
// This program is a free software product.
// You can redistribute it and/or modify it under the terms
// of the GNU Affero General Public License (AGPL) version 3 as published by the Free Software
// Foundation. In accordance with Section 7(a) of the GNU AGPL its Section 15 shall be amended
// to the effect that Ascensio System SIA expressly excludes the warranty of non-infringement of
// any third-party rights.
//
// This program is distributed WITHOUT ANY WARRANTY, without even the implied warranty
// of MERCHANTABILITY or FITNESS FOR A PARTICULAR  PURPOSE. For details, see
// the GNU AGPL at: http://www.gnu.org/licenses/agpl-3.0.html
//
// You can contact Ascensio System SIA at Lubanas st. 125a-25, Riga, Latvia, EU, LV-1021.
//
// The  interactive user interfaces in modified source and object code versions of the Program must
// display Appropriate Legal Notices, as required under Section 5 of the GNU AGPL version 3.
//
// Pursuant to Section 7(b) of the License you must retain the original Product logo when
// distributing the program. Pursuant to Section 7(e) we decline to grant you any rights under
// trademark law for use of our trademarks.
//
// All the Product's GUI elements, including illustrations and icon sets, as well as technical writing
// content are licensed under the terms of the Creative Commons Attribution-ShareAlike 4.0
// International. See the License terms at http://creativecommons.org/licenses/by-sa/4.0/legalcode

namespace ASC.Core.ChunkedUploader;

[Serializable]
public class CommonChunkedUploadSession : ICloneable
{
    public string Id { get; set; }
    public DateTime Created { get; set; }
    public DateTime Expired { get; set; }
    public string Location { get; set; }
    public long BytesUploaded { get; set; }
    public long BytesTotal { get; set; }
    public int TenantId { get; set; }
    public Guid UserId { get; set; }
    public bool UseChunks { get; set; }
    public string CultureName { get; set; }
    public Dictionary<string, object> Items { get; set; } = new Dictionary<string, object>();

    [JsonIgnore]
    public string TempPath
    {
        get => GetItemOrDefault<string>(TempPathKey);
        set => Items[TempPathKey] = value;
    }

    [JsonIgnore]
    public string UploadId
    {
        get => GetItemOrDefault<string>(UploadIdKey);
        set => Items[UploadIdKey] = value;
    }

    [JsonIgnore]
    public string ChunksBuffer
    {
        get => GetItemOrDefault<string>(ChunksBufferKey);
        set => Items[ChunksBufferKey] = value;
    }

    private const string TempPathKey = "TempPath";
    private const string UploadIdKey = "UploadId";
    private const string ChunksBufferKey = "ChunksBuffer";

    public CommonChunkedUploadSession(long bytesTotal)
    {
        Id = Guid.NewGuid().ToString("N");
        Created = DateTime.UtcNow;
        BytesUploaded = 0;
        BytesTotal = bytesTotal;
        UseChunks = true;
    }

    public T GetItemOrDefault<T>(string key)
    {
        if (Items.ContainsKey(key) && Items[key] != null)
        {
            if (Items[key] is T)
            {
                return (T)Items[key];
            }

            var jToken = Items[key] as Newtonsoft.Json.Linq.JToken;
            if (jToken != null)
            {
                var item = jToken.ToObject<T>();
                Items[key] = item;
                return item;
            }
        }
        return default(T);
    }

<<<<<<< HEAD
    public virtual Stream Serialize()
    {
        return null;
    }
=======
        public T GetItemOrDefault<T>(string key)
        {
            if (Items.ContainsKey(key) && Items[key] != null)
            {
                if (Items[key] is T)
                {
                    return (T)Items[key];
                }

                if (Items[key] is JsonElement)
                {
                    var jToken = (JsonElement)Items[key];

                    var item = jToken.Deserialize<T>();
                    Items[key] = item;
                    return item;
                }
            }

            return default(T);
        }
>>>>>>> 5edde068

    public void TransformItems()
    {
        var newItems = new Dictionary<string, object>();

        foreach (var item in Items)
        {
            if (item.Value != null)
            {
                if (item.Value is JsonElement)
                {
                    var value = (JsonElement)item.Value;
                    if (value.ValueKind == JsonValueKind.String)
                    {
<<<<<<< HEAD
                        newItems.Add(item.Key, item.Value.ToString());
=======
                        var value = (JsonElement)item.Value;

                        switch (value.ValueKind)
                        {
                            case JsonValueKind.String:
                                newItems.Add(item.Key, item.Value.ToString());
                                break;
                            case JsonValueKind.Number:
                                newItems.Add(item.Key, Int32.Parse(item.Value.ToString()));
                                break;
                            case JsonValueKind.Array:
                                newItems.Add(item.Key, value.EnumerateArray().Select(o => o.ToString()).ToList());
                                break;
                            default:
                                newItems.Add(item.Key, item.Value);
                                break;
                        }
>>>>>>> 5edde068
                    }
                    if (value.ValueKind == JsonValueKind.Number)
                    {
                        newItems.Add(item.Key, Int32.Parse(item.Value.ToString()));
                    }
                    if (value.ValueKind == JsonValueKind.Array)
                    {
                        newItems.Add(item.Key, value.EnumerateArray().Select(o => o.ToString()).ToList());
                    }
                }
                else
                {
                    newItems.Add(item.Key, item.Value);
                }
            }
        }
        Items = newItems;
    }

    public virtual object Clone()
    {
        return (CommonChunkedUploadSession)MemberwiseClone();
    }
}<|MERGE_RESOLUTION|>--- conflicted
+++ resolved
@@ -76,7 +76,7 @@
     }
 
     public T GetItemOrDefault<T>(string key)
-    {
+    {
         if (Items.ContainsKey(key) && Items[key] != null)
         {
             if (Items[key] is T)
@@ -95,34 +95,10 @@
         return default(T);
     }
 
-<<<<<<< HEAD
     public virtual Stream Serialize()
     {
         return null;
     }
-=======
-        public T GetItemOrDefault<T>(string key)
-        {
-            if (Items.ContainsKey(key) && Items[key] != null)
-            {
-                if (Items[key] is T)
-                {
-                    return (T)Items[key];
-                }
-
-                if (Items[key] is JsonElement)
-                {
-                    var jToken = (JsonElement)Items[key];
-
-                    var item = jToken.Deserialize<T>();
-                    Items[key] = item;
-                    return item;
-                }
-            }
-
-            return default(T);
-        }
->>>>>>> 5edde068
 
     public void TransformItems()
     {
@@ -131,41 +107,25 @@
         foreach (var item in Items)
         {
             if (item.Value != null)
-            {
+            {
                 if (item.Value is JsonElement)
                 {
                     var value = (JsonElement)item.Value;
-                    if (value.ValueKind == JsonValueKind.String)
-                    {
-<<<<<<< HEAD
-                        newItems.Add(item.Key, item.Value.ToString());
-=======
-                        var value = (JsonElement)item.Value;
 
                         switch (value.ValueKind)
-                        {
+                    {
                             case JsonValueKind.String:
-                                newItems.Add(item.Key, item.Value.ToString());
+                        newItems.Add(item.Key, item.Value.ToString());
                                 break;
                             case JsonValueKind.Number:
                                 newItems.Add(item.Key, Int32.Parse(item.Value.ToString()));
                                 break;
                             case JsonValueKind.Array:
-                                newItems.Add(item.Key, value.EnumerateArray().Select(o => o.ToString()).ToList());
+                        newItems.Add(item.Key, value.EnumerateArray().Select(o => o.ToString()).ToList());
                                 break;
                             default:
                                 newItems.Add(item.Key, item.Value);
                                 break;
-                        }
->>>>>>> 5edde068
-                    }
-                    if (value.ValueKind == JsonValueKind.Number)
-                    {
-                        newItems.Add(item.Key, Int32.Parse(item.Value.ToString()));
-                    }
-                    if (value.ValueKind == JsonValueKind.Array)
-                    {
-                        newItems.Add(item.Key, value.EnumerateArray().Select(o => o.ToString()).ToList());
                     }
                 }
                 else
