import React from "react";
import { inject, observer, Provider as MobxProvider } from "mobx-react";
import { I18nextProvider } from "react-i18next";
import { withTranslation } from "react-i18next";
import PropTypes from "prop-types";
import throttle from "lodash/throttle";

import stores from "../../../store/index";
import i18n from "./i18n";
import SelectFileDialogModalView from "./ModalView";
import SelectFileDialogAsideView from "./AsideView";

import utils from "@appserver/components/utils";
//import SelectFolderDialog from "../SelectFolderDialog";
import { getFolder } from "@appserver/common/api/files";
import { FilterType } from "@appserver/common/constants";

const { desktop } = utils.device;

import store from "studio/store";

const { auth: authStore } = store;

class SelectFileDialogBody extends React.Component {
  constructor(props) {
    super(props);
    const {
      folderId,
      storeFolderId,
      fileInfo,
      filter,
      creationButtonPrimary,
      t,
    } = props;

    this.buttonName = creationButtonPrimary
      ? t("Common:Create")
      : t("Common:SaveButton");

    this.state = {
      isVisible: false,
      selectedFolder: storeFolderId || "",
      passedId: folderId,
      selectedFile: fileInfo || "",
      fileName: (fileInfo && fileInfo.title) || "",
      filesList: [],
      hasNextPage: true,
      isNextPageLoading: false,
      displayType: this.getDisplayType(),
      page: 0,
      filterParams: this.getFilterParameters(),
      isAvailableFolderList: true,
    };
    this.throttledResize = throttle(this.setDisplayType, 300);
    this.newFilter = filter.clone();
    this._isLoadNextPage = false;
  }

  getFilterParameters = () => {
    const {
      isImageOnly,
      isDocumentsOnly,
      isArchiveOnly,
      isPresentationOnly,
      isTablesOnly,
      isMediaOnly,
      searchParam = "",
      ByExtension,
    } = this.props;

    if (isImageOnly) {
      return { filterType: FilterType.ImagesOnly, filterValue: searchParam };
    }
    if (isDocumentsOnly) {
      return { filterType: FilterType.DocumentsOnly, filterValue: searchParam };
    }
    if (isArchiveOnly) {
      return { filterType: FilterType.ArchiveOnly, filterValue: searchParam };
    }
    if (isPresentationOnly) {
      return {
        filterType: FilterType.PresentationsOnly,
        filterValue: searchParam,
      };
    }
    if (isTablesOnly) {
      return {
        filterType: FilterType.SpreadsheetsOnly,
        filterValue: searchParam,
      };
    }
    if (isMediaOnly) {
      return { filterType: FilterType.MediaOnly, filterValue: searchParam };
    }

    if (ByExtension) {
      return { filterType: FilterType.ByExtension, filterValue: searchParam };
    }

    return { filterType: FilterType.FilesOnly, filterValue: "" };
  };

  setFilter = () => {
    const { filterParams } = this.state;
    const { withSubfolders = true } = this.props;

    this.newFilter.filterType = filterParams.filterType;
    this.newFilter.search = filterParams.filterValue;
    this.newFilter.withSubfolders = withSubfolders;
  };

  componentDidMount() {
    authStore.init(true); // it will work if authStore is not initialized

    window.addEventListener("resize", this.throttledResize);
    this.setFilter();
  }
  componentWillUnmount() {
    const {
      resetTreeFolders,
      setExpandedPanelKeys,
      setDefaultSelectedFolder,
      setSelectedFolder,
      setFolderId,
      setFile,
    } = this.props;
    this.throttledResize && this.throttledResize.cancel();
    window.removeEventListener("resize", this.throttledResize);

    if (resetTreeFolders) {
      setExpandedPanelKeys(null);
      //setSelectedFolder(null);

      setFolderId(null);
      setFile(null);
    }
  }

  getDisplayType = () => {
    const displayType =
      window.innerWidth < desktop.match(/\d+/)[0] ? "aside" : "modal";

    return displayType;
  };

  setDisplayType = () => {
    const displayType = this.getDisplayType();

    this.setState({ displayType: displayType });
  };

  onClickInput = () => {
    this.setState({
      isVisible: true,
    });
  };

  onCloseSelectFolderDialog = () => {
    this.setState({
      isVisible: false,
    });
  };

  onSelectFolder = (id) => {
    const { setFolderId } = this.props;

    if (id) {
      setFolderId(id);

      this.setState({
        selectedFolder: id,
        hasNextPage: true,
        filesList: [],
        page: 0,
      });
    } else
      this.setState({
        isAvailableFolderList: false,
      });
  };

  onSelectFile = (e) => {
    const { filesList } = this.state;
    const { setFile } = this.props;
    const index = e.target.dataset.index || e.target.name;

    if (!index) return;
    setFile(filesList[+index]);
    this.setState({
      selectedFile: filesList[+index],
      fileName: filesList[+index].title,
    });
  };

  onClickSave = () => {
    const { onSetFileName, onClose, onSelectFile } = this.props;
    const { fileName, selectedFile } = this.state;

    onSetFileName && onSetFileName(fileName);
    onSelectFile && onSelectFile(selectedFile);
    onClose && onClose();
  };

  loadNextPage = () => {
    // const {
    //   setSelectedNode,
    //   setSelectedFolder,
    //   setExpandedPanelKeys,
    // } = this.props;
    const { selectedFolder, page } = this.state;

    if (this._isLoadNextPage) return;

    this._isLoadNextPage = true;

    const pageCount = 30;
    this.newFilter.page = page;
    this.newFilter.pageCount = pageCount;

    this.setState({ isNextPageLoading: true }, () => {
      getFolder(selectedFolder, this.newFilter)
        .then((data) => {
          let newFilesList = page
            ? this.state.filesList.concat(data.files)
            : data.files;

          //TODO:  it will need if passed the folder id - need to come up with a different solution.

          // const newPathParts = SelectFolderDialog.convertPathParts(
          //
          //   data.pathParts
          // );

          //setExpandedPanelKeys(newPathParts);

          // setSelectedNode([selectedFolder + ""]);
          // setSelectedFolder({
          //   folders: data.folders,
          //   ...data.current,
          //   pathParts: newPathParts,
          //   ...{ new: data.new },
          // });
          this.setState({
            hasNextPage: newFilesList.length < data.total,
            isNextPageLoading: false,
            filesList: newFilesList,
            page: page + 1,
          });
        })
        .catch((error) => console.log(error))
        .finally(() => (this._isLoadNextPage = false));
    });
  };
  render() {
    const {
      t,
      isPanelVisible,
      onClose,
      zIndex,
      foldersType,
      withoutProvider,
      titleFilesList,
      loadingLabel,
      folderId,
      onSetFileName,
      tReady,
      headerName,
<<<<<<< HEAD
      theme,
=======
      foldersList,
>>>>>>> e61a4543
    } = this.props;
    const {
      isVisible,
      filesList,
      hasNextPage,
      isNextPageLoading,
      selectedFolder,
      displayType,
      selectedFile,
      fileName,
      passedId,
      isAvailableFolderList,
    } = this.state;

    const loadingText = loadingLabel
      ? loadingLabel
      : `${t("Common:LoadingProcessing")} ${t("Common:LoadingDescription")}`;

    return displayType === "aside" ? (
      <SelectFileDialogAsideView
        theme={theme}
        t={t}
        isPanelVisible={isPanelVisible}
        zIndex={zIndex}
        onClose={onClose}
        isVisible={isVisible}
        withoutProvider={withoutProvider}
        foldersType={foldersType}
        filesList={filesList}
        onSelectFile={this.onSelectFile}
        onClickInput={this.onClickInput}
        onClickSave={this.onClickSave}
        onCloseSelectFolderDialog={this.onCloseSelectFolderDialog}
        onSelectFolder={this.onSelectFolder}
        hasNextPage={hasNextPage}
        isNextPageLoading={isNextPageLoading}
        loadNextPage={this.loadNextPage}
        selectedFolder={selectedFolder}
        headerName={headerName}
        loadingText={loadingText}
        selectedFile={selectedFile}
        folderId={folderId}
        onSetFileName={onSetFileName}
        fileName={fileName}
        displayType={displayType}
        isTranslationsReady={tReady}
        passedId={passedId}
        titleFilesList={titleFilesList}
        isAvailableFolderList={isAvailableFolderList}
        primaryButtonName={this.buttonName}
      />
    ) : (
      <SelectFileDialogModalView
        theme={theme}
        t={t}
        isPanelVisible={isPanelVisible}
        onClose={onClose}
        onSelectFolder={this.onSelectFolder}
        onSelectFile={this.onSelectFile}
        foldersType={foldersType}
        onClickSave={this.onClickSave}
        filesList={filesList}
        hasNextPage={hasNextPage}
        isNextPageLoading={isNextPageLoading}
        loadNextPage={this.loadNextPage}
        selectedFolder={selectedFolder}
        withoutProvider={withoutProvider}
        headerName={headerName}
        loadingText={loadingText}
        selectedFile={selectedFile}
        folderId={folderId}
        passedId={passedId}
        titleFilesList={titleFilesList}
        primaryButtonName={this.buttonName}
        foldersList={foldersList}
      />
    );
  }
}
SelectFileDialogBody.propTypes = {
  onClose: PropTypes.func.isRequired,
  isPanelVisible: PropTypes.bool.isRequired,
  onSelectFile: PropTypes.func.isRequired,
  foldersType: PropTypes.oneOf([
    "common",
    "third-party",
    "exceptSortedByTags",
    "exceptPrivacyTrashFolders",
  ]),
  folderId: PropTypes.string,
  withoutProvider: PropTypes.bool,
  creationButtonPrimary: PropTypes.bool,
  headerName: PropTypes.string,
  titleFilesList: PropTypes.oneOfType([PropTypes.string, PropTypes.object]),
  zIndex: PropTypes.number,
};

SelectFileDialogBody.defaultProps = {
  folderId: "",
  titleFilesList: "",
  withoutProvider: false,
  zIndex: 310,
  creationButtonPrimary: false,
};

const SelectFileDialogWrapper = inject(
  ({
    filesStore,
    selectedFilesStore,
    treeFoldersStore,
    selectedFolderStore,
  }) => {
    const {
      folderId: storeFolderId,
      fileInfo,
      setFolderId,
      setFile,
    } = selectedFilesStore;

    const { setSelectedNode, setExpandedPanelKeys } = treeFoldersStore;
    const { filter } = filesStore;
    const { setSelectedFolder, id } = selectedFolderStore;
    return {
      storeFolderId: storeFolderId || id,
      fileInfo,
      setFile,
      setFolderId,
      setSelectedFolder,
      setSelectedNode,
      filter,
      setExpandedPanelKeys,
    };
  }
)(
  observer(
    withTranslation(["SelectFile", "Common", "Translations"])(
      SelectFileDialogBody
    )
  )
);
class SelectFileDialog extends React.Component {
  render() {
    return (
      <MobxProvider auth={authStore} {...stores}>
        <I18nextProvider i18n={i18n}>
          <SelectFileDialogWrapper {...this.props} />
        </I18nextProvider>
      </MobxProvider>
    );
  }
}

export default SelectFileDialog;<|MERGE_RESOLUTION|>--- conflicted
+++ resolved
@@ -265,11 +265,8 @@
       onSetFileName,
       tReady,
       headerName,
-<<<<<<< HEAD
+      foldersList,
       theme,
-=======
-      foldersList,
->>>>>>> e61a4543
     } = this.props;
     const {
       isVisible,
