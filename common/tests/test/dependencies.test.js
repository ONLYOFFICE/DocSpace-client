--- conflicted
+++ resolved
@@ -369,11 +369,8 @@
       "ts-jest",
       "ts-node",
       "jest-html-reporter",
-<<<<<<< HEAD
+      "linkifyjs"
       "@biomejs/biome",
-=======
-      "linkifyjs"
->>>>>>> 48eb0206
     ];
 
     missing = missing.filter((m) => !allowedUnusedDeps.includes(m.name));
