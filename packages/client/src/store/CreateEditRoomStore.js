// (c) Copyright Ascensio System SIA 2009-2024
//
// This program is a free software product.
// You can redistribute it and/or modify it under the terms
// of the GNU Affero General Public License (AGPL) version 3 as published by the Free Software
// Foundation. In accordance with Section 7(a) of the GNU AGPL its Section 15 shall be amended
// to the effect that Ascensio System SIA expressly excludes the warranty of non-infringement of
// any third-party rights.
//
// This program is distributed WITHOUT ANY WARRANTY, without even the implied warranty
// of MERCHANTABILITY or FITNESS FOR A PARTICULAR  PURPOSE. For details, see
// the GNU AGPL at: http://www.gnu.org/licenses/agpl-3.0.html
//
// You can contact Ascensio System SIA at Lubanas st. 125a-25, Riga, Latvia, EU, LV-1021.
//
// The  interactive user interfaces in modified source and object code versions of the Program must
// display Appropriate Legal Notices, as required under Section 5 of the GNU AGPL version 3.
//
// Pursuant to Section 7(b) of the License you must retain the original Product logo when
// distributing the program. Pursuant to Section 7(e) we decline to grant you any rights under
// trademark law for use of our trademarks.
//
// All the Product's GUI elements, including illustrations and icon sets, as well as technical writing
// content are licensed under the terms of the Creative Commons Attribution-ShareAlike 4.0
// International. See the License terms at http://creativecommons.org/licenses/by-sa/4.0/legalcode

import { makeAutoObservable } from "mobx";
import isEqual from "lodash/isEqual";
import api from "@docspace/shared/api";
import { toastr } from "@docspace/shared/components/toast";
import { isDesktop } from "@docspace/shared/utils";
import FilesFilter from "@docspace/shared/api/files/filter";
import { getCategoryUrl } from "SRC_DIR/helpers/utils";
import { CategoryType } from "SRC_DIR/helpers/constants";
import { RoomsType } from "@docspace/shared/enums";

class CreateEditRoomStore {
  roomParams = null;
  isLoading = null;
  confirmDialogIsLoading = false;
  onClose = null;

  filesStore = null;
  tagsStore = null;
  selectedFolderStore = null;
  filesActionsStore = null;
  thirdPartyStore = null;
  settingsStore = null;
  infoPanelStore = null;
  currentQuotaStore = null;
  watermarksSettings = {};
  initialWatermarksSettings = {};
  isImageType = false;
  dialogsStore = null;

  constructor(
    filesStore,
    filesActionsStore,
    selectedFolderStore,
    tagsStore,
    thirdPartyStore,
    settingsStore,
    infoPanelStore,
    currentQuotaStore,
    clientLoadingStore,
    dialogsStore,
    avatarEditorDialogStore,
  ) {
    makeAutoObservable(this);

    this.filesStore = filesStore;
    this.tagsStore = tagsStore;
    this.selectedFolderStore = selectedFolderStore;
    this.filesActionsStore = filesActionsStore;
    this.thirdPartyStore = thirdPartyStore;
    this.settingsStore = settingsStore;
    this.infoPanelStore = infoPanelStore;
    this.currentQuotaStore = currentQuotaStore;
    this.clientLoadingStore = clientLoadingStore;
    this.dialogsStore = dialogsStore;
    this.avatarEditorDialogStore = avatarEditorDialogStore;
  }

  setRoomParams = (roomParams) => {
    this.roomParams = roomParams;
  };

  setIsLoading = (isLoading) => {
    this.isLoading = isLoading;
  };

  setConfirmDialogIsLoading = (confirmDialogIsLoading) => {
    this.confirmDialogIsLoading = confirmDialogIsLoading;
  };

  setOnClose = (onClose) => {
    this.onClose = onClose;
  };

  setIsRoomCreatedByCurrentUser = (value) => {
    this.isRoomCreatedByCurrentUser = value;
  };

  setInitialWatermarks = (watermarksSettings) => {
    this.resetWatermarks();

    this.initialWatermarksSettings = !watermarksSettings
      ? { enabled: false }
      : watermarksSettings;

    this.initialWatermarksSettings.isImage =
      !!this.initialWatermarksSettings.imageUrl;

    this.initialWatermarksSettings.image = "";

    this.setWatermarks(this.initialWatermarksSettings);
  };

  setWatermarks = (object, isInit) => {
    if (isInit) {
      this.watermarksSettings = { ...object };
      return;
    }

    for (const [key, value] of Object.entries(object)) {
      this.watermarksSettings[key] = value;
    }
  };

  resetWatermarks = () => {
    this.watermarksSettings = {};
    this.initialWatermarksSettings = {};
  };

  isCorrectWatermark = (watermarkSettings) => {
    if (!watermarkSettings) return true;

    return !(
      watermarkSettings.additions === 0 &&
      !watermarkSettings.image &&
      !watermarkSettings.imageUrl
    );
  };

  getWatermarkRequest = async (watermarksSettings) => {
    const watermarkImage = watermarksSettings.image;
    if (!watermarkImage && !watermarksSettings.imageUrl) {
      return Promise.resolve({
        rotate: watermarksSettings.rotate,
        text: watermarksSettings.text,
        additions: watermarksSettings.additions,
      });
    }
    if (!watermarkImage && watermarksSettings.imageUrl) {
      return Promise.resolve({
        imageScale: watermarksSettings.imageScale,
        rotate: watermarksSettings.rotate,
        imageUrl: watermarksSettings.imageUrl,
        // imageId: watermarksSettings.image.id,
        imageWidth: watermarksSettings.imageWidth,
        imageHeight: watermarksSettings.imageHeight,
      });
    }

    const { uploadRoomLogo } = this.filesStore;

    const uploadWatermarkData = new FormData();
    uploadWatermarkData.append(0, watermarkImage);

    const response = await uploadRoomLogo(uploadWatermarkData);

    const getMeta = (url) => {
      //url for this.watermarksSettings.image.viewUrl
      return new Promise((resolve, reject) => {
        const img = new Image();
        const imgUrl = url ?? URL.createObjectURL(watermarkImage);
        img.onload = () => resolve(img);
        img.onerror = (err) => reject(err);
        img.src = imgUrl;
      });
    };
    return await getMeta().then((img) => {
      return {
        imageScale: watermarksSettings.imageScale,
        rotate: watermarksSettings.rotate,
        imageUrl: response.data,
        // imageId: watermarksSettings.image.id,
        imageWidth: img.naturalWidth,
        imageHeight: img.naturalHeight,
      };
    });
  };

  onSaveEditRoom = async (t, newParams, room) => {
    const { isDefaultRoomsQuotaSet } = this.currentQuotaStore;
    const { cover, setRoomLogoCover } = this.dialogsStore;
    const {
      editRoom,
      removeLogoFromRoom,
      addActiveItems,
      addTagsToRoom,
      removeTagsFromRoom,

      setFolder,
    } = this.filesStore;
    const { uploadedFile, onSaveRoomLogo } = this.avatarEditorDialogStore;
    const { changeRoomOwner, updateCurrentFolder } = this.filesActionsStore;
    const { createTag } = this.tagsStore;
    const {
      isRootFolder,
      updateEditedSelectedRoom,
      id: currentFolderId,
    } = this.selectedFolderStore;

    const editRoomParams = {};

    const quotaLimit = newParams?.quota || room.quotaLimit;
    const isTitleChanged = !isEqual(newParams.title, room.title);
    const denyDownloadChanged = newParams?.denyDownload !== room.denyDownload;
    const indexingChanged = newParams?.indexing !== room.indexing;
    const isQuotaChanged = quotaLimit !== room.quotaLimit;
    const lifetimeChanged = !isEqual(newParams.lifetime, room.lifetime);
    const isOwnerChanged = newParams?.roomOwner?.id !== room.createdBy.id;
    const isWatermarkChanged = !isEqual(newParams.watermark, room.watermark);

    if (isDefaultRoomsQuotaSet && isQuotaChanged) {
      editRoomParams.quotaLimit = +quotaLimit;
    }

    if (isTitleChanged) {
      editRoomParams.title = newParams.title || t("Common:NewRoom");
    }

    if (denyDownloadChanged) {
      editRoomParams.denyDownload = newParams.denyDownload;
    }

    if (indexingChanged) {
      editRoomParams.indexing = newParams.indexing;
    }

    if (lifetimeChanged) {
      editRoomParams.lifetime = newParams.lifetime ?? {
        enabled: false,
      };
    }

    if (isWatermarkChanged && this.isCorrectWatermark(newParams.watermark)) {
      editRoomParams.watermark = newParams.watermark
        ? await this.getWatermarkRequest(newParams.watermark)
        : {
            enabled: false,
          };
    }

    const startTags = Object.values(room.tags);
    const tags = newParams.tags.map((tag) => tag.name);
    const removedTags = startTags.filter((sT) => !tags.includes(sT));
    const newTags = newParams.tags.filter((t) => t.isNew).map((t) => t.name);
    const isDeletionTags = removedTags.length > 0;

    const isUpdatelogo = uploadedFile;
    const isDeleteLogo = !!room.logo.original && !newParams.icon.uploadedFile;

    const requests = [];

    try {
      if (Object.keys(editRoomParams).length)
        await editRoom(room.id, editRoomParams);

      for (let i = 0; i < newTags.length; i++) {
        requests.push(createTag(newTags[i]));
      }

      if (isOwnerChanged) {
        requests.push(changeRoomOwner(t, newParams?.roomOwner?.id));
      }

      if (isDeletionTags) {
        requests.push(removeTagsFromRoom(room.id, removedTags));
      }

      if (isDeleteLogo) {
        requests.push(removeLogoFromRoom(room.id));
      }

      if (cover) {
        requests.push(setRoomLogoCover(room.id));
      }

      if (!cover && isUpdatelogo) {
        addActiveItems(null, [room.id]);
        requests.push(onSaveRoomLogo(room.id, newParams.icon, room, true));
      }

<<<<<<< HEAD
      const isEditCurrentFolder = room.id === currentFolderId;
      const needTableContentUpdate = indexingChanged && isEditCurrentFolder;

      if (needTableContentUpdate)
=======
      if (indexingChanged)
>>>>>>> 2ae960eb
        requests.push(updateCurrentFolder(null, currentFolderId));

      if (!!requests.length) {
        await Promise.all(requests);
      }

      let updatedRoomInfo = null;

      if (tags.length) {
        const tagsToAddList = tags.filter((t) => !startTags.includes(t));
        updatedRoomInfo = await addTagsToRoom(room.id, tagsToAddList);

        isRootFolder
          ? setFolder(updatedRoomInfo)
          : updateEditedSelectedRoom({ tags: tags });
      }
    } catch (e) {
      toastr.error(e);
    }
  };

  onCreateRoom = async (withConfirm = false, t) => {
    const roomParams = this.roomParams;

    const { createTag } = this.tagsStore;
    const { processCreatingRoomFromData, setProcessCreatingRoomFromData } =
      this.filesActionsStore;
    const { deleteThirdParty } = this.thirdPartyStore;
    const {
      createRoom,
      createRoomInThirdpary,
      addTagsToRoom,
      selection,
      bufferSelection,
    } = this.filesStore;
    const { preparingDataForCopyingToRoom } = this.filesActionsStore;

    const { isDefaultRoomsQuotaSet } = this.currentQuotaStore;

    const isThirdparty = roomParams.storageLocation.isThirdparty;
    const quotaLimit =
      isDefaultRoomsQuotaSet && !isThirdparty ? roomParams.quota : null;

    const createRoomData = {
      roomType: roomParams.type,
      title: roomParams.title || t("Common:NewRoom"),
      indexing: roomParams.indexing,
      denyDownload: roomParams.denyDownload,
      createAsNewFolder: roomParams.createAsNewFolder ?? true,
      ...(quotaLimit && {
        quota: +quotaLimit,
      }),
    };

    const createTagsData = roomParams.tags
      .filter((t) => t.isNew)
      .map((t) => t.name);
    const addTagsData = roomParams.tags.map((tag) => tag.name);

    const storageFolderId = roomParams.storageLocation.storageFolderId;
    const thirdpartyAccount = roomParams.storageLocation.thirdpartyAccount;

    const uploadLogoData = new FormData();
    uploadLogoData.append(0, roomParams.icon.uploadedFile);

    if (roomParams.lifetime) {
      createRoomData.lifetime = roomParams.lifetime;
    }

    if (roomParams.watermark && this.isCorrectWatermark(roomParams.watermark)) {
      createRoomData.watermark = await this.getWatermarkRequest(
        roomParams.watermark,
      );
    }
    try {
      this.setIsLoading(true);
      withConfirm && this.setConfirmDialogIsLoading(true);

      // create room
      let room =
        isThirdparty && storageFolderId
          ? await createRoomInThirdpary(storageFolderId, createRoomData)
          : await createRoom(createRoomData);

      this.dialogsStore.setIsNewRoomByCurrentUser(true);

      room.isLogoLoading = true;

      const actions = [];

      const requests = [];

      // delete thirdparty account if not needed
      if (!isThirdparty && storageFolderId)
        requests.push(deleteThirdParty(thirdpartyAccount.providerId));

      await Promise.all(requests);
      // create new tags
      for (let i = 0; i < createTagsData.length; i++) {
        actions.push(createTag(createTagsData[i]));
      }

      if (!!actions.length) await Promise.all(actions);

      // add new tags to room
      if (!!addTagsData.length)
        room = await addTagsToRoom(room.id, addTagsData);
      if (this.dialogsStore.cover) {
        await this.dialogsStore.setRoomLogoCover(room.id);

        this.onOpenNewRoom(room);
      }
      // calculate and upload logo to room
      else if (roomParams.icon.uploadedFile) {
        try {
          await this.avatarEditorDialogStore.onSaveRoomLogo(
            room.id,
            roomParams.icon,
          );
          this.onOpenNewRoom(room);
        } catch (e) {
          toastr.error(e);
          this.setIsLoading(false);
          this.setConfirmDialogIsLoading(false);
          this.onClose();
        }
      } else this.onOpenNewRoom(room);

      if (processCreatingRoomFromData) {
        const selections =
          selection.length > 0 && selection[0] != null
            ? selection
            : bufferSelection != null
              ? [bufferSelection]
              : [];

        preparingDataForCopyingToRoom(room.id, selections, t).catch((error) =>
          toastr.error(error),
        );
      }

      this.roomIsCreated = true;
    } catch (err) {
      toastr.error(err);
      console.log(err);
      this.setIsLoading(false);
      this.setConfirmDialogIsLoading(false);
      this.onClose();
      this.roomIsCreated = true;
    } finally {
      processCreatingRoomFromData && setProcessCreatingRoomFromData(false);
    }
  };

  onOpenNewRoom = async (room) => {
    const { setIsSectionFilterLoading } = this.clientLoadingStore;
    const { setSelection } = this.filesStore;
    const { setView, setIsVisible } = this.infoPanelStore;

    const setIsLoading = (param) => {
      setIsSectionFilterLoading(param);
    };

    const state = {
      isRoot: false,
      title: room.title,
      isRoom: true,
      isPublicRoomType: room.roomType === RoomsType.PublicRoom,
      rootFolderType: room.rootFolderType,
    };

    const newFilter = FilesFilter.getDefault();
    newFilter.folder = room.id;
    setIsLoading(true);

    const path = getCategoryUrl(CategoryType.SharedRoom, room.id);

    setSelection && setSelection([]);

    window.DocSpace.navigate(`${path}?${newFilter.toUrlParams()}`, { state });

    if (isDesktop()) {
      setIsVisible(true);
      setView("info_members");
    }

    this.setIsLoading(false);
    this.setConfirmDialogIsLoading(false);
    this.onClose();
  };
}

export default CreateEditRoomStore;<|MERGE_RESOLUTION|>--- conflicted
+++ resolved
@@ -293,14 +293,7 @@
         requests.push(onSaveRoomLogo(room.id, newParams.icon, room, true));
       }
 
-<<<<<<< HEAD
-      const isEditCurrentFolder = room.id === currentFolderId;
-      const needTableContentUpdate = indexingChanged && isEditCurrentFolder;
-
-      if (needTableContentUpdate)
-=======
       if (indexingChanged)
->>>>>>> 2ae960eb
         requests.push(updateCurrentFolder(null, currentFolderId));
 
       if (!!requests.length) {
