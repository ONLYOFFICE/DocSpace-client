import React from "react";
import { useTranslation } from "react-i18next";
import { inject, observer } from "mobx-react";
import {
  SharingPanel,
  UploadPanel,
  VersionHistoryPanel,
  ChangeOwnerPanel,
  NewFilesPanel,
  HotkeyPanel,
  InvitePanel,
  EditLinkPanel,
  EmbeddingPanel,
} from "../panels";
import {
  ConnectDialog,
  DeleteThirdPartyDialog,
  EmptyTrashDialog,
  DeleteDialog,
  DownloadDialog,
  ConflictResolveDialog,
  ConvertDialog,
  CreateRoomDialog,
  InviteUsersWarningDialog,
  CreateRoomConfirmDialog,
  ChangeUserTypeDialog,
<<<<<<< HEAD
  SettingsPluginDialog,
  PluginDialog,
=======
  UnsavedChangesDialog,
  DeleteLinkDialog,
  RoomSharingDialog,
  MoveToPublicRoom,
>>>>>>> da1d5052
} from "../dialogs";
import ConvertPasswordDialog from "../dialogs/ConvertPasswordDialog";
import ArchiveDialog from "../dialogs/ArchiveDialog";
import RestoreRoomDialog from "../dialogs/RestoreRoomDialog";
import PreparationPortalDialog from "../dialogs/PreparationPortalDialog";
import FilesSelector from "../FilesSelector";
import { FilesSelectorFilterTypes } from "@docspace/common/constants";

const Panels = (props) => {
  const {
    uploadPanelVisible,
    sharingPanelVisible,
    ownerPanelVisible,
    copyPanelVisible,
    moveToPanelVisible,
    thirdPartyMoveDialogVisible,
    connectDialogVisible,
    deleteThirdPartyDialogVisible,
    versionHistoryPanelVisible,
    deleteDialogVisible,
    downloadDialogVisible,
    emptyTrashDialogVisible,
    newFilesPanelVisible,
    conflictResolveDialogVisible,
    convertDialogVisible,
    createMasterForm,
    selectFileDialogVisible,
    setSelectFileDialogVisible,
    hotkeyPanelVisible,
    invitePanelVisible,
    convertPasswordDialogVisible,
    createRoomDialogVisible,
    createRoomConfirmDialogVisible,
    confirmDialogIsLoading,
    restoreAllPanelVisible,
    archiveDialogVisible,
    inviteUsersWarningDialogVisible,
    preparationPortalDialogVisible,
    changeUserTypeDialogVisible,
    restoreRoomDialogVisible,
<<<<<<< HEAD
    settingsPluginDialogVisible,
    pluginDialogVisible,
=======
    editLinkPanelIsVisible,
    unsavedChangesDialogVisible,
    deleteLinkDialogVisible,
    embeddingPanelIsVisible,
    roomSharingPanelVisible,
    moveToPublicRoomVisible,
>>>>>>> da1d5052
  } = props;

  const { t } = useTranslation(["Translations", "Common"]);

  const onClose = () => {
    setSelectFileDialogVisible(false);
  };

  return [
    settingsPluginDialogVisible && (
      <SettingsPluginDialog
        isVisible={settingsPluginDialogVisible}
        key={"settings-plugin-dialog"}
      />
    ),
    pluginDialogVisible && (
      <PluginDialog isVisible={pluginDialogVisible} key={"plugin-dialog"} />
    ),
    uploadPanelVisible && <UploadPanel key="upload-panel" />,
    sharingPanelVisible && (
      <SharingPanel
        key="sharing-panel"
        uploadPanelVisible={uploadPanelVisible}
      />
    ),
    ownerPanelVisible && <ChangeOwnerPanel key="change-owner-panel" />,
    (moveToPanelVisible || copyPanelVisible || restoreAllPanelVisible) && (
      <FilesSelector
        key="files-selector"
        isMove={moveToPanelVisible}
        isCopy={copyPanelVisible}
        isRestoreAll={restoreAllPanelVisible}
      />
    ),
    connectDialogVisible && <ConnectDialog key="connect-dialog" />,
    deleteThirdPartyDialogVisible && (
      <DeleteThirdPartyDialog key="thirdparty-delete-dialog" />
    ),
    versionHistoryPanelVisible && (
      <VersionHistoryPanel key="version-history-panel" />
    ),
    deleteDialogVisible && <DeleteDialog key="delete-dialog" />,
    emptyTrashDialogVisible && <EmptyTrashDialog key="empty-trash-dialog" />,
    downloadDialogVisible && <DownloadDialog key="download-dialog" />,

    newFilesPanelVisible && <NewFilesPanel key="new-files-panel" />,
    conflictResolveDialogVisible && (
      <ConflictResolveDialog key="conflict-resolve-dialog" />
    ),
    convertDialogVisible && <ConvertDialog key="convert-dialog" />,
    changeUserTypeDialogVisible && (
      <ChangeUserTypeDialog key="change-user-type-dialog" />
    ),
    createRoomDialogVisible && <CreateRoomDialog key="create-room-dialog" />,
    (createRoomConfirmDialogVisible || confirmDialogIsLoading) && (
      <CreateRoomConfirmDialog key="create-room-confirm-dialog" />
    ),
    selectFileDialogVisible && (
      <FilesSelector
        key="select-file-dialog"
        filterParam={FilesSelectorFilterTypes.DOCX}
        isPanelVisible={selectFileDialogVisible}
        onSelectFile={createMasterForm}
        onClose={onClose}
      />
    ),

    hotkeyPanelVisible && <HotkeyPanel key="hotkey-panel" />,
    invitePanelVisible && <InvitePanel key="invite-panel" />,
    convertPasswordDialogVisible && (
      <ConvertPasswordDialog key="convert-password-dialog" />
    ),
    archiveDialogVisible && <ArchiveDialog key="archive-dialog" />,
    restoreRoomDialogVisible && <RestoreRoomDialog key="archive-dialog" />,
    inviteUsersWarningDialogVisible && (
      <InviteUsersWarningDialog key="invite-users-warning-dialog" />
    ),
    preparationPortalDialogVisible && (
      <PreparationPortalDialog key="preparation-portal-dialog" />
    ),
    editLinkPanelIsVisible && <EditLinkPanel key="edit-link-panel" />,
    unsavedChangesDialogVisible && (
      <UnsavedChangesDialog key="unsaved-dialog" />
    ),
    deleteLinkDialogVisible && <DeleteLinkDialog key="delete-link-dialog" />,
    embeddingPanelIsVisible && <EmbeddingPanel key="embedding-panel" />,
    roomSharingPanelVisible && <RoomSharingDialog key="room-sharing-dialog" />,
    moveToPublicRoomVisible && (
      <MoveToPublicRoom key="move-to-public-room-panel" />
    ),
  ];
};

export default inject(
  ({
    auth,
    dialogsStore,
    uploadDataStore,
    versionHistoryStore,
    backup,
    createEditRoomStore,
    pluginStore,
  }) => {
    const {
      sharingPanelVisible,
      ownerPanelVisible,
      copyPanelVisible,
      moveToPanelVisible,
      thirdPartyMoveDialogVisible,
      connectDialogVisible,
      deleteThirdPartyDialogVisible,
      deleteDialogVisible,
      downloadDialogVisible,
      emptyTrashDialogVisible,
      newFilesPanelVisible,
      conflictResolveDialogVisible,
      convertDialogVisible,
      createRoomDialogVisible,
      createRoomConfirmDialogVisible,
      convertPasswordDialogVisible,
      connectItem, //TODO:
      restoreAllPanelVisible,
      archiveDialogVisible,
      restoreRoomDialogVisible,

      unsavedChangesDialogVisible,
      createMasterForm,
      selectFileDialogVisible,
      setSelectFileDialogVisible,
      invitePanelOptions,
      inviteUsersWarningDialogVisible,
      changeUserTypeDialogVisible,
      editLinkPanelIsVisible,
      deleteLinkDialogVisible,
      embeddingPanelIsVisible,
      roomSharingPanelVisible,
      moveToPublicRoomVisible,
    } = dialogsStore;

    const { preparationPortalDialogVisible } = backup;

    const { uploadPanelVisible } = uploadDataStore;
    const { isVisible: versionHistoryPanelVisible } = versionHistoryStore;
    const { hotkeyPanelVisible } = auth.settingsStore;
    const { confirmDialogIsLoading } = createEditRoomStore;

    const { settingsPluginDialogVisible, pluginDialogVisible } = pluginStore;

    return {
      preparationPortalDialogVisible,
      sharingPanelVisible,
      uploadPanelVisible,
      ownerPanelVisible,
      copyPanelVisible,
      moveToPanelVisible,
      thirdPartyMoveDialogVisible,
      connectDialogVisible: connectDialogVisible || !!connectItem, //TODO:
      deleteThirdPartyDialogVisible,
      versionHistoryPanelVisible,
      deleteDialogVisible,
      downloadDialogVisible,
      emptyTrashDialogVisible,
      newFilesPanelVisible,
      conflictResolveDialogVisible,
      convertDialogVisible,
      createRoomDialogVisible,
      createRoomConfirmDialogVisible,
      convertPasswordDialogVisible,
      selectFileDialogVisible,
      createMasterForm,
      setSelectFileDialogVisible,
      hotkeyPanelVisible,
      restoreAllPanelVisible,
      invitePanelVisible: invitePanelOptions.visible,
      archiveDialogVisible,
      inviteUsersWarningDialogVisible,
      confirmDialogIsLoading,
      changeUserTypeDialogVisible,
      restoreRoomDialogVisible,
<<<<<<< HEAD
      settingsPluginDialogVisible,
      pluginDialogVisible,
=======
      editLinkPanelIsVisible,
      unsavedChangesDialogVisible,
      deleteLinkDialogVisible,
      embeddingPanelIsVisible,
      roomSharingPanelVisible,
      moveToPublicRoomVisible,
>>>>>>> da1d5052
    };
  }
)(observer(Panels));<|MERGE_RESOLUTION|>--- conflicted
+++ resolved
@@ -24,15 +24,12 @@
   InviteUsersWarningDialog,
   CreateRoomConfirmDialog,
   ChangeUserTypeDialog,
-<<<<<<< HEAD
-  SettingsPluginDialog,
-  PluginDialog,
-=======
   UnsavedChangesDialog,
   DeleteLinkDialog,
   RoomSharingDialog,
   MoveToPublicRoom,
->>>>>>> da1d5052
+  SettingsPluginDialog,
+  PluginDialog,
 } from "../dialogs";
 import ConvertPasswordDialog from "../dialogs/ConvertPasswordDialog";
 import ArchiveDialog from "../dialogs/ArchiveDialog";
@@ -73,17 +70,14 @@
     preparationPortalDialogVisible,
     changeUserTypeDialogVisible,
     restoreRoomDialogVisible,
-<<<<<<< HEAD
-    settingsPluginDialogVisible,
-    pluginDialogVisible,
-=======
     editLinkPanelIsVisible,
     unsavedChangesDialogVisible,
     deleteLinkDialogVisible,
     embeddingPanelIsVisible,
     roomSharingPanelVisible,
     moveToPublicRoomVisible,
->>>>>>> da1d5052
+    settingsPluginDialogVisible,
+    pluginDialogVisible,
   } = props;
 
   const { t } = useTranslation(["Translations", "Common"]);
@@ -263,17 +257,14 @@
       confirmDialogIsLoading,
       changeUserTypeDialogVisible,
       restoreRoomDialogVisible,
-<<<<<<< HEAD
-      settingsPluginDialogVisible,
-      pluginDialogVisible,
-=======
       editLinkPanelIsVisible,
       unsavedChangesDialogVisible,
       deleteLinkDialogVisible,
       embeddingPanelIsVisible,
       roomSharingPanelVisible,
       moveToPublicRoomVisible,
->>>>>>> da1d5052
+      settingsPluginDialogVisible,
+      pluginDialogVisible,
     };
   }
 )(observer(Panels));