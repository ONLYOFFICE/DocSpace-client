// (c) Copyright Ascensio System SIA 2009-2025
//
// This program is a free software product.
// You can redistribute it and/or modify it under the terms
// of the GNU Affero General Public License (AGPL) version 3 as published by the Free Software
// Foundation. In accordance with Section 7(a) of the GNU AGPL its Section 15 shall be amended
// to the effect that Ascensio System SIA expressly excludes the warranty of non-infringement of
// any third-party rights.
//
// This program is distributed WITHOUT ANY WARRANTY, without even the implied warranty
// of MERCHANTABILITY or FITNESS FOR A PARTICULAR  PURPOSE. For details, see
// the GNU AGPL at: http://www.gnu.org/licenses/agpl-3.0.html
//
// You can contact Ascensio System SIA at Lubanas st. 125a-25, Riga, Latvia, EU, LV-1021.
//
// The  interactive user interfaces in modified source and object code versions of the Program must
// display Appropriate Legal Notices, as required under Section 5 of the GNU AGPL version 3.
//
// Pursuant to Section 7(b) of the License you must retain the original Product logo when
// distributing the program. Pursuant to Section 7(e) we decline to grant you any rights under
// trademark law for use of our trademarks.
//
// All the Product's GUI elements, including illustrations and icon sets, as well as technical writing
// content are licensed under the terms of the Creative Commons Attribution-ShareAlike 4.0
// International. See the License terms at http://creativecommons.org/licenses/by-sa/4.0/legalcode

import FileActionsOwnerReactSvgUrl from "PUBLIC_DIR/images/file.actions.owner.react.svg?url";
import HistoryReactSvgUrl from "PUBLIC_DIR/images/history.react.svg?url";
import HistoryFinalizedReactSvgUrl from "PUBLIC_DIR/images/history-finalized.react.svg?url";
import MoveReactSvgUrl from "PUBLIC_DIR/images/icons/16/move.react.svg?url";
import BackupSvgUrl from "PUBLIC_DIR/images/icons/16/backup.svg?url";
import CheckBoxReactSvgUrl from "PUBLIC_DIR/images/check-box.react.svg?url";
import FolderReactSvgUrl from "PUBLIC_DIR/images/folder.react.svg?url";
import ReconnectSvgUrl from "PUBLIC_DIR/images/reconnect.svg?url";
import SettingsReactSvgUrl from "PUBLIC_DIR/images/icons/16/catalog.settings.react.svg?url";
import FolderLocationReactSvgUrl from "PUBLIC_DIR/images/folder.location.react.svg?url";
import TickRoundedSvgUrl from "PUBLIC_DIR/images/tick.rounded.svg?url";
import FavoritesReactSvgUrl from "PUBLIC_DIR/images/favorite.react.svg?url";
import FavoritesFillReactSvgUrl from "PUBLIC_DIR/images/favorite.fill.react.svg?url";
import DownloadReactSvgUrl from "PUBLIC_DIR/images/icons/16/download.react.svg?url";
import CircleCrossSvgUrl from "PUBLIC_DIR/images/icons/16/circle.cross.svg?url";
import DownloadAsReactSvgUrl from "PUBLIC_DIR/images/download-as.react.svg?url";
import RenameReactSvgUrl from "PUBLIC_DIR/images/rename.react.svg?url";
import RemoveSvgUrl from "PUBLIC_DIR/images/remove.svg?url";
import TrashReactSvgUrl from "PUBLIC_DIR/images/icons/16/trash.react.svg?url";
import LockedReactSvgUrl from "PUBLIC_DIR/images/icons/16/locked.react.svg?url";
import CopyReactSvgUrl from "PUBLIC_DIR/images/icons/16/copy.react.svg?url";
import DuplicateReactSvgUrl from "PUBLIC_DIR/images/icons/16/duplicate.react.svg?url";
import FormFillRectSvgUrl from "PUBLIC_DIR/images/form.fill.rect.svg?url";
import AccessEditReactSvgUrl from "PUBLIC_DIR/images/access.edit.react.svg?url";
import EyeReactSvgUrl from "PUBLIC_DIR/images/eye.react.svg?url";
import FormPlusReactSvgUrl from "PUBLIC_DIR/images/form.plus.react.svg?url";
import FormFileReactSvgUrl from "PUBLIC_DIR/images/form.file.react.svg?url";
import PersonReactSvgUrl from "PUBLIC_DIR/images/person.react.svg?url";
import InfoOutlineReactSvgUrl from "PUBLIC_DIR/images/info.outline.react.svg?url";
import PinReactSvgUrl from "PUBLIC_DIR/images/pin.react.svg?url";
import UnpinReactSvgUrl from "PUBLIC_DIR/images/unpin.react.svg?url";
import UnmuteReactSvgUrl from "PUBLIC_DIR/images/unmute.react.svg?url";
import MuteReactSvgUrl from "PUBLIC_DIR/images/icons/16/mute.react.svg?url";
import ShareReactSvgUrl from "PUBLIC_DIR/images/share.react.svg?url";
import InvitationLinkReactSvgUrl from "PUBLIC_DIR/images/invitation.link.react.svg?url";
import EditIndexReactSvgUrl from "PUBLIC_DIR/images/edit.index.react.svg?url";
import TabletLinkReactSvgUrl from "PUBLIC_DIR/images/tablet-link.react.svg?url";
import RoomArchiveSvgUrl from "PUBLIC_DIR/images/room.archive.svg?url";
import PluginActionsSvgUrl from "PUBLIC_DIR/images/plugin.actions.react.svg?url";
import LeaveRoomSvgUrl from "PUBLIC_DIR/images/logout.react.svg?url";
import CatalogRoomsReactSvgUrl from "PUBLIC_DIR/images/icons/16/catalog.rooms.react.svg?url";
import RemoveOutlineSvgUrl from "PUBLIC_DIR/images/remove.react.svg?url";
import ActionsDocumentsReactSvgUrl from "PUBLIC_DIR/images/actions.documents.react.svg?url";
import SpreadsheetReactSvgUrl from "PUBLIC_DIR/images/spreadsheet.react.svg?url";
import ActionsPresentationReactSvgUrl from "PUBLIC_DIR/images/actions.presentation.react.svg?url";
import FormReactSvgUrl from "PUBLIC_DIR/images/access.form.react.svg?url";
import FormBlankReactSvgUrl from "PUBLIC_DIR/images/form.blank.react.svg?url";
import FormGalleryReactSvgUrl from "PUBLIC_DIR/images/form.gallery.react.svg?url";
import CatalogFolderReactSvgUrl from "PUBLIC_DIR/images/icons/16/catalog.folder.react.svg?url";
import ActionsUploadReactSvgUrl from "PUBLIC_DIR/images/actions.upload.react.svg?url";
import PluginMoreReactSvgUrl from "PUBLIC_DIR/images/plugin.more.react.svg?url";
import CodeReactSvgUrl from "PUBLIC_DIR/images/code.react.svg?url";
import ClearTrashReactSvgUrl from "PUBLIC_DIR/images/clear.trash.react.svg?url";
import ExportRoomIndexSvgUrl from "PUBLIC_DIR/images/icons/16/export-room-index.react.svg?url";
import AccessNoneReactSvgUrl from "PUBLIC_DIR/images/access.none.react.svg?url";
import HelpCenterReactSvgUrl from "PUBLIC_DIR/images/help.center.react.svg?url";
import CustomFilterReactSvgUrl from "PUBLIC_DIR/images/icons/16/custom-filter.react.svg?url";
import ViewRowsReactSvgUrl from "PUBLIC_DIR/images/view-rows.react.svg?url";

import CreateTemplateSvgUrl from "PUBLIC_DIR/images/template.react.svg?url";
import CreateRoomReactSvgUrl from "PUBLIC_DIR/images/create.room.react.svg?url";
import { getCategoryUrl } from "SRC_DIR/helpers/utils";

import { makeAutoObservable, runInAction } from "mobx";
import copy from "copy-to-clipboard";
import { isMobile, isTablet } from "react-device-detect";
import config from "PACKAGE_FILE";
import { Trans } from "react-i18next";
import { toastr } from "@docspace/shared/components/toast";
import { combineUrl } from "@docspace/shared/utils/combineUrl";
import {
  isMobile as isMobileUtils,
  isLockedSharedRoom,
  trimSeparator,
} from "@docspace/shared/utils";
import { getDefaultAccessUser } from "@docspace/shared/utils/getDefaultAccessUser";
import { copyShareLink as copyToBuffer } from "@docspace/shared/utils/copy";
import {
  canShowManageLink,
  copyShareLink,
} from "@docspace/shared/components/share/Share.helpers";

import { getGuidanceConfig } from "@docspace/shared/components/guidance/configs";

import {
  connectedCloudsTypeTitleTranslation,
  removeOptions,
} from "SRC_DIR/helpers/filesUtils";
import { getOAuthToken } from "@docspace/shared/utils/common";
import {
  RoomsType,
  Events,
  FolderType,
  UrlActionType,
  FilesSelectorFilterTypes,
  FilterType,
  FileExtensions,
  ShareAccessRights,
} from "@docspace/shared/enums";
import FilesFilter from "@docspace/shared/api/files/filter";
import {
  formRoleMapping,
  getFileLink,
  getFolderLink,
  removeSharedFolder,
  removeSharedFolderOrFile,
} from "@docspace/shared/api/files";

import { checkDialogsOpen } from "@docspace/shared/utils/checkDialogsOpen";
import { hasOwnProperty } from "@docspace/shared/utils/object";
import { createLoader } from "@docspace/shared/utils/createLoader";
import { FILLING_STATUS_ID } from "@docspace/shared/constants";
import {
  isFile as isFileUtil,
  isFolder as isFolderUtil,
  isRoom as isRoomUtil,
} from "@docspace/shared/utils/typeGuards";
import {
  getInfoPanelOpen,
  hideInfoPanel,
  openMembersTab,
  openShareTab,
  setInfoPanelMobileHidden,
  setView,
  showInfoPanel,
} from "SRC_DIR/helpers/info-panel";
import { ShareLinkService } from "@docspace/shared/services/share-link.service";

const LOADER_TIMER = 500;
let loadingTime;
let timer;

const systemFolders = [
  FolderType.InProgress,
  FolderType.Done,
  FolderType.SubFolderDone,
  FolderType.SubFolderInProgress,
];

class ContextOptionsStore {
  settingsStore;

  dialogsStore;

  filesActionsStore;

  filesStore;

  mediaViewerDataStore;

  treeFoldersStore;

  uploadDataStore;

  versionHistoryStore;

  filesSettingsStore;

  selectedFolderStore;

  publicRoomStore;

  oformsStore;

  pluginStore;

  infoPanelStore;

  currentTariffStatusStore;

  currentQuotaStore;

  userStore;

  indexingStore;

  clientLoadingStore;

  linksIsLoading = false;

  guidanceStore;

  constructor(
    settingsStore,
    dialogsStore,
    filesActionsStore,
    filesStore,
    mediaViewerDataStore,
    treeFoldersStore,
    uploadDataStore,
    versionHistoryStore,
    filesSettingsStore,
    selectedFolderStore,
    publicRoomStore,
    oformsStore,
    pluginStore,
    infoPanelStore,
    currentTariffStatusStore,
    currentQuotaStore,
    userStore,
    indexingStore,
    clientLoadingStore,
    guidanceStore,
  ) {
    makeAutoObservable(this);
    this.settingsStore = settingsStore;
    this.dialogsStore = dialogsStore;
    this.filesActionsStore = filesActionsStore;
    this.filesStore = filesStore;
    this.mediaViewerDataStore = mediaViewerDataStore;
    this.treeFoldersStore = treeFoldersStore;
    this.uploadDataStore = uploadDataStore;
    this.versionHistoryStore = versionHistoryStore;
    this.filesSettingsStore = filesSettingsStore;
    this.selectedFolderStore = selectedFolderStore;
    this.publicRoomStore = publicRoomStore;
    this.oformsStore = oformsStore;
    this.pluginStore = pluginStore;
    this.infoPanelStore = infoPanelStore;
    this.currentTariffStatusStore = currentTariffStatusStore;
    this.currentQuotaStore = currentQuotaStore;
    this.userStore = userStore;
    this.indexingStore = indexingStore;
    this.clientLoadingStore = clientLoadingStore;
    this.guidanceStore = guidanceStore;
  }

  onOpenFolder = async (item, t) => {
    const { isExpiredLinkAsync } = this.filesActionsStore;

    if (item.external && (item.expired || (await isExpiredLinkAsync(item))))
      return toastr.error(
        t("Common:RoomLinkExpired"),
        t("Common:RoomNotAvailable"),
      );

    if (isLockedSharedRoom(item))
      return this.dialogsStore.setPasswordEntryDialog(true, item);

    this.filesActionsStore.openLocationAction(item);
  };

  onClickLinkFillForm = (item) => {
    const isFormRoom =
      this.selectedFolderStore?.roomType === RoomsType.FormRoom ||
      this.selectedFolderStore?.parentRoomType === FolderType.FormRoom;

    if (
      !item.startFilling &&
      item.isPDFForm &&
      !isFormRoom &&
      !this.publicRoomStore.isPublicRoom &&
      item?.security?.Copy
    )
      return this.dialogsStore.setFillPDFDialogData(true, item);

    return this.gotoDocEditor(item, false, null, false, !isFormRoom);
  };

  onClickReconnectStorage = async (item, t) => {
    const { thirdPartyStore } = this.filesSettingsStore;

    const { openConnectWindow, connectItems } = thirdPartyStore;

    const {
      setRoomCreation,
      setConnectItem,
      setConnectDialogVisible,
      setIsConnectDialogReconnect,
      setSaveAfterReconnectOAuth,
    } = this.dialogsStore;

    setIsConnectDialogReconnect(true);

    setRoomCreation(true);

    const provider = connectItems.find(
      (connectItem) => connectItem.providerName === item.providerKey,
    );

    const itemThirdParty = {
      title: connectedCloudsTypeTitleTranslation(provider.providerName, t),
      customer_title: "NOTITLE",
      provider_key: provider.providerName,
      link: provider.oauthHref,
      provider_id: item.providerId,
    };

    if (provider.isOauth) {
      const authModal = window.open(
        "",
        t("Common:Authorization"),
        "height=600, width=1020",
      );
      await openConnectWindow(provider.providerName, authModal)
        .then(getOAuthToken)
        .then((token) => {
          authModal.close();
          setConnectItem({
            ...itemThirdParty,
            token,
          });

          setSaveAfterReconnectOAuth(true);
        })
        .catch((err) => {
          if (!err) return;
          toastr.error(err);
        });
    } else {
      setConnectItem(itemThirdParty);
      setConnectDialogVisible(true);
    }
  };

  onClickMakeForm = (item, t) => {
    const { setConvertPasswordDialogVisible, setFormCreationInfo } =
      this.dialogsStore;
    const { title, id, folderId, fileExst } = item;

    const newTitle =
      title.substring(0, title.length - fileExst.length) +
      this.filesSettingsStore.extsWebRestrictedEditing[0];

    this.uploadDataStore.copyAsAction(id, newTitle, folderId).catch((err) => {
      let errorMessage = "";
      if (typeof err === "object") {
        errorMessage =
          err?.response?.data?.error?.message ||
          err?.statusText ||
          err?.message ||
          "";
      } else {
        errorMessage = err;
      }

      if (errorMessage.indexOf("password") == -1) {
        toastr.error(errorMessage, t("Common:Warning"));
        return;
      }

      toastr.error(t("Translations:FileProtected"), t("Common:Warning"));
      setFormCreationInfo({
        newTitle,
        fromExst: fileExst,
        toExst: this.filesSettingsStore.extsWebRestrictedEditing[0],
        fileInfo: item,
      });
      setConvertPasswordDialogVisible(true);
    });
  };

  onClickSubmitToFormGallery = (item) => {
    if (item && !item.exst) {
      const splitTitle = item.title.split(".");
      item.title = splitTitle.slice(0, -1).join(".");
      item.exst = splitTitle.length !== 1 ? `.${splitTitle.at(-1)}` : null;
    }

    this.dialogsStore.setFormItem(item);
    this.dialogsStore.setSubmitToGalleryDialogVisible(true);
  };

  onOpenLocation = (item) => {
    this.filesActionsStore.checkAndOpenLocationAction(item);
  };

  onMoveAction = (item) => {
    const { id, isFolder } = this.selectedFolderStore;

    setInfoPanelMobileHidden(true);

    const isFolderActions = id === item?.id && isFolder === item?.isFolder;
    if (isFolderActions) {
      this.dialogsStore.setIsFolderActions(true);
    }

    this.dialogsStore.setMoveToPanelVisible(true);
  };

  onRestoreAction = () => {
    setInfoPanelMobileHidden(true);
    this.dialogsStore.setRestorePanelVisible(true);
  };

  onCopyAction = (item) => {
    const { id, isFolder } = this.selectedFolderStore;

    setInfoPanelMobileHidden(true);

    const isFolderActions = id === item?.id && isFolder === item?.isFolder;
    if (isFolderActions) {
      this.dialogsStore.setIsFolderActions(true);
    }

    this.dialogsStore.setCopyPanelVisible(true);
  };

  showVersionHistory = (id, security, requestToken) => {
    const { fetchFileVersions, setIsVerHistoryPanel } =
      this.versionHistoryStore;

    if (this.treeFoldersStore.isRecycleBinFolder) return;

    fetchFileVersions(`${id}`, security, requestToken);
    setIsVerHistoryPanel(true);
    setInfoPanelMobileHidden(true);
  };

  finalizeVersion = (id) => {
    this.filesActionsStore.finalizeVersionAction(id).catch((err) => {
      toastr.error(err);
    });
  };

  onClickFavorite = (e, items, t) => {
    const data = (e.currentTarget && e.currentTarget.dataset) || e;
    const { action } = data;

    this.filesActionsStore
      .setFavoriteAction(action, items)
      .then(() =>
        action === "mark"
          ? toastr.success(t("MarkedAsFavorite"))
          : toastr.success(t("RemovedFromFavorites")),
      )
      .catch((err) => toastr.error(err));
  };

  lockFile = (item, t) => {
    const { id, locked } = item;

    this.filesActionsStore
      .lockFileAction(id, !locked)
      .then(() =>
        locked
          ? toastr.success(t("Translations:FileUnlocked"))
          : toastr.success(t("Translations:FileLocked")),
      )
      .catch((err) => {
        toastr.error(err);
      });
  };

  onClickLinkForPortal = (item, t) => {
    const { fileExst, canOpenPlayer, webUrl, id } = item;

    const isFile = !!fileExst;
    copy(
      isFile
        ? canOpenPlayer
          ? `${window.location.href}&preview=${id}`
          : webUrl
        : `${window.location.origin + config.homepage}/filter?folder=${id}`, // TODO: Change url by category
    );

    toastr.success(t("Common:LinkCopySuccess"));
  };

  onCopyLink = async (item, t) => {
    const { shared, navigationPath } = this.selectedFolderStore;

    const isArchive = item.rootFolderType === FolderType.Archive;

    const { href } = item;
    const sharedItem = navigationPath.find((r) => r.shared);

    const isShared = shared || sharedItem || item.shared;

    const isSystemFolder = systemFolders.includes(item.type);

    if (this.publicRoomStore.isPublicRoom) {
      copyToBuffer(item.shortWebUrl);
      return toastr.success(t("Common:LinkCopySuccess"));
    }

    if (isShared && !isArchive && !isSystemFolder) {
      try {
        const itemLink = item.isFolder
          ? await getFolderLink(item.id)
          : await getFileLink(item.id);
        copyToBuffer(itemLink.sharedTo.shareLink);
        item.customFilterEnabled
          ? toastr.success(
              <Trans t={t} i18nKey="Common:LinkCopySuccessWithCustomFilter" />,
            )
          : toastr.success(t("Common:LinkCopySuccess"));
      } catch (error) {
        toastr.error(error);
      }
      return;
    }

    if (
      item.rootFolderType === FolderType.Recent ||
      item.rootFolderType === FolderType.SHARE
    ) {
      copy(item.webUrl);
      return toastr.success(t("Common:LinkCopySuccess"));
    }

    if (href) {
      copy(href);

      return toastr.success(t("Common:LinkCopySuccess"));
    }

    const { canConvert } = this.filesSettingsStore;

    const { getItemUrl } = this.filesStore;

    const needConvert = canConvert(item.fileExst);

    const canOpenPlayer =
      item.viewAccessibility?.ImageView || item.viewAccessibility?.MediaView;

    const url = getItemUrl(
      item.id,
      item.isRoom || item.isFolder,
      needConvert,
      canOpenPlayer,
    );

    copy(url);

    toastr.success(t("Common:LinkCopySuccess"));
  };

  onOpenEmbeddingSettings = async (item) => {
    const { setLinkParams, setEmbeddingPanelData } = this.dialogsStore;

    setLinkParams({
      item,
    });

    setEmbeddingPanelData({ visible: true, item });
  };

  onCreateAndCopySharedLink = async (item, t) => {
    const { isExpiredLinkAsync } = this.filesActionsStore;

    if (item.external && (item.expired || (await isExpiredLinkAsync(item))))
      return toastr.error(
        t("Common:RoomLinkExpired"),
        t("Common:RoomNotAvailable"),
      );

    const primaryLink = await this.filesStore.getPrimaryLink(item.id);

    if (primaryLink) {
      copyShareLink(item, primaryLink, t, this.getManageLinkOptions(item));
      // copyShareLink(primaryLink.sharedTo.shareLink);
      // item.shared
      //   ? toastr.success(t("Common:LinkSuccessfullyCopied"))
      //   : toastr.success(t("Files:LinkSuccessfullyCreatedAndCopied"));

      this.publicRoomStore.setExternalLink(primaryLink);
    }
  };

  onClickLinkEdit = (item) => {
    const { setConvertItem, setConvertDialogVisible, setConvertDialogData } =
      this.dialogsStore;
    const canConvert =
      item.viewAccessibility?.MustConvert && item.security?.Convert;

    if (canConvert) {
      setConvertItem({ ...item, isOpen: true });
      setConvertDialogData({
        files: item,
      });
      setConvertDialogVisible(true);
    } else {
      this.gotoDocEditor(item, false, null, item.isPDFForm);
    }
  };

  onPreviewClick = (item) => {
    this.gotoDocEditor(item, true);
  };

  gotoDocEditor = (
    item,
    preview = false,
    shareKey = null,
    editForm = false,
    fillForm = false,
  ) => {
    const { id } = item;

    this.filesStore.openDocEditor(id, preview, shareKey, editForm, fillForm);
  };

  // isPwa = () => {
  //   return ["fullscreen", "standalone", "minimal-ui"].some(
  //     (displayMode) =>
  //       window.matchMedia("(display-mode: " + displayMode + ")").matches,
  //   );
  // };

  onRemoveSharedRooms = async (items) => {
    if (!Array.isArray(items) || items.length === 0) return;

    const { setGroupMenuBlocked } = this.filesActionsStore;
    const { addActiveItems } = this.filesStore;
    const { clearActiveOperations } = this.uploadDataStore;

    const folderIds = items.map((item) => item.id);

    try {
      setGroupMenuBlocked(true);
      addActiveItems(null, folderIds);
      await removeSharedFolder(folderIds);
    } catch (error) {
      console.error(error);
    } finally {
      setGroupMenuBlocked(false);
      clearActiveOperations([], folderIds);
    }
  };

  onRemoveSharedFilesOrFolder = async (items) => {
    if (!Array.isArray(items) || items.length === 0) return;

    const { addActiveItems } = this.filesStore;
    const { setGroupMenuBlocked } = this.filesActionsStore;
    const { clearActiveOperations } = this.uploadDataStore;

    const { folderIds, fileIds } = items.reduce(
      (acc, item) => {
        if (isFolderUtil(item)) acc.folderIds.push(item.id);
        else if (isFileUtil(item)) acc.fileIds.push(item.id);

        return acc;
      },
      { folderIds: [], fileIds: [] },
    );

    const { endLoader, startLoader } = createLoader();

    try {
      startLoader(() => {
        runInAction(() => {
          setGroupMenuBlocked(true);
          addActiveItems(fileIds, folderIds);
        });
      });

      await removeSharedFolderOrFile(folderIds, fileIds);
    } catch (error) {
      console.error(error);
      toastr.error(error);
    } finally {
      endLoader(() =>
        runInAction(() => {
          setGroupMenuBlocked(false);
          clearActiveOperations(fileIds, folderIds);
        }),
      );
    }
  };

  onClickDownload = (item, t) => {
    const { viewUrl, isFolder } = item;
    const isFile = !isFolder;

    const { openUrl } = this.settingsStore;
    const { downloadAction } = this.filesActionsStore;

    isFile
      ? openUrl(viewUrl, UrlActionType.Download)
      : downloadAction(t("Common:ArchivingData"), item).catch((err) =>
          toastr.error(err),
        );
  };

  onClickDownloadAs = () => {
    this.dialogsStore.setDownloadDialogVisible(true);
  };

  onSetUpCustomFilter = (item, t) => {
    this.filesActionsStore.changeCustomFilter(item, t);
  };

  onDuplicate = (item) => {
    if (item.isRoom && this.currentQuotaStore.isWarningRoomsDialog) {
      this.dialogsStore.setQuotaWarningDialogVisible(true);
      return;
    }

    this.filesActionsStore.duplicateAction(item);
  };

  onClickRename = (item) => {
    const event = new Event(Events.RENAME);

    event.item = item;

    window.dispatchEvent(event);
  };

  onChangeThirdPartyInfo = (providerKey) => {
    this.filesActionsStore.setThirdpartyInfo(providerKey);
  };

  onFillingStatus = (item) => {
    console.log(item);
    this.dialogsStore.setFillingStatusPanelVisible(true);
  };

  onClickStartFilling = (item, t) => {
    if (isMobile)
      return toastr.info(t("Common:MobileStartFillingPdfNotAvailableInfo"));

    const refPage = this.filesStore.openDocEditor(
      item.id,
      false,
      null,
      true,
      false,
    );

    if (refPage) refPage.sessionStorage.setItem(FILLING_STATUS_ID, "true");
  };

  onClickResetAndStartFilling = async (item) => {
    const { addActiveItems } = this.filesStore;
    const { clearActiveOperations } = this.uploadDataStore;
    const { setGroupMenuBlocked } = this.filesActionsStore;

    const { endLoader, startLoader } = createLoader();

    try {
      startLoader(() => {
        runInAction(() => {
          setGroupMenuBlocked(true);
          addActiveItems([item.id], null);
        });
      });

      await formRoleMapping({
        formId: item.id,
        roles: [],
      });
    } catch (error) {
      toastr.error(error);
      console.error(error);
    } finally {
      endLoader(() =>
        runInAction(() => {
          setGroupMenuBlocked(false);
          clearActiveOperations([item.id]);
        }),
      );
    }
  };

  onMediaFileClick = (fileId, item) => {
    const itemId = typeof fileId !== "object" ? fileId : item.id;
    this.mediaViewerDataStore.setMediaViewerData({ visible: true, id: itemId });
    this.mediaViewerDataStore.changeUrl(itemId);
  };

  onClickDeleteSelectedFolder = (t, isRoom) => {
    const { setIsFolderActions, setDeleteDialogVisible, setIsRoomDelete } =
      this.dialogsStore;
    const { confirmDelete } = this.filesSettingsStore;
    const { deleteAction, deleteRoomsAction } = this.filesActionsStore;
    const { id: selectedFolderId, getSelectedFolder } =
      this.selectedFolderStore;
    const { isThirdPartySelection, setBufferSelection } = this.filesStore;

    const selectedFolder = getSelectedFolder();

    setIsFolderActions(true);

    if (confirmDelete || isThirdPartySelection) {
      setBufferSelection(selectedFolder);
      setIsRoomDelete(isRoom);
      setDeleteDialogVisible(true);

      return;
    }

    let translations;

    if (isRoom) {
      translations = {
        successRemoveRoom: t("Files:RoomRemoved"),
        successRemoveRooms: t("Files:RoomsRemoved"),
      };

      deleteRoomsAction([selectedFolderId], translations).catch((err) =>
        toastr.error(err),
      );
    } else {
      translations = {
        deleteFromTrash: t("Translations:TrashItemsDeleteSuccess", {
          sectionName: t("Common:TrashSection"),
        }),
      };

      deleteAction(translations, [selectedFolder], true).catch((err) =>
        toastr.error(err),
      );
    }
  };

  onClickDelete = (item, t) => {
    const { id, title, providerKey, isFolder, isRoom } = item;

    if (id === this.selectedFolderStore.id && isFolder) {
      this.onClickDeleteSelectedFolder(t, isRoom);

      return;
    }

    this.filesActionsStore.deleteItemAction(
      id,
      title,
      {},
      !isFolder,
      providerKey,
      isRoom,
    );
  };

  onClickShare = () => {
    // const { setShareFolderDialogVisible } = this.dialogsStore;

    openShareTab();
    // if (item.isFolder) {
    //   setShareFolderDialogVisible(true);
    // } else {
    // openShareTab();
    // }
  };

  onClickMarkRead = (item) => {
    const { markAsRead } = this.filesActionsStore;

    item.fileExst
      ? markAsRead([], [item.id], item)
      : markAsRead([item.id], [], item);
  };

  onClickUnsubscribe = () => {
    const { setDeleteDialogVisible, setUnsubscribe } = this.dialogsStore;

    setUnsubscribe(true);
    setDeleteDialogVisible(true);
  };

  onOpenPDFEditDialog = (id) => {
    this.filesStore.openDocEditor(id, false, null, true);
  };

  /**
   * @param {import("@docspace/shared/api/files/types").TFile} item - The item to delete.
   * @param {import("@docspace/shared/types").TTranslation} t - The translation function.
   * @returns {void}
   */
  onDelete = (item, t) => {
    const { isGroupMenuBlocked } = this.filesActionsStore;

    if (item.isEditing) return this.onShowEditingToast(t);

    if (isGroupMenuBlocked) return this.onShowWaitOperationToast(t);

    this.onClickDelete(item, t);
  };

  filterModel = (model, filter) => {
    const options = [];
    let index = 0;
    const last = model.length;

    for (index; index < last; index++) {
      if (filter.includes(model[index].key)) {
        options[index] = model[index];
        if (model[index].items) {
          options[index].items = model[index].items.filter((item) =>
            filter.includes(item.key),
          );

          if (options[index].items.length === 1) {
            options[index] = options[index].items[0];
          }
        }
      }
    }

    return options.filter((o) => !!o);
  };

  onShowInfoPanel = (item, view) => {
    showInfoPanel();

    if (item) {
      setView(view);
    }
  };

  onClickEditRoom = (item) => {
    const event = new Event(Events.ROOM_EDIT);
    event.item = item;
    window.dispatchEvent(event);
  };

  onSaveAsTemplate = (item) => {
    const event = new Event(Events.SAVE_AS_TEMPLATE);
    event.item = item;
    window.dispatchEvent(event);
  };

  onCreateRoomTemplate = (item) => {
    this.filesActionsStore.onCreateRoomFromTemplate(item);
  };

  onEditRoomTemplate = (item) => {
    const event = new Event(Events.ROOM_EDIT);
    event.item = { ...item, isEdit: true };
    window.dispatchEvent(event);
  };

  onOpenTemplateAccessOptions = () => {
    this.dialogsStore.setTemplateAccessSettingsVisible(true);
  };

  // onLoadLinks = async (t, item) => {
  //   const promise = new Promise(async (resolve, reject) => {
  //     let linksArray = [];

  //     this.setLoaderTimer(true);
  //     try {
  //       const links = await this.publicRoomStore.fetchExternalLinks(item.id);

  //       for (let link of links) {
  //         const { id, title, shareLink, disabled, isExpired } = link.sharedTo;

  //         if (!disabled && !isExpired) {
  //           linksArray.push({
  //             icon: InvitationLinkReactSvgUrl,
  //             id,
  //             key: `external-link_${id}`,
  //             label: title,
  //             onClick: () => {
  //               copy(shareLink);
  //               toastr.success(t("Common:LinkCopySuccess"));
  //             },
  //           });
  //         }
  //       }

  //       if (!linksArray.length) {
  //         linksArray = [
  //           {
  //             id: "no-external-links-option",
  //             key: "no-external-links",
  //             label: !links.length
  //               ? t("Files:NoExternalLinks")
  //               : t("Files:AllLinksAreDisabled"),
  //             disableColor: true,
  //           },
  //           !isMobile && {
  //             key: "separator0",
  //             isSeparator: true,
  //           },
  //           {
  //             icon: SettingsReactSvgUrl,
  //             id: "manage-option",
  //             key: "manage-links",
  //             label: t("Common:ManageNotifications"),
  //             onClick: () => this.onShowInfoPanel(item, "info_members"),
  //           },
  //         ];
  //       }

  //       this.setLoaderTimer(false, () => resolve(linksArray));
  //     } catch (error) {
  //       toastr.error(error);
  //       this.setLoaderTimer(false);
  //       return reject(linksArray);
  //     }
  //   });

  //   return promise;
  // };

  onLoadPlugins = (item) => {
    const { contextOptions } = item;
    const { enablePlugins } = this.settingsStore;

    const pluginItems = [];
    this.setLoaderTimer(true);

    if (enablePlugins && this.pluginStore.contextMenuItemsList) {
      this.pluginStore.contextMenuItemsList.forEach((option) => {
        if (contextOptions.includes(option.key)) {
          const value = option.value;

          const onClick = async () => {
            if (value.withActiveItem) {
              const { setActiveFiles } = this.filesStore;

              setActiveFiles([item.id]);

              await value.onClick(item.id);

              setActiveFiles([]);
            } else {
              value.onClick(item.id);
            }
          };

          if (value.fileExt) {
            if (value.fileExt.includes(item.fileExst)) {
              pluginItems.push({
                key: option.key,
                label: value.label,
                icon: value.icon,
                onClick,
              });
            }
          } else {
            pluginItems.push({
              key: option.key,
              label: value.label,
              icon: value.icon,
              onClick,
            });
          }
        }
      });
    }

    this.setLoaderTimer(false);

    return pluginItems;
  };

  onClickInviteUsers = (e, roomType) => {
    const data = (e.currentTarget && e.currentTarget.dataset) || e;

    const { action } = data;

    const { isGracePeriod } = this.currentTariffStatusStore;

    if (isGracePeriod) {
      this.dialogsStore.setQuotaWarningDialogVisible(true);
    } else {
      this.dialogsStore.setInvitePanelOptions({
        visible: true,
        roomId: action || e,
        hideSelector: false,
        defaultAccess: getDefaultAccessUser(roomType),
      });
    }
  };

  onClickPin = (e, id, t) => {
    const data = (e.currentTarget && e.currentTarget.dataset) || e;
    const { action } = data;

    this.filesActionsStore.setPinAction(action, id, t);
  };

  onClickArchive = (e) => {
    const data = (e.currentTarget && e.currentTarget.dataset) || e;
    const { action } = data;
    const { isWarningRoomsDialog } = this.currentQuotaStore;
    const {
      setArchiveDialogVisible,
      setRestoreRoomDialogVisible,
      setQuotaWarningDialogVisible,
    } = this.dialogsStore;

    if (action === "unarchive" && isWarningRoomsDialog) {
      setQuotaWarningDialogVisible(true);
      return;
    }

    if (action === "archive") {
      setArchiveDialogVisible(true);
    } else {
      setRestoreRoomDialogVisible(true);
    }
  };

  onChangeRoomOwner = () => this.dialogsStore.setChangeRoomOwnerIsVisible(true);

  onLeaveRoom = () => {
    this.dialogsStore.setLeaveRoomDialogVisible(true);
  };

  onSelect = (item) => {
    const { onSelectItem } = this.filesActionsStore;

    onSelectItem({ id: item.id, isFolder: item.isFolder }, true, false);
  };

  onShowEditingToast = (t) => {
    toastr.error(t("Files:DocumentEdited"));
  };

  onShowWaitOperationToast = (t) => {
    toastr.warning(t("Files:WaitOperation"));
  };

  onClickMute = (e, item, t) => {
    const data = (e.currentTarget && e.currentTarget.dataset) || e;
    const { action } = data;

    this.filesActionsStore.setMuteAction(action, item, t);
  };

  onExportRoomIndex = (t, roomId) => {
    this.filesActionsStore.exportRoomIndex(t, roomId);
  };

  onEditIndex = () => {
    this.indexingStore.setIsIndexEditingMode(true);
  };

  onEnableFormFillingGuid = (t, roomType) => {
    const guidanceConfig = getGuidanceConfig(roomType, t);

    if (!guidanceConfig) {
      return;
    }

    this.guidanceStore.setConfig(guidanceConfig);
    this.dialogsStore.setWelcomeFormFillingTipsVisible(true);
  };

  onClickRemoveFromRecent = (item) => {
    this.filesActionsStore.removeFilesFromRecent([item.id]);
  };

  setLoaderTimer = (isLoading, cb) => {
    if (isLoading) {
      loadingTime = new Date();

      return (timer = setTimeout(() => {
        this.linksIsLoading = true;
      }, LOADER_TIMER));
    }
    if (loadingTime) {
      const currentDate = new Date();

      let ms = Math.abs(loadingTime.getTime() - currentDate.getTime());

      if (timer) {
        ms = Math.abs(ms - LOADER_TIMER);

        clearTimeout(timer);
        timer = null;
      }

      if (ms < LOADER_TIMER) {
        return setTimeout(() => {
          this.linksIsLoading = true;
          loadingTime = null;
          cb && cb();
        }, LOADER_TIMER - ms);
      }
    }

    if (timer) {
      clearTimeout(timer);
      timer = null;
    }

    loadingTime = null;
    this.linksIsLoading = false;
    cb && cb();
  };

  onCreateOform = async (navigate) => {
    const { oformFromFolderId } = this.oformsStore;
    const { getFolderInfo } = this.filesStore;
    const { getPublicKey } = this.filesActionsStore;

    hideInfoPanel();

    const filesFilter = FilesFilter.getDefault();
    filesFilter.folder = this.oformsStore.oformFromFolderId;

    const currentFolder = await getFolderInfo(oformFromFolderId);
    const publicKey = await getPublicKey(currentFolder);
    if (publicKey) filesFilter.key = publicKey;

    const filterUrlParams = filesFilter.toUrlParams();

    const url = getCategoryUrl(
      this.filesStore.categoryType,
      filesFilter.folder,
    );

    navigate(
      combineUrl(
        window.ClientConfig?.proxy?.url,
        config.homepage,
        `${url}?${filterUrlParams}`,
      ),
    );
  };

  onShowOformTemplateInfo = (item) => {
    showInfoPanel();
    this.oformsStore.setGallerySelected(item);
  };

  onSuggestOformChanges = (item) => {
    const formTitle = item.attributes ? item.attributes.name_form : item.title;

    window.location = `mailto:marketing@onlyoffice.com
    ?subject=Suggesting changes for ${formTitle}
    &body=Suggesting changes for ${formTitle}.
  `;
  };

  getFormGalleryContextOptions = (item, t, navigate) => {
    return [
      {
        key: "create",
        label: t("Common:Create"),
        onClick: () => this.onCreateOform(navigate),
      },
      {
        key: "template-info",
        label: t("FormGallery:TemplateInfo"),
        onClick: () => this.onShowOformTemplateInfo(item),
      },
      {
        key: "separator",
        isSeparator: true,
      },
      {
        key: "suggest-changes",
        label: t("FormGallery:SuggestChanges"),
        onClick: () => this.onSuggestOformChanges(item),
      },
    ];
  };

  getRoomsRootContextOptions = (item, t) => {
    const { id, rootFolderId } = this.selectedFolderStore;
    const isRootRoom = item.isRoom && rootFolderId === id;

    if (!isRootRoom) return { pinOptions: [], muteOptions: [] };

    const pinOptions = [
      {
        id: "option_pin-room",
        key: "pin-room",
        label: t("PinToTop"),
        icon: PinReactSvgUrl,
        onClick: (e) => this.onClickPin(e, item.id, t),
        disabled:
          this.publicRoomStore.isPublicRoom ||
          Boolean(item.external && item.expired),
        "data-action": "pin",
        action: "pin",
      },
      {
        id: "option_unpin-room",
        key: "unpin-room",
        label: t("Unpin"),
        icon: UnpinReactSvgUrl,
        onClick: (e) => this.onClickPin(e, item.id, t),
        disabled:
          this.publicRoomStore.isPublicRoom ||
          Boolean(item.external && item.expired),
        "data-action": "unpin",
        action: "unpin",
      },
    ];

    const canMute = item.security?.Mute && !this.publicRoomStore.isPublicRoom;

    const muteOptions = [
      {
        id: "option_unmute-room",
        key: "unmute-room",
        label: t("EnableNotifications"),
        icon: UnmuteReactSvgUrl,
        onClick: (e) => this.onClickMute(e, item, t),
        disabled: !canMute,
        "data-action": "unmute",
        action: "unmute",
      },
      {
        id: "option_mute-room",
        key: "mute-room",
        label: t("DisableNotifications"),
        icon: MuteReactSvgUrl,
        onClick: (e) => this.onClickMute(e, item, t),
        disabled: !canMute,
        "data-action": "mute",
        action: "mute",
      },
    ];

    return { pinOptions, muteOptions };
  };

  onEmptyTrashAction = () => {
    const { activeFiles, activeFolders } = this.filesStore;
    const isExistActiveItems = [...activeFiles, ...activeFolders].length > 0;

    if (isExistActiveItems || this.filesActionsStore.emptyTrashInProgress)
      return;

    this.dialogsStore.setEmptyTrashDialogVisible(true);
  };

  onEmptyPersonalAction = () => {
    if (this.filesActionsStore.emptyPersonalRoomInProgress) return;

    this.dialogsStore.setEmptyTrashDialogVisible(true);
  };

  onRestoreAllAction = () => {
    const { activeFiles, activeFolders } = this.filesStore;
    const isExistActiveItems = [...activeFiles, ...activeFolders].length > 0;

    if (isExistActiveItems) return;

    this.dialogsStore.setRestoreAllPanelVisible(true);
  };

  onRestoreAllArchiveAction = () => {
    const { activeFiles, activeFolders } = this.filesStore;
    const {
      setQuotaWarningDialogVisible,
      setRestoreAllArchive,
      setRestoreRoomDialogVisible,
    } = this.dialogsStore;

    const isExistActiveItems = [...activeFiles, ...activeFolders].length > 0;

    if (isExistActiveItems) return;

    if (this.currentQuotaStore.isWarningRoomsDialog) {
      setQuotaWarningDialogVisible(true);
      return;
    }

    setRestoreAllArchive(true);
    setRestoreRoomDialogVisible(true);
  };

  onDownloadAllAction = () => {
    const { getSelectedFolder } = this.selectedFolderStore;
    const { downloadAction } = this.filesActionsStore;

    const selectedFolder = getSelectedFolder();

    downloadAction("", selectedFolder).catch((err) => toastr.error(err));
  };

  createMenuGroup = (options, groupConfig, t) => {
    const {
      groupKey,
      groupLabel,
      groupIcon,
      itemKeys,
      needsGrouping = false,
      minItemsCount = 1,
    } = groupConfig;

    let groupItems = [];

    if (needsGrouping) {
      let lastNonEmptyGroupIndex = -1;

      itemKeys.forEach((group, groupIndex) => {
        const groupSubItems = group
          .map((groupItem) =>
            options.find((option) => option.key === groupItem.key),
          )
          .filter((menuItem) => menuItem && menuItem.disabled !== true);

        if (groupSubItems.length > 0) {
          if (lastNonEmptyGroupIndex !== -1) {
            groupItems.push({
              key: `separator-after-group-${lastNonEmptyGroupIndex}`,
              isSeparator: true,
            });
          }

          groupSubItems.forEach((menuItem) => groupItems.push(menuItem));
          lastNonEmptyGroupIndex = groupIndex;
        }
      });
    } else {
      groupItems = itemKeys
        .map((item) =>
          options.find(
            (option) =>
              option.key === (typeof item === "object" ? item.key : item),
          ),
        )
        .filter((option) => option && option.disabled !== true);
    }

    const itemsCount = groupItems.filter(
      (menuItem) => !menuItem.isSeparator && menuItem.disabled !== true,
    ).length;

    const shouldAddGroup = itemsCount > minItemsCount;

    return {
      group: shouldAddGroup
        ? {
            id: `option_${groupKey}`,
            key: groupKey,
            label: t(groupLabel),
            icon: groupIcon,
            items: groupItems,
          }
        : null,
      keysToRemove: shouldAddGroup
        ? needsGrouping
          ? itemKeys.flat().map((item) => item.key)
          : itemKeys.map((item) => (typeof item === "object" ? item.key : item))
        : [],
    };
  };

  getHeaderOptions = (t, item) => {
    const {
      isRecycleBinFolder,
      isArchiveFolder,
      isTemplatesFolder,
      isPersonalReadOnly,
    } = this.treeFoldersStore;
    const { roomsForDelete, roomsForRestore } = this.filesStore;

    const canRestoreAll = roomsForRestore.length > 0;
    const canDeleteAll = roomsForDelete.length > 0;

    if (this.publicRoomStore.isPublicRoom) {
      return [
        {
          key: "public-room_share",
          label: t("Common:CopySharedLink"),
          icon: TabletLinkReactSvgUrl,
          onClick: () => {
            copy(window.location.href);
            toastr.success(t("Common:LinkCopySuccess"));
          },
          disabled: this.settingsStore.isFrame,
        },
        {
          key: "separator0",
          isSeparator: true,
          disabled: !item.security?.Download || this.settingsStore.isFrame,
        },
        {
          key: "public-room_edit",
          label: t("Common:Download"),
          icon: DownloadReactSvgUrl,
          onClick: () => {
            this.onClickDownload(item, t);
          },
          disabled: !item.security?.Download,
        },
      ];
    }

    if (isRecycleBinFolder) {
      return [
        {
          id: "header_option_empty-trash",
          key: "empty-trash",
          label: t("Files:EmptySection", {
            sectionName: t("Common:TrashSection"),
          }),
          onClick: this.onEmptyTrashAction,
          icon: ClearTrashReactSvgUrl,
          disabled: false,
        },
        {
          id: "header_option_restore-all",
          key: "restore-all",
          label: t("RestoreAll"),
          onClick: this.onRestoreAllAction,
          icon: MoveReactSvgUrl,
          disabled: false,
        },
      ];
    }

    if (isArchiveFolder) {
      return [
        {
          id: "header_option_empty-archive",
          key: "empty-archive",
          label: t("ArchiveAction"),
          onClick: this.onEmptyTrashAction,
          disabled: !canDeleteAll,
          icon: ClearTrashReactSvgUrl,
        },
        {
          id: "header_option_restore-all",
          key: "restore-all",
          label: t("RestoreAll"),
          onClick: this.onRestoreAllArchiveAction,
          disabled: !canRestoreAll,
          icon: MoveReactSvgUrl,
        },
      ];
    }

    if (isTemplatesFolder) {
      return [];
    }

    if (isPersonalReadOnly) {
      return [
        {
          id: "header_option_download-all",
          key: "download-all",
          label: t("Files:DownloadAll"),
          onClick: this.onDownloadAllAction,
          icon: MoveReactSvgUrl,
          disabled: false,
        },
        {
          id: "header_option_empty-section",
          key: "empty-section",
          label: t("Files:EmptySection", {
            sectionName: t("Common:MyDocuments"),
          }),
          onClick: this.onEmptyPersonalAction,
          icon: ClearTrashReactSvgUrl,
          disabled: false,
        },
      ];
    }

    return this.getFilesContextOptions(item, t, false, true);
  };

  handleCopyPrimaryLink = async (item, t) => {
    if (!item.canShare) return;

    const primaryLink = await ShareLinkService.getPrimaryLink(item);

    if (primaryLink) {
      copyShareLink(item, primaryLink, t, this.getManageLinkOptions(item));
      this.infoPanelStore?.setShareChanged(true);
    }
  };

  getManageLinkOptions = (item) => {
    const isRoom = isRoomUtil(item);

    const openTab = () => {
      if (isRoom) return openMembersTab();

      openShareTab();
    };

    const infoView = isRoom
      ? this.infoPanelStore.roomsView
      : this.infoPanelStore.fileView;

    const { infoPanelSelection } = this.infoPanelStore;

    return {
      canShowLink: canShowManageLink(
        item,
        infoPanelSelection,
        getInfoPanelOpen(),
        infoView,
      ),
      onClickLink: () => {
        this.filesStore.setSelection([]);
        this.filesStore.setBufferSelection(item);
        openTab();
      },
    };
  };

  getFilesContextOptions = (item, t, isInfoPanel, isHeader) => {
    const optionsToRemove = isInfoPanel
      ? ["select", "open", "room-info", "show-info"]
      : isHeader
        ? ["select"]
        : [];

    if (!item.contextOptions) {
      const contextOptions = this.filesStore.getFilesContextOptions(
        item,
        optionsToRemove,
      );
      item = { ...item, contextOptions };
    } else {
      item.contextOptions = removeOptions(item.contextOptions, optionsToRemove);
    }

    const { isPublicRoom } = this.publicRoomStore;

    const { contextOptions, isEditing } = item;

    const isRootThirdPartyFolder =
      item.providerKey && item.id === item.rootFolderId;

    // const isShareable = this.treeFoldersStore.isPersonalRoom
    //   ? item.canShare || (item.isFolder && item.security?.CreateRoomFrom)
    //   : false;

    const isMedia =
      item.viewAccessibility?.ImageView || item.viewAccessibility?.MediaView;

    const hasInfoPanel = contextOptions.includes("show-info");

    // const emailSendIsDisabled = true;
    const showSeparator0 = hasInfoPanel || !isMedia; // || !emailSendIsDisabled;

    const separator0 = showSeparator0
      ? {
          key: "separator0",
          isSeparator: true,
        }
      : false;

    const onlyShowVersionHistory =
      !contextOptions.includes("finalize-version") &&
      contextOptions.includes("show-version-history");

    const versionActions = onlyShowVersionHistory
      ? [
          {
            id: "option_show-version-history",
            key: "show-version-history",
            label: t("Common:ShowVersionHistory"),
            icon: HistoryReactSvgUrl,
            onClick: () =>
              this.showVersionHistory(
                item.id,
                item.security,
                item?.requestToken,
              ),
            disabled: false,
          },
        ]
      : [
          {
            id: "option_version",
            key: "version",
            label: t("VersionHistory"),
            icon: HistoryFinalizedReactSvgUrl,
            items: [
              {
                id: "option_finalize-version",
                key: "finalize-version",
                label: t("FinalizeVersion"),
                icon: HistoryFinalizedReactSvgUrl,
                onClick: () =>
                  isEditing
                    ? this.onShowEditingToast(t)
                    : this.finalizeVersion(item.id, item.security),
                disabled: false,
              },
              {
                id: "option_version-history",
                key: "show-version-history",
                label: t("Common:ShowVersionHistory"),
                icon: HistoryReactSvgUrl,
                onClick: () =>
                  this.showVersionHistory(
                    item.id,
                    item.security,
                    item?.requestToken,
                  ),
                disabled: false,
              },
            ],
          },
        ];

    const moveActions = [
      {
        id: "option_move-or-copy",
        key: "move",
        label: t("MoveOrCopy"),
        icon: CopyReactSvgUrl,
        items: [
          {
            id: "option_move-to",
            key: "move-to",
            label: t("Common:MoveTo"),
            icon: MoveReactSvgUrl,
            onClick: isEditing
              ? () => this.onShowEditingToast(t)
              : () => this.onMoveAction(item),
            disabled: false,
          },
          {
            id: "option_copy-to",
            key: "copy-to",
            label: t("Common:Copy"),
            icon: CopyReactSvgUrl,
            onClick: () => this.onCopyAction(item),
            disabled: false,
          },
          {
            id: "option_create-duplicate",
            key: "duplicate",
            label: t("Common:Duplicate"),
            icon: DuplicateReactSvgUrl,
            onClick: () => this.onDuplicate(item, t),
            disabled: false,
          },
        ],
      },
    ];

    const { pinOptions, muteOptions } = this.getRoomsRootContextOptions(
      item,
      t,
    );

    let withOpen = item.id !== this.selectedFolderStore.id;
    const isPublicRoomType =
      item.roomType === RoomsType.PublicRoom ||
      item.roomType === RoomsType.FormRoom ||
      item.roomType === RoomsType.CustomRoom;

    const { navigationPath } = this.selectedFolderStore;

    if (item.isRoom && withOpen) {
      withOpen = navigationPath.findIndex((f) => f.id === item.id) === -1;
    }

    const isArchive = item.rootFolderType === FolderType.Archive;
    const isFormRoom = item.roomType === RoomsType.FormRoom;

    const hasShareLinkRights = isPublicRoom
      ? item.security?.Read
      : item.shared
        ? item.security.CopySharedLink
        : item.security?.EditAccess;

    const { isFiltered } = this.filesStore;
    const { isIndexedFolder, security } = this.selectedFolderStore;

    const indexOptions = {
      id: "option_edit-index",
      key: "edit-index",
      label: t("Common:EditIndex"),
      icon: EditIndexReactSvgUrl,
      onClick: () => this.onEditIndex(),
      disabled: !security?.EditRoom || !isIndexedFolder || isFiltered,
    };

    const isTemplateOwner =
      item.access === ShareAccessRights.None ||
      item.access === ShareAccessRights.FullAccess;

    const isRoomAdmin =
      item.access === ShareAccessRights.RoomManager ||
      item.access === ShareAccessRights.None;

    const optionsModel = [
      {
        id: "option_select",
        key: "select",
        label: t("Common:SelectAction"),
        icon: CheckBoxReactSvgUrl,
        onClick: () => this.onSelect(item),
        disabled: false,
      },
      withOpen && {
        id: "option_open",
        key: "open",
        label: t("Open"),
        icon: FolderReactSvgUrl,
        onClick: () => this.onOpenFolder(item, t),
        disabled: Boolean(item.external && item.expired),
      },
      {
        id: "option_fill-form",
        key: "fill-form",
        label: t("Common:FillFormButton"),
        icon: FormFillRectSvgUrl,
        onClick: () => this.onClickLinkFillForm(item),
        disabled: false,
      },
      {
        id: "option_open-pdf",
        key: "open-pdf",
        label: t("Open"),
        icon: EyeReactSvgUrl,
        onClick: () => this.gotoDocEditor(item, false),
        disabled: false,
      },
      {
        id: "option_edit-pdf",
        key: "edit-pdf",
        label: t("Common:EditButton"),
        icon: AccessEditReactSvgUrl,
        onClick: () => {
          if (isMobile) {
            toastr.info(t("Common:MobileEditPdfNotAvailableInfo"));
            return;
          }
          this.onOpenPDFEditDialog(item.id);
        },
        disabled: false,
      },
      {
        id: "option_edit",
        key: "edit",
        label: t("Common:EditButton"),
        icon: AccessEditReactSvgUrl,
        onClick: () => {
          const isPDF = item.fileExst === ".pdf";

          if (isPDF && isMobile) {
            toastr.info(t("Common:MobileEditPdfNotAvailableInfo"));
            return;
          }
          this.onClickLinkEdit(item);
        },
        disabled: false,
      },
      {
        id: "option_preview",
        key: "preview",
        label: t("Common:Preview"),
        icon: EyeReactSvgUrl,
        onClick: () => this.onPreviewClick(item),
        disabled: false,
      },
      {
        id: "option_view",
        key: "view",
        label: t("Common:View"),
        icon: EyeReactSvgUrl,
        onClick: (fileId) => this.onMediaFileClick(fileId, item),
        disabled: false,
      },
      {
        id: "option_pdf-view",
        key: "pdf-view",
        label: "Pdf viewer",
        icon: EyeReactSvgUrl,
        onClick: (fileId) => this.onMediaFileClick(fileId, item),
        disabled: false,
      },
      {
        id: "option_make-form",
        key: "make-form",
        label: t("Common:MakeForm"),
        icon: FormPlusReactSvgUrl,
        onClick: () => this.onClickMakeForm(item, t),
        disabled: false,
      },
      ...pinOptions,
      ...muteOptions,
      separator0,
      {
        id: "option_submit-to-gallery",
        key: "submit-to-gallery",
        label: t("Common:SubmitToFormGallery"),
        icon: FormFileReactSvgUrl,
        onClick: () => this.onClickSubmitToFormGallery(item),
        isOutsideLink: true,
        disabled: !item.security?.SubmitToFormGallery,
      },
      {
        id: "option_start-filling",
        key: "start-filling",
        label: t("Common:StartFilling"),
        icon: FormFillRectSvgUrl,
        onClick: () => this.onClickStartFilling(item, t),
        disabled: false,
      },
      {
        id: "option_reset-and-start-filling",
        key: "reset-and-start-filling",
        label: t("Common:ResetAndStartFilling"),
        icon: BackupSvgUrl,
        onClick: () => this.onClickResetAndStartFilling(item),
        disabled: false,
      },
      {
        id: "option_filling-status",
        key: "filling-status",
        label: t("Common:FillingStatus"),
        icon: FormFillRectSvgUrl,
        onClick: () => this.onFillingStatus(item),
        disabled: false,
      },
      {
        key: "separator-SubmitToGallery",
        isSeparator: true,
      },
      {
        key: "separator4",
        isSeparator: true,
      },
      {
        id: "option_create-room",
        key: "create-room-from-template",
        label: t("Common:CreateRoom"),
        icon: CreateRoomReactSvgUrl,
        onClick: () => this.filesActionsStore.onCreateRoomFromTemplate(item),
        disabled: false,
      },
      {
        id: "option_edit-room",
        key: "edit-room",
        label: t("EditRoom"),
        icon: SettingsReactSvgUrl,
        onClick: () => this.onClickEditRoom(item),
        disabled: false,
      },
      {
        id: "option_edit-room",
        key: "edit-template",
        label: t("EditTemplate"),
        icon: SettingsReactSvgUrl,
        onClick: () => this.onEditRoomTemplate(item),
        disabled: !isTemplateOwner,
      },
      {
        id: "option_save-as-template",
        key: "save-as-template",
        label: t("SaveAsTemplate"),
        icon: CreateTemplateSvgUrl,
        onClick: () => this.onSaveAsTemplate(item),
        badgeLabel: t("Common:New"),
        disabled: !item.security?.Create || item.providerKey,
      },
      {
        id: "option_download",
        key: "download",
        label: t("Common:Download"),
        icon: DownloadReactSvgUrl,
        onClick: () => {
          if (isLockedSharedRoom(item))
            return this.dialogsStore.setPasswordEntryDialog(true, item, true);

          this.onClickDownload(item, t);
        },
        disabled:
          (!item.security?.Download && !isLockedSharedRoom(item)) ||
          Boolean(item.external && item.expired),
      },
      {
        id: "option_create-duplicate-room",
        key: "duplicate-room",
        label: t("Common:Duplicate"),
        icon: DuplicateReactSvgUrl,
        onClick: () => this.onDuplicate(item, t),
        disabled: !item.security?.Duplicate,
      },
      {
        id: "option_change-room-owner",
        key: "change-room-owner",
        label: t("Files:ChangeTheRoomOwner"),
        icon: ReconnectSvgUrl,
        onClick: this.onChangeRoomOwner,
        disabled: false,
      },
      {
        id: "option_archive-room",
        key: "archive-room",
        label: t("MoveToArchive"),
        icon: RoomArchiveSvgUrl,
        onClick: (e) => this.onClickArchive(e),
        disabled: false,
        "data-action": "archive",
        action: "archive",
      },
      {
        id: "option_reconnect-storage",
        key: "reconnect-storage",
        label: t("Common:ReconnectStorage"),
        icon: ReconnectSvgUrl,
        onClick: () => this.onClickReconnectStorage(item, t),
        disabled: !item.security?.Reconnect || !item.security?.EditRoom,
      },
      {
        id: "option_export-room-index",
        key: "export-room-index",
        label: t("Files:ExportRoomIndex"),
        icon: ExportRoomIndexSvgUrl,
        onClick: () => this.onExportRoomIndex(t, item.id),
        disabled: !item.indexing || !item.security?.IndexExport,
      },
      {
        id: "option_access-settings",
        key: "access-settings",
        label: t("AccessSettings"),
        icon: PersonReactSvgUrl,
        onClick: () => this.onOpenTemplateAccessOptions(),
        disabled: !isTemplateOwner,
      },
      {
        id: "option_invite-users-to-room",
        key: "invite-users-to-room",
        label: t("Common:InviteContacts"),
        icon: PersonReactSvgUrl,
        onClick: (e) => this.onClickInviteUsers(e, item.roomType),
        disabled: false,
        action: item.id,
      },
      // {
      //   id: "option_copy-general-link",
      //   key: "copy-general-link",
      //   label: t("Common:CopySharedLink"),
      //   icon: TabletLinkReactSvgUrl,
      //   disabled: !isShareable,
      //   onClick: () => this.getManageLink(item, t),
      // },
      {
        id: "option_copy-shared-link",
        key: "copy-shared-link",
        label: t("Common:CopySharedLink"),
        icon: TabletLinkReactSvgUrl,
        onClick: () => this.handleCopyPrimaryLink(item, t),
        disabled: !item.canShare,
      },
      {
        id: "option_manage-links",
        key: "manage-links",
        label: t("Common:ManageLinks"),
        icon: SettingsReactSvgUrl,
        onClick: () => this.onClickShare(item),
        disabled: !item.canShare,
      },
      {
        id: "option_link-for-room-members",
        key: "link-for-room-members",
        label: t("Common:CopyLink"),
        icon: InvitationLinkReactSvgUrl,
        onClick: () => this.onCopyLink(item, t),
        disabled: item.isTemplate
          ? false
          : (isPublicRoomType && hasShareLinkRights) ||
            Boolean(item.external && (item.expired || item.passwordProtected)),
      },
      {
        id: "option_copy-external-link",
        key: "external-link",
        label: t("Common:CopySharedLink"),
        icon: TabletLinkReactSvgUrl,
        disabled: !hasShareLinkRights || Boolean(item.external && item.expired),
        onClick: () => this.onCreateAndCopySharedLink(item, t),
        // onLoad: () => this.onLoadLinks(t, item),
      },
      {
        id: "option_embedding-setting",
        key: "embedding-settings",
        label: t("Common:Embed"),
        icon: CodeReactSvgUrl,
        onClick: () => this.onOpenEmbeddingSettings(item),
        disabled: !item.security?.Embed,
      },
      {
        key: "create-room-separator",
        isSeparator: true,
        disabled: !item.security?.CreateRoomFrom,
      },
      {
        id: "option_create_room",
        key: "create-room",
        label: t("Common:CreateRoom"),
        icon: CatalogRoomsReactSvgUrl,
        onClick: () => this.onCreateRoom(item, true),
        disabled: !item.security?.CreateRoomFrom,
      },
      {
        id: "option_room-info",
        key: "room-info",
        label: t("Common:Info"),
        icon: InfoOutlineReactSvgUrl,
        onClick: () => this.onShowInfoPanel(item),
        disabled: isPublicRoom || Boolean(item.external && item.expired),
      },
      {
        id: "option_owner-change",
        key: "owner-change",
        label: t("Translations:OwnerChange"),
        icon: FileActionsOwnerReactSvgUrl,
        onClick: this.onOwnerChange,
        disabled: false,
      },
      {
        id: "option_link-for-portal-users",
        key: "link-for-portal-users",
        label: t("LinkForPortalUsers", {
          productName: t("Common:ProductName"),
        }),
        icon: InvitationLinkReactSvgUrl,
        onClick: () => this.onClickLinkForPortal(item, t),
        disabled: false,
      },
      // {
      //   id: "option_send-by-email",
      //   key: "send-by-email",
      //   label: t("SendByEmail"),
      //   icon: MailReactSvgUrl,
      //   disabled: emailSendIsDisabled,
      // },

      {
        id: "option_show-info",
        key: "show-info",
        label: t("Common:Info"),
        icon: InfoOutlineReactSvgUrl,
        onClick: () => this.onShowInfoPanel(item),
        disabled: false,
      },
      ...versionActions,
      {
        id: "option_custom-filter",
        key: "custom-filter",
        label: item.customFilterEnabled
          ? t("Files:CustomFilterDisable")
          : t("Files:CustomFilterEnable"),
        icon: CustomFilterReactSvgUrl,
        onClick: () => this.onSetUpCustomFilter(item, t),
        disabled: Boolean(
          !isRoomAdmin &&
            item.customFilterEnabled &&
            item.customFilterEnabledBy &&
            item.customFilterEnabledBy !== this.userStore?.user?.displayName,
        ),
      },
      {
        id: "option_block-unblock-version",
        key: "block-unblock-version",
        label: item.locked ? t("Common:UnblockFile") : t("Common:BlockFile"),
        icon: LockedReactSvgUrl,
        onClick: () => this.lockFile(item, t),
        disabled: false,
      },
      {
        key: "separator1",
        isSeparator: true,
      },
      {
        id: "option_open-location",
        key: "open-location",
        label: t("OpenLocation"),
        icon: FolderLocationReactSvgUrl,
        onClick: () => this.onOpenLocation(item),
        disabled: !!item.requestToken,
      },
      {
        id: "option_mark-read",
        key: "mark-read",
        label: t("MarkRead"),
        icon: TickRoundedSvgUrl,
        onClick: () => this.onClickMarkRead(item),
        disabled: false,
      },
      {
        id: "option_mark-as-favorite",
        key: "mark-as-favorite",
        label: t("MarkAsFavorite"),
        icon: FavoritesReactSvgUrl,
        onClick: (e) => this.onClickFavorite(e, [item], t),
        disabled: false,
        "data-action": "mark",
        action: "mark",
      },
      {
        id: "option_create-duplicate-room",
        key: "duplicate-room",
        label: t("Common:Duplicate"),
        icon: DuplicateReactSvgUrl,
        onClick: () => this.onDuplicate(item, t),
        disabled: !item.security?.Duplicate,
      },
      {
        id: "option_remove-shared-room",
        key: "remove-shared-room",
        label: t("Common:RemoveFromList"),
        icon: CircleCrossSvgUrl,
        onClick: () => this.onRemoveSharedRooms([item]),
        disabled: this.userStore?.user?.isAdmin || !item.external,
      },
      {
        id: "option_download-as",
        key: "download-as",
        label: t("Common:DownloadAs"),
        icon: DownloadAsReactSvgUrl,
        onClick: this.onClickDownloadAs,
        disabled: !item.security?.Download,
      },
      ...moveActions,
      {
        id: "option_restore",
        key: "restore",
        label: t("Common:Restore"),
        icon: MoveReactSvgUrl,
        onClick: this.onRestoreAction,
        disabled: false,
      },
      indexOptions,
      {
        id: "option_rename",
        key: "rename",
        label: t("Common:Rename"),
        icon: RenameReactSvgUrl,
        onClick: () => this.onClickRename(item),
        disabled: false,
      },
      {
        key: "separator3",
        isSeparator: true,
      },
      {
        id: "option_unsubscribe",
        key: "unsubscribe",
        label: t("Common:RemoveFromList"),
        icon: RemoveSvgUrl,
        onClick: this.onClickUnsubscribe,
        disabled: false,
      },
      {
        id: "option_change-thirdparty-info",
        key: "change-thirdparty-info",
        label: t("Translations:ThirdPartyInfo"),
        icon: AccessEditReactSvgUrl,
        onClick: () => this.onChangeThirdPartyInfo(item.providerKey),
        disabled: false,
      },
      {
        id: "option_short-tour",
        key: "short-tour",
        label: t("FormFillingTipsDialog:WelcomeStartTutorial"),
        icon: HelpCenterReactSvgUrl,
        onClick: () => this.onEnableFormFillingGuid(t, item.roomType),
        disabled:
          isArchive ||
          !isFormRoom ||
          isMobileUtils() ||
          item.id !== this.selectedFolderStore.id,
      },
      {
        id: "option_leave-room",
        key: "leave-room",
        label: t("LeaveTheRoom"),
        icon: LeaveRoomSvgUrl,
        onClick: this.onLeaveRoom,
        disabled:
          isArchive || !item.inRoom || isPublicRoom || Boolean(item.external),
      },
      {
        id: "option_unarchive-room",
        key: "unarchive-room",
        label: t("Common:Restore"),
        icon: MoveReactSvgUrl,
        onClick: (e) => this.onClickArchive(e),
        disabled: false,
        "data-action": "unarchive",
        action: "unarchive",
      },
      {
        key: "separator5",
        isSeparator: true,
      },
      {
        id: "option_remove-from-favorites",
        key: "remove-from-favorites",
        label: t("RemoveFromFavorites"),
        icon: FavoritesFillReactSvgUrl,
        onClick: (e) => this.onClickFavorite(e, [item], t),
        disabled: false,
        "data-action": "remove",
        action: "remove",
      },
      {
        id: "option_delete",
        key: "delete",
        label: isRootThirdPartyFolder
          ? t("Common:Disconnect")
          : item.isTemplate
            ? t("DeleteTemplate")
            : item.isRoom
              ? t("Common:DeleteRoom")
              : t("Common:Delete"),
        icon: item.isRoom ? RemoveOutlineSvgUrl : TrashReactSvgUrl,
        onClick: () => this.onDelete(item, t),
        disabled: item.isTemplate ? !isTemplateOwner : false,
      },
      {
        id: "option_remove-from-recent",
        key: "remove-from-recent",
        label: t("Common:RemoveFromList"),
        icon: RemoveOutlineSvgUrl,
        onClick: () => this.onClickRemoveFromRecent(item),
        disabled: !this.treeFoldersStore.isRecentFolder,
      },
      {
        id: "option_remove-shared-file-or-folder",
        key: "remove-shared-folder-or-file",
        label: t("Common:RemoveFromList"),
        icon: CircleCrossSvgUrl,
        onClick: () => this.onRemoveSharedFilesOrFolder([item]),
        disabled: false,
      },
      {
        key: "separate-stop-filling",
        isSeparator: true,
      },
      {
        id: "option_stop-filling",
        key: "stop-filling",
        label: t("Common:StopFilling"),
        icon: AccessNoneReactSvgUrl,
        onClick: () =>
          this.dialogsStore.setStopFillingDialogVisible(true, item.id),
        disabled: false,
      },
    ];
    const options = this.filterModel(optionsModel, contextOptions);

    const pluginItems = this.onLoadPlugins(item);

    if (pluginItems.length > 0) {
      if (pluginItems.length === 1) {
        pluginItems.forEach((plugin) => {
          options.splice(1, 0, {
            id: `option_${plugin.key}`,
            key: plugin.key,
            label: plugin.label,
            icon: plugin.icon,
            disabled: false,
            onClick: plugin.onClick,
          });
        });
      } else {
        options.splice(1, 0, {
          id: "option_plugin-actions",
          key: "plugin_actions",
          label: t("Common:Actions"),
          icon: PluginActionsSvgUrl,
          disabled: false,

          onLoad: () => this.onLoadPlugins(item),
        });
      }
    }

    const { isCollaborator } = this.userStore?.user || {
      isCollaborator: false,
    };

    let newOptions = options.filter(
      (option, index) =>
        !(index === 0 && option.key === "separator1") &&
        !(isCollaborator && option.key === "create-room"),
    );

    const menuGroupsConfig = [
      {
        groupKey: "manage",
        groupLabel: t("Common:Manage"),
        groupIcon: SettingsReactSvgUrl,
        itemKeys: [
          [{ key: "edit-room" }, { key: "save-as-template" }],
          [{ key: "download" }, { key: "duplicate-room" }],
          [
            { key: "change-room-owner" },
            { key: "reconnect-storage" },
            { key: "export-room-index" },
            { key: "archive-room" },
          ],
        ],
        needsGrouping: true,
        minItemsCount: 1,
      },
      {
        groupKey: "share",
        groupLabel: t("Common:Share"),
        groupIcon: ShareReactSvgUrl,
        itemKeys: [
          "invite-users-to-room",
          "copy-shared-link",
          "manage-links",
          "link-for-room-members",
          "external-link",
          "embedding-settings",
          "create-room-separator",
          "create-room",
        ],
        minItemsCount: 1,
      },
    ];

    const downloadOption = newOptions.find(
      (option) => option.key === "download",
    );
    const downloadAsOption = newOptions.find(
      (option) => option.key === "download-as",
    );

    if (downloadOption && downloadAsOption) {
      const originalDownloadOption = {
        ...downloadOption,
        key: "download-original",
        label: t("Common:OriginalFormat"),
      };

      newOptions = [
        ...newOptions.filter((option) => option.key !== "download"),
        originalDownloadOption,
      ];

      menuGroupsConfig.push({
        groupKey: "download",
        groupLabel: downloadOption.label,
        groupIcon: downloadOption.icon,
        itemKeys: ["download-original", "download-as"],
        needsGrouping: false,
        minItemsCount: 1,
      });
    }

    const showInfoOption = newOptions.find(
      (option) => option.key === "show-info",
    );
    const showVersionHistoryOption = newOptions.find(
      (option) => option.key === "show-version-history",
    );

    if (showInfoOption && showVersionHistoryOption) {
      menuGroupsConfig.push({
        groupKey: "info",
        groupLabel: t("InfoPanel:Properties"),
        groupIcon: ViewRowsReactSvgUrl,
        itemKeys: ["show-info", "show-version-history"],
        needsGrouping: false,
        minItemsCount: 1,
      });
    }

    let menuGroups = [];
    let keysToRemove = [];

    menuGroupsConfig.forEach((configItem) => {
      const { group, keysToRemove: groupKeysToRemove } = this.createMenuGroup(
        newOptions,
        configItem,
        t,
      );
      if (group) {
        menuGroups.push(group);
      }
      if (groupKeysToRemove && groupKeysToRemove.length > 0) {
        keysToRemove = [...keysToRemove, ...groupKeysToRemove];
      }
    });

    if (downloadOption && downloadAsOption) {
      keysToRemove.push("download-original");
    }

    const hasCopySharedLink = newOptions.some(
      (option) => option.key === "copy-shared-link",
    );
    const linkForRoomMembers = newOptions.some(
      (option) => option.key === "link-for-room-members",
    );

    if (hasCopySharedLink && linkForRoomMembers && menuGroups.length > 0) {
      menuGroups = menuGroups.map((group) => {
        if (group.key === "share" && Array.isArray(group.items)) {
          const items = group.items.filter(
            (i) => i.key !== "link-for-room-members",
          );
          return { ...group, items };
        }
        return group;
      });
    }

    const resultOptions = newOptions.filter(
      (option) => !keysToRemove.includes(option.key),
    );

    const separatorIndex = resultOptions.findIndex(
      (option) => option.key === "separator0",
    );
    const insertIndex = separatorIndex !== -1 ? separatorIndex + 1 : 1;

    if (menuGroups.length > 0) {
      resultOptions.splice(insertIndex, 0, ...menuGroups);
    }

    const downloadGroupIndex = resultOptions.findIndex(
      (option) => option.key === "download",
    );
    const moveIndex = resultOptions.findIndex(
      (option) => option.key === "move",
    );

    if (item.isFolder && !item.isRoom) {
      const groups = [
        ["select", "open"],
        ["share", "show-info"],
<<<<<<< HEAD
        [
          "mark-as-favorite",
          "mark-read",
          "link-for-room-members",
          "download",
          "move",
          "copy-to",
          "rename",
        ],
        ["remove-from-favorites", "remove-shared-folder-or-file", "delete"],
=======
        ["mark-as-favorite", "download", "move", "copy-to", "rename"],
        ["remove-from-favorites", "restore", "delete"],
>>>>>>> b26571ba
      ];

      const items = resultOptions.filter((opt) => !opt.isSeparator);
      const result = [];
      let folderSeparatorIndex = 0;

      groups.forEach((group) => {
        const groupItems = [];
        group.forEach((key) => {
          const option = items.find((opt) => opt.key === key);
          if (option) groupItems.push(option);
        });

        if (groupItems.length > 0) {
          const isDeleteGroup = group.includes("delete");
          const shouldAddSeparator =
            result.length > 0 && (groupItems.length >= 2 || isDeleteGroup);

          if (shouldAddSeparator) {
            result.push({
              key: `separator${folderSeparatorIndex++}`,
              isSeparator: true,
            });
          }
          result.push(...groupItems);
        }
      });

      items.forEach((option) => {
        const isInGroups = groups.flat().includes(option.key);
        if (!isInGroups) {
          if (result.length > 0 && !result[result.length - 1].isSeparator) {
            result.push({
              key: `separator${folderSeparatorIndex++}`,
              isSeparator: true,
            });
          }
          result.push(option);
        }
      });

      return trimSeparator(result);
    }

    if (downloadGroupIndex !== -1 && moveIndex !== -1) {
      // If download group is already before move, do nothing
      if (
        downloadGroupIndex < moveIndex &&
        moveIndex - downloadGroupIndex > 1
      ) {
        // If there are other items between them, move download right before move
        const downloadGroup = resultOptions.splice(downloadGroupIndex, 1)[0];
        resultOptions.splice(moveIndex - 1, 0, downloadGroup);
      } else if (downloadGroupIndex > moveIndex) {
        // If download is after move, move it before move
        const downloadGroup = resultOptions.splice(downloadGroupIndex, 1)[0];
        resultOptions.splice(moveIndex, 0, downloadGroup);
      }
    }

    return trimSeparator(resultOptions);
  };

  getGroupContextOptions = (t) => {
    const { selection, allFilesIsEditing, canConvertSelected } =
      this.filesStore;
    const { setDeleteDialogVisible } = this.dialogsStore;
    const { isRecycleBinFolder, isRoomsFolder, isArchiveFolder } =
      this.treeFoldersStore;

    const { pinRooms, unpinRooms /* deleteRooms */ } = this.filesActionsStore;

    if (isRoomsFolder || isArchiveFolder) {
      const isPinOption = selection.filter((item) => !item.pinned).length > 0;

      let canDelete;
      if (isRoomsFolder) {
        canDelete = selection.every((k) => k.contextOptions.includes("delete"));
      } else if (isArchiveFolder) {
        canDelete = selection.some((k) => k.contextOptions.includes("delete"));
      }

      const canArchiveRoom = selection.every((k) =>
        k.contextOptions.includes("archive-room"),
      );

      const canRestoreRoom = selection.some((k) =>
        k.contextOptions.includes("unarchive-room"),
      );

      let archiveOptions;

      const pinOption = isPinOption
        ? {
            key: "pin-room",
            label: t("PinToTop"),
            icon: PinReactSvgUrl,
            onClick: () => pinRooms(t),
            disabled: false,
          }
        : {
            key: "unpin-room",
            label: t("Unpin"),
            icon: UnpinReactSvgUrl,
            onClick: () => unpinRooms(t),
            disabled: false,
          };

      if (canArchiveRoom) {
        archiveOptions = {
          key: "archive-room",
          label: t("MoveToArchive"),
          icon: RoomArchiveSvgUrl,
          onClick: (e) => this.onClickArchive(e),
          disabled: false,
          "data-action": "archive",
          action: "archive",
        };
      }
      if (canRestoreRoom) {
        archiveOptions = {
          key: "unarchive-room",
          label: t("Common:Restore"),
          icon: MoveReactSvgUrl,
          onClick: (e) => this.onClickArchive(e),
          disabled: false,
          "data-action": "unarchive",
          action: "unarchive",
        };
      }

      const options = [];

      if (!isArchiveFolder) {
        options.push(pinOption);
      }

      if ((canArchiveRoom || canDelete) && !isArchiveFolder) {
        options.push({
          key: "separator0",
          isSeparator: true,
        });
      }

      options.push(archiveOptions);

      /* canDelete &&
        options.push({
          key: "delete-rooms",
          label: t("Common:Delete"),
          icon: TrashReactSvgUrl,
          onClick: () => deleteRooms(t),
        }); */

      return options;
    }

    const hasDownloadAccess =
      selection.findIndex((k) => k.security.Download) !== -1;

    /* const favoriteItems = selection.filter((k) =>
      k.contextOptions?.includes("mark-as-favorite"),
    ); */

    const canMove = selection.every((k) =>
      k.contextOptions.includes("move-to"),
    );

    const copyItems = selection.filter((k) =>
      k.contextOptions.includes("copy-to"),
    ).length;

    const restoreItems = selection.filter((k) =>
      k.contextOptions.includes("restore"),
    ).length;

    /* const removeFromFavoriteItems = selection.filter((k) =>
      k.contextOptions.includes("remove-from-favorites"),
    ); */

    const deleteItems = selection.filter((k) =>
      k.contextOptions.includes("delete"),
    ).length;

    const isRootThirdPartyFolder = selection.some(
      (x) => x.providerKey && x.id === x.rootFolderId,
    );

    const options = [
      /* {
        key: "mark-as-favorite",
        label: t("MarkAsFavorite"),
        icon: FavoritesReactSvgUrl,
        onClick: (e) => this.onClickFavorite(e, favoriteItems, t),
        disabled: !favoriteItems.length,
        "data-action": "mark",
        action: "mark",
      }, */
      {
        id: "create_room",
        key: "create-room",
        label: t("Common:CreateRoom"),
        icon: CatalogRoomsReactSvgUrl,
        onClick: () => this.onCreateRoom(null, true),
        disabled: !selection.security?.CreateRoomFrom,
      },
      {
        key: "download",
        label: t("Common:Download"),
        icon: DownloadReactSvgUrl,
        onClick: () =>
          this.filesActionsStore
            .downloadAction(t("Common:ArchivingData"))
            .catch((err) => toastr.error(err)),
        disabled: !hasDownloadAccess,
      },
      {
        key: "download-as",
        label: t("Common:DownloadAs"),
        icon: DownloadAsReactSvgUrl,
        onClick: this.onClickDownloadAs,
        disabled: !hasDownloadAccess || !canConvertSelected,
      },
      {
        key: "move-to",
        label: t("Common:MoveTo"),
        icon: MoveReactSvgUrl,
        onClick: allFilesIsEditing
          ? () => this.onShowEditingToast(t)
          : this.onMoveAction,
        disabled: isRecycleBinFolder || !canMove,
      },
      {
        key: "copy-to",
        label: t("Common:Copy"),
        icon: CopyReactSvgUrl,
        onClick: this.onCopyAction,
        disabled: isRecycleBinFolder || !copyItems,
      },
      {
        key: "restore",
        label: t("Common:Restore"),
        icon: MoveReactSvgUrl,
        onClick: this.onRestoreAction,
        disabled: !isRecycleBinFolder || !restoreItems,
      },
      {
        key: "separator1",
        isSeparator: true,
        disabled: !deleteItems || isRootThirdPartyFolder,
      },
      {
        key: "remove-from-recent",
        label: t("Common:RemoveFromList"),
        icon: RemoveOutlineSvgUrl,
        onClick: () =>
          this.filesActionsStore.onClickRemoveFromRecent(selection),
        disabled: !this.treeFoldersStore.isRecentFolder,
      },
      /* {
        key: "remove-from-favorites",
        label: t("RemoveFromFavorites"),
        icon: FavoritesFillReactSvgUrl,
        onClick: (e) => this.onClickFavorite(e, removeFromFavoriteItems, t),
        disabled: favoriteItems.length || !removeFromFavoriteItems.length,
        "data-action": "remove",
        action: "remove",
      }, */
      {
        key: "delete",
        label: t("Common:Delete"),
        icon: TrashReactSvgUrl,
        onClick: allFilesIsEditing
          ? () => this.onShowEditingToast(t)
          : () => {
              if (this.filesSettingsStore.confirmDelete) {
                setDeleteDialogVisible(true);
              } else {
                const translations = {
                  deleteFromTrash: t("Translations:TrashItemsDeleteSuccess", {
                    sectionName: t("Common:TrashSection"),
                  }),
                };

                this.filesActionsStore
                  .deleteAction(translations)
                  .catch((err) => toastr.error(err));
              }
            },
        disabled: !deleteItems || isRootThirdPartyFolder,
      },
    ];

    const { isCollaborator } = this.userStore?.user || {
      isCollaborator: false,
    };

    const newOptions = options.filter(
      (option, index) =>
        !(index === 0 && option.key === "separator1") &&
        !(isCollaborator && option.key === "create-room"),
    );

    return newOptions;
  };

  onCreateRoom = (item, fromItem) => {
    if (this.currentQuotaStore.isWarningRoomsDialog) {
      this.dialogsStore.setQuotaWarningDialogVisible(true);
      return;
    }

    if (fromItem) {
      this.filesActionsStore.setProcessCreatingRoomFromData(true);
    }

    const event = new Event(Events.ROOM_CREATE);

    if (item && item.isFolder) {
      event.title = item.title;
    }

    window.dispatchEvent(event);
  };

  onCreate = (format, t) => {
    const event = new Event(Events.CREATE);

    const isPDf = format === FileExtensions.PDF;

    if (isMobile && isPDf) {
      toastr.info(t("Common:MobileEditPdfNotAvailableInfo"));
      return;
    }

    const payload = {
      extension: format,
      id: -1,
      edit: isPDf,
    };

    event.payload = payload;

    window.dispatchEvent(event);
  };

  onCreateFormFromFile = (t) => {
    if (isMobile) {
      toastr.info(t("Common:MobileEditPdfNotAvailableInfo"));
      return;
    }

    this.dialogsStore.setSelectFileDialogVisible(true);
  };

  onShowGallery = (t) => {
    if (isMobile) {
      toastr.info(t("Common:MobileEditPdfNotAvailableInfo"));
      return;
    }

    const { oformsFilter, defaultOformLocale } = this.oformsStore;
    const initOformFilter = oformsFilter || oformsFilter.getDefault();

    if (!initOformFilter.locale) initOformFilter.locale = defaultOformLocale;

    window.DocSpace.navigate(
      `/form-gallery/${this.selectedFolderStore.id}/filter?${initOformFilter.toUrlParams()}`,
    );
  };

  // TODO: add privacy room check for files
  onUploadAction = (type) => {
    const element =
      type === "file"
        ? document.getElementById("customFileInput")
        : type === "pdf"
          ? document.getElementById("customPDFInput")
          : document.getElementById("customFolderInput");

    element?.click();
  };

  onShowFormRoomSelectFileDialog = (filter = FilesSelectorFilterTypes.DOCX) => {
    this.dialogsStore.setSelectFileFormRoomDialogVisible(true, filter, true);
  };

  getContextOptionsPlusFormRoom = (t) => {
    const showSelectorFormRoomDocx = {
      id: "actions_form-room_template_from-file",
      className: "main-button_drop-down_sub",
      icon: FormGalleryReactSvgUrl,
      label: t("Common:ChooseFromTemplates"),
      onClick: () => this.onShowGallery(t),
      key: "form-file",
    };

    const uploadReadyPDFFrom = {
      id: "personal_upload-ready-Pdf-from",
      className: "main-button_drop-down_sub",
      icon: ActionsUploadReactSvgUrl,
      label: t("Common:UploadPDFForm"),
      key: "personal_upload-ready-Pdf-from",
      items: [
        {
          id: "personal_upload-from-docspace",
          className: "main-button_drop-down",
          icon: ActionsUploadReactSvgUrl,
          label: t("Common:FromPortal", {
            productName: t("Common:ProductName"),
          }),
          key: "personal_upload-from-docspace",
          onClick: () =>
            this.onShowFormRoomSelectFileDialog(FilterType.PDFForm),
        },
        {
          id: "personal_upload-from-device",
          className: "main-button_drop-down",
          icon: ActionsUploadReactSvgUrl,
          label: t("Common:FromDevice"),
          key: "personal_upload-from-device",
          onClick: () => this.onUploadAction("pdf"),
        },
      ],
    };

    const createNewFolder = {
      id: "actions_new-folder",
      className: "main-button_drop-down",
      icon: CatalogFolderReactSvgUrl,
      label: t("Files:CreateNewFolder"),
      onClick: () => this.onCreate(),
      key: "new-folder",
    };

    // const showUploadFolder = !(isMobile || isTablet);

    // const moreActions = {
    //   id: "personal_more-form",
    //   className: "main-button_drop-down",
    //   icon: PluginMoreReactSvgUrl,
    //   label: t("Common:More"),
    //   disabled: false,
    //   key: "more-form",
    //   items: [
    //     createNewFolder,
    //     {
    //       isSeparator: true,
    //       key: "personal_more-form__separator-1",
    //     },
    //     createNewDoc,
    //     createNewPresentation,
    //     createNewSpreadsheet,
    //     {
    //       isSeparator: true,
    //       key: "personal_more-form__separator-2",
    //     },
    //     uploadFiles,
    //     showUploadFolder ? uploadFolder : null,
    //   ],
    // };

    return [
      uploadReadyPDFFrom,
      showSelectorFormRoomDocx,
      // templateOformsGallery,
      // templatePDFForm,
      // {
      //   isSeparator: true,
      //   key: "separator",
      // },
      {
        isSeparator: true,
        key: "separator-1",
      },
      createNewFolder,
      // moreActions,
    ];
  };

  getFolderModel = (t, isSectionMenu) => {
    const { isLoading } = this.clientLoadingStore;
    const { security, roomType, parentRoomType, isFolder } =
      this.selectedFolderStore;
    const { isPublicRoom } = this.publicRoomStore;

    const stateCanCreate = window?.DocSpace?.location?.state?.canCreate;
    const isSettingsPage =
      window?.DocSpace?.location.pathname.includes("/settings");

    const currentCanCreate =
      isLoading &&
      hasOwnProperty(window?.DocSpace?.location?.state, "canCreate")
        ? stateCanCreate
        : security?.Create;

    const canCreate = currentCanCreate && !isSettingsPage && !isPublicRoom;

    const someDialogIsOpen = checkDialogsOpen();

    if (!canCreate || (isSectionMenu && (isMobile || someDialogIsOpen)))
      return null;

    const { isRoomsFolder, isPrivacyFolder, isFlowsFolder } =
      this.treeFoldersStore;
    const { mainButtonItemsList } = this.pluginStore;
    const { enablePlugins } = this.settingsStore;
    const isFormRoomType =
      roomType === RoomsType.FormRoom ||
      (parentRoomType === FolderType.FormRoom && isFolder);

    const createNewDoc = {
      id: "personal_new-document",
      key: "new-document",
      label: t("Common:NewDocument"),
      onClick: () => this.onCreate("docx"),
      icon: ActionsDocumentsReactSvgUrl,
    };

    const createNewSpreadsheet = {
      id: "personal_new-spreadsheet",
      key: "new-spreadsheet",
      label: t("Common:NewSpreadsheet"),
      onClick: () => this.onCreate("xlsx"),
      icon: SpreadsheetReactSvgUrl,
    };

    const createNewPresentation = {
      id: "personal_new-presentation",
      key: "new-presentation",
      label: t("Common:NewPresentation"),
      onClick: () => this.onCreate("pptx"),
      icon: ActionsPresentationReactSvgUrl,
    };

    const createTemplateForm = {
      id: "personal_template_black",
      key: "new-form",
      label: t("Translations:SubNewForm"),
      icon: FormBlankReactSvgUrl,
      onClick: () => this.onCreate("pdf", t),
    };

    const createTemplateNewFormFile = {
      id: "personal_template_new-form-file",
      key: "new-form-file",
      label: t("Translations:SubNewFormFile"),
      icon: FormFileReactSvgUrl,
      onClick: () => this.onCreateFormFromFile(t),
      disabled: isPrivacyFolder,
    };

    const createTemplateSelectFormFile = {
      id: "personal_template_new-form-file",
      key: "new-form-file",
      label: t("Translations:SubNewFormFile"),
      icon: FormFileReactSvgUrl,
      onClick: () => this.onCreateFormFromFile(t),
      disabled: isPrivacyFolder,
    };

    const templateOformsGallery = {
      id: "personal_template_oforms-gallery",
      key: "oforms-gallery",
      label: t("Common:OFORMsGallery"),
      icon: FormGalleryReactSvgUrl,
      onClick: () => this.onShowGallery(t),
      disabled: isPrivacyFolder,
    };

    const createNewFolder = {
      id: "personal_new-folder",
      key: "new-folder",
      label: t("Common:NewFolder"),
      onClick: () => this.onCreate(),
      icon: CatalogFolderReactSvgUrl,
    };

    const uploadFiles = {
      key: "upload-files",
      label: t("Article:UploadFiles"),
      onClick: () => this.onUploadAction("file"),
      icon: ActionsUploadReactSvgUrl,
    };

    const uploadFolder = {
      key: "upload-folder",
      label: t("Article:UploadFolder"),
      onClick: () => this.onUploadAction("folder"),
      icon: ActionsUploadReactSvgUrl,
    };

    if (isFormRoomType) {
      return this.getContextOptionsPlusFormRoom(t, {
        createTemplateForm,
        createTemplateSelectFormFile,
        templateOformsGallery,
        createNewFolder,
        createNewDoc,
        createNewPresentation,
        createNewSpreadsheet,
        uploadFiles,
        uploadFolder,
      });
    }

    const formActions = [
      {
        id: "personal_form-template",
        icon: FormReactSvgUrl,
        label: t("Translations:NewForm"),
        key: "new-form-base",
        items: [
          createTemplateForm,
          createTemplateNewFormFile,
          templateOformsGallery,
        ],
      },
    ];

    const showUploadFolder = !(isMobile || isTablet);

    const options = isRoomsFolder
      ? isFlowsFolder
        ? []
        : [
            {
              key: "new-room",
              label: t("Common:NewRoom"),
              onClick: this.onCreateRoom,
              icon: CatalogRoomsReactSvgUrl,
            },
          ]
      : [
          createNewDoc,
          createNewSpreadsheet,
          createNewPresentation,
          ...formActions,
          createNewFolder,
          { key: "separator", isSeparator: true },
          uploadFiles,
          showUploadFolder ? uploadFolder : null,
        ];

    if (mainButtonItemsList && enablePlugins && !isRoomsFolder) {
      const pluginItems = [];

      mainButtonItemsList.forEach((option) => {
        pluginItems.push({
          key: option.key,
          ...option.value,
        });
      });

      options.splice(5, 0, {
        id: "actions_more-plugins",
        className: "main-button_drop-down",
        icon: PluginMoreReactSvgUrl,
        label: t("Common:More"),
        disabled: false,
        key: "more-plugins",
        items: pluginItems,
      });
    }

    return options;
  };

  getModel = (item, t) => {
    const { selection } = this.filesStore;

    const { contextOptions } = item;

    const contextOptionsProps =
      contextOptions && contextOptions.length > 0
        ? selection.length > 1
          ? this.getGroupContextOptions(t)
          : this.getFilesContextOptions(item, t)
        : [];

    return contextOptionsProps;
  };
}

export default ContextOptionsStore;<|MERGE_RESOLUTION|>--- conflicted
+++ resolved
@@ -2536,7 +2536,6 @@
       const groups = [
         ["select", "open"],
         ["share", "show-info"],
-<<<<<<< HEAD
         [
           "mark-as-favorite",
           "mark-read",
@@ -2546,11 +2545,12 @@
           "copy-to",
           "rename",
         ],
-        ["remove-from-favorites", "remove-shared-folder-or-file", "delete"],
-=======
-        ["mark-as-favorite", "download", "move", "copy-to", "rename"],
-        ["remove-from-favorites", "restore", "delete"],
->>>>>>> b26571ba
+        [
+          "remove-from-favorites",
+          "restore",
+          "remove-shared-folder-or-file",
+          "delete",
+        ],
       ];
 
       const items = resultOptions.filter((opt) => !opt.isSeparator);
