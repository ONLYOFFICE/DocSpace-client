--- conflicted
+++ resolved
@@ -148,14 +148,9 @@
   currentDeviceType,
   onEditIndex,
   isIndexing,
-<<<<<<< HEAD
-  icon,
-  isDownload,
   isTutorialEnabled,
   setRefMap,
   deleteRefMap,
-=======
->>>>>>> 52275272
 }) => {
   const [tagCount, setTagCount] = React.useState(null);
   const [hideColumns, setHideColumns] = React.useState(false);
@@ -237,14 +232,9 @@
             ? highlightFile.isExst === !item.fileExst
             : null
         }
-<<<<<<< HEAD
-        icon={icon}
-        isDownload={isDownload}
         isTutorialEnabled={isTutorialEnabled}
         setRefMap={setRefMap}
         deleteRefMap={deleteRefMap}
-=======
->>>>>>> 52275272
       />
     ));
   }, [
@@ -260,14 +250,9 @@
     isTrashFolder,
     isIndexEditingMode,
     isIndexing,
-<<<<<<< HEAD
-    icon,
-    isDownload,
     isTutorialEnabled,
     setRefMap,
     deleteRefMap,
-=======
->>>>>>> 52275272
   ]);
 
   return (
@@ -318,11 +303,7 @@
     indexingStore,
     filesActionsStore,
     selectedFolderStore,
-<<<<<<< HEAD
-    uploadDataStore,
     dialogsStore,
-=======
->>>>>>> 52275272
   }) => {
     const { isVisible: infoPanelVisible } = infoPanelStore;
 
@@ -332,17 +313,12 @@
 
     const { columnStorageName, columnInfoPanelStorageName } = tableStore;
 
-<<<<<<< HEAD
-    const { icon, isDownload } = uploadDataStore.secondaryProgressDataStore;
-
     const { formFillingTipsVisible, welcomeFormFillingTipsVisible } =
       dialogsStore;
 
     const isTutorialEnabled =
       formFillingTipsVisible || welcomeFormFillingTipsVisible;
 
-=======
->>>>>>> 52275272
     const {
       filesList,
       viewAs,
@@ -384,14 +360,9 @@
       highlightFile,
       currentDeviceType,
       onEditIndex: changeIndex,
-<<<<<<< HEAD
-      icon,
-      isDownload,
       isTutorialEnabled,
       setRefMap,
       deleteRefMap,
-=======
->>>>>>> 52275272
     };
   },
 )(observer(Table));