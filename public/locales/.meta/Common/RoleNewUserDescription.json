{
  "key_path": "RoleNewUserDescription",
  "content": "Users can only access the rooms they are invited to by admins. They can't create own rooms, folders or files.<br/><1>In {{agentSection}}</1>: can view the {{aiAgent}} results and shared chats if they were invited, but cannot create chats or modify the knowledge base.",
  "content_en_sha1_hash": "ef129e1554a846afbdb03bc4bbcb2555fbc97db8",
  "created_at": "2025-12-19T10:16:38.171Z",
<<<<<<< HEAD
  "updated_at": "2025-12-19T10:17:08.833Z",
  "comment": {
    "text": "",
    "is_auto": false,
    "updated_at": null
=======
  "updated_at": "2025-12-22T09:41:19.134Z",
  "comment": {
    "text": "This key provides a description of the limitations for new users, explaining they can only access invited rooms and cannot create content. It appears within user access option descriptions and user type descriptions, likely in a UI element explaining user roles or permissions. Translators should ensure the description clearly conveys the restricted functionality for new users.",
    "is_auto": true,
    "updated_at": "2025-12-22T09:41:19.134Z"
>>>>>>> 7bd0b0d7
  },
  "usage": [
    {
      "file_path": "/packages/shared/utils/getAccessOptions.tsx",
      "line_number": 91,
      "context": "case None:\n return (\n <Trans\n t={t as TFunction}\n ns=\"Common\"\n i18nKey=\"RoleNewUserDescription\"\n components={{\n 1: <strong></strong>,\n }}\n values={{\n agentSection: t(\"Common:AIAgents\"),",
      "module": "/packages/shared"
    },
    {
      "file_path": "/packages/shared/utils/getUserTypeDescription.tsx",
      "line_number": 78,
      "context": "if (isCollaborator)\n return (\n <Trans\n t={t as TFunction}\n ns=\"Common\"\n i18nKey=\"RoleNewUserDescription\"\n components={{\n 1: <strong></strong>,\n }}\n values={{\n agentSection: t(\"Common:AIAgents\"),",
      "module": "/packages/shared"
    }
  ],
  "languages": {
    "en": {
      "ai_translated": false,
      "ai_model": null,
      "ai_spell_check_issues": [],
      "approved_at": null
    },
    "ar-SA": {
      "ai_translated": false,
      "ai_model": null,
      "ai_spell_check_issues": [],
      "approved_at": null
    },
    "az": {
      "ai_translated": false,
      "ai_model": null,
      "ai_spell_check_issues": [],
      "approved_at": null
    },
    "bg": {
      "ai_translated": false,
      "ai_model": null,
      "ai_spell_check_issues": [],
      "approved_at": null
    },
    "cs": {
      "ai_translated": false,
      "ai_model": null,
      "ai_spell_check_issues": [],
      "approved_at": null
    },
    "de": {
      "ai_translated": false,
      "ai_model": null,
      "ai_spell_check_issues": [],
      "approved_at": null
    },
    "el-GR": {
      "ai_translated": false,
      "ai_model": null,
      "ai_spell_check_issues": [],
      "approved_at": null
    },
    "es": {
      "ai_translated": false,
      "ai_model": null,
      "ai_spell_check_issues": [],
      "approved_at": null
    },
    "fi": {
      "ai_translated": false,
      "ai_model": null,
      "ai_spell_check_issues": [],
      "approved_at": null
    },
    "fr": {
      "ai_translated": false,
      "ai_model": null,
      "ai_spell_check_issues": [],
      "approved_at": null
    },
    "hy-AM": {
      "ai_translated": false,
      "ai_model": null,
      "ai_spell_check_issues": [],
      "approved_at": null
    },
    "it": {
      "ai_translated": false,
      "ai_model": null,
      "ai_spell_check_issues": [],
      "approved_at": null
    },
    "ja-JP": {
      "ai_translated": false,
      "ai_model": null,
      "ai_spell_check_issues": [],
      "approved_at": null
    },
    "ko-KR": {
      "ai_translated": false,
      "ai_model": null,
      "ai_spell_check_issues": [],
      "approved_at": null
    },
    "lo-LA": {
      "ai_translated": false,
      "ai_model": null,
      "ai_spell_check_issues": [],
      "approved_at": null
    },
    "lv": {
      "ai_translated": false,
      "ai_model": null,
      "ai_spell_check_issues": [],
      "approved_at": null
    },
    "nl": {
      "ai_translated": false,
      "ai_model": null,
      "ai_spell_check_issues": [],
      "approved_at": null
    },
    "pl": {
      "ai_translated": false,
      "ai_model": null,
      "ai_spell_check_issues": [],
      "approved_at": null
    },
    "pt": {
      "ai_translated": false,
      "ai_model": null,
      "ai_spell_check_issues": [],
      "approved_at": null
    },
    "pt-BR": {
      "ai_translated": false,
      "ai_model": null,
      "ai_spell_check_issues": [],
      "approved_at": null
    },
    "ro": {
      "ai_translated": false,
      "ai_model": null,
      "ai_spell_check_issues": [],
      "approved_at": null
    },
    "ru": {
      "ai_translated": false,
      "ai_model": null,
      "ai_spell_check_issues": [],
      "approved_at": null
    },
    "si": {
      "ai_translated": false,
      "ai_model": null,
      "ai_spell_check_issues": [],
      "approved_at": null
    },
    "sk": {
      "ai_translated": false,
      "ai_model": null,
      "ai_spell_check_issues": [],
      "approved_at": null
    },
    "sl": {
      "ai_translated": false,
      "ai_model": null,
      "ai_spell_check_issues": [],
      "approved_at": null
    },
    "sq-AL": {
      "ai_translated": false,
      "ai_model": null,
      "ai_spell_check_issues": [],
      "approved_at": null
    },
    "sr-Cyrl-RS": {
      "ai_translated": false,
      "ai_model": null,
      "ai_spell_check_issues": [],
      "approved_at": null
    },
    "sr-Latn-RS": {
      "ai_translated": false,
      "ai_model": null,
      "ai_spell_check_issues": [],
      "approved_at": null
    },
    "tr": {
      "ai_translated": false,
      "ai_model": null,
      "ai_spell_check_issues": [],
      "approved_at": null
    },
    "uk-UA": {
      "ai_translated": false,
      "ai_model": null,
      "ai_spell_check_issues": [],
      "approved_at": null
    },
    "vi": {
      "ai_translated": false,
      "ai_model": null,
      "ai_spell_check_issues": [],
      "approved_at": null
    },
    "zh-CN": {
      "ai_translated": false,
      "ai_model": null,
      "ai_spell_check_issues": [],
      "approved_at": null
    }
  }
}<|MERGE_RESOLUTION|>--- conflicted
+++ resolved
@@ -3,19 +3,11 @@
   "content": "Users can only access the rooms they are invited to by admins. They can't create own rooms, folders or files.<br/><1>In {{agentSection}}</1>: can view the {{aiAgent}} results and shared chats if they were invited, but cannot create chats or modify the knowledge base.",
   "content_en_sha1_hash": "ef129e1554a846afbdb03bc4bbcb2555fbc97db8",
   "created_at": "2025-12-19T10:16:38.171Z",
-<<<<<<< HEAD
-  "updated_at": "2025-12-19T10:17:08.833Z",
-  "comment": {
-    "text": "",
-    "is_auto": false,
-    "updated_at": null
-=======
   "updated_at": "2025-12-22T09:41:19.134Z",
   "comment": {
     "text": "This key provides a description of the limitations for new users, explaining they can only access invited rooms and cannot create content. It appears within user access option descriptions and user type descriptions, likely in a UI element explaining user roles or permissions. Translators should ensure the description clearly conveys the restricted functionality for new users.",
     "is_auto": true,
     "updated_at": "2025-12-22T09:41:19.134Z"
->>>>>>> 7bd0b0d7
   },
   "usage": [
     {
