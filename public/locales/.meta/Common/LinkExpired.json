--- conflicted
+++ resolved
@@ -3,11 +3,7 @@
   "content": "The link has expired.",
   "content_en_sha1_hash": "ef3fc8d140fe94ebbb33acc6c724acb2c51a4cb9",
   "created_at": "2025-05-19T21:30:46.180Z",
-<<<<<<< HEAD
-  "updated_at": "2025-06-02T10:20:51.547Z",
-=======
   "updated_at": "2025-05-28T09:30:02.888Z",
->>>>>>> 398dda3c
   "comment": {
     "text": "The \"LinkExpired\" translation key is used to display an error message when a link has expired, likely in a login or confirmation process. It appears as a label on a button or dialog, providing users with a clear explanation of the issue. Translators should provide a corresponding error message in the local language that conveys a similar sense of urgency and clarity.",
     "is_auto": true,
@@ -22,11 +18,7 @@
     },
     {
       "file_path": "/packages/shared/components/share/sub-components/ExpiredComboBox.tsx",
-<<<<<<< HEAD
-      "line_number": 186,
-=======
       "line_number": 185,
->>>>>>> 398dda3c
       "context": "})}\n as=\"div\"\n fontSize=\"12px\"\n fontWeight=\"400\"\n >\n {t(\"Common:LinkExpired\")}{\" \"}\n <Link\n type={LinkType.action}\n fontWeight={400}\n fontSize=\"12px\"\n color={globalColors.lightBlueMain}",
       "module": "/packages/shared"
     }
@@ -50,7 +42,7 @@
       "ai_spell_check_issues": [
         {
           "type": "spelling",
-          "description": "The word 'Linkin' is a misspelling of 'Linkin'",
+          "description": "The word 'Linkin' is misspelled. It should be 'Linkin'",
           "suggestion": "Linkin"
         }
       ],
