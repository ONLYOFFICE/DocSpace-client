// (c) Copyright Ascensio System SIA 2009-2024
//
// This program is a free software product.
// You can redistribute it and/or modify it under the terms
// of the GNU Affero General Public License (AGPL) version 3 as published by the Free Software
// Foundation. In accordance with Section 7(a) of the GNU AGPL its Section 15 shall be amended
// to the effect that Ascensio System SIA expressly excludes the warranty of non-infringement of
// any third-party rights.
//
// This program is distributed WITHOUT ANY WARRANTY, without even the implied warranty
// of MERCHANTABILITY or FITNESS FOR A PARTICULAR  PURPOSE. For details, see
// the GNU AGPL at: http://www.gnu.org/licenses/agpl-3.0.html
//
// You can contact Ascensio System SIA at Lubanas st. 125a-25, Riga, Latvia, EU, LV-1021.
//
// The  interactive user interfaces in modified source and object code versions of the Program must
// display Appropriate Legal Notices, as required under Section 5 of the GNU AGPL version 3.
//
// Pursuant to Section 7(b) of the License you must retain the original Product logo when
// distributing the program. Pursuant to Section 7(e) we decline to grant you any rights under
// trademark law for use of our trademarks.
//
// All the Product's GUI elements, including illustrations and icon sets, as well as technical writing
// content are licensed under the terms of the Creative Commons Attribution-ShareAlike 4.0
// International. See the License terms at http://creativecommons.org/licenses/by-sa/4.0/legalcode

import React from "react";
import isEqual from "lodash/isEqual";
<<<<<<< HEAD
import { ContextMenu } from "../../context-menu";
=======

import { ContextMenu, ContextMenuRefType } from "../../context-menu";
>>>>>>> 6e7268e7
import { SectionContextMenuProps } from "../Section.types";

const areEqual = (
  prevProps: SectionContextMenuProps,
  nextProps: SectionContextMenuProps,
) => {
  if (!isEqual(prevProps, nextProps)) return true;
  return false;
};

const SectionContextMenu = React.memo(
  ({ getContextModel }: SectionContextMenuProps) => {
    const [isOpen, setIsOpen] = React.useState(false);

    const cmRef = React.useRef<ContextMenuRefType>(null);

    const onHide = () => {
      setIsOpen(false);
    };

    const onContextMenu = React.useCallback(
      (e: MouseEvent | React.MouseEvent<Element, MouseEvent>) => {
        const bodyElem = document.getElementsByClassName(
          "section-body",
        )[0] as HTMLDivElement;

        const target = e.target as Node;

        if (
          !getContextModel ||
          !getContextModel() ||
          !bodyElem ||
          !bodyElem.contains(target)
        )
          return;

        e.stopPropagation();
        e.preventDefault();

        // if (cmRef.current) cmRef.current.toggle(e);
        if (cmRef.current) {
          if (!isOpen) cmRef?.current?.show(e);
          else cmRef?.current?.hide(e);
          setIsOpen(!isOpen);
        }
      },
      [getContextModel, isOpen],
    );

    React.useEffect(() => {
      document.addEventListener("contextmenu", onContextMenu);

      return () => {
        document.removeEventListener("contextmenu", onContextMenu);
      };
    }, [onContextMenu]);

    return (
      <ContextMenu
        ref={cmRef}
        onHide={onHide}
        getContextModel={getContextModel}
        withBackdrop
        model={[]}
      />
    );
  },
  areEqual,
);
SectionContextMenu.displayName = "SectionContextMenu";

export default SectionContextMenu;<|MERGE_RESOLUTION|>--- conflicted
+++ resolved
@@ -26,12 +26,8 @@
 
 import React from "react";
 import isEqual from "lodash/isEqual";
-<<<<<<< HEAD
-import { ContextMenu } from "../../context-menu";
-=======
 
 import { ContextMenu, ContextMenuRefType } from "../../context-menu";
->>>>>>> 6e7268e7
 import { SectionContextMenuProps } from "../Section.types";
 
 const areEqual = (
