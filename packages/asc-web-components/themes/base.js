--- conflicted
+++ resolved
@@ -1,4 +1,3 @@
-import { smallTablet } from "../utils/device";
 import globalColors from "../utils/globalColors";
 
 const {
@@ -575,10 +574,6 @@
     textColor: black,
     headerBorderColor: globalColors.grayLightMid,
     footerBorderColor: globalColors.grayLightMid,
-<<<<<<< HEAD
-    closeButton: {
-      backgroundColor: "#9a9ea3",
-=======
     width: "auto",
     maxwidth: "560px",
     margin: " 0 auto",
@@ -608,7 +603,6 @@
 
     closeButton: {
       //backgroundColor: "#9a9ea3",
->>>>>>> 58e68c1c
       fillColor: white,
     },
   },
