--- conflicted
+++ resolved
@@ -80,7 +80,6 @@
     });
   }, [selection]);
 
-<<<<<<< HEAD
   const onClickInviteUsers = () => {
     const parentRoomId = selectionParentRoom.id;
 
@@ -94,15 +93,6 @@
 
   const onRepeatInvitation = () => {
     toastr.warning("Work in progress");
-=======
-  const onAddUsers = () => {
-    setInvitePanelOptions({
-      visible: true,
-      roomId: selection.id,
-      hideSelector: false,
-      defaultAccess: ShareAccessRights.ReadOnly,
-    });
->>>>>>> 86234d32
   };
 
   if (showLoader) return <Loaders.InfoPanelViewLoader view="members" />;
