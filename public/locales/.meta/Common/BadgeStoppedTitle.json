{
  "key_path": "BadgeStoppedTitle",
  "content": "Filling out the form was forcibly stopped",
  "content_en_sha1_hash": "68653a48592c18289fe22fc2b2c53f991e86ce35",
  "created_at": "2025-05-19T21:30:43.225Z",
<<<<<<< HEAD
  "updated_at": "2025-06-08T12:02:32.932Z",
=======
  "updated_at": "2025-07-10T11:11:07.166Z",
>>>>>>> 4378f47c
  "comment": {
    "text": "This translation key is used for the title of a \"BadgeStoppedTitle\" indicator, which indicates that the user's turn has been forcibly stopped while filling out a form. The translated version appears in a specific UI context where the form status transitions to \"Stopped\".",
    "is_auto": true,
    "updated_at": "2025-05-20T09:37:15.421Z"
  },
  "usage": [
    {
      "file_path": "/packages/shared/utils/index.ts",
      "line_number": 293,
      "context": "case FileFillingFormStatus.YourTurn:\n return t(\"Common:BadgeYourTurnTitle\");\n case FileFillingFormStatus.InProgress:\n return t(\"Common:BadgeInProgressTitle\");\n case FileFillingFormStatus.Stopped:\n return t(\"Common:BadgeStoppedTitle\");\n case FileFillingFormStatus.Completed:\n return t(\"Common:BadgeCompletedTitle\");\n default:\n return \"\";\n }",
      "module": "/packages/shared"
    }
  ],
  "languages": {
    "en": {
      "ai_translated": false,
      "ai_model": null,
      "ai_spell_check_issues": [],
      "approved_at": null
    },
    "ar-SA": {
      "ai_translated": false,
      "ai_model": null,
      "ai_spell_check_issues": [
        {
          "type": "incorrect_translation",
          "description": "The English phrase \"Filling out the form was forcibly stopped\" implies an interruption of an action. The Arabic translation \"تم إيقاف تعبئة النموذج قسرًا\" literally translates to \"The filling of the form was forcibly stopped.\" While technically correct, it sounds less natural in Arabic. A more natural phrasing might convey the interruption more directly.",
          "suggestion": "Consider \"تم إيقاف تعبئة النموذج بشكل مفاجئ\" or \"أُوقف تعبئة النموذج قسرًا\" to better reflect the original meaning."
        }
      ],
      "approved_at": null
    },
    "az": {
      "ai_translated": false,
      "ai_model": null,
      "ai_spell_check_issues": [
        {
          "type": "incorrect_translation",
          "description": "The translation 'Formanın doldurulması məcburi dayandırıldı' implies that the stopping of the form fill was mandatory or required, rather than forceful. The English 'forcibly stopped' suggests an external, unwanted interruption.",
          "suggestion": "Formanın doldurulması zorla dayandırıldı"
        }
      ],
      "approved_at": null
    },
    "bg": {
      "ai_translated": false,
      "ai_model": null,
      "ai_spell_check_issues": [],
      "approved_at": null
    },
    "cs": {
      "ai_translated": false,
      "ai_model": null,
      "ai_spell_check_issues": [],
      "approved_at": null
    },
    "de": {
      "ai_translated": false,
      "ai_model": null,
      "ai_spell_check_issues": [],
      "approved_at": null
    },
    "el-GR": {
      "ai_translated": false,
      "ai_model": null,
      "ai_spell_check_issues": [],
      "approved_at": null
    },
    "es": {
      "ai_translated": false,
      "ai_model": null,
      "ai_spell_check_issues": [
        {
          "type": "incorrect_translation",
          "description": "The translation 'El rellenado del formulario se ha detenido de manera forzosa' is overly literal and sounds awkward in natural Spanish. 'Rellenado' is a bit formal and 'de manera forzosa' is also a bit stiff.",
          "suggestion": "Se recomienda una traducción más natural como 'El formulario se detuvo abruptamente' o 'Se interrumpió el llenado del formulario'."
        }
      ],
      "approved_at": null
    },
    "fi": {
      "ai_translated": false,
      "ai_model": null,
      "ai_spell_check_issues": [],
      "approved_at": null
    },
    "fr": {
      "ai_translated": false,
      "ai_model": null,
      "ai_spell_check_issues": [],
      "approved_at": null
    },
    "hy-AM": {
      "ai_translated": false,
      "ai_model": null,
      "ai_spell_check_issues": [],
      "approved_at": null
    },
    "it": {
      "ai_translated": false,
      "ai_model": null,
      "ai_spell_check_issues": [],
      "approved_at": null
    },
    "ja-JP": {
      "ai_translated": false,
      "ai_model": null,
      "ai_spell_check_issues": [],
      "approved_at": null
    },
    "ko-KR": {
      "ai_translated": false,
      "ai_model": null,
      "ai_spell_check_issues": [],
      "approved_at": null
    },
    "lo-LA": {
      "ai_translated": false,
      "ai_model": null,
      "ai_spell_check_issues": [
        {
          "type": "incorrect_translation",
          "description": "The translation \"ການຕື່ມຂໍ້ມູນແບບຟອມຖືກຢຸດເຊົາຢ່າງບໍ່ຖືກຕ້ອງ\" (kan tuem khomun baep form thuk yut sao yang bot thukthong) is too literal and doesn't convey the intended meaning of 'forcibly stopped' naturally in Lao. It translates to 'The filling out of the form was stopped inappropriately'.",
          "suggestion": "Consider a more natural phrasing such as \"ການຕື່ມແບບຟອມຖືກຢຸດເຊົາ\" (kan tuem baep form thuk yut sao) which simply means 'The form filling was stopped', or \"ການຕື່ມແບບຟອມຖືກຢຸດເຊົາໂດຍບໍ່ໄດ້ຮັບອະນຸຍາດ\" (kan tuem baep form thuk yut sao doy bot dai rap anuyat) which translates to 'The form filling was stopped without permission'."
        }
      ],
      "approved_at": null
    },
    "lv": {
      "ai_translated": false,
      "ai_model": null,
      "ai_spell_check_issues": [],
      "approved_at": null
    },
    "nl": {
      "ai_translated": false,
      "ai_model": null,
      "ai_spell_check_issues": [],
      "approved_at": null
    },
    "pl": {
      "ai_translated": false,
      "ai_model": null,
      "ai_spell_check_issues": [
        {
          "type": "incorrect_translation",
          "description": "The translation 'Wypełniania formularza zostało przymusowo zatrzymane' is overly formal and a bit awkward. It translates literally to 'The filling out of the form was forcibly stopped'. A more natural and fluent Polish translation would be preferable.",
          "suggestion": "Formularz został przerwany przymusowo"
        }
      ],
      "approved_at": null
    },
    "pt": {
      "ai_translated": false,
      "ai_model": null,
      "ai_spell_check_issues": [],
      "approved_at": null
    },
    "pt-BR": {
      "ai_translated": false,
      "ai_model": null,
      "ai_spell_check_issues": [],
      "approved_at": null
    },
    "ro": {
      "ai_translated": false,
      "ai_model": null,
      "ai_spell_check_issues": [
        {
          "type": "incorrect_translation",
          "description": "The translation 'Completarea formularului a fost oprită cu forță' is a literal translation of 'Filling out the form was forcibly stopped' which, while accurate, sounds slightly awkward and formal in Romanian. A more natural phrasing would convey the same meaning.",
          "suggestion": "Completarea formularului a fost întreruptă forțat"
        }
      ],
      "approved_at": null
    },
    "ru": {
      "ai_translated": false,
      "ai_model": null,
      "ai_spell_check_issues": [],
      "approved_at": null
    },
    "si": {
      "ai_translated": false,
      "ai_model": null,
      "ai_spell_check_issues": [
        {
          "type": "incorrect_translation",
          "description": "The translation 'පෝරමය පිරවීම බලහත්කාරයෙන් නතර කරන ලදී' while conveying the general meaning, is a bit formal and passive for a user-facing message. It might sound robotic. A more natural phrasing could be considered.",
          "suggestion": "පෝරමය පිරවීමට අවසර නැතිව නතර කරන ලදී (Poramapirivatu avasata neti natara ladei) - 'The form was stopped without permission to be filled out.'"
        }
      ],
      "approved_at": null
    },
    "sk": {
      "ai_translated": false,
      "ai_model": null,
      "ai_spell_check_issues": [],
      "approved_at": null
    },
    "sl": {
      "ai_translated": false,
      "ai_model": null,
      "ai_spell_check_issues": [],
      "approved_at": null
    },
    "sr-Cyrl-RS": {
      "ai_translated": false,
      "ai_model": null,
      "ai_spell_check_issues": [
        {
          "type": "incorrect_translation",
          "description": "The translation 'Попуњавање обрасца је насилно заустављено' (Popunjavanje obrasca je nasilno zaustavljeno) literally translates to 'Filling out the form was violently stopped.' While close, 'forcibly' carries a slightly different nuance. 'Насилно' (nasilno - violently) might be too strong depending on the context. A more accurate translation would consider terms that imply external intervention or interruption.",
          "suggestion": "Consider alternatives like 'Исподнете је прекинуто' (Ispodnete je prekinuto - The submission was interrupted) or 'Принудно је прекинуто попуњавање обрасца' (Prinudo je prekinuto popunjavanje obrasca - Filling out the form was interrupted forcefully)."
        }
      ],
      "approved_at": null
    },
    "sr-Latn-RS": {
      "ai_translated": false,
      "ai_model": null,
      "ai_spell_check_issues": [],
      "approved_at": null
    },
    "tr": {
      "ai_translated": false,
      "ai_model": null,
      "ai_spell_check_issues": [
        {
          "type": "incorrect_translation",
          "description": "The English phrase 'Filling out the form was forcibly stopped' implies an action was stopped against the user. The Turkish translation 'Formu doldurma işlemi zorla durduruldu' translates more literally to 'The form filling process was forcibly stopped', which is less user-centric. A better translation would convey the action was stopped on the user.",
          "suggestion": "Formu doldururken işlem zorla durduruldu"
        }
      ],
      "approved_at": null
    },
    "uk-UA": {
      "ai_translated": false,
      "ai_model": null,
      "ai_spell_check_issues": [],
      "approved_at": null
    },
    "vi": {
      "ai_translated": false,
      "ai_model": null,
      "ai_spell_check_issues": [],
      "approved_at": null
    },
    "zh-CN": {
      "ai_translated": false,
      "ai_model": null,
      "ai_spell_check_issues": [],
      "approved_at": null
    }
  }
}<|MERGE_RESOLUTION|>--- conflicted
+++ resolved
@@ -3,11 +3,7 @@
   "content": "Filling out the form was forcibly stopped",
   "content_en_sha1_hash": "68653a48592c18289fe22fc2b2c53f991e86ce35",
   "created_at": "2025-05-19T21:30:43.225Z",
-<<<<<<< HEAD
-  "updated_at": "2025-06-08T12:02:32.932Z",
-=======
   "updated_at": "2025-07-10T11:11:07.166Z",
->>>>>>> 4378f47c
   "comment": {
     "text": "This translation key is used for the title of a \"BadgeStoppedTitle\" indicator, which indicates that the user's turn has been forcibly stopped while filling out a form. The translated version appears in a specific UI context where the form status transitions to \"Stopped\".",
     "is_auto": true,
