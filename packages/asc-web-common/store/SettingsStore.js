--- conflicted
+++ resolved
@@ -444,16 +444,15 @@
     localStorage.setItem("theme", theme);
   };
 
-<<<<<<< HEAD
-  getOforms = () => {
-    return api.settings.getOforms(this.urlOforms);
-=======
   setMailDomainSettings = async (data) => {
     const res = await api.settings.setMailDomainSettings(data);
     this.trustedDomainsType = data.type;
     this.trustedDomains = data.domains;
     return res;
->>>>>>> 720703cb
+  };
+
+  getOforms = () => {
+    return api.settings.getOforms(this.urlOforms);
   };
 }
 
