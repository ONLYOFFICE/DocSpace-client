--- conflicted
+++ resolved
@@ -314,11 +314,6 @@
       element: <WebhookDetails />,
     },
     {
-<<<<<<< HEAD
-      path: "developer-tools/plugins",
-      element: <DeveloperTools />,
-    },
-    {
       path: "developer-tools/oauth",
       element: <DeveloperTools />,
     },
@@ -329,20 +324,6 @@
     {
       path: "developer-tools/oauth/:id",
       element: <OAuthEditPage />,
-    },
-    {
-=======
->>>>>>> 0c17f64f
-      path: "backup",
-      element: <Navigate to="backup/data-backup" />,
-    },
-    {
-      path: "backup/data-backup",
-      element: <Backup />,
-    },
-    {
-      path: "backup/auto-backup",
-      element: <Backup />,
     },
     {
       path: "delete-data",
