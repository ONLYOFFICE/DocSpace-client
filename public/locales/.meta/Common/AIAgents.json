{
  "key_path": "AIAgents",
  "content": "AI agents",
  "content_en_sha1_hash": "2b51b10f658502a5ad4e50a7005f9bddf67f44c0",
  "created_at": "2025-09-26T15:20:53.940Z",
<<<<<<< HEAD
  "updated_at": "2025-11-26T15:05:37.329Z",
=======
  "updated_at": "2025-12-17T07:49:07.703Z",
>>>>>>> 263b1739
  "comment": {
    "text": "This translation key represents the label for a folder displaying AI agents within the user interface. It's used as the \"title\" of a tree folder, likely within a navigation or organization panel, and indicates a collection of AI agent resources. Translators should ensure the translation accurately reflects the concept of AI agents.",
    "is_auto": true,
    "updated_at": "2025-09-26T15:54:48.163Z"
  },
  "usage": [
    {
      "file_path": "/packages/client/src/components/EmptyContainer/NoAccessContainer.tsx",
      "line_number": 141,
      "context": "// TODO: for AI agents\n case NoAccessContainerType.Agent:\n emptyViewProps = {\n title: t(\"AIRoom:NoAccessAIAgentTitle\"),\n description: t(\"AIRoom:AIAgentAccessRedirectNote\", {\n sectionName: t(\"Common:AIAgents\"),\n }),\n icon: theme.isBase ? (\n <ManageAccessRightsLightIcon />\n ) : (\n <ManageAccessRightsDarkIcon />",
      "module": "/packages/client"
    },
    {
      "file_path": "/packages/client/src/components/EmptyContainer/NoAccessContainer.tsx",
      "line_number": 141,
      "context": "// TODO: for AI agents\n case NoAccessContainerType.Agent:\n emptyViewProps = {\n title: t(\"AIRoom:NoAccessAIAgentTitle\"),\n description: t(\"AIRoom:AIAgentAccessRedirectNote\", {\n sectionName: t(\"Common:AIAgents\"),\n }),\n icon: theme.isBase ? (\n <ManageAccessRightsLightIcon />\n ) : (\n <ManageAccessRightsDarkIcon />",
      "module": "/packages/client"
    },
    {
      "file_path": "/packages/client/src/pages/PortalSettings/categories/services/sub-components/AITools/AIServiceDialog.tsx",
      "line_number": 115,
      "context": "};\n \n const serviceOptions: ServiceOption[] = [\n {\n id: \"ai-tools\",\n title: t(\"Common:AIAgents\"),\n description: t(\"AIAgentsDescription\", {\n mcpServer: t(\"Common:MCPServer\"),\n }),\n icon: <ToolsIcon />,\n },",
      "module": "/packages/client"
    },
    {
      "file_path": "/packages/client/src/pages/Profile/Section/Body/sub-components/notifications/sub-components/RoomsActionsContainer.tsx",
      "line_number": 90,
      "context": "<Text {...textDescriptionsProps}>\n {t(\"ActionsWithFilesDescription\", {\n rooms: t(\"Common:Rooms\"),\n shared: t(\"Common:SharedWithMe\"),\n documents: t(\"Common:MyDocuments\"),\n aiAgents: t(\"Common:AIAgents\"),\n })}\n </Text>\n </div>\n );\n };",
      "module": "/packages/client"
    },
    {
      "file_path": "/packages/client/src/pages/Profile/Section/Body/sub-components/notifications/sub-components/RoomsActivityContainer.tsx",
      "line_number": 70,
      "context": "<div className={styles.notificationContainer}>\n <div className={styles.row}>\n <Text {...textProps} className=\"subscription-title\">\n {t(\"RoomUpdateNotify\", {\n rooms: t(\"Common:Rooms\"),\n aiAgents: t(\"Common:AIAgents\"),\n })}\n </Text>\n <ToggleButton\n className=\"rooms-activity toggle-btn\"\n onChange={onChangeEmailSubscription}",
      "module": "/packages/client"
    },
    {
      "file_path": "/packages/client/src/pages/Profile/Section/Body/sub-components/notifications/sub-components/RoomsActivityContainer.tsx",
      "line_number": 70,
      "context": "<div className={styles.notificationContainer}>\n <div className={styles.row}>\n <Text {...textProps} className=\"subscription-title\">\n {t(\"RoomUpdateNotify\", {\n rooms: t(\"Common:Rooms\"),\n aiAgents: t(\"Common:AIAgents\"),\n })}\n </Text>\n <ToggleButton\n className=\"rooms-activity toggle-btn\"\n onChange={onChangeEmailSubscription}",
      "module": "/packages/client"
    },
    {
      "file_path": "/packages/client/src/store/TreeFoldersStore.js",
      "line_number": 67,
      "context": "const treeFolders = await getFoldersTree();\n \n treeFolders.forEach((folder) => {\n switch (folder.rootFolderType) {\n case FolderType.AIAgents:\n folder.title = i18n.t(\"Common:AIAgents\");\n break;\n case FolderType.USER:\n folder.title = i18n.t(\"Common:MyDocuments\");\n break;\n case FolderType.SHARE:",
      "module": "/packages/client"
    },
    {
      "file_path": "/packages/shared/selectors/AIAgent/index.tsx",
      "line_number": 209,
      "context": "}, [items]);\n \n const headerSelectorProps: TSelectorHeader = {\n withHeader: true,\n headerProps: {\n headerLabel: t(\"Common:AIAgents\"),\n onCloseClick: onClose,\n isCloseable: true,\n },\n };",
      "module": "/packages/shared"
    },
    {
      "file_path": "/packages/shared/selectors/Files/hooks/useRootHelper.ts",
      "line_number": 111,
      "context": "break;\n case FolderType.Recent:\n title = t(\"Common:Recent\");\n break;\n case FolderType.AIAgents:\n title = t(\"Common:AIAgents\");\n break;\n default:\n break;\n }\n newItems.push({",
      "module": "/packages/shared"
    },
    {
      "file_path": "/packages/shared/selectors/Files/hooks/useSelectorBody.tsx",
      "line_number": 237,
      "context": "const emptyScreenDescription = isEmptyFilesRootScreen\n ? \"\"\n : isEmptyAgentsRootScreen\n ? t(\"Common:EmptyRoomsDescriptionTextAgent\", {\n sectionName: t(\"Common:AIAgents\"),\n })\n : t(\"Common:EmptyRoomsDescriptionText\", {\n sectionName: t(\"Common:Rooms\"),\n });",
      "module": "/packages/shared"
    },
    {
      "file_path": "/packages/shared/utils/common.tsx",
      "line_number": 1341,
      "context": "1: <strong></strong>,\n }}\n values={{\n productName: t(\"Common:ProductName\"),\n sectionName: t(\"Common:Documents\"),\n agentSection: t(\"Common:AIAgents\"),\n }}\n />\n );\n \n if (isRoomAdmin)",
      "module": "/packages/shared"
    },
    {
      "file_path": "/packages/shared/utils/common.tsx",
      "line_number": 1341,
      "context": "1: <strong></strong>,\n }}\n values={{\n productName: t(\"Common:ProductName\"),\n sectionName: t(\"Common:Documents\"),\n agentSection: t(\"Common:AIAgents\"),\n }}\n />\n );\n \n if (isRoomAdmin)",
      "module": "/packages/shared"
    },
    {
      "file_path": "/packages/shared/utils/common.tsx",
      "line_number": 1341,
      "context": "1: <strong></strong>,\n }}\n values={{\n productName: t(\"Common:ProductName\"),\n sectionName: t(\"Common:Documents\"),\n agentSection: t(\"Common:AIAgents\"),\n }}\n />\n );\n \n if (isRoomAdmin)",
      "module": "/packages/shared"
    },
    {
      "file_path": "/packages/shared/utils/getAccessOptions.tsx",
      "line_number": 69,
      "context": "components={{\n 1: <strong></strong>,\n }}\n values={{\n sectionName: t(\"Common:Documents\"),\n agentSection: t(\"Common:AIAgents\"),\n }}\n />\n ) as unknown as string;\n default:\n return t(\"Common:RoleRoomManagerDescription\");",
      "module": "/packages/shared"
    },
    {
      "file_path": "/packages/shared/utils/getAccessOptions.tsx",
      "line_number": 69,
      "context": "components={{\n 1: <strong></strong>,\n }}\n values={{\n sectionName: t(\"Common:Documents\"),\n agentSection: t(\"Common:AIAgents\"),\n }}\n />\n ) as unknown as string;\n default:\n return t(\"Common:RoleRoomManagerDescription\");",
      "module": "/packages/shared"
    },
    {
      "file_path": "/packages/shared/utils/getAccessOptions.tsx",
      "line_number": 69,
      "context": "components={{\n 1: <strong></strong>,\n }}\n values={{\n sectionName: t(\"Common:Documents\"),\n agentSection: t(\"Common:AIAgents\"),\n }}\n />\n ) as unknown as string;\n default:\n return t(\"Common:RoleRoomManagerDescription\");",
      "module": "/packages/shared"
    }
  ],
  "languages": {
    "en": {
      "ai_translated": false,
      "ai_model": null,
      "ai_spell_check_issues": [],
      "approved_at": null
    }
  }
}<|MERGE_RESOLUTION|>--- conflicted
+++ resolved
@@ -3,11 +3,7 @@
   "content": "AI agents",
   "content_en_sha1_hash": "2b51b10f658502a5ad4e50a7005f9bddf67f44c0",
   "created_at": "2025-09-26T15:20:53.940Z",
-<<<<<<< HEAD
-  "updated_at": "2025-11-26T15:05:37.329Z",
-=======
   "updated_at": "2025-12-17T07:49:07.703Z",
->>>>>>> 263b1739
   "comment": {
     "text": "This translation key represents the label for a folder displaying AI agents within the user interface. It's used as the \"title\" of a tree folder, likely within a navigation or organization panel, and indicates a collection of AI agent resources. Translators should ensure the translation accurately reflects the concept of AI agents.",
     "is_auto": true,
@@ -29,7 +25,7 @@
     {
       "file_path": "/packages/client/src/pages/PortalSettings/categories/services/sub-components/AITools/AIServiceDialog.tsx",
       "line_number": 115,
-      "context": "};\n \n const serviceOptions: ServiceOption[] = [\n {\n id: \"ai-tools\",\n title: t(\"Common:AIAgents\"),\n description: t(\"AIAgentsDescription\", {\n mcpServer: t(\"Common:MCPServer\"),\n }),\n icon: <ToolsIcon />,\n },",
+      "context": "};\n \n const serviceOptions: ServiceOption[] = [\n {\n id: \"ai-tools\",\n title: t(\"Common:AIAgents\"),\n description: t(\"AIAgentsDescription\"),\n icon: <ToolsIcon />,\n },\n {\n id: \"chatbot\",",
       "module": "/packages/client"
     },
     {
