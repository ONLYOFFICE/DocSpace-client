--- conflicted
+++ resolved
@@ -38,7 +38,6 @@
 
 import WebhooksStore from "./WebhooksStore";
 import ClientLoadingStore from "./ClientLoadingStore";
-import OAuthStore from "./OAuthStore";
 
 const oformsStore = new OformsStore(authStore);
 
@@ -184,8 +183,6 @@
 );
 
 const webhooksStore = new WebhooksStore();
-
-const oauthStore = new OAuthStore();
 
 const store = {
   auth: authStore,
@@ -225,11 +222,7 @@
 
   webhooksStore,
   clientLoadingStore,
-<<<<<<< HEAD
-  oauthStore,
-=======
   publicRoomStore,
->>>>>>> 4d78309b
 };
 
 export default store;