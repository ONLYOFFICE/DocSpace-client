import { request } from "../client";
import axios from "axios";
import FilesFilter from "./filter";
import { FolderType, RoomSearchArea } from "../../constants";
import find from "lodash/find";
import { checkFilterInstance, decodeDisplayName } from "../../utils";
import { getRooms } from "../rooms";
import RoomsFilter from "../rooms/filter";

export function openEdit(fileId, version, doc, view, headers = null, shareKey) {
  const params = []; // doc ? `?doc=${doc}` : "";

  if (view) {
    params.push(`view=${view}`);
  }

  if (version) {
    params.push(`version=${version}`);
  }

  if (doc) {
    params.push(`doc=${doc}`);
  }

  if (shareKey) {
    params.push(`share=${shareKey}`);
  }

  const paramsString = params.length > 0 ? `?${params.join("&")}` : "";

  const options = {
    method: "get",
    url: `/files/file/${fileId}/openedit${paramsString}`,
  };

  if (headers) options.headers = headers;

  return request(options);
}

export function getReferenceData(object) {
  const data = object;
  const options = {
    method: "post",
    url: `/files/file/referencedata`,
    data,
  };

  return request(options);
}

export function getFolderInfo(folderId, skipRedirect = false) {
  const options = {
    method: "get",
    url: `/files/folder/${folderId}`,
  };

  return request(options, skipRedirect);
}

export function getFolderPath(folderId) {
  const options = {
    method: "get",
    url: `/files/folder/${folderId}/path`,
  };

  return request(options);
}

export function getFolder(folderId, filter, signal) {
  let params = folderId;

  if (folderId && typeof folderId === "string") {
    folderId = encodeURIComponent(folderId.replace(/\\\\/g, "\\"));
  }

  if (filter) {
    checkFilterInstance(filter, FilesFilter);

    params = `${folderId}?${filter.toApiUrlParams()}`;
  }

  const options = {
    method: "get",
    url: `/files/${params}`,
    signal,
  };

  return request(options).then((res) => {
    res.files = decodeDisplayName(res.files);
    res.folders = decodeDisplayName(res.folders);

    res.current.isArchive =
      !!res.current.roomType &&
      res.current.rootFolderType === FolderType.Archive;

    return res;
  });
}

const getFolderClassNameByType = (folderType) => {
  switch (folderType) {
    case FolderType.USER:
      return "tree-node-my";
    case FolderType.SHARE:
      return "tree-node-share";
    case FolderType.COMMON:
      return "tree-node-common";
    case FolderType.Projects:
      return "tree-node-projects";
    case FolderType.Favorites:
      return "tree-node-favorites";
    case FolderType.Recent:
      return "tree-node-recent";
    case FolderType.Privacy:
      return "tree-node-privacy";
    case FolderType.TRASH:
      return "tree-node-trash";
    default:
      return "";
  }
};

const sortInDisplayOrder = (folders) => {
  const sorted = [];

  const myFolder = find(
    folders,
    (folder) => folder.current.rootFolderType == FolderType.USER
  );
  myFolder && sorted.push(myFolder);

  const shareRoom = find(
    folders,
    (folder) => folder.current.rootFolderType == FolderType.Rooms
  );
  shareRoom && sorted.push(shareRoom);

  const archiveRoom = find(
    folders,
    (folder) => folder.current.rootFolderType == FolderType.Archive
  );
  archiveRoom && sorted.push(archiveRoom);

  const shareFolder = find(
    folders,
    (folder) => folder.current.rootFolderType == FolderType.SHARE
  );
  shareFolder && sorted.push(shareFolder);

  const favoritesFolder = find(
    folders,
    (folder) => folder.current.rootFolderType == FolderType.Favorites
  );
  favoritesFolder && sorted.push(favoritesFolder);

  const recentFolder = find(
    folders,
    (folder) => folder.current.rootFolderType == FolderType.Recent
  );
  recentFolder && sorted.push(recentFolder);

  const privateFolder = find(
    folders,
    (folder) => folder.current.rootFolderType == FolderType.Privacy
  );
  privateFolder && sorted.push(privateFolder);

  const commonFolder = find(
    folders,
    (folder) => folder.current.rootFolderType == FolderType.COMMON
  );
  commonFolder && sorted.push(commonFolder);

  const projectsFolder = find(
    folders,
    (folder) => folder.current.rootFolderType == FolderType.Projects
  );
  projectsFolder && sorted.push(projectsFolder);

  const trashFolder = find(
    folders,
    (folder) => folder.current.rootFolderType == FolderType.TRASH
  );
  trashFolder && sorted.push(trashFolder);

  return sorted;
};

export function getFoldersTree() {
  return request({
    method: "get",
    url: "/files/@root?filterType=2&count=1",
  }).then((response) => {
    const folders = sortInDisplayOrder(response);

    return folders.map((data, index) => {
      const { new: newItems, pathParts, current, folders, files } = data;
      const { foldersCount, filesCount } = current;
      const { parentId, title, id, rootFolderType, security } = current;

      const type = +rootFolderType;

      const name = getFolderClassNameByType(type);

      return {
        id,
        key: `0-${index}`,
        parentId,
        title,
        rootFolderType: type,
        folderClassName: name,
        folders: null,
        pathParts,
        foldersCount,
        filesCount,
        newItems,
        security,
      };
    });
  });
}

export function getCommonFoldersTree() {
  const index = 1;
  return request({ method: "get", url: "/files/@common" }).then(
    (commonFolders) => {
      return [
        {
          id: commonFolders.current.id,
          key: `0-${index}`,
          parentId: commonFolders.current.parentId,
          title: commonFolders.current.title,
          rootFolderType: +commonFolders.current.rootFolderType,
          rootFolderName: "@common",
          pathParts: commonFolders.pathParts,
          foldersCount: commonFolders.current.foldersCount,
          newItems: commonFolders.new,
        },
      ];
    }
  );
}
export function getSharedRoomsTree(filter) {
  const index = 1;
  const filterData = !!filter ? filter.clone() : RoomsFilter.getDefault();

  const searchArea = RoomSearchArea.Active;

  filterData.searchArea = searchArea;

  return getRooms(filterData).then((sharedRooms) => {
    let result = [];

    sharedRooms?.folders.map((currentValue, index) => {
      currentValue.key = `0-${index}`;
      result.push(currentValue);
    });

    return result;
  });
}
export function getThirdPartyCommonFolderTree() {
  return request({ method: "get", url: "/files/thirdparty/common" }).then(
    (commonThirdPartyArray) => {
      commonThirdPartyArray.map((currentValue, index) => {
        commonThirdPartyArray[index].key = `0-${index}`;
      });
      return commonThirdPartyArray;
    }
  );
}

export function getMyFolderList(filter = FilesFilter.getDefault()) {
  const options = {
    method: "get",
    url: `/files/@my`,
  };

  return request(options);
}

export function getCommonFolderList(filter = FilesFilter.getDefault()) {
  const options = {
    method: "get",
    url: `/files/@common`,
  };

  return request(options);
}

export function getFavoritesFolderList(filter = FilesFilter.getDefault()) {
  const options = {
    method: "get",
    url: `/files/@favorites`,
  };

  return request(options);
}

export function getProjectsFolderList(filter = FilesFilter.getDefault()) {
  const options = {
    method: "get",
    url: `/files/@projects`,
  };

  return request(options);
}

export function getTrashFolderList(filter = FilesFilter.getDefault()) {
  const options = {
    method: "get",
    url: `/files/@trash`,
  };

  return request(options);
}

export function getSharedFolderList(filter = FilesFilter.getDefault()) {
  const options = {
    method: "get",
    url: `/files/@share`,
  };

  return request(options);
}

export function getRecentFolderList(filter = FilesFilter.getDefault()) {
  const options = {
    method: "get",
    url: `/files/@recent`,
  };

  return request(options);
}

export function createFolder(parentFolderId, title) {
  const data = { title };
  const options = {
    method: "post",
    url: `/files/folder/${parentFolderId}`,
    data,
  };

  return request(options);
}

export function renameFolder(folderId, title) {
  const data = { title };
  const options = {
    method: "put",
    url: `/files/folder/${folderId}`,
    data,
  };

  return request(options);
}

export function deleteFolder(folderId, deleteAfter, immediately) {
  const data = { deleteAfter, immediately };
  const options = {
    method: "delete",
    url: `/files/folder/${folderId}`,
    data,
  };

  return request(options);
}

export function createFile(folderId, title, templateId, formId) {
  const data = { title, templateId, formId };
  const options = {
    method: "post",
    url: `/files/${folderId}/file`,
    data,
  };

  return request(options);
}

export function createTextFile(folderId, title, content) {
  const data = { title, content };
  const options = {
    method: "post",
    url: `/files/${folderId}/text`,
    data,
  };

  return request(options);
}

export function createTextFileInMy(title) {
  const data = { title };
  const options = {
    method: "post",
    url: "/files/@my/file",
    data,
  };

  return request(options);
}

export function createTextFileInCommon(title) {
  const data = { title };
  const options = {
    method: "post",
    url: "/files/@common/file",
    data,
  };

  return request(options);
}

export function createHtmlFile(folderId, title, content) {
  const data = { title, content };
  const options = {
    method: "post",
    url: `/files/${folderId}/html`,
    data,
  };

  return request(options);
}

export function createHtmlFileInMy(title, content) {
  const data = { title, content };
  const options = {
    method: "post",
    url: "/files/@my/html",
    data,
  };

  return request(options);
}

export function createHtmlFileInCommon(title, content) {
  const data = { title, content };
  const options = {
    method: "post",
    url: "/files/@common/html",
    data,
  };

  return request(options);
}

export function getFileInfo(fileId) {
  const options = {
    method: "get",
    url: `/files/file/${fileId}`,
  };

  return request(options);
}

export function updateFile(fileId, title, lastVersion) {
  const data = { title, lastVersion };
  const options = {
    method: "put",
    url: `/files/file/${fileId}`,
    data,
  };

  return request(options);
}

export function addFileToRecentlyViewed(fileId) {
  const data = { fileId };
  const options = {
    method: "post",
    url: `/files/file/${fileId}/recent`,
    data,
  };

  return request(options);
}

export function deleteFile(fileId, deleteAfter, immediately) {
  const data = { deleteAfter, immediately };
  const options = {
    method: "delete",
    url: `/files/file/${fileId}`,
    data,
  };

  return request(options);
}

export function emptyTrash() {
  return request({ method: "put", url: "/files/fileops/emptytrash" });
}

export function removeFiles(folderIds, fileIds, deleteAfter, immediately) {
  const data = { folderIds, fileIds, deleteAfter, immediately };
  return request({ method: "put", url: "/files/fileops/delete", data });
}

export function getShareFiles(fileIds, folderIds) {
  const data = { fileIds, folderIds };
  return request({
    method: "post",
    url: "/files/share",
    data,
  });
}

export function setExternalAccess(fileId, accessType) {
  const data = { share: accessType };
  return request({
    method: "put",
    url: `/files/${fileId}/setacelink`,
    data,
  });
}

export function setShareFiles(
  fileIds,
  folderIds,
  share,
  notify,
  sharingMessage
) {
  const data = { fileIds, folderIds, share, notify, sharingMessage };

  return request({
    method: "put",
    url: "/files/share",
    data,
  });
}

export function removeShareFiles(fileIds, folderIds) {
  const data = { fileIds, folderIds };
  return request({
    method: "delete",
    url: "/files/share",
    data,
  });
}

export function setFileOwner(userId, folderIds) {
  const data = { userId, folderIds };

  return request({
    method: "post",
    url: "/files/owner",
    data,
  });
}

export function startUploadSession(
  folderId,
  fileName,
  fileSize,
  relativePath,
  encrypted,
  createOn,
  CreateNewIfExist
) {
  const data = {
    fileName,
    fileSize,
    relativePath,
    encrypted,
    createOn,
    CreateNewIfExist,
  };
  return request({
    method: "post",
    url: `/files/${folderId}/upload/create_session`,
    data,
  });
}

export function uploadFile(url, data) {
  return axios.post(url, data);
}

export function uploadBackup(url, data) {
  return axios.post(url, data);
}

export function downloadFiles(fileIds, folderIds, shareKey) {
  const data = { fileIds, folderIds };
  const share = shareKey ? `?share=${shareKey}` : "";
  return request({
    method: "put",
    url: `/files/fileops/bulkdownload${share}`,
    data,
  });
}

export function getProgress() {
  return request({ method: "get", url: "/files/fileops" });
}

export function checkFileConflicts(destFolderId, folderIds, fileIds) {
  let paramsString =
    folderIds.length > 0 ? `&folderIds=${folderIds.join("&folderIds=")}` : "";
  paramsString +=
    fileIds.length > 0 ? `&fileIds=${fileIds.join("&fileIds=")}` : "";

  return request({
    method: "get",
    url: `/files/fileops/move?destFolderId=${destFolderId}${paramsString}`,
  });
}

export function copyToFolder(
  destFolderId,
  folderIds,
  fileIds,
  conflictResolveType,
  deleteAfter,
  content = false
) {
  const data = {
    destFolderId,
    folderIds,
    fileIds,
    conflictResolveType,
    deleteAfter,
    content,
  };
  return request({ method: "put", url: "/files/fileops/copy", data });
}

export function moveToFolder(
  destFolderId,
  folderIds,
  fileIds,
  conflictResolveType,
  deleteAfter
) {
  const data = {
    destFolderId,
    folderIds,
    fileIds,
    conflictResolveType,
    deleteAfter,
  };
  return request({ method: "put", url: "/files/fileops/move", data });
}

export function getFileVersionInfo(fileId) {
  return request({
    method: "get",
    url: `/files/file/${fileId}/history`,
  });
}

export function markAsRead(folderIds, fileIds) {
  const data = { folderIds, fileIds };
  return request({ method: "put", url: "/files/fileops/markasread", data });
}

export function getNewFiles(folderId) {
  return request({
    method: "get",
    url: `/files/${folderId}/news`,
  });
}

export function convertFile(fileId, password = null, sync = false) {
  const data = { password, sync };

  return request({
    method: "put",
    url: `/files/file/${fileId}/checkconversion`,
    data,
  });
}

export function getFileConversationProgress(fileId) {
  return request({
    method: "get",
    url: `/files/file/${fileId}/checkconversion`,
  });
}

export function finalizeVersion(fileId, version, continueVersion) {
  const data = { fileId, version, continueVersion };
  return request({
    method: "put",
    url: `/files/file/${fileId}/history`,
    data,
  });
}

export function markAsVersion(fileId, continueVersion, version) {
  const data = { continueVersion, version };
  return request({ method: "put", url: `/files/file/${fileId}/history`, data });
}

export function versionEditComment(fileId, comment, version) {
  const data = { comment, version };
  return request({ method: "put", url: `/files/file/${fileId}/comment`, data });
}

export function versionRestore(fileId, lastversion) {
  const data = { lastversion };
  return request({ method: "put", url: `/files/file/${fileId}`, data });
}

export function lockFile(fileId, lockFile) {
  const data = { lockFile };
  return request({ method: "put", url: `/files/file/${fileId}/lock`, data });
}

export function updateIfExist(val) {
  const data = { set: val };
  return request({ method: "put", url: "files/updateifexist", data });
}

export function storeOriginal(val) {
  const data = { set: val };
  return request({ method: "put", url: "files/storeoriginal", data });
}

export function changeDeleteConfirm(val) {
  const data = { set: val };
  return request({ method: "put", url: "files/changedeleteconfrim", data });
}

export function storeForceSave(val) {
  const data = { set: val };
  return request({ method: "put", url: "files/storeforcesave", data });
}

export function forceSave(val) {
  const data = { set: val };
  return request({ method: "put", url: "files/forcesave", data });
}

export function changeKeepNewFileName(val) {
  const data = { set: val };
  return request({ method: "put", url: "files/keepnewfilename", data });
}

export function thirdParty(val) {
  const data = { set: val };
  return request({ method: "put", url: "files/thirdparty", data });
}

export function getThirdPartyList() {
  return request({ method: "get", url: "files/thirdparty" });
}

export function saveThirdParty(
  url,
  login,
  password,
  token,
  isCorporate,
  customerTitle,
  providerKey,
  providerId,
  isRoomsStorage
) {
  const data = {
    url,
    login,
    password,
    token,
    isCorporate,
    customerTitle,
    providerKey,
    providerId,
    isRoomsStorage,
  };
  return request({ method: "post", url: "files/thirdparty", data });
}

export function saveSettingsThirdParty(
  url,
  login,
  password,
  token,
  isCorporate,
  customerTitle,
  providerKey,
  providerId
) {
  const data = {
    url,
    login,
    password,
    token,
    isCorporate,
    customerTitle,
    providerKey,
    providerId,
  };
  return request({ method: "post", url: "files/thirdparty/backup", data });
}

export function getSettingsThirdParty() {
  return request({ method: "get", url: "files/thirdparty/backup" });
}

export function deleteThirdParty(providerId) {
  return request({ method: "delete", url: `files/thirdparty/${providerId}` });
}

export function getThirdPartyCapabilities() {
  return request({ method: "get", url: "files/thirdparty/capabilities" });
}

export function openConnectWindow(service) {
  return request({ method: "get", url: `thirdparty/${service}` });
}

export function getSettingsFiles(headers = null) {
  const options = { method: "get", url: `/files/settings` };

  if (headers) options.headers = headers;

  return request(options);
}

export function markAsFavorite(ids) {
  const data = { fileIds: ids };
  const options = {
    method: "post",
    url: "/files/favorites",
    data,
  };

  return request(options);
}

export function removeFromFavorite(ids) {
  const data = { fileIds: ids };
  const options = {
    method: "delete",
    url: "/files/favorites",
    data,
  };

  return request(options);
}

export function getIsEncryptionSupport() {
  return request({
    method: "get",
    url: "/files/@privacy/available",
  });
}

export function setEncryptionKeys(keys) {
  const data = {
    publicKey: keys.publicKey,
    privateKeyEnc: keys.privateKeyEnc,
    enable: keys.enable,
    update: keys.update,
  };
  return request({
    method: "put",
    url: "privacyroom/keys",
    data,
  });
}

export function getEncryptionKeys() {
  return request({
    method: "get",
    url: "privacyroom/keys",
  });
}

export function getEncryptionAccess(fileId) {
  return request({
    method: "get",
    url: `privacyroom/access/${fileId}`,
    data: fileId,
  });
}

export function updateFileStream(file, fileId, encrypted, forcesave) {
  let fd = new FormData();
  fd.append("file", file);
  fd.append("encrypted", encrypted);
  fd.append("forcesave", forcesave);

  return request({
    method: "put",
    url: `/files/${fileId}/update`,
    data: fd,
  });
}

export function setFavoritesSetting(set) {
  return request({
    method: "put",
    url: "/files/settings/favorites",
    data: { set },
  });
}

export function setRecentSetting(set) {
  return request({
    method: "put",
    url: "/files/displayRecent",
    data: { set },
  });
}

export function hideConfirmConvert(save) {
  return request({
    method: "put",
    url: "/files/hideconfirmconvert",
    data: { save },
  });
}

export function getSubfolders(folderId) {
  return request({
    method: "get",
    url: `files/${folderId}/subfolders`,
  });
}

export function createThumbnails(fileIds) {
  const options = {
    method: "post",
    url: "/files/thumbnails",
    data: { fileIds: fileIds },
  };

  return request(options);
}

export function getPresignedUri(fileId) {
  return request({
    method: "get",
    url: `files/file/${fileId}/presigned`,
  });
}

export function checkFillFormDraft(fileId) {
  return request({
    method: "post",
    url: `files/masterform/${fileId}/checkfillformdraft`,
    data: { fileId },
  });
}

export function fileCopyAs(
  fileId,
  destTitle,
  destFolderId,
  enableExternalExt,
  password
) {
  return request({
    method: "post",
    url: `files/file/${fileId}/copyas`,
    data: {
      destTitle,
      destFolderId,
      enableExternalExt,
      password,
    },
  });
}

export function getEditHistory(fileId, doc) {
  return request({
    method: "get",
    url: `files/file/${fileId}/edit/history?doc=${doc}`,
  });
}

export function getEditDiff(fileId, version, doc) {
  return request({
    method: "get",
    url: `files/file/${fileId}/edit/diff?version=${version}&doc=${doc}`,
  });
}

export function restoreDocumentsVersion(fileId, version, doc) {
  const options = {
    method: "get",
    url: `files/file/${fileId}/restoreversion?version=${version}&doc=${doc}`,
  };

  return request(options);
}

export function getSharedUsers(fileId) {
  const options = {
    method: "get",
    url: `/files/file/${fileId}/sharedusers`,
  };

  return request(options);
}

export function getProtectUsers(fileId) {
  const options = {
    method: "get",
    url: `/files/file/${fileId}/protectusers`,
  };

  return request(options);
}

export function sendEditorNotify(fileId, actionLink, emails, message) {
  return request({
    method: "post",
    url: `files/file/${fileId}/sendeditornotify`,
    data: {
      actionLink,
      emails,
      message,
    },
  });
}

export function getDocumentServiceLocation(version) {
  const params = {};

  if (version !== undefined) {
    params.version = version;
  }

  return request({
    method: "get",
    url: `/files/docservice`,
    params,
  });
}

export function changeDocumentServiceLocation(
  docServiceUrl,
  internalUrl,
  portalUrl
) {
  return request({
    method: "put",
    url: `files/docservice`,
    data: {
      DocServiceUrl: docServiceUrl,
      DocServiceUrlInternal: internalUrl,
      DocServiceUrlPortal: portalUrl,
    },
  });
}

<<<<<<< HEAD
export function getFilesUsedSpace() {
  const options = {
    method: "get",
    url: `/files/filesusedspace`,
  };

  return request(options);
=======
export function getFileLink(fileId) {
  return request({
    method: "get",
    url: `/files/file/${fileId}/link`,
  });
}

export function checkIsFileExist(folderId, fileTitles) {
  return request({
    method: "post",
    url: `files/${folderId}/upload/check`,
    data: {
      filesTitle: fileTitles,
    },
  });
>>>>>>> e7340c4e
}<|MERGE_RESOLUTION|>--- conflicted
+++ resolved
@@ -1047,15 +1047,6 @@
   });
 }
 
-<<<<<<< HEAD
-export function getFilesUsedSpace() {
-  const options = {
-    method: "get",
-    url: `/files/filesusedspace`,
-  };
-
-  return request(options);
-=======
 export function getFileLink(fileId) {
   return request({
     method: "get",
@@ -1071,5 +1062,13 @@
       filesTitle: fileTitles,
     },
   });
->>>>>>> e7340c4e
+}
+
+export function getFilesUsedSpace() {
+  const options = {
+    method: "get",
+    url: `/files/filesusedspace`,
+  };
+
+  return request(options);
 }