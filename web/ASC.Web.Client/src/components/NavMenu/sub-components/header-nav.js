import React, { useCallback, useState } from "react";
import PropTypes from "prop-types";
import styled from "styled-components";
import NavItem from "./nav-item";
import ProfileActions from "./profile-actions";
import { useTranslation } from "react-i18next";
import { tablet } from "@appserver/components/utils/device";
import { combineUrl, deleteCookie } from "@appserver/common/utils";
import { inject, observer } from "mobx-react";
import { withRouter } from "react-router";
import { AppServerConfig } from "@appserver/common/constants";
import config from "../../../../package.json";
import { isDesktop, isMobile } from "react-device-detect";
import AboutDialog from "../../pages/About/AboutDialog";
import DebugInfoDialog from "../../pages/DebugInfo";
import HeaderCatalogBurger from "./header-catalog-burger";

const { proxyURL } = AppServerConfig;
const homepage = config.homepage;

const PROXY_HOMEPAGE_URL = combineUrl(proxyURL, homepage);
const ABOUT_URL = combineUrl(PROXY_HOMEPAGE_URL, "/about");
const SETTINGS_URL = combineUrl(PROXY_HOMEPAGE_URL, "/settings");
const PROFILE_SELF_URL = combineUrl(
  PROXY_HOMEPAGE_URL,
  "/products/people/view/@self"
);
const PROFILE_MY_URL = combineUrl(PROXY_HOMEPAGE_URL, "/my");

const StyledNav = styled.nav`
  display: flex;
  padding: 0 20px 0 16px;
  align-items: center;
  position: absolute;
  right: 0;
  height: 48px;
  z-index: 190 !important;

  .profile-menu {
    right: 12px;
    top: 66px;

    @media ${tablet} {
      right: 6px;
    }
  }

  & > div {
    margin: 0 0 0 16px;
    padding: 0;
    min-width: 24px;
  }

  @media ${tablet} {
    padding: 0 16px;
  }
  .icon-profile-menu {
    cursor: pointer;
  }
`;
const HeaderNav = ({
  history,
  modules,
  user,
  logout,
  isAuthenticated,
  peopleAvailable,
  isPersonal,
  userIsUpdate,
  setUserIsUpdate,
  buildVersionInfo,
  debugInfo,
<<<<<<< HEAD
  currentProductId,
  toggleCatalogOpen,
  showCatalog,
  changeTheme,
=======
  settingsModule,
>>>>>>> b7b59072
}) => {
  const { t } = useTranslation(["NavMenu", "Common", "About"]);
  const [visibleAboutDialog, setVisibleAboutDialog] = useState(false);
  const [visibleDebugDialog, setVisibleDebugDialog] = useState(false);

  const onProfileClick = useCallback(() => {
    peopleAvailable
      ? history.push(PROFILE_SELF_URL)
      : history.push(PROFILE_MY_URL);
  }, []);

  const onAboutClick = useCallback(() => {
    if (isDesktop) {
      setVisibleAboutDialog(true);
    } else {
      history.push(ABOUT_URL);
    }
  }, []);

  const onSettingsClick = useCallback(() => {
    history.push(SETTINGS_URL);
  });

  const onCloseDialog = () => setVisibleDialog(false);
  const onDebugClick = useCallback(() => {
    setVisibleDebugDialog(true);
  }, []);

  const onCloseAboutDialog = () => setVisibleAboutDialog(false);
  const onCloseDebugDialog = () => setVisibleDebugDialog(false);

  const onSwitchToDesktopClick = useCallback(() => {
    deleteCookie("desktop_view");
    window.open(
      `${window.location.origin}?desktop_view=true`,
      "_self",
      "",
      true
    );
  }, []);

  const onLogoutClick = useCallback(() => logout && logout(), [logout]);

  const settingsUrl =
    settingsModule && combineUrl(PROXY_HOMEPAGE_URL, settingsModule.link);
  const onSettingsClick =
    settingsModule && useCallback(() => history.push(settingsUrl), []);

  const getCurrentUserActions = useCallback(() => {
    const settings = settingsModule
      ? {
          key: "SettingsBtn",
          label: t("Common:Settings"),
          onClick: onSettingsClick,
          url: settingsUrl,
        }
      : null;

    const actions = [
      {
        key: "ProfileBtn",
        label: t("Common:Profile"),
        onClick: onProfileClick,
        url: peopleAvailable ? PROFILE_SELF_URL : PROFILE_MY_URL,
      },
      settings,
      {
        key: "SettingsBtn",
        ...(!isPersonal && {
          label: t("Common:Settings"),
          onClick: onSettingsClick,
        }),
      },
      {
        key: "SwitchToBtn",
        ...(!isPersonal && {
          label: t("TurnOnDesktopVersion"),
          onClick: onSwitchToDesktopClick,
          url: `${window.location.origin}?desktop_view=true`,
          target: "_self",
        }),
      },
      {
        key: "ChangeTheme",
        ...(!isPersonal && { label: "Change theme", onClick: changeTheme }),
      },
      {
        key: "AboutBtn",
        label: t("AboutCompanyTitle"),
        onClick: onAboutClick,
        url: ABOUT_URL,
      },
      {
        key: "LogoutBtn",
        label: t("LogoutButton"),
        onClick: onLogoutClick,
      },
    ];

    if (debugInfo) {
      actions.splice(3, 0, {
        key: "DebugBtn",
        label: "Debug Info",
        onClick: onDebugClick,
      });
    }

    return actions;
  }, [onProfileClick, onAboutClick, onLogoutClick]);
  //console.log("HeaderNav render");
  return (
    <StyledNav className="profileMenuIcon hidingHeader">
      {isAuthenticated && user ? (
        <>
          <ProfileActions
            userActions={getCurrentUserActions()}
            user={user}
            userIsUpdate={userIsUpdate}
            setUserIsUpdate={setUserIsUpdate}
            isProduct={currentProductId !== "home"}
            showCatalog={showCatalog}
          />
          <HeaderCatalogBurger
            isProduct={currentProductId !== "home"}
            showCatalog={showCatalog}
            onClick={toggleCatalogOpen}
          />
        </>
      ) : (
        <></>
      )}

      <AboutDialog
        t={t}
        visible={visibleAboutDialog}
        onClose={onCloseAboutDialog}
        personal={isPersonal}
        buildVersionInfo={buildVersionInfo}
      />

      {debugInfo && (
        <DebugInfoDialog
          visible={visibleDebugDialog}
          onClose={onCloseDebugDialog}
        />
      )}
    </StyledNav>
  );
};

HeaderNav.displayName = "HeaderNav";

HeaderNav.propTypes = {
  history: PropTypes.object,
  modules: PropTypes.array,
  user: PropTypes.object,
  logout: PropTypes.func,
  isAuthenticated: PropTypes.bool,
  isLoaded: PropTypes.bool,
  currentProductId: PropTypes.string,
  toggleCatalogOpen: PropTypes.func,
};

export default withRouter(
  inject(({ auth }) => {
    const {
      settingsStore,
      userStore,
      isAuthenticated,
      isLoaded,
      language,
      logout,
    } = auth;
    const {
      defaultPage,
      personal: isPersonal,
      version: versionAppServer,
      currentProductId,
      toggleCatalogOpen,
      showCatalog,
      buildVersionInfo,
      debugInfo,
      changeTheme,
    } = settingsStore;
    const { user, userIsUpdate, setUserIsUpdate } = userStore;
    const modules = auth.availableModules;
    const settingsModule = modules.find((module) => module.id === "settings");

    return {
      isPersonal,
      user,
      isAuthenticated,
      isLoaded,
      language,
      defaultPage: defaultPage || "/",
      modules,
      logout,
      peopleAvailable: modules.some((m) => m.appName === "people"),
      versionAppServer,
      userIsUpdate,
      setUserIsUpdate,
      currentProductId,
      toggleCatalogOpen,
      showCatalog,
      buildVersionInfo,
      debugInfo,
<<<<<<< HEAD
      changeTheme,
=======
      settingsModule,
>>>>>>> b7b59072
    };
  })(observer(HeaderNav))
);<|MERGE_RESOLUTION|>--- conflicted
+++ resolved
@@ -70,14 +70,11 @@
   setUserIsUpdate,
   buildVersionInfo,
   debugInfo,
-<<<<<<< HEAD
+  settingsModule,
   currentProductId,
   toggleCatalogOpen,
   showCatalog,
   changeTheme,
-=======
-  settingsModule,
->>>>>>> b7b59072
 }) => {
   const { t } = useTranslation(["NavMenu", "Common", "About"]);
   const [visibleAboutDialog, setVisibleAboutDialog] = useState(false);
@@ -96,10 +93,6 @@
       history.push(ABOUT_URL);
     }
   }, []);
-
-  const onSettingsClick = useCallback(() => {
-    history.push(SETTINGS_URL);
-  });
 
   const onCloseDialog = () => setVisibleDialog(false);
   const onDebugClick = useCallback(() => {
@@ -284,11 +277,8 @@
       showCatalog,
       buildVersionInfo,
       debugInfo,
-<<<<<<< HEAD
+      settingsModule,
       changeTheme,
-=======
-      settingsModule,
->>>>>>> b7b59072
     };
   })(observer(HeaderNav))
 );