--- conflicted
+++ resolved
@@ -49,7 +49,6 @@
 
     public async Task<List<IpRestrictionBase>> SaveAsync(IEnumerable<IpRestrictionBase> ips, int tenant)
     {
-<<<<<<< HEAD
         using var tenantDbContext = _dbContextManager.CreateDbContext();
 
         tenantDbContext.TenantIpRestrictions.RemoveRange(tenantDbContext.TenantIpRestrictions.Where(r => r.Tenant == tenant));
@@ -64,32 +63,6 @@
 
         tenantDbContext.TenantIpRestrictions.AddRange(ipsList);
         await tenantDbContext.SaveChangesAsync();
-=======
-        using var tenantDbContext = _dbContextManager.CreateDbContext();
-        var strategy = tenantDbContext.Database.CreateExecutionStrategy();
-
-        strategy.Execute(async () =>
-        {
-            using var tenantDbContext = _dbContextManager.CreateDbContext();
-            using var tx = await tenantDbContext.Database.BeginTransactionAsync();
-
-            await tenantDbContext.TenantIpRestrictions.Where(r => r.Tenant == tenant).ExecuteDeleteAsync();
-
-            var ipsList = ips.Select(r => new TenantIpRestrictions
-            {
-                Tenant = tenant,
-                Ip = r.Ip,
-                ForAdmin = r.ForAdmin
-
-            });
-
-            tenantDbContext.TenantIpRestrictions.AddRange(ipsList);
-            await tenantDbContext.SaveChangesAsync();
-
-            await tx.CommitAsync();
-        }).GetAwaiter()
-          .GetResult();
->>>>>>> 0b31d564
 
         return ips.ToList();
     }
