--- conflicted
+++ resolved
@@ -2800,7 +2800,6 @@
 }
 
 .light {
-<<<<<<< HEAD
   --share-selector-default-color: #{$light-gray-dark};
   --share-selector-hover-color: #{$light-gray-dark};
   --share-selector-selected-color: #{$black};
@@ -2818,11 +2817,12 @@
   --share-selector-not-active-color: #{$dark-gray-dark};
 
   --share-bg-pressed-color: #{$dark-gray-light};
-=======
+}
+
+.light {
   --quick-buttons-shared-color: #{$light-icons};
 }
 
 .dark {
   --quick-buttons-shared-color: #{$white};
->>>>>>> 9404761f
 }