--- conflicted
+++ resolved
@@ -59,11 +59,8 @@
             onHide={onHideContextMenu}
             ref={cm}
             model={contextOptions}
-<<<<<<< HEAD
+            contextMenuData={contextMenuData}
             withBackdrop={true}
-=======
-            contextMenuData={contextMenuData}
->>>>>>> 4b27512e
           ></ContextMenu>
           {renderContext ? (
             <ContextMenuButton
