--- conflicted
+++ resolved
@@ -548,17 +548,11 @@
 };
 
 function mapStateToProps(state) {
-<<<<<<< HEAD
-  const { filter, fileAction, selectedFolder, treeFolders, folders, newRowItems, dragging, isLoading } = state.files;
-  const { settings } = state.auth;
-  const indexOfTrash = 4;
-=======
   const selectedFolder = getSelectedFolder(state);
   const treeFolders = getTreeFolders(state);
 
-  const indexOfTrash = 3;
+  const indexOfTrash = 4;
   const isTrashFolder = treeFolders.length && treeFolders[indexOfTrash].id === selectedFolder.id
->>>>>>> 84bb49c0
   const rootFolderId = selectedFolder.pathParts && selectedFolder.pathParts[0];
 
   return {
