{
  "key_path": "Disabled",
  "content": "Disabled",
  "content_en_sha1_hash": "f4f4473df8cb59f0a369aebee3d1509adc0151c6",
  "created_at": "2025-05-19T21:30:44.535Z",
<<<<<<< HEAD
  "updated_at": "2025-06-08T12:02:32.673Z",
=======
  "updated_at": "2025-06-18T17:09:45.720Z",
>>>>>>> 540a9604
  "comment": {
    "text": "This translation key is used to display the text \"Disabled\" when a feature or setting is disabled in the UI. It appears as part of dropdown menus and options lists in various admin settings and configuration pages.",
    "is_auto": true,
    "updated_at": "2025-05-20T09:36:41.698Z"
  },
  "usage": [
    {
      "file_path": "/packages/client/src/components/panels/InvitePanel/sub-components/InviteInput.js",
      "line_number": 399,
      "context": "</div>\n {shared ? (\n <SearchItemText $info>{t(\"Common:Invited\")}</SearchItemText>\n ) : null}\n {isDisabled ? (\n <SearchItemText info>{t(\"Common:Disabled\")}</SearchItemText>\n ) : null}\n </DropDownItem>\n );\n };",
      "module": "/packages/client"
    },
    {
      "file_path": "/packages/client/src/pages/PortalSettings/categories/security/access-portal/adminMessage.js",
      "line_number": 196,
      "context": "orientation=\"vertical\"\n spacing=\"8px\"\n options={[\n {\n id: \"admin-message-disabled\",\n label: t(\"Common:Disabled\"),\n value: \"disabled\",\n },\n {\n id: \"admin-message-enable\",\n label: t(\"Common:Enable\"),",
      "module": "/packages/client"
    },
    {
      "file_path": "/packages/client/src/pages/PortalSettings/categories/security/access-portal/devToolsAccess.tsx",
      "line_number": 229,
      "context": "orientation=\"vertical\"\n spacing=\"8px\"\n options={[\n {\n id: \"dev-tools-access-disabled\",\n label: t(\"Common:Disabled\"),\n value: \"true\",\n },\n {\n id: \"dev-tools-access-enable\",\n label: t(\"Common:Enable\"),",
      "module": "/packages/client"
    },
    {
      "file_path": "/packages/client/src/pages/PortalSettings/categories/security/access-portal/ipSecurity.js",
      "line_number": 270,
      "context": "orientation=\"vertical\"\n spacing=\"8px\"\n options={[\n {\n id: \"ip-security-disabled\",\n label: t(\"Common:Disabled\"),\n value: \"disabled\",\n },\n {\n id: \"ip-security-enable\",\n label: t(\"Common:Enable\"),",
      "module": "/packages/client"
    },
    {
      "file_path": "/packages/client/src/pages/PortalSettings/categories/security/access-portal/sessionLifetime.js",
      "line_number": 264,
      "context": "orientation=\"vertical\"\n spacing=\"8px\"\n options={[\n {\n id: \"session-lifetime-disabled\",\n label: t(\"Common:Disabled\"),\n value: \"disabled\",\n },\n {\n id: \"session-lifetime-enable\",\n label: t(\"Common:Enable\"),",
      "module": "/packages/client"
    },
    {
      "file_path": "/packages/client/src/pages/PortalSettings/categories/security/access-portal/tfa.js",
      "line_number": 205,
      "context": "orientation=\"vertical\"\n spacing=\"8px\"\n options={[\n {\n id: \"tfa-disabled\",\n label: t(\"Common:Disabled\"),\n value: \"none\",\n },\n // TODO: hide while 2fa by sms is not working\n /* {\n id: \"by-sms\",",
      "module": "/packages/client"
    },
    {
      "file_path": "/packages/client/src/pages/PortalSettings/categories/security/access-portal/trustedMail.js",
      "line_number": 250,
      "context": "orientation=\"vertical\"\n spacing=\"8px\"\n options={[\n {\n id: \"trusted-mail-disabled\",\n label: t(\"Common:Disabled\"),\n value: \"0\",\n },\n {\n id: \"any-domains\",\n label: t(\"AllDomains\"),",
      "module": "/packages/client"
    },
    {
      "file_path": "/packages/shared/selectors/People/index.tsx",
      "line_number": 112,
      "context": "disableDisabledUsers && status === EmployeeStatus.Disabled;\n \n const disabledText = isInvited\n ? t(\"Common:Invited\")\n : isDisabled\n ? t(\"Common:Disabled\")\n : \"\";\n \n const avatarRole = getUserAvatarRoleByType(role);\n \n const i: TSelectorItem = {",
      "module": "/packages/shared"
    }
  ],
  "languages": {
    "en": {
      "ai_translated": false,
      "ai_model": null,
      "ai_spell_check_issues": [],
      "approved_at": null
    },
    "ar-SA": {
      "ai_translated": false,
      "ai_model": null,
      "ai_spell_check_issues": [],
      "approved_at": null
    },
    "az": {
      "ai_translated": false,
      "ai_model": null,
      "ai_spell_check_issues": [
        {
          "type": "incorrect_translation",
          "description": "While 'Deaktiv edildi' can mean 'disabled,' it's more accurately translated as 'deactivated' or 'turned off.' 'Disabled' implies a state of being unable to be used, whereas 'Deaktiv edildi' suggests a previous active state that has been stopped.",
          "suggestion": "Consider 'İstifadəyə qapanıb' for a closer meaning to 'disabled' which implies an inability to be used."
        }
      ],
      "approved_at": null
    },
    "bg": {
      "ai_translated": false,
      "ai_model": null,
      "ai_spell_check_issues": [],
      "approved_at": null
    },
    "cs": {
      "ai_translated": false,
      "ai_model": null,
      "ai_spell_check_issues": [],
      "approved_at": null
    },
    "de": {
      "ai_translated": false,
      "ai_model": null,
      "ai_spell_check_issues": [],
      "approved_at": null
    },
    "el-GR": {
      "ai_translated": false,
      "ai_model": null,
      "ai_spell_check_issues": [],
      "approved_at": null
    },
    "es": {
      "ai_translated": false,
      "ai_model": null,
      "ai_spell_check_issues": [],
      "approved_at": null
    },
    "fi": {
      "ai_translated": false,
      "ai_model": null,
      "ai_spell_check_issues": [],
      "approved_at": null
    },
    "fr": {
      "ai_translated": false,
      "ai_model": null,
      "ai_spell_check_issues": [],
      "approved_at": null
    },
    "hy-AM": {
      "ai_translated": false,
      "ai_model": null,
      "ai_spell_check_issues": [],
      "approved_at": null
    },
    "it": {
      "ai_translated": false,
      "ai_model": null,
      "ai_spell_check_issues": [],
      "approved_at": null
    },
    "ja-JP": {
      "ai_translated": false,
      "ai_model": null,
      "ai_spell_check_issues": [
        {
          "type": "incorrect_translation",
          "description": "The Japanese translation '無効' generally means 'invalid' or 'void' rather than 'disabled'. While it can be used in some contexts to convey 'disabled,' it's not the most accurate or natural translation.",
          "suggestion": "Consider alternatives like '無効化' (mueika - to disable) or '停止' (teishi - stop) depending on the context.  A more direct translation might require more context to be accurate."
        }
      ],
      "approved_at": null
    },
    "ko-KR": {
      "ai_translated": false,
      "ai_model": null,
      "ai_spell_check_issues": [],
      "approved_at": null
    },
    "lo-LA": {
      "ai_translated": false,
      "ai_model": null,
      "ai_spell_check_issues": [],
      "approved_at": null
    },
    "lv": {
      "ai_translated": false,
      "ai_model": null,
      "ai_spell_check_issues": [],
      "approved_at": null
    },
    "nl": {
      "ai_translated": false,
      "ai_model": null,
      "ai_spell_check_issues": [],
      "approved_at": null
    },
    "pl": {
      "ai_translated": false,
      "ai_model": null,
      "ai_spell_check_issues": [
        {
          "type": "incorrect_translation",
          "description": "The Polish translation \"Wyłączono\" translates to \"Disabled\" or \"Turned off\" in English, but lacks the nuance of a setting being disabled. While not strictly incorrect, it's not the most accurate translation for the context of a user-configurable setting.",
          "suggestion": "Consider \"Wyłączone\" or \"Niedostępne\" depending on the specific context of the setting."
        }
      ],
      "approved_at": null
    },
    "pt": {
      "ai_translated": false,
      "ai_model": null,
      "ai_spell_check_issues": [],
      "approved_at": null
    },
    "pt-BR": {
      "ai_translated": false,
      "ai_model": null,
      "ai_spell_check_issues": [],
      "approved_at": null
    },
    "ro": {
      "ai_translated": false,
      "ai_model": null,
      "ai_spell_check_issues": [],
      "approved_at": null
    },
    "ru": {
      "ai_translated": false,
      "ai_model": null,
      "ai_spell_check_issues": [],
      "approved_at": null
    },
    "si": {
      "ai_translated": false,
      "ai_model": null,
      "ai_spell_check_issues": [],
      "approved_at": null
    },
    "sk": {
      "ai_translated": false,
      "ai_model": null,
      "ai_spell_check_issues": [],
      "approved_at": null
    },
    "sl": {
      "ai_translated": false,
      "ai_model": null,
      "ai_spell_check_issues": [],
      "approved_at": null
    },
    "sr-Cyrl-RS": {
      "ai_translated": false,
      "ai_model": null,
      "ai_spell_check_issues": [
        {
          "type": "incorrect_translation",
          "description": "While 'Онемогућено' can be a valid translation, 'Деактивирано' might be a more accurate and common translation for 'Disabled' in many contexts, especially in UI/software settings. 'Онемогућено' often implies a more severe disabling or incapacitation.",
          "suggestion": "Consider using 'Деактивирано' as a potential alternative."
        }
      ],
      "approved_at": null
    },
    "sr-Latn-RS": {
      "ai_translated": false,
      "ai_model": null,
      "ai_spell_check_issues": [],
      "approved_at": null
    },
    "tr": {
      "ai_translated": false,
      "ai_model": null,
      "ai_spell_check_issues": [
        {
          "type": "incorrect_translation",
          "description": "The Turkish translation \"Devre dışı bırakıldı\" translates to \"deactivated\" or \"disconnected\", not simply \"Disabled\". It's a more descriptive phrase than the English word \"Disabled\".",
          "suggestion": "Consider a more direct translation such as \"Kapalı\" (Closed/Off) or \"Engellendi\" (Blocked/Disabled), depending on the context."
        }
      ],
      "approved_at": null
    },
    "uk-UA": {
      "ai_translated": false,
      "ai_model": null,
      "ai_spell_check_issues": [],
      "approved_at": null
    },
    "vi": {
      "ai_translated": false,
      "ai_model": null,
      "ai_spell_check_issues": [
        {
          "type": "incorrect_translation",
          "description": "While 'Đã vô hiệu hóa' is a possible translation, it's a bit formal and lengthy for a simple 'Disabled' state. A more natural and concise translation might be better.",
          "suggestion": "Vô hiệu"
        }
      ],
      "approved_at": null
    },
    "zh-CN": {
      "ai_translated": false,
      "ai_model": null,
      "ai_spell_check_issues": [],
      "approved_at": null
    }
  }
}<|MERGE_RESOLUTION|>--- conflicted
+++ resolved
@@ -3,11 +3,7 @@
   "content": "Disabled",
   "content_en_sha1_hash": "f4f4473df8cb59f0a369aebee3d1509adc0151c6",
   "created_at": "2025-05-19T21:30:44.535Z",
-<<<<<<< HEAD
-  "updated_at": "2025-06-08T12:02:32.673Z",
-=======
   "updated_at": "2025-06-18T17:09:45.720Z",
->>>>>>> 540a9604
   "comment": {
     "text": "This translation key is used to display the text \"Disabled\" when a feature or setting is disabled in the UI. It appears as part of dropdown menus and options lists in various admin settings and configuration pages.",
     "is_auto": true,
@@ -46,13 +42,13 @@
     },
     {
       "file_path": "/packages/client/src/pages/PortalSettings/categories/security/access-portal/tfa.js",
-      "line_number": 205,
+      "line_number": 212,
       "context": "orientation=\"vertical\"\n spacing=\"8px\"\n options={[\n {\n id: \"tfa-disabled\",\n label: t(\"Common:Disabled\"),\n value: \"none\",\n },\n // TODO: hide while 2fa by sms is not working\n /* {\n id: \"by-sms\",",
       "module": "/packages/client"
     },
     {
       "file_path": "/packages/client/src/pages/PortalSettings/categories/security/access-portal/trustedMail.js",
-      "line_number": 250,
+      "line_number": 257,
       "context": "orientation=\"vertical\"\n spacing=\"8px\"\n options={[\n {\n id: \"trusted-mail-disabled\",\n label: t(\"Common:Disabled\"),\n value: \"0\",\n },\n {\n id: \"any-domains\",\n label: t(\"AllDomains\"),",
       "module": "/packages/client"
     },
@@ -82,8 +78,8 @@
       "ai_spell_check_issues": [
         {
           "type": "incorrect_translation",
-          "description": "While 'Deaktiv edildi' can mean 'disabled,' it's more accurately translated as 'deactivated' or 'turned off.' 'Disabled' implies a state of being unable to be used, whereas 'Deaktiv edildi' suggests a previous active state that has been stopped.",
-          "suggestion": "Consider 'İstifadəyə qapanıb' for a closer meaning to 'disabled' which implies an inability to be used."
+          "description": "While \"Deaktiv edildi\" is a possible translation for \"Disabled\", it more accurately translates to \"deactivated.\" \"Disabled\" can also mean unable to function, which might be better conveyed by a different term depending on the context. Without more context, it's difficult to determine if this is the best translation.",
+          "suggestion": "Consider alternatives like \"Əngəllənmiş\" (Impeded), \"Fəaliyyətsiz\" (Inactive), or \"Çalışmayan\" (Non-functional) depending on the intended meaning."
         }
       ],
       "approved_at": null
@@ -91,7 +87,13 @@
     "bg": {
       "ai_translated": false,
       "ai_model": null,
-      "ai_spell_check_issues": [],
+      "ai_spell_check_issues": [
+        {
+          "type": "incorrect_translation",
+          "description": "While 'Деактивиран' (Deaktiviran) can mean disabled, it more accurately translates to 'deactivated' or 'inactive'. 'Disabled' implies a state of being unable to function, which 'Деактивиран' doesn't fully convey. A more accurate translation depending on the context might be 'Увреден' (Uvreden - impaired/damaged) or 'Неактивен' (Neaktiven - inactive).",
+          "suggestion": "Consider 'Увреден' (Uvreden) or 'Неактивен' (Neaktiven) as alternatives depending on the specific meaning of 'Disabled' in the original context."
+        }
+      ],
       "approved_at": null
     },
     "cs": {
@@ -145,13 +147,7 @@
     "ja-JP": {
       "ai_translated": false,
       "ai_model": null,
-      "ai_spell_check_issues": [
-        {
-          "type": "incorrect_translation",
-          "description": "The Japanese translation '無効' generally means 'invalid' or 'void' rather than 'disabled'. While it can be used in some contexts to convey 'disabled,' it's not the most accurate or natural translation.",
-          "suggestion": "Consider alternatives like '無効化' (mueika - to disable) or '停止' (teishi - stop) depending on the context.  A more direct translation might require more context to be accurate."
-        }
-      ],
+      "ai_spell_check_issues": [],
       "approved_at": null
     },
     "ko-KR": {
@@ -184,8 +180,8 @@
       "ai_spell_check_issues": [
         {
           "type": "incorrect_translation",
-          "description": "The Polish translation \"Wyłączono\" translates to \"Disabled\" or \"Turned off\" in English, but lacks the nuance of a setting being disabled. While not strictly incorrect, it's not the most accurate translation for the context of a user-configurable setting.",
-          "suggestion": "Consider \"Wyłączone\" or \"Niedostępne\" depending on the specific context of the setting."
+          "description": "The Polish translation \"Wyłączono\" translates to 'Switched off' or 'Turned off', not 'Disabled'. While it can sometimes be used in a similar context, it's not a direct equivalent of 'Disabled'.",
+          "suggestion": "Consider a more accurate translation like \"Nieaktywny\" (Inactive) or \"Utrzymane w stanie wyłączonym\" (Kept in a disabled state) depending on the precise nuance required."
         }
       ],
       "approved_at": null
@@ -238,8 +234,8 @@
       "ai_spell_check_issues": [
         {
           "type": "incorrect_translation",
-          "description": "While 'Онемогућено' can be a valid translation, 'Деактивирано' might be a more accurate and common translation for 'Disabled' in many contexts, especially in UI/software settings. 'Онемогућено' often implies a more severe disabling or incapacitation.",
-          "suggestion": "Consider using 'Деактивирано' as a potential alternative."
+          "description": "While \"Онемогућено\" is a valid Serbian (Cyrillic) word, it translates more literally to 'immobilized' or 'incapacitated'. For a 'Disabled' status, a more common and appropriate translation would be 'Искуљено' or 'Онијемогућено'.",
+          "suggestion": "Consider using 'Искуљено' or 'Онијемогућено' for a more accurate translation of 'Disabled'."
         }
       ],
       "approved_at": null
@@ -247,7 +243,13 @@
     "sr-Latn-RS": {
       "ai_translated": false,
       "ai_model": null,
-      "ai_spell_check_issues": [],
+      "ai_spell_check_issues": [
+        {
+          "type": "incorrect_translation",
+          "description": "The Serbian translation 'Onemogućeno' while technically meaning 'disabled' or 'deactivated' doesn't perfectly capture the nuance of 'Disabled' (as a status or attribute). A more accurate translation, depending on context, might be 'Isključeno' or 'Nije omogućeno'.",
+          "suggestion": "Consider 'Isključeno' or 'Nije omogućeno' for a closer translation, depending on the specific context."
+        }
+      ],
       "approved_at": null
     },
     "tr": {
@@ -256,8 +258,8 @@
       "ai_spell_check_issues": [
         {
           "type": "incorrect_translation",
-          "description": "The Turkish translation \"Devre dışı bırakıldı\" translates to \"deactivated\" or \"disconnected\", not simply \"Disabled\". It's a more descriptive phrase than the English word \"Disabled\".",
-          "suggestion": "Consider a more direct translation such as \"Kapalı\" (Closed/Off) or \"Engellendi\" (Blocked/Disabled), depending on the context."
+          "description": "The Turkish translation \"Devre dışı bırakıldı\" translates to \"deactivated\" or \"switched off,\" which isn't a direct equivalent to \"Disabled\". While it conveys a similar concept, it's more active and specific. A more accurate translation would depend on the context (e.g., 'Kapalı' for 'off', 'Engellendi' for 'blocked/disabled').",
+          "suggestion": "Consider 'Kapalı' (for 'off') or 'Engellendi' (for 'disabled'), depending on context."
         }
       ],
       "approved_at": null
@@ -274,8 +276,8 @@
       "ai_spell_check_issues": [
         {
           "type": "incorrect_translation",
-          "description": "While 'Đã vô hiệu hóa' is a possible translation, it's a bit formal and lengthy for a simple 'Disabled' state. A more natural and concise translation might be better.",
-          "suggestion": "Vô hiệu"
+          "description": "While 'Đã vô hiệu hóa' is a possible translation, it's quite formal and doesn't always fit the context of 'Disabled'. 'Tắt' or 'Vô hiệu' might be more appropriate depending on what 'Disabled' refers to. 'Đã vô hiệu hóa' implies a more complex process than simply disabling something.",
+          "suggestion": "Consider 'Tắt' or 'Vô hiệu' as alternatives, depending on the context."
         }
       ],
       "approved_at": null
