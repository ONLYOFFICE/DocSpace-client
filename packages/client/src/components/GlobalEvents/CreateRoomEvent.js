import React, { useState, useEffect } from "react";
import { inject, observer } from "mobx-react";
import { useTranslation } from "react-i18next";
import { CreateRoomDialog } from "../dialogs";
import { toastr } from "@docspace/components";
import { isMobile } from "react-device-detect";

const CreateRoomEvent = ({
  visible,
  onClose,

  createRoom,
  createRoomInThirdpary,
  createTag,
  addTagsToRoom,
  deleteThirdParty,
  fetchThirdPartyProviders,
  calculateRoomLogoParams,
  uploadRoomLogo,
  addLogoToRoom,
  fetchTags,

  connectDialogVisible,

  currentFolderId,
  updateCurrentFolder,

  withPaging,
  setCreateRoomDialogVisible,
<<<<<<< HEAD
  fetchFiles,
  setInfoPanelIsVisible,
  setView,
=======
  getRoomLogo,
>>>>>>> 4629d949
}) => {
  const { t } = useTranslation(["CreateEditRoomDialog", "Common", "Files"]);
  const [fetchedTags, setFetchedTags] = useState([]);
  const [isLoading, setIsLoading] = useState(false);

  const openNewRoom = (id) => {
    setView("info_members");
    fetchFiles(id)
      .then(() => {
        !isMobile && setInfoPanelIsVisible(true);
      })
      .finally(() => {
        setIsLoading(false);
        onClose();
      });
  };

  const onCreate = async (roomParams) => {
    const createRoomData = {
      roomType: roomParams.type,
      title: roomParams.title || t("Files:NewRoom"),
    };

    const createTagsData = roomParams.tags
      .filter((t) => t.isNew)
      .map((t) => t.name);
    const addTagsData = roomParams.tags.map((tag) => tag.name);

    const isThirdparty = roomParams.storageLocation.isThirdparty;
    const storageFolderId = roomParams.storageLocation.storageFolderId;
    const thirdpartyAccount = roomParams.storageLocation.thirdpartyAccount;

    const uploadLogoData = new FormData();
    uploadLogoData.append(0, roomParams.icon.uploadedFile);

    try {
      setIsLoading(true);

      // create room
      let room =
        isThirdparty && storageFolderId
          ? await createRoomInThirdpary(storageFolderId, createRoomData)
          : await createRoom(createRoomData);

      room.isLogoLoading = true;

      // delete thirdparty account if not needed
      if (!isThirdparty && storageFolderId)
        await deleteThirdParty(thirdpartyAccount.providerId);

      // create new tags
      for (let i = 0; i < createTagsData.length; i++)
        await createTag(createTagsData[i]);

      // add new tags to room
      if (!!addTagsData.length)
        room = await addTagsToRoom(room.id, addTagsData);

      // calculate and upload logo to room
      if (roomParams.icon.uploadedFile) {
        await uploadRoomLogo(uploadLogoData).then((response) => {
          const url = URL.createObjectURL(roomParams.icon.uploadedFile);
          const img = new Image();
          img.onload = async () => {
            const { x, y, zoom } = roomParams.icon;
            room = await addLogoToRoom(room.id, {
              tmpFile: response.data,
              ...calculateRoomLogoParams(img, x, y, zoom),
            });

<<<<<<< HEAD
            !withPaging && openNewRoom(room.id);
=======
            if (!withPaging) {
              const newLogo = await getRoomLogo(room.logo);

              room.logoHandlers = room.logo;
              room.logo = newLogo;
              room.isLogoLoading = false;

              addFile(room, true);
            }
>>>>>>> 4629d949

            URL.revokeObjectURL(img.src);
          };
          img.src = url;
        });
<<<<<<< HEAD
      else !withPaging && openNewRoom(room.id);
=======
      } else {
        if (!withPaging) {
          const newLogo = await getRoomLogo(room.logo);

          room.logoHandlers = room.logo;
          room.logo = newLogo;
          room.isLogoLoading = false;

          addFile(room, true);
        }
      }
>>>>>>> 4629d949
    } catch (err) {
      toastr.error(err);
      console.log(err);

      setIsLoading(false);
      onClose();
    } finally {
      if (withPaging) {
        await updateCurrentFolder(null, currentFolderId);
      }
    }
  };

  useEffect(async () => {
    let tags = await fetchTags();
    setFetchedTags(tags);
  }, []);

  useEffect(() => {
    setCreateRoomDialogVisible(true);

    return () => setCreateRoomDialogVisible(false);
  }, []);

  return (
    <CreateRoomDialog
      t={t}
      visible={visible && !connectDialogVisible}
      onClose={onClose}
      onCreate={onCreate}
      fetchedTags={fetchedTags}
      isLoading={isLoading}
      setIsLoading={setIsLoading}
      deleteThirdParty={deleteThirdParty}
      fetchThirdPartyProviders={fetchThirdPartyProviders}
    />
  );
};

export default inject(
  ({
    auth,
    filesStore,
    tagsStore,
    filesActionsStore,
    selectedFolderStore,
    dialogsStore,
    settingsStore,
  }) => {
    const {
      createRoom,
      createRoomInThirdpary,
      addTagsToRoom,
      calculateRoomLogoParams,
      uploadRoomLogo,
      addLogoToRoom,
<<<<<<< HEAD
      fetchFiles,
=======
      addFile,
      getRoomLogo,
>>>>>>> 4629d949
    } = filesStore;
    const { createTag, fetchTags } = tagsStore;

    const { id: currentFolderId } = selectedFolderStore;
    const { updateCurrentFolder } = filesActionsStore;

    const { connectDialogVisible, setCreateRoomDialogVisible } = dialogsStore;

    const {
      deleteThirdParty,
      fetchThirdPartyProviders,
    } = settingsStore.thirdPartyStore;
    const { withPaging } = auth.settingsStore;

    const {
      setIsVisible: setInfoPanelIsVisible,
      setView,
    } = auth.infoPanelStore;

    return {
      createRoom,
      createRoomInThirdpary,
      createTag,
      fetchTags,
      addTagsToRoom,
      deleteThirdParty,
      fetchThirdPartyProviders,
      calculateRoomLogoParams,
      uploadRoomLogo,
      addLogoToRoom,
      getRoomLogo,

      connectDialogVisible,
      currentFolderId,
      updateCurrentFolder,

      withPaging,
      setCreateRoomDialogVisible,
      fetchFiles,
      setInfoPanelIsVisible,
      setView,
    };
  }
)(observer(CreateRoomEvent));<|MERGE_RESOLUTION|>--- conflicted
+++ resolved
@@ -27,13 +27,9 @@
 
   withPaging,
   setCreateRoomDialogVisible,
-<<<<<<< HEAD
   fetchFiles,
   setInfoPanelIsVisible,
   setView,
-=======
-  getRoomLogo,
->>>>>>> 4629d949
 }) => {
   const { t } = useTranslation(["CreateEditRoomDialog", "Common", "Files"]);
   const [fetchedTags, setFetchedTags] = useState([]);
@@ -104,39 +100,13 @@
               ...calculateRoomLogoParams(img, x, y, zoom),
             });
 
-<<<<<<< HEAD
             !withPaging && openNewRoom(room.id);
-=======
-            if (!withPaging) {
-              const newLogo = await getRoomLogo(room.logo);
-
-              room.logoHandlers = room.logo;
-              room.logo = newLogo;
-              room.isLogoLoading = false;
-
-              addFile(room, true);
-            }
->>>>>>> 4629d949
 
             URL.revokeObjectURL(img.src);
           };
           img.src = url;
         });
-<<<<<<< HEAD
-      else !withPaging && openNewRoom(room.id);
-=======
-      } else {
-        if (!withPaging) {
-          const newLogo = await getRoomLogo(room.logo);
-
-          room.logoHandlers = room.logo;
-          room.logo = newLogo;
-          room.isLogoLoading = false;
-
-          addFile(room, true);
-        }
-      }
->>>>>>> 4629d949
+      } else !withPaging && openNewRoom(room.id);
     } catch (err) {
       toastr.error(err);
       console.log(err);
@@ -193,12 +163,8 @@
       calculateRoomLogoParams,
       uploadRoomLogo,
       addLogoToRoom,
-<<<<<<< HEAD
       fetchFiles,
-=======
       addFile,
-      getRoomLogo,
->>>>>>> 4629d949
     } = filesStore;
     const { createTag, fetchTags } = tagsStore;
 
@@ -229,7 +195,6 @@
       calculateRoomLogoParams,
       uploadRoomLogo,
       addLogoToRoom,
-      getRoomLogo,
 
       connectDialogVisible,
       currentFolderId,
