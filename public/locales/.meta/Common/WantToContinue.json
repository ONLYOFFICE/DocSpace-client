{
  "key_path": "WantToContinue",
  "content": "Are you sure you want to continue?",
  "content_en_sha1_hash": "8de6e73ba7b7e7a2c5f18e2bc38d0a44a17be1d3",
  "created_at": "2025-05-19T21:30:49.566Z",
<<<<<<< HEAD
  "updated_at": "2025-06-30T12:20:31.161Z",
=======
  "updated_at": "2025-07-10T11:11:06.785Z",
>>>>>>> 4378f47c
  "comment": {
    "text": "This translation key is used to display a confirmation message when the user wants to delete or archive rooms. It asks the user to confirm their intention and appears in dialog boxes (e.g., ArchiveDialog and DeleteDialog) where room deletion or archiving decisions are made.",
    "is_auto": true,
    "updated_at": "2025-05-20T08:35:08.534Z"
  },
  "usage": [
    {
      "file_path": "/packages/client/src/components/dialogs/ArchiveDialog/index.js",
      "line_number": 77,
      "context": "const getDescription = () => {\n if (restoreAll) return t(\"ArchiveDialog:RestoreAllRooms\");\n \n return items.length > 1\n ? `${t(\"ArchiveDialog:ArchiveRooms\")} ${t(\"Common:WantToContinue\")}`\n : `${t(\"ArchiveDialog:ArchiveRoom\")} ${t(\"Common:WantToContinue\")}`;\n };\n \n const description = getDescription();",
      "module": "/packages/client"
    },
    {
      "file_path": "/packages/client/src/components/dialogs/ArchiveDialog/index.js",
      "line_number": 77,
      "context": "const getDescription = () => {\n if (restoreAll) return t(\"ArchiveDialog:RestoreAllRooms\");\n \n return items.length > 1\n ? `${t(\"ArchiveDialog:ArchiveRooms\")} ${t(\"Common:WantToContinue\")}`\n : `${t(\"ArchiveDialog:ArchiveRoom\")} ${t(\"Common:WantToContinue\")}`;\n };\n \n const description = getDescription();",
      "module": "/packages/client"
    },
    {
      "file_path": "/packages/client/src/components/dialogs/DeleteDialog/index.js",
      "line_number": 193,
      "context": ");\n }\n \n if (isRoomDelete) {\n return isSingle\n ? `${t(\"DeleteRoom\")} ${t(\"Common:WantToContinue\")}`\n : `${t(\"DeleteRooms\")} ${t(\"Common:WantToContinue\")}`;\n }\n \n if (isRecycleBinFolder) {\n return isSingle ? (",
      "module": "/packages/client"
    },
    {
      "file_path": "/packages/client/src/components/dialogs/DeleteDialog/index.js",
      "line_number": 193,
      "context": ");\n }\n \n if (isRoomDelete) {\n return isSingle\n ? `${t(\"DeleteRoom\")} ${t(\"Common:WantToContinue\")}`\n : `${t(\"DeleteRooms\")} ${t(\"Common:WantToContinue\")}`;\n }\n \n if (isRecycleBinFolder) {\n return isSingle ? (",
      "module": "/packages/client"
    },
    {
      "file_path": "/packages/client/src/components/dialogs/DeleteDialog/index.js",
      "line_number": 193,
      "context": ");\n }\n \n if (isRoomDelete) {\n return isSingle\n ? `${t(\"DeleteRoom\")} ${t(\"Common:WantToContinue\")}`\n : `${t(\"DeleteRooms\")} ${t(\"Common:WantToContinue\")}`;\n }\n \n if (isRecycleBinFolder) {\n return isSingle ? (",
      "module": "/packages/client"
    },
    {
      "file_path": "/packages/client/src/components/dialogs/DeleteDialog/index.js",
      "line_number": 193,
      "context": ");\n }\n \n if (isRoomDelete) {\n return isSingle\n ? `${t(\"DeleteRoom\")} ${t(\"Common:WantToContinue\")}`\n : `${t(\"DeleteRooms\")} ${t(\"Common:WantToContinue\")}`;\n }\n \n if (isRecycleBinFolder) {\n return isSingle ? (",
      "module": "/packages/client"
    },
    {
      "file_path": "/packages/client/src/components/dialogs/DeleteDialog/index.js",
      "line_number": 193,
      "context": ");\n }\n \n if (isRoomDelete) {\n return isSingle\n ? `${t(\"DeleteRoom\")} ${t(\"Common:WantToContinue\")}`\n : `${t(\"DeleteRooms\")} ${t(\"Common:WantToContinue\")}`;\n }\n \n if (isRecycleBinFolder) {\n return isSingle ? (",
      "module": "/packages/client"
    },
    {
      "file_path": "/packages/client/src/components/dialogs/DeleteDialog/index.js",
      "line_number": 193,
      "context": ");\n }\n \n if (isRoomDelete) {\n return isSingle\n ? `${t(\"DeleteRoom\")} ${t(\"Common:WantToContinue\")}`\n : `${t(\"DeleteRooms\")} ${t(\"Common:WantToContinue\")}`;\n }\n \n if (isRecycleBinFolder) {\n return isSingle ? (",
      "module": "/packages/client"
    },
    {
      "file_path": "/packages/client/src/components/dialogs/DeleteDialog/index.js",
      "line_number": 193,
      "context": ");\n }\n \n if (isRoomDelete) {\n return isSingle\n ? `${t(\"DeleteRoom\")} ${t(\"Common:WantToContinue\")}`\n : `${t(\"DeleteRooms\")} ${t(\"Common:WantToContinue\")}`;\n }\n \n if (isRecycleBinFolder) {\n return isSingle ? (",
      "module": "/packages/client"
    },
    {
      "file_path": "/packages/client/src/components/dialogs/DeleteDialog/index.js",
      "line_number": 193,
      "context": ");\n }\n \n if (isRoomDelete) {\n return isSingle\n ? `${t(\"DeleteRoom\")} ${t(\"Common:WantToContinue\")}`\n : `${t(\"DeleteRooms\")} ${t(\"Common:WantToContinue\")}`;\n }\n \n if (isRecycleBinFolder) {\n return isSingle ? (",
      "module": "/packages/client"
    },
    {
      "file_path": "/packages/client/src/components/dialogs/DeleteDialog/index.js",
      "line_number": 193,
      "context": ");\n }\n \n if (isRoomDelete) {\n return isSingle\n ? `${t(\"DeleteRoom\")} ${t(\"Common:WantToContinue\")}`\n : `${t(\"DeleteRooms\")} ${t(\"Common:WantToContinue\")}`;\n }\n \n if (isRecycleBinFolder) {\n return isSingle ? (",
      "module": "/packages/client"
    },
    {
      "file_path": "/packages/client/src/components/dialogs/DeleteDialog/index.js",
      "line_number": 193,
      "context": ");\n }\n \n if (isRoomDelete) {\n return isSingle\n ? `${t(\"DeleteRoom\")} ${t(\"Common:WantToContinue\")}`\n : `${t(\"DeleteRooms\")} ${t(\"Common:WantToContinue\")}`;\n }\n \n if (isRecycleBinFolder) {\n return isSingle ? (",
      "module": "/packages/client"
    },
    {
      "file_path": "/packages/doceditor/src/components/DeleteFileDialog.tsx",
      "line_number": 53,
      "context": "</ModalDialog.Header>\n <ModalDialog.Body>\n <span>\n {t(\"Common:DeleteFile\")}\n {t(\"Common:FilePermanentlyDeleted\")}\n {t(\"Common:WantToContinue\")}\n </span>\n </ModalDialog.Body>\n <ModalDialog.Footer>\n <Button\n id=\"delete-file-button_submit\"",
      "module": "/packages/doceditor"
    }
  ],
  "languages": {
    "en": {
      "ai_translated": false,
      "ai_model": null,
      "ai_spell_check_issues": [],
      "approved_at": null
    },
    "ar-SA": {
      "ai_translated": false,
      "ai_model": null,
      "ai_spell_check_issues": [],
      "approved_at": null
    },
    "az": {
      "ai_translated": false,
      "ai_model": null,
      "ai_spell_check_issues": [],
      "approved_at": null
    },
    "bg": {
      "ai_translated": false,
      "ai_model": null,
      "ai_spell_check_issues": [],
      "approved_at": null
    },
    "cs": {
      "ai_translated": false,
      "ai_model": null,
      "ai_spell_check_issues": [],
      "approved_at": null
    },
    "de": {
      "ai_translated": false,
      "ai_model": null,
      "ai_spell_check_issues": [],
      "approved_at": null
    },
    "el-GR": {
      "ai_translated": false,
      "ai_model": null,
      "ai_spell_check_issues": [],
      "approved_at": null
    },
    "es": {
      "ai_translated": false,
      "ai_model": null,
      "ai_spell_check_issues": [],
      "approved_at": null
    },
    "fi": {
      "ai_translated": false,
      "ai_model": null,
      "ai_spell_check_issues": [],
      "approved_at": null
    },
    "fr": {
      "ai_translated": false,
      "ai_model": null,
      "ai_spell_check_issues": [],
      "approved_at": null
    },
    "hy-AM": {
      "ai_translated": false,
      "ai_model": null,
      "ai_spell_check_issues": [],
      "approved_at": null
    },
    "it": {
      "ai_translated": false,
      "ai_model": null,
      "ai_spell_check_issues": [],
      "approved_at": null
    },
    "ja-JP": {
      "ai_translated": false,
      "ai_model": null,
      "ai_spell_check_issues": [
        {
          "type": "incorrect_translation",
          "description": "The translation \"このまま続けますか?\" is a generally acceptable translation of 'Are you sure you want to continue?', but a more natural and slightly more emphatic translation might be \"本当に続けますか?\" (Hontōni tsudukemasu ka?). The nuance of 'really' or 'truly' reinforces the certainty aspect.",
          "suggestion": "本当に続けますか?"
        }
      ],
      "approved_at": null
    },
    "ko-KR": {
      "ai_translated": false,
      "ai_model": null,
      "ai_spell_check_issues": [],
      "approved_at": null
    },
    "lo-LA": {
      "ai_translated": false,
      "ai_model": null,
      "ai_spell_check_issues": [],
      "approved_at": null
    },
    "lv": {
      "ai_translated": false,
      "ai_model": null,
      "ai_spell_check_issues": [],
      "approved_at": null
    },
    "nl": {
      "ai_translated": false,
      "ai_model": null,
      "ai_spell_check_issues": [],
      "approved_at": null
    },
    "pl": {
      "ai_translated": false,
      "ai_model": null,
      "ai_spell_check_issues": [],
      "approved_at": null
    },
    "pt": {
      "ai_translated": false,
      "ai_model": null,
      "ai_spell_check_issues": [],
      "approved_at": null
    },
    "pt-BR": {
      "ai_translated": false,
      "ai_model": null,
      "ai_spell_check_issues": [],
      "approved_at": null
    },
    "ro": {
      "ai_translated": false,
      "ai_model": null,
      "ai_spell_check_issues": [],
      "approved_at": null
    },
    "ru": {
      "ai_translated": false,
      "ai_model": null,
      "ai_spell_check_issues": [],
      "approved_at": null
    },
    "si": {
      "ai_translated": false,
      "ai_model": null,
      "ai_spell_check_issues": [
        {
          "type": "incorrect_translation",
          "description": "The translation 'ඔබට ඉදිරියට යාමට වුවමනාද?' is a literal translation and sounds awkward in Sinhala. A more natural phrasing would be closer to 'ඔබ ඉදිරියට යාමට කැමතියිද?' or 'ඔබට යන්න අවශ්‍යද?'",
          "suggestion": "ඔබ ඉදිරියට යාමට කැමතියිද?"
        }
      ],
      "approved_at": null
    },
    "sk": {
      "ai_translated": false,
      "ai_model": null,
      "ai_spell_check_issues": [],
      "approved_at": null
    },
    "sl": {
      "ai_translated": false,
      "ai_model": null,
      "ai_spell_check_issues": [],
      "approved_at": null
    },
    "sr-Cyrl-RS": {
      "ai_translated": false,
      "ai_model": null,
      "ai_spell_check_issues": [],
      "approved_at": null
    },
    "sr-Latn-RS": {
      "ai_translated": false,
      "ai_model": null,
      "ai_spell_check_issues": [],
      "approved_at": null
    },
    "tr": {
      "ai_translated": false,
      "ai_model": null,
      "ai_spell_check_issues": [],
      "approved_at": null
    },
    "uk-UA": {
      "ai_translated": false,
      "ai_model": null,
      "ai_spell_check_issues": [],
      "approved_at": null
    },
    "vi": {
      "ai_translated": false,
      "ai_model": null,
      "ai_spell_check_issues": [],
      "approved_at": null
    },
    "zh-CN": {
      "ai_translated": false,
      "ai_model": null,
      "ai_spell_check_issues": [],
      "approved_at": null
    }
  }
}<|MERGE_RESOLUTION|>--- conflicted
+++ resolved
@@ -3,11 +3,7 @@
   "content": "Are you sure you want to continue?",
   "content_en_sha1_hash": "8de6e73ba7b7e7a2c5f18e2bc38d0a44a17be1d3",
   "created_at": "2025-05-19T21:30:49.566Z",
-<<<<<<< HEAD
-  "updated_at": "2025-06-30T12:20:31.161Z",
-=======
   "updated_at": "2025-07-10T11:11:06.785Z",
->>>>>>> 4378f47c
   "comment": {
     "text": "This translation key is used to display a confirmation message when the user wants to delete or archive rooms. It asks the user to confirm their intention and appears in dialog boxes (e.g., ArchiveDialog and DeleteDialog) where room deletion or archiving decisions are made.",
     "is_auto": true,
@@ -28,68 +24,68 @@
     },
     {
       "file_path": "/packages/client/src/components/dialogs/DeleteDialog/index.js",
-      "line_number": 193,
-      "context": ");\n }\n \n if (isRoomDelete) {\n return isSingle\n ? `${t(\"DeleteRoom\")} ${t(\"Common:WantToContinue\")}`\n : `${t(\"DeleteRooms\")} ${t(\"Common:WantToContinue\")}`;\n }\n \n if (isRecycleBinFolder) {\n return isSingle ? (",
-      "module": "/packages/client"
-    },
-    {
-      "file_path": "/packages/client/src/components/dialogs/DeleteDialog/index.js",
-      "line_number": 193,
-      "context": ");\n }\n \n if (isRoomDelete) {\n return isSingle\n ? `${t(\"DeleteRoom\")} ${t(\"Common:WantToContinue\")}`\n : `${t(\"DeleteRooms\")} ${t(\"Common:WantToContinue\")}`;\n }\n \n if (isRecycleBinFolder) {\n return isSingle ? (",
-      "module": "/packages/client"
-    },
-    {
-      "file_path": "/packages/client/src/components/dialogs/DeleteDialog/index.js",
-      "line_number": 193,
-      "context": ");\n }\n \n if (isRoomDelete) {\n return isSingle\n ? `${t(\"DeleteRoom\")} ${t(\"Common:WantToContinue\")}`\n : `${t(\"DeleteRooms\")} ${t(\"Common:WantToContinue\")}`;\n }\n \n if (isRecycleBinFolder) {\n return isSingle ? (",
-      "module": "/packages/client"
-    },
-    {
-      "file_path": "/packages/client/src/components/dialogs/DeleteDialog/index.js",
-      "line_number": 193,
-      "context": ");\n }\n \n if (isRoomDelete) {\n return isSingle\n ? `${t(\"DeleteRoom\")} ${t(\"Common:WantToContinue\")}`\n : `${t(\"DeleteRooms\")} ${t(\"Common:WantToContinue\")}`;\n }\n \n if (isRecycleBinFolder) {\n return isSingle ? (",
-      "module": "/packages/client"
-    },
-    {
-      "file_path": "/packages/client/src/components/dialogs/DeleteDialog/index.js",
-      "line_number": 193,
-      "context": ");\n }\n \n if (isRoomDelete) {\n return isSingle\n ? `${t(\"DeleteRoom\")} ${t(\"Common:WantToContinue\")}`\n : `${t(\"DeleteRooms\")} ${t(\"Common:WantToContinue\")}`;\n }\n \n if (isRecycleBinFolder) {\n return isSingle ? (",
-      "module": "/packages/client"
-    },
-    {
-      "file_path": "/packages/client/src/components/dialogs/DeleteDialog/index.js",
-      "line_number": 193,
-      "context": ");\n }\n \n if (isRoomDelete) {\n return isSingle\n ? `${t(\"DeleteRoom\")} ${t(\"Common:WantToContinue\")}`\n : `${t(\"DeleteRooms\")} ${t(\"Common:WantToContinue\")}`;\n }\n \n if (isRecycleBinFolder) {\n return isSingle ? (",
-      "module": "/packages/client"
-    },
-    {
-      "file_path": "/packages/client/src/components/dialogs/DeleteDialog/index.js",
-      "line_number": 193,
-      "context": ");\n }\n \n if (isRoomDelete) {\n return isSingle\n ? `${t(\"DeleteRoom\")} ${t(\"Common:WantToContinue\")}`\n : `${t(\"DeleteRooms\")} ${t(\"Common:WantToContinue\")}`;\n }\n \n if (isRecycleBinFolder) {\n return isSingle ? (",
-      "module": "/packages/client"
-    },
-    {
-      "file_path": "/packages/client/src/components/dialogs/DeleteDialog/index.js",
-      "line_number": 193,
-      "context": ");\n }\n \n if (isRoomDelete) {\n return isSingle\n ? `${t(\"DeleteRoom\")} ${t(\"Common:WantToContinue\")}`\n : `${t(\"DeleteRooms\")} ${t(\"Common:WantToContinue\")}`;\n }\n \n if (isRecycleBinFolder) {\n return isSingle ? (",
-      "module": "/packages/client"
-    },
-    {
-      "file_path": "/packages/client/src/components/dialogs/DeleteDialog/index.js",
-      "line_number": 193,
-      "context": ");\n }\n \n if (isRoomDelete) {\n return isSingle\n ? `${t(\"DeleteRoom\")} ${t(\"Common:WantToContinue\")}`\n : `${t(\"DeleteRooms\")} ${t(\"Common:WantToContinue\")}`;\n }\n \n if (isRecycleBinFolder) {\n return isSingle ? (",
-      "module": "/packages/client"
-    },
-    {
-      "file_path": "/packages/client/src/components/dialogs/DeleteDialog/index.js",
-      "line_number": 193,
+      "line_number": 189,
+      "context": ");\n }\n \n if (isRoomDelete) {\n return isSingle\n ? `${t(\"DeleteRoom\")} ${t(\"Common:WantToContinue\")}`\n : `${t(\"DeleteRooms\")} ${t(\"Common:WantToContinue\")}`;\n }\n \n if (isRecycleBinFolder) {\n return isSingle ? (",
+      "module": "/packages/client"
+    },
+    {
+      "file_path": "/packages/client/src/components/dialogs/DeleteDialog/index.js",
+      "line_number": 189,
+      "context": ");\n }\n \n if (isRoomDelete) {\n return isSingle\n ? `${t(\"DeleteRoom\")} ${t(\"Common:WantToContinue\")}`\n : `${t(\"DeleteRooms\")} ${t(\"Common:WantToContinue\")}`;\n }\n \n if (isRecycleBinFolder) {\n return isSingle ? (",
+      "module": "/packages/client"
+    },
+    {
+      "file_path": "/packages/client/src/components/dialogs/DeleteDialog/index.js",
+      "line_number": 189,
+      "context": ");\n }\n \n if (isRoomDelete) {\n return isSingle\n ? `${t(\"DeleteRoom\")} ${t(\"Common:WantToContinue\")}`\n : `${t(\"DeleteRooms\")} ${t(\"Common:WantToContinue\")}`;\n }\n \n if (isRecycleBinFolder) {\n return isSingle ? (",
+      "module": "/packages/client"
+    },
+    {
+      "file_path": "/packages/client/src/components/dialogs/DeleteDialog/index.js",
+      "line_number": 189,
+      "context": ");\n }\n \n if (isRoomDelete) {\n return isSingle\n ? `${t(\"DeleteRoom\")} ${t(\"Common:WantToContinue\")}`\n : `${t(\"DeleteRooms\")} ${t(\"Common:WantToContinue\")}`;\n }\n \n if (isRecycleBinFolder) {\n return isSingle ? (",
+      "module": "/packages/client"
+    },
+    {
+      "file_path": "/packages/client/src/components/dialogs/DeleteDialog/index.js",
+      "line_number": 189,
+      "context": ");\n }\n \n if (isRoomDelete) {\n return isSingle\n ? `${t(\"DeleteRoom\")} ${t(\"Common:WantToContinue\")}`\n : `${t(\"DeleteRooms\")} ${t(\"Common:WantToContinue\")}`;\n }\n \n if (isRecycleBinFolder) {\n return isSingle ? (",
+      "module": "/packages/client"
+    },
+    {
+      "file_path": "/packages/client/src/components/dialogs/DeleteDialog/index.js",
+      "line_number": 189,
+      "context": ");\n }\n \n if (isRoomDelete) {\n return isSingle\n ? `${t(\"DeleteRoom\")} ${t(\"Common:WantToContinue\")}`\n : `${t(\"DeleteRooms\")} ${t(\"Common:WantToContinue\")}`;\n }\n \n if (isRecycleBinFolder) {\n return isSingle ? (",
+      "module": "/packages/client"
+    },
+    {
+      "file_path": "/packages/client/src/components/dialogs/DeleteDialog/index.js",
+      "line_number": 189,
+      "context": ");\n }\n \n if (isRoomDelete) {\n return isSingle\n ? `${t(\"DeleteRoom\")} ${t(\"Common:WantToContinue\")}`\n : `${t(\"DeleteRooms\")} ${t(\"Common:WantToContinue\")}`;\n }\n \n if (isRecycleBinFolder) {\n return isSingle ? (",
+      "module": "/packages/client"
+    },
+    {
+      "file_path": "/packages/client/src/components/dialogs/DeleteDialog/index.js",
+      "line_number": 189,
+      "context": ");\n }\n \n if (isRoomDelete) {\n return isSingle\n ? `${t(\"DeleteRoom\")} ${t(\"Common:WantToContinue\")}`\n : `${t(\"DeleteRooms\")} ${t(\"Common:WantToContinue\")}`;\n }\n \n if (isRecycleBinFolder) {\n return isSingle ? (",
+      "module": "/packages/client"
+    },
+    {
+      "file_path": "/packages/client/src/components/dialogs/DeleteDialog/index.js",
+      "line_number": 189,
+      "context": ");\n }\n \n if (isRoomDelete) {\n return isSingle\n ? `${t(\"DeleteRoom\")} ${t(\"Common:WantToContinue\")}`\n : `${t(\"DeleteRooms\")} ${t(\"Common:WantToContinue\")}`;\n }\n \n if (isRecycleBinFolder) {\n return isSingle ? (",
+      "module": "/packages/client"
+    },
+    {
+      "file_path": "/packages/client/src/components/dialogs/DeleteDialog/index.js",
+      "line_number": 189,
       "context": ");\n }\n \n if (isRoomDelete) {\n return isSingle\n ? `${t(\"DeleteRoom\")} ${t(\"Common:WantToContinue\")}`\n : `${t(\"DeleteRooms\")} ${t(\"Common:WantToContinue\")}`;\n }\n \n if (isRecycleBinFolder) {\n return isSingle ? (",
       "module": "/packages/client"
     },
     {
       "file_path": "/packages/doceditor/src/components/DeleteFileDialog.tsx",
-      "line_number": 53,
-      "context": "</ModalDialog.Header>\n <ModalDialog.Body>\n <span>\n {t(\"Common:DeleteFile\")}\n {t(\"Common:FilePermanentlyDeleted\")}\n {t(\"Common:WantToContinue\")}\n </span>\n </ModalDialog.Body>\n <ModalDialog.Footer>\n <Button\n id=\"delete-file-button_submit\"",
+      "line_number": 49,
+      "context": "<ModalDialog.Header>{t(\"Common:MoveToTrashTitle\")}</ModalDialog.Header>\n <ModalDialog.Body>\n <span>\n <>{t(\"Common:DeleteFile\")} </>\n <>{t(\"Common:FilePermanentlyDeleted\")} </>\n <>{t(\"Common:WantToContinue\")}</>\n </span>\n </ModalDialog.Body>\n <ModalDialog.Footer>\n <Button\n id=\"delete-file-button_submit\"",
       "module": "/packages/doceditor"
     }
   ],
