--- conflicted
+++ resolved
@@ -3,11 +3,7 @@
   "content": "Blank",
   "content_en_sha1_hash": "276c9361fff15e60f48af4d733ec83315d2bb251",
   "created_at": "2025-05-19T21:30:50.007Z",
-<<<<<<< HEAD
-  "updated_at": "2025-08-29T14:33:37.915Z",
-=======
   "updated_at": "2025-09-01T11:05:24.086Z",
->>>>>>> b75318d3
   "comment": {
     "text": "The translation key \"SubNewForm\" is used to display the content \"Blank\" as a label for a new form action in various UI components. This label appears in the context of creating or editing forms, providing a placeholder or default value for the form fields.",
     "is_auto": true,
@@ -22,11 +18,7 @@
     },
     {
       "file_path": "/packages/client/src/store/ContextOptionsStore.js",
-<<<<<<< HEAD
-      "line_number": 2785,
-=======
       "line_number": 3028,
->>>>>>> b75318d3
       "context": "};\n \n const createTemplateForm = {\n id: \"personal_template_black\",\n key: \"new-form\",\n label: t(\"Translations:SubNewForm\"),\n icon: FormBlankReactSvgUrl,\n onClick: () => this.onCreate(\"pdf\", t),\n };\n \n const createTemplateNewFormFile = {",
       "module": "/packages/client"
     }
