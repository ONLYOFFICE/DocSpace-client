// (c) Copyright Ascensio System SIA 2010-2022
//
// This program is a free software product.
// You can redistribute it and/or modify it under the terms
// of the GNU Affero General Public License (AGPL) version 3 as published by the Free Software
// Foundation. In accordance with Section 7(a) of the GNU AGPL its Section 15 shall be amended
// to the effect that Ascensio System SIA expressly excludes the warranty of non-infringement of
// any third-party rights.
//
// This program is distributed WITHOUT ANY WARRANTY, without even the implied warranty
// of MERCHANTABILITY or FITNESS FOR A PARTICULAR  PURPOSE. For details, see
// the GNU AGPL at: http://www.gnu.org/licenses/agpl-3.0.html
//
// You can contact Ascensio System SIA at Lubanas st. 125a-25, Riga, Latvia, EU, LV-1021.
//
// The  interactive user interfaces in modified source and object code versions of the Program must
// display Appropriate Legal Notices, as required under Section 5 of the GNU AGPL version 3.
//
// Pursuant to Section 7(b) of the License you must retain the original Product logo when
// distributing the program. Pursuant to Section 7(e) we decline to grant you any rights under
// trademark law for use of our trademarks.
//
// All the Product's GUI elements, including illustrations and icon sets, as well as technical writing
// content are licensed under the terms of the Creative Commons Attribution-ShareAlike 4.0
// International. See the License terms at http://creativecommons.org/licenses/by-sa/4.0/legalcode

namespace ASC.Files.Thirdparty.Sharpbox;

[Transient]
internal class SharpBoxProviderInfo : IProviderInfo
{
    private nSupportedCloudConfigurations _providerKey;
    private readonly ILogger<SharpBoxProviderInfo> _logger;
    private readonly SharpBoxStorageDisposableWrapper _wrapper;

    public SharpBoxProviderInfo(SharpBoxStorageDisposableWrapper storageDisposableWrapper, ILogger<SharpBoxProviderInfo> logger)
    {
        _wrapper = storageDisposableWrapper;
        _logger = logger;
    }

    public AuthData AuthData { get; set; }
    public bool HasLogo { get; set; }
    public bool Private { get; set; }
    public DateTime CreateOn { get; set; }
    public FolderType FolderType { get; set; }
    public Guid Owner { get; set; }
    public int ID { get; set; }
    public string CustomerTitle { get; set; }
    public string FolderId { get; set; }

    public string ProviderKey
    {
        get => _providerKey.ToString();
        set => _providerKey = (nSupportedCloudConfigurations)Enum.Parse(typeof(nSupportedCloudConfigurations), value, true);
    }

    public string RootFolderId => "sbox-" + ID;
    public FolderType RootFolderType { get; set; }

    internal CloudStorage Storage
    {
        get
        {
            
            if (!_wrapper.TryGetStorage(ID, out var storage) || !storage.IsOpened)
            {
                return _wrapper.CreateStorage(AuthData, _providerKey, ID);
            }

            return storage;
        }
    }

    internal bool StorageOpened => _wrapper.TryGetStorage(ID, out var storage) && storage.IsOpened;

    public Task<bool> CheckAccessAsync()
    {
        try
        {
            return Task.FromResult(Storage.GetRoot() != null);
        }
        catch (UnauthorizedAccessException)
        {
            return Task.FromResult(false);
        }
        catch (SharpBoxException ex)
        {
            _logger.ErrorSharpboxCheckAccess(ex);

            return Task.FromResult(false);
        }
    }

    public void Dispose()
    {
        if (StorageOpened)
        {
            Storage.Close();
        }
    }

    public Task InvalidateStorageAsync()
    {
        if (_wrapper != null)
        {
            _wrapper.Dispose();
        }

        return Task.CompletedTask;
    }

    public void UpdateTitle(string newtitle)
    {
        CustomerTitle = newtitle;
    }
}

<<<<<<< HEAD
[Transient]
class SharpBoxStorageDisposableWrapper : IDisposable
=======
[Scope]
internal class SharpBoxStorageDisposableWrapper : IDisposable
>>>>>>> f548b4f9
{
    private readonly ConcurrentDictionary<int, CloudStorage> _storages =
        new ConcurrentDictionary<int, CloudStorage>();

    public SharpBoxStorageDisposableWrapper()
    { }

    public void Dispose()
    {
        foreach (var (key, storage) in _storages)
        {
            if (storage != null && storage.IsOpened)
            {
                storage.Close();
                _storages.Remove(key, out _);
            }
        }
    }

    internal bool TryGetStorage(int id, out CloudStorage storage)
    {
        return _storages.TryGetValue(id, out storage);
    }

    internal CloudStorage CreateStorage(AuthData _authData, nSupportedCloudConfigurations _providerKey, int id)
    {
        var prms = Array.Empty<object>();
        if (!string.IsNullOrEmpty(_authData.Url))
        {
            var uri = _authData.Url;
            if (Uri.IsWellFormedUriString(uri, UriKind.Relative))
            {
                uri = Uri.UriSchemeHttp + Uri.SchemeDelimiter + uri;
            }

            prms = new object[] { new Uri(uri) };
        }

        var storage = new CloudStorage();
        var config = CloudStorage.GetCloudConfigurationEasy(_providerKey, prms);
        if (!string.IsNullOrEmpty(_authData.Token))
        {
            if (_providerKey != nSupportedCloudConfigurations.BoxNet)
            {
                var token = storage.DeserializeSecurityTokenFromBase64(_authData.Token);
                storage.Open(config, token);
            }
        }
        else
        {
            storage.Open(config, new GenericNetworkCredentials { Password = _authData.Password, UserName = _authData.Login });
        }

        _storages.TryAdd(id, storage);

        return storage;
    }
}<|MERGE_RESOLUTION|>--- conflicted
+++ resolved
@@ -1,183 +1,178 @@
-// (c) Copyright Ascensio System SIA 2010-2022
-//
-// This program is a free software product.
-// You can redistribute it and/or modify it under the terms
-// of the GNU Affero General Public License (AGPL) version 3 as published by the Free Software
-// Foundation. In accordance with Section 7(a) of the GNU AGPL its Section 15 shall be amended
-// to the effect that Ascensio System SIA expressly excludes the warranty of non-infringement of
-// any third-party rights.
-//
-// This program is distributed WITHOUT ANY WARRANTY, without even the implied warranty
-// of MERCHANTABILITY or FITNESS FOR A PARTICULAR  PURPOSE. For details, see
-// the GNU AGPL at: http://www.gnu.org/licenses/agpl-3.0.html
-//
-// You can contact Ascensio System SIA at Lubanas st. 125a-25, Riga, Latvia, EU, LV-1021.
-//
-// The  interactive user interfaces in modified source and object code versions of the Program must
-// display Appropriate Legal Notices, as required under Section 5 of the GNU AGPL version 3.
-//
-// Pursuant to Section 7(b) of the License you must retain the original Product logo when
-// distributing the program. Pursuant to Section 7(e) we decline to grant you any rights under
-// trademark law for use of our trademarks.
-//
-// All the Product's GUI elements, including illustrations and icon sets, as well as technical writing
-// content are licensed under the terms of the Creative Commons Attribution-ShareAlike 4.0
-// International. See the License terms at http://creativecommons.org/licenses/by-sa/4.0/legalcode
-
-namespace ASC.Files.Thirdparty.Sharpbox;
-
-[Transient]
-internal class SharpBoxProviderInfo : IProviderInfo
-{
-    private nSupportedCloudConfigurations _providerKey;
-    private readonly ILogger<SharpBoxProviderInfo> _logger;
-    private readonly SharpBoxStorageDisposableWrapper _wrapper;
-
-    public SharpBoxProviderInfo(SharpBoxStorageDisposableWrapper storageDisposableWrapper, ILogger<SharpBoxProviderInfo> logger)
-    {
-        _wrapper = storageDisposableWrapper;
-        _logger = logger;
-    }
-
-    public AuthData AuthData { get; set; }
-    public bool HasLogo { get; set; }
-    public bool Private { get; set; }
-    public DateTime CreateOn { get; set; }
-    public FolderType FolderType { get; set; }
-    public Guid Owner { get; set; }
-    public int ID { get; set; }
-    public string CustomerTitle { get; set; }
-    public string FolderId { get; set; }
-
-    public string ProviderKey
-    {
-        get => _providerKey.ToString();
-        set => _providerKey = (nSupportedCloudConfigurations)Enum.Parse(typeof(nSupportedCloudConfigurations), value, true);
-    }
-
-    public string RootFolderId => "sbox-" + ID;
-    public FolderType RootFolderType { get; set; }
-
-    internal CloudStorage Storage
-    {
-        get
-        {
-            
-            if (!_wrapper.TryGetStorage(ID, out var storage) || !storage.IsOpened)
-            {
-                return _wrapper.CreateStorage(AuthData, _providerKey, ID);
-            }
-
-            return storage;
-        }
-    }
-
-    internal bool StorageOpened => _wrapper.TryGetStorage(ID, out var storage) && storage.IsOpened;
-
-    public Task<bool> CheckAccessAsync()
-    {
-        try
-        {
-            return Task.FromResult(Storage.GetRoot() != null);
-        }
-        catch (UnauthorizedAccessException)
-        {
-            return Task.FromResult(false);
-        }
-        catch (SharpBoxException ex)
-        {
-            _logger.ErrorSharpboxCheckAccess(ex);
-
-            return Task.FromResult(false);
-        }
-    }
-
-    public void Dispose()
-    {
-        if (StorageOpened)
-        {
-            Storage.Close();
-        }
-    }
-
-    public Task InvalidateStorageAsync()
-    {
-        if (_wrapper != null)
-        {
-            _wrapper.Dispose();
-        }
-
-        return Task.CompletedTask;
-    }
-
-    public void UpdateTitle(string newtitle)
-    {
-        CustomerTitle = newtitle;
-    }
-}
-
-<<<<<<< HEAD
-[Transient]
-class SharpBoxStorageDisposableWrapper : IDisposable
-=======
-[Scope]
-internal class SharpBoxStorageDisposableWrapper : IDisposable
->>>>>>> f548b4f9
-{
-    private readonly ConcurrentDictionary<int, CloudStorage> _storages =
-        new ConcurrentDictionary<int, CloudStorage>();
-
-    public SharpBoxStorageDisposableWrapper()
-    { }
-
-    public void Dispose()
-    {
-        foreach (var (key, storage) in _storages)
-        {
-            if (storage != null && storage.IsOpened)
-            {
-                storage.Close();
-                _storages.Remove(key, out _);
-            }
-        }
-    }
-
-    internal bool TryGetStorage(int id, out CloudStorage storage)
-    {
-        return _storages.TryGetValue(id, out storage);
-    }
-
-    internal CloudStorage CreateStorage(AuthData _authData, nSupportedCloudConfigurations _providerKey, int id)
-    {
-        var prms = Array.Empty<object>();
-        if (!string.IsNullOrEmpty(_authData.Url))
-        {
-            var uri = _authData.Url;
-            if (Uri.IsWellFormedUriString(uri, UriKind.Relative))
-            {
-                uri = Uri.UriSchemeHttp + Uri.SchemeDelimiter + uri;
-            }
-
-            prms = new object[] { new Uri(uri) };
-        }
-
-        var storage = new CloudStorage();
-        var config = CloudStorage.GetCloudConfigurationEasy(_providerKey, prms);
-        if (!string.IsNullOrEmpty(_authData.Token))
-        {
-            if (_providerKey != nSupportedCloudConfigurations.BoxNet)
-            {
-                var token = storage.DeserializeSecurityTokenFromBase64(_authData.Token);
-                storage.Open(config, token);
-            }
-        }
-        else
-        {
-            storage.Open(config, new GenericNetworkCredentials { Password = _authData.Password, UserName = _authData.Login });
-        }
-
-        _storages.TryAdd(id, storage);
-
-        return storage;
-    }
+// (c) Copyright Ascensio System SIA 2010-2022
+//
+// This program is a free software product.
+// You can redistribute it and/or modify it under the terms
+// of the GNU Affero General Public License (AGPL) version 3 as published by the Free Software
+// Foundation. In accordance with Section 7(a) of the GNU AGPL its Section 15 shall be amended
+// to the effect that Ascensio System SIA expressly excludes the warranty of non-infringement of
+// any third-party rights.
+//
+// This program is distributed WITHOUT ANY WARRANTY, without even the implied warranty
+// of MERCHANTABILITY or FITNESS FOR A PARTICULAR  PURPOSE. For details, see
+// the GNU AGPL at: http://www.gnu.org/licenses/agpl-3.0.html
+//
+// You can contact Ascensio System SIA at Lubanas st. 125a-25, Riga, Latvia, EU, LV-1021.
+//
+// The  interactive user interfaces in modified source and object code versions of the Program must
+// display Appropriate Legal Notices, as required under Section 5 of the GNU AGPL version 3.
+//
+// Pursuant to Section 7(b) of the License you must retain the original Product logo when
+// distributing the program. Pursuant to Section 7(e) we decline to grant you any rights under
+// trademark law for use of our trademarks.
+//
+// All the Product's GUI elements, including illustrations and icon sets, as well as technical writing
+// content are licensed under the terms of the Creative Commons Attribution-ShareAlike 4.0
+// International. See the License terms at http://creativecommons.org/licenses/by-sa/4.0/legalcode
+
+namespace ASC.Files.Thirdparty.Sharpbox;
+
+[Transient]
+internal class SharpBoxProviderInfo : IProviderInfo
+{
+    private nSupportedCloudConfigurations _providerKey;
+    private readonly ILogger<SharpBoxProviderInfo> _logger;
+    private readonly SharpBoxStorageDisposableWrapper _wrapper;
+
+    public SharpBoxProviderInfo(SharpBoxStorageDisposableWrapper storageDisposableWrapper, ILogger<SharpBoxProviderInfo> logger)
+    {
+        _wrapper = storageDisposableWrapper;
+        _logger = logger;
+    }
+
+    public AuthData AuthData { get; set; }
+    public bool HasLogo { get; set; }
+    public bool Private { get; set; }
+    public DateTime CreateOn { get; set; }
+    public FolderType FolderType { get; set; }
+    public Guid Owner { get; set; }
+    public int ID { get; set; }
+    public string CustomerTitle { get; set; }
+    public string FolderId { get; set; }
+
+    public string ProviderKey
+    {
+        get => _providerKey.ToString();
+        set => _providerKey = (nSupportedCloudConfigurations)Enum.Parse(typeof(nSupportedCloudConfigurations), value, true);
+    }
+
+    public string RootFolderId => "sbox-" + ID;
+    public FolderType RootFolderType { get; set; }
+
+    internal CloudStorage Storage
+    {
+        get
+        {
+            
+            if (!_wrapper.TryGetStorage(ID, out var storage) || !storage.IsOpened)
+            {
+                return _wrapper.CreateStorage(AuthData, _providerKey, ID);
+            }
+
+            return storage;
+        }
+    }
+
+    internal bool StorageOpened => _wrapper.TryGetStorage(ID, out var storage) && storage.IsOpened;
+
+    public Task<bool> CheckAccessAsync()
+    {
+        try
+        {
+            return Task.FromResult(Storage.GetRoot() != null);
+        }
+        catch (UnauthorizedAccessException)
+        {
+            return Task.FromResult(false);
+        }
+        catch (SharpBoxException ex)
+        {
+            _logger.ErrorSharpboxCheckAccess(ex);
+
+            return Task.FromResult(false);
+        }
+    }
+
+    public void Dispose()
+    {
+        if (StorageOpened)
+        {
+            Storage.Close();
+        }
+    }
+
+    public Task InvalidateStorageAsync()
+    {
+        if (_wrapper != null)
+        {
+            _wrapper.Dispose();
+        }
+
+        return Task.CompletedTask;
+    }
+
+    public void UpdateTitle(string newtitle)
+    {
+        CustomerTitle = newtitle;
+    }
+}
+
+[Transient]
+internal class SharpBoxStorageDisposableWrapper : IDisposable
+{
+    private readonly ConcurrentDictionary<int, CloudStorage> _storages =
+        new ConcurrentDictionary<int, CloudStorage>();
+
+    public SharpBoxStorageDisposableWrapper()
+    { }
+
+    public void Dispose()
+    {
+        foreach (var (key, storage) in _storages)
+        {
+            if (storage != null && storage.IsOpened)
+            {
+                storage.Close();
+                _storages.Remove(key, out _);
+            }
+        }
+    }
+
+    internal bool TryGetStorage(int id, out CloudStorage storage)
+    {
+        return _storages.TryGetValue(id, out storage);
+    }
+
+    internal CloudStorage CreateStorage(AuthData _authData, nSupportedCloudConfigurations _providerKey, int id)
+    {
+        var prms = Array.Empty<object>();
+        if (!string.IsNullOrEmpty(_authData.Url))
+        {
+            var uri = _authData.Url;
+            if (Uri.IsWellFormedUriString(uri, UriKind.Relative))
+            {
+                uri = Uri.UriSchemeHttp + Uri.SchemeDelimiter + uri;
+            }
+
+            prms = new object[] { new Uri(uri) };
+        }
+
+        var storage = new CloudStorage();
+        var config = CloudStorage.GetCloudConfigurationEasy(_providerKey, prms);
+        if (!string.IsNullOrEmpty(_authData.Token))
+        {
+            if (_providerKey != nSupportedCloudConfigurations.BoxNet)
+            {
+                var token = storage.DeserializeSecurityTokenFromBase64(_authData.Token);
+                storage.Open(config, token);
+            }
+        }
+        else
+        {
+            storage.Open(config, new GenericNetworkCredentials { Password = _authData.Password, UserName = _authData.Login });
+        }
+
+        _storages.TryAdd(id, storage);
+
+        return storage;
+    }
 }