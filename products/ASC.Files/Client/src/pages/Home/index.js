import React from 'react';
//import PropTypes from "prop-types";
<<<<<<< HEAD
import { withRouter } from 'react-router';
import { isMobile } from 'react-device-detect';
import axios from 'axios';
import toastr from 'studio/toastr';
import PageLayout from '@appserver/common/components/PageLayout';
import { showLoader, hideLoader } from '@appserver/common/utils';
import FilesFilter from '@appserver/common/api/files/filter';
import { getGroup } from '@appserver/common/api/groups';
import { getUserById } from '@appserver/common/api/people';
import { withTranslation, Trans } from 'react-i18next';
=======
import { withRouter } from "react-router";
import { isMobile } from "react-device-detect";
import axios from "axios";
import toastr from "@appserver/components/toast/toastr";
import PageLayout from "@appserver/common/components/PageLayout";
import { showLoader, hideLoader } from "@appserver/common/utils";
import FilesFilter from "@appserver/common/api/files/filter";
import { getGroup } from "@appserver/common/api/groups";
import { getUserById } from "@appserver/common/api/people";
import { withTranslation, Trans } from "react-i18next";
>>>>>>> 88f87d7a
import {
  ArticleBodyContent,
  ArticleHeaderContent,
  ArticleMainButtonContent,
} from '../../components/Article';
import {
  CatalogBodyContent,
  CatalogHeaderContent,
  CatalogMainButtonContent,
} from '../../components/Catalog';

import {
  SectionBodyContent,
  SectionFilterContent,
  SectionHeaderContent,
  SectionPagingContent,
} from './Section';

import { createTreeFolders } from '../../helpers/files-helpers';
import MediaViewer from './MediaViewer';
import DragTooltip from '../../components/DragTooltip';
import { observer, inject } from 'mobx-react';
import config from '../../../package.json';

class PureHome extends React.Component {
  componentDidMount() {
    const {
      fetchFiles,
      homepage,
      setIsLoading,
      setFirstLoad,
      expandedKeys,
      setExpandedKeys,
      setToPreviewFile,
      mediaViewersFormatsStore,
      getFileInfo,
    } = this.props;

    const reg = new RegExp(`${homepage}((/?)$|/filter)`, 'gm'); //TODO: Always find?
    const match = window.location.pathname.match(reg);
    let filterObj = null;

    if (window.location.href.indexOf('/files/#preview') > 1) {
      const pathname = window.location.href;
      const fileId = pathname.slice(pathname.indexOf('#preview') + 9);

      getFileInfo(fileId)
        .then((data) => {
          const canOpenPlayer = mediaViewersFormatsStore.isMediaOrImage(data.fileExst);
          const file = { ...data, canOpenPlayer };
          setToPreviewFile(file, true);
        })
        .catch((err) => {
          toastr.error(err);
          this.fetchDefaultFiles();
        });

      return;
    }

    if (match && match.length > 0) {
      filterObj = FilesFilter.getFilter(window.location);

      if (!filterObj) {
        setIsLoading(true);
        this.fetchDefaultFiles();

        return;
      }
    }

    if (!filterObj) return;

    let dataObj = { filter: filterObj };

    if (filterObj && filterObj.authorType) {
      const authorType = filterObj.authorType;
      const indexOfUnderscore = authorType.indexOf('_');
      const type = authorType.slice(0, indexOfUnderscore);
      const itemId = authorType.slice(indexOfUnderscore + 1);

      if (itemId) {
        dataObj = {
          type,
          itemId,
          filter: filterObj,
        };
      } else {
        filterObj.authorType = null;
        dataObj = { filter: filterObj };
      }
    }

    if (!dataObj) return;

    const { filter, itemId, type } = dataObj;
    const newFilter = filter ? filter.clone() : FilesFilter.getDefault();
    const requests = [Promise.resolve(newFilter)];

    if (type === 'group') {
      requests.push(getGroup(itemId));
    } else if (type === 'user') {
      requests.push(getUserById(itemId));
    }

    setIsLoading(true);

    axios
      .all(requests)
      .catch((err) => {
        Promise.resolve(FilesFilter.getDefault());
        console.warn('Filter restored by default', err);
      })
      .then((data) => {
        const filter = data[0];
        const result = data[1];
        if (result) {
          const type = result.displayName ? 'user' : 'group';
          const selectedItem = {
            key: result.id,
            label: type === 'user' ? result.displayName : result.name,
            type,
          };
          filter.selectedItem = selectedItem;
        }

        if (filter) {
          const folderId = filter.folder;
          //console.log("filter", filter);

          return fetchFiles(folderId, filter).then((data) => {
            const pathParts = data.selectedFolder.pathParts;
            const newExpandedKeys = createTreeFolders(pathParts, expandedKeys);
            setExpandedKeys(newExpandedKeys);
          });
        }

        return Promise.resolve();
      })
      .finally(() => {
        setIsLoading(false);
        setFirstLoad(false);
      });
  }

  fetchDefaultFiles = () => {
    const { isVisitor, fetchFiles, setIsLoading, setFirstLoad } = this.props;
    const filterObj = FilesFilter.getDefault();
    const folderId = isVisitor ? '@common' : filterObj.folder;

    fetchFiles(folderId).finally(() => {
      setIsLoading(false);
      setFirstLoad(false);
    });
  };

  onDrop = (files, uploadToFolder) => {
    const { t, startUpload, setDragging, dragging } = this.props;
    dragging && setDragging(false);
    startUpload(files, uploadToFolder, t);
  };

  showOperationToast = (type, qty, title) => {
    const { t } = this.props;
    switch (type) {
      case 'move':
        if (qty > 1) {
          return toastr.success(
            <Trans t={t} i18nKey="MoveItems" ns="Home">
              {{ qty }} elements has been moved
            </Trans>,
          );
        }
        return toastr.success(
          <Trans t={t} i18nKey="MoveItem" ns="Home">
            {{ title }} moved
          </Trans>,
        );
      case 'duplicate':
        if (qty > 1) {
          return toastr.success(
            <Trans t={t} i18nKey="CopyItems" ns="Home">
              {{ qty }} elements copied
            </Trans>,
          );
        }
        return toastr.success(
          <Trans t={t} i18nKey="CopyItem" ns="Home">
            {{ title }} copied
          </Trans>,
        );
      default:
        break;
    }
  };

  showUploadPanel = () => {
    const {
      uploaded,
      converted,
      uploadPanelVisible,
      setUploadPanelVisible,
      clearPrimaryProgressData,
      primaryProgressDataVisible,
    } = this.props;
    setUploadPanelVisible(!uploadPanelVisible);

    if (primaryProgressDataVisible && uploaded && converted) clearPrimaryProgressData();
  };
  componentDidUpdate(prevProps) {
    const {
      isProgressFinished,
      secondaryProgressDataStoreIcon,
      selectionLength,
      selectionTitle,
    } = this.props;

    if (this.props.isHeaderVisible !== prevProps.isHeaderVisible) {
      this.props.setHeaderVisible(this.props.isHeaderVisible);
    }
    if (isProgressFinished && isProgressFinished !== prevProps.isProgressFinished) {
      this.showOperationToast(secondaryProgressDataStoreIcon, selectionLength, selectionTitle);
    }
  }

  render() {
    //console.log("Home render");
    const {
      viewAs,
      fileActionId,
      firstLoad,
      isHeaderVisible,
      isPrivacyFolder,
      isRecycleBinFolder,

      primaryProgressDataVisible,
      primaryProgressDataPercent,
      primaryProgressDataIcon,
      primaryProgressDataAlert,

      secondaryProgressDataStoreVisible,
      secondaryProgressDataStorePercent,
      secondaryProgressDataStoreIcon,
      secondaryProgressDataStoreAlert,

      dragging,
      tReady,

      showCatalog,
    } = this.props;
    return (
      <>
        <MediaViewer />
        <DragTooltip />
        <PageLayout
          dragging={dragging}
          withBodyScroll
          withBodyAutoFocus={!isMobile}
          uploadFiles
          onDrop={isRecycleBinFolder || isPrivacyFolder ? null : this.onDrop}
          setSelections={this.props.setSelections}
          showPrimaryProgressBar={primaryProgressDataVisible}
          primaryProgressBarValue={primaryProgressDataPercent}
          primaryProgressBarIcon={primaryProgressDataIcon}
          showPrimaryButtonAlert={primaryProgressDataAlert}
          showSecondaryProgressBar={secondaryProgressDataStoreVisible}
          secondaryProgressBarValue={secondaryProgressDataStorePercent}
          secondaryProgressBarIcon={secondaryProgressDataStoreIcon}
          showSecondaryButtonAlert={secondaryProgressDataStoreAlert}
          viewAs={viewAs}
          hideAside={
            !!fileActionId || primaryProgressDataVisible || secondaryProgressDataStoreVisible
          }
          isLoaded={!firstLoad}
          isHeaderVisible={isHeaderVisible}
          onOpenUploadPanel={this.showUploadPanel}
          firstLoad={firstLoad}
          dragging={dragging}>
          {!showCatalog && (
            <PageLayout.ArticleHeader>
              <ArticleHeaderContent />
            </PageLayout.ArticleHeader>
          )}
          {!showCatalog && (
            <PageLayout.ArticleMainButton>
              <ArticleMainButtonContent />
            </PageLayout.ArticleMainButton>
          )}
          {!showCatalog && (
            <PageLayout.ArticleBody>
              <ArticleBodyContent onTreeDrop={this.onDrop} />
            </PageLayout.ArticleBody>
          )}

          {showCatalog && (
            <PageLayout.CatalogHeader>
              <CatalogHeaderContent />
            </PageLayout.CatalogHeader>
          )}
          {showCatalog && (
            <PageLayout.CatalogMainButton>
              <CatalogMainButtonContent />
            </PageLayout.CatalogMainButton>
          )}
          {showCatalog && (
            <PageLayout.CatalogBody>
              <CatalogBodyContent />
            </PageLayout.CatalogBody>
          )}

          <PageLayout.SectionHeader>
            <SectionHeaderContent />
          </PageLayout.SectionHeader>

          <PageLayout.SectionFilter>
            <SectionFilterContent />
          </PageLayout.SectionFilter>

          <PageLayout.SectionBody>
            <SectionBodyContent />
          </PageLayout.SectionBody>

          <PageLayout.SectionPaging>
            <SectionPagingContent tReady={tReady} />
          </PageLayout.SectionPaging>
        </PageLayout>
      </>
    );
  }
}

const Home = withTranslation('Home')(PureHome);

export default inject(
  ({ auth, filesStore, uploadDataStore, treeFoldersStore, mediaViewerDataStore, formatsStore }) => {
    const { secondaryProgressDataStore, primaryProgressDataStore } = uploadDataStore;
    const {
      firstLoad,
      setFirstLoad,
      fetchFiles,
      fileActionStore,
      selection,
      setSelections,
      dragging,
      setDragging,
      setIsLoading,
      isLoading,
      viewAs,
      getFileInfo,
    } = filesStore;

    const { mediaViewersFormatsStore } = formatsStore;

    const { id } = fileActionStore;
    const { isRecycleBinFolder, isPrivacyFolder, expandedKeys, setExpandedKeys } = treeFoldersStore;

    const {
      visible: primaryProgressDataVisible,
      percent: primaryProgressDataPercent,
      icon: primaryProgressDataIcon,
      alert: primaryProgressDataAlert,
      clearPrimaryProgressData,
    } = primaryProgressDataStore;

    const {
      visible: secondaryProgressDataStoreVisible,
      percent: secondaryProgressDataStorePercent,
      icon: secondaryProgressDataStoreIcon,
      alert: secondaryProgressDataStoreAlert,
      isSecondaryProgressFinished: isProgressFinished,
    } = secondaryProgressDataStore;

    const { setUploadPanelVisible, startUpload, uploaded, converted } = uploadDataStore;

    const selectionLength = isProgressFinished ? selection.length : null;
    const selectionTitle = isProgressFinished ? filesStore.selectionTitle : null;

    const { setToPreviewFile } = mediaViewerDataStore;
    if (!firstLoad) {
      if (isLoading) {
        showLoader();
      } else {
        hideLoader();
      }
    }

    return {
      homepage: config.homepage,
      firstLoad,
      dragging,
      fileActionId: id,
      viewAs,
      uploaded,
      converted,
      isRecycleBinFolder,
      isPrivacyFolder,
      isVisitor: auth.userStore.user.isVisitor,
      expandedKeys,

      primaryProgressDataVisible,
      primaryProgressDataPercent,
      primaryProgressDataIcon,
      primaryProgressDataAlert,
      clearPrimaryProgressData,

      secondaryProgressDataStoreVisible,
      secondaryProgressDataStorePercent,
      secondaryProgressDataStoreIcon,
      secondaryProgressDataStoreAlert,

      selectionLength,
      isProgressFinished,
      selectionTitle,

      setExpandedKeys,
      setFirstLoad,
      setDragging,
      setIsLoading,
      fetchFiles,
      setUploadPanelVisible,
      setSelections,
      startUpload,
      isHeaderVisible: auth.settingsStore.isHeaderVisible,
      setHeaderVisible: auth.settingsStore.setHeaderVisible,
      setToPreviewFile,
      mediaViewersFormatsStore,
      getFileInfo,
      showCatalog: auth.settingsStore.showCatalog,
    };
  },
)(withRouter(observer(Home)));<|MERGE_RESOLUTION|>--- conflicted
+++ resolved
@@ -1,28 +1,15 @@
 import React from 'react';
 //import PropTypes from "prop-types";
-<<<<<<< HEAD
 import { withRouter } from 'react-router';
 import { isMobile } from 'react-device-detect';
 import axios from 'axios';
-import toastr from 'studio/toastr';
+import toastr from '@appserver/components/toast/toastr';
 import PageLayout from '@appserver/common/components/PageLayout';
 import { showLoader, hideLoader } from '@appserver/common/utils';
 import FilesFilter from '@appserver/common/api/files/filter';
 import { getGroup } from '@appserver/common/api/groups';
 import { getUserById } from '@appserver/common/api/people';
 import { withTranslation, Trans } from 'react-i18next';
-=======
-import { withRouter } from "react-router";
-import { isMobile } from "react-device-detect";
-import axios from "axios";
-import toastr from "@appserver/components/toast/toastr";
-import PageLayout from "@appserver/common/components/PageLayout";
-import { showLoader, hideLoader } from "@appserver/common/utils";
-import FilesFilter from "@appserver/common/api/files/filter";
-import { getGroup } from "@appserver/common/api/groups";
-import { getUserById } from "@appserver/common/api/people";
-import { withTranslation, Trans } from "react-i18next";
->>>>>>> 88f87d7a
 import {
   ArticleBodyContent,
   ArticleHeaderContent,
