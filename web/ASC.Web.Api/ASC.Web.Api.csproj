﻿<Project Sdk="Microsoft.NET.Sdk.Web">

  <PropertyGroup>
    <TargetFramework>net5.0</TargetFramework>
    <AssemblyTitle>ASC.Web.Api</AssemblyTitle>
    <Company>Ascensio System SIA</Company>
    <Product>ASC.Web.Api</Product>
    <Copyright>(c) Ascensio System SIA. All rights reserved</Copyright>
    <RazorCompileOnBuild>false</RazorCompileOnBuild>
    <GenerateMvcApplicationPartsAssemblyAttributes>false</GenerateMvcApplicationPartsAssemblyAttributes>
  </PropertyGroup>

  <PropertyGroup Condition="'$(Configuration)|$(Platform)'=='Release|AnyCPU'">
    <DebugType>none</DebugType>
    <Optimize>true</Optimize>
  </PropertyGroup>

  <ItemGroup>
    <Compile Remove="Controllers\LdapController.cs" />
    <Compile Remove="Controllers\SsoSettingsV2Controller.cs" />
  </ItemGroup>

  <ItemGroup>
    <PackageReference Include="Microsoft.Extensions.Hosting.Systemd" Version="5.0.1" />
    <PackageReference Include="Microsoft.Extensions.Hosting.WindowsServices" Version="5.0.1" />
  </ItemGroup>

  <ItemGroup>
    <ProjectReference Include="..\..\common\ASC.Core.Common\ASC.Core.Common.csproj" />
<<<<<<< HEAD
    <ProjectReference Include="..\..\common\ASC.Webhooks.Core\ASC.Webhooks.Core.csproj" />
=======
    <ProjectReference Include="..\..\common\ASC.Data.Backup.Core\ASC.Data.Backup.Core.csproj" />
>>>>>>> 34378fa1
    <ProjectReference Include="..\..\common\services\ASC.AuditTrail\ASC.AuditTrail.csproj" />
  </ItemGroup>

  <ItemGroup>
    <Compile Update="Core\AuditResource.Designer.cs">
      <DesignTime>True</DesignTime>
      <AutoGen>True</AutoGen>
      <DependentUpon>AuditResource.resx</DependentUpon>
    </Compile>
  </ItemGroup>

  <ItemGroup>
    <EmbeddedResource Update="Core\AuditResource.resx">
      <Generator>PublicResXFileCodeGenerator</Generator>
      <LastGenOutput>AuditResource.Designer.cs</LastGenOutput>
    </EmbeddedResource>
    <EmbeddedResource Update="Core\AuditResource.ru.resx">
      <DependentUpon>AuditResource.resx</DependentUpon>
    </EmbeddedResource>
    <EmbeddedResource Update="Core\AuditResource.de.resx">
      <DependentUpon>AuditResource.resx</DependentUpon>
    </EmbeddedResource>
    <EmbeddedResource Update="Core\AuditResource.es.resx">
      <DependentUpon>AuditResource.resx</DependentUpon>
    </EmbeddedResource>
    <EmbeddedResource Update="Core\AuditResource.fr.resx">
      <DependentUpon>AuditResource.resx</DependentUpon>
    </EmbeddedResource>
    <EmbeddedResource Update="Core\AuditResource.it.resx">
      <DependentUpon>AuditResource.resx</DependentUpon>
    </EmbeddedResource>
  </ItemGroup>
  
</Project><|MERGE_RESOLUTION|>--- conflicted
+++ resolved
@@ -10,14 +10,14 @@
     <GenerateMvcApplicationPartsAssemblyAttributes>false</GenerateMvcApplicationPartsAssemblyAttributes>
   </PropertyGroup>
 
-  <PropertyGroup Condition="'$(Configuration)|$(Platform)'=='Release|AnyCPU'">
-    <DebugType>none</DebugType>
-    <Optimize>true</Optimize>
+  <PropertyGroup Condition="'$(Configuration)|$(Platform)'=='Release|AnyCPU'">
+    <DebugType>none</DebugType>
+    <Optimize>true</Optimize>
   </PropertyGroup>
 
-  <ItemGroup>
-    <Compile Remove="Controllers\LdapController.cs" />
-    <Compile Remove="Controllers\SsoSettingsV2Controller.cs" />
+  <ItemGroup>
+    <Compile Remove="Controllers\LdapController.cs" />
+    <Compile Remove="Controllers\SsoSettingsV2Controller.cs" />
   </ItemGroup>
 
   <ItemGroup>
@@ -27,12 +27,9 @@
 
   <ItemGroup>
     <ProjectReference Include="..\..\common\ASC.Core.Common\ASC.Core.Common.csproj" />
-<<<<<<< HEAD
+    <ProjectReference Include="..\..\common\ASC.Data.Backup.Core\ASC.Data.Backup.Core.csproj" />
+    <ProjectReference Include="..\..\common\services\ASC.AuditTrail\ASC.AuditTrail.csproj" />
     <ProjectReference Include="..\..\common\ASC.Webhooks.Core\ASC.Webhooks.Core.csproj" />
-=======
-    <ProjectReference Include="..\..\common\ASC.Data.Backup.Core\ASC.Data.Backup.Core.csproj" />
->>>>>>> 34378fa1
-    <ProjectReference Include="..\..\common\services\ASC.AuditTrail\ASC.AuditTrail.csproj" />
   </ItemGroup>
 
   <ItemGroup>
