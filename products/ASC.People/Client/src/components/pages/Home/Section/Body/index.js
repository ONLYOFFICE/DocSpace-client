--- conflicted
+++ resolved
@@ -385,13 +385,8 @@
 
     const { dialogsVisible, user } = this.state;
 
-<<<<<<< HEAD
-    return !isLoaded || (isMobile && isLoading) ? (
+    return !isLoaded || (isMobile && isLoading) || !isLoadedSection ? (
       <Loaders.Rows isRectangle={false} />
-=======
-    return !isLoaded || (isMobile && isLoading) || !isLoadedSection ? (
-      <Loaders.Rows />
->>>>>>> 7ad7cab1
     ) : peopleList.length > 0 ? (
       <>
         <Consumer>
