// (c) Copyright Ascensio System SIA 2009-2024
//
// This program is a free software product.
// You can redistribute it and/or modify it under the terms
// of the GNU Affero General Public License (AGPL) version 3 as published by the Free Software
// Foundation. In accordance with Section 7(a) of the GNU AGPL its Section 15 shall be amended
// to the effect that Ascensio System SIA expressly excludes the warranty of non-infringement of
// any third-party rights.
//
// This program is distributed WITHOUT ANY WARRANTY, without even the implied warranty
// of MERCHANTABILITY or FITNESS FOR A PARTICULAR  PURPOSE. For details, see
// the GNU AGPL at: http://www.gnu.org/licenses/agpl-3.0.html
//
// You can contact Ascensio System SIA at Lubanas st. 125a-25, Riga, Latvia, EU, LV-1021.
//
// The  interactive user interfaces in modified source and object code versions of the Program must
// display Appropriate Legal Notices, as required under Section 5 of the GNU AGPL version 3.
//
// Pursuant to Section 7(b) of the License you must retain the original Product logo when
// distributing the program. Pursuant to Section 7(e) we decline to grant you any rights under
// trademark law for use of our trademarks.
//
// All the Product's GUI elements, including illustrations and icon sets, as well as technical writing
// content are licensed under the terms of the Creative Commons Attribution-ShareAlike 4.0
// International. See the License terms at http://creativecommons.org/licenses/by-sa/4.0/legalcode

import React, { useState, useEffect, useCallback } from "react";
import { inject, observer } from "mobx-react";
import { useTranslation } from "react-i18next";
import isEqual from "lodash/isEqual";
import { EditRoomDialog } from "../dialogs";
import { Encoder } from "@docspace/shared/utils/encoder";
import api from "@docspace/shared/api";
import {
  deleteWatermarkSettings,
  getRoomInfo,
  getWatermarkSettings,
} from "@docspace/shared/api/rooms";
import { toastr } from "@docspace/shared/components/toast";
import { setWatermarkSettings } from "@docspace/shared/api/rooms";

const EditRoomEvent = ({
  addActiveItems,
  setActiveFolders,

  visible,
  onClose,
  item,

  editRoom,
  addTagsToRoom,
  removeTagsFromRoom,

  createTag,
  fetchTags,

  getThirdPartyIcon,

  calculateRoomLogoParams,
  uploadRoomLogo,
  setFolder,
  getFolderIndex,
  updateFolder,

  removeLogoFromRoom,
  addLogoToRoom,

  currentFolderId,
  updateCurrentFolder,
  setCreateRoomDialogVisible,

  withPaging,

  updateEditedSelectedRoom,
  addDefaultLogoPaths,
  updateLogoPathsCacheBreaker,
  removeLogoPaths,

  updateInfoPanelSelection,
  changeRoomOwner,

  defaultRoomsQuota,
  isDefaultRoomsQuotaSet,
  changeRoomLifetime,
  setInitialWatermarks,
  getWatermarkRequest,
  watermarksSettings,
  isNotWatermarkSet,
}) => {
  const { t } = useTranslation(["CreateEditRoomDialog", "Common", "Files"]);

  const [fetchedTags, setFetchedTags] = useState([]);
  const [fetchedImage, setFetchedImage] = useState(null);
  const [isLoading, setIsLoading] = useState(false);
  const [isInitLoading, setIsInitLoading] = useState(false);

  const startTags = Object.values(item.tags);
  const startObjTags = startTags.map((tag, i) => ({ id: i, name: tag }));

  const fetchedRoomParams = {
    title: item.title,
    type: item.roomType,
    tags: startObjTags,
    isThirdparty: !!item.providerKey,
    storageLocation: {
      title: item.title,
      parentId: item.parentId,
      providerKey: item.providerKey,
      iconSrc: getThirdPartyIcon(item.providerKey),
    },
    isPrivate: false,
    icon: {
      uploadedFile: item.logo.original,
      tmpFile: "",
      x: 0.5,
      y: 0.5,
      zoom: 1,
    },
    roomOwner: item.createdBy,
    indexing: item.indexing,
    lifetime: item.lifetime,

    ...(isDefaultRoomsQuotaSet && {
      quota: item.quotaLimit,
    }),
  };

  const updateRoom = (oldRoom, newRoom) => {
    // After rename of room with providerKey, it's id value changes too
    if (oldRoom.providerKey) {
      let index = getFolderIndex(oldRoom.id);

      if (index === -1) {
        index = getFolderIndex(newRoom.id);
      }

      return updateFolder(index, newRoom);
    }

    setFolder(newRoom);
  };

  const onSave = async (roomParams) => {
    const quotaLimit = roomParams?.quota || item.quotaLimit;

    const editRoomParams = {
      title: roomParams.title || t("Common:NewRoom"),
      ...(isDefaultRoomsQuotaSet && {
        quota: +quotaLimit,
      }),
    };

    const isTitleChanged = roomParams?.title !== item.title;
    const isQuotaChanged = quotaLimit !== item.quotaLimit;
    const isOwnerChanged = roomParams?.roomOwner?.id !== item.createdBy.id;
    const lifetimeChanged = !isEqual(roomParams.lifetime, item.lifetime);

    const tags = roomParams.tags.map((tag) => tag.name);
    const newTags = roomParams.tags.filter((t) => t.isNew).map((t) => t.name);
    const removedTags = startTags.filter((sT) => !tags.includes(sT));

    const uploadLogoData = new FormData();
    uploadLogoData.append(0, roomParams.icon.uploadedFile);

    let room = null;

    try {
      setIsLoading(true);

      room =
        isTitleChanged || isQuotaChanged
          ? await editRoom(item.id, editRoomParams)
          : item;
      room.isLogoLoading = true;

      const createTagActions = [];
      for (let i = 0; i < newTags.length; i++) {
        createTagActions.push(createTag(newTags[i]));
      }
      if (!!createTagActions.length) {
        await Promise.all(createTagActions);
      }

      const actions = [];
      if (isOwnerChanged) {
        actions.push(changeRoomOwner(t, roomParams?.roomOwner?.id));
        room.createdBy = {
          ...room.createdBy,
          id: roomParams.roomOwner.id,
          avatarSmall: roomParams.roomOwner.avatar,
          hasAvatar: roomParams.roomOwner.hasAvatar,
          displayName: roomParams.roomOwner.label,
        };
      }

      if (lifetimeChanged) {
        actions.push(changeRoomLifetime(room.id, roomParams.lifetime));
        room.lifetime = roomParams.lifetime;
      }

      if (tags.length) {
        const tagsToAddList = tags.filter((t) => !startTags.includes(t));
        actions.push(addTagsToRoom(room.id, tagsToAddList));
        room.tags = tags;
      }

      if (removedTags.length) {
        actions.push(removeTagsFromRoom(room.id, removedTags));
        room.tags = tags;
      }

<<<<<<< HEAD
      

      if (watermarksSettings && !isNotWatermarkSet()) {
       
        const request = getWatermarkRequest(room, watermarksSettings);

        actions.push(request);
      }

      await Promise.all(actions);
=======
      if (!!actions.length) {
        await Promise.all(actions);
      }
>>>>>>> 94e07e5b

      if (!!item.logo.original && !roomParams.icon.uploadedFile) {
        room = await removeLogoFromRoom(room.id);
      }

      if (roomParams.iconWasUpdated && roomParams.icon.uploadedFile) {
        updateRoom(item, {
          ...room,
          logo: { big: item.logo.original },
        });

        addActiveItems(null, [room.id]);

        const response = await uploadRoomLogo(uploadLogoData);
        const url = URL.createObjectURL(roomParams.icon.uploadedFile);
        const img = new Image();

        const promise = new Promise((resolve) => {
          img.onload = async () => {
            const { x, y, zoom } = roomParams.icon;

            try {
              room = await addLogoToRoom(room.id, {
                tmpFile: response.data,
                ...calculateRoomLogoParams(img, x, y, zoom),
              });
            } catch (e) {
              toastr.error(e);
            }

            !withPaging && updateRoom(item, room);
            // updateInfoPanelSelection();
            URL.revokeObjectURL(img.src);
            setActiveFolders([]);
            resolve();
          };

          img.src = url;
        });

        await promise;
      } else {
        !withPaging &&
          updateRoom(item, {
            ...room,
          });
        // updateInfoPanelSelection();
      }
    } catch (err) {
      console.log(err);
    } finally {
      if (withPaging) await updateCurrentFolder(null, currentFolderId);

      if (item.id === currentFolderId) {
        updateEditedSelectedRoom(
          editRoomParams.title,
          tags,
          roomParams.lifetime,
        );
        if (item.logo.original && !roomParams.icon.uploadedFile) {
          removeLogoPaths();
          // updateInfoPanelSelection();
        } else if (!item.logo.original && roomParams.icon.uploadedFile)
          addDefaultLogoPaths();
        else if (item.logo.original && roomParams.icon.uploadedFile)
          updateLogoPathsCacheBreaker();
      }

      updateInfoPanelSelection(room);
      setIsLoading(false);
      onClose();
    }
  };

  const fetchLogoAction = useCallback(async (logo) => {
    const imgExst = logo.slice(".")[1];
    const file = await fetch(logo)
      .then((res) => res.arrayBuffer())
      .then(
        (buf) =>
          new File([buf], "fetchedFile", {
            type: `image/${imgExst}`,
          }),
      );
    setFetchedImage(file);
  }, []);

  useEffect(() => {
    setCreateRoomDialogVisible(true);
    setIsInitLoading(true);

   const logo = item?.logo?.original ? item.logo.original : "";

    const requests = [fetchTags(), getWatermarkSettings(item.id)];

    if (logo) requests.push(fetchLogoAction);

    const fetchInfo = async () => {
      const [tags, watermarks] = await Promise.all(requests);

      setFetchedTags(tags);

      setInitialWatermarks(watermarks);

      setIsInitLoading(false);
    };

    fetchInfo();

    return () => setCreateRoomDialogVisible(false);
  }, []);

  return (
    <EditRoomDialog
      t={t}
      visible={visible}
      onClose={onClose}
      fetchedRoomParams={fetchedRoomParams}
      onSave={onSave}
      fetchedTags={fetchedTags}
      fetchedImage={fetchedImage}
      isLoading={isLoading}
      isInitLoading={isInitLoading}
    />
  );
};

export default inject(
  ({
    settingsStore,
    filesStore,
    tagsStore,
    filesActionsStore,
    selectedFolderStore,
    dialogsStore,
    filesSettingsStore,
    infoPanelStore,
    currentQuotaStore,
    createEditRoomStore,
  }) => {
    const {
      editRoom,
      addTagsToRoom,
      removeTagsFromRoom,
      calculateRoomLogoParams,
      uploadRoomLogo,
      setFolder,
      getFolderIndex,
      updateFolder,
      addLogoToRoom,
      removeLogoFromRoom,
      addActiveItems,
      setActiveFolders,
    } = filesStore;

    const { createTag, fetchTags } = tagsStore;
    const {
      id: currentFolderId,
      updateEditedSelectedRoom,
      addDefaultLogoPaths,
      removeLogoPaths,
      updateLogoPathsCacheBreaker,
    } = selectedFolderStore;
    const { updateCurrentFolder, changeRoomOwner, changeRoomLifetime } =
      filesActionsStore;
    const { getThirdPartyIcon } = filesSettingsStore.thirdPartyStore;
    const { setCreateRoomDialogVisible } = dialogsStore;
    const { withPaging } = settingsStore;
    const { updateInfoPanelSelection } = infoPanelStore;

    const { defaultRoomsQuota, isDefaultRoomsQuotaSet } = currentQuotaStore;
    const {
      setInitialWatermarks,
      watermarksSettings,
      isNotWatermarkSet,
      getWatermarkRequest,
    } = createEditRoomStore;

    return {
      defaultRoomsQuota,
      isDefaultRoomsQuotaSet,
      addActiveItems,
      setActiveFolders,

      editRoom,
      addTagsToRoom,
      removeTagsFromRoom,

      createTag,
      fetchTags,

      getThirdPartyIcon,

      calculateRoomLogoParams,
      setFolder,
      getFolderIndex,
      updateFolder,
      uploadRoomLogo,
      removeLogoFromRoom,
      addLogoToRoom,

      currentFolderId,
      updateCurrentFolder,

      withPaging,
      setCreateRoomDialogVisible,

      updateEditedSelectedRoom,
      addDefaultLogoPaths,
      updateLogoPathsCacheBreaker,
      removeLogoPaths,

      updateInfoPanelSelection,
      changeRoomOwner,
      changeRoomLifetime,
      setInitialWatermarks,
      watermarksSettings,
      isNotWatermarkSet,
      getWatermarkRequest,
    };
  },
)(observer(EditRoomEvent));<|MERGE_RESOLUTION|>--- conflicted
+++ resolved
@@ -204,27 +204,20 @@
         room.tags = tags;
       }
 
+      if (watermarksSettings && !isNotWatermarkSet()) {
+        const request = getWatermarkRequest(room, watermarksSettings);
+
+        actions.push(request);
+      }
+
       if (removedTags.length) {
         actions.push(removeTagsFromRoom(room.id, removedTags));
         room.tags = tags;
       }
 
-<<<<<<< HEAD
-      
-
-      if (watermarksSettings && !isNotWatermarkSet()) {
-       
-        const request = getWatermarkRequest(room, watermarksSettings);
-
-        actions.push(request);
-      }
-
-      await Promise.all(actions);
-=======
       if (!!actions.length) {
         await Promise.all(actions);
       }
->>>>>>> 94e07e5b
 
       if (!!item.logo.original && !roomParams.icon.uploadedFile) {
         room = await removeLogoFromRoom(room.id);
@@ -316,7 +309,7 @@
     setCreateRoomDialogVisible(true);
     setIsInitLoading(true);
 
-   const logo = item?.logo?.original ? item.logo.original : "";
+    const logo = item?.logo?.original ? item.logo.original : "";
 
     const requests = [fetchTags(), getWatermarkSettings(item.id)];
 
