{
  "ConnectingAccount": "Подключение аккаунта",
  "Account": "Аккаунт",
  "Reconnect": "Подключить повторно",
  "SaveButton": "Сохранить",
  "ConnectMakeShared": "Сделать доступным и поместить в папку 'Общие'",
  "ConnectFolderTitle": "Название папки",
<<<<<<< HEAD
  "EmptyField": "Все поля обязательны для заполнения"
=======
  "ConnectionUrl": "URL-адрес подключения",
  "Login": "Логин",
  "Password": "Пароль"
>>>>>>> 0c729c78
}<|MERGE_RESOLUTION|>--- conflicted
+++ resolved
@@ -5,11 +5,8 @@
   "SaveButton": "Сохранить",
   "ConnectMakeShared": "Сделать доступным и поместить в папку 'Общие'",
   "ConnectFolderTitle": "Название папки",
-<<<<<<< HEAD
-  "EmptyField": "Все поля обязательны для заполнения"
-=======
   "ConnectionUrl": "URL-адрес подключения",
   "Login": "Логин",
-  "Password": "Пароль"
->>>>>>> 0c729c78
+  "Password": "Пароль",
+  "EmptyField": "Все поля обязательны для заполнения"
 }