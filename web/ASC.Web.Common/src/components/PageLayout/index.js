import React, { useEffect } from "react";
import { connect } from "react-redux";
import PropTypes from "prop-types";
import { Backdrop, utils } from "asc-web-components";
import store from "../../store";
import { withTranslation } from "react-i18next";
import i18n from "./i18n";
import { ARTICLE_PINNED_KEY } from "../../constants";
import Article from "./sub-components/article";
import SubArticleHeader from "./sub-components/article-header";
import SubArticleMainButton from "./sub-components/article-main-button";
import SubArticleBody from "./sub-components/article-body";
import ArticlePinPanel from "./sub-components/article-pin-panel";
import Section from "./sub-components/section";
import SubSectionHeader from "./sub-components/section-header";
import SubSectionFilter from "./sub-components/section-filter";
import SubSectionBody from "./sub-components/section-body";
import SubSectionBodyContent from "./sub-components/section-body-content";
import SubSectionPaging from "./sub-components/section-paging";
import SectionToggler from "./sub-components/section-toggler";
import { changeLanguage } from "../../utils";
import ReactResizeDetector from "react-resize-detector";
import FloatingButton from "../FloatingButton";

const { getLanguage } = store.auth.selectors;
const { size } = utils.device;
const { Provider } = utils.context;

function ArticleHeader() {
  return null;
}
ArticleHeader.displayName = "ArticleHeader";

function ArticleMainButton() {
  return null;
}
ArticleMainButton.displayName = "ArticleMainButton";

function ArticleBody() {
  return null;
}
ArticleBody.displayName = "ArticleBody";

function SectionHeader() {
  return null;
}
SectionHeader.displayName = "SectionHeader";

function SectionFilter() {
  return null;
}
SectionFilter.displayName = "SectionFilter";

function SectionBody() {
  return null;
}
SectionBody.displayName = "SectionBody";

function SectionPaging() {
  return null;
}
SectionPaging.displayName = "SectionPaging";

class PageLayoutComponent extends React.Component {
  static ArticleHeader = ArticleHeader;
  static ArticleMainButton = ArticleMainButton;
  static ArticleBody = ArticleBody;
  static SectionHeader = SectionHeader;
  static SectionFilter = SectionFilter;
  static SectionBody = SectionBody;
  static SectionPaging = SectionPaging;

  constructor(props) {
    super(props);

    const isArticleVisibleAndPinned = !!localStorage.getItem(
      ARTICLE_PINNED_KEY
    );

    this.state = {
      isBackdropVisible: false,
      isArticleVisible: isArticleVisibleAndPinned,
      isArticlePinned: isArticleVisibleAndPinned,
    };

    this.timeoutHandler = null;
    this.intervalHandler = null;
  }

  componentDidUpdate(prevProps) {
    if (
      this.props.hideAside &&
      !this.state.isArticlePinned &&
      this.props.hideAside !== prevProps.hideAside
    ) {
      this.backdropClick();
    }
  }

  componentDidMount() {
    window.addEventListener("orientationchange", this.orientationChangeHandler);
    this.orientationChangeHandler();
  }

  componentWillUnmount() {
    window.removeEventListener(
      "orientationchange",
      this.orientationChangeHandler
    );

    if (this.intervalHandler) clearInterval(this.intervalHandler);
    if (this.timeoutHandler) clearTimeout(this.timeoutHandler);
  }

  orientationChangeHandler = () => {
    const isValueExist = !!localStorage.getItem(ARTICLE_PINNED_KEY);
    const isEnoughWidth = screen.availWidth > size.smallTablet;

    if (!isEnoughWidth && isValueExist) {
      this.backdropClick();
    }
    if (isEnoughWidth && isValueExist) {
      this.pinArticle();
    }
  };

<<<<<<< HEAD
=======
  updateMainHeight = () => {
    const intervalTime = 100;
    const endTimeoutTime = 1000;

    let lastInnerHeight, noChangeCount;

    const updateHeight = () => {
      if (this.intervalHandler) clearInterval(this.intervalHandler);
      if (this.timeoutHandler) clearTimeout(this.timeoutHandler);

      this.intervalHandler = null;
      this.timeoutHandler = null;

      const vh = (window.innerHeight - 57) * 0.01;
      document.documentElement.style.setProperty("--vh", `${vh}px`);
    };

    this.intervalHandler = setInterval(() => {
      if (window.innerHeight === lastInnerHeight) {
        noChangeCount++;

        if (noChangeCount === intervalTime) {
          updateHeight();
        }
      } else {
        lastInnerHeight = window.innerHeight;
        noChangeCount = 0;
      }
    });

    this.timeoutHandler = setTimeout(() => {
      updateHeight();
    }, endTimeoutTime);
  };

>>>>>>> 09d2dfcb
  backdropClick = () => {
    this.setState({
      isBackdropVisible: false,
      isArticleVisible: false,
      isArticlePinned: false,
    });
  };

  pinArticle = () => {
    this.setState({
      isBackdropVisible: false,
      isArticlePinned: true,
      isArticleVisible: true,
    });

    localStorage.setItem(ARTICLE_PINNED_KEY, true);
  };

  unpinArticle = () => {
    this.setState({
      isBackdropVisible: true,
      isArticlePinned: false,
      isArticleVisible: true,
    });

    localStorage.removeItem(ARTICLE_PINNED_KEY);
  };

  showArticle = () => {
    this.setState({
      isBackdropVisible: true,
      isArticleVisible: true,
      isArticlePinned: false,
    });
  };

  render() {
    const {
      onDrop,
      showPrimaryProgressBar,
      primaryProgressBarIcon,
      primaryProgressBarValue,
      showPrimaryButtonAlert,
      showSecondaryProgressBar,
      secondaryProgressBarValue,
      secondaryProgressBarIcon,
      showSecondaryButtonAlert,
      setSelections,
      uploadFiles,
      viewAs,
      withBodyAutoFocus,
      withBodyScroll,
      children,
      isLoaded,
      isHeaderVisible,
    } = this.props;

    let articleHeaderContent = null;
    let articleMainButtonContent = null;
    let articleBodyContent = null;
    let sectionHeaderContent = null;
    let sectionFilterContent = null;
    let sectionPagingContent = null;
    let sectionBodyContent = null;

    React.Children.forEach(children, (child) => {
      const childType =
        child && child.type && (child.type.displayName || child.type.name);

      switch (childType) {
        case ArticleHeader.displayName:
          articleHeaderContent = child;
          break;
        case ArticleMainButton.displayName:
          articleMainButtonContent = child;
          break;
        case ArticleBody.displayName:
          articleBodyContent = child;
          break;
        case SectionHeader.displayName:
          sectionHeaderContent = child;
          break;
        case SectionFilter.displayName:
          sectionFilterContent = child;
          break;
        case SectionPaging.displayName:
          sectionPagingContent = child;
          break;
        case SectionBody.displayName:
          sectionBodyContent = child;
          break;
        default:
          break;
      }
    });

    const isArticleHeaderAvailable = !!articleHeaderContent,
      isArticleMainButtonAvailable = !!articleMainButtonContent,
      isArticleBodyAvailable = !!articleBodyContent,
      isArticleAvailable =
        isArticleHeaderAvailable ||
        isArticleMainButtonAvailable ||
        isArticleBodyAvailable,
      isSectionHeaderAvailable = !!sectionHeaderContent,
      isSectionFilterAvailable = !!sectionFilterContent,
      isSectionPagingAvailable = !!sectionPagingContent,
      isSectionBodyAvailable =
        !!sectionBodyContent ||
        isSectionFilterAvailable ||
        isSectionPagingAvailable,
      isSectionAvailable =
        isSectionHeaderAvailable ||
        isSectionFilterAvailable ||
        isSectionBodyAvailable ||
        isSectionPagingAvailable ||
        isArticleAvailable,
      isBackdropAvailable = isArticleAvailable;

    return (
      <>
        {isBackdropAvailable && (
          <Backdrop
            zIndex={400}
            visible={this.state.isBackdropVisible}
            onClick={this.backdropClick}
          />
        )}
        {isArticleAvailable && (
          <Article
            visible={this.state.isArticleVisible}
            pinned={this.state.isArticlePinned}
          >
            {isArticleHeaderAvailable && (
              <SubArticleHeader>
                {articleHeaderContent
                  ? articleHeaderContent.props.children
                  : null}
              </SubArticleHeader>
            )}
            {isArticleMainButtonAvailable && (
              <SubArticleMainButton>
                {articleMainButtonContent
                  ? articleMainButtonContent.props.children
                  : null}
              </SubArticleMainButton>
            )}
            {isArticleBodyAvailable && (
              <SubArticleBody>
                {articleBodyContent ? articleBodyContent.props.children : null}
              </SubArticleBody>
            )}
            {isArticleBodyAvailable && (
              <ArticlePinPanel
                pinned={this.state.isArticlePinned}
                pinText={this.props.t("Pin")}
                onPin={this.pinArticle}
                unpinText={this.props.t("Unpin")}
                onUnpin={this.unpinArticle}
              />
            )}
          </Article>
        )}
        {isSectionAvailable && (
          <ReactResizeDetector
            refreshRate={100}
            refreshMode="debounce"
            refreshOptions={{ trailing: true }}
          >
            {({ width }) => (
              <Provider
                value={{
                  sectionWidth: width,
                }}
              >
                <Section widthProp={width}>
                  {isSectionHeaderAvailable && (
<<<<<<< HEAD
                    <SubSectionHeader
                      isArticlePinned={this.state.isArticlePinned}
                      isHeaderVisible={isHeaderVisible}
                    >
=======
                    <SubSectionHeader>
>>>>>>> 09d2dfcb
                      {sectionHeaderContent
                        ? sectionHeaderContent.props.children
                        : null}
                    </SubSectionHeader>
                  )}
                  {isSectionFilterAvailable && (
                    <SubSectionFilter className="section-header_filter">
                      {sectionFilterContent
                        ? sectionFilterContent.props.children
                        : null}
                    </SubSectionFilter>
                  )}
                  {isSectionBodyAvailable && (
                    <>
                      <SubSectionBody
                        onDrop={onDrop}
                        uploadFiles={uploadFiles}
                        setSelections={setSelections}
                        withScroll={withBodyScroll}
                        autoFocus={withBodyAutoFocus}
                        pinned={this.state.isArticlePinned}
                        viewAs={viewAs}
                      >
                        {isSectionFilterAvailable && (
                          <SubSectionFilter className="section-body_filter">
                            {sectionFilterContent
                              ? sectionFilterContent.props.children
                              : null}
                          </SubSectionFilter>
                        )}
                        <SubSectionBodyContent>
                          {sectionBodyContent
                            ? sectionBodyContent.props.children
                            : null}
                        </SubSectionBodyContent>
                        {isSectionPagingAvailable && (
                          <SubSectionPaging>
                            {sectionPagingContent
                              ? sectionPagingContent.props.children
                              : null}
                          </SubSectionPaging>
                        )}
                      </SubSectionBody>
                    </>
                  )}

                  {showPrimaryProgressBar && showSecondaryProgressBar ? (
                    <>
                      <FloatingButton
                        className="layout-progress-bar"
                        icon={primaryProgressBarIcon}
                        percent={primaryProgressBarValue}
                        alert={showPrimaryButtonAlert}
                      />
                      <FloatingButton
                        className="layout-progress-second-bar"
                        icon={secondaryProgressBarIcon}
                        percent={secondaryProgressBarValue}
                        alert={showSecondaryButtonAlert}
                      />
                    </>
                  ) : showPrimaryProgressBar && !showSecondaryProgressBar ? (
                    <FloatingButton
                      className="layout-progress-bar"
                      icon={primaryProgressBarIcon}
                      percent={primaryProgressBarValue}
                      alert={showPrimaryButtonAlert}
                    />
                  ) : !showPrimaryProgressBar && showSecondaryProgressBar ? (
                    <FloatingButton
                      className="layout-progress-bar"
                      icon={secondaryProgressBarIcon}
                      percent={secondaryProgressBarValue}
                      alert={showSecondaryButtonAlert}
                    />
                  ) : (
                    <></>
                  )}

                  {isArticleAvailable && (
                    <SectionToggler
                      visible={!this.state.isArticleVisible}
                      onClick={this.showArticle}
                    />
                  )}
                </Section>
              </Provider>
            )}
          </ReactResizeDetector>
        )}
      </>
    );
  }
}

PageLayoutComponent.propTypes = {
  children: PropTypes.any,
  withBodyScroll: PropTypes.bool,
  withBodyAutoFocus: PropTypes.bool,
  t: PropTypes.func,
  showPrimaryProgressBar: PropTypes.bool,
  primaryProgressBarValue: PropTypes.number,
  showPrimaryButtonAlert: PropTypes.bool,
  progressBarDropDownContent: PropTypes.any,
  primaryProgressBarIcon: PropTypes.string,
  showSecondaryProgressBar: PropTypes.bool,
  secondaryProgressBarValue: PropTypes.number,
  secondaryProgressBarIcon: PropTypes.string,
  showSecondaryButtonAlert: PropTypes.bool,
  onDrop: PropTypes.func,
  setSelections: PropTypes.func,
  uploadFiles: PropTypes.bool,
  hideAside: PropTypes.bool,
  isLoaded: PropTypes.bool,
  viewAs: PropTypes.string,
};

PageLayoutComponent.defaultProps = {
  withBodyScroll: true,
  withBodyAutoFocus: false,
};

const PageLayoutTranslated = withTranslation()(PageLayoutComponent);

const PageLayout = ({ language, ...rest }) => {
  useEffect(() => {
    changeLanguage(i18n, language);
  }, [language]);

  return <PageLayoutTranslated i18n={i18n} {...rest} />;
};

PageLayout.ArticleHeader = ArticleHeader;
PageLayout.ArticleMainButton = ArticleMainButton;
PageLayout.ArticleBody = ArticleBody;
PageLayout.SectionHeader = SectionHeader;
PageLayout.SectionFilter = SectionFilter;
PageLayout.SectionBody = SectionBody;
PageLayout.SectionPaging = SectionPaging;

PageLayout.propTypes = {
  language: PropTypes.string,
  children: PropTypes.any,
};

function mapStateToProps(state) {
  return {
    language: getLanguage(state),
  };
}

export default connect(mapStateToProps)(PageLayout);<|MERGE_RESOLUTION|>--- conflicted
+++ resolved
@@ -124,8 +124,6 @@
     }
   };
 
-<<<<<<< HEAD
-=======
   updateMainHeight = () => {
     const intervalTime = 100;
     const endTimeoutTime = 1000;
@@ -161,7 +159,6 @@
     }, endTimeoutTime);
   };
 
->>>>>>> 09d2dfcb
   backdropClick = () => {
     this.setState({
       isBackdropVisible: false,
@@ -338,14 +335,7 @@
               >
                 <Section widthProp={width}>
                   {isSectionHeaderAvailable && (
-<<<<<<< HEAD
-                    <SubSectionHeader
-                      isArticlePinned={this.state.isArticlePinned}
-                      isHeaderVisible={isHeaderVisible}
-                    >
-=======
-                    <SubSectionHeader>
->>>>>>> 09d2dfcb
+                    <SubSectionHeader isHeaderVisible={isHeaderVisible}>
                       {sectionHeaderContent
                         ? sectionHeaderContent.props.children
                         : null}
