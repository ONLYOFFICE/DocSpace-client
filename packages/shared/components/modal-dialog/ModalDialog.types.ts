// (c) Copyright Ascensio System SIA 2009-2025
//
// This program is a free software product.
// You can redistribute it and/or modify it under the terms
// of the GNU Affero General Public License (AGPL) version 3 as published by the Free Software
// Foundation. In accordance with Section 7(a) of the GNU AGPL its Section 15 shall be amended
// to the effect that Ascensio System SIA expressly excludes the warranty of non-infringement of
// any third-party rights.
//
// This program is distributed WITHOUT ANY WARRANTY, without even the implied warranty
// of MERCHANTABILITY or FITNESS FOR A PARTICULAR  PURPOSE. For details, see
// the GNU AGPL at: http://www.gnu.org/licenses/agpl-3.0.html
//
// You can contact Ascensio System SIA at Lubanas st. 125a-25, Riga, Latvia, EU, LV-1021.
//
// The  interactive user interfaces in modified source and object code versions of the Program must
// display Appropriate Legal Notices, as required under Section 5 of the GNU AGPL version 3.
//
// Pursuant to Section 7(b) of the License you must retain the original Product logo when
// distributing the program. Pursuant to Section 7(e) we decline to grant you any rights under
// trademark law for use of our trademarks.
//
// All the Product's GUI elements, including illustrations and icon sets, as well as technical writing
// content are licensed under the terms of the Creative Commons Attribution-ShareAlike 4.0
// International. See the License terms at http://creativecommons.org/licenses/by-sa/4.0/legalcode

import { AsideHeaderProps } from "../aside-header";

import { ModalDialogType } from "./ModalDialog.enums";

export type ModalDialogTypeDetailed = {
  mobile: ModalDialogType;
  tablet: ModalDialogType;
  desktop: ModalDialogType;
};

export type ModalSubComponentsProps = AsideHeaderProps & {
  /** Unique identifier for the modal */
  id?: string;
  /** Custom styles for the modal */
  style?: React.CSSProperties;
  /** Additional CSS classes */
  className?: string;
  /** Current display type of the modal (modal or aside) */
  currentDisplayType: ModalDialogType;
  /** **`ASIDE-ONLY`** Enables body scroll */
  withBodyScroll?: boolean;
  /** **`ASIDE-ONLY`** Locks the scroll in body section */
  isScrollLocked?: boolean;
  /** **`MODAL-ONLY`** Sets width: 520px and max-height: 400px */
  isLarge: boolean;
  /** **`MODAL-ONLY`** Sets predefined huge size */
  isHuge: boolean;
  /** CSS z-index for modal layering */
  zIndex?: number;
  /** **`MODAL-ONLY`** Sets max-height: auto */
  autoMaxHeight?: boolean;
  /** **`MODAL-ONLY`** Sets max-width: auto */
  autoMaxWidth?: boolean;
  /** Callback function when modal is closed */
  onClose: () => void;
  /** Shows loader in body */
  isLoading?: boolean;
  /** Content for the modal header */
  header?: React.ReactNode;
  /** Content for the modal body */
  body?: React.ReactNode;
  /** Content for the modal footer */
  footer?: React.ReactNode;
  /** Container content for aside mode */
  container?: React.ReactNode;
  /** Controls modal visibility */
  visible?: boolean;
  /** **`MODAL-ONLY`** Displays border between body and footer */
  withFooterBorder: boolean;
  /** Offset for modal swipe animation */
  modalSwipeOffset?: number;
  /** **`ASIDE-ONLY`** Allows embedding modal as aside dialog inside parent container */
  containerVisible?: boolean;
  /** Displays double line in footer */
  isDoubleFooterLine?: boolean;
  /** Sets the displayed dialog to be closed or open */
  isCloseable?: boolean;
  /** Enables embedded mode */
  embedded?: boolean;
  /** Wraps content in form element */
  withForm?: boolean;
  /** Form submit handler */
  onSubmit?: (event: React.FormEvent<HTMLFormElement>) => void;
  /** Removes default padding from body */
  withoutPadding?: boolean;
  /** Removes default margin from header */
  withoutHeaderMargin?: boolean;
  /** Hides modal content */
  hideContent?: boolean;
  /** Sets backdrop blur value */
  blur?: number;
  /** Shows invite panel loader */
  isInvitePanelLoader?: boolean;
  /** Forces body scroll regardless of display type */
  withBodyScrollForcibly?: boolean;

  withBorder?: boolean;
  /** Test id */
  dataTestId?: string;
<<<<<<< HEAD
  /** Controls the visibility of the backdrop overlay */
  backdropVisible?: boolean;
=======

  scrollbarCreateContext?: boolean;
>>>>>>> 5efc45f9
};

export type ModalDialogProps = Partial<
  Omit<
    ModalSubComponentsProps,
    "currentDisplayType" | "header" | "body" | "footer" | "container"
  >
> & {
  /** Displays the child elements */
  children: (React.ReactElement | null)[] | React.ReactElement;
  /** Displays type */
  displayType?: ModalDialogType;
  /** Detailed display type for each dimension */
  displayTypeDetailed?: ModalDialogTypeDetailed;
  /** Test id */
  dataTestId?: string;
};

export type ModalDialogFormWrapperProps = {
  withForm: boolean;
  className?: string;
  children?: React.ReactNode;
  onSubmit?: (event: React.FormEvent<HTMLFormElement>) => void;
};

export type ModalDialogBackdropProps = {
  className?: string;
  children: React.ReactNode | React.ReactElement[] | React.ReactElement;
  zIndex?: number;
};<|MERGE_RESOLUTION|>--- conflicted
+++ resolved
@@ -103,13 +103,10 @@
   withBorder?: boolean;
   /** Test id */
   dataTestId?: string;
-<<<<<<< HEAD
+
+  scrollbarCreateContext?: boolean;
   /** Controls the visibility of the backdrop overlay */
   backdropVisible?: boolean;
-=======
-
-  scrollbarCreateContext?: boolean;
->>>>>>> 5efc45f9
 };
 
 export type ModalDialogProps = Partial<
