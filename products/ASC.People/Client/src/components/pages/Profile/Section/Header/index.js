import React from "react";
import { connect } from "react-redux";
import {
  IconButton,
  ContextMenuButton,
  AvatarEditor,
} from "asc-web-components";
import { Headline, toastr } from "asc-web-common";
import { withRouter } from "react-router";
import {
  getUserStatus,
  toEmployeeWrapper,
} from "../../../../../store/people/selectors";
import { withTranslation, Trans } from "react-i18next";
import { updateUserStatus } from "../../../../../store/people/actions";
import { updateProfile } from "../../../../../store/profile/actions";
import {
  fetchProfile,
  getUserPhoto,
} from "../../../../../store/profile/actions";
import styled from "styled-components";
import { store, api, constants } from "asc-web-common";
import {
  DeleteSelfProfileDialog,
  ChangePasswordDialog,
  ChangeEmailDialog,
  DeleteProfileEverDialog,
} from "../../../../dialogs";
import { createI18N } from "../../../../../helpers/i18n";
const i18n = createI18N({
  page: "Profile",
  localesPath: "pages/Profile",
});
const { isAdmin, isMe } = store.auth.selectors;
const {
  resendUserInvites,
  createThumbnailsAvatar,
  loadAvatar,
  deleteAvatar,
} = api.people;
const { EmployeeStatus } = constants;

const StyledContainer = styled.div`
  position: relative;

  display: flex;
  align-items: center;

  .action-button {
    margin-left: 16px;

    @media (max-width: 1024px) {
      margin-left: auto;

      & > div:first-child {
        padding: 8px 16px 8px 0px;
        margin-right: -16px;
      }
    }
  }
  .arrow-button {
    @media (max-width: 1024px) {
      padding: 8px 16px 8px 16px;
      margin-left: -16px;
      margin-right: -16px;
    }
  }

  .header-headline {
    margin-left: 16px;
  }
`;

class SectionHeaderContent extends React.PureComponent {
  constructor(props) {
    super(props);

    this.state = this.mapPropsToState(props);
  }

  componentDidUpdate(prevProps) {
    if (this.props.profile.userName !== prevProps.profile.userName) {
      console.log(this.props.profile.userName);
      this.setState(this.mapPropsToState(this.props));
    }
  }

  mapPropsToState = (props) => {
    let profile = toEmployeeWrapper(props.profile);

    const newState = {
      profile: profile,
      visibleAvatarEditor: false,
      avatar: {
        tmpFile: "",
        image: null,
        defaultWidth: 0,
        defaultHeight: 0,
      },
      dialogsVisible: {
        deleteSelfProfile: false,
        changePassword: false,
        changeEmail: false,
        deleteProfileEver: false,
      },
    };

    return newState;
  };

  openAvatarEditor = () => {
    getUserPhoto(this.state.profile.id).then((userPhotoData) => {
      if (userPhotoData.original) {
        let avatarDefaultSizes = /_(\d*)-(\d*)./g.exec(userPhotoData.original);
        if (avatarDefaultSizes !== null && avatarDefaultSizes.length > 2) {
          this.setState({
            avatar: {
              tmpFile: this.state.avatar.tmpFile,
              defaultWidth: avatarDefaultSizes[1],
              defaultHeight: avatarDefaultSizes[2],
              image: userPhotoData.original
                ? userPhotoData.original.indexOf("default_user_photo") !== -1
                  ? null
                  : userPhotoData.original
                : null,
            },
            visibleAvatarEditor: true,
          });
        } else {
          this.setState({
            avatar: {
              tmpFile: this.state.avatar.tmpFile,
              defaultWidth: 0,
              defaultHeight: 0,
              image: null,
            },
            visibleAvatarEditor: true,
          });
        }
      }
    });
  };

  onLoadFileAvatar = (file, callback) => {
    let data = new FormData();
    let _this = this;
    data.append("file", file);
    data.append("Autosave", false);
    loadAvatar(this.state.profile.id, data)
      .then((response) => {
        var img = new Image();
        img.onload = function () {
          var stateCopy = Object.assign({}, _this.state);
          stateCopy.avatar = {
            tmpFile: response.data,
            image: response.data,
            defaultWidth: img.width,
            defaultHeight: img.height,
          };
          _this.setState(stateCopy);
          if (typeof callback === "function") callback();
        };
        img.src = response.data;
      })
      .catch((error) => toastr.error(error));
  };

  onSaveAvatar = (isUpdate, result) => {
    if (isUpdate) {
      createThumbnailsAvatar(this.state.profile.id, {
        x: Math.round(
          result.x * this.state.avatar.defaultWidth - result.width / 2
        ),
        y: Math.round(
          result.y * this.state.avatar.defaultHeight - result.height / 2
        ),
        width: result.width,
        height: result.height,
        tmpFile: this.state.avatar.tmpFile,
      })
        .then((response) => {
          let stateCopy = Object.assign({}, this.state);
          stateCopy.visibleAvatarEditor = false;
          stateCopy.avatar.tmpFile = "";
          stateCopy.profile.avatarMax =
            response.max +
            "?_=" +
            Math.floor(Math.random() * Math.floor(10000));
          toastr.success(this.props.t("ChangesApplied"));
          this.setState(stateCopy);
        })
        .catch((error) => toastr.error(error))
        .then(() => this.props.updateProfile(this.props.profile))
        .then(() => this.props.fetchProfile(this.state.profile.id));
    } else {
      deleteAvatar(this.state.profile.id)
        .then((response) => {
          let stateCopy = Object.assign({}, this.state);
          stateCopy.visibleAvatarEditor = false;
          stateCopy.profile.avatarMax = response.big;
          toastr.success(this.props.t("ChangesApplied"));
          this.setState(stateCopy);
        })
        .catch((error) => toastr.error(error));
    }
  };

  onCloseAvatarEditor = () => {
    this.setState({
      visibleAvatarEditor: false,
    });
  };

  toggleChangePasswordDialog = () =>
    this.setState({
      dialogsVisible: {
        ...this.state.dialogsVisible,
        changePassword: !this.state.dialogsVisible.changePassword,
      },
    });

  toggleChangeEmailDialog = () =>
    this.setState({
      dialogsVisible: {
        ...this.state.dialogsVisible,
        changeEmail: !this.state.dialogsVisible.changeEmail,
      },
    });

  onEditClick = () => {
    const { history, settings } = this.props;
    history.push(`${settings.homepage}/edit/${this.state.profile.userName}`);
  };

  onUpdateUserStatus = (status, userId) => {
    const { fetchProfile, updateUserStatus, t } = this.props;

    updateUserStatus(status, new Array(userId))
      .then(() => this.props.updateProfile(this.props.profile))
      .then(() => fetchProfile(userId))
      .then(() => toastr.success(t("SuccessChangeUserStatus")))
      .catch((error) => toastr.error(error));
  };

  onDisableClick = () =>
    this.onUpdateUserStatus(EmployeeStatus.Disabled, this.state.profile.id);

  onEnableClick = () =>
    this.onUpdateUserStatus(EmployeeStatus.Active, this.state.profile.id);

  onReassignDataClick = (user) => {
    const { history, settings } = this.props;
    history.push(`${settings.homepage}/reassign/${user.userName}`);
  };

  onDeletePersonalDataClick = () => {
    toastr.success("Context action: Delete personal data");
  };

  toggleDeleteProfileEverDialog = () =>
    this.setState({
      dialogsVisible: {
        ...this.state.dialogsVisible,
        deleteProfileEver: !this.state.dialogsVisible.deleteProfileEver,
      },
    });

  toggleDeleteSelfProfileDialog = () => {
    this.setState({
      dialogsVisible: {
        ...this.state.dialogsVisible,
        deleteSelfProfile: !this.state.dialogsVisible.deleteSelfProfile,
      },
    });
  };

  onInviteAgainClick = () => {
    resendUserInvites(new Array(this.state.profile.id))
      .then(() =>
        toastr.success(
          <Trans
            i18nKey="MessageEmailActivationInstuctionsSentOnEmail"
            i18n={i18n}
          >
            The email activation instructions have been sent to the
            <strong>{{ email: this.state.profile.email }}</strong> email address
          </Trans>
        )
      )
      .catch((error) => toastr.error(error));
  };

  getUserContextOptions = (user, viewer) => {
    let status = "";
    const { t } = this.props;

    if (isAdmin || (!isAdmin && isMe(user, viewer.userName))) {
      status = getUserStatus(user);
    }

    switch (status) {
      case "normal":
      case "unknown":
        return [
          {
            key: "edit",
            label: t("EditUserDialogTitle"),
            onClick: this.onEditClick,
          },
          {
            key: "change-password",
            label: t("PasswordChangeButton"),
            onClick: this.toggleChangePasswordDialog,
          },
          {
            key: "change-email",
            label: t("EmailChangeButton"),
            onClick: this.toggleChangeEmailDialog,
          },
<<<<<<< HEAD
=======
          {
            key: "edit-photo",
            label: t("EditPhoto"),
            onClick: this.openAvatarEditor,
          },
>>>>>>> 803041cb
          isMe(user, viewer.userName)
            ? viewer.isOwner
              ? {}
              : {
                  key: "delete-profile",
                  label: t("DeleteSelfProfile"),
                  onClick: this.toggleDeleteSelfProfileDialog,
                }
            : {
                key: "disable",
                label: t("DisableUserButton"),
                onClick: this.onDisableClick,
              },
        ];
      case "disabled":
        return [
          {
            key: "enable",
            label: t("EnableUserButton"),
            onClick: this.onEnableClick,
          },
          {
<<<<<<< HEAD
=======
            key: "edit-photo",
            label: t("EditPhoto"),
            onClick: this.openAvatarEditor,
          },
          {
>>>>>>> 803041cb
            key: "reassign-data",
            label: t("ReassignData"),
            onClick: this.onReassignDataClick.bind(this, user),
          },
          {
            key: "delete-personal-data",
            label: t("RemoveData"),
            onClick: this.onDeletePersonalDataClick,
          },
          {
            key: "delete-profile",
            label: t("DeleteSelfProfile"),
            onClick: this.toggleDeleteProfileEverDialog,
          },
        ];
      case "pending":
        return [
          {
            key: "edit",
            label: t("EditButton"),
            onClick: this.onEditClick,
          },
          {
            key: "invite-again",
            label: t("InviteAgainLbl"),
            onClick: this.onInviteAgainClick,
          },
<<<<<<< HEAD
=======
          {
            key: "edit-photo",
            label: t("EditPhoto"),
            onClick: this.openAvatarEditor,
          },
>>>>>>> 803041cb
          !isMe(user, viewer.userName) &&
            (user.status === EmployeeStatus.Active
              ? {
                  key: "disable",
                  label: t("DisableUserButton"),
                  onClick: this.onDisableClick,
                }
              : {
                  key: "enable",
                  label: t("EnableUserButton"),
                  onClick: this.onEnableClick,
                }),
          isMe(user, viewer.userName) && {
            key: "delete-profile",
            label: t("DeleteSelfProfile"),
            onClick: this.toggleDeleteSelfProfileDialog,
          },
        ];
      default:
        return [];
    }
  };

  onClickBack = () => {
    const { history, settings } = this.props;

    history.push(settings.homepage);
  };

  render() {
    const {
      profile,
      isAdmin,
      viewer,
      t,
      filter,
      settings,
      history,
    } = this.props;
    const { avatar, visibleAvatarEditor, dialogsVisible } = this.state;
    const contextOptions = () => this.getUserContextOptions(profile, viewer);

    return (
      <StyledContainer>
        <IconButton
          iconName="ArrowPathIcon"
          color="#A3A9AE"
          size="17"
          hoverColor="#657077"
          isFill={true}
          onClick={this.onClickBack}
          className="arrow-button"
        />
        <Headline className="header-headline" type="content" truncate={true}>
          {profile.displayName}
          {profile.isLDAP && ` (${t("LDAPLbl")})`}
        </Headline>
        {((isAdmin && !profile.isOwner) || isMe(viewer, profile.userName)) && (
          <ContextMenuButton
            className="action-button"
            directionX="right"
            title={t("Actions")}
            iconName="VerticalDotsIcon"
            size={17}
            color="#A3A9AE"
            getData={contextOptions}
            isDisabled={false}
          />
        )}

        <AvatarEditor
          image={avatar.image}
          visible={visibleAvatarEditor}
          onClose={this.onCloseAvatarEditor}
          onSave={this.onSaveAvatar}
          onLoadFile={this.onLoadFileAvatar}
          headerLabel={t("editAvatar")}
          selectNewPhotoLabel={t("selectNewPhotoLabel")}
          orDropFileHereLabel={t("orDropFileHereLabel")}
          unknownTypeError={t("ErrorUnknownFileImageType")}
          maxSizeFileError={t("maxSizeFileError")}
          unknownError={t("Error")}
          saveButtonLabel={t("SaveButton")}
        />

        {dialogsVisible.deleteSelfProfile && (
          <DeleteSelfProfileDialog
            visible={dialogsVisible.deleteSelfProfile}
            onClose={this.toggleDeleteSelfProfileDialog}
            email={this.state.profile.email}
          />
        )}

        {dialogsVisible.changePassword && (
          <ChangePasswordDialog
            visible={dialogsVisible.changePassword}
            onClose={this.toggleChangePasswordDialog}
            email={this.state.profile.email}
          />
        )}

        {dialogsVisible.changeEmail && (
          <ChangeEmailDialog
            visible={dialogsVisible.changeEmail}
            onClose={this.toggleChangeEmailDialog}
            user={this.state.profile}
          />
        )}

        {dialogsVisible.deleteProfileEver && (
          <DeleteProfileEverDialog
            visible={dialogsVisible.deleteProfileEver}
            onClose={this.toggleDeleteProfileEverDialog}
            user={this.state.profile}
            filter={filter}
            settings={settings}
            history={history}
          />
        )}
      </StyledContainer>
    );
  }
}

const mapStateToProps = (state) => {
  return {
    settings: state.auth.settings,
    profile: state.profile.targetUser,
    viewer: state.auth.user,
    isAdmin: isAdmin(state),
    filter: state.people.filter,
  };
};

export default connect(mapStateToProps, {
  updateUserStatus,
  fetchProfile,
  updateProfile,
})(withRouter(withTranslation()(SectionHeaderContent)));<|MERGE_RESOLUTION|>--- conflicted
+++ resolved
@@ -317,14 +317,6 @@
             label: t("EmailChangeButton"),
             onClick: this.toggleChangeEmailDialog,
           },
-<<<<<<< HEAD
-=======
-          {
-            key: "edit-photo",
-            label: t("EditPhoto"),
-            onClick: this.openAvatarEditor,
-          },
->>>>>>> 803041cb
           isMe(user, viewer.userName)
             ? viewer.isOwner
               ? {}
@@ -347,14 +339,6 @@
             onClick: this.onEnableClick,
           },
           {
-<<<<<<< HEAD
-=======
-            key: "edit-photo",
-            label: t("EditPhoto"),
-            onClick: this.openAvatarEditor,
-          },
-          {
->>>>>>> 803041cb
             key: "reassign-data",
             label: t("ReassignData"),
             onClick: this.onReassignDataClick.bind(this, user),
@@ -382,14 +366,6 @@
             label: t("InviteAgainLbl"),
             onClick: this.onInviteAgainClick,
           },
-<<<<<<< HEAD
-=======
-          {
-            key: "edit-photo",
-            label: t("EditPhoto"),
-            onClick: this.openAvatarEditor,
-          },
->>>>>>> 803041cb
           !isMe(user, viewer.userName) &&
             (user.status === EmployeeStatus.Active
               ? {
