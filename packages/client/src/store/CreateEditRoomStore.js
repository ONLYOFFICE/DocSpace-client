// (c) Copyright Ascensio System SIA 2009-2024
//
// This program is a free software product.
// You can redistribute it and/or modify it under the terms
// of the GNU Affero General Public License (AGPL) version 3 as published by the Free Software
// Foundation. In accordance with Section 7(a) of the GNU AGPL its Section 15 shall be amended
// to the effect that Ascensio System SIA expressly excludes the warranty of non-infringement of
// any third-party rights.
//
// This program is distributed WITHOUT ANY WARRANTY, without even the implied warranty
// of MERCHANTABILITY or FITNESS FOR A PARTICULAR  PURPOSE. For details, see
// the GNU AGPL at: http://www.gnu.org/licenses/agpl-3.0.html
//
// You can contact Ascensio System SIA at Lubanas st. 125a-25, Riga, Latvia, EU, LV-1021.
//
// The  interactive user interfaces in modified source and object code versions of the Program must
// display Appropriate Legal Notices, as required under Section 5 of the GNU AGPL version 3.
//
// Pursuant to Section 7(b) of the License you must retain the original Product logo when
// distributing the program. Pursuant to Section 7(e) we decline to grant you any rights under
// trademark law for use of our trademarks.
//
// All the Product's GUI elements, including illustrations and icon sets, as well as technical writing
// content are licensed under the terms of the Creative Commons Attribution-ShareAlike 4.0
// International. See the License terms at http://creativecommons.org/licenses/by-sa/4.0/legalcode

import { makeAutoObservable } from "mobx";
import { toastr } from "@docspace/shared/components/toast";
import { isDesktop } from "@docspace/shared/utils";
import FilesFilter from "@docspace/shared/api/files/filter";
import { getCategoryUrl } from "SRC_DIR/helpers/utils";
import { CategoryType } from "SRC_DIR/helpers/constants";
import { RoomsType } from "@docspace/shared/enums";

class CreateEditRoomStore {
  roomParams = null;
  isLoading = null;
  confirmDialogIsLoading = false;
  onClose = null;

  filesStore = null;
  tagsStore = null;
  selectedFolderStore = null;
  filesActionsStore = null;
  thirdPartyStore = null;
  settingsStore = null;
  infoPanelStore = null;
  currentQuotaStore = null;

  constructor(
    filesStore,
    filesActionsStore,
    selectedFolderStore,
    tagsStore,
    thirdPartyStore,
    settingsStore,
    infoPanelStore,
    currentQuotaStore,
    clientLoadingStore,
  ) {
    makeAutoObservable(this);

    this.filesStore = filesStore;
    this.tagsStore = tagsStore;
    this.selectedFolderStore = selectedFolderStore;
    this.filesActionsStore = filesActionsStore;
    this.thirdPartyStore = thirdPartyStore;
    this.settingsStore = settingsStore;
    this.infoPanelStore = infoPanelStore;
    this.currentQuotaStore = currentQuotaStore;
    this.clientLoadingStore = clientLoadingStore;
  }

  setRoomParams = (roomParams) => {
    this.roomParams = roomParams;
  };

  setIsLoading = (isLoading) => {
    this.isLoading = isLoading;
  };

  setConfirmDialogIsLoading = (confirmDialogIsLoading) => {
    this.confirmDialogIsLoading = confirmDialogIsLoading;
  };

  setOnClose = (onClose) => {
    this.onClose = onClose;
  };

  setRoomIsCreated = (onClose) => {
    this.onClose = onClose;
  };

  onCreateRoom = async (withConfirm = false, t) => {
    const roomParams = this.roomParams;

    const { createTag } = this.tagsStore;
    const { id: currentFolderId } = this.selectedFolderStore;
    const {
      updateCurrentFolder,
      processCreatingRoomFromData,
      setProcessCreatingRoomFromData,
      setSelectedItems,
    } = this.filesActionsStore;
    const { deleteThirdParty } = this.thirdPartyStore;
    const { withPaging } = this.settingsStore;
    const {
      createRoom,
      createRoomInThirdpary,
      addTagsToRoom,
      calculateRoomLogoParams,
      uploadRoomLogo,
      addLogoToRoom,
      selection,
      bufferSelection,
    } = this.filesStore;
    const { preparingDataForCopyingToRoom } = this.filesActionsStore;

    const { isDefaultRoomsQuotaSet } = this.currentQuotaStore;

    const isThirdparty = roomParams.storageLocation.isThirdparty;
    const quotaLimit =
      isDefaultRoomsQuotaSet && !isThirdparty ? roomParams.quota : null;

    const createRoomData = {
      roomType: roomParams.type,
<<<<<<< HEAD
      title: roomParams.title || t("Files:NewRoom"),
      indexing: roomParams.indexing,
=======
      title: roomParams.title || t("Common:NewRoom"),
>>>>>>> 5349164d
      createAsNewFolder: roomParams.createAsNewFolder ?? true,
      ...(quotaLimit && {
        quota: +quotaLimit,
      }),
    };

    const createTagsData = roomParams.tags
      .filter((t) => t.isNew)
      .map((t) => t.name);
    const addTagsData = roomParams.tags.map((tag) => tag.name);

    const storageFolderId = roomParams.storageLocation.storageFolderId;
    const thirdpartyAccount = roomParams.storageLocation.thirdpartyAccount;

    const uploadLogoData = new FormData();
    uploadLogoData.append(0, roomParams.icon.uploadedFile);

    try {
      this.setIsLoading(true);
      withConfirm && this.setConfirmDialogIsLoading(true);

      // create room
      let room =
        isThirdparty && storageFolderId
          ? await createRoomInThirdpary(storageFolderId, createRoomData)
          : await createRoom(createRoomData);

      room.isLogoLoading = true;

      const actions = [];

      // delete thirdparty account if not needed
      if (!isThirdparty && storageFolderId)
        await deleteThirdParty(thirdpartyAccount.providerId);

      // create new tags
      for (let i = 0; i < createTagsData.length; i++) {
        actions.push(createTag(createTagsData[i]));
      }

      // add new tags to room
      if (!!addTagsData.length)
        room = await addTagsToRoom(room.id, addTagsData);

      // calculate and upload logo to room
      if (roomParams.icon.uploadedFile) {
        await uploadRoomLogo(uploadLogoData).then(async (response) => {
          const url = URL.createObjectURL(roomParams.icon.uploadedFile);
          const img = new Image();
          img.onload = async () => {
            const { x, y, zoom } = roomParams.icon;
            try {
              room = await addLogoToRoom(room.id, {
                tmpFile: response.data,
                ...calculateRoomLogoParams(img, x, y, zoom),
              });
            } catch (e) {
              toastr.error(e);
              this.setIsLoading(false);
              this.setConfirmDialogIsLoading(false);
              this.onClose();
            }

            !withPaging && this.onOpenNewRoom(room);
            URL.revokeObjectURL(img.src);
          };
          img.src = url;
        });
      } else !withPaging && this.onOpenNewRoom(room);

      if (processCreatingRoomFromData) {
        const selections =
          selection.length > 0 && selection[0] != null
            ? selection
            : bufferSelection != null
              ? [bufferSelection]
              : [];

        preparingDataForCopyingToRoom(room.id, selections, t);
      }

      this.roomIsCreated = true;
    } catch (err) {
      toastr.error(err);
      console.log(err);
      this.setIsLoading(false);
      this.setConfirmDialogIsLoading(false);
      this.onClose();
      this.roomIsCreated = true;
    } finally {
      processCreatingRoomFromData && setProcessCreatingRoomFromData(false);
      if (withPaging) await updateCurrentFolder(null, currentFolderId);
    }
  };

  onOpenNewRoom = async (room) => {
    const { setIsSectionFilterLoading } = this.clientLoadingStore;
    const { setSelection } = this.filesStore;
    const { setView, setIsVisible } = this.infoPanelStore;

    const setIsLoading = (param) => {
      setIsSectionFilterLoading(param);
    };

    const state = {
      isRoot: false,
      title: room.title,
      isRoom: true,
      isPublicRoomType: room.roomType === RoomsType.PublicRoom,
      rootFolderType: room.rootFolderType,
    };

    const newFilter = FilesFilter.getDefault();
    newFilter.folder = room.id;
    setIsLoading(true);

    const path = getCategoryUrl(CategoryType.SharedRoom, room.id);

    setSelection && setSelection([]);

    window.DocSpace.navigate(`${path}?${newFilter.toUrlParams()}`, { state });

    if (isDesktop()) {
      setIsVisible(true);
      setView("info_members");
    }

    this.setIsLoading(false);
    this.setConfirmDialogIsLoading(false);
    this.onClose();
  };
}

export default CreateEditRoomStore;<|MERGE_RESOLUTION|>--- conflicted
+++ resolved
@@ -124,12 +124,8 @@
 
     const createRoomData = {
       roomType: roomParams.type,
-<<<<<<< HEAD
-      title: roomParams.title || t("Files:NewRoom"),
+      title: roomParams.title || t("Common:NewRoom"),
       indexing: roomParams.indexing,
-=======
-      title: roomParams.title || t("Common:NewRoom"),
->>>>>>> 5349164d
       createAsNewFolder: roomParams.createAsNewFolder ?? true,
       ...(quotaLimit && {
         quota: +quotaLimit,
