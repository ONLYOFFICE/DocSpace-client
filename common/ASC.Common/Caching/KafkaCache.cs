--- conflicted
+++ resolved
@@ -1,218 +1,214 @@
-﻿using System;
-using System.Collections.Concurrent;
-using System.Threading;
-using System.Threading.Tasks;
-
-using ASC.Common.Logging;
-using ASC.Common.Utils;
-
-using Confluent.Kafka;
-using Confluent.Kafka.Admin;
-
-using Google.Protobuf;
-
-using Microsoft.Extensions.Options;
-
-namespace ASC.Common.Caching
-{
-    [Singletone]
-    public class KafkaCache<T> : IDisposable, ICacheNotify<T> where T : IMessage<T>, new()
-    {
-        private ClientConfig ClientConfig { get; set; }
-        private AdminClientConfig AdminClientConfig { get; set; }
-        private ILog Log { get; set; }
-        private ConcurrentDictionary<string, CancellationTokenSource> Cts { get; set; }
-        private ConcurrentDictionary<string, Action<T>> Actions { get; set; }
-        private ProtobufSerializer<T> ValueSerializer { get; } = new ProtobufSerializer<T>();
-        private ProtobufDeserializer<T> ValueDeserializer { get; } = new ProtobufDeserializer<T>();
-        private ProtobufSerializer<AscCacheItem> KeySerializer { get; } = new ProtobufSerializer<AscCacheItem>();
-        private ProtobufDeserializer<AscCacheItem> KeyDeserializer { get; } = new ProtobufDeserializer<AscCacheItem>();
-        private IProducer<AscCacheItem, T> Producer { get; set; }
-        private Guid Key { get; set; }
-
-        public KafkaCache(ConfigurationExtension configuration, IOptionsMonitor<ILog> options)
-        {
-            Log = options.CurrentValue;
-            Cts = new ConcurrentDictionary<string, CancellationTokenSource>();
-            Actions = new ConcurrentDictionary<string, Action<T>>();
-            Key = Guid.NewGuid();
-
-            var settings = configuration.GetSetting<KafkaSettings>("kafka");
-
-            ClientConfig = new ClientConfig { BootstrapServers = settings.BootstrapServers };
-            AdminClientConfig = new AdminClientConfig { BootstrapServers = settings.BootstrapServers };
-        }
-
-        public void Publish(T obj, CacheNotifyAction cacheNotifyAction)
-        {
-            try
-            {
-                if (Producer == null)
-                {
-                    Producer = new ProducerBuilder<AscCacheItem, T>(new ProducerConfig(ClientConfig))
-                    .SetErrorHandler((_, e) => Log.Error(e))
-                    .SetKeySerializer(KeySerializer)
-                    .SetValueSerializer(ValueSerializer)
-                    .Build();
-                }
-
-                var channelName = GetChannelName(cacheNotifyAction);
-
-                if (Actions.TryGetValue(channelName, out var onchange))
-                {
-                    onchange(obj);
-                }
-
-                var message = new Message<AscCacheItem, T>
-                {
-                    Value = obj,
-                    Key = new AscCacheItem
-                    {
-                        Id = Key.ToString()
-                    }
-                };
-
-                Producer.ProduceAsync(channelName, message);
-            }
-            catch (ProduceException<Null, string> e)
-            {
-                Log.Error(e);
-            }
-            catch (Exception e)
-            {
-                Log.Error(e);
-            }
-        }
-
-        public void Subscribe(Action<T> onchange, CacheNotifyAction cacheNotifyAction)
-        {
-            var channelName = GetChannelName(cacheNotifyAction);
-
-            Cts[channelName] = new CancellationTokenSource();
-            Actions[channelName] = onchange;
-
-            void action()
-            {
-                var conf = new ConsumerConfig(ClientConfig)
-                {
-                    GroupId = Guid.NewGuid().ToString()
-                };
-
-
-                using (var adminClient = new AdminClientBuilder(AdminClientConfig)
-                    .SetErrorHandler((_, e) => Log.Error(e))
-                    .Build())
-                {
-                    try
-                    {
-                        //TODO: must add checking exist
-                        adminClient.CreateTopicsAsync(
-                            new TopicSpecification[]
-                            {
-                                new TopicSpecification
-                                {
-                                    Name = channelName,
-                                    NumPartitions = 1,
-                                    ReplicationFactor = 1
-                                }
-                            }).Wait();
-                    }
-                    catch (AggregateException)
-                    {
-
-                    }
-                }
-
-
-                using var c = new ConsumerBuilder<AscCacheItem, T>(conf)
-                    .SetErrorHandler((_, e) => Log.Error(e))
-                    .SetKeyDeserializer(KeyDeserializer)
-                    .SetValueDeserializer(ValueDeserializer)
-                    .Build();
-
-                c.Assign(new TopicPartition(channelName, new Partition()));
-
-                try
-                {
-                    while (true)
-                    {
-                        try
-                        {
-                            var cr = c.Consume(Cts[channelName].Token);
-<<<<<<< HEAD
-                            if (cr != null && cr.Message != null && cr.Message.Value != null && !new Guid(cr.Message.Key.Id.ToByteArray()).Equals(Key) && Actions.TryGetValue(channelName, out var act))
-=======
-                            if (cr != null && cr.Message != null && cr.Message.Value != null && !(new Guid(cr.Message.Key.Id)).Equals(Key) && Actions.TryGetValue(channelName, out var act))
->>>>>>> 8428ef73
-                            {
-                                try
-                                {
-                                    act(cr.Message.Value);
-                                }
-                                catch (Exception e)
-                                {
-                                    Log.Error("Kafka onmessage", e);
-                                }
-                            }
-                        }
-                        catch (ConsumeException e)
-                        {
-                            Log.Error(e);
-                        }
-                    }
-                }
-                catch (OperationCanceledException)
-                {
-                    c.Close();
-                }
-            }
-
-            var task = new Task(action, TaskCreationOptions.LongRunning);
-            task.Start();
-        }
-
-        private string GetChannelName(CacheNotifyAction cacheNotifyAction)
-        {
-            return $"ascchannel{cacheNotifyAction}{typeof(T).FullName}".ToLower();
-        }
-
-        public void Unsubscribe(CacheNotifyAction action)
-        {
-            Cts.TryGetValue(GetChannelName(action), out var source);
-            if (source != null)
-            {
-                source.Cancel();
-            }
-        }
-
-        private bool disposedValue = false; // To detect redundant calls
-
-        protected virtual void Dispose(bool disposing)
-        {
-            if (!disposedValue)
-            {
-                if (disposing && Producer != null)
-                {
-                    Producer.Dispose();
-                }
-
-                disposedValue = true;
-            }
-        }
-        ~KafkaCache()
-        {
-            Dispose(false);
-        }
-
-        public void Dispose()
-        {
-            Dispose(true);
-            GC.SuppressFinalize(this);
-        }
-    }
-
-    public class KafkaSettings
-    {
-        public string BootstrapServers { get; set; }
-    }
+﻿using System;
+using System.Collections.Concurrent;
+using System.Threading;
+using System.Threading.Tasks;
+
+using ASC.Common.Logging;
+using ASC.Common.Utils;
+
+using Confluent.Kafka;
+using Confluent.Kafka.Admin;
+
+using Google.Protobuf;
+
+using Microsoft.Extensions.Options;
+
+namespace ASC.Common.Caching
+{
+    [Singletone]
+    public class KafkaCache<T> : IDisposable, ICacheNotify<T> where T : IMessage<T>, new()
+    {
+        private ClientConfig ClientConfig { get; set; }
+        private AdminClientConfig AdminClientConfig { get; set; }
+        private ILog Log { get; set; }
+        private ConcurrentDictionary<string, CancellationTokenSource> Cts { get; set; }
+        private ConcurrentDictionary<string, Action<T>> Actions { get; set; }
+        private ProtobufSerializer<T> ValueSerializer { get; } = new ProtobufSerializer<T>();
+        private ProtobufDeserializer<T> ValueDeserializer { get; } = new ProtobufDeserializer<T>();
+        private ProtobufSerializer<AscCacheItem> KeySerializer { get; } = new ProtobufSerializer<AscCacheItem>();
+        private ProtobufDeserializer<AscCacheItem> KeyDeserializer { get; } = new ProtobufDeserializer<AscCacheItem>();
+        private IProducer<AscCacheItem, T> Producer { get; set; }
+        private Guid Key { get; set; }
+
+        public KafkaCache(ConfigurationExtension configuration, IOptionsMonitor<ILog> options)
+        {
+            Log = options.CurrentValue;
+            Cts = new ConcurrentDictionary<string, CancellationTokenSource>();
+            Actions = new ConcurrentDictionary<string, Action<T>>();
+            Key = Guid.NewGuid();
+
+            var settings = configuration.GetSetting<KafkaSettings>("kafka");
+
+            ClientConfig = new ClientConfig { BootstrapServers = settings.BootstrapServers };
+            AdminClientConfig = new AdminClientConfig { BootstrapServers = settings.BootstrapServers };
+        }
+
+        public void Publish(T obj, CacheNotifyAction cacheNotifyAction)
+        {
+            try
+            {
+                if (Producer == null)
+                {
+                    Producer = new ProducerBuilder<AscCacheItem, T>(new ProducerConfig(ClientConfig))
+                    .SetErrorHandler((_, e) => Log.Error(e))
+                    .SetKeySerializer(KeySerializer)
+                    .SetValueSerializer(ValueSerializer)
+                    .Build();
+                }
+
+                var channelName = GetChannelName(cacheNotifyAction);
+
+                if (Actions.TryGetValue(channelName, out var onchange))
+                {
+                    onchange(obj);
+                }
+
+                var message = new Message<AscCacheItem, T>
+                {
+                    Value = obj,
+                    Key = new AscCacheItem
+                    {
+                        Id = Key.ToString()
+                    }
+                };
+
+                Producer.ProduceAsync(channelName, message);
+            }
+            catch (ProduceException<Null, string> e)
+            {
+                Log.Error(e);
+            }
+            catch (Exception e)
+            {
+                Log.Error(e);
+            }
+        }
+
+        public void Subscribe(Action<T> onchange, CacheNotifyAction cacheNotifyAction)
+        {
+            var channelName = GetChannelName(cacheNotifyAction);
+
+            Cts[channelName] = new CancellationTokenSource();
+            Actions[channelName] = onchange;
+
+            void action()
+            {
+                var conf = new ConsumerConfig(ClientConfig)
+                {
+                    GroupId = Guid.NewGuid().ToString()
+                };
+
+
+                using (var adminClient = new AdminClientBuilder(AdminClientConfig)
+                    .SetErrorHandler((_, e) => Log.Error(e))
+                    .Build())
+                {
+                    try
+                    {
+                        //TODO: must add checking exist
+                        adminClient.CreateTopicsAsync(
+                            new TopicSpecification[]
+                            {
+                                new TopicSpecification
+                                {
+                                    Name = channelName,
+                                    NumPartitions = 1,
+                                    ReplicationFactor = 1
+                                }
+                            }).Wait();
+                    }
+                    catch (AggregateException)
+                    {
+
+                    }
+                }
+
+
+                using var c = new ConsumerBuilder<AscCacheItem, T>(conf)
+                    .SetErrorHandler((_, e) => Log.Error(e))
+                    .SetKeyDeserializer(KeyDeserializer)
+                    .SetValueDeserializer(ValueDeserializer)
+                    .Build();
+
+                c.Assign(new TopicPartition(channelName, new Partition()));
+
+                try
+                {
+                    while (true)
+                    {
+                        try
+                        {
+                            var cr = c.Consume(Cts[channelName].Token);
+                            if (cr != null && cr.Message != null && cr.Message.Value != null && !(new Guid(cr.Message.Key.Id)).Equals(Key) && Actions.TryGetValue(channelName, out var act))
+                            {
+                                try
+                                {
+                                    act(cr.Message.Value);
+                                }
+                                catch (Exception e)
+                                {
+                                    Log.Error("Kafka onmessage", e);
+                                }
+                            }
+                        }
+                        catch (ConsumeException e)
+                        {
+                            Log.Error(e);
+                        }
+                    }
+                }
+                catch (OperationCanceledException)
+                {
+                    c.Close();
+                }
+            }
+
+            var task = new Task(action, TaskCreationOptions.LongRunning);
+            task.Start();
+        }
+
+        private string GetChannelName(CacheNotifyAction cacheNotifyAction)
+        {
+            return $"ascchannel{cacheNotifyAction}{typeof(T).FullName}".ToLower();
+        }
+
+        public void Unsubscribe(CacheNotifyAction action)
+        {
+            Cts.TryGetValue(GetChannelName(action), out var source);
+            if (source != null)
+            {
+                source.Cancel();
+            }
+        }
+
+        private bool disposedValue = false; // To detect redundant calls
+
+        protected virtual void Dispose(bool disposing)
+        {
+            if (!disposedValue)
+            {
+                if (disposing && Producer != null)
+                {
+                    Producer.Dispose();
+                }
+
+                disposedValue = true;
+            }
+        }
+        ~KafkaCache()
+        {
+            Dispose(false);
+        }
+
+        public void Dispose()
+        {
+            Dispose(true);
+            GC.SuppressFinalize(this);
+        }
+    }
+
+    public class KafkaSettings
+    {
+        public string BootstrapServers { get; set; }
+    }
 }