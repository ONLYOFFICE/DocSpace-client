--- conflicted
+++ resolved
@@ -3,11 +3,7 @@
   "content": "This room is available to anyone with the link. External users will have Form Filler permission for all the files.",
   "content_en_sha1_hash": "71456b52b18baef0b2e68e4d7a533ffa05a20307",
   "created_at": "2025-05-19T21:30:56.804Z",
-<<<<<<< HEAD
-  "updated_at": "2025-05-26T07:57:32.440Z",
-=======
   "updated_at": "2025-06-24T16:31:24.393Z",
->>>>>>> 0de93b01
   "comment": {
     "text": "This translation key is used to describe a form room bar that indicates external users have Form Filler permission for all files. It appears in a public room bar container and is translated based on whether the room has form room or public permissions.",
     "is_auto": true,
@@ -37,13 +33,7 @@
     "az": {
       "ai_translated": false,
       "ai_model": null,
-      "ai_spell_check_issues": [
-        {
-          "type": "incorrect_translation",
-          "description": "The phrase \"Forma Doldurma icazəsi\" is a literal translation of \"Form Filler permission\" and doesn't convey the meaning naturally in Azerbaijani. A more appropriate translation would be something along the lines of \"Forma doldurma səlahiyyəti\" or \"Forma ilə doldurma funksiyası\".",
-          "suggestion": "Xarici istifadəçilərin bütün fayllar üçün Forma ilə doldurma funksiyası olacaq."
-        }
-      ],
+      "ai_spell_check_issues": [],
       "approved_at": null
     },
     "bg": {
@@ -79,18 +69,7 @@
     "fi": {
       "ai_translated": false,
       "ai_model": null,
-      "ai_spell_check_issues": [
-        {
-          "type": "incorrect_translation",
-          "description": "The phrase \"This room is available to anyone with the link\" is not accurately translated. \"Kenelle tahansa, jolla on linkki\" is a literal translation but sounds awkward and doesn't convey the meaning of general accessibility as well as it could.",
-          "suggestion": "This room is accessible with a link, or: Linkillä pääsee tähän huoneeseen."
-        },
-        {
-          "type": "incorrect_translation",
-          "description": "The wording \"Ulkoiset käyttäjät saavat lomakkeen täyttäjänoikeudet kaikkiin tiedostoihin\" is a direct translation but sounds overly formal and technical. It could be simplified.",
-          "suggestion": "External users have form-filling permissions for all files, or: Ulkopuolisilla käyttäjillä on oikeus täyttää lomakkeita kaikissa tiedostoissa."
-        }
-      ],
+      "ai_spell_check_issues": [],
       "approved_at": null
     },
     "fr": {
@@ -102,122 +81,49 @@
     "hy-AM": {
       "ai_translated": false,
       "ai_model": null,
-      "ai_spell_check_issues": [
-        {
-          "type": "incorrect_translation",
-          "description": "The phrase \"ձևաթղթի լրացման թույլտվություն\" is a literal translation of 'Form Filler permission' and while technically correct, it's not the most natural or common way to express this in Armenian. A more fluid translation might be 'տեղեկությունների լրացման իրավունք' (right to fill in information) or a similar phrasing depending on context.",
-          "suggestion": "Consider rephrasing to something like 'տեղեկությունների լրացման իրավունք' or a similarly natural phrasing that conveys 'Form Filler permission'."
-        }
-      ],
+      "ai_spell_check_issues": [],
       "approved_at": null
     },
     "it": {
       "ai_translated": false,
       "ai_model": null,
-      "ai_spell_check_issues": [
-        {
-          "type": "incorrect_translation",
-          "description": "The term 'Form Filler' is a specific role and should be translated to accurately convey that meaning in Italian. 'Compilatore moduli' is a literal translation, but might not be the best choice for clarity and context.",
-          "suggestion": "Consider a more descriptive phrase like 'Utenti esterni avranno l'autorizzazione di compilazione moduli' or 'Utenti esterni potranno compilare i moduli'."
-        },
-        {
-          "type": "formatting",
-          "description": "The Italian translation uses a full stop (.) at the end of the sentence. While grammatically correct, the English version has a period, making the two sentences slightly different in style. A comma (,) would be more consistent with the English version's cadence.",
-          "suggestion": "Replace the period with a comma: 'Questa stanza è a disposizione di chiunque abbia il link, gli utenti esterni avranno l'autorizzazione come Compilatore moduli per tutti i file.'"
-        }
-      ],
+      "ai_spell_check_issues": [],
       "approved_at": null
     },
     "ja-JP": {
       "ai_translated": false,
       "ai_model": null,
-      "ai_spell_check_issues": [
-        {
-          "type": "incorrect_translation",
-          "description": "The phrase 'Form Filler permission' is not accurately conveyed by 'フォーム記入権限'. While 'フォーム記入' is understandable, '権限' (authority/permission) is a bit strong and formal for the intended meaning of being able to fill out forms. A more accurate translation would focus on the ability to edit/fill in forms.",
-          "suggestion": "このルームはリンクがあれば誰でも利用できます。外部ユーザーはすべてのファイルに記入・編集権限が与えられます。"
-        },
-        {
-          "type": "formatting",
-          "description": "The Japanese sentence feels slightly clunky. Adding a particle or rephrasing could improve readability.",
-          "suggestion": "このルームはリンクがあれば誰でも利用できます。外部ユーザーは、すべてのファイルについてフォーム入力が可能です。"
-        }
-      ],
+      "ai_spell_check_issues": [],
       "approved_at": null
     },
     "ko-KR": {
       "ai_translated": false,
       "ai_model": null,
-      "ai_spell_check_issues": [
-        {
-          "type": "incorrect_translation",
-          "description": "The phrase \"Form Filler permission\" is not directly equivalent to a commonly understood term in Korean in this context. \"Form Filler\" refers to a specific permission level within a system. A more natural translation would describe the functionality of that permission.",
-          "suggestion": "이 룸은 링크를 가진 누구나 이용할 수 있습니다. 외부 사용자는 모든 파일에 대해 편집 권한을 갖습니다."
-        },
-        {
-          "type": "incorrect_translation",
-          "description": "The word '양식' can refer to both forms and templates. In this context, '편집 권한' (edit permission) would be more accurate and commonly understood by Korean users, as it encompasses the ability to fill in and modify the content.",
-          "suggestion": "이 룸은 링크를 가진 누구나 이용할 수 있습니다. 외부 사용자는 모든 파일에 대해 편집 권한을 갖습니다."
-        }
-      ],
+      "ai_spell_check_issues": [],
       "approved_at": null
     },
     "lo-LA": {
       "ai_translated": false,
       "ai_model": null,
-      "ai_spell_check_issues": [
-        {
-          "type": "incorrect_translation",
-          "description": "The phrase 'Form Filler permission' is not accurately translated. 'Form Filler' refers to a specific level of access, and the Lao translation doesn't convey this specific meaning. A more accurate translation would describe the permission level.",
-          "suggestion": "ຫ້ອງນີ້ມີໃຫ້ທຸກຄົນທີ່ມີລິ້ງ. ຜູ້ໃຊ້ພາຍນອກຈະສາມາດເບິ່ງ ແລະ ຕື່ມຂໍ້ມູນໃນໄຟລ໌ທັງຫມົດໄດ້."
-        },
-        {
-          "type": "formatting",
-          "description": "The phrase 'ໄຟລ໌ທັງຫມົດ' (all files) could be rephrased to improve readability and flow. While technically correct, it's slightly awkward.",
-          "suggestion": "ຫ້ອງນີ້ມີໃຫ້ທຸກຄົນທີ່ມີລິ້ງ. ຜູ້ໃຊ້ພາຍນອກຈະສາມາດເບິ່ງ ແລະ ຕື່ມຂໍ້ມູນໃນໄຟລ໌ທັງໝົດຂອງຫ້ອງນີ້ໄດ້."
-        }
-      ],
+      "ai_spell_check_issues": [],
       "approved_at": null
     },
     "lv": {
       "ai_translated": false,
       "ai_model": null,
-      "ai_spell_check_issues": [
-        {
-          "type": "incorrect_translation",
-          "description": "The term 'Form Filler permission' is not a standard or easily understood translation of 'Form Filler permission' in this context. A more accurate translation would focus on the ability to fill out forms.",
-          "suggestion": "Ārējiem lietotājiem būs atļauts aizpildīt veidlapas (External users will be allowed to fill out forms)."
-        },
-        {
-          "type": "grammar",
-          "description": "While technically correct, 'visiem failiem' (all files) sounds a bit clunky in Latvian. It implies every single file, which might not be the intended meaning. It might be better to imply access to forms *within* the files.",
-          "suggestion": "Ārējiem lietotājiem būs veidlapu aizpildītāja atļauja failos (External users will have Form Filler permission in files)."
-        }
-      ],
+      "ai_spell_check_issues": [],
       "approved_at": null
     },
     "nl": {
       "ai_translated": false,
       "ai_model": null,
-      "ai_spell_check_issues": [
-        {
-          "type": "incorrect_translation",
-          "description": "The English phrase 'Form Filler permission' is not directly equivalent to 'rechten voor het invullen van formulieren'. 'Form Filler permission' implies a specific level of access within the application. A more accurate translation might convey this specific permission level.",
-          "suggestion": "Consider translating 'Form Filler permission' as something like 'toegang tot het invullen van formulieren' or 'mogelijkheid om formulieren in te vullen' to better reflect the intended meaning."
-        }
-      ],
+      "ai_spell_check_issues": [],
       "approved_at": null
     },
     "pl": {
       "ai_translated": false,
       "ai_model": null,
-      "ai_spell_check_issues": [
-        {
-          "type": "incorrect_translation",
-          "description": "The phrase \"uprawnienie umożliwiające wypełnienie formularza\" is a literal and somewhat clunky translation of \"Form Filler permission\". A more natural and accurate Polish equivalent would be something like \"możliwość wypełniania formularzy\" or \"uprawnienia do wypełniania formularzy\".",
-          "suggestion": "Ten pokój jest dostępny dla każdego, kto ma link. Użytkownicy zewnętrzni będą mieli możliwość wypełniania formularzy dla wszystkich plików."
-        }
-      ],
+      "ai_spell_check_issues": [],
       "approved_at": null
     },
     "pt": {
@@ -235,52 +141,19 @@
     "ro": {
       "ai_translated": false,
       "ai_model": null,
-      "ai_spell_check_issues": [
-        {
-          "type": "grammar",
-          "description": "The Romanian translation uses the incorrect grammatical construction 'vor fi acordaţi'. It should be 'vor avea' to match the English structure ('will have').",
-          "suggestion": "Această sală este disponibilă tuturor la linkul. Utilizatorii externi vor avea permisiunea de Completator de formulare pentru toate fişiere."
-        },
-        {
-          "type": "spelling",
-          "description": "The word 'linkul' is a slightly awkward phrasing. While technically correct, a more natural wording is preferable.",
-          "suggestion": "Această sală este disponibilă tuturor cu linkul/prin link."
-        }
-      ],
+      "ai_spell_check_issues": [],
       "approved_at": null
     },
     "ru": {
       "ai_translated": false,
       "ai_model": null,
-      "ai_spell_check_issues": [
-        {
-          "type": "incorrect_translation",
-          "description": "The term \"Заполнение форм\" (Form Filling) is a literal translation of 'Form Filler' and doesn't convey the intended meaning of permission level. It sounds unnatural in Russian. The intended meaning is that external users have permission to only fill out forms, not edit or view other content.",
-          "suggestion": "Возможные варианты: «Внешним пользователям будет предоставлен доступ только для заполнения форм.» or «Внешним пользователям будет предоставлен уровень доступа, позволяющий только заполнять формы.»"
-        },
-        {
-          "type": "formatting",
-          "description": "The phrase \"Для всех внешних пользователей будет установлен уровень доступа...\" is a bit wordy and formal. It could be improved for readability.",
-          "suggestion": "Внешним пользователям будет предоставлен..."
-        }
-      ],
+      "ai_spell_check_issues": [],
       "approved_at": null
     },
     "si": {
       "ai_translated": false,
       "ai_model": null,
-      "ai_spell_check_issues": [
-        {
-          "type": "incorrect_translation",
-          "description": "The phrase \"Form Filler permission\" is not directly equivalent to any existing Sinhala term. A more accurate translation would convey the functionality of being able to fill out forms.",
-          "suggestion": "පිටුපරදිශත පරිශීලකයින්ට ආකෘති පිරවීමේ හැකියාව හිමි වනු ඇත."
-        },
-        {
-          "type": "spelling",
-          "description": "The word 'පිටුපරදිශත' (pitudaradishata) is potentially a typo. It should likely be ' පිටත' (pitha) which means 'external'.",
-          "suggestion": "පිටත"
-        }
-      ],
+      "ai_spell_check_issues": [],
       "approved_at": null
     },
     "sk": {
@@ -298,30 +171,13 @@
     "sr-Cyrl-RS": {
       "ai_translated": false,
       "ai_model": null,
-      "ai_spell_check_issues": [
-        {
-          "type": "incorrect_translation",
-          "description": "The phrase 'Form Filler' is not directly translatable. 'Popunjavanje formulara' is a literal translation but doesn't convey the intended meaning of having permission to edit/fill out forms. It's more appropriate to describe the permission more clearly.",
-          "suggestion": "Спољни корисници имаће дозволу за уређивање/пуњење формулара за све датотеке."
-        }
-      ],
+      "ai_spell_check_issues": [],
       "approved_at": null
     },
     "sr-Latn-RS": {
       "ai_translated": false,
       "ai_model": null,
-      "ai_spell_check_issues": [
-        {
-          "type": "incorrect_translation",
-          "description": "The term 'Form Filler' is not directly equivalent to 'Popunjavanje Formulara'. 'Popunjavanje Formulara' is more accurately 'Form Filling'. While understandable, 'Form Filler' implies a specific role or permission level that might not be the intended meaning.",
-          "suggestion": "Consider translating 'Form Filler' as 'Popunjavanje Obrazaca' or 'Ispunjavanje Obrazaca' depending on the specific context and desired formality. A more literal but potentially less clear option would be 'Popunjavanje Formulara' (as it currently is)."
-        },
-        {
-          "type": "formatting",
-          "description": "Consistency in terminology. 'Prostorija' is used for 'room'. Ensure this is consistently used throughout the application.",
-          "suggestion": "Maintain consistency in terminology."
-        }
-      ],
+      "ai_spell_check_issues": [],
       "approved_at": null
     },
     "tr": {
