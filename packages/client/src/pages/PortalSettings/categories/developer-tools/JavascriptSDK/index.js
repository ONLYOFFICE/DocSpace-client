import React, { useState, useEffect } from "react";
import { withTranslation } from "react-i18next";
import debounce from "lodash.debounce";
import styled from "styled-components";
import Box from "@docspace/components/box";
import TextInput from "@docspace/components/text-input";
import Textarea from "@docspace/components/textarea";
import Label from "@docspace/components/label";
import Text from "@docspace/components/text";
import Checkbox from "@docspace/components/checkbox";
import ComboBox from "@docspace/components/combobox";
import TabContainer from "@docspace/components/tabs-container";
<<<<<<< HEAD
import SelectFolderInput from "client/SelectFolderInput";
import { hugeMobile, tablet } from "@docspace/components/utils/device";
=======
import FilesSelectorInput from "SRC_DIR/components/FilesSelectorInput";
import { tablet } from "@docspace/components/utils/device";
>>>>>>> 52adcbc3
import { objectToGetParams, loadScript } from "@docspace/common/utils";
import { inject, observer } from "mobx-react";
import { isMobileOnly } from "react-device-detect";
import BreakpointWarning from "SRC_DIR/components/BreakpointWarning";
import Loaders from "@docspace/common/components/Loaders";
import HelpButton from "@docspace/components/help-button";
import Link from "@docspace/components/link";
import Badge from "@docspace/components/badge";

import CSP from "./sub-components/csp";

const SDKContainer = styled(Box)`
  @media ${tablet} {
    width: 100%;
  }
`;

const Controls = styled(Box)`
  max-width: 350px;
  display: flex;
  flex-direction: column;
  gap: 16px;

  .label {
    min-width: fit-content;
  }
`;

const CategoryHeader = styled.div`
  margin-top: 40px;
  margin-bottom: 24px;
  font-size: 16px;
  font-style: normal;
  font-weight: 700;
  line-height: 22px;

  @media ${tablet} {
    margin-top: 24px;
  }
`;

const CategorySubHeader = styled.div`
  margin-top: 8px;
  margin-bottom: 8px;
  font-size: 15px;
  font-style: normal;
  font-weight: 600;
  line-height: 16px;

  @media ${tablet} {
    margin-bottom: 0;
  }

  @media ${hugeMobile} {
    &:first-of-type {
      margin-top: 0;
    }
  }
`;

const CategoryDescription = styled(Box)`
  margin-top: 5px;
  max-width: 700px;
`;

const ControlsGroup = styled(Box)`
  display: flex;
  flex-direction: column;
  gap: 8px;

  @media ${tablet} {
    gap: 4px;
  }
`;

const InterfaceElements = styled(Box)`
  display: flex;
  flex-direction: column;
  gap: 16px;
  margin-top: 24px;
`;

const Frame = styled(Box)`
  margin-top: 16px;
  position: relative;

  @media ${tablet} {
    margin-top: 4px;
  }

  ${(props) =>
    props.targetId &&
    `
    #${props.targetId} {
      position: absolute;
      border-radius: 6px;
      border: 1px solid #d0d5da;
      min-width: ${props.width ? props.width : "100%"};
      min-height: ${props.height ? props.height : "400px"};
    }
  `}
`;

const Container = styled(Box)`
  width: 100%;
  display: flex;
  flex-direction: row-reverse;
  justify-content: flex-end;
  gap: 16px;

  @media ${tablet} {
    flex-direction: column;
  }
`;

const RowContainer = styled(Box)`
  flex-direction: row;
  display: flex;
  gap: 8px;

  ${(props) =>
    props.combo &&
    `
      height: 32px;
      align-items: center;
    `}
`;

const ColumnContainer = styled(Box)`
  flex-direction: column;
  display: flex;
  gap: 8px;
`;

const Preview = styled(Box)`
  width: 100%;
  margin-top: 24px;
  min-width: 660px;
  flex-direction: row;

  @media ${tablet} {
    margin-top: 0;
  }
`;

const PortalIntegration = (props) => {
  const { t, setDocumentTitle, currentColorScheme, sdkLink } = props;

  setDocumentTitle(t("JavascriptSdk"));

  const scriptUrl = `${window.location.origin}/static/scripts/api.js`;

  const dataSortBy = [
    { key: "DateAndTime", label: t("Common:LastModifiedDate"), default: true },
    { key: "AZ", label: t("Common:Title") },
    { key: "Type", label: t("Common:Type") },
    { key: "Size", label: t("Common:Size") },
    { key: "DateAndTimeCreation", label: t("Files:ByCreation") },
    { key: "Author", label: t("Files:ByAuthor") },
  ];

  const dataSortOrder = [
    { key: "descending", label: t("Descending"), default: true },
    { key: "ascending", label: t("Ascending") },
  ];

  const dataDimensions = [
    { key: "percent", label: "%", default: true },
    { key: "pixel", label: "px" },
  ];

  const [sortBy, setSortBy] = useState(dataSortBy[0]);
  const [sortOrder, setSortOrder] = useState(dataSortOrder[0]);
  const [widthDimension, setWidthDimension] = useState(dataDimensions[0]);
  const [heightDimension, setHeightDimension] = useState(dataDimensions[1]);
  const [width, setWidth] = useState("100");
  const [height, setHeight] = useState("600");
  const [withSubfolders, setWithSubfolders] = useState(true);

  const [config, setConfig] = useState({
    width: `${width}${widthDimension.label}`,
    height: `${height}${heightDimension.label}`,
    frameId: "ds-frame",
    showHeader: true,
    showTitle: true,
    showMenu: true,
    showFilter: true,
    init: true,
  });

  const params = objectToGetParams(config);

  const frameId = config.frameId || "ds-frame";

  const destroyFrame = () => {
    window.DocSpace?.SDK?.frames[frameId]?.destroyFrame();
  };

  const loadFrame = debounce(() => {
    const script = document.getElementById("integration");

    if (script) {
      script.remove();
    }

    const params = objectToGetParams(config);

    loadScript(`${scriptUrl}${params}`, "integration", () =>
      window.DocSpace.SDK.initFrame(config)
    );
  }, 500);

  useEffect(() => {
    loadFrame();
    return () => destroyFrame();
  });

  const onChangeTab = () => {
    loadFrame();
  };

  const onChangeWidth = (e) => {
    setConfig((config) => {
      return { ...config, width: `${e.target.value}${widthDimension.label}` };
    });

    setWidth(e.target.value);
  };

  const onChangeHeight = (e) => {
    setConfig((config) => {
      return { ...config, height: `${e.target.value}${heightDimension.label}` };
    });

    setHeight(e.target.value);
  };

  const onChangeFolderId = (id) => {
    setConfig((config) => {
      return { ...config, id };
    });
  };

  const onChangeFrameId = (e) => {
    setConfig((config) => {
      return { ...config, frameId: e.target.value };
    });
  };

  const onChangeWithSubfolders = (e) => {
    setConfig((config) => {
      return { ...config, withSubfolders: !withSubfolders };
    });

    setWithSubfolders(!withSubfolders);
  };

  const onChangeSortBy = (item) => {
    setConfig((config) => {
      return { ...config, sortby: item.key };
    });

    setSortBy(item);
  };

  const onChangeSortOrder = (item) => {
    setConfig((config) => {
      return { ...config, sortorder: item.key };
    });

    setSortOrder(item);
  };

  const onChangeWidthDimension = (item) => {
    setConfig((config) => {
      return { ...config, width: `${width}${item.label}` };
    });

    setWidthDimension(item);
  };

  const onChangeHeightDimension = (item) => {
    setConfig((config) => {
      return { ...config, height: `${height}${item.label}` };
    });

    setHeightDimension(item);
  };

  const onChangeShowHeader = (e) => {
    setConfig((config) => {
      return { ...config, showHeader: !config.showHeader };
    });
  };

  const onChangeShowTitle = () => {
    setConfig((config) => {
      return { ...config, showTitle: !config.showTitle };
    });
  };

  const onChangeShowMenu = (e) => {
    setConfig((config) => {
      return { ...config, showMenu: !config.showMenu };
    });
  };

  const onChangeShowFilter = (e) => {
    setConfig((config) => {
      return { ...config, showFilter: !config.showFilter };
    });
  };

  const onChangeCount = (e) => {
    setConfig((config) => {
      return { ...config, count: e.target.value };
    });
  };

  const onChangePage = (e) => {
    setConfig((config) => {
      return { ...config, page: e.target.value };
    });
  };

  const onChangeSearch = (e) => {
    setConfig((config) => {
      return { ...config, search: e.target.value };
    });
  };

  const codeBlock = `<div id="${frameId}">Fallback text</div>\n<script src="${scriptUrl}${params}"></script>`;

  const preview = (
    <Frame width={width} height={width} targetId={frameId}>
      <Box id={frameId}></Box>
      <Loaders.Rectangle height={height} borderRadius="6px" />
    </Frame>
  );

  const code = (
    <>
      <CategorySubHeader>{t("CopyWindowCode")}</CategorySubHeader>
      <Textarea value={codeBlock} />
    </>
  );

  const dataTabs = [
    {
      key: "preview",
      title: t("Common:Preview"),
      content: preview,
    },
    {
      key: "code",
      title: t("Code"),
      content: code,
    },
  ];

  return (
    <SDKContainer>
      <CategoryDescription>
        {t("SDKDescription")}
        <Link
          color={currentColorScheme?.main?.accent}
          fontSize="12px"
          fontWeight="400"
          onClick={() => window.open(sdkLink, "_blank")}
        >
          {t("APILink")}.
        </Link>
        <CSP t={t} />
      </CategoryDescription>
      <CategoryHeader>{t("CreateSampleHeader")}</CategoryHeader>
      <Container>
        {!isMobileOnly && (
          <Preview>
            <TabContainer onSelect={onChangeTab} elements={dataTabs} />
          </Preview>
        )}
        <Controls>
          <CategorySubHeader>{t("CustomizingDisplay")}</CategorySubHeader>
          <ControlsGroup>
            <Label className="label" text={t("EmbeddingPanel:Width")} />
            <RowContainer combo>
              <TextInput
                onChange={onChangeWidth}
                placeholder={t("EnterWidth")}
                value={width}
                tabIndex={2}
              />
              <ComboBox
                size="content"
                scaled={false}
                scaledOptions={true}
                onSelect={onChangeWidthDimension}
                options={dataDimensions}
                selectedOption={widthDimension}
                displaySelectedOption
                directionY="bottom"
              />
            </RowContainer>
          </ControlsGroup>
          <ControlsGroup>
            <Label className="label" text={t("EmbeddingPanel:Height")} />
            <RowContainer combo>
              <TextInput
                onChange={onChangeHeight}
                placeholder={t("EnterHeight")}
                value={height}
                tabIndex={3}
              />
              <ComboBox
                size="content"
                scaled={false}
                scaledOptions={true}
                onSelect={onChangeHeightDimension}
                options={dataDimensions}
                selectedOption={heightDimension}
                displaySelectedOption
                directionY="bottom"
              />
            </RowContainer>
          </ControlsGroup>
          <ControlsGroup>
            <Label className="label" text={t("FrameId")} />
            <TextInput
              scale={true}
              onChange={onChangeFrameId}
              placeholder={t("EnterId")}
              value={config.frameId}
              tabIndex={4}
            />
          </ControlsGroup>
          <InterfaceElements>
            <Label className="label">{t("InterfaceElements")}</Label>
            <Checkbox
              label={t("Menu")}
              onChange={onChangeShowMenu}
              isChecked={config.showMenu}
            />
            <Checkbox
              label={t("Header")}
              onChange={onChangeShowHeader}
              isChecked={config.showHeader}
            />
            <Checkbox
              label={t("Filter")}
              onChange={onChangeShowFilter}
              isChecked={config.showFilter}
            />
            <RowContainer>
              <Checkbox
                label={t("Title")}
                onChange={onChangeShowTitle}
                isChecked={config.showTitle}
              />
              <Text color="gray">{`(${t("MobileOnly")})`}</Text>
            </RowContainer>
          </InterfaceElements>
          <CategorySubHeader>{t("DataDisplay")}</CategorySubHeader>
          <ControlsGroup>
            <Box
              style={{
                display: "inline-flex",
                alignItems: "center",
                gap: "4px",
              }}
            >
              <Label className="label" text={t("RoomOrFolder")} />
              <HelpButton
                offsetRight={0}
                size={12}
                tooltipContent={
                  <Text fontSize="12px">{t("RoomOrFolderDescription")}</Text>
                }
              />
            </Box>
            <SelectFolderInput
              onSelectFolder={onChangeFolderId}
              onClose={onCloseFolderInput}
              onClickInput={onClickFolderInput}
              isPanelVisible={folderPanelVisible}
              filteredType="exceptSortedByTags"
            />
          </ControlsGroup>
          <CategorySubHeader>{t("AdvancedDisplay")}</CategorySubHeader>
          <ControlsGroup>
            <Label className="label" text={t("SearchTerm")} />
            <ColumnContainer>
              <TextInput
                scale={true}
                onChange={onChangeSearch}
                placeholder={t("Common:Search")}
                value={config.search}
                tabIndex={5}
              />
              <Checkbox
                label={t("Files:WithSubfolders")}
                onChange={onChangeWithSubfolders}
                isChecked={withSubfolders}
              />
<<<<<<< HEAD
            </ColumnContainer>
          </ControlsGroup>
          <ControlsGroup>
            <Label className="label" text={t("Common:SortBy")} />
            <ComboBox
              onSelect={onChangeSortBy}
              options={dataSortBy}
              scaled={true}
              selectedOption={sortBy}
              displaySelectedOption
              directionY="top"
            />
          </ControlsGroup>
          <ControlsGroup>
            <Label className="label" text={t("SortOrder")} />
            <ComboBox
              onSelect={onChangeSortOrder}
              options={dataSortOrder}
              scaled={true}
              selectedOption={sortOrder}
              displaySelectedOption
              directionY="top"
            />
          </ControlsGroup>
          <ControlsGroup>
            <Box
              style={{
                display: "inline-flex",
                alignItems: "center",
                gap: "8px",
              }}
            >
              <Label className="label" text={t("ItemsCount")} />
              <HelpButton
                offsetRight={0}
                size={12}
                tooltipContent={
                  <Text fontSize="12px">{t("ItemsCountDescription")}</Text>
                }
              />
            </Box>
            <TextInput
              scale={true}
              onChange={onChangeCount}
              placeholder={t("EnterCount")}
              value={config.count}
              tabIndex={6}
            />
          </ControlsGroup>
          <ControlsGroup>
            <Label className="label" text={t("Page")} />
            <TextInput
              scale={true}
              onChange={onChangePage}
              placeholder={t("EnterPage")}
              value={config.page}
              isDisabled={!config.count}
              tabIndex={7}
            />
          </ControlsGroup>
        </Controls>
      </Container>
    </SDKContainer>
=======
              <RowContainer>
                <Checkbox
                  label={t("Title")}
                  onChange={onChangeShowTitle}
                  isChecked={config.showTitle}
                />
                <Text color="gray">{`(${t("MobileOnly")})`}</Text>
              </RowContainer>
              <CategorySubHeader>{t("DataDisplay")}</CategorySubHeader>
              <ControlsGroup>
                <Box
                  style={{
                    display: "inline-flex",
                    alignItems: "center",
                    gap: "8px",
                  }}
                >
                  <Label className="label" text={t("RoomOrFolder")} />
                  <HelpButton
                    offsetRight={0}
                    size={12}
                    tooltipContent={
                      <Text fontSize="12px">
                        {t("RoomOrFolderDescription")}
                      </Text>
                    }
                  />
                </Box>

                <FilesSelectorInput onSelectFolder={onChangeFolderId} />
              </ControlsGroup>
              <CategorySubHeader>{t("AdvancedDisplay")}</CategorySubHeader>
              <ControlsGroup>
                <Label className="label" text={t("SearchTerm")} />
                <ColumnContainer>
                  <TextInput
                    scale={true}
                    onChange={onChangeSearch}
                    placeholder={t("Common:Search")}
                    value={config.search}
                    tabIndex={5}
                  />
                  <Checkbox
                    label={t("Files:WithSubfolders")}
                    onChange={onChangeWithSubfolders}
                    isChecked={withSubfolders}
                  />
                </ColumnContainer>
              </ControlsGroup>
              <ControlsGroup>
                <Label className="label" text={t("Common:SortBy")} />
                <ComboBox
                  onSelect={onChangeSortBy}
                  options={dataSortBy}
                  scaled={true}
                  selectedOption={sortBy}
                  displaySelectedOption
                  directionY="top"
                />
              </ControlsGroup>
              <ControlsGroup>
                <Label className="label" text={t("SortOrder")} />
                <ComboBox
                  onSelect={onChangeSortOrder}
                  options={dataSortOrder}
                  scaled={true}
                  selectedOption={sortOrder}
                  displaySelectedOption
                  directionY="top"
                />
              </ControlsGroup>
              <ControlsGroup>
                <Box
                  style={{
                    display: "inline-flex",
                    alignItems: "center",
                    gap: "8px",
                  }}
                >
                  <Label className="label" text={t("ItemsCount")} />
                  <HelpButton
                    offsetRight={0}
                    size={12}
                    tooltipContent={
                      <Text fontSize="12px">{t("ItemsCountDescription")}</Text>
                    }
                  />
                </Box>
                <TextInput
                  scale={true}
                  onChange={onChangeCount}
                  placeholder={t("EnterCount")}
                  value={config.count}
                  tabIndex={6}
                />
              </ControlsGroup>
              <ControlsGroup>
                <Label className="label" text={t("Page")} />
                <TextInput
                  scale={true}
                  onChange={onChangePage}
                  placeholder={t("EnterPage")}
                  value={config.page}
                  isDisabled={!config.count}
                  tabIndex={7}
                />
              </ControlsGroup>
            </Controls>
          </Container>
        </Box>
      )}
    </>
>>>>>>> 52adcbc3
  );
};

export default inject(({ setup, auth }) => {
  const { settingsStore, setDocumentTitle } = auth;
  const { theme, currentColorScheme, sdkLink } = settingsStore;

  return {
    theme,
    setDocumentTitle,
    currentColorScheme,
    sdkLink,
  };
})(
  withTranslation(["JavascriptSdk", "Files", "EmbeddingPanel", "Common"])(
    observer(PortalIntegration)
  )
);<|MERGE_RESOLUTION|>--- conflicted
+++ resolved
@@ -10,13 +10,8 @@
 import Checkbox from "@docspace/components/checkbox";
 import ComboBox from "@docspace/components/combobox";
 import TabContainer from "@docspace/components/tabs-container";
-<<<<<<< HEAD
-import SelectFolderInput from "client/SelectFolderInput";
+import FilesSelectorInput from "SRC_DIR/components/FilesSelectorInput";
 import { hugeMobile, tablet } from "@docspace/components/utils/device";
-=======
-import FilesSelectorInput from "SRC_DIR/components/FilesSelectorInput";
-import { tablet } from "@docspace/components/utils/device";
->>>>>>> 52adcbc3
 import { objectToGetParams, loadScript } from "@docspace/common/utils";
 import { inject, observer } from "mobx-react";
 import { isMobileOnly } from "react-device-detect";
@@ -496,13 +491,7 @@
                 }
               />
             </Box>
-            <SelectFolderInput
-              onSelectFolder={onChangeFolderId}
-              onClose={onCloseFolderInput}
-              onClickInput={onClickFolderInput}
-              isPanelVisible={folderPanelVisible}
-              filteredType="exceptSortedByTags"
-            />
+            <FilesSelectorInput onSelectFolder={onChangeFolderId} />
           </ControlsGroup>
           <CategorySubHeader>{t("AdvancedDisplay")}</CategorySubHeader>
           <ControlsGroup>
@@ -520,7 +509,6 @@
                 onChange={onChangeWithSubfolders}
                 isChecked={withSubfolders}
               />
-<<<<<<< HEAD
             </ColumnContainer>
           </ControlsGroup>
           <ControlsGroup>
@@ -584,120 +572,6 @@
         </Controls>
       </Container>
     </SDKContainer>
-=======
-              <RowContainer>
-                <Checkbox
-                  label={t("Title")}
-                  onChange={onChangeShowTitle}
-                  isChecked={config.showTitle}
-                />
-                <Text color="gray">{`(${t("MobileOnly")})`}</Text>
-              </RowContainer>
-              <CategorySubHeader>{t("DataDisplay")}</CategorySubHeader>
-              <ControlsGroup>
-                <Box
-                  style={{
-                    display: "inline-flex",
-                    alignItems: "center",
-                    gap: "8px",
-                  }}
-                >
-                  <Label className="label" text={t("RoomOrFolder")} />
-                  <HelpButton
-                    offsetRight={0}
-                    size={12}
-                    tooltipContent={
-                      <Text fontSize="12px">
-                        {t("RoomOrFolderDescription")}
-                      </Text>
-                    }
-                  />
-                </Box>
-
-                <FilesSelectorInput onSelectFolder={onChangeFolderId} />
-              </ControlsGroup>
-              <CategorySubHeader>{t("AdvancedDisplay")}</CategorySubHeader>
-              <ControlsGroup>
-                <Label className="label" text={t("SearchTerm")} />
-                <ColumnContainer>
-                  <TextInput
-                    scale={true}
-                    onChange={onChangeSearch}
-                    placeholder={t("Common:Search")}
-                    value={config.search}
-                    tabIndex={5}
-                  />
-                  <Checkbox
-                    label={t("Files:WithSubfolders")}
-                    onChange={onChangeWithSubfolders}
-                    isChecked={withSubfolders}
-                  />
-                </ColumnContainer>
-              </ControlsGroup>
-              <ControlsGroup>
-                <Label className="label" text={t("Common:SortBy")} />
-                <ComboBox
-                  onSelect={onChangeSortBy}
-                  options={dataSortBy}
-                  scaled={true}
-                  selectedOption={sortBy}
-                  displaySelectedOption
-                  directionY="top"
-                />
-              </ControlsGroup>
-              <ControlsGroup>
-                <Label className="label" text={t("SortOrder")} />
-                <ComboBox
-                  onSelect={onChangeSortOrder}
-                  options={dataSortOrder}
-                  scaled={true}
-                  selectedOption={sortOrder}
-                  displaySelectedOption
-                  directionY="top"
-                />
-              </ControlsGroup>
-              <ControlsGroup>
-                <Box
-                  style={{
-                    display: "inline-flex",
-                    alignItems: "center",
-                    gap: "8px",
-                  }}
-                >
-                  <Label className="label" text={t("ItemsCount")} />
-                  <HelpButton
-                    offsetRight={0}
-                    size={12}
-                    tooltipContent={
-                      <Text fontSize="12px">{t("ItemsCountDescription")}</Text>
-                    }
-                  />
-                </Box>
-                <TextInput
-                  scale={true}
-                  onChange={onChangeCount}
-                  placeholder={t("EnterCount")}
-                  value={config.count}
-                  tabIndex={6}
-                />
-              </ControlsGroup>
-              <ControlsGroup>
-                <Label className="label" text={t("Page")} />
-                <TextInput
-                  scale={true}
-                  onChange={onChangePage}
-                  placeholder={t("EnterPage")}
-                  value={config.page}
-                  isDisabled={!config.count}
-                  tabIndex={7}
-                />
-              </ControlsGroup>
-            </Controls>
-          </Container>
-        </Box>
-      )}
-    </>
->>>>>>> 52adcbc3
   );
 };
 
