--- conflicted
+++ resolved
@@ -385,14 +385,8 @@
 
   onClickBack = () => {
     const { filter, setFilter, history } = this.props;
-<<<<<<< HEAD
     history.goBack();
     setFilter(filter);
-=======
-    const { location } = window;
-    setFilter(filter);
-    history.push(`${location.pathname}${location.search}`); //TODO: Maybe can do better
->>>>>>> 782168d3
   };
 
   render() {
