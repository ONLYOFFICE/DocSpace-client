--- conflicted
+++ resolved
@@ -54,11 +54,8 @@
             iconName="/static/images/sort.desc.react.svg"
             className="header-container-text-icon"
             size="small"
-<<<<<<< HEAD
+            hoverColor="#657077"
             color={isActive ? globalColors.grayMain : globalColors.gray}
-=======
-            hoverColor="#657077"
->>>>>>> 366db9d8
           />
         </div>
         {resizable && (
