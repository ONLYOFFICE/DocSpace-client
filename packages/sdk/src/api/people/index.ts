--- conflicted
+++ resolved
@@ -30,13 +30,7 @@
 
 import { createRequest } from "@docspace/shared/utils/next-ssr-helper";
 import type { TUser } from "@docspace/shared/api/people/types";
-<<<<<<< HEAD
-=======
-import { selfHandler } from "@docspace/shared/__mocks__/e2e";
 import { logger } from "@/../logger.mjs";
-
-const IS_TEST = process.env.E2E_TEST;
->>>>>>> 770f06ca
 
 export async function getSelf(): Promise<TUser | undefined> {
   logger.debug("Start GET /people/@self");
