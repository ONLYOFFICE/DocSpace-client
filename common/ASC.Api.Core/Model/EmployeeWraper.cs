/*
 *
 * (c) Copyright Ascensio System Limited 2010-2018
 *
 * This program is freeware. You can redistribute it and/or modify it under the terms of the GNU 
 * General Public License (GPL) version 3 as published by the Free Software Foundation (https://www.gnu.org/copyleft/gpl.html). 
 * In accordance with Section 7(a) of the GNU GPL its Section 15 shall be amended to the effect that 
 * Ascensio System SIA expressly excludes the warranty of non-infringement of any third-party rights.
 *
 * THIS PROGRAM IS DISTRIBUTED WITHOUT ANY WARRANTY; WITHOUT EVEN THE IMPLIED WARRANTY OF MERCHANTABILITY OR
 * FITNESS FOR A PARTICULAR PURPOSE. For more details, see GNU GPL at https://www.gnu.org/copyleft/gpl.html
 *
 * You can contact Ascensio System SIA by email at sales@onlyoffice.com
 *
 * The interactive user interfaces in modified source and object code versions of ONLYOFFICE must display 
 * Appropriate Legal Notices, as required under Section 5 of the GNU GPL version 3.
 *
 * Pursuant to Section 7 § 3(b) of the GNU GPL you must retain the original ONLYOFFICE logo which contains 
 * relevant author attributions when distributing the software. If the display of the logo in its graphic 
 * form is not reasonably feasible for technical reasons, you must include the words "Powered by ONLYOFFICE" 
 * in every copy of the program you distribute. 
 * Pursuant to Section 7 § 3(e) we decline to grant you any rights under trademark law for use of our trademarks.
 *
*/


using System;
<<<<<<< HEAD
=======
using System.Runtime.Serialization;
>>>>>>> eab3a9b2

using ASC.Api.Core;
using ASC.Common;
using ASC.Core;
using ASC.Core.Users;
using ASC.Web.Core.Users;
using ASC.Web.Studio.Utility;
<<<<<<< HEAD

using Microsoft.Extensions.DependencyInjection;
using Microsoft.Extensions.DependencyInjection.Extensions;
=======
>>>>>>> eab3a9b2

namespace ASC.Web.Api.Models
{
    public class EmployeeWraper
    {
        public Guid Id { get; set; }

        public string DisplayName { get; set; }

        public string Title { get; set; }

        public string AvatarSmall { get; set; }

        public string ProfileUrl { get; set; }

        public static EmployeeWraper GetSample()
        {
            return new EmployeeWraper
            {
                Id = Guid.Empty,
                DisplayName = "Mike Zanyatski",
                Title = "Manager",
                AvatarSmall = "url to small avatar",
            };
        }
    }

    public class EmployeeWraperHelper
    {
        private ApiContext HttpContext { get; }
        private DisplayUserSettingsHelper DisplayUserSettingsHelper { get; }
        protected UserPhotoManager UserPhotoManager { get; }
        private CommonLinkUtility CommonLinkUtility { get; }
        protected UserManager UserManager { get; }

        public EmployeeWraperHelper(
            ApiContext httpContext,
            DisplayUserSettingsHelper displayUserSettingsHelper,
            UserPhotoManager userPhotoManager,
            CommonLinkUtility commonLinkUtility,
            UserManager userManager)
        {
            HttpContext = httpContext;
            DisplayUserSettingsHelper = displayUserSettingsHelper;
            UserPhotoManager = userPhotoManager;
            CommonLinkUtility = commonLinkUtility;
            UserManager = userManager;
        }

        public EmployeeWraper Get(UserInfo userInfo)
        {
            return Init(new EmployeeWraper(), userInfo);
        }

        public EmployeeWraper Get(Guid userId)
        {
            try
            {
                return Get(UserManager.GetUsers(userId));
            }
            catch (Exception)
            {
                return Get(Constants.LostUser);
            }
        }

        protected EmployeeWraper Init(EmployeeWraper result, UserInfo userInfo)
        {
            result.Id = userInfo.ID;
            result.DisplayName = DisplayUserSettingsHelper.GetFullUserName(userInfo);
            if (!string.IsNullOrEmpty(userInfo.Title))
            {
                result.Title = userInfo.Title;
            }

            var userInfoLM = userInfo.LastModified.GetHashCode();

            if (HttpContext.Check("avatarSmall"))
            {
                result.AvatarSmall = UserPhotoManager.GetSmallPhotoURL(userInfo.ID, out var isdef) + (isdef ? "" : $"?_={userInfoLM}");
            }

            if (result.Id != Guid.Empty)
            {
                var profileUrl = CommonLinkUtility.GetUserProfile(userInfo, false);
                result.ProfileUrl = CommonLinkUtility.GetFullAbsolutePath(profileUrl);
            }

            return result;
        }
    }

    public static class EmployeeWraperExtension
    {
        public static DIHelper AddEmployeeWraper(this DIHelper services)
        {
            services.TryAddScoped<EmployeeWraperHelper>();

            return services
                .AddApiContextService()
                .AddDisplayUserSettingsService()
                .AddUserPhotoManagerService()
                .AddCommonLinkUtilityService();
        }
    }
}<|MERGE_RESOLUTION|>--- conflicted
+++ resolved
@@ -1,150 +1,144 @@
-/*
- *
- * (c) Copyright Ascensio System Limited 2010-2018
- *
- * This program is freeware. You can redistribute it and/or modify it under the terms of the GNU 
- * General Public License (GPL) version 3 as published by the Free Software Foundation (https://www.gnu.org/copyleft/gpl.html). 
- * In accordance with Section 7(a) of the GNU GPL its Section 15 shall be amended to the effect that 
- * Ascensio System SIA expressly excludes the warranty of non-infringement of any third-party rights.
- *
- * THIS PROGRAM IS DISTRIBUTED WITHOUT ANY WARRANTY; WITHOUT EVEN THE IMPLIED WARRANTY OF MERCHANTABILITY OR
- * FITNESS FOR A PARTICULAR PURPOSE. For more details, see GNU GPL at https://www.gnu.org/copyleft/gpl.html
- *
- * You can contact Ascensio System SIA by email at sales@onlyoffice.com
- *
- * The interactive user interfaces in modified source and object code versions of ONLYOFFICE must display 
- * Appropriate Legal Notices, as required under Section 5 of the GNU GPL version 3.
- *
- * Pursuant to Section 7 § 3(b) of the GNU GPL you must retain the original ONLYOFFICE logo which contains 
- * relevant author attributions when distributing the software. If the display of the logo in its graphic 
- * form is not reasonably feasible for technical reasons, you must include the words "Powered by ONLYOFFICE" 
- * in every copy of the program you distribute. 
- * Pursuant to Section 7 § 3(e) we decline to grant you any rights under trademark law for use of our trademarks.
- *
-*/
-
-
-using System;
-<<<<<<< HEAD
-=======
-using System.Runtime.Serialization;
->>>>>>> eab3a9b2
-
-using ASC.Api.Core;
-using ASC.Common;
-using ASC.Core;
-using ASC.Core.Users;
-using ASC.Web.Core.Users;
-using ASC.Web.Studio.Utility;
-<<<<<<< HEAD
-
-using Microsoft.Extensions.DependencyInjection;
-using Microsoft.Extensions.DependencyInjection.Extensions;
-=======
->>>>>>> eab3a9b2
-
-namespace ASC.Web.Api.Models
-{
-    public class EmployeeWraper
-    {
-        public Guid Id { get; set; }
-
-        public string DisplayName { get; set; }
-
-        public string Title { get; set; }
-
-        public string AvatarSmall { get; set; }
-
-        public string ProfileUrl { get; set; }
-
-        public static EmployeeWraper GetSample()
-        {
-            return new EmployeeWraper
-            {
-                Id = Guid.Empty,
-                DisplayName = "Mike Zanyatski",
-                Title = "Manager",
-                AvatarSmall = "url to small avatar",
-            };
-        }
-    }
-
-    public class EmployeeWraperHelper
-    {
-        private ApiContext HttpContext { get; }
-        private DisplayUserSettingsHelper DisplayUserSettingsHelper { get; }
-        protected UserPhotoManager UserPhotoManager { get; }
-        private CommonLinkUtility CommonLinkUtility { get; }
-        protected UserManager UserManager { get; }
-
-        public EmployeeWraperHelper(
-            ApiContext httpContext,
-            DisplayUserSettingsHelper displayUserSettingsHelper,
-            UserPhotoManager userPhotoManager,
-            CommonLinkUtility commonLinkUtility,
-            UserManager userManager)
-        {
-            HttpContext = httpContext;
-            DisplayUserSettingsHelper = displayUserSettingsHelper;
-            UserPhotoManager = userPhotoManager;
-            CommonLinkUtility = commonLinkUtility;
-            UserManager = userManager;
-        }
-
-        public EmployeeWraper Get(UserInfo userInfo)
-        {
-            return Init(new EmployeeWraper(), userInfo);
-        }
-
-        public EmployeeWraper Get(Guid userId)
-        {
-            try
-            {
-                return Get(UserManager.GetUsers(userId));
-            }
-            catch (Exception)
-            {
-                return Get(Constants.LostUser);
-            }
-        }
-
-        protected EmployeeWraper Init(EmployeeWraper result, UserInfo userInfo)
-        {
-            result.Id = userInfo.ID;
-            result.DisplayName = DisplayUserSettingsHelper.GetFullUserName(userInfo);
-            if (!string.IsNullOrEmpty(userInfo.Title))
-            {
-                result.Title = userInfo.Title;
-            }
-
-            var userInfoLM = userInfo.LastModified.GetHashCode();
-
-            if (HttpContext.Check("avatarSmall"))
-            {
-                result.AvatarSmall = UserPhotoManager.GetSmallPhotoURL(userInfo.ID, out var isdef) + (isdef ? "" : $"?_={userInfoLM}");
-            }
-
-            if (result.Id != Guid.Empty)
-            {
-                var profileUrl = CommonLinkUtility.GetUserProfile(userInfo, false);
-                result.ProfileUrl = CommonLinkUtility.GetFullAbsolutePath(profileUrl);
-            }
-
-            return result;
-        }
-    }
-
-    public static class EmployeeWraperExtension
-    {
-        public static DIHelper AddEmployeeWraper(this DIHelper services)
-        {
-            services.TryAddScoped<EmployeeWraperHelper>();
-
-            return services
-                .AddApiContextService()
-                .AddDisplayUserSettingsService()
-                .AddUserPhotoManagerService()
-                .AddCommonLinkUtilityService();
-        }
-    }
+/*
+ *
+ * (c) Copyright Ascensio System Limited 2010-2018
+ *
+ * This program is freeware. You can redistribute it and/or modify it under the terms of the GNU 
+ * General Public License (GPL) version 3 as published by the Free Software Foundation (https://www.gnu.org/copyleft/gpl.html). 
+ * In accordance with Section 7(a) of the GNU GPL its Section 15 shall be amended to the effect that 
+ * Ascensio System SIA expressly excludes the warranty of non-infringement of any third-party rights.
+ *
+ * THIS PROGRAM IS DISTRIBUTED WITHOUT ANY WARRANTY; WITHOUT EVEN THE IMPLIED WARRANTY OF MERCHANTABILITY OR
+ * FITNESS FOR A PARTICULAR PURPOSE. For more details, see GNU GPL at https://www.gnu.org/copyleft/gpl.html
+ *
+ * You can contact Ascensio System SIA by email at sales@onlyoffice.com
+ *
+ * The interactive user interfaces in modified source and object code versions of ONLYOFFICE must display 
+ * Appropriate Legal Notices, as required under Section 5 of the GNU GPL version 3.
+ *
+ * Pursuant to Section 7 § 3(b) of the GNU GPL you must retain the original ONLYOFFICE logo which contains 
+ * relevant author attributions when distributing the software. If the display of the logo in its graphic 
+ * form is not reasonably feasible for technical reasons, you must include the words "Powered by ONLYOFFICE" 
+ * in every copy of the program you distribute. 
+ * Pursuant to Section 7 § 3(e) we decline to grant you any rights under trademark law for use of our trademarks.
+ *
+*/
+
+
+using System;
+
+
+using ASC.Api.Core;
+using ASC.Common;
+using ASC.Core;
+using ASC.Core.Users;
+using ASC.Web.Core.Users;
+using ASC.Web.Studio.Utility;
+
+using Microsoft.Extensions.DependencyInjection;
+using Microsoft.Extensions.DependencyInjection.Extensions;
+
+namespace ASC.Web.Api.Models
+{
+    public class EmployeeWraper
+    {
+        public Guid Id { get; set; }
+
+        public string DisplayName { get; set; }
+
+        public string Title { get; set; }
+
+        public string AvatarSmall { get; set; }
+
+        public string ProfileUrl { get; set; }
+
+        public static EmployeeWraper GetSample()
+        {
+            return new EmployeeWraper
+            {
+                Id = Guid.Empty,
+                DisplayName = "Mike Zanyatski",
+                Title = "Manager",
+                AvatarSmall = "url to small avatar",
+            };
+        }
+    }
+
+    public class EmployeeWraperHelper
+    {
+        private ApiContext HttpContext { get; }
+        private DisplayUserSettingsHelper DisplayUserSettingsHelper { get; }
+        protected UserPhotoManager UserPhotoManager { get; }
+        private CommonLinkUtility CommonLinkUtility { get; }
+        protected UserManager UserManager { get; }
+
+        public EmployeeWraperHelper(
+            ApiContext httpContext,
+            DisplayUserSettingsHelper displayUserSettingsHelper,
+            UserPhotoManager userPhotoManager,
+            CommonLinkUtility commonLinkUtility,
+            UserManager userManager)
+        {
+            HttpContext = httpContext;
+            DisplayUserSettingsHelper = displayUserSettingsHelper;
+            UserPhotoManager = userPhotoManager;
+            CommonLinkUtility = commonLinkUtility;
+            UserManager = userManager;
+        }
+
+        public EmployeeWraper Get(UserInfo userInfo)
+        {
+            return Init(new EmployeeWraper(), userInfo);
+        }
+
+        public EmployeeWraper Get(Guid userId)
+        {
+            try
+            {
+                return Get(UserManager.GetUsers(userId));
+            }
+            catch (Exception)
+            {
+                return Get(Constants.LostUser);
+            }
+        }
+
+        protected EmployeeWraper Init(EmployeeWraper result, UserInfo userInfo)
+        {
+            result.Id = userInfo.ID;
+            result.DisplayName = DisplayUserSettingsHelper.GetFullUserName(userInfo);
+            if (!string.IsNullOrEmpty(userInfo.Title))
+            {
+                result.Title = userInfo.Title;
+            }
+
+            var userInfoLM = userInfo.LastModified.GetHashCode();
+
+            if (HttpContext.Check("avatarSmall"))
+            {
+                result.AvatarSmall = UserPhotoManager.GetSmallPhotoURL(userInfo.ID, out var isdef) + (isdef ? "" : $"?_={userInfoLM}");
+            }
+
+            if (result.Id != Guid.Empty)
+            {
+                var profileUrl = CommonLinkUtility.GetUserProfile(userInfo, false);
+                result.ProfileUrl = CommonLinkUtility.GetFullAbsolutePath(profileUrl);
+            }
+
+            return result;
+        }
+    }
+
+    public static class EmployeeWraperExtension
+    {
+        public static DIHelper AddEmployeeWraper(this DIHelper services)
+        {
+            services.TryAddScoped<EmployeeWraperHelper>();
+
+            return services
+                .AddApiContextService()
+                .AddDisplayUserSettingsService()
+                .AddUserPhotoManagerService()
+                .AddCommonLinkUtilityService();
+        }
+    }
 }