--- conflicted
+++ resolved
@@ -27,6 +27,7 @@
 /* eslint-disable @typescript-eslint/default-param-last */
 import { AxiosRequestConfig } from "axios";
 
+import moment from "moment";
 import { FolderType, MembersSubjectType, ShareAccessRights } from "../../enums";
 import { request } from "../client";
 import {
@@ -35,12 +36,7 @@
   toUrlParams,
 } from "../../utils/common";
 import RoomsFilter from "./filter";
-<<<<<<< HEAD
-import { TGetRooms } from "./types";
-import moment from "moment";
-=======
 import { TGetRooms, TPublicRoomPassword } from "./types";
->>>>>>> f47a6577
 
 export async function getRooms(filter: RoomsFilter, signal?: AbortSignal) {
   let params;
