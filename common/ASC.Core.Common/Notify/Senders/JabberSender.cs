--- conflicted
+++ resolved
@@ -23,91 +23,50 @@
  *
 */
 
-namespace ASC.Core.Notify.Senders;
+namespace ASC.Core.Notify.Senders;
+
+[Singletone(Additional = typeof(JabberSenderExtension))]
+public class JabberSender : INotifySender
+{
+    private readonly ILog _logger;
+    private readonly IServiceProvider _serviceProvider;
 
-[Singletone(Additional = typeof(JabberSenderExtension))]
-public class JabberSender : INotifySender
-{
-<<<<<<< HEAD
-    private readonly ILog _logger;
-    private readonly IServiceProvider _serviceProvider;
+    public JabberSender(IServiceProvider serviceProvider)
+    {
+        _serviceProvider = serviceProvider;
+        _logger = _serviceProvider.GetService<IOptionsMonitor<ILog>>().CurrentValue;
+    }
 
-    public JabberSender(IServiceProvider serviceProvider)
-    {
-        _serviceProvider = serviceProvider;
-        _logger = _serviceProvider.GetService<IOptionsMonitor<ILog>>().CurrentValue;
-=======
-    [Singletone(Additional = typeof(JabberSenderExtension))]
-    public class JabberSender : INotifySender
-    {
-        private readonly ILog log;
+    public void Init(IDictionary<string, string> properties) { }
 
-        private IServiceProvider ServiceProvider { get; }
-
-        public JabberSender(IServiceProvider serviceProvider)
-        {
-            ServiceProvider = serviceProvider;
-            log = ServiceProvider.GetService<IOptionsMonitor<ILog>>().CurrentValue;
-        }
-
-        public void Init(IDictionary<string, string> properties)
-        {
-        }
-
-        public NoticeSendResult Send(NotifyMessage m)
-        {
-            var text = m.Content;
-            if (!string.IsNullOrEmpty(text))
-            {
-                text = text.Replace("\r\n", "\n").Trim('\n', '\r');
-                text = Regex.Replace(text, "\n{3,}", "\n\n");
-            }
-            try
-            {
-                using var scope = ServiceProvider.CreateScope();
-                var service = scope.ServiceProvider.GetService<JabberServiceClient>();
-                service.SendMessage(m.TenantId, null, m.Reciever, text, m.Subject);
-            }
-            catch (Exception e)
-            {
-                log.ErrorFormat("Unexpected error, {0}, {1}, {2}",
-                       e.Message, e.StackTrace, e.InnerException != null ? e.InnerException.Message : string.Empty);
-            }
-            return NoticeSendResult.OK;
-        }
->>>>>>> 0635eea5
-    }
-
-    public void Init(IDictionary<string, string> properties) { }
-
-    public NoticeSendResult Send(NotifyMessage m)
-    {
-        var text = m.Content;
-        if (!string.IsNullOrEmpty(text))
-        {
-            text = text.Replace("\r\n", "\n").Trim('\n', '\r');
-            text = Regex.Replace(text, "\n{3,}", "\n\n");
-        }
-        try
-        {
-            using var scope = _serviceProvider.CreateScope();
-            var service = scope.ServiceProvider.GetService<JabberServiceClient>();
-            service.SendMessage(m.Tenant, null, m.To, text, m.Subject);
-        }
-        catch (Exception e)
-        {
-            _logger.ErrorFormat("Unexpected error, {0}, {1}, {2}",
-                   e.Message, e.StackTrace, e.InnerException != null ? e.InnerException.Message : string.Empty);
-        }
-
-        return NoticeSendResult.OK;
-    }
-}
-
-public static class JabberSenderExtension
-{
-    public static void Register(DIHelper services)
-    {
-        services.TryAdd<JabberServiceClient>();
-    }
+    public NoticeSendResult Send(NotifyMessage m)
+    {
+        var text = m.Content;
+        if (!string.IsNullOrEmpty(text))
+        {
+            text = text.Replace("\r\n", "\n").Trim('\n', '\r');
+            text = Regex.Replace(text, "\n{3,}", "\n\n");
+        }
+        try
+        {
+            using var scope = _serviceProvider.CreateScope();
+            var service = scope.ServiceProvider.GetService<JabberServiceClient>();
+            service.SendMessage(m.TenantId, null, m.Reciever, text, m.Subject);
+        }
+        catch (Exception e)
+        {
+            _logger.ErrorFormat("Unexpected error, {0}, {1}, {2}",
+                   e.Message, e.StackTrace, e.InnerException != null ? e.InnerException.Message : string.Empty);
+        }
+
+        return NoticeSendResult.OK;
+    }
+}
+
+public static class JabberSenderExtension
+{
+    public static void Register(DIHelper services)
+    {
+        services.TryAdd<JabberServiceClient>();
+    }
 }