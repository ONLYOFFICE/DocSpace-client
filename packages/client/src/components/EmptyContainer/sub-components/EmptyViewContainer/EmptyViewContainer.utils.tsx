--- conflicted
+++ resolved
@@ -312,12 +312,8 @@
     )
     .with([FolderType.Recent, P._], () => t("Files:NoFilesHereYet"))
     .with([FolderType.Archive, P._], () => t("Files:ArchiveEmptyScreenHeader"))
-<<<<<<< HEAD
-    .with([FolderType.TRASH, P._], () => t("Files:EmptyScreenFolder"))
+    .with([FolderType.TRASH, P._], () => t("Common:EmptyScreenFolder"))
     .with([FolderType.Flows, P._], () => t("Files:NoFlowsHereYet"))
-=======
-    .with([FolderType.TRASH, P._], () => t("Common:EmptyScreenFolder"))
->>>>>>> 7fbf4250
     .otherwise(() => "");
 };
 
