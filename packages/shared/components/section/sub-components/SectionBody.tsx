--- conflicted
+++ resolved
@@ -53,54 +53,8 @@
     isIndexEditingMode,
   }: SectionBodyProps) => {
     const focusRef = React.useRef<HTMLDivElement | null>(null);
-<<<<<<< HEAD
-    const cmRef = React.useRef<null | {
-      show: (e: React.MouseEvent | MouseEvent) => void;
-      hide: (e: React.MouseEvent | MouseEvent) => void;
-      toggle: (e: React.MouseEvent | MouseEvent) => boolean;
-      getVisible: () => boolean;
-    }>(null);
-    const location = useLocation();
-
-    const [isOpen, setIsOpen] = React.useState(false);
-
-    const onContextMenu = React.useCallback(
-      (e: MouseEvent | React.MouseEvent<Element, MouseEvent>) => {
-        if (isIndexEditingMode) return;
-        const bodyElem = document.getElementsByClassName(
-          "section-body",
-        )[0] as HTMLDivElement;
-
-        const target = e.target as Node;
-
-        if (
-          !getContextModel ||
-          !getContextModel() ||
-          !bodyElem ||
-          !bodyElem.contains(target)
-        )
-          return;
-
-        e.stopPropagation();
-        e.preventDefault();
-
-        // if (cmRef.current) cmRef.current.toggle(e);
-        if (cmRef.current) {
-          if (!isOpen) cmRef?.current?.show(e);
-          else cmRef?.current?.hide(e);
-          setIsOpen(!isOpen);
-        }
-      },
-      [getContextModel, isOpen, isIndexEditingMode],
-    );
-
-    const onHide = () => {
-      setIsOpen(false);
-    };
-=======
 
     const location = useLocation();
->>>>>>> 94e07e5b
 
     const focusSectionBody = React.useCallback(() => {
       if (focusRef.current) focusRef.current.focus({ preventScroll: true });
