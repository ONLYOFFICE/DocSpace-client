--- conflicted
+++ resolved
@@ -1,53 +1,29 @@
-﻿// (c) Copyright Ascensio System SIA 2010-2022
-//
-// This program is a free software product.
-// You can redistribute it and/or modify it under the terms
-// of the GNU Affero General Public License (AGPL) version 3 as published by the Free Software
-// Foundation. In accordance with Section 7(a) of the GNU AGPL its Section 15 shall be amended
-// to the effect that Ascensio System SIA expressly excludes the warranty of non-infringement of
-// any third-party rights.
-//
-// This program is distributed WITHOUT ANY WARRANTY, without even the implied warranty
-// of MERCHANTABILITY or FITNESS FOR A PARTICULAR  PURPOSE. For details, see
-// the GNU AGPL at: http://www.gnu.org/licenses/agpl-3.0.html
-//
-// You can contact Ascensio System SIA at Lubanas st. 125a-25, Riga, Latvia, EU, LV-1021.
-//
-// The  interactive user interfaces in modified source and object code versions of the Program must
-// display Appropriate Legal Notices, as required under Section 5 of the GNU AGPL version 3.
-//
-// Pursuant to Section 7(b) of the License you must retain the original Product logo when
-// distributing the program. Pursuant to Section 7(e) we decline to grant you any rights under
-// trademark law for use of our trademarks.
-//
-// All the Product's GUI elements, including illustrations and icon sets, as well as technical writing
-// content are licensed under the terms of the Creative Commons Attribution-ShareAlike 4.0
-// International. See the License terms at http://creativecommons.org/licenses/by-sa/4.0/legalcode
-
-/*
- *
- * (c) Copyright Ascensio System Limited 2010-2020
- *
- * This program is freeware. You can redistribute it and/or modify it under the terms of the GNU 
- * General Public License (GPL) version 3 as published by the Free Software Foundation (https://www.gnu.org/copyleft/gpl.html). 
- * In accordance with Section 7(a) of the GNU GPL its Section 15 shall be amended to the effect that 
- * Ascensio System SIA expressly excludes the warranty of non-infringement of any third-party rights.
- *
- * THIS PROGRAM IS DISTRIBUTED WITHOUT ANY WARRANTY; WITHOUT EVEN THE IMPLIED WARRANTY OF MERCHANTABILITY OR
- * FITNESS FOR A PARTICULAR PURPOSE. For more details, see GNU GPL at https://www.gnu.org/copyleft/gpl.html
- *
- * You can contact Ascensio System SIA by email at sales@onlyoffice.com
- *
- * The interactive user interfaces in modified source and object code versions of ONLYOFFICE must display 
- * Appropriate Legal Notices, as required under Section 5 of the GNU GPL version 3.
- *
- * Pursuant to Section 7 § 3(b) of the GNU GPL you must retain the original ONLYOFFICE logo which contains 
- * relevant author attributions when distributing the software. If the display of the logo in its graphic 
- * form is not reasonably feasible for technical reasons, you must include the words "Powered by ONLYOFFICE" 
- * in every copy of the program you distribute. 
- * Pursuant to Section 7 § 3(e) we decline to grant you any rights under trademark law for use of our trademarks.
- *
-*/
+﻿// (c) Copyright Ascensio System SIA 2010-2022
+//
+// This program is a free software product.
+// You can redistribute it and/or modify it under the terms
+// of the GNU Affero General Public License (AGPL) version 3 as published by the Free Software
+// Foundation. In accordance with Section 7(a) of the GNU AGPL its Section 15 shall be amended
+// to the effect that Ascensio System SIA expressly excludes the warranty of non-infringement of
+// any third-party rights.
+//
+// This program is distributed WITHOUT ANY WARRANTY, without even the implied warranty
+// of MERCHANTABILITY or FITNESS FOR A PARTICULAR  PURPOSE. For details, see
+// the GNU AGPL at: http://www.gnu.org/licenses/agpl-3.0.html
+//
+// You can contact Ascensio System SIA at Lubanas st. 125a-25, Riga, Latvia, EU, LV-1021.
+//
+// The  interactive user interfaces in modified source and object code versions of the Program must
+// display Appropriate Legal Notices, as required under Section 5 of the GNU AGPL version 3.
+//
+// Pursuant to Section 7(b) of the License you must retain the original Product logo when
+// distributing the program. Pursuant to Section 7(e) we decline to grant you any rights under
+// trademark law for use of our trademarks.
+//
+// All the Product's GUI elements, including illustrations and icon sets, as well as technical writing
+// content are licensed under the terms of the Creative Commons Attribution-ShareAlike 4.0
+// International. See the License terms at http://creativecommons.org/licenses/by-sa/4.0/legalcode
+
 
 namespace ASC.Data.Backup.Services;
 
@@ -55,8 +31,8 @@
 public class BackupProgressItem : BaseBackupProgressItem
 {
     public Dictionary<string, string> StorageParams { get; set; }
-    public string TempFolder { get; set; }
-
+    public string TempFolder { get; set; }
+
     private const string ArchiveFormat = "tar.gz";
 
     private bool _isScheduled;
@@ -68,8 +44,8 @@
     private TenantManager _tenantManager;
     private BackupStorageFactory _backupStorageFactory;
     private BackupRepository _backupRepository;
-    private BackupPortalTask _backupPortalTask;
-    private TempStream _tempStream;
+    private BackupPortalTask _backupPortalTask;
+    private TempStream _tempStream;
     private readonly ILogger<BackupProgressItem> _logger;
     private readonly CoreBaseSettings _coreBaseSettings;
     private readonly NotifyHelper _notifyHelper;
@@ -80,8 +56,8 @@
         CoreBaseSettings coreBaseSettings,
         NotifyHelper notifyHelper)
         : base(logger, serviceProvider)
-    {
-        _logger = logger;
+    {
+        _logger = logger;
         _coreBaseSettings = coreBaseSettings;
         _notifyHelper = notifyHelper;
     }
@@ -120,31 +96,26 @@
         await using var scope = _serviceScopeProvider.CreateAsyncScope();
 
         _tenantManager = scope.ServiceProvider.GetService<TenantManager>();
-        _backupStorageFactory = scope.ServiceProvider.GetService<BackupStorageFactory>();
+        _backupStorageFactory = scope.ServiceProvider.GetService<BackupStorageFactory>();
         _backupRepository = scope.ServiceProvider.GetService<BackupRepository>();
-        _backupPortalTask = scope.ServiceProvider.GetService<BackupPortalTask>();
-        _tempStream = scope.ServiceProvider.GetService<TempStream>();
-
+        _backupPortalTask = scope.ServiceProvider.GetService<BackupPortalTask>();
+        _tempStream = scope.ServiceProvider.GetService<TempStream>();
+
         var dateTime = _coreBaseSettings.Standalone ? DateTime.Now : DateTime.UtcNow;
         var backupName = string.Format("{0}_{1:yyyy-MM-dd_HH-mm-ss}.{2}", _tenantManager.GetTenant(TenantId).Alias, dateTime, ArchiveFormat);
 
         var tempFile = CrossPlatform.PathCombine(TempFolder, backupName);
-        var storagePath = tempFile;
-        string hash;
+        var storagePath = tempFile;
+        string hash;
 
         try
         {
-<<<<<<< HEAD
-            var backupStorage = _backupStorageFactory.GetBackupStorage(_storageType, TenantId, StorageParams);
-            var writer = await ZipWriteOperatorFactory.GetWriteOperatorAsync(_tempStream, _storageBasePath, backupName, TempFolder, _userId, backupStorage as IGetterWriteOperator);
-
-            var backupTask = _backupPortalTask;
-            backupTask.Init(TenantId, _configPaths[_currentRegion], tempFile, _limit, writer);
-=======
-            var backupTask = _backupPortalTask;
-
-            backupTask.Init(TenantId, tempFile, _limit);
->>>>>>> 4a47e72a
+            var backupStorage = _backupStorageFactory.GetBackupStorage(_storageType, TenantId, StorageParams);
+            var writer = await ZipWriteOperatorFactory.GetWriteOperatorAsync(_tempStream, _storageBasePath, backupName, TempFolder, _userId, backupStorage as IGetterWriteOperator);
+
+            var backupTask = _backupPortalTask;
+
+            backupTask.Init(TenantId, tempFile, _limit, writer);
 
             backupTask.ProgressChanged += (sender, args) =>
             {
@@ -152,18 +123,18 @@
                 PublishChanges();
             };
 
-            await backupTask.RunJob();
-
-            if (writer.NeedUpload)
-            {
-                storagePath = await backupStorage.Upload(_storageBasePath, tempFile, _userId);
-                hash = BackupWorker.GetBackupHash(tempFile);
-            }
-            else
-            {
-                storagePath = writer.StoragePath;
-                hash = writer.Hash;
-            }
+            await backupTask.RunJob();
+
+            if (writer.NeedUpload)
+            {
+                storagePath = await backupStorage.Upload(_storageBasePath, tempFile, _userId);
+                hash = BackupWorker.GetBackupHash(tempFile);
+            }
+            else
+            {
+                storagePath = writer.StoragePath;
+                hash = writer.Hash;
+            }
             Link = await backupStorage.GetPublicLink(storagePath);
 
             var repo = _backupRepository;
@@ -181,12 +152,8 @@
                     CreatedOn = DateTime.UtcNow,
                     ExpiresOn = _storageType == BackupStorageType.DataStore ? DateTime.UtcNow.AddDays(1) : DateTime.MinValue,
                     StorageParams = JsonConvert.SerializeObject(StorageParams),
-<<<<<<< HEAD
-                    Hash = hash
-=======
-                    Hash = BackupWorker.GetBackupHash(tempFile),
+                    Hash = hash,
                     Removed = false
->>>>>>> 4a47e72a
                 });
 
             Percentage = 100;
