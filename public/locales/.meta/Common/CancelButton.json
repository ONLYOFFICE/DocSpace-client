{
  "key_path": "CancelButton",
  "content": "Cancel",
  "content_en_sha1_hash": "77dfd2135f4db726c47299bb55be26f7f4525a46",
  "created_at": "2025-05-19T21:30:43.360Z",
<<<<<<< HEAD
  "updated_at": "2025-11-26T15:05:37.098Z",
=======
  "updated_at": "2025-12-15T14:04:23.486Z",
>>>>>>> 263b1739
  "comment": {
    "text": "This translation key is used for the \"Cancel\" button in various UI elements such as dialogs and form buttons. It provides the text to be displayed when a user clicks the cancel action, allowing them to terminate an operation or return to their previous state. This key appears in files such as Dialog.js, QuotaForm, and ShareCollectSelector.",
    "is_auto": true,
    "updated_at": "2025-05-20T09:37:10.748Z"
  },
  "usage": [
    {
      "file_path": "/packages/client/src/components/dialogs/ArchiveDialog/index.js",
      "line_number": 118,
      "context": "testId=\"move_to_archived_modal_submit\"\n />\n <Button\n id=\"shared_move-to-archived-modal_cancel\"\n key=\"CancelButton\"\n label={t(\"Common:CancelButton\")}\n size=\"normal\"\n onClick={onClose}\n scale\n isDisabled={isLoading}\n testId=\"move_to_archived_modal_cancel\"",
      "module": "/packages/client"
    },
    {
      "file_path": "/packages/client/src/components/dialogs/AvatarEditorDialog/index.js",
      "line_number": 248,
      "context": "testId=\"avatar_editor_save_button\"\n />\n <Button\n className=\"cancel-button\"\n key=\"AvatarEditorCloseBtn\"\n label={t(\"Common:CancelButton\")}\n size=\"normal\"\n scale\n onClick={onCloseModal}\n testId=\"avatar_editor_cancel_button\"\n />",
      "module": "/packages/client"
    },
    {
      "file_path": "/packages/client/src/components/dialogs/BackupCodesDialog/index.js",
      "line_number": 158,
      "context": "onClick={this.getNewBackupCodes}\n testId=\"request_new_backup_codes_button\"\n />\n <Button\n key=\"PrintBtn\"\n label={t(\"Common:CancelButton\")}\n size=\"normal\"\n onClick={onClose}\n testId=\"backup_codes_cancel_button\"\n />\n {isDesktop() ? (",
      "module": "/packages/client"
    },
    {
      "file_path": "/packages/client/src/components/dialogs/ChangeEmailDialog/index.js",
      "line_number": 234,
      "context": "testId=\"change_email_send_button\"\n />\n <Button\n className=\"cancel-button\"\n key=\"CloseBtn\"\n label={t(\"Common:CancelButton\")}\n size=\"normal\"\n scale\n onClick={onClose}\n isDisabled={isRequestRunning}\n testId=\"change_email_cancel_button\"",
      "module": "/packages/client"
    },
    {
      "file_path": "/packages/client/src/components/dialogs/ChangeNameDialog/index.js",
      "line_number": 221,
      "context": "testId=\"dialog_change_name_save_button\"\n />\n <Button\n className=\"cancel-button\"\n key=\"CloseBtn\"\n label={t(\"Common:CancelButton\")}\n size=\"normal\"\n scale\n onClick={onClose}\n isDisabled={isSaving}\n tabIndex={4}",
      "module": "/packages/client"
    },
    {
      "file_path": "/packages/client/src/components/dialogs/ChangePasswordDialog/index.js",
      "line_number": 138,
      "context": "testId=\"change_password_send_button\"\n />\n <Button\n className=\"cancel-button\"\n key=\"CloseBtn\"\n label={t(\"Common:CancelButton\")}\n size=\"normal\"\n scale\n onClick={onClose}\n isDisabled={isRequestRunning}\n testId=\"change_password_cancel_button\"",
      "module": "/packages/client"
    },
    {
      "file_path": "/packages/client/src/components/dialogs/ChangePortalOwnerDialog/index.js",
      "line_number": 271,
      "context": "isLoading={isLoading}\n testId=\"change_portal_owner_change_button\"\n />\n <Button\n tabIndex={5}\n label={t(\"Common:CancelButton\")}\n size=\"normal\"\n scale\n onClick={onCloseAction}\n isDisabled={isLoading}\n testId=\"change_portal_owner_cancel_button\"",
      "module": "/packages/client"
    },
    {
      "file_path": "/packages/client/src/components/dialogs/ChangeQuotaDialog/index.js",
      "line_number": 75,
      "context": "isLoading={isLoading}\n isDisabled={initialSize == size || size.trim() === \"\"}\n scale\n />\n <Button\n label={t(\"Common:CancelButton\")}\n size=\"normal\"\n onClick={onCloseClick}\n isDisabled={isLoading}\n scale\n />",
      "module": "/packages/client"
    },
    {
      "file_path": "/packages/client/src/components/dialogs/ChangeUserStatusDialog/index.tsx",
      "line_number": 234,
      "context": "isDisabled={userIDs.length === 0}\n testId=\"change_user_status_dialog_submit\"\n />\n <Button\n id=\"change-user-status-modal_cancel\"\n label={t(\"Common:CancelButton\")}\n size={ButtonSize.normal}\n scale\n onClick={onCloseAction}\n isDisabled={isRequestRunning}\n testId=\"change_user_status_dialog_cancel\"",
      "module": "/packages/client"
    },
    {
      "file_path": "/packages/client/src/components/dialogs/ChangeUserTypeDialog/index.tsx",
      "line_number": 269,
      "context": "isLoading={isRequestRunning}\n testId=\"change_user_type_dialog_confirm\"\n />\n <Button\n id=\"change-user-type-modal_cancel\"\n label={t(\"Common:CancelButton\")}\n size={ButtonSize.normal}\n scale\n onClick={onClose}\n isDisabled={isRequestRunning}\n testId=\"change_user_type_dialog_cancel\"",
      "module": "/packages/client"
    },
    {
      "file_path": "/packages/client/src/components/dialogs/CloseEditIndexDialog/index.tsx",
      "line_number": 90,
      "context": "scale\n primary\n onClick={onClickContinue}\n />\n <Button\n label={t(\"Common:CancelButton\")}\n size={ButtonSize.normal}\n scale\n onClick={onClose}\n />\n </ModalDialog.Footer>",
      "module": "/packages/client"
    },
    {
      "file_path": "/packages/client/src/components/dialogs/ConflictResolveDialog/index.tsx",
      "line_number": 328,
      "context": "visible={visible}\n headerLabel={t(\"Common:ActionRequired\")}\n isLoading={!ready}\n onSubmit={isUploadConflict ? onAcceptUploadType : onAcceptType}\n onClose={onCloseConflictDialog}\n cancelButtonLabel={t(\"CancelButton\")}\n submitButtonLabel={t(\"OKButton\")}\n messageText={messageText}\n selectActionText={t(\"Common:ConflictResolveSelectAction\")}\n overwriteTitle={overwriteTitle}\n overwriteDescription={overwriteDescription}",
      "module": "/packages/client"
    },
    {
      "file_path": "/packages/client/src/components/dialogs/ConnectAccountDialog/index.tsx",
      "line_number": 113,
      "context": "scale\n primary\n onClick={onClickConnect}\n />\n <Button\n label={t(\"Common:CancelButton\")}\n size={ButtonSize.normal}\n scale\n onClick={onClose}\n />\n </ModalDialog.Footer>",
      "module": "/packages/client"
    },
    {
      "file_path": "/packages/client/src/components/dialogs/CreateEditAgentDialog/CreateAgentDialog.tsx",
      "line_number": 214,
      "context": "testId=\"create_agent_dialog_save\"\n />\n <Button\n id=\"shared_create-agent-modal_cancel\"\n tabIndex={5}\n label={t(\"Common:CancelButton\")}\n scale\n isDisabled={isLoading}\n onClick={onCloseDialog}\n testId=\"create_agent_dialog_cancel\"\n />",
      "module": "/packages/client"
    },
    {
      "file_path": "/packages/client/src/components/dialogs/CreateEditAgentDialog/EditAgentDialog.tsx",
      "line_number": 262,
      "context": "}\n isLoading={isLoading}\n />\n <Button\n tabIndex={5}\n label={t(\"Common:CancelButton\")}\n scale\n onClick={onCloseAction}\n isDisabled={isLoading}\n />\n </ModalDialog.Footer>",
      "module": "/packages/client"
    },
    {
      "file_path": "/packages/client/src/components/dialogs/CreateEditGroupDialog/CreateGroupDialog.tsx",
      "line_number": 200,
      "context": "/>\n <Button\n id=\"create-group-modal_cancel\"\n testId=\"create_edit_group_cancel_button\"\n tabIndex={5}\n label={t(\"Common:CancelButton\")}\n size={ButtonSize.normal}\n scale\n isDisabled={isLoading}\n onClick={onClose}\n />",
      "module": "/packages/client"
    },
    {
      "file_path": "/packages/client/src/components/dialogs/CreateEditGroupDialog/EditGroupDialog.tsx",
      "line_number": 249,
      "context": "/>\n <Button\n id=\"edit-group-modal_cancel\"\n testId=\"edit_group_cancel_button\"\n tabIndex={5}\n label={t(\"Common:CancelButton\")}\n size={ButtonSize.normal}\n scale\n isDisabled={isSubmitting}\n onClick={closeModal}\n />",
      "module": "/packages/client"
    },
    {
      "file_path": "/packages/client/src/components/dialogs/CreateEditRoomDialog/CreateRoomDialog.js",
      "line_number": 318,
      "context": "testId=\"create_room_dialog_save\"\n />\n <Button\n id=\"shared_create-room-modal_cancel\"\n tabIndex={5}\n label={t(\"Common:CancelButton\")}\n size=\"normal\"\n scale\n isDisabled={isLoading}\n onClick={onCloseAndDisconnectThirdparty}\n testId=\"create_room_dialog_cancel\"",
      "module": "/packages/client"
    },
    {
      "file_path": "/packages/client/src/components/dialogs/CreateEditRoomDialog/EditRoomDialog.js",
      "line_number": 354,
      "context": "}\n isLoading={isLoading}\n />\n <Button\n tabIndex={5}\n label={t(\"Common:CancelButton\")}\n size=\"normal\"\n scale\n onClick={onClose}\n isDisabled={isLoading}\n />",
      "module": "/packages/client"
    },
    {
      "file_path": "/packages/client/src/components/dialogs/CreateRoomConfirmDialog/index.js",
      "line_number": 73,
      "context": "primary\n isLoading={confirmDialogIsLoading}\n onClick={onContinue}\n />\n <Button\n label={t(\"Common:CancelButton\")}\n size=\"normal\"\n onClick={onClose}\n />\n </ModalDialog.Footer>\n </ModalDialog>",
      "module": "/packages/client"
    },
    {
      "file_path": "/packages/client/src/components/dialogs/CreateRoomTemplate/CreateRoomTemplate.tsx",
      "line_number": 275,
      "context": "type=\"submit\"\n />\n <Button\n id=\"create-room-template-modal_cancel\"\n tabIndex={5}\n label={t(\"Common:CancelButton\")}\n size={ButtonSize.normal}\n scale\n isDisabled={isLoading}\n onClick={onClose}\n />",
      "module": "/packages/client"
    },
    {
      "file_path": "/packages/client/src/components/dialogs/DataReassignmentDialog/sub-components/Footer/index.js",
      "line_number": 95,
      "context": "isDisabled={!targetUser}\n onClick={onReassign}\n />\n \n <Button\n label={t(\"Common:CancelButton\")}\n size=\"normal\"\n scale\n onClick={onClose}\n />\n </div>",
      "module": "/packages/client"
    },
    {
      "file_path": "/packages/client/src/components/dialogs/DeleteDialog/index.js",
      "line_number": 323,
      "context": "testId=\"delete_dialog_modal_submit\"\n />\n <Button\n id=\"delete-file-modal_cancel\"\n key=\"CancelButton\"\n label={t(\"Common:CancelButton\")}\n size=\"normal\"\n scale\n onClick={onClose}\n isLoading={isLoading}\n testId=\"delete_dialog_modal_cancel\"",
      "module": "/packages/client"
    },
    {
      "file_path": "/packages/client/src/components/dialogs/DeleteGroupDialog/index.js",
      "line_number": 110,
      "context": "testId=\"delete_group_dialog_confirm\"\n />\n <Button\n id=\"group-modal_cancel\"\n key=\"CancelButton\"\n label={t(\"Common:CancelButton\")}\n size=\"normal\"\n scale\n onClick={onClose}\n testId=\"delete_group_dialog_cancel\"\n />",
      "module": "/packages/client"
    },
    {
      "file_path": "/packages/client/src/components/dialogs/DeleteLinkDialog/index.js",
      "line_number": 147,
      "context": "isLoading={isLoading}\n />\n <Button\n id=\"delete-file-modal_cancel\"\n key=\"CancelButton\"\n label={t(\"Common:CancelButton\")}\n size=\"normal\"\n scale\n onClick={onClose}\n isDisabled={isLoading}\n />",
      "module": "/packages/client"
    },
    {
      "file_path": "/packages/client/src/components/dialogs/DeleteOwnerProfileDialog/index.js",
      "line_number": 70,
      "context": "onClick={this.onClick}\n testId=\"dialog_owner_change_button\"\n />\n <Button\n key=\"CloseBtn\"\n label={t(\"Common:CancelButton\")}\n size=\"normal\"\n scale\n onClick={onClose}\n testId=\"dialog_cancel_button\"\n />",
      "module": "/packages/client"
    },
    {
      "file_path": "/packages/client/src/components/dialogs/DeletePluginDialog/index.tsx",
      "line_number": 81,
      "context": "onClick={onDeleteClick}\n />\n <Button\n className=\"cancel-button\"\n key=\"CancelDeleteBtn\"\n label={t(\"Common:CancelButton\")}\n size={ButtonSize.normal}\n scale\n isDisabled={isRequestRunning}\n onClick={onClose}\n />",
      "module": "/packages/client"
    },
    {
      "file_path": "/packages/client/src/components/dialogs/DeletePortalDialog/index.js",
      "line_number": 92,
      "context": "testId=\"submit_delete_portal_button\"\n />\n <Button\n className=\"cancel-button\"\n key=\"CancelDeleteBtn\"\n label={t(\"Common:CancelButton\")}\n size=\"normal\"\n scale\n onClick={onClose}\n testId=\"cancel_delete_portal_button\"\n />",
      "module": "/packages/client"
    },
    {
      "file_path": "/packages/client/src/components/dialogs/DeleteProfileEverDialog/index.tsx",
      "line_number": 301,
      "context": "isLoading={isRequestRunning}\n testId=\"dialog_delete_profile_button\"\n />\n <Button\n className=\"cancel-button\"\n label={t(\"Common:CancelButton\")}\n size={ButtonSize.normal}\n scale\n isDisabled={isRequestRunning}\n onClick={onClose}\n testId=\"dialog_delete_profile_cancel_button\"",
      "module": "/packages/client"
    },
    {
      "file_path": "/packages/client/src/components/dialogs/DeleteSelfProfileDialog/index.js",
      "line_number": 106,
      "context": "isLoading={isRequestRunning}\n testId=\"dialog_delete_self_button\"\n />\n <Button\n key=\"CloseBtn\"\n label={t(\"Common:CancelButton\")}\n size=\"normal\"\n scale\n onClick={onClose}\n isDisabled={isRequestRunning}\n testId=\"dialog_delete_self_cancel_button\"",
      "module": "/packages/client"
    },
    {
      "file_path": "/packages/client/src/components/dialogs/DeleteVersionDialog/index.tsx",
      "line_number": 108,
      "context": "onClick={onDelete}\n />\n <Button\n id=\"delete-version-modal_cancel\"\n key=\"CancelButton\"\n label={t(\"Common:CancelButton\")}\n size={ButtonSize.normal}\n scale\n onClick={onClose}\n />\n </ModalDialog.Footer>",
      "module": "/packages/client"
    },
    {
      "file_path": "/packages/client/src/components/dialogs/DisconnectAccountDialog/index.tsx",
      "line_number": 95,
      "context": "scale\n primary\n onClick={onClickDisconnect}\n />\n <Button\n label={t(\"Common:CancelButton\")}\n size={ButtonSize.normal}\n scale\n onClick={onClose}\n />\n </ModalDialog.Footer>",
      "module": "/packages/client"
    },
    {
      "file_path": "/packages/client/src/components/dialogs/EmailChangeDialog/index.tsx",
      "line_number": 108,
      "context": "onClick={handleSave}\n isDisabled={hasError}\n testId=\"change_email_save_button\"\n />\n <Button\n label={t(\"Common:CancelButton\")}\n size={ButtonSize.normal}\n scale\n onClick={onClose}\n testId=\"change_email_cancel_button\"\n />",
      "module": "/packages/client"
    },
    {
      "file_path": "/packages/client/src/components/dialogs/EmptyTrashDialog/index.js",
      "line_number": 116,
      "context": "scale\n />\n <Button\n id=\"empty-archive_delete-cancel\"\n key=\"CancelButton\"\n label={t(\"Common:CancelButton\")}\n size=\"normal\"\n onClick={onClose}\n isLoading={isLoading}\n scale\n />",
      "module": "/packages/client"
    },
    {
      "file_path": "/packages/client/src/components/dialogs/InviteQuotaWarningDialog/index.js",
      "line_number": 165,
      "context": "scale\n />\n \n <Button\n key=\"CancelButton\"\n label={t(\"Common:CancelButton\")}\n size=\"normal\"\n onClick={onClose}\n scale\n />\n </ModalDialog.Footer>",
      "module": "/packages/client"
    },
    {
      "file_path": "/packages/client/src/components/dialogs/LeaveRoomDialog/index.js",
      "line_number": 111,
      "context": "isDisabled={isLoading}\n testId=\"leave_room_modal_submit\"\n />\n <Button\n key=\"CancelButton\"\n label={t(\"Common:CancelButton\")}\n size=\"normal\"\n scale\n onClick={onClose}\n isDisabled={isLoading}\n testId=\"leave_room_modal_cancel\"",
      "module": "/packages/client"
    },
    {
      "file_path": "/packages/client/src/components/dialogs/LifetimeDialog/index.js",
      "line_number": 93,
      "context": "onClick={onAcceptClick}\n />\n <Button\n id=\"delete-file-modal_cancel\"\n key=\"CancelButton\"\n label={t(\"Common:CancelButton\")}\n size=\"normal\"\n scale\n onClick={onClose}\n />\n </div>",
      "module": "/packages/client"
    },
    {
      "file_path": "/packages/client/src/components/dialogs/LogoutAllSessionDialog/index.js",
      "line_number": 95,
      "context": "testId=\"dialog_logout_button\"\n />\n <Button\n className=\"cancel-button\"\n key=\"CloseBtn\"\n label={t(\"Common:CancelButton\")}\n size=\"normal\"\n scale\n onClick={onClose}\n isDisabled={isLoading}\n testId=\"dialog_cancel_button\"",
      "module": "/packages/client"
    },
    {
      "file_path": "/packages/client/src/components/dialogs/LogoutSessionDialog/index.js",
      "line_number": 66,
      "context": "isLoading={isLoading}\n testId=\"dialog_logout_button\"\n />\n <Button\n key=\"CloseBtn\"\n label={t(\"Common:CancelButton\")}\n size=\"normal\"\n scale\n onClick={onClose}\n isDisabled={isLoading}\n testId=\"dialog_cancel_button\"",
      "module": "/packages/client"
    },
    {
      "file_path": "/packages/client/src/components/dialogs/MoveToPublicRoom/index.js",
      "line_number": 145,
      "context": "isLoading={isLoading}\n />\n <Button\n id=\"delete-file-modal_cancel\"\n key=\"CancelButton\"\n label={t(\"Common:CancelButton\")}\n size=\"normal\"\n scale\n onClick={onClose}\n isLoading={isLoading}\n />",
      "module": "/packages/client"
    },
    {
      "file_path": "/packages/client/src/components/dialogs/PasswordEntryDialog/PasswordEntryDialog.component.tsx",
      "line_number": 192,
      "context": "<Button\n scale\n tabIndex={0}\n onClick={handleClose}\n size={ButtonSize.normal}\n label={t(\"Common:CancelButton\")}\n />\n </ModalDialog.Footer>\n </ModalDialog>\n );\n };",
      "module": "/packages/client"
    },
    {
      "file_path": "/packages/client/src/components/dialogs/PortalRenamingDialog/index.js",
      "line_number": 67,
      "context": "tabIndex={3}\n testId=\"portal_renaming_continue_button\"\n />\n <Button\n key=\"CloseBtn\"\n label={t(\"Common:CancelButton\")}\n size=\"normal\"\n scale\n onClick={onClose}\n isDisabled={isSaving}\n tabIndex={4}",
      "module": "/packages/client"
    },
    {
      "file_path": "/packages/client/src/components/dialogs/RemoveGuest/index.tsx",
      "line_number": 144,
      "context": "onClick={onRemove}\n isLoading={isRequestRunning}\n />\n <Button\n id=\"change-user-type-modal_cancel\"\n label={t(\"Common:CancelButton\")}\n size={ButtonSize.normal}\n scale\n onClick={onCloseAction}\n isDisabled={isRequestRunning}\n />",
      "module": "/packages/client"
    },
    {
      "file_path": "/packages/client/src/components/dialogs/RemoveUserConfirmationDialog/index.tsx",
      "line_number": 99,
      "context": "isLoading={isLoading}\n />\n <Button\n id=\"delete-file-modal_cancel\"\n key=\"CancelButton\"\n label={t(\"Common:CancelButton\")}\n size={ButtonSize.normal}\n scale\n onClick={onClose}\n isLoading={isLoading}\n />",
      "module": "/packages/client"
    },
    {
      "file_path": "/packages/client/src/components/dialogs/ReorderIndexDialog/index.tsx",
      "line_number": 96,
      "context": "scale\n />\n <Button\n id=\"cancel-share-folder\"\n key=\"CancelButton\"\n label={t(\"Common:CancelButton\")}\n size={ButtonSize.normal}\n onClick={onClose}\n scale\n />\n </ModalDialog.Footer>",
      "module": "/packages/client"
    },
    {
      "file_path": "/packages/client/src/components/dialogs/ResetApplicationDialog/index.js",
      "line_number": 67,
      "context": "onClick={resetApp}\n testId=\"dialog_reset_app_button\"\n />\n <Button\n key=\"CloseBtn\"\n label={t(\"Common:CancelButton\")}\n size=\"normal\"\n scale\n primary={false}\n onClick={onClose}\n testId=\"dialog_reset_app_cancel_button\"",
      "module": "/packages/client"
    },
    {
      "file_path": "/packages/client/src/components/dialogs/ResetConfirmationDialog/ResetConfirmationModal.js",
      "line_number": 61,
      "context": "scale\n size=\"normal\"\n />\n <Button\n id=\"cancel-button\"\n label={t(\"Common:CancelButton\")}\n onClick={closeResetModal}\n scale\n size=\"normal\"\n />\n </ModalDialog.Footer>",
      "module": "/packages/client"
    },
    {
      "file_path": "/packages/client/src/components/dialogs/RestoreRoomDialog/index.js",
      "line_number": 117,
      "context": "testId=\"restore_room_dialog_submit\"\n />\n <Button\n id=\"restore-all_cancel\"\n key=\"CancelButton\"\n label={t(\"Common:CancelButton\")}\n size=\"normal\"\n onClick={onClose}\n scale\n testId=\"restore_room_dialog_cancel\"\n />",
      "module": "/packages/client"
    },
    {
      "file_path": "/packages/client/src/components/dialogs/RoomLogoCoverDialog/index.tsx",
      "line_number": 331,
      "context": "<Button\n scale\n tabIndex={0}\n onClick={onCloseRoomLogo}\n size={ButtonSize.normal}\n label={t(\"Common:CancelButton\")}\n testId=\"room_logo_cover_cancel_button\"\n />\n </ModalDialog.Footer>\n </StyledModalDialog>\n );",
      "module": "/packages/client"
    },
    {
      "file_path": "/packages/client/src/components/dialogs/RoomLogoCoverDialog/sub-components/SelectColor/SelectColor.tsx",
      "line_number": 173,
      "context": "onApply={onApply}\n isPickerOnly\n handleChange={onApply}\n appliedColor={selectedColor!}\n applyButtonLabel={t(\"Common:ApplyButton\")}\n cancelButtonLabel={t(\"Common:CancelButton\")}\n />\n </ModalDialog.Body>\n </StyledModalDialog>\n ) : (\n <DropDown",
      "module": "/packages/client"
    },
    {
      "file_path": "/packages/client/src/components/dialogs/RoomLogoCoverDialog/sub-components/SelectColor/SelectColor.tsx",
      "line_number": 173,
      "context": "onApply={onApply}\n isPickerOnly\n handleChange={onApply}\n appliedColor={selectedColor!}\n applyButtonLabel={t(\"Common:ApplyButton\")}\n cancelButtonLabel={t(\"Common:CancelButton\")}\n />\n </ModalDialog.Body>\n </StyledModalDialog>\n ) : (\n <DropDown",
      "module": "/packages/client"
    },
    {
      "file_path": "/packages/client/src/components/dialogs/SalesDepartmentRequestDialog/index.js",
      "line_number": 256,
      "context": "tabIndex={3}\n testId=\"send_sales_request_button\"\n />\n <Button\n className=\"cancel-button\"\n label={t(\"Common:CancelButton\")}\n size=\"normal\"\n onClick={onCloseModal}\n isLoading={isLoading}\n isDisabled={isLoading}\n tabIndex={3}",
      "module": "/packages/client"
    },
    {
      "file_path": "/packages/client/src/components/dialogs/SendInviteDialog/index.js",
      "line_number": 104,
      "context": "isLoading={isRequestRunning}\n isDisabled={!userIds.length}\n />\n <Button\n id=\"send-inite-again-modal_cancel\"\n label={t(\"Common:CancelButton\")}\n size=\"normal\"\n scale\n onClick={onClose}\n isDisabled={isRequestRunning}\n />",
      "module": "/packages/client"
    },
    {
      "file_path": "/packages/client/src/components/dialogs/SettingsPluginDialog/sub-components/Footer.tsx",
      "line_number": 69,
      "context": "/>\n <Button\n scale\n size={ButtonSize.normal}\n onClick={onCloseAction}\n label={t(\"Common:CancelButton\")}\n testId=\"settings_plugin_cancel_button\"\n />\n </div>\n );\n };",
      "module": "/packages/client"
    },
    {
      "file_path": "/packages/client/src/components/dialogs/ShareFolderDialog/index.js",
      "line_number": 76,
      "context": "testId=\"share_folder_dialog_create_room_button\"\n />\n <Button\n id=\"cancel-share-folder\"\n key=\"CancelButton\"\n label={t(\"Common:CancelButton\")}\n size=\"normal\"\n onClick={onClose}\n scale\n testId=\"share_folder_dialog_cancel_button\"\n />",
      "module": "/packages/client"
    },
    {
      "file_path": "/packages/client/src/components/dialogs/SharePDFFormDialog/SharePDFFormDialog.tsx",
      "line_number": 104,
      "context": "<Button\n scale\n tabIndex={0}\n onClick={handleOnClose}\n size={ButtonSize.normal}\n label={t(\"Common:CancelButton\")}\n />\n </ModalDialog.Footer>\n </ModalDialog>\n );\n },",
      "module": "/packages/client"
    },
    {
      "file_path": "/packages/client/src/components/dialogs/StorageTariffDeactiveted/index.tsx",
      "line_number": 165,
      "context": "onClick={onClick}\n testId=\"go_to_service_button\"\n />\n <Button\n className=\"cancel-button\"\n label={t(\"Common:CancelButton\")}\n size={ButtonSize.normal}\n onClick={onCloseModal}\n testId=\"close_storage_tariff_deactivated_button\"\n />\n </ModalDialog.Footer>",
      "module": "/packages/client"
    },
    {
      "file_path": "/packages/client/src/components/dialogs/SubmitToFormGallery/index.js",
      "line_number": 226,
      "context": "testId=\"submit_to_gallery_apply_button\"\n />\n )}\n <Button\n size=\"normal\"\n label={t(\"Common:CancelButton\")}\n onClick={onClose}\n scale={!formItem}\n testId=\"submit_to_gallery_cancel_button\"\n />\n </ModalDialog.Footer>",
      "module": "/packages/client"
    },
    {
      "file_path": "/packages/client/src/components/GlobalEvents/sub-components/Dialog.js",
      "line_number": 255,
      "context": "testId={`${getTestIdPrefix()}_save_button`}\n />\n <Button\n className=\"cancel-button\"\n key=\"CloseBtn\"\n label={t(\"Common:CancelButton\")}\n size=\"normal\"\n scale\n isDisabled={isDisabled}\n onClick={onCancelAction}\n testId={`${getTestIdPrefix()}_cancel_button`}",
      "module": "/packages/client"
    },
    {
      "file_path": "/packages/client/src/components/panels/EmbeddingPanel/index.tsx",
      "line_number": 584,
      "context": "<Button\n className=\"cancel-button\"\n scale\n size={ButtonSize.normal}\n onClick={onClose}\n label={t(\"Common:CancelButton\")}\n isLoading={isLoading}\n testId=\"embedding_panel_cancel_button\"\n />\n </ModalDialog.Footer>\n </ModalDialog>",
      "module": "/packages/client"
    },
    {
      "file_path": "/packages/client/src/components/panels/InvitePanel/index.js",
      "line_number": 595,
      "context": "<Button\n className=\"cancel-button\"\n scale\n size=\"normal\"\n onClick={onClose}\n label={t(\"Common:CancelButton\")}\n isDisabled={isLoading}\n testId=\"invite_panel_cancel_button\"\n />\n </ModalDialog.Footer>\n </ModalDialog>",
      "module": "/packages/client"
    },
    {
      "file_path": "/packages/client/src/components/panels/TemplateAccessSettingsPanel/index.tsx",
      "line_number": 401,
      "context": "className=\"cancel-button\"\n scale\n size={ButtonSize.normal}\n isDisabled={isLoading}\n onClick={onCloseAccessSettings}\n label={t(\"Common:CancelButton\")}\n testId=\"template_access_settings_footer_cancel_button\"\n />\n </StyledTemplateAccessSettingsFooter>\n </StyledTemplateAccessSettingsContainer>\n );",
      "module": "/packages/client"
    },
    {
      "file_path": "/packages/client/src/components/panels/TemplateAccessSettingsPanel/index.tsx",
      "line_number": 401,
      "context": "className=\"cancel-button\"\n scale\n size={ButtonSize.normal}\n isDisabled={isLoading}\n onClick={onCloseAccessSettings}\n label={t(\"Common:CancelButton\")}\n testId=\"template_access_settings_footer_cancel_button\"\n />\n </StyledTemplateAccessSettingsFooter>\n </StyledTemplateAccessSettingsContainer>\n );",
      "module": "/packages/client"
    },
    {
      "file_path": "/packages/client/src/components/panels/TopUpBalance/sub-components/AutoPayments.tsx",
      "line_number": 300,
      "context": "}\n testId=\"save_auto_payment_button\"\n />\n <Button\n key=\"CancelButton\"\n label={t(\"Common:CancelButton\")}\n size={ButtonSize.small}\n onClick={onClose}\n isDisabled={isDisabled || isLoading}\n testId=\"cancel_auto_payment_button\"\n />",
      "module": "/packages/client"
    },
    {
      "file_path": "/packages/client/src/components/panels/TopUpBalance/sub-components/TopUpButtons.tsx",
      "line_number": 104,
      "context": "isLoading={isLoading}\n testId=\"top_up_button\"\n />\n <Button\n key=\"CancelButton\"\n label={t(\"Common:CancelButton\")}\n size={ButtonSize.normal}\n scale\n onClick={() => onClose(false)}\n isDisabled={isLoading}\n testId=\"cancel_top_up_button\"",
      "module": "/packages/client"
    },
    {
      "file_path": "/packages/client/src/components/ShareCollectSelector/ShareCollectSelector.tsx",
      "line_number": 293,
      "context": "currentDeviceType={currentDeviceType}\n createDefineRoomLabel={\n createDefineRoomLabels[createDefineRoomType] ?? \"\"\n }\n submitButtonLabel={t(\"Common:CopyHere\")}\n cancelButtonLabel={t(\"Common:CancelButton\")}\n cancelButtonId=\"share-collect-selector-cancel\"\n onCancel={onCancel}\n onSubmit={onSubmit}\n getIsDisabled={getIsDisabled}\n getFilesArchiveError={getFilesArchiveError}",
      "module": "/packages/client"
    },
    {
      "file_path": "/packages/client/src/pages/Home/InfoPanel/Body/sub-components/CommentEditor.tsx",
      "line_number": 167,
      "context": "size={ButtonSize.extraSmall}\n primary\n testId=\"info_panel_details_comment_save_button\"\n />\n <Button\n label={t(\"Common:CancelButton\")}\n onClick={onCancel}\n size={ButtonSize.extraSmall}\n testId=\"info_panel_details_comment_cancel_button\"\n />\n </div>",
      "module": "/packages/client"
    },
    {
      "file_path": "/packages/client/src/pages/PortalSettings/categories/ai-settings/knowledge/dialogs/reset/index.tsx",
      "line_number": 93,
      "context": "onClick={onSubmitAction}\n isLoading={loading}\n />\n <Button\n size={ButtonSize.normal}\n label={t(\"Common:CancelButton\")}\n scale\n onClick={onClose}\n isDisabled={loading}\n />\n </ModalDialog.Footer>",
      "module": "/packages/client"
    },
    {
      "file_path": "/packages/client/src/pages/PortalSettings/categories/ai-settings/providers/dialogs/add-update/index.tsx",
<<<<<<< HEAD
      "line_number": 399,
=======
      "line_number": 398,
>>>>>>> 263b1739
      "context": "isLoading={isRequestRunning}\n isDisabled={!canSubmit}\n />\n <Button\n size={ButtonSize.normal}\n label={t(\"Common:CancelButton\")}\n scale\n onClick={onClose}\n isDisabled={isRequestRunning}\n />\n </ModalDialog.Footer>",
      "module": "/packages/client"
    },
    {
      "file_path": "/packages/client/src/pages/PortalSettings/categories/ai-settings/providers/dialogs/delete/index.tsx",
      "line_number": 102,
      "context": "onClick={onSubmit}\n isLoading={loading}\n />\n <Button\n size={ButtonSize.normal}\n label={t(\"Common:CancelButton\")}\n scale\n onClick={onClose}\n isDisabled={loading}\n />\n </ModalDialog.Footer>",
      "module": "/packages/client"
    },
    {
      "file_path": "/packages/client/src/pages/PortalSettings/categories/ai-settings/search/dialogs/reset/index.tsx",
      "line_number": 99,
      "context": "onClick={onSubmitAction}\n isLoading={loading}\n />\n <Button\n size={ButtonSize.normal}\n label={t(\"Common:CancelButton\")}\n scale\n onClick={onClose}\n isDisabled={loading}\n />\n </ModalDialog.Footer>",
      "module": "/packages/client"
    },
    {
      "file_path": "/packages/client/src/pages/PortalSettings/categories/ai-settings/servers/dialogs/add/index.tsx",
      "line_number": 167,
      "context": "isLoading={loading}\n isDisabled={baseParamsError ? true : !hasChanges}\n />\n <Button\n size={ButtonSize.normal}\n label={t(\"Common:CancelButton\")}\n scale\n onClick={onClose}\n isDisabled={loading}\n />\n </ModalDialog.Footer>",
      "module": "/packages/client"
    },
    {
      "file_path": "/packages/client/src/pages/PortalSettings/categories/ai-settings/servers/dialogs/delete/index.tsx",
      "line_number": 87,
      "context": "onClick={onSubmitAction}\n isLoading={loading}\n />\n <Button\n size={ButtonSize.normal}\n label={t(\"Common:CancelButton\")}\n scale\n onClick={onClose}\n isDisabled={loading}\n />\n </ModalDialog.Footer>",
      "module": "/packages/client"
    },
    {
      "file_path": "/packages/client/src/pages/PortalSettings/categories/ai-settings/servers/dialogs/disable/index.tsx",
      "line_number": 92,
      "context": "onClick={onSubmitAction}\n isLoading={loading}\n />\n <Button\n size={ButtonSize.normal}\n label={t(\"Common:CancelButton\")}\n scale\n onClick={onClose}\n isDisabled={loading}\n />\n </ModalDialog.Footer>",
      "module": "/packages/client"
    },
    {
      "file_path": "/packages/client/src/pages/PortalSettings/categories/ai-settings/servers/dialogs/edit/index.tsx",
      "line_number": 193,
      "context": "isLoading={loading}\n isDisabled={!hasChanges}\n />\n <Button\n size={ButtonSize.normal}\n label={t(\"Common:CancelButton\")}\n scale\n onClick={onClose}\n isDisabled={loading}\n />\n </ModalDialog.Footer>",
      "module": "/packages/client"
    },
    {
      "file_path": "/packages/client/src/pages/PortalSettings/categories/common/appearance.js",
      "line_number": 602,
      "context": "id=\"buttons-hex\"\n onClose={onCloseHexColorPickerButtons}\n onApply={onAppliedColorButtons}\n appliedColor={appliedColorButtons}\n applyButtonLabel={t(\"Common:ApplyButton\")}\n cancelButtonLabel={t(\"Common:CancelButton\")}\n hexCodeLabel={t(\"Settings:HexCode\")}\n />\n </StyledBodyContent>\n </ModalDialog.Body>\n </ModalDialog>",
      "module": "/packages/client"
    },
    {
      "file_path": "/packages/client/src/pages/PortalSettings/categories/common/appearance.js",
      "line_number": 602,
      "context": "id=\"buttons-hex\"\n onClose={onCloseHexColorPickerButtons}\n onApply={onAppliedColorButtons}\n appliedColor={appliedColorButtons}\n applyButtonLabel={t(\"Common:ApplyButton\")}\n cancelButtonLabel={t(\"Common:CancelButton\")}\n hexCodeLabel={t(\"Settings:HexCode\")}\n />\n </StyledBodyContent>\n </ModalDialog.Body>\n </ModalDialog>",
      "module": "/packages/client"
    },
    {
      "file_path": "/packages/client/src/pages/PortalSettings/categories/common/appearance.js",
      "line_number": 602,
      "context": "id=\"buttons-hex\"\n onClose={onCloseHexColorPickerButtons}\n onApply={onAppliedColorButtons}\n appliedColor={appliedColorButtons}\n applyButtonLabel={t(\"Common:ApplyButton\")}\n cancelButtonLabel={t(\"Common:CancelButton\")}\n hexCodeLabel={t(\"Settings:HexCode\")}\n />\n </StyledBodyContent>\n </ModalDialog.Body>\n </ModalDialog>",
      "module": "/packages/client"
    },
    {
      "file_path": "/packages/client/src/pages/PortalSettings/categories/common/appearance.js",
      "line_number": 602,
      "context": "id=\"buttons-hex\"\n onClose={onCloseHexColorPickerButtons}\n onApply={onAppliedColorButtons}\n appliedColor={appliedColorButtons}\n applyButtonLabel={t(\"Common:ApplyButton\")}\n cancelButtonLabel={t(\"Common:CancelButton\")}\n hexCodeLabel={t(\"Settings:HexCode\")}\n />\n </StyledBodyContent>\n </ModalDialog.Body>\n </ModalDialog>",
      "module": "/packages/client"
    },
    {
      "file_path": "/packages/client/src/pages/PortalSettings/categories/common/Customization/ad-management.tsx",
      "line_number": 209,
      "context": "onSaveClick={onSave}\n onCancelClick={onCancel}\n showReminder={showReminder}\n reminderText={t(\"Common:YouHaveUnsavedChanges\")}\n saveButtonLabel={t(\"Common:SaveButton\")}\n cancelButtonLabel={t(\"Common:CancelButton\")}\n displaySettings\n hasScroll={false}\n isSaving={isSaving}\n saveButtonDataTestId=\"ad_management_save_button\"\n cancelButtonDataTestId=\"ad_management_cancel_button\"",
      "module": "/packages/client"
    },
    {
      "file_path": "/packages/client/src/pages/PortalSettings/categories/common/Customization/configure-deep-link.tsx",
      "line_number": 252,
      "context": "onSaveClick={onSave}\n onCancelClick={onCancel}\n showReminder={showReminder}\n reminderText={t(\"Common:YouHaveUnsavedChanges\")}\n saveButtonLabel={t(\"Common:SaveButton\")}\n cancelButtonLabel={t(\"Common:CancelButton\")}\n displaySettings\n hasScroll={false}\n isSaving={isSaving}\n saveButtonDataTestId=\"configure_deep_link_save_button\"\n cancelButtonDataTestId=\"configure_deep_link_cancel_button\"",
      "module": "/packages/client"
    },
    {
      "file_path": "/packages/client/src/pages/PortalSettings/categories/common/Customization/language-and-time-zone.js",
      "line_number": 560,
      "context": "onSaveClick={onSaveClick}\n onCancelClick={onCancelClick}\n showReminder={showReminder}\n reminderText={t(\"Common:YouHaveUnsavedChanges\")}\n saveButtonLabel={t(\"Common:SaveButton\")}\n cancelButtonLabel={t(\"Common:CancelButton\")}\n displaySettings\n hasScroll={hasScroll}\n additionalClassSaveButton=\"language-time-zone-save\"\n additionalClassCancelButton=\"language-time-zone-cancel\"\n saveButtonDataTestId=\"language_and_time_zone_save_buttons\"",
      "module": "/packages/client"
    },
    {
      "file_path": "/packages/client/src/pages/PortalSettings/categories/common/Customization/portal-renaming.js",
      "line_number": 379,
      "context": "id=\"buttonsPortalRenaming\"\n className=\"save-cancel-buttons\"\n onSaveClick={onOpenModal}\n onCancelClick={onCancelPortalName}\n saveButtonLabel={t(\"Common:SaveButton\")}\n cancelButtonLabel={t(\"Common:CancelButton\")}\n showReminder={showReminder}\n reminderText={t(\"Common:YouHaveUnsavedChanges\")}\n displaySettings\n hasScroll={hasScroll}\n saveButtonDisabled={!!errorValue}",
      "module": "/packages/client"
    },
    {
      "file_path": "/packages/client/src/pages/PortalSettings/categories/common/sub-components/colorSchemeDialog.js",
      "line_number": 194,
      "context": "isDisabled={!showSaveButtonDialog}\n testId=\"color_scheme_dialog_save\"\n />\n <Button\n className=\"cancel-button\"\n label={t(\"Common:CancelButton\")}\n size=\"normal\"\n scale\n onClick={onClose}\n testId=\"color_scheme_dialog_cancel\"\n />",
      "module": "/packages/client"
    },
    {
      "file_path": "/packages/client/src/pages/PortalSettings/categories/common/sub-components/modalDialogDelete.js",
      "line_number": 70,
      "context": "size=\"normal\"\n testId=\"portal_settings_modal_dialog_delete_button\"\n />\n <Button\n className=\"cancel-button button-modal\"\n label={t(\"Common:CancelButton\")}\n size=\"normal\"\n onClick={onClose}\n testId=\"portal_settings_modal_dialog_cancel_button\"\n />\n </StyledFooterContent>",
      "module": "/packages/client"
    },
    {
      "file_path": "/packages/client/src/pages/PortalSettings/categories/data-import/components/SelectFileStep.tsx",
      "line_number": 435,
      "context": "/>\n <div className=\"cancelUploadButton\">\n <Button\n size={isTablet() ? ButtonSize.medium : ButtonSize.small}\n className=\"cancel-btn\"\n label={t(\"Common:CancelButton\")}\n onClick={onCancel}\n scale={isMobile()}\n data-test-id=\"cancel_upload_backup_button\"\n />\n </div>",
      "module": "/packages/client"
    },
    {
      "file_path": "/packages/client/src/pages/PortalSettings/categories/developer-tools/ApiKeys/sub-components/CreateApiKeyDialog/index.tsx",
      "line_number": 523,
      "context": "isDisabled={isRequestRunning || editIsDisabled || generateIsDisabled}\n testId=\"secret_key_generate_button\"\n />\n <Button\n key=\"CancelButton\"\n label={t(\"Common:CancelButton\")}\n size={ButtonSize.normal}\n onClick={onClose}\n scale\n testId=\"secret_key_cancel_button\"\n />",
      "module": "/packages/client"
    },
    {
      "file_path": "/packages/client/src/pages/PortalSettings/categories/developer-tools/ApiKeys/sub-components/DeleteApiKeyDialog/index.tsx",
      "line_number": 79,
      "context": "scale\n isLoading={isRequestRunning}\n />\n <Button\n key=\"CancelButton\"\n label={t(\"Common:CancelButton\")}\n size={ButtonSize.normal}\n onClick={onClose}\n scale\n isLoading={isRequestRunning}\n />",
      "module": "/packages/client"
    },
    {
      "file_path": "/packages/client/src/pages/PortalSettings/categories/developer-tools/JavascriptSDK/presets/FileSelector.js",
      "line_number": 173,
      "context": "init: true,\n showSelectorCancel: true,\n showSelectorHeader: true,\n withSearch: true,\n acceptButtonLabel: t(\"Common:SelectAction\"),\n cancelButtonLabel: t(\"Common:CancelButton\"),\n withSubtitle: true,\n filterParam: FilesSelectorFilterTypes.ALL,\n isButtonMode: false,\n buttonWithLogo: true,\n events: {",
      "module": "/packages/client"
    },
    {
      "file_path": "/packages/client/src/pages/PortalSettings/categories/developer-tools/JavascriptSDK/presets/RoomSelector.js",
      "line_number": 132,
      "context": "init: true,\n showSelectorCancel: true,\n showSelectorHeader: true,\n withSearch: true,\n acceptButtonLabel: t(\"Common:SelectAction\"),\n cancelButtonLabel: t(\"Common:CancelButton\"),\n isButtonMode: false,\n buttonWithLogo: true,\n events: {\n onSelectCallback: (items) => {\n console.log(\"onSelectCallback\", items);",
      "module": "/packages/client"
    },
    {
      "file_path": "/packages/client/src/pages/PortalSettings/categories/developer-tools/JavascriptSDK/sub-components/CancelTextInput.js",
      "line_number": 55,
      "context": "<>\n <Label className=\"label\" text={t(\"CancelButtonText\")} />\n <TextInput\n scale\n onChange={onChangeCancelLabel}\n placeholder={t(\"Common:CancelButton\")}\n value={value}\n tabIndex={8}\n testId=\"cancel_text_input\"\n />\n </>",
      "module": "/packages/client"
    },
    {
      "file_path": "/packages/client/src/pages/PortalSettings/categories/developer-tools/OAuth/sub-components/ClientForm/index.tsx",
      "line_number": 458,
      "context": "requiredErrorFields={requiredErrorFields}\n onBlur={onBlur}\n />\n <ButtonsBlock\n saveLabel={t(\"Common:SaveButton\")}\n cancelLabel={t(\"Common:CancelButton\")}\n onSaveClick={onSaveClick}\n onCancelClick={onCancelClick}\n isRequestRunning={isRequestRunning}\n saveButtonDisabled={isEdit ? !isValid : false}\n cancelButtonDisabled={isRequestRunning}",
      "module": "/packages/client"
    },
    {
      "file_path": "/packages/client/src/pages/PortalSettings/categories/developer-tools/OAuth/sub-components/DeleteDialog.tsx",
      "line_number": 103,
      "context": "testId=\"delete_app_ok_button\"\n />\n <Button\n className=\"cancel-button\"\n key=\"CancelDeleteBtn\"\n label={t(\"Common:CancelButton\")}\n size={ButtonSize.normal}\n scale\n isDisabled={isRequestRunning}\n onClick={onClose}\n testId=\"delete_app_cancel_button\"",
      "module": "/packages/client"
    },
    {
      "file_path": "/packages/client/src/pages/PortalSettings/categories/developer-tools/OAuth/sub-components/DisableDialog.tsx",
      "line_number": 108,
      "context": "testId=\"disable_app_ok_button\"\n />\n <Button\n className=\"cancel-button\"\n key=\"CancelDeleteBtn\"\n label={t(\"Common:CancelButton\")}\n size={ButtonSize.normal}\n scale\n isDisabled={isRequestRunning}\n onClick={onClose}\n testId=\"disable_app_cancel_button\"",
      "module": "/packages/client"
    },
    {
      "file_path": "/packages/client/src/pages/PortalSettings/categories/developer-tools/OAuth/sub-components/GenerateDeveloperTokenDialog.tsx",
      "line_number": 264,
      "context": "testId={\n token ? \"copy_generate_token_button\" : \"generate_token_button\"\n }\n />\n <Button\n label={token ? t(\"Revoke\") : t(\"Common:CancelButton\")}\n scale\n onClick={token ? onRevoke : onClose}\n size={ButtonSize.normal}\n isDisabled={requestRunning || !secret}\n testId={",
      "module": "/packages/client"
    },
    {
      "file_path": "/packages/client/src/pages/PortalSettings/categories/developer-tools/OAuth/sub-components/ResetDialog.tsx",
      "line_number": 95,
      "context": "testId=\"reset_dialog_ok_button\"\n />\n <Button\n className=\"cancel-button\"\n key=\"CancelDeleteBtn\"\n label={t(\"Common:CancelButton\")}\n size={ButtonSize.normal}\n scale\n isDisabled={isRequestRunning}\n onClick={onClose}\n testId=\"reset_dialog_cancel_button\"",
      "module": "/packages/client"
    },
    {
      "file_path": "/packages/client/src/pages/PortalSettings/categories/developer-tools/OAuth/sub-components/RevokeDeveloperTokenDialog.tsx",
      "line_number": 197,
      "context": "isLoading={requestRunning}\n size={ButtonSize.normal}\n testId=\"revoke_token_button\"\n />\n <Button\n label={t(\"Common:CancelButton\")}\n scale\n onClick={onClose}\n size={ButtonSize.normal}\n isDisabled={requestRunning}\n testId=\"revoke_token_cancel_button\"",
      "module": "/packages/client"
    },
    {
      "file_path": "/packages/client/src/pages/PortalSettings/categories/developer-tools/Webhooks/sub-components/DeleteWebhookDialog.js",
      "line_number": 91,
      "context": "onClick={handleDeleteClick}\n testId=\"delete_webhook_button\"\n />\n <Button\n id=\"cancel-button\"\n label={t(\"Common:CancelButton\")}\n size=\"normal\"\n onClick={onClose}\n testId=\"delete_webhook_cancel_button\"\n />\n </Footer>",
      "module": "/packages/client"
    },
    {
      "file_path": "/packages/client/src/pages/PortalSettings/categories/developer-tools/Webhooks/sub-components/WebhookDialog.js",
      "line_number": 292,
      "context": "isLoading={isLoading}\n testId=\"webhook_submit_button\"\n />\n <Button\n id=\"cancel-button\"\n label={t(\"Common:CancelButton\")}\n size=\"normal\"\n testId=\"webhook_cancel_button\"\n onClick={onModalClose}\n />\n </Footer>",
      "module": "/packages/client"
    },
    {
      "file_path": "/packages/client/src/pages/PortalSettings/categories/developer-tools/Webhooks/WebhookHistory/sub-components/FilterDialog/index.js",
      "line_number": 167,
      "context": "isDisabled={filters.deliveryTo <= filters.deliveryFrom}\n testId=\"apply_filter_button\"\n />\n <Button\n className=\"cancel-button\"\n label={t(\"Common:CancelButton\")}\n size=\"normal\"\n onClick={closeModal}\n testId=\"cancel_filter_button\"\n />\n </Footer>",
      "module": "/packages/client"
    },
    {
      "file_path": "/packages/client/src/pages/PortalSettings/categories/integration/LDAP/sub-components/CertificateDialog.js",
      "line_number": 166,
      "context": "onClick={onSaveAction}\n />\n <Button\n className=\"cancel-button\"\n key=\"LdapCertificateCloseBtn\"\n label={t(\"Common:CancelButton\")}\n size=\"normal\"\n onClick={onCancelAction}\n />\n </ModalDialog.Footer>\n </ModalDialog>",
      "module": "/packages/client"
    },
    {
      "file_path": "/packages/client/src/pages/PortalSettings/categories/integration/SingleSignOn/sub-components/AddIdpCertificateModal.js",
      "line_number": 89,
      "context": "isDisabled={!idpCertificate}\n size=\"normal\"\n />\n <Button\n id=\"cancel-button\"\n label={t(\"Common:CancelButton\")}\n onClick={closeIdpModal}\n size=\"normal\"\n scale\n isDisabled={isCertificateLoading}\n />",
      "module": "/packages/client"
    },
    {
      "file_path": "/packages/client/src/pages/PortalSettings/categories/integration/SingleSignOn/sub-components/AddSpCertificateModal.js",
      "line_number": 128,
      "context": "isLoading={isCertificateLoading}\n isDisabled={isGeneratedCertificate || !spCertificate || !spPrivateKey}\n />\n <Button\n id=\"cancel-button\"\n label={t(\"Common:CancelButton\")}\n onClick={closeSpModal}\n size=\"normal\"\n isDisabled={isGeneratedCertificate || isCertificateLoading}\n />\n </ModalDialog.Footer>",
      "module": "/packages/client"
    },
    {
      "file_path": "/packages/client/src/pages/PortalSettings/categories/integration/ThirdPartyServicesSettings/sub-components/consumerModalDialog.js",
      "line_number": 330,
      "context": "/>\n <Button\n size=\"normal\"\n scale\n id=\"cancel-button\"\n label={t(\"Common:CancelButton\")}\n isLoading={isLoading}\n isDisabled={isLoading}\n onClick={onModalClose}\n testId=\"consumer_dialog_cancel_button\"\n />",
      "module": "/packages/client"
    },
    {
      "file_path": "/packages/client/src/pages/PortalSettings/categories/payments/SaaS/sub-components/UpdatePlanButtonContainer.js",
      "line_number": 385,
      "context": "onClick={onUpdateTariff}\n testId=\"confirm_payment_button\"\n />\n <Button\n key=\"CancelButton\"\n label={t(\"Common:CancelButton\")}\n size={ButtonSize.normal}\n scale\n onClick={onClose}\n testId=\"cancel_payment_button\"\n />",
      "module": "/packages/client"
    },
    {
      "file_path": "/packages/client/src/pages/PortalSettings/categories/payments/Wallet/sub-components/FilterPanel.tsx",
      "line_number": 147,
      "context": "testId=\"apply_filter_button\"\n />\n <Button\n onClick={closeFilterDialog}\n size={ButtonSize.medium}\n label={t(\"Common:CancelButton\")}\n scale\n testId=\"cancel_filter_button\"\n />\n </ModalDialog.Footer>\n </ModalDialog>",
      "module": "/packages/client"
    },
    {
      "file_path": "/packages/client/src/pages/PortalSettings/categories/payments/Wallet/WalletRefilledModal.tsx",
      "line_number": 148,
      "context": "isLoading={isLoading}\n testId=\"wallet_refilled_save_button\"\n />\n <Button\n key=\"CancelButton\"\n label={t(\"Common:CancelButton\")}\n size={ButtonSize.normal}\n scale\n onClick={onCloseDialog}\n testId=\"wallet_refilled_cancel_button\"\n />",
      "module": "/packages/client"
    },
    {
      "file_path": "/packages/client/src/pages/PortalSettings/categories/security/access-portal/adminMessage.js",
      "line_number": 223,
      "context": "onSaveClick={onSaveClick}\n onCancelClick={onCancelClick}\n showReminder={showReminder}\n reminderText={t(\"Common:YouHaveUnsavedChanges\")}\n saveButtonLabel={t(\"Common:SaveButton\")}\n cancelButtonLabel={t(\"Common:CancelButton\")}\n displaySettings\n hasScroll={false}\n additionalClassSaveButton=\"admin-message-save\"\n additionalClassCancelButton=\"admin-message-cancel\"\n saveButtonDataTestId=\"administrator_message_save_button\"",
      "module": "/packages/client"
    },
    {
      "file_path": "/packages/client/src/pages/PortalSettings/categories/security/access-portal/devToolsAccess.tsx",
      "line_number": 255,
      "context": "onSaveClick={onSaveClick}\n onCancelClick={onCancelClick}\n showReminder={showReminder}\n reminderText={t(\"Common:YouHaveUnsavedChanges\")}\n saveButtonLabel={t(\"Common:SaveButton\")}\n cancelButtonLabel={t(\"Common:CancelButton\")}\n displaySettings\n hasScroll={false}\n isSaving={isSaving}\n additionalClassSaveButton=\"dev-tools-access-save\"\n additionalClassCancelButton=\"dev-tools-access-cancel\"",
      "module": "/packages/client"
    },
    {
      "file_path": "/packages/client/src/pages/PortalSettings/categories/security/access-portal/invitationSettings.tsx",
      "line_number": 347,
      "context": "onSaveClick={onSaveClick}\n onCancelClick={onCancelClick}\n showReminder={showReminder}\n reminderText={t(\"Common:YouHaveUnsavedChanges\")}\n saveButtonLabel={t(\"Common:SaveButton\")}\n cancelButtonLabel={t(\"Common:CancelButton\")}\n displaySettings\n hasScroll={false}\n isSaving={isSaving}\n saveButtonDataTestId=\"invitation_settings_save_button\"\n cancelButtonDataTestId=\"invitation_settings_cancel_button\"",
      "module": "/packages/client"
    },
    {
      "file_path": "/packages/client/src/pages/PortalSettings/categories/security/access-portal/ipSecurity.js",
      "line_number": 371,
      "context": "onSaveClick={onSaveClick}\n onCancelClick={onCancelClick}\n showReminder={showReminder}\n reminderText={t(\"Common:YouHaveUnsavedChanges\")}\n saveButtonLabel={t(\"Common:SaveButton\")}\n cancelButtonLabel={t(\"Common:CancelButton\")}\n displaySettings\n hasScroll={false}\n isSaving={isSaving}\n additionalClassSaveButton=\"ip-security-save\"\n additionalClassCancelButton=\"ip-security-cancel\"",
      "module": "/packages/client"
    },
    {
      "file_path": "/packages/client/src/pages/PortalSettings/categories/security/access-portal/passwordStrength.js",
      "line_number": 348,
      "context": "onSaveClick={onSaveClick}\n onCancelClick={onCancelClick}\n showReminder={showReminder}\n reminderText={t(\"Common:YouHaveUnsavedChanges\")}\n saveButtonLabel={t(\"Common:SaveButton\")}\n cancelButtonLabel={t(\"Common:CancelButton\")}\n displaySettings\n hasScroll={false}\n isSaving={isSaving}\n additionalClassSaveButton=\"password-strength-save\"\n additionalClassCancelButton=\"password-strength-cancel\"",
      "module": "/packages/client"
    },
    {
      "file_path": "/packages/client/src/pages/PortalSettings/categories/security/access-portal/sessionLifetime.js",
      "line_number": 330,
      "context": "onSaveClick={onSaveClick}\n onCancelClick={onCancelClick}\n showReminder={showReminder}\n reminderText={t(\"Common:YouHaveUnsavedChanges\")}\n saveButtonLabel={t(\"Common:SaveButton\")}\n cancelButtonLabel={t(\"Common:CancelButton\")}\n displaySettings\n hasScroll={false}\n additionalClassSaveButton=\"session-lifetime-save\"\n additionalClassCancelButton=\"session-lifetime-cancel\"\n saveButtonDataTestId=\"session_lifetime_save_button\"",
      "module": "/packages/client"
    },
    {
      "file_path": "/packages/client/src/pages/PortalSettings/categories/security/access-portal/tfa.js",
      "line_number": 305,
      "context": "onSaveClick={onSaveClick}\n onCancelClick={onCancelClick}\n showReminder={showReminder}\n reminderText={t(\"Common:YouHaveUnsavedChanges\")}\n saveButtonLabel={t(\"Common:SaveButton\")}\n cancelButtonLabel={t(\"Common:CancelButton\")}\n displaySettings\n hasScroll={false}\n isSaving={isSaving}\n additionalClassSaveButton=\"two-factor-auth-save\"\n additionalClassCancelButton=\"two-factor-auth-cancel\"",
      "module": "/packages/client"
    },
    {
      "file_path": "/packages/client/src/pages/PortalSettings/categories/security/access-portal/trustedMail.js",
      "line_number": 353,
      "context": "onSaveClick={onSaveClick}\n onCancelClick={onCancelClick}\n showReminder={showReminder}\n reminderText={t(\"Common:YouHaveUnsavedChanges\")}\n saveButtonLabel={t(\"Common:SaveButton\")}\n cancelButtonLabel={t(\"Common:CancelButton\")}\n displaySettings\n hasScroll={false}\n isSaving={isSaving}\n additionalClassSaveButton=\"trusted-mail-save\"\n additionalClassCancelButton=\"trusted-mail-cancel\"",
      "module": "/packages/client"
    },
    {
      "file_path": "/packages/client/src/pages/PortalSettings/categories/security/audit-trail/index.js",
      "line_number": 110,
      "context": "productName: t(\"Common:ProductName\"),\n })}\n latestText={t(\"LoginLatestText\")}\n storagePeriod={t(\"StoragePeriod\")}\n saveButtonLabel={t(\"Common:SaveButton\")}\n cancelButtonLabel={t(\"Common:CancelButton\")}\n securityLifetime={securityLifetime}\n lifetime={securityLifetime.auditTrailLifeTime}\n setLifetimeAuditSettings={setLifetimeAuditSettings}\n content={getContent()}\n downloadReport={t(\"DownloadReportBtnText\")}",
      "module": "/packages/client"
    },
    {
      "file_path": "/packages/client/src/pages/PortalSettings/categories/security/login-history/index.js",
      "line_number": 94,
      "context": "loginHistory\n subHeader={t(\"LoginSubheaderTitle\")}\n latestText={t(\"LoginLatestText\")}\n storagePeriod={t(\"StoragePeriod\")}\n saveButtonLabel={t(\"Common:SaveButton\")}\n cancelButtonLabel={t(\"Common:CancelButton\")}\n lifetime={securityLifetime.loginHistoryLifeTime}\n securityLifetime={securityLifetime}\n setLifetimeAuditSettings={setLifetimeAuditSettings}\n content={getContent()}\n downloadReport={t(\"DownloadReportBtnText\")}",
      "module": "/packages/client"
    },
    {
      "file_path": "/packages/client/src/pages/PortalSettings/categories/services/sub-components/AdditionalStorage/ButtonContainer.tsx",
      "line_number": 92,
      "context": "}\n testId=\"storage_plan_upgrade_ok_button\"\n />\n <Button\n key=\"CancelButton\"\n label={t(\"Common:CancelButton\")}\n size={ButtonSize.normal}\n scale\n onClick={onClose}\n isDisabled={isLoading}\n testId=\"storage_plan_upgrade_cancel_button\"",
      "module": "/packages/client"
    },
    {
      "file_path": "/packages/client/src/pages/PortalSettings/categories/services/sub-components/AdditionalStorage/GracePeriodModal.tsx",
      "line_number": 111,
      "context": "onClick={onClick}\n testId=\"grace_period_ok_button\"\n />\n <Button\n key=\"CancelButton\"\n label={t(\"Common:CancelButton\")}\n size={ButtonSize.normal}\n onClick={onClose}\n testId=\"grace_period_cancel_button\"\n />\n </ModalDialog.Footer>",
      "module": "/packages/client"
    },
    {
      "file_path": "/packages/client/src/pages/PortalSettings/categories/services/sub-components/ConfirmationDialog.tsx",
      "line_number": 76,
      "context": "primary\n scale\n testId=\"service-confirmation-dialog-continue-button\"\n />\n <Button\n label={t(\"Common:CancelButton\")}\n size={ButtonSize.normal}\n onClick={onClose}\n testId=\"service-confirmation-dialog-close-button\"\n scale\n />",
      "module": "/packages/client"
    },
    {
      "file_path": "/packages/client/src/pages/Profile/Section/Body/sub-components/authorized-apps/sub-components/RevokeDialog.tsx",
      "line_number": 122,
      "context": "isLoading={isRequestRunning}\n onClick={onRevokeAction}\n testId=\"dialog_revoke_consent_button\"\n />\n <Button\n label={t(\"Common:CancelButton\")}\n scale={isMobile}\n size={ButtonSize.normal}\n isDisabled={isRequestRunning}\n onClick={onCloseAction}\n testId=\"dialog_revoke_consent_cancel_button\"",
      "module": "/packages/client"
    },
    {
      "file_path": "/packages/client/src/pages/VersionHistory/Section/Body/VersionRow.js",
      "line_number": 381,
      "context": "<Button\n isDisabled={isSavingComment}\n size=\"extraSmall\"\n scale\n onClick={onCancelClick}\n label={t(\"Common:CancelButton\")}\n testId=\"version_cancel_button\"\n />\n </div>\n </div>\n ) : null}",
      "module": "/packages/client"
    },
    {
      "file_path": "/packages/doceditor/src/components/ChangeLinkTypeDialog.tsx",
      "line_number": 67,
      "context": "onClick={onSubmit}\n primary\n scale\n label={t(\"Common:ChangeButton\")}\n />\n <Button onClick={onClose} scale label={t(\"Common:CancelButton\")} />\n </ModalDialog.Footer>\n </ModalDialog>\n );\n };",
      "module": "/packages/doceditor"
    },
    {
      "file_path": "/packages/doceditor/src/components/ConflictResolveDialog/ConflictResolveDialog.tsx",
      "line_number": 50,
      "context": "<ConflictResolve\n isLoading={false}\n visible={visible}\n onClose={reject}\n onSubmit={resolve}\n cancelButtonLabel={t(\"Common:CancelButton\")}\n submitButtonLabel={t(\"Common:OKButton\")}\n messageText={\n <Trans\n t={t}\n ns=\"Common\"",
      "module": "/packages/doceditor"
    },
    {
      "file_path": "/packages/doceditor/src/components/SelectFileDialog.tsx",
      "line_number": 104,
      "context": "withFooterCheckbox={false}\n footerCheckboxLabel=\"\"\n footerInputHeader=\"\"\n currentFooterInputValue=\"\"\n submitButtonLabel={t?.(\"Common:SelectAction\") ?? \"\"}\n cancelButtonLabel={t?.(\"Common:CancelButton\") ?? \"\"}\n withCancelButton\n descriptionText={listTitle}\n currentDeviceType={DeviceType.desktop}\n getFilesArchiveError={() => \"\"}\n parentId={0}",
      "module": "/packages/doceditor"
    },
    {
      "file_path": "/packages/doceditor/src/components/SelectFolderDialog.tsx",
      "line_number": 56,
      "context": "// const sessionPath = sessionStorage.getItem(\"filesSelectorPath\");\n \n const cancelButtonProps: TSelectorCancelButton = {\n withCancelButton: true,\n onCancel: onClose,\n cancelButtonLabel: t(\"Common:CancelButton\"),\n cancelButtonId: \"select-file-modal-cancel\",\n };\n \n const withFooterCheckbox =\n fileSaveAsExtension !== \"zip\" && fileInfo.fileExst !== \"fb2\";",
      "module": "/packages/doceditor"
    },
    {
      "file_path": "/packages/doceditor/src/components/StartFillingSelectDialog.tsx",
      "line_number": 59,
      "context": "const { currentDeviceType } = useDeviceType();\n \n const cancelButtonProps: TSelectorCancelButton = {\n withCancelButton: true,\n onCancel: onClose,\n cancelButtonLabel: t(\"Common:CancelButton\"),\n cancelButtonId: \"select-file-modal-cancel\",\n };\n const infoBarData: TInfoBarData = {\n title: t(\"Common:SelectorInfoBarTitle\"),\n description:",
      "module": "/packages/doceditor"
    },
    {
      "file_path": "/packages/login/src/app/(root)/confirm/PortalContinue/page.client.tsx",
      "line_number": 106,
      "context": "testId=\"continue_reactivate_button\"\n />\n <Button\n scale\n size={ButtonSize.medium}\n label={t(\"Common:CancelButton\")}\n tabIndex={1}\n onClick={onCancelClick}\n testId=\"continue_cancel_button\"\n />\n </ButtonsWrapper>",
      "module": "/packages/login"
    },
    {
      "file_path": "/packages/login/src/app/(root)/confirm/PortalOwnerChange/page.client.tsx",
      "line_number": 110,
      "context": "testId=\"save_change_owner_button\"\n />\n <Button\n scale\n size={ButtonSize.medium}\n label={t(\"Common:CancelButton\")}\n tabIndex={2}\n isDisabled={false}\n onClick={onCancelClick}\n testId=\"cancel_button\"\n />",
      "module": "/packages/login"
    },
    {
      "file_path": "/packages/login/src/app/(root)/confirm/PortalRemove/page.client.tsx",
      "line_number": 120,
      "context": "testId=\"delete_portal_button\"\n />\n <Button\n scale\n size={ButtonSize.medium}\n label={t(\"Common:CancelButton\")}\n tabIndex={1}\n onClick={onCancelClick}\n testId=\"cancel_button\"\n />\n </ButtonsWrapper>",
      "module": "/packages/login"
    },
    {
      "file_path": "/packages/login/src/app/(root)/confirm/PortalSuspend/page.client.tsx",
      "line_number": 116,
      "context": "testId=\"deactivate_portal_button\"\n />\n <Button\n scale\n size={ButtonSize.medium}\n label={t(\"Common:CancelButton\")}\n tabIndex={1}\n onClick={onCancelClick}\n testId=\"cancel_button\"\n />\n </ButtonsWrapper>",
      "module": "/packages/login"
    },
    {
      "file_path": "/packages/login/src/components/LoginForm/sub-components/ForgotPasswordModalDialog.tsx",
      "line_number": 272,
      "context": "/>\n <Button\n id=\"forgot-password-modal_cancel\"\n className=\"modal-dialog-button\"\n key=\"CancelBtn\"\n label={t(\"Common:CancelButton\")}\n size={ButtonSize.normal}\n scale\n primary={false}\n onClick={onDialogClose}\n // isLoading={isLoading}",
      "module": "/packages/login"
    },
    {
      "file_path": "/packages/login/src/components/Register/sub-components/RegisterModalDialog.tsx",
      "line_number": 156,
      "context": "<Button\n id=\"registration-modal_cancel\"\n className=\"modal-dialog-button\"\n key=\"CancelBtn\"\n label={t(\"Common:CancelButton\")}\n size={ButtonSize.normal}\n scale={false}\n primary={false}\n onClick={onRegisterModalClose}\n isLoading={loading}",
      "module": "/packages/login"
    },
    {
      "file_path": "/packages/management/src/app/settings/encrypt-data/EncryptWarningDialog.tsx",
      "line_number": 96,
      "context": "primary\n onClick={onConfirm}\n />\n <Button\n key=\"CancelButton\"\n label={t(\"Common:CancelButton\")}\n size={ButtonSize.normal}\n onClick={onClose}\n scale\n />\n </ModalDialog.Footer>",
      "module": "/packages/management"
    },
    {
      "file_path": "/packages/management/src/dialogs/change-domain/index.tsx",
      "line_number": 147,
      "context": "primary\n scale\n />\n <Button\n key=\"CancelButton\"\n label={t(\"Common:CancelButton\")}\n size={ButtonSize.normal}\n onClick={onClose}\n scale\n />\n </ModalDialog.Footer>",
      "module": "/packages/management"
    },
    {
      "file_path": "/packages/management/src/dialogs/create-portal/index.tsx",
      "line_number": 218,
      "context": "primary\n onClick={onHandleClick}\n />\n <Button\n key=\"CancelButton\"\n label={t(\"Common:CancelButton\")}\n size={ButtonSize.normal}\n onClick={onClose}\n scale\n />\n </ModalDialog.Footer>",
      "module": "/packages/management"
    },
    {
      "file_path": "/packages/management/src/dialogs/delete-portal/index.tsx",
      "line_number": 154,
      "context": "primary\n onClick={onDelete}\n />\n <Button\n key=\"CancelButton\"\n label={t(\"Common:CancelButton\")}\n size={ButtonSize.normal}\n onClick={onClose}\n scale\n />\n </ModalDialog.Footer>",
      "module": "/packages/management"
    },
    {
      "file_path": "/packages/shared/components/chat/components/chat-header/sub-components/RenameChat.tsx",
      "line_number": 115,
      "context": "isLoading={isLoading}\n isDisabled={!newName || prevTitle === newName}\n />\n <Button\n size={ButtonSize.normal}\n label={t(\"Common:CancelButton\")}\n onClick={onRenameToggle}\n scale\n isDisabled={isLoading}\n />\n </ModalDialog.Footer>",
      "module": "/packages/shared"
    },
    {
      "file_path": "/packages/shared/components/chat/components/chat-input/Attachment.tsx",
      "line_number": 125,
      "context": "withoutBackButton\n withCancelButton\n withCreate={false}\n withFooterCheckbox={false}\n withFooterInput={false}\n cancelButtonLabel={t(\"Common:CancelButton\")}\n submitButtonLabel={t(\"Common:AddButton\")}\n disabledItems={[]}\n isRoomsOnly={false}\n isThirdParty={false}\n currentFolderId=\"\"",
      "module": "/packages/shared"
    },
    {
      "file_path": "/packages/shared/components/chat/components/export-selector/index.tsx",
      "line_number": 103,
      "context": "withoutBackButton\n withCancelButton\n withCreate={false}\n withFooterCheckbox\n withFooterInput\n cancelButtonLabel={t(\"Common:CancelButton\")}\n submitButtonLabel={t(\"Common:SaveButton\")}\n disabledItems={[]}\n isRoomsOnly={false}\n isThirdParty={false}\n currentFolderId={currentFolderId}",
      "module": "/packages/shared"
    },
    {
      "file_path": "/packages/shared/components/files-selector-input/FilesSelectorInput.tsx",
      "line_number": 226,
      "context": "isPanelVisible={isPanelVisible}\n rootThirdPartyId={rootThirdPartyId}\n submitButtonLabel={acceptButtonLabel}\n descriptionText={descriptionText ?? \"\"}\n cancelButtonId=\"select-file-modal-cancel\"\n cancelButtonLabel={t(\"Common:CancelButton\")}\n onCancel={onClose}\n onSubmit={onSubmit}\n onSetBaseFolderPath={onSetBasePath}\n getIsDisabled={getIsDisabledAction}\n withCreate={withCreate}",
      "module": "/packages/shared"
    },
    {
      "file_path": "/packages/shared/components/filter/sub-components/FilterBlock.tsx",
      "line_number": 625,
      "context": "testId=\"filter_apply_button\"\n />\n <Button\n id=\"filter_cancel-button\"\n size={ButtonSize.normal}\n label={t(\"Common:CancelButton\")}\n scale\n onClick={hideFilterBlock}\n isDisabled={isLoading}\n testId=\"filter_cancel_button\"\n />",
      "module": "/packages/shared"
    },
    {
      "file_path": "/packages/shared/components/quota-form/index.tsx",
      "line_number": 292,
      "context": "<SaveCancelButtons\n isSaving={isLoading}\n onSaveClick={onSaveClick}\n onCancelClick={onCancelClick}\n saveButtonLabel={t(\"Common:SaveButton\")}\n cancelButtonLabel={t(\"Common:CancelButton\")}\n reminderText={t(\"Common:YouHaveUnsavedChanges\")}\n displaySettings\n saveButtonDisabled={isDefaultQuota}\n disableRestoreToDefault={isDefaultQuota}\n showReminder={!isDefaultQuota}",
      "module": "/packages/shared"
    },
    {
      "file_path": "/packages/shared/components/report-dialog/index.tsx",
      "line_number": 161,
      "context": "size={ButtonSize.normal}\n scale={currentDeviceType === DeviceType.mobile}\n data-id=\"send-report\"\n />\n <Button\n key=\"CancelButton\"\n onClick={onCloseAction}\n size={ButtonSize.normal}\n label={t(\"CancelButton\")}\n scale={currentDeviceType === DeviceType.mobile}\n data-id=\"cancel-report\"",
      "module": "/packages/shared"
    },
    {
      "file_path": "/packages/shared/dialogs/backup-to-public-room-dialog/index.tsx",
      "line_number": 98,
      "context": "testId=\"save_backup_to_room_button\"\n />\n <Button\n id=\"delete-file-modal_cancel\"\n key=\"CancelButton\"\n label={t(\"Common:CancelButton\")}\n size={ButtonSize.normal}\n scale\n onClick={onClose}\n testId=\"cancel_backup_to_room_button\"\n />",
      "module": "/packages/shared"
    },
    {
      "file_path": "/packages/shared/dialogs/change-storage-quota/index.tsx",
      "line_number": 169,
      "context": "isDisabled={!isDisableQuota ? size.trim() === \"\" : false}\n scale\n testId=\"storage_quota_save_button\"\n />\n <Button\n label={t(\"Common:CancelButton\")}\n size={ButtonSize.normal}\n onClick={onCloseClick}\n isDisabled={isLoading}\n scale\n testId=\"storage_quota_cancel_button\"",
      "module": "/packages/shared"
    },
    {
      "file_path": "/packages/shared/dialogs/connect/ConnectDialog.tsx",
      "line_number": 417,
      "context": "testId=\"connect_dialog_save_button\"\n />\n <Button\n id=\"cancel\"\n tabIndex={5}\n label={t(\"Common:CancelButton\")}\n size={ButtonSize.normal}\n scale={isAccount}\n onClick={onClose}\n isDisabled={isLoading}\n testId=\"connect_dialog_cancel_button\"",
      "module": "/packages/shared"
    },
    {
      "file_path": "/packages/shared/dialogs/delete-third-party/DeleteThirdPartyDialog.tsx",
      "line_number": 145,
      "context": "<Button\n scale\n onClick={onClose}\n isLoading={isLoading}\n size={ButtonSize.normal}\n label={t(\"Common:CancelButton\")}\n testId=\"cancel_third_party_button\"\n />\n </ModalDialog.Footer>\n </ModalDialog>\n );",
      "module": "/packages/shared"
    },
    {
      "file_path": "/packages/shared/dialogs/download-dialog/index.tsx",
      "line_number": 602,
      "context": "scale\n testId=\"download_dialog_submit_button\"\n />\n <Button\n key=\"CancelButton\"\n label={t(\"Common:CancelButton\")}\n size={ButtonSize.normal}\n onClick={onClose}\n scale\n testId=\"download_dialog_cancel_button\"\n />",
      "module": "/packages/shared"
    },
    {
      "file_path": "/packages/shared/dialogs/download-dialog/sub-components/OnePasswordRow.tsx",
      "line_number": 200,
      "context": "onClick={onDownloadWithPassword}\n isDisabled={!password.trim().length}\n scale\n />\n <Button\n label={t(\"Common:CancelButton\")}\n size={ButtonSize.normal}\n onClick={onRemoveFromDownload}\n scale\n />\n </ModalDialog.Footer>",
      "module": "/packages/shared"
    },
    {
      "file_path": "/packages/shared/dialogs/EditLinkPanel/index.tsx",
      "line_number": 585,
      "context": "<Button\n scale\n onClick={onClose}\n isDisabled={isLoading}\n size={ButtonSize.normal}\n label={t(\"Common:CancelButton\")}\n testId=\"edit_link_panel_cancel_button\"\n />\n </ModalDialog.Footer>\n </ModalDialog>\n </>",
      "module": "/packages/shared"
    },
    {
      "file_path": "/packages/shared/dialogs/recover-access-modal-dialog/RecoverAccessModalDialog.tsx",
      "line_number": 361,
      "context": "isDisabled={loading}\n size={ButtonSize.normal}\n key=\"SendBtn-recover-close\"\n id=\"recover-access-modal_cancel\"\n className={styles.recoverButtonDialog}\n label={t(\"Common:CancelButton\")}\n onClick={onRecoverModalClose}\n testId=\"recover_access_modal_close_button\"\n />\n </div>\n </ModalDialog.Footer>",
      "module": "/packages/shared"
    },
    {
      "file_path": "/packages/shared/dialogs/start-filling/StartFillingPanel.tsx",
      "line_number": 309,
      "context": "alwaysShowFooter\n onSubmit={onSelectUser}\n onCancel={closeUsersPanel}\n onClose={closeUsersPanel}\n submitButtonLabel={t(\"Common:SelectAction\")}\n cancelButtonLabel={t(\"Common:CancelButton\")}\n disableDisabledUsers\n disableSubmitButton={false}\n checkIfUserInvited={checkIfUserInvited}\n injectedElement={\n <Header",
      "module": "/packages/shared"
    },
    {
      "file_path": "/packages/shared/dialogs/start-filling/StartFillingPanel.tsx",
      "line_number": 309,
      "context": "alwaysShowFooter\n onSubmit={onSelectUser}\n onCancel={closeUsersPanel}\n onClose={closeUsersPanel}\n submitButtonLabel={t(\"Common:SelectAction\")}\n cancelButtonLabel={t(\"Common:CancelButton\")}\n disableDisabledUsers\n disableSubmitButton={false}\n checkIfUserInvited={checkIfUserInvited}\n injectedElement={\n <Header",
      "module": "/packages/shared"
    },
    {
      "file_path": "/packages/shared/dialogs/stop-filling/StopFillingDialog.tsx",
      "line_number": 85,
      "context": "aria-label={t(\"Common:StopFilling\")}\n />\n <Button\n id=\"stop-filling-dialog_cancel\"\n key=\"CancelButton\"\n label={t(\"Common:CancelButton\")}\n size={ButtonSize.normal}\n scale\n onClick={onClose}\n aria-label={t(\"Common:CancelButton\")}\n />",
      "module": "/packages/shared"
    },
    {
      "file_path": "/packages/shared/dialogs/stop-filling/StopFillingDialog.tsx",
      "line_number": 85,
      "context": "aria-label={t(\"Common:StopFilling\")}\n />\n <Button\n id=\"stop-filling-dialog_cancel\"\n key=\"CancelButton\"\n label={t(\"Common:CancelButton\")}\n size={ButtonSize.normal}\n scale\n onClick={onClose}\n aria-label={t(\"Common:CancelButton\")}\n />",
      "module": "/packages/shared"
    },
    {
      "file_path": "/packages/shared/dialogs/unsaved-changes-dialog/index.tsx",
      "line_number": 77,
      "context": "<Button\n scale\n onClick={onCancel}\n key=\"CancelButton\"\n size={ButtonSize.normal}\n label={t(\"Common:CancelButton\")}\n />\n </ModalDialog.Footer>\n </ModalDialog>\n );\n };",
      "module": "/packages/shared"
    },
    {
      "file_path": "/packages/shared/pages/backup/auto-backup/index.tsx",
      "line_number": 668,
      "context": ") : null}\n \n {isChanged || isThirdStorageChanged ? (\n <SaveCancelButtons\n saveButtonLabel={t(\"Common:SaveButton\")}\n cancelButtonLabel={t(\"Common:CancelButton\")}\n onSaveClick={onSaveModuleSettings}\n onCancelClick={onCancelModuleSettings}\n saveButtonDisabled={isSaveCancelDisabled}\n disableRestoreToDefault={isSaveCancelDisabled}\n displaySettings",
      "module": "/packages/shared"
    },
    {
      "file_path": "/packages/shared/pages/Branding/BrandName/index.tsx",
      "line_number": 193,
      "context": "\"brand-name-buttons\",\n )}\n onSaveClick={onSaveAction}\n onCancelClick={onCancelAction}\n saveButtonLabel={t(\"Common:SaveButton\")}\n cancelButtonLabel={t(\"Common:CancelButton\")}\n reminderText={t(\"Common:YouHaveUnsavedChanges\")}\n displaySettings\n saveButtonDisabled={isEqualText || hasError}\n disableRestoreToDefault={isEqualText}\n showReminder={showReminder}",
      "module": "/packages/shared"
    },
    {
      "file_path": "/packages/shared/selectors/AIAgent/index.tsx",
      "line_number": 217,
      "context": "},\n };\n \n const cancelButtonSelectorProps: TSelectorCancelButton = {\n withCancelButton: true,\n cancelButtonLabel: t(\"Common:CancelButton\"),\n onCancel: onClose,\n };\n \n const searchSelectorProps: TSelectorSearch = {\n withSearch: true,",
      "module": "/packages/shared"
    },
    {
      "file_path": "/packages/shared/selectors/Files/hooks/useSelectorBody.tsx",
      "line_number": 184,
      "context": "};\n \n const cancelButtonProps: TSelectorCancelButton = withCancelButton\n ? {\n withCancelButton,\n cancelButtonLabel: cancelButtonLabel || t(\"Common:CancelButton\"),\n cancelButtonId,\n onCancel,\n }\n : {};",
      "module": "/packages/shared"
    },
    {
      "file_path": "/packages/shared/selectors/MCPServers/index.tsx",
<<<<<<< HEAD
      "line_number": 203,
=======
      "line_number": 201,
>>>>>>> 263b1739
      "context": "onBackClick: onBackClick,\n onCloseClick: onClose,\n withoutBorder: false,\n }}\n withCancelButton\n cancelButtonLabel={t(\"Common:CancelButton\")}\n onCancel={onBackClick}\n selectedItems={initedSelectedServersItems}\n />\n );\n };",
      "module": "/packages/shared"
    },
    {
      "file_path": "/packages/shared/selectors/People/index.tsx",
      "line_number": 504,
      "context": ": ({} as TSelectorHeader);\n \n const cancelButtonSelectorProps: TSelectorCancelButton = withCancelButton\n ? {\n withCancelButton,\n cancelButtonLabel: cancelButtonLabel || t(\"Common:CancelButton\"),\n onCancel,\n }\n : ({} as TSelectorCancelButton);\n \n const searchSelectorProps: TSelectorSearch = {",
      "module": "/packages/shared"
    },
    {
      "file_path": "/packages/shared/selectors/Room/index.tsx",
      "line_number": 211,
      "context": ": {};\n \n const cancelButtonSelectorProps: TSelectorCancelButton = withCancelButton\n ? {\n withCancelButton: true,\n cancelButtonLabel: cancelButtonLabel || t(\"Common:CancelButton\"),\n onCancel,\n }\n : {};\n \n const searchSelectorProps: TSelectorSearch = withSearch",
      "module": "/packages/shared"
    }
  ],
  "languages": {
    "en": {
      "ai_translated": false,
      "ai_model": null,
      "ai_spell_check_issues": [],
      "approved_at": null
    },
    "ar-SA": {
      "ai_translated": false,
      "ai_model": null,
      "ai_spell_check_issues": [
        {
          "type": "incorrect_translation",
          "description": "The Arabic translation \"الغاء\" (Ilgha') is a valid word meaning 'cancellation' or 'cancel', but it's a more formal term. A more common and user-friendly translation for a 'Cancel' button would be \"إلغاء\" (Ilg'aa').",
          "suggestion": "إلغاء"
        }
      ],
      "approved_at": null
    },
    "az": {
      "ai_translated": false,
      "ai_model": null,
      "ai_spell_check_issues": [
        {
          "type": "incorrect_translation",
          "description": "While \"Ləğv edin\" is a possible translation for 'Cancel', it is more accurately \"Delete\" or \"Remove\". \"Cancel\" typically implies stopping an action in progress, and \"Ləğv edin\" has a more final connotation.",
          "suggestion": "Consider alternatives like \"Saxla\" (Hold), \"Dayandır\" (Stop), or a more context-specific translation."
        }
      ],
      "approved_at": null
    },
    "bg": {
      "ai_translated": false,
      "ai_model": null,
      "ai_spell_check_issues": [],
      "approved_at": null
    },
    "cs": {
      "ai_translated": false,
      "ai_model": null,
      "ai_spell_check_issues": [],
      "approved_at": null
    },
    "de": {
      "ai_translated": false,
      "ai_model": null,
      "ai_spell_check_issues": [],
      "approved_at": null
    },
    "el-GR": {
      "ai_translated": false,
      "ai_model": null,
      "ai_spell_check_issues": [],
      "approved_at": null
    },
    "es": {
      "ai_translated": false,
      "ai_model": null,
      "ai_spell_check_issues": [],
      "approved_at": null
    },
    "fi": {
      "ai_translated": false,
      "ai_model": null,
      "ai_spell_check_issues": [],
      "approved_at": null
    },
    "fr": {
      "ai_translated": false,
      "ai_model": null,
      "ai_spell_check_issues": [],
      "approved_at": null
    },
    "hy-AM": {
      "ai_translated": false,
      "ai_model": null,
      "ai_spell_check_issues": [],
      "approved_at": null
    },
    "it": {
      "ai_translated": false,
      "ai_model": null,
      "ai_spell_check_issues": [],
      "approved_at": null
    },
    "ja-JP": {
      "ai_translated": false,
      "ai_model": null,
      "ai_spell_check_issues": [],
      "approved_at": null
    },
    "ko-KR": {
      "ai_translated": false,
      "ai_model": null,
      "ai_spell_check_issues": [],
      "approved_at": null
    },
    "lo-LA": {
      "ai_translated": false,
      "ai_model": null,
      "ai_spell_check_issues": [],
      "approved_at": null
    },
    "lv": {
      "ai_translated": false,
      "ai_model": null,
      "ai_spell_check_issues": [],
      "approved_at": null
    },
    "nl": {
      "ai_translated": false,
      "ai_model": null,
      "ai_spell_check_issues": [],
      "approved_at": null
    },
    "pl": {
      "ai_translated": false,
      "ai_model": null,
      "ai_spell_check_issues": [],
      "approved_at": null
    },
    "pt": {
      "ai_translated": false,
      "ai_model": null,
      "ai_spell_check_issues": [],
      "approved_at": null
    },
    "pt-BR": {
      "ai_translated": false,
      "ai_model": null,
      "ai_spell_check_issues": [],
      "approved_at": null
    },
    "ro": {
      "ai_translated": false,
      "ai_model": null,
      "ai_spell_check_issues": [],
      "approved_at": null
    },
    "ru": {
      "ai_translated": false,
      "ai_model": null,
      "ai_spell_check_issues": [],
      "approved_at": null
    },
    "si": {
      "ai_translated": false,
      "ai_model": null,
      "ai_spell_check_issues": [
        {
          "type": "incorrect_translation",
          "description": "The Sinhala translation \"අවලංගු\" (awalangu) doesn't accurately convey the meaning of \"Cancel\". It translates to 'invalid' or 'illegitimate' which is not the intended meaning of a cancel button. A more appropriate translation would be something like \"ඉවතලන්න\" (iwatalanna) or \"రద్దు කරන්න\" (raddu karanna).",
          "suggestion": "Consider using \"ඉවතලන්න\" (iwatalanna) or \"රద్దు කරන්න\" (raddu karanna)"
        }
      ],
      "approved_at": null
    },
    "sk": {
      "ai_translated": false,
      "ai_model": null,
      "ai_spell_check_issues": [],
      "approved_at": null
    },
    "sl": {
      "ai_translated": false,
      "ai_model": null,
      "ai_spell_check_issues": [],
      "approved_at": null
    },
    "sr-Cyrl-RS": {
      "ai_translated": false,
      "ai_model": null,
      "ai_spell_check_issues": [
        {
          "type": "incorrect_translation",
          "description": "While 'Откажи' is a valid Serbian word related to cancellation, 'Cancel' typically implies a button action. 'Откажи' is an imperative form and might sound abrupt for a button label. A more appropriate translation, considering the context, would be 'Otkaži' (Otkaži) or 'Ponisti' (Reset).",
          "suggestion": "Consider 'Otkaži' or 'Ponisti' for a more user-friendly button label."
        }
      ],
      "approved_at": null
    },
    "sr-Latn-RS": {
      "ai_translated": false,
      "ai_model": null,
      "ai_spell_check_issues": [],
      "approved_at": null
    },
    "tr": {
      "ai_translated": false,
      "ai_model": null,
      "ai_spell_check_issues": [],
      "approved_at": null
    },
    "uk-UA": {
      "ai_translated": false,
      "ai_model": null,
      "ai_spell_check_issues": [],
      "approved_at": null
    },
    "vi": {
      "ai_translated": false,
      "ai_model": null,
      "ai_spell_check_issues": [],
      "approved_at": null
    },
    "zh-CN": {
      "ai_translated": false,
      "ai_model": null,
      "ai_spell_check_issues": [],
      "approved_at": null
    }
  }
}<|MERGE_RESOLUTION|>--- conflicted
+++ resolved
@@ -3,11 +3,7 @@
   "content": "Cancel",
   "content_en_sha1_hash": "77dfd2135f4db726c47299bb55be26f7f4525a46",
   "created_at": "2025-05-19T21:30:43.360Z",
-<<<<<<< HEAD
-  "updated_at": "2025-11-26T15:05:37.098Z",
-=======
   "updated_at": "2025-12-15T14:04:23.486Z",
->>>>>>> 263b1739
   "comment": {
     "text": "This translation key is used for the \"Cancel\" button in various UI elements such as dialogs and form buttons. It provides the text to be displayed when a user clicks the cancel action, allowing them to terminate an operation or return to their previous state. This key appears in files such as Dialog.js, QuotaForm, and ShareCollectSelector.",
     "is_auto": true,
@@ -424,23 +420,19 @@
     },
     {
       "file_path": "/packages/client/src/pages/PortalSettings/categories/ai-settings/providers/dialogs/add-update/index.tsx",
-<<<<<<< HEAD
-      "line_number": 399,
-=======
       "line_number": 398,
->>>>>>> 263b1739
       "context": "isLoading={isRequestRunning}\n isDisabled={!canSubmit}\n />\n <Button\n size={ButtonSize.normal}\n label={t(\"Common:CancelButton\")}\n scale\n onClick={onClose}\n isDisabled={isRequestRunning}\n />\n </ModalDialog.Footer>",
       "module": "/packages/client"
     },
     {
       "file_path": "/packages/client/src/pages/PortalSettings/categories/ai-settings/providers/dialogs/delete/index.tsx",
-      "line_number": 102,
+      "line_number": 94,
       "context": "onClick={onSubmit}\n isLoading={loading}\n />\n <Button\n size={ButtonSize.normal}\n label={t(\"Common:CancelButton\")}\n scale\n onClick={onClose}\n isDisabled={loading}\n />\n </ModalDialog.Footer>",
       "module": "/packages/client"
     },
     {
       "file_path": "/packages/client/src/pages/PortalSettings/categories/ai-settings/search/dialogs/reset/index.tsx",
-      "line_number": 99,
+      "line_number": 93,
       "context": "onClick={onSubmitAction}\n isLoading={loading}\n />\n <Button\n size={ButtonSize.normal}\n label={t(\"Common:CancelButton\")}\n scale\n onClick={onClose}\n isDisabled={loading}\n />\n </ModalDialog.Footer>",
       "module": "/packages/client"
     },
@@ -986,11 +978,7 @@
     },
     {
       "file_path": "/packages/shared/selectors/MCPServers/index.tsx",
-<<<<<<< HEAD
-      "line_number": 203,
-=======
       "line_number": 201,
->>>>>>> 263b1739
       "context": "onBackClick: onBackClick,\n onCloseClick: onClose,\n withoutBorder: false,\n }}\n withCancelButton\n cancelButtonLabel={t(\"Common:CancelButton\")}\n onCancel={onBackClick}\n selectedItems={initedSelectedServersItems}\n />\n );\n };",
       "module": "/packages/shared"
     },
