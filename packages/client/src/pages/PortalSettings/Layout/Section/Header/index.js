// (c) Copyright Ascensio System SIA 2009-2024
//
// This program is a free software product.
// You can redistribute it and/or modify it under the terms
// of the GNU Affero General Public License (AGPL) version 3 as published by the Free Software
// Foundation. In accordance with Section 7(a) of the GNU AGPL its Section 15 shall be amended
// to the effect that Ascensio System SIA expressly excludes the warranty of non-infringement of
// any third-party rights.
//
// This program is distributed WITHOUT ANY WARRANTY, without even the implied warranty
// of MERCHANTABILITY or FITNESS FOR A PARTICULAR  PURPOSE. For details, see
// the GNU AGPL at: http://www.gnu.org/licenses/agpl-3.0.html
//
// You can contact Ascensio System SIA at Lubanas st. 125a-25, Riga, Latvia, EU, LV-1021.
//
// The  interactive user interfaces in modified source and object code versions of the Program must
// display Appropriate Legal Notices, as required under Section 5 of the GNU AGPL version 3.
//
// Pursuant to Section 7(b) of the License you must retain the original Product logo when
// distributing the program. Pursuant to Section 7(e) we decline to grant you any rights under
// trademark law for use of our trademarks.
//
// All the Product's GUI elements, including illustrations and icon sets, as well as technical writing
// content are licensed under the terms of the Creative Commons Attribution-ShareAlike 4.0
// International. See the License terms at http://creativecommons.org/licenses/by-sa/4.0/legalcode

import DeleteReactSvgUrl from "PUBLIC_DIR/images/delete.react.svg?url";
import ArrowPathReactSvgUrl from "PUBLIC_DIR/images/arrow.path.react.svg?url";
import ActionsHeaderTouchReactSvgUrl from "PUBLIC_DIR/images/actions.header.touch.react.svg?url";
import React from "react";
import { inject, observer } from "mobx-react";
import styled, { css, useTheme } from "styled-components";
import { useNavigate, useLocation } from "react-router-dom";
import { withTranslation } from "react-i18next";
import Headline from "@docspace/shared/components/headline/Headline";
import { IconButton } from "@docspace/shared/components/icon-button";
import { TableGroupMenu } from "@docspace/shared/components/table";
import { DropDownItem } from "@docspace/shared/components/drop-down-item";
import LoaderSectionHeader from "../loaderSectionHeader";
import { mobile, tablet, desktop, isMobile } from "@docspace/shared/utils";
import withLoading from "SRC_DIR/HOCs/withLoading";
import { Badge } from "@docspace/shared/components/badge";
import {
  getKeyByLink,
  settingsTree,
  getTKeyByKey,
  checkPropertyByLink,
} from "../../../utils";
import { combineUrl } from "@docspace/shared/utils/combineUrl";
import TariffBar from "SRC_DIR/components/TariffBar";

export const HeaderContainer = styled.div`
  position: relative;
  display: flex;
  align-items: center;
  max-width: calc(100vw - 32px);
  .settings-section_header {
    display: flex;
    align-items: center;
    .settings-section_badge {
      ${(props) =>
        props.theme.interfaceDirection === "rtl"
          ? css`
              margin-right: 8px;
            `
          : css`
              margin-left: 8px;
            `}
      cursor: auto;
    }

    .header {
      text-overflow: ellipsis;
      white-space: nowrap;
      overflow: hidden;
      color: ${(props) => props.theme.client.settings.headerTitleColor};
      display: flex;
      align-items: center;
    }
  }
  .action-wrapper {
    flex-grow: 1;

    .action-button {
      ${(props) =>
        props.theme.interfaceDirection === "rtl"
          ? css`
              margin-right: auto;
            `
          : css`
              margin-left: auto;
            `}
    }
  }

  .arrow-button {
    flex-shrink: 0;

    ${(props) =>
      props.theme.interfaceDirection === "rtl"
        ? css`
            margin-left: 12px;
          `
        : css`
            margin-right: 12px;
          `}

    svg {
      ${({ theme }) =>
        theme.interfaceDirection === "rtl" && "transform: scaleX(-1);"}
    }

    @media ${tablet} {
      ${(props) =>
        props.theme.interfaceDirection === "rtl"
          ? css`
              padding: 8px 8px 8px 0;
              margin-right: -8px;
            `
          : css`
              padding: 8px 0 8px 8px;
              margin-left: -8px;
            `}
    }
  }

  @media ${tablet} {
    h1 {
      line-height: 61px;
      font-size: 21px;
    }
  }

  @media ${desktop} {
    h1 {
      font-size: 18px;
      line-height: 59px !important;
    }
  }

  @media ${mobile} {
    h1 {
      line-height: 53px;
      font-size: 18px;
    }
  }

  .tariff-bar {
    ${(props) =>
      props.theme.interfaceDirection === "rtl"
        ? css`
            margin-right: auto;
          `
        : css`
            margin-left: auto;
          `}
  }
`;

export const StyledContainer = styled.div`
  .group-button-menu-container {
    ${(props) =>
      props.viewAs === "table"
        ? css`
            margin: 0px -20px;
            width: calc(100% + 40px);
          `
        : css`
            margin: 0px -20px;
            width: calc(100% + 40px);
          `}

    @media ${tablet} {
      margin: 0 -16px;
      width: calc(100% + 32px);
    }
  }
`;

const SectionHeaderContent = (props) => {
  const {
    isBrandingAndCustomizationAvailable,
    isRestoreAndAutoBackupAvailable,
    tReady,
    setIsLoadedSectionHeader,
    isSSOAvailable,
<<<<<<< HEAD
    organizationName,
    workspace,
=======
>>>>>>> 58eee4dd
  } = props;

  const navigate = useNavigate();
  const location = useLocation();
  const theme = useTheme();

  const [state, setState] = React.useState({
    header: "",
    isCategoryOrHeader: false,
    showSelector: false,
    isHeaderVisible: false,
  });

  const isAvailableSettings = (key) => {
    switch (key) {
      case "DNSSettings":
        return isBrandingAndCustomizationAvailable;
      case "RestoreBackup":
        return isRestoreAndAutoBackupAvailable;
      case "WhiteLabel":
        return isBrandingAndCustomizationAvailable;
      case "CompanyInfoSettings":
        return isBrandingAndCustomizationAvailable;
      case "AdditionalResources":
        return isBrandingAndCustomizationAvailable;
      case "SingleSignOn:ServiceProviderSettings":
      case "SingleSignOn:SpMetadata":
        return isSSOAvailable;
      default:
        return true;
    }
  };

  React.useEffect(() => {
    if (tReady) setIsLoadedSectionHeader(true);

    const arrayOfParams = getArrayOfParams();

    const key = getKeyByLink(arrayOfParams, settingsTree);

    const keysCollection = key.split("-");

    const currKey = keysCollection.length >= 3 ? key : keysCollection[0];

    const header = getTKeyByKey(currKey, settingsTree);
    const isCategory = checkPropertyByLink(
      arrayOfParams,
      settingsTree,
      "isCategory",
    );
    const isHeader = checkPropertyByLink(
      arrayOfParams,
      settingsTree,
      "isHeader",
    );
    const isCategoryOrHeader = isCategory || isHeader;

    const isNeedPaidIcon = !isAvailableSettings(header);

    state.isNeedPaidIcon !== isNeedPaidIcon &&
      setState((val) => ({ ...val, isNeedPaidIcon }));

    header !== state.header && setState((val) => ({ ...val, header }));

    isCategoryOrHeader !== state.isCategoryOrHeader &&
      setState((val) => ({ ...val, isCategoryOrHeader }));
  }, [
    tReady,
    setIsLoadedSectionHeader,
    getArrayOfParams,
    isAvailableSettings,
    state.isNeedPaidIcon,
    state.header,
    state.isCategoryOrHeader,
    location.pathname,
  ]);

  const onBackToParent = () => {
    let newArrayOfParams = getArrayOfParams();
    newArrayOfParams.splice(-1, 1);
    const newPath = newArrayOfParams.join("/");
    navigate(newPath);
  };

  const getArrayOfParams = () => {
    const resultPath = location.pathname;
    const arrayOfParams = resultPath.split("/").filter((param) => {
      return param !== "filter" && param && param !== "portal-settings";
    });

    return arrayOfParams;
  };

  const addUsers = (items) => {
    const { addUsers } = props;
    if (!addUsers) return;
    addUsers(items);
  };

  const onToggleSelector = (isOpen = !props.selectorIsOpen) => {
    const { toggleSelector } = props;
    toggleSelector(isOpen);
  };

  const onClose = () => {
    const { deselectUser } = props;
    deselectUser();
  };

  const onCheck = (checked) => {
    const { setSelected } = props;
    setSelected(checked ? "all" : "close");
  };

  const onSelectAll = () => {
    const { setSelected } = props;
    setSelected("all");
  };

  const removeAdmins = () => {
    const { removeAdmins } = props;
    if (!removeAdmins) return;
    removeAdmins();
  };

  const {
    t,
    isLoadedSectionHeader,

    isHeaderIndeterminate,
    isHeaderChecked,
    isHeaderVisible,
    selection,
  } = props;
  const { header, isCategoryOrHeader, isNeedPaidIcon } = state;
  const arrayOfParams = getArrayOfParams();

  const menuItems = (
    <>
      <DropDownItem
        key="all"
        label={t("Common:SelectAll")}
        data-index={1}
        onClick={onSelectAll}
      />
    </>
  );

  const headerMenu = [
    {
      label: t("Common:Delete"),
      disabled: !selection || !selection.length > 0,
      onClick: removeAdmins,
      iconUrl: DeleteReactSvgUrl,
    },
  ];

  const translatedHeader =
    header === "ImportHeader"
      ? workspace === "GoogleWorkspace"
        ? t("ImportFromGoogle")
        : workspace === "Nextcloud"
          ? t("ImportFromNextcloud")
          : workspace === "Workspace"
            ? t("ImportFromPortal", { organizationName })
            : t("DataImport")
      : t(header, { organizationName });

  return (
    <StyledContainer isHeaderVisible={isHeaderVisible}>
      {isHeaderVisible ? (
        <div className="group-button-menu-container">
          <TableGroupMenu
            checkboxOptions={menuItems}
            onChange={onCheck}
            isChecked={isHeaderChecked}
            isIndeterminate={isHeaderIndeterminate}
            headerMenu={headerMenu}
            withComboBox
          />
        </div>
      ) : !isLoadedSectionHeader ? (
        <LoaderSectionHeader />
      ) : (
        <HeaderContainer>
          {!isCategoryOrHeader && arrayOfParams[0] && (
            <IconButton
              iconName={ArrowPathReactSvgUrl}
              size="17"
              isFill={true}
              onClick={onBackToParent}
              className="arrow-button"
            />
          )}
          <Headline type="content" truncate={true}>
<<<<<<< HEAD
            <div className="settings-section_header">
              <div className="header">{translatedHeader}</div>
              {isNeedPaidIcon ? (
                <Badge
                  backgroundColor="#EDC409"
                  label={t("Common:Paid")}
                  fontWeight="700"
                  className="settings-section_badge"
                  isPaidBadge={true}
                />
              ) : (
                ""
              )}
            </div>
=======
            {isMobile() && isServicePage && (
              <IconButton
                iconName={ArrowPathReactSvgUrl}
                size="17"
                isFill={true}
                onClick={onBackToParent}
                className="arrow-button"
              />
            )}
            {t(header, {
              organizationName: t("Common:OrganizationName"),
            })}
            {isNeedPaidIcon ? (
              <Badge
                backgroundColor={theme.isBase ? "#EDC409" : "#A38A1A"}
                label={t("Common:Paid")}
                fontWeight="700"
                className="settings-section_badge"
                isPaidBadge={true}
              />
            ) : (
              ""
            )}
>>>>>>> 58eee4dd
          </Headline>
          <div className="tariff-bar">
            <TariffBar />
          </div>

          {props.addUsers && (
            <div className="action-wrapper">
              <IconButton
                iconName={ActionsHeaderTouchReactSvgUrl}
                size="17"
                isFill={true}
                onClick={onToggleSelector}
                className="action-button"
              />
            </div>
          )}
        </HeaderContainer>
      )}
    </StyledContainer>
  );
};

<<<<<<< HEAD
export default inject(
  ({
    settingsStore,
    currentQuotaStore,
    setup,
    common,
    importAccountsStore,
  }) => {
    const {
      isBrandingAndCustomizationAvailable,
      isRestoreAndAutoBackupAvailable,
      isSSOAvailable,
    } = currentQuotaStore;
    const { addUsers, removeAdmins } = setup.headerAction;
    const { toggleSelector } = setup;
    const {
      selected,
      setSelected,
      isHeaderIndeterminate,
      isHeaderChecked,
      isHeaderVisible,
      deselectUser,
      selectAll,
      selection,
    } = setup.selectionStore;
    const { admins, selectorIsOpen } = setup.security.accessRight;
    const { isLoadedSectionHeader, setIsLoadedSectionHeader } = common;

    const { organizationName } = settingsStore;

    const { workspace } = importAccountsStore;

    return {
      addUsers,
      removeAdmins,
      selected,
      setSelected,
      admins,
      isHeaderIndeterminate,
      isHeaderChecked,
      isHeaderVisible,
      deselectUser,
      selectAll,
      toggleSelector,
      selectorIsOpen,
      selection,
      isLoadedSectionHeader,
      setIsLoadedSectionHeader,
      isBrandingAndCustomizationAvailable,
      isRestoreAndAutoBackupAvailable,
      isSSOAvailable,
      organizationName,
      workspace,
    };
  },
)(
=======
export default inject(({ currentQuotaStore, setup, common }) => {
  const {
    isBrandingAndCustomizationAvailable,
    isRestoreAndAutoBackupAvailable,
    isSSOAvailable,
  } = currentQuotaStore;
  const { addUsers, removeAdmins } = setup.headerAction;
  const { toggleSelector } = setup;
  const {
    selected,
    setSelected,
    isHeaderIndeterminate,
    isHeaderChecked,
    isHeaderVisible,
    deselectUser,
    selectAll,
    selection,
  } = setup.selectionStore;
  const { admins, selectorIsOpen } = setup.security.accessRight;
  const { isLoadedSectionHeader, setIsLoadedSectionHeader } = common;

  return {
    addUsers,
    removeAdmins,
    selected,
    setSelected,
    admins,
    isHeaderIndeterminate,
    isHeaderChecked,
    isHeaderVisible,
    deselectUser,
    selectAll,
    toggleSelector,
    selectorIsOpen,
    selection,
    isLoadedSectionHeader,
    setIsLoadedSectionHeader,
    isBrandingAndCustomizationAvailable,
    isRestoreAndAutoBackupAvailable,
    isSSOAvailable,
  };
})(
>>>>>>> 58eee4dd
  withLoading(
    withTranslation(["Settings", "SingleSignOn", "Common", "JavascriptSdk"])(
      observer(SectionHeaderContent),
    ),
  ),
);<|MERGE_RESOLUTION|>--- conflicted
+++ resolved
@@ -46,7 +46,6 @@
   getTKeyByKey,
   checkPropertyByLink,
 } from "../../../utils";
-import { combineUrl } from "@docspace/shared/utils/combineUrl";
 import TariffBar from "SRC_DIR/components/TariffBar";
 
 export const HeaderContainer = styled.div`
@@ -184,11 +183,7 @@
     tReady,
     setIsLoadedSectionHeader,
     isSSOAvailable,
-<<<<<<< HEAD
-    organizationName,
     workspace,
-=======
->>>>>>> 58eee4dd
   } = props;
 
   const navigate = useNavigate();
@@ -353,9 +348,11 @@
         : workspace === "Nextcloud"
           ? t("ImportFromNextcloud")
           : workspace === "Workspace"
-            ? t("ImportFromPortal", { organizationName })
+            ? t("ImportFromPortal", {
+                organizationName: t("Common:OrganizationName"),
+              })
             : t("DataImport")
-      : t(header, { organizationName });
+      : t(header, { organizationName: t("Common:OrganizationName") });
 
   return (
     <StyledContainer isHeaderVisible={isHeaderVisible}>
@@ -384,12 +381,20 @@
             />
           )}
           <Headline type="content" truncate={true}>
-<<<<<<< HEAD
+            {isMobile() && isServicePage && (
+              <IconButton
+                iconName={ArrowPathReactSvgUrl}
+                size="17"
+                isFill={true}
+                onClick={onBackToParent}
+                className="arrow-button"
+              />
+            )}
             <div className="settings-section_header">
               <div className="header">{translatedHeader}</div>
               {isNeedPaidIcon ? (
                 <Badge
-                  backgroundColor="#EDC409"
+                  backgroundColor={theme.isBase ? "#EDC409" : "#A38A1A"}
                   label={t("Common:Paid")}
                   fontWeight="700"
                   className="settings-section_badge"
@@ -399,31 +404,6 @@
                 ""
               )}
             </div>
-=======
-            {isMobile() && isServicePage && (
-              <IconButton
-                iconName={ArrowPathReactSvgUrl}
-                size="17"
-                isFill={true}
-                onClick={onBackToParent}
-                className="arrow-button"
-              />
-            )}
-            {t(header, {
-              organizationName: t("Common:OrganizationName"),
-            })}
-            {isNeedPaidIcon ? (
-              <Badge
-                backgroundColor={theme.isBase ? "#EDC409" : "#A38A1A"}
-                label={t("Common:Paid")}
-                fontWeight="700"
-                className="settings-section_badge"
-                isPaidBadge={true}
-              />
-            ) : (
-              ""
-            )}
->>>>>>> 58eee4dd
           </Headline>
           <div className="tariff-bar">
             <TariffBar />
@@ -446,15 +426,8 @@
   );
 };
 
-<<<<<<< HEAD
 export default inject(
-  ({
-    settingsStore,
-    currentQuotaStore,
-    setup,
-    common,
-    importAccountsStore,
-  }) => {
+  ({ currentQuotaStore, setup, common, importAccountsStore }) => {
     const {
       isBrandingAndCustomizationAvailable,
       isRestoreAndAutoBackupAvailable,
@@ -475,8 +448,6 @@
     const { admins, selectorIsOpen } = setup.security.accessRight;
     const { isLoadedSectionHeader, setIsLoadedSectionHeader } = common;
 
-    const { organizationName } = settingsStore;
-
     const { workspace } = importAccountsStore;
 
     return {
@@ -498,55 +469,10 @@
       isBrandingAndCustomizationAvailable,
       isRestoreAndAutoBackupAvailable,
       isSSOAvailable,
-      organizationName,
       workspace,
     };
   },
 )(
-=======
-export default inject(({ currentQuotaStore, setup, common }) => {
-  const {
-    isBrandingAndCustomizationAvailable,
-    isRestoreAndAutoBackupAvailable,
-    isSSOAvailable,
-  } = currentQuotaStore;
-  const { addUsers, removeAdmins } = setup.headerAction;
-  const { toggleSelector } = setup;
-  const {
-    selected,
-    setSelected,
-    isHeaderIndeterminate,
-    isHeaderChecked,
-    isHeaderVisible,
-    deselectUser,
-    selectAll,
-    selection,
-  } = setup.selectionStore;
-  const { admins, selectorIsOpen } = setup.security.accessRight;
-  const { isLoadedSectionHeader, setIsLoadedSectionHeader } = common;
-
-  return {
-    addUsers,
-    removeAdmins,
-    selected,
-    setSelected,
-    admins,
-    isHeaderIndeterminate,
-    isHeaderChecked,
-    isHeaderVisible,
-    deselectUser,
-    selectAll,
-    toggleSelector,
-    selectorIsOpen,
-    selection,
-    isLoadedSectionHeader,
-    setIsLoadedSectionHeader,
-    isBrandingAndCustomizationAvailable,
-    isRestoreAndAutoBackupAvailable,
-    isSSOAvailable,
-  };
-})(
->>>>>>> 58eee4dd
   withLoading(
     withTranslation(["Settings", "SingleSignOn", "Common", "JavascriptSdk"])(
       observer(SectionHeaderContent),
