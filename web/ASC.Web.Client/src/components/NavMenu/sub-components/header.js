import React from 'react';
import { inject, observer } from 'mobx-react';
import PropTypes from 'prop-types';
import styled, { css } from 'styled-components';
import { Link as LinkWithoutRedirect } from 'react-router-dom';
import NavItem from './nav-item';
import Nav from './nav';
import NavLogoItem from './nav-logo-item';
import Link from '@appserver/components/link';
import history from '@appserver/common/history';
import { useTranslation } from 'react-i18next';

import Box from '@appserver/components/box';
import Text from '@appserver/components/text';
import { desktop, mobile, tablet } from '@appserver/components/utils/device';
import { isMobileOnly, isMobile } from 'react-device-detect';
import i18n from '../i18n';
import { combineUrl } from '@appserver/common/utils';
import { AppServerConfig } from '@appserver/common/constants';
import NoUserSelect from '@appserver/components/utils/commonStyles';
import HeaderNavigationIcon from './header-navigation-icon';

const { proxyURL } = AppServerConfig;

const backgroundColor = '#0F4071';

const Header = styled.header`
  align-items: center;
  background-color: ${backgroundColor};
  display: flex;
  width: 100vw;
  height: 48px;

  .header-logo-wrapper {
    -webkit-tap-highlight-color: rgba(0, 0, 0, 0);

    ${NoUserSelect}
  }

  .header-logo-icon {
    height: 24px;
    position: relative;
    margin-left: 20px;
    cursor: pointer;

    @media ${tablet} {
      margin-left: 16px;
    }
<<<<<<< HEAD
=======

    @media (max-width: 620px) {
      ${(props) =>
        !props.isPersonal &&
        css`
          display: ${(props) => (props.module ? "none" : "block")};
          padding: 3px 20px 0 6px;
        `}
    }
  }
  .mobile-short-logo {
    width: 146px;
>>>>>>> 34378fa1
  }
`;

const StyledLink = styled.div`
  display: inline;
  .nav-menu-header_link {
    color: #7a95b0;
    font-size: 13px;
  }

  a {
    text-decoration: none;
  }
  :hover {
    color: #7a95b0;
    -webkit-text-decoration: underline;
    text-decoration: underline;
  }
`;

const versionBadgeProps = {
  color: '#7A95B0',
  fontWeight: '600',
  fontSize: '13px',
};

const StyledNavigationIconsWrapper = styled.div`
  height: 20px;
  position: absolute;
  left: ${isMobile ? '254px' : '280px'};
  display: ${isMobileOnly ? 'none' : 'flex'};
  justify-content: flex-start;

  @media ${tablet} {
    left: 254px;
  }

  @media ${mobile} {
    display: none;
  }

  .header-navigation__icon {
    cursor: pointer;
    margin-right: 22px;
  }
`;

const HeaderComponent = ({
  currentProductName,
  totalNotifications,
  onClick,
  onNavMouseEnter,
  onNavMouseLeave,
  defaultPage,
  mainModules,
  isNavOpened,
  currentProductId,
  toggleAside,
  isLoaded,
  version,
  isAuthenticated,
  isAdmin,
  backdropClick,
  isPersonal,
  ...props
}) => {
  const { t } = useTranslation('Common');

  const isNavAvailable = mainModules.length > 0;

  const onLogoClick = () => {
    history.push(defaultPage);
    backdropClick();
  };

  const onBadgeClick = (e) => {
    if (!e) return;
    const id = e.currentTarget.dataset.id;
    const item = mainModules.find((m) => m.id === id);
    toggleAside();

    if (item) item.onBadgeClick(e);
  };

  const onItemClick = (e) => {
    if (!e) return;
    const link = e.currentTarget.dataset.link;
    history.push(link);
    backdropClick();
    e.preventDefault();
  };

  const numberOfModules = mainModules.filter((item) => !item.separator).length;

  return (
    <>
      <Header
        module={currentProductName}
        isLoaded={isLoaded}
        isPersonal={isPersonal}
        isAuthenticated={isAuthenticated}
        className="navMenuHeader hidingHeader">
        <LinkWithoutRedirect className="header-logo-wrapper" to={defaultPage}>
          {!isPersonal ? (
            <img alt="logo" src={props.logoUrl} className="header-logo-icon" />
          ) : (
            <img
              alt="logo"
              className="header-logo-icon"
              src={combineUrl(AppServerConfig.proxyURL, '/static/images/personal.logo.react.svg')}
            />
          )}
        </LinkWithoutRedirect>

        {!isPersonal && (
          <StyledNavigationIconsWrapper>
            {mainModules.map(
              ({ id, iconUrl, notifications, link, separator }) =>
                iconUrl &&
                !separator && (
                  <HeaderNavigationIcon
                    key={id}
                    id={id}
                    data-id={id}
                    data-link={link}
                    active={id == currentProductId}
                    iconUrl={iconUrl}
                    badgeNumber={notifications}
                    onClick={onItemClick}
                    onBadgeClick={onBadgeClick}
                    url={link}
                  />
                ),
            )}
          </StyledNavigationIconsWrapper>
        )}
      </Header>

      {isNavAvailable && (
        <Nav
          opened={isNavOpened}
          onMouseEnter={onNavMouseEnter}
          onMouseLeave={onNavMouseLeave}
          numberOfModules={numberOfModules}>
          <NavLogoItem opened={isNavOpened} onClick={onLogoClick} />
          <NavItem
            separator={true}
            key={'nav-products-separator'}
            data-id={'nav-products-separator'}
          />
          {mainModules.map((
            { id, separator, iconUrl, notifications, link, title, dashed }, //iconName,
          ) => (
            <NavItem
              separator={!!separator}
              key={id}
              data-id={id}
              data-link={link}
              opened={isNavOpened}
              active={id == currentProductId}
              //iconName={iconName}
              iconUrl={iconUrl}
              badgeNumber={notifications}
              onClick={onItemClick}
              onBadgeClick={onBadgeClick}
              url={link}
              dashed={dashed}>
              {id === 'settings' ? i18n.t('Common:Settings') : title}
            </NavItem>
          ))}
          <Box className="version-box">
            <Link
              as="a"
              href={`https://github.com/ONLYOFFICE/AppServer/releases`}
              target="_blank"
              {...versionBadgeProps}>
              {t('Common:Version')} {version}
            </Link>
            <Text as="span" {...versionBadgeProps}>
              {' '}
              -{' '}
            </Text>
            <StyledLink>
              <LinkWithoutRedirect
                to={combineUrl(proxyURL, '/about')}
                className="nav-menu-header_link">
                {t('Common:About')}
              </LinkWithoutRedirect>
            </StyledLink>
          </Box>
        </Nav>
      )}
    </>
  );
};

HeaderComponent.displayName = 'Header';

HeaderComponent.propTypes = {
  totalNotifications: PropTypes.number,
  onClick: PropTypes.func,
  currentProductName: PropTypes.string,
  defaultPage: PropTypes.string,
  mainModules: PropTypes.array,
  currentProductId: PropTypes.string,
  isNavOpened: PropTypes.bool,
  onNavMouseEnter: PropTypes.func,
  onNavMouseLeave: PropTypes.func,
  toggleAside: PropTypes.func,
  logoUrl: PropTypes.string,
  isLoaded: PropTypes.bool,
  version: PropTypes.string,
  isAuthenticated: PropTypes.bool,
  isAdmin: PropTypes.bool,
};

export default inject(({ auth }) => {
  const {
    settingsStore,
    moduleStore,
    isLoaded,
    isAuthenticated,
    isAdmin,
    product,
    availableModules,
    version,
  } = auth;
  const { logoUrl, defaultPage, currentProductId, personal: isPersonal } = settingsStore;
  const { totalNotifications } = moduleStore;

  //TODO: restore when chat will complete -> const mainModules = availableModules.filter((m) => !m.isolateMode);

  return {
    isPersonal,
    isAdmin,
    defaultPage,
    logoUrl,
    mainModules: availableModules,
    totalNotifications,
    isLoaded,
    version,
    isAuthenticated,
    currentProductId,
    currentProductName: (product && product.title) || '',
  };
})(observer(HeaderComponent));<|MERGE_RESOLUTION|>--- conflicted
+++ resolved
@@ -46,21 +46,18 @@
     @media ${tablet} {
       margin-left: 16px;
     }
-<<<<<<< HEAD
-=======
-
-    @media (max-width: 620px) {
+
+    /* @media (max-width: 620px) {
       ${(props) =>
-        !props.isPersonal &&
-        css`
-          display: ${(props) => (props.module ? "none" : "block")};
-          padding: 3px 20px 0 6px;
-        `}
-    }
+      !props.isPersonal &&
+      css`
+        display: ${(props) => (props.module ? 'none' : 'block')};
+        padding: 3px 20px 0 6px;
+      `}
+    } */
   }
   .mobile-short-logo {
     width: 146px;
->>>>>>> 34378fa1
   }
 `;
 
