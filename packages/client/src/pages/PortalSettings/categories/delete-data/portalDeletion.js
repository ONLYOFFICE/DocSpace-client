--- conflicted
+++ resolved
@@ -16,13 +16,8 @@
 import { EmployeeActivationStatus } from "@docspace/common/constants";
 
 const PortalDeletion = (props) => {
-  const {
-    t,
-    getPortalOwner,
-    owner,
-    currentColorScheme,
-    sendActivationLink,
-  } = props;
+  const { t, getPortalOwner, owner, currentColorScheme, sendActivationLink } =
+    props;
   const [isDialogVisible, setIsDialogVisible] = useState(false);
   const [stripeUrl, setStripeUrl] = useState(null);
   const [isDesktopView, setIsDesktopView] = useState(false);
@@ -121,12 +116,6 @@
     currentColorScheme,
     sendActivationLink,
   };
-<<<<<<< HEAD
-})(withTranslation(["Settings", "Common"])(PortalDeletion));
-=======
 })(
-  withTranslation(["Settings", "MainBar", "People", "Common"])(
-    withRouter(PortalDeletion)
-  )
-);
->>>>>>> d4833bac
+  withTranslation(["Settings", "MainBar", "People", "Common"])(PortalDeletion)
+);