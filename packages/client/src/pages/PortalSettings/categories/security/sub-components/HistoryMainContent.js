--- conflicted
+++ resolved
@@ -224,13 +224,10 @@
     getReport,
     isSettingNotPaid,
     isLoadingDownloadReport,
-<<<<<<< HEAD
-    loginHistory,
-=======
     tfaEnabled,
     withCampaign,
     currentColorScheme,
->>>>>>> 81c69e3b
+    loginHistory,
   } = props;
 
   const { isRTL } = useInterfaceDirection();
