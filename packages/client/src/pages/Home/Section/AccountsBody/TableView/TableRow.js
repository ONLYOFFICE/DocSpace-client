import React from "react";
import styled, { css } from "styled-components";
import { withTranslation } from "react-i18next";
import { inject, observer } from "mobx-react";

import TableRow from "@docspace/components/table-container/TableRow";
import TableCell from "@docspace/components/table-container/TableCell";
import Link from "@docspace/components/link";
import Text from "@docspace/components/text";
import Checkbox from "@docspace/components/checkbox";
import ComboBox from "@docspace/components/combobox";
import DropDownItem from "@docspace/components/drop-down-item";
import SpaceQuota from "SRC_DIR/components/SpaceQuota";
import withContent from "SRC_DIR/HOCs/withPeopleContent";

import Badges from "../Badges";
import { Base } from "@docspace/components/themes";

const StyledWrapper = styled.div`
  display: contents;
`;

const StyledPeopleRow = styled(TableRow)`
  :hover {
    .table-container_cell {
      cursor: pointer;
      background: ${(props) =>
        `${props.theme.filesSection.tableView.row.backgroundActive} !important`};
      border-top: ${(props) =>
        `1px solid ${props.theme.filesSection.tableView.row.borderColor}`};
      margin-top: -1px;
    }

    .table-container_user-name-cell {
      ${(props) =>
        props.theme.interfaceDirection === "rtl"
          ? css`
              margin-right: -24px;
              padding-right: 24px;
            `
          : css`
              margin-left: -24px;
              padding-left: 24px;
            `}
    }
    .table-container_row-context-menu-wrapper {
      ${(props) =>
        props.theme.interfaceDirection === "rtl"
          ? css`
              margin-left: -20px;
              padding-left: 20px;
            `
          : css`
              margin-right: -20px;
              padding-right: 20px;
            `}
    }
  }

  .table-container_cell {
    height: 48px;
    max-height: 48px;

    background: ${(props) =>
      (props.checked || props.isActive) &&
      `${props.theme.filesSection.tableView.row.backgroundActive} !important`};
  }

  .table-container_row-checkbox-wrapper {
    ${(props) =>
      props.theme.interfaceDirection === "rtl"
        ? css`
            padding-left: 0px;
          `
        : css`
            padding-right: 0px;
          `}
    min-width: 48px;

    .table-container_row-checkbox {
      ${(props) =>
        props.theme.interfaceDirection === "rtl"
          ? css`
              margin-right: -4px;
              padding: 16px 12px 16px 0px;
            `
          : css`
              margin-left: -4px;
              padding: 16px 0px 16px 12px;
            `}
    }
  }

  .link-with-dropdown-group {
    ${(props) =>
      props.theme.interfaceDirection === "rtl"
        ? css`
            margin-left: 12px;
          `
        : css`
            margin-right: 12px;
          `}
  }

  .table-cell_username {
    ${(props) =>
      props.theme.interfaceDirection === "rtl"
        ? css`
            margin-left: 12px;
          `
        : css`
            margin-right: 12px;
          `}
  }

  .table-container_row-context-menu-wrapper {
<<<<<<< HEAD
=======
    justify-content: flex-end;

>>>>>>> 67ea7412
    ${(props) =>
      props.theme.interfaceDirection === "rtl"
        ? css`
            padding-left: 0px;
          `
        : css`
            padding-right: 0px;
          `}
  }

  .table-cell_type,
  .table-cell_room {
    ${(props) =>
      props.theme.interfaceDirection === "rtl"
        ? css`
            margin-right: -8px;
          `
        : css`
            margin-left: -8px;
          `}
  }

  .type-combobox {
    visibility: ${(props) => (props.hideColumns ? "hidden" : "visible")};
    opacity: ${(props) => (props.hideColumns ? 0 : 1)};

    & > div {
      max-width: fit-content;
    }
  }

  .type-combobox,
  .room-combobox {
    ${(props) =>
      props.theme.interfaceDirection === "rtl"
        ? css`
            padding-right: 8px;
          `
        : css`
            padding-left: 8px;
          `}
    overflow: hidden;
    .combo-button {
      ${(props) =>
        props.theme.interfaceDirection === "rtl"
          ? css`
              padding-right: 8px;
              margin-right: -8px;
            `
          : css`
              padding-left: 8px;
              margin-left: -8px;
            `}

      .combo-button-label {
        font-size: ${(props) => props.theme.getCorrectFontSize("13px")};
        font-weight: 600;
      }
    }
  }

  .room-combobox {
    .combo-buttons_arrow-icon {
      display: none;
    }
  }
`;

StyledPeopleRow.defaultProps = { theme: Base };

const fakeRooms = [
  {
    name: "Room 1",
    role: "Viewer",
  },
  {
    name: "Room 2",
    role: "Co-worker",
  },
];

const PeopleTableRow = (props) => {
  const {
    t,
    item,
    contextOptionsProps,
    element,
    checkedProps,
    onContentRowSelect,
    onContentRowClick,
    onEmailClick,

    isOwner,
    theme,
    changeUserType,

    setBufferSelection,
    isActive,
    isSeveralSelection,
    canChangeUserType,
    hideColumns,
    standalone,
    value,
    isDefaultUsersQuotaSet,
  } = props;

  const {
    displayName,
    email,
    statusType,

    position,
    rooms,

    role,
    isVisitor,
    isCollaborator,
    isSSO,
  } = item;

  const isPending = statusType === "pending" || statusType === "disabled";

  const [isLoading, setIsLoading] = React.useState(false);

  const nameColor = isPending
    ? theme.peopleTableRow.pendingNameColor
    : theme.peopleTableRow.nameColor;
  const sideInfoColor = theme.peopleTableRow.sideInfoColor;

  const getTypesOptions = React.useCallback(() => {
    const options = [];

    const adminOption = {
      key: "admin",
      title: t("Common:DocSpaceAdmin"),
      label: t("Common:DocSpaceAdmin"),
      action: "admin",
    };
    const managerOption = {
      key: "manager",
      title: t("Common:RoomAdmin"),
      label: t("Common:RoomAdmin"),
      action: "manager",
    };
    const collaboratorOption = {
      key: "collaborator",
      title: t("Common:PowerUser"),
      label: t("Common:PowerUser"),
      action: "collaborator",
    };
    const userOption = {
      key: "user",
      title: t("Common:User"),
      label: t("Common:User"),
      action: "user",
    };

    isOwner && options.push(adminOption);

    options.push(managerOption);

    if (isCollaborator || isVisitor) options.push(collaboratorOption);

    isVisitor && options.push(userOption);

    return options;
  }, [t, isOwner, isVisitor, isCollaborator]);

  const onAbort = () => {
    setIsLoading(false);
  };

  const onSuccess = () => {
    setIsLoading(false);
  };

  const onTypeChange = React.useCallback(
    ({ action }) => {
      setIsLoading(true);
      if (!changeUserType(action, [item], onSuccess, onAbort)) {
        setIsLoading(false);
      }
    },
    [item, changeUserType]
  );

  // const getRoomsOptions = React.useCallback(() => {
  //   const options = [];

  //   fakeRooms.forEach((room) => {
  //     options.push(
  //       <DropDownItem key={room.name} noHover={true}>
  //         {room.name} &nbsp;
  //         <Text fontSize="13px" fontWeight={600} color={sideInfoColor} truncate>
  //           ({room.role})
  //         </Text>
  //       </DropDownItem>
  //     );
  //   });

  //   return <>{options.map((option) => option)}</>;
  // }, []);

  const getUserTypeLabel = React.useCallback((role) => {
    switch (role) {
      case "owner":
        return t("Common:Owner");
      case "admin":
        return t("Common:DocSpaceAdmin");
      case "manager":
        return t("Common:RoomAdmin");
      case "collaborator":
        return t("Common:PowerUser");
      case "user":
        return t("Common:User");
    }
  }, []);

  const typeLabel = getUserTypeLabel(role);

  const isChecked = checkedProps.checked;

  const renderTypeCell = () => {
    const typesOptions = getTypesOptions();

    const combobox = (
      <ComboBox
        className="type-combobox"
        selectedOption={
          typesOptions.find((option) => option.key === role) || {}
        }
        options={typesOptions}
        onSelect={onTypeChange}
        scaled
        directionY="both"
        size="content"
        displaySelectedOption
        modernView
        manualWidth={"fit-content"}
        isLoading={isLoading}
      />
    );

    const text = (
      <Text
        type="page"
        title={position}
        fontSize="13px"
        fontWeight={600}
        color={sideInfoColor}
        truncate
        noSelect
        style={{ paddingLeft: "8px" }}
      >
        {typeLabel}
      </Text>
    );

    const canChange = canChangeUserType(item);

    return canChange ? combobox : text;
  };

  const typeCell = renderTypeCell();

  const onChange = (e) => {
    //console.log("onChange");
    onContentRowSelect && onContentRowSelect(e.target.checked, item);
  };

  const onRowContextClick = React.useCallback(() => {
    //console.log("userContextClick");
    onContentRowClick && onContentRowClick(!isChecked, item, false);
  }, [isChecked, item, onContentRowClick]);

  const onRowClick = (e) => {
    if (
      e.target.closest(".checkbox") ||
      e.target.closest(".table-container_row-checkbox") ||
      e.target.closest(".type-combobox") ||
      e.target.closest(".paid-badge") ||
      e.target.closest(".pending-badge") ||
      e.target.closest(".disabled-badge") ||
      e.detail === 0
    ) {
      return;
    }

    //console.log("onRowClick");

    onContentRowClick && onContentRowClick(!isChecked, item);
  };
  const isPaidUser = !standalone && !isVisitor;
  return (
    <StyledWrapper
      className={`user-item ${
        isChecked || isActive ? "table-row-selected" : ""
      }`}
      value={value}
    >
      <StyledPeopleRow
        key={item.id}
        className="table-row"
        sideInfoColor={sideInfoColor}
        checked={isChecked}
        isActive={isActive}
        onClick={onRowClick}
        fileContextClick={onRowContextClick}
        hideColumns={hideColumns}
        {...contextOptionsProps}
      >
        <TableCell className={"table-container_user-name-cell"}>
          <TableCell
            hasAccess={true}
            className="table-container_row-checkbox-wrapper"
            checked={isChecked}
          >
            <div className="table-container_element">{element}</div>
            <Checkbox
              className="table-container_row-checkbox"
              onChange={onChange}
              isChecked={isChecked}
            />
          </TableCell>

          <Link
            type="page"
            title={displayName}
            fontWeight="600"
            fontSize="13px"
            color={nameColor}
            isTextOverflow
            className="table-cell_username"
            noHover
          >
            {statusType === "pending"
              ? email
              : displayName?.trim()
              ? displayName
              : email}
          </Link>
          <Badges statusType={statusType} isPaid={isPaidUser} isSSO={isSSO} />
        </TableCell>

        <TableCell className={"table-cell_type"}>{typeCell}</TableCell>

        {/* <TableCell className="table-cell_room">
          {!rooms?.length ? (
            <Text
              type="page"
              title={position}
              fontSize="13px"
              fontWeight={400}
              color={sideInfoColor}
              truncate
              noSelect
              style={{ paddingLeft: "8px" }}
            >
              —
            </Text>
          ) : rooms?.length === 1 ? (
            <Text
              type="page"
              title={position}
              fontSize="13px"
              fontWeight={400}
              color={sideInfoColor}
              truncate
              style={{ paddingLeft: "8px" }}
            >
              {rooms[0].name} ({rooms[0].role})
            </Text>
          ) : (
            <ComboBox
              className="room-combobox"
              selectedOption={{ key: "length", label: `${fakeRooms.length}` }}
              options={[]}
              onSelect={onTypeChange}
              advancedOptions={getRoomsOptions()}
              scaled={false}
              size="content"
              displaySelectedOption
              modernView
            />
          )}
        </TableCell> */}

        <TableCell>
          <Link
            type="page"
            title={email}
            fontSize="13px"
            fontWeight={600}
            color={sideInfoColor}
            onClick={onEmailClick}
            isTextOverflow
            enableUserSelect
          >
            {email}
          </Link>
        </TableCell>

        <TableCell className={"table-cell_Storage/Quota"}>
          <SpaceQuota
            hideColumns={hideColumns}
            item={item}
            type="user"
            withoutLimitQuota={!isDefaultUsersQuotaSet}
          />
        </TableCell>
      </StyledPeopleRow>
    </StyledWrapper>
  );
};

export default inject(({ auth }) => {
  const { currentQuotaStore } = auth;
  const { isDefaultUsersQuotaSet } = currentQuotaStore;

  return {
    isDefaultUsersQuotaSet,
  };
})(
  withContent(
    withTranslation(["People", "Common", "Settings"])(observer(PeopleTableRow))
  )
);<|MERGE_RESOLUTION|>--- conflicted
+++ resolved
@@ -114,11 +114,8 @@
   }
 
   .table-container_row-context-menu-wrapper {
-<<<<<<< HEAD
-=======
     justify-content: flex-end;
 
->>>>>>> 67ea7412
     ${(props) =>
       props.theme.interfaceDirection === "rtl"
         ? css`
