--- conflicted
+++ resolved
@@ -1,11 +1,5 @@
 import React from "react";
-<<<<<<< HEAD
-import { FolderType, RoomsType } from "../../enums";
-=======
-import { TFileSecurity, TFolderSecurity } from "../../api/files/types";
-import { TRoomSecurity } from "../../api/rooms/types";
 import { RoomsType, ShareAccessRights } from "../../enums";
->>>>>>> fef7aa95
 import { AvatarRole } from "../avatar";
 import { TFileSecurity, TFolderSecurity } from "../../api/files/types";
 import { TRoomSecurity } from "../../api/rooms/types";
@@ -24,73 +18,6 @@
 
 export type HeaderProps = {
   headerLabel: string;
-<<<<<<< HEAD
-  withoutBackButton?: boolean;
-  onBackClick?: () => void;
-  withSearch?: boolean;
-  searchPlaceholder?: string;
-  searchValue?: string;
-  onSearch?: (value: string, callback?: Function) => void;
-  onClearSearch?: (callback?: Function) => void;
-  items?: TSelectorItem[];
-  onSelect?: (item: TSelectorItem) => void;
-  isMultiSelect?: boolean;
-  selectedItems?: TSelectorItem[];
-  acceptButtonLabel?: string;
-  onAccept: (
-    selectedItems: TSelectorItem[],
-    access: AccessRight | null,
-    fileName: string,
-    isFooterCheckboxChecked: boolean,
-  ) => void;
-  withSelectAll?: boolean;
-  selectAllLabel?: string;
-  selectAllIcon?: string;
-  onSelectAll?: () => void;
-  withAccessRights?: boolean;
-  accessRights?: AccessRight[];
-  selectedAccessRight?: AccessRight;
-  onAccessRightsChange?: (access: AccessRight) => void;
-  withCancelButton?: boolean;
-  cancelButtonLabel?: string;
-  onCancel?: () => void;
-  emptyScreenImage?: string;
-  emptyScreenHeader?: string;
-  emptyScreenDescription?: string;
-  searchEmptyScreenImage?: string;
-  searchEmptyScreenHeader?: string;
-  searchEmptyScreenDescription?: string;
-  hasNextPage?: boolean;
-  isNextPageLoading?: boolean;
-  loadNextPage?:
-    | ((startIndex: number, ...rest: never[]) => Promise<void>)
-    | null;
-  totalItems?: number;
-  renderCustomItem?: (...args: unknown[]) => React.ReactNode | null;
-  isLoading?: boolean;
-  searchLoader?: React.ReactNode;
-  rowLoader?: React.ReactNode;
-  withBreadCrumbs?: boolean;
-  breadCrumbs?: TBreadCrumb[];
-  onSelectBreadCrumb?: (item: TBreadCrumb) => void;
-  breadCrumbsLoader?: React.ReactNode;
-  isBreadCrumbsLoading?: boolean;
-  isSearchLoading?: boolean;
-  withFooterInput?: boolean;
-  withFooterCheckbox?: boolean;
-  footerInputHeader?: string;
-  currentFooterInputValue?: string;
-  footerCheckboxLabel?: string;
-  alwaysShowFooter?: boolean;
-  disableAcceptButton?: boolean;
-
-  descriptionText?: string;
-
-  acceptButtonId?: string;
-  cancelButtonId?: string;
-  isChecked?: boolean;
-  setIsChecked?: React.Dispatch<React.SetStateAction<boolean>>;
-=======
 } & (THeaderBackButton | THeaderNonBackButton);
 
 export type TSelectorHeader =
@@ -115,7 +42,6 @@
   breadCrumbs: TBreadCrumb[];
   onSelectBreadCrumb: (item: TBreadCrumb) => void;
   isLoading: boolean;
->>>>>>> fef7aa95
 }
 
 export type TSelectorBreadCrumbs =
@@ -255,28 +181,8 @@
 export type TAccessRight = {
   key: string;
   label: string;
-<<<<<<< HEAD
-  title?: string;
-  avatar?: string;
-  icon?: string;
-  role?: AvatarRole;
-  isSelected?: boolean;
-  email?: string;
-  isDisabled?: boolean;
-  color?: string;
-  fileExst?: string;
-  roomType?: RoomsType;
-  shared?: boolean;
-  parentId?: string | number;
-  rootFolderType?: FolderType;
-  filesCount?: number;
-  foldersCount?: number;
-  security?: TFileSecurity | TFolderSecurity | TRoomSecurity;
-  isFolder?: boolean;
-=======
   description?: string;
   access: string | number;
->>>>>>> fef7aa95
 };
 
 export type TSelectorAccessRights =
@@ -540,29 +446,6 @@
   data: Data;
 }
 
-<<<<<<< HEAD
-export interface EmptyScreenProps {
-  image?: string;
-  header?: string;
-  description?: string;
-  searchImage?: string;
-  searchHeader?: string;
-  searchDescription?: string;
-  withSearch: boolean;
-}
-
-export type TBreadCrumb = {
-  id: string | number;
-  label: string;
-  isRoom?: boolean;
-  minWidth?: string;
-  shared?: boolean;
-  roomType?: RoomsType;
-  onClick?: ({ item }: { item: TBreadCrumb }) => void;
-};
-
-=======
->>>>>>> fef7aa95
 export type TDisplayedItem = {
   id: string | number;
   label: string;
