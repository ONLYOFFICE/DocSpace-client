{
  "key_path": "EnterName",
  "content": "Enter name",
  "content_en_sha1_hash": "5df85959e93e078f85961a413efbd7ba4ef678d2",
  "created_at": "2025-05-19T21:30:44.990Z",
<<<<<<< HEAD
  "updated_at": "2025-06-30T12:20:31.200Z",
=======
  "updated_at": "2025-07-10T11:11:06.807Z",
>>>>>>> 4378f47c
  "comment": {
    "text": "\"Enter name\" is used as a placeholder text in various input fields within the application, prompting users to provide a name. It appears in dialogue boxes, room setting pages, and other forms where user-inputted names are required.",
    "is_auto": true,
    "updated_at": "2025-05-20T09:36:24.775Z"
  },
  "usage": [
    {
      "file_path": "/packages/client/src/components/dialogs/CreateEditGroupDialog/sub-components/GroupNameParam/index.tsx",
      "line_number": 70,
      "context": "value={groupName}\n onChange={onChangeGroupName}\n // onFocus={onFocus}\n // onBlur={onBlur}\n scale\n placeholder={t(\"Common:EnterName\")}\n tabIndex={2}\n // isDisabled={isDisabled}\n // hasError={!isValidTitle}\n isAutoFocussed\n // onKeyUp={onKeyUp}",
      "module": "/packages/client"
    },
    {
      "file_path": "/packages/client/src/components/dialogs/CreateEditRoomDialog/sub-components/SetRoomParams.js",
      "line_number": 448,
      "context": "<div className=\"logo-name-container\">\n {element}\n <InputParam\n id=\"shared_room-name\"\n title={inputTitle}\n placeholder={t(\"Common:EnterName\")}\n value={roomParams.title}\n onChange={onChangeName}\n isDisabled={isDisabled}\n isValidTitle={isValidTitle}\n isWrongTitle={isWrongTitle}",
      "module": "/packages/client"
    },
    {
      "file_path": "/packages/client/src/pages/PortalSettings/categories/common/Customization/portal-renaming.js",
      "line_number": 322,
      "context": "onChange={onChangePortalName}\n isDisabled={\n (!isSettingPaid && !standalone) || isLoadingPortalNameSave\n }\n hasError={hasError}\n placeholder={`${t(\"Common:EnterName\")}`}\n />\n <div className=\"errorText\">{errorValue}</div>\n </FieldContainer>\n </div>\n );",
      "module": "/packages/client"
    },
    {
      "file_path": "/packages/client/src/pages/PortalSettings/categories/developer-tools/OAuth/sub-components/ClientForm/components/BasicBlock.tsx",
      "line_number": 142,
      "context": "<BlockHeader header={t(\"BasicInfo\")} />\n <StyledInputBlock>\n <InputGroup\n label={t(\"AppName\")}\n name=\"name\"\n placeholder={t(\"Common:EnterName\")}\n value={nameValue}\n error={isNameError ? `${t(\"ErrorName\")} 3` : t(\"ThisRequiredField\")}\n onChange={onChange}\n isRequired\n isError={isNameRequiredError || isNameError}",
      "module": "/packages/client"
    },
    {
      "file_path": "/packages/client/src/pages/PortalSettings/categories/integration/SMTPSettings/sub-components/CustomSettings.js",
      "line_number": 203,
      "context": "<Text {...commonTextProps}>{t(\"SenderDisplayName\")}</Text>\n <TextInput\n isDisabled={isLoading}\n className=\"smtp-settings_input\"\n name={SENDER_DISPLAY_NAME}\n placeholder={t(\"Common:EnterName\")}\n onChange={onChange}\n value={settings[SENDER_DISPLAY_NAME]}\n scale\n />",
      "module": "/packages/client"
    },
    {
      "file_path": "/packages/shared/selectors/utils/hooks/useRoomsHelper.tsx",
      "line_number": 97,
      "context": "}, [isInit]);\n \n const createDropDownItems = React.useMemo(() => {\n return RoomsTypeValues.map((value) => {\n const onClick = () => {\n addInputItem(\"\", \"\", value as RoomsType, t(\"EnterName\"));\n };\n \n return (\n <RoomType\n key={value}",
      "module": "/packages/shared"
    }
  ],
  "languages": {
    "en": {
      "ai_translated": false,
      "ai_model": null,
      "ai_spell_check_issues": [],
      "approved_at": null
    },
    "ar-SA": {
      "ai_translated": false,
      "ai_model": null,
      "ai_spell_check_issues": [],
      "approved_at": null
    },
    "az": {
      "ai_translated": false,
      "ai_model": null,
      "ai_spell_check_issues": [],
      "approved_at": null
    },
    "bg": {
      "ai_translated": false,
      "ai_model": null,
      "ai_spell_check_issues": [],
      "approved_at": null
    },
    "cs": {
      "ai_translated": false,
      "ai_model": null,
      "ai_spell_check_issues": [],
      "approved_at": null
    },
    "de": {
      "ai_translated": false,
      "ai_model": null,
      "ai_spell_check_issues": [],
      "approved_at": null
    },
    "el-GR": {
      "ai_translated": false,
      "ai_model": null,
      "ai_spell_check_issues": [],
      "approved_at": null
    },
    "es": {
      "ai_translated": false,
      "ai_model": null,
      "ai_spell_check_issues": [],
      "approved_at": null
    },
    "fi": {
      "ai_translated": false,
      "ai_model": null,
      "ai_spell_check_issues": [],
      "approved_at": null
    },
    "fr": {
      "ai_translated": false,
      "ai_model": null,
      "ai_spell_check_issues": [
        {
          "type": "incorrect_translation",
          "description": "The translation \"Saisir un prénom\" translates to 'Enter a first name'. While not entirely wrong, \"Enter name\" is more general and would be better served by a translation that reflects this generality. 'Saisir un nom' would be a more appropriate translation.",
          "suggestion": "Saisir un nom"
        }
      ],
      "approved_at": null
    },
    "hy-AM": {
      "ai_translated": false,
      "ai_model": null,
      "ai_spell_check_issues": [],
      "approved_at": null
    },
    "it": {
      "ai_translated": false,
      "ai_model": null,
      "ai_spell_check_issues": [],
      "approved_at": null
    },
    "ja-JP": {
      "ai_translated": false,
      "ai_model": null,
      "ai_spell_check_issues": [],
      "approved_at": null
    },
    "ko-KR": {
      "ai_translated": false,
      "ai_model": null,
      "ai_spell_check_issues": [],
      "approved_at": null
    },
    "lo-LA": {
      "ai_translated": false,
      "ai_model": null,
      "ai_spell_check_issues": [
        {
          "type": "incorrect_translation",
          "description": "The Lao translation \"ເຂົ້າ ຊື່\" is not the accurate translation of \"Enter name\". While 'ເຂົ້າ' can mean 'enter' or 'come in', 'ຊື່' means 'name' but isn't used in the context of inputting a name. A more appropriate translation would involve a phrase conveying 'input name' or 'type name'.",
          "suggestion": "ປ້ອນຊື່ (pon suu) - This translates to 'input name' or 'enter name'."
        }
      ],
      "approved_at": null
    },
    "lv": {
      "ai_translated": false,
      "ai_model": null,
      "ai_spell_check_issues": [],
      "approved_at": null
    },
    "nl": {
      "ai_translated": false,
      "ai_model": null,
      "ai_spell_check_issues": [],
      "approved_at": null
    },
    "pl": {
      "ai_translated": false,
      "ai_model": null,
      "ai_spell_check_issues": [],
      "approved_at": null
    },
    "pt": {
      "ai_translated": false,
      "ai_model": null,
      "ai_spell_check_issues": [],
      "approved_at": null
    },
    "pt-BR": {
      "ai_translated": false,
      "ai_model": null,
      "ai_spell_check_issues": [],
      "approved_at": null
    },
    "ro": {
      "ai_translated": false,
      "ai_model": null,
      "ai_spell_check_issues": [],
      "approved_at": null
    },
    "ru": {
      "ai_translated": false,
      "ai_model": null,
      "ai_spell_check_issues": [],
      "approved_at": null
    },
    "si": {
      "ai_translated": false,
      "ai_model": null,
      "ai_spell_check_issues": [],
      "approved_at": null
    },
    "sk": {
      "ai_translated": false,
      "ai_model": null,
      "ai_spell_check_issues": [],
      "approved_at": null
    },
    "sl": {
      "ai_translated": false,
      "ai_model": null,
      "ai_spell_check_issues": [],
      "approved_at": null
    },
    "sr-Cyrl-RS": {
      "ai_translated": false,
      "ai_model": null,
      "ai_spell_check_issues": [],
      "approved_at": null
    },
    "sr-Latn-RS": {
      "ai_translated": false,
      "ai_model": null,
      "ai_spell_check_issues": [
        {
          "type": "incorrect_translation",
          "description": "The translation 'Unesi ime' literally translates to 'Enter my name'. The correct translation of 'Enter name' should be 'Unesite ime'.",
          "suggestion": "Unesite ime"
        }
      ],
      "approved_at": null
    },
    "tr": {
      "ai_translated": false,
      "ai_model": null,
      "ai_spell_check_issues": [],
      "approved_at": null
    },
    "uk-UA": {
      "ai_translated": false,
      "ai_model": null,
      "ai_spell_check_issues": [],
      "approved_at": null
    },
    "vi": {
      "ai_translated": false,
      "ai_model": null,
      "ai_spell_check_issues": [],
      "approved_at": null
    },
    "zh-CN": {
      "ai_translated": false,
      "ai_model": null,
      "ai_spell_check_issues": [],
      "approved_at": null
    }
  }
}<|MERGE_RESOLUTION|>--- conflicted
+++ resolved
@@ -3,11 +3,7 @@
   "content": "Enter name",
   "content_en_sha1_hash": "5df85959e93e078f85961a413efbd7ba4ef678d2",
   "created_at": "2025-05-19T21:30:44.990Z",
-<<<<<<< HEAD
-  "updated_at": "2025-06-30T12:20:31.200Z",
-=======
   "updated_at": "2025-07-10T11:11:06.807Z",
->>>>>>> 4378f47c
   "comment": {
     "text": "\"Enter name\" is used as a placeholder text in various input fields within the application, prompting users to provide a name. It appears in dialogue boxes, room setting pages, and other forms where user-inputted names are required.",
     "is_auto": true,
@@ -22,7 +18,7 @@
     },
     {
       "file_path": "/packages/client/src/components/dialogs/CreateEditRoomDialog/sub-components/SetRoomParams.js",
-      "line_number": 448,
+      "line_number": 449,
       "context": "<div className=\"logo-name-container\">\n {element}\n <InputParam\n id=\"shared_room-name\"\n title={inputTitle}\n placeholder={t(\"Common:EnterName\")}\n value={roomParams.title}\n onChange={onChangeName}\n isDisabled={isDisabled}\n isValidTitle={isValidTitle}\n isWrongTitle={isWrongTitle}",
       "module": "/packages/client"
     },
@@ -34,7 +30,7 @@
     },
     {
       "file_path": "/packages/client/src/pages/PortalSettings/categories/developer-tools/OAuth/sub-components/ClientForm/components/BasicBlock.tsx",
-      "line_number": 142,
+      "line_number": 141,
       "context": "<BlockHeader header={t(\"BasicInfo\")} />\n <StyledInputBlock>\n <InputGroup\n label={t(\"AppName\")}\n name=\"name\"\n placeholder={t(\"Common:EnterName\")}\n value={nameValue}\n error={isNameError ? `${t(\"ErrorName\")} 3` : t(\"ThisRequiredField\")}\n onChange={onChange}\n isRequired\n isError={isNameRequiredError || isNameError}",
       "module": "/packages/client"
     },
@@ -45,10 +41,16 @@
       "module": "/packages/client"
     },
     {
-      "file_path": "/packages/shared/selectors/utils/hooks/useRoomsHelper.tsx",
+      "file_path": "/packages/shared/selectors/Files/hooks/useRoomsHelper.tsx",
       "line_number": 97,
       "context": "}, [isInit]);\n \n const createDropDownItems = React.useMemo(() => {\n return RoomsTypeValues.map((value) => {\n const onClick = () => {\n addInputItem(\"\", \"\", value as RoomsType, t(\"EnterName\"));\n };\n \n return (\n <RoomType\n key={value}",
       "module": "/packages/shared"
+    },
+    {
+      "file_path": "/packages/management/src/categories/spaces/sub-components/ConfigurationSection.tsx",
+      "line_number": 181,
+      "context": "type={InputType.text}\n size={InputSize.base}\n hasError={!!(portalNameError || checkDomainError)}\n onChange={onHandleName}\n value={name}\n placeholder={t(\"Common:EnterName\")}\n className=\"spaces-input\"\n tabIndex={2}\n />\n <div>\n <Text className=\"error-text\" fontSize=\"12px\" fontWeight=\"400\">",
+      "module": "/packages/management"
     }
   ],
   "languages": {
@@ -112,8 +114,8 @@
       "ai_spell_check_issues": [
         {
           "type": "incorrect_translation",
-          "description": "The translation \"Saisir un prénom\" translates to 'Enter a first name'. While not entirely wrong, \"Enter name\" is more general and would be better served by a translation that reflects this generality. 'Saisir un nom' would be a more appropriate translation.",
-          "suggestion": "Saisir un nom"
+          "description": "The translation 'Saisir un prénom' translates to 'Enter a first name', which is too specific. 'Enter name' is more general and should reflect that.",
+          "suggestion": "Saisir le nom"
         }
       ],
       "approved_at": null
@@ -148,8 +150,8 @@
       "ai_spell_check_issues": [
         {
           "type": "incorrect_translation",
-          "description": "The Lao translation \"ເຂົ້າ ຊື່\" is not the accurate translation of \"Enter name\". While 'ເຂົ້າ' can mean 'enter' or 'come in', 'ຊື່' means 'name' but isn't used in the context of inputting a name. A more appropriate translation would involve a phrase conveying 'input name' or 'type name'.",
-          "suggestion": "ປ້ອນຊື່ (pon suu) - This translates to 'input name' or 'enter name'."
+          "description": "The Lao translation 'ເຂົ້າ ຊື່' is a literal transliteration and not a proper translation of 'Enter name'. It doesn't convey the intended meaning of providing a name in a form or field.",
+          "suggestion": "A more accurate translation would be something like 'ໃສ່ຊື່' (sai suei) which means 'enter name' or 'input name'."
         }
       ],
       "approved_at": null
@@ -199,7 +201,13 @@
     "si": {
       "ai_translated": false,
       "ai_model": null,
-      "ai_spell_check_issues": [],
+      "ai_spell_check_issues": [
+        {
+          "type": "incorrect_translation",
+          "description": "The translation 'නම ලියන්න' while literally meaning 'Write name', is not the most natural or common way to say 'Enter name' in Sinhala. A more suitable translation would convey the action of entering or typing a name.",
+          "suggestion": "ඇතුළත් කරන්න (Athulath karanna) - Enter, or නම් ඇතුළත් කරන්න (Nam athulath karanna) - Enter name"
+        }
+      ],
       "approved_at": null
     },
     "sk": {
@@ -226,7 +234,7 @@
       "ai_spell_check_issues": [
         {
           "type": "incorrect_translation",
-          "description": "The translation 'Unesi ime' literally translates to 'Enter my name'. The correct translation of 'Enter name' should be 'Unesite ime'.",
+          "description": "The translation 'Unesi ime' literally translates to 'Enter my name'. The intended meaning of 'Enter name' is a prompt for the user to input their name, not to indicate that the system is entering the user's name.",
           "suggestion": "Unesite ime"
         }
       ],
