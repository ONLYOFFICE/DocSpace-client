// (c) Copyright Ascensio System SIA 2009-2025
//
// This program is a free software product.
// You can redistribute it and/or modify it under the terms
// of the GNU Affero General Public License (AGPL) version 3 as published by the Free Software
// Foundation. In accordance with Section 7(a) of the GNU AGPL its Section 15 shall be amended
// to the effect that Ascensio System SIA expressly excludes the warranty of non-infringement of
// any third-party rights.
//
// This program is distributed WITHOUT ANY WARRANTY, without even the implied warranty
// of MERCHANTABILITY or FITNESS FOR A PARTICULAR  PURPOSE. For details, see
// the GNU AGPL at: http://www.gnu.org/licenses/agpl-3.0.html
//
// You can contact Ascensio System SIA at Lubanas st. 125a-25, Riga, Latvia, EU, LV-1021.
//
// The  interactive user interfaces in modified source and object code versions of the Program must
// display Appropriate Legal Notices, as required under Section 5 of the GNU AGPL version 3.
//
// Pursuant to Section 7(b) of the License you must retain the original Product logo when
// distributing the program. Pursuant to Section 7(e) we decline to grant you any rights under
// trademark law for use of our trademarks.
//
// All the Product's GUI elements, including illustrations and icon sets, as well as technical writing
// content are licensed under the terms of the Creative Commons Attribution-ShareAlike 4.0
// International. See the License terms at http://creativecommons.org/licenses/by-sa/4.0/legalcode

import React from "react";
import { useLocation, Outlet } from "react-router";
import { isMobile } from "react-device-detect";
import { observer, inject } from "mobx-react";
import { withTranslation } from "react-i18next";

import {
  addTagsToRoom,
  removeTagsFromRoom,
  createTag,
} from "@docspace/shared/api/rooms";
import { createFolder } from "@docspace/shared/api/files";
import Section from "@docspace/shared/components/section";
import { hasOwnProperty } from "@docspace/shared/utils/object";
import { toastr } from "@docspace/shared/components/toast";

import SectionWrapper from "SRC_DIR/components/Section";
import DragTooltip from "SRC_DIR/components/DragTooltip";
import { getContactsView } from "SRC_DIR/helpers/contacts";

import {
  SectionFilterContent,
  SectionHeaderContent,
  SectionSubmenuContent,
  SectionWarningContent,
} from "./Section";
import AccountsDialogs from "./Section/ContactsBody/Dialogs";

import FilesSelectionArea from "./SelectionArea/FilesSelectionArea";
import ContactsSelectionArea from "./SelectionArea/ContactsSelectionArea";

import {
  InfoPanelActions,
  InfoPanelBodyContent,
  InfoPanelHeaderContent,
} from "./InfoPanel";

import MediaViewer from "./MediaViewer";

import { useSDK, useOperations } from "./Hooks";

const PureHome = (props) => {
  const {
    currentClientView,
    isChangePageRequestRunning,

    isLoading,

    folderSecurity,

    selectedFolderStore,
    t,
    startUpload,
    setDragging,
    dragging,
    createFoldersTree,
    disableDrag,
    clearPrimaryProgressData,
    isPrimaryProgressVisbile,

    refreshFiles,

    setFrameConfig,
    folders,
    files,
    selection,
    filesList,

    createFile,

    createRoom,

    setViewAs,
    viewAs,

    firstLoad,

    isPrivacyFolder,
    isRecycleBinFolder,
    isErrorRoomNotAvailable,
    isIndexEditingMode,

    isSecondaryProgressVisbile,

    isFrame,
    showFilter,
    frameConfig,
    isEmptyPage,

    contactsViewAs,

    onClickBack,

    showFilterLoader,

    getSettings,
    logout,
    login,
    loadCurrentUser,
    updateProfileCulture,
    getRooms,
    setSelectedFolder,
    userId,
    getFolderModel,
    getContactsModel,
    isEmptyGroups,

    isUsersEmptyView,
    secondaryOperationsCompleted,
    primaryOperationsCompleted,
    secondaryActiveOperations,
    clearSecondaryProgressData,
    primaryOperationsArray,
    cancelUpload,
    secondaryOperationsAlert,
    clearUploadData,
    clearUploadedFiles,
    mainButtonVisible,
    primaryOperationsAlert,
    clearConversionData,
    isErrorChecking,
    setOperationCancelVisible,
    hideConfirmCancelOperation,
    welcomeFormFillingTipsVisible,
    formFillingTipsVisible,
    chatFiles,

    allowInvitingGuests,
    checkGuests,
    sectionWithTabs,
    dropTargetPreview,
    setDropTargetPreview,
    selectedFolderTitle,
    clearDropPreviewLocation,
    canCreateSecurity,
    startDropPreview,
  } = props;

  const [shouldShowFilter, setShouldShowFilter] = React.useState(false);

  const location = useLocation();

  // console.log(t("Common:ComingSoon"))

  const isSettingsPage =
    location.pathname.includes("settings") &&
    !location.pathname.includes("settings/plugins");

  const view = getContactsView(location);
  if (allowInvitingGuests === false && view === "guests") checkGuests();

  const isContactsPage =
    currentClientView === "users" || currentClientView === "groups";
  const isProfile = currentClientView === "profile";
  const isContactsEmptyView =
    currentClientView === "groups" ? isEmptyGroups : isUsersEmptyView;

  const onDrop = (f, uploadToFolder) => {
    if (isContactsPage || isProfile) return;

    if (
      folderSecurity &&
      hasOwnProperty(folderSecurity, "Create") &&
      !folderSecurity.Create
    )
      return;

    const dragged = dragging;
    dragging && setDragging(false);

    if (disableDrag) return;

    createFoldersTree(t, f, uploadToFolder, dragged)
      .then((fItem) => {
        if (fItem.length > 0) startUpload(fItem, null, t);
      })
      .catch((err) => {
        toastr.error(err, null, 0, true);
      });
  };

  useOperations({
    clearUploadData,
    clearUploadedFiles,
    primaryOperationsArray,
    clearConversionData,
  });

  useSDK({
    frameConfig,
    setFrameConfig,
    selectedFolderStore,
    folders,
    files,
    filesList,
    selection,
    userId,
    createFile,
    createFolder,
    createRoom,
    refreshFiles,
    setViewAs,
    getSettings,
    logout,
    login,
    addTagsToRoom,
    createTag,
    removeTagsFromRoom,
    loadCurrentUser,
    updateProfileCulture,
    getRooms,
    isLoading,
  });

  const getContextModel = () => {
    if (isFrame || isProfile) return null;

    if (isContactsPage) return getContactsModel(t, true);
    return getFolderModel(t, true);
  };

  const onCancelUpload = () => {
    if (hideConfirmCancelOperation) {
      cancelUpload(t);
      return;
    }

    setOperationCancelVisible(true);
  };

  React.useEffect(() => {
    window.addEventListener("popstate", onClickBack);

    return () => {
      setSelectedFolder(null);
      window.removeEventListener("popstate", onClickBack);
    };
  }, []);

  let sectionProps = {};

  const isChat = window.location.pathname.includes("chat");

  if (isSettingsPage) {
    sectionProps.isInfoPanelAvailable = false;
    sectionProps.viewAs = "settings";
  } else {
    sectionProps = {
      withBodyScroll: true,
      withBodyAutoFocus: !isMobile,
      firstLoad,
      isLoaded: !firstLoad,
      viewAs: contactsViewAs,
      isAccounts: isContactsPage,
      chatFiles,
    };

    if (!isContactsPage) {
      sectionProps.dragging = dragging;
      sectionProps.uploadFiles = !isChat;
      sectionProps.onDrop =
        isRecycleBinFolder || isPrivacyFolder ? null : onDrop;

      sectionProps.viewAs = viewAs;
      sectionProps.hideAside =
        isPrimaryProgressVisbile || isSecondaryProgressVisbile;

      sectionProps.isEmptyPage = isEmptyPage;
      sectionProps.isTrashFolder = isRecycleBinFolder;
    } else {
      sectionProps.isAccounts = isContactsPage;
    }
  }

  const onDragOverEmpty = React.useCallback(
    (isDragActive) => {
      if (
        isDragActive &&
        selectedFolderTitle &&
        !disableDrag &&
        canCreateSecurity
      ) {
        setDropTargetPreview(selectedFolderTitle);
      }
    },
    [selectedFolderTitle, setDropTargetPreview, disableDrag, canCreateSecurity],
  );

  const onDragLeaveEmpty = React.useCallback(
    (e) => {
      if (setDropTargetPreview) {
        // Check if mouse is over preview button or progress bar elements
        const target =
          e?.relatedTarget ||
          document.elementFromPoint(e?.clientX || 0, e?.clientY || 0);

        const isOverPreviewButton =
          target?.closest(".previewFloatingButtonContainer") ||
          target?.closest(".layout-progress-bar") ||
          target?.closest(".layout-progress-bar_wrapper") ||
          target?.closest('[role="tooltip"]');

        if (!isOverPreviewButton) {
          setDropTargetPreview(null);
        }
      }
    },
    [setDropTargetPreview],
  );

  // sectionProps.onOpenUploadPanel = showUploadPanel;

  sectionProps.getContextModel = isChat ? null : getContextModel;
  sectionProps.isIndexEditingMode = isIndexEditingMode;

  sectionProps.secondaryActiveOperations = secondaryActiveOperations;
  sectionProps.secondaryOperationsCompleted = secondaryOperationsCompleted;
  sectionProps.dropTargetPreview = dropTargetPreview;
  sectionProps.clearSecondaryProgressData = clearSecondaryProgressData;
  sectionProps.primaryOperationsArray = primaryOperationsArray;
  sectionProps.clearPrimaryProgressData = clearPrimaryProgressData;
  sectionProps.clearDropPreviewLocation = clearDropPreviewLocation;
  sectionProps.primaryOperationsCompleted = primaryOperationsCompleted;
  sectionProps.cancelUpload = onCancelUpload;
  sectionProps.secondaryOperationsAlert = secondaryOperationsAlert;
  sectionProps.primaryOperationsAlert = primaryOperationsAlert;
  sectionProps.needErrorChecking = isErrorChecking;
  sectionProps.mainButtonVisible = mainButtonVisible;
  sectionProps.withTabs = sectionWithTabs;
  sectionProps.onDragOverEmpty = onDragOverEmpty;
  sectionProps.onDragLeaveEmpty = onDragLeaveEmpty;
  sectionProps.dragging = dragging;
  sectionProps.startDropPreview = startDropPreview;

  const hasVisibleContent =
    !isEmptyPage ||
    welcomeFormFillingTipsVisible ||
    formFillingTipsVisible ||
    showFilterLoader;

  const isValidMainContent = hasVisibleContent && !isErrorRoomNotAvailable;
  const isValidContactsContent = !isContactsEmptyView && isContactsPage;

  const shouldRenderSectionFilter =
    (isValidMainContent || isValidContactsContent) && !isSettingsPage;

  React.useEffect(() => {
    if (isChangePageRequestRunning) return;

    setShouldShowFilter(shouldRenderSectionFilter);
  }, [shouldRenderSectionFilter, isChangePageRequestRunning]);

  return (
    <>
      {isSettingsPage ? null : isContactsPage || isProfile ? (
        <>
          <AccountsDialogs />
          {isProfile ? null : <ContactsSelectionArea />}
        </>
      ) : (
        <>
          <DragTooltip />
          <FilesSelectionArea />
        </>
      )}
      <MediaViewer />
<<<<<<< HEAD
      <SectionWrapper {...sectionProps} withoutFooter={isChat}>
        {!isErrorRoomNotAvailable || isContactsPage || isSettingsPage ? (
=======
      <SectionWrapper {...sectionProps}>
        {!isErrorRoomNotAvailable ||
        isContactsPage ||
        isProfile ||
        isSettingsPage ? (
>>>>>>> c6cf0071
          <Section.SectionHeader>
            <SectionHeaderContent />
          </Section.SectionHeader>
        ) : null}

        <Section.SectionSubmenu>
          <SectionSubmenuContent />
        </Section.SectionSubmenu>

        <Section.SectionWarning>
          <SectionWarningContent />
        </Section.SectionWarning>

        {shouldShowFilter && !isProfile ? (
          <Section.SectionFilter>
            {isFrame ? (
              showFilter && <SectionFilterContent />
            ) : (
              <SectionFilterContent />
            )}
          </Section.SectionFilter>
        ) : null}

        <Section.SectionBody>
          <Outlet />
        </Section.SectionBody>

        <Section.InfoPanelHeader>
          <InfoPanelHeaderContent />
        </Section.InfoPanelHeader>
        <Section.InfoPanelBody>
          <InfoPanelBodyContent />
        </Section.InfoPanelBody>
      </SectionWrapper>
      <InfoPanelActions />
    </>
  );
};

const Home = withTranslation(["UploadPanel", "Files", "People"])(PureHome);

export const Component = inject(
  ({
    authStore,
    filesStore,
    uploadDataStore,
    treeFoldersStore,
    mediaViewerDataStore,
    peopleStore,
    filesActionsStore,
    oformsStore,
    selectedFolderStore,
    clientLoadingStore,
    userStore,
    settingsStore,
    contextOptionsStore,
    indexingStore,
    dialogsStore,
    filesSettingsStore,
  }) => {
    const {
      setSelectedFolder,
      security: folderSecurity,
      title: selectedFolderTitle,
    } = selectedFolderStore;

    const canCreateSecurity = folderSecurity?.Create;

    const {
      secondaryProgressDataStore,
      primaryProgressDataStore,

      cancelUpload,
      clearUploadData,
      clearUploadedFiles,
      clearConversionData,
    } = uploadDataStore;

    const {
      firstLoad,
      setIsSectionHeaderLoading,
      setIsSectionBodyLoading,
      setIsSectionFilterLoading,
      isLoading,
      showFilterLoader,
      isChangePageRequestRunning,
      currentClientView,
    } = clientLoadingStore;

    const { getFolderModel } = contextOptionsStore;

    const { getContactsModel } = peopleStore.contextOptionsStore;

    const {
      fetchFiles,
      fetchRooms,

      selection,
      dragging,
      setDragging,

      viewAs,
      getFileInfo,
      setIsUpdatingRowItem,

      folders,
      files,
      filesList,

      createFile,

      createRoom,
      refreshFiles,
      setViewAs,
      isEmptyPage,

      disableDrag,
      isErrorRoomNotAvailable,
      setIsPreview,
      getRooms,
      scrollToTop,
      wsCreatedPDFForm,
      mainButtonVisible,

      removeActiveItem,
    } = filesStore;

    const { gallerySelected } = oformsStore;

    const {
      isRecycleBinFolder,
      isPrivacyFolder,

      setExpandedKeys,
      isRoomsFolder,
      isArchiveFolder,
      setSelectedNode,
      isPersonalRoom,
      isRecentTab,
      isRoomsFolderRoot,
      isTemplatesFolder,
      isRoot,
    } = treeFoldersStore;

    const {
      clearPrimaryProgressData,
      primaryOperationsArray,
      primaryOperationsCompleted,
      primaryOperationsAlert,
      isErrorChecking,
      isPrimaryProgressVisbile,
      dropTargetPreview,
      setDropTargetPreview,
      clearDropPreviewLocation,
      startDropPreview,
    } = primaryProgressDataStore;

    const {
      isSecondaryProgressVisbile,
      secondaryOperationsCompleted,
      clearSecondaryProgressData,
      secondaryActiveOperations,
      secondaryOperationsAlert,
    } = secondaryProgressDataStore;

    const { startUpload } = uploadDataStore;

    const { createFoldersTree, onClickBack } = filesActionsStore;

    const { setToPreviewFile, playlist } = mediaViewerDataStore;

    const { hideConfirmCancelOperation } = filesSettingsStore;
    const { setOperationCancelVisible } = dialogsStore;
    const {
      setFrameConfig,
      frameConfig,
      isFrame,
      enablePlugins,
      getSettings,
      allowInvitingGuests,
      checkGuests,
      hasGuests,
    } = settingsStore;

    const {
      usersStore,
      groupsStore,
      targetUserStore,
      viewAs: contactsViewAs,
    } = peopleStore;
    const { updateProfileCulture } = targetUserStore;
    const { getUsersList, setContactsTab, isUsersEmptyView, isFiltered } =
      usersStore;
    const { getGroups, updateCurrentGroup, groups, groupsIsFiltered } =
      groupsStore;

    const isEmptyGroups =
      !groupsIsFiltered && ((groups && groups.length === 0) || !groups);

    const { welcomeFormFillingTipsVisible, formFillingTipsVisible } =
      dialogsStore;

    const { isRoomAdmin, isAdmin } = authStore;

    const withDocumentTabs = isPersonalRoom || isRecentTab;
    const withRoomsTabs =
      (isRoomsFolderRoot || isTemplatesFolder) && (isRoomAdmin || isAdmin);

    const sectionWithTabs = (withDocumentTabs || withRoomsTabs) && isRoot;

    // if (!firstLoad) {
    //   if (isLoading) {
    //     showLoader();
    //   } else {
    //     hideLoader();
    //   }
    // }

    return {
      currentClientView,
      isChangePageRequestRunning,
      // homepage: config.homepage,
      firstLoad,
      dragging,
      viewAs,
      isRecycleBinFolder,
      isPrivacyFolder,
      isVisitor: userStore.user.isVisitor,
      userId: userStore?.user?.id,
      folderSecurity,

      clearPrimaryProgressData,

      isSecondaryProgressVisbile,
      isPrimaryProgressVisbile,

      enablePlugins,

      isErrorRoomNotAvailable,
      isRoomsFolder,
      isArchiveFolder,
      isIndexEditingMode: indexingStore.isIndexEditingMode,

      disableDrag,

      setExpandedKeys,

      setDragging,
      setIsSectionHeaderLoading,
      setIsSectionBodyLoading,
      setIsSectionFilterLoading,
      isLoading,
      fetchFiles,
      fetchRooms,

      startUpload,
      createFoldersTree,

      setToPreviewFile,
      setIsPreview,
      playlist,

      getFileInfo,
      gallerySelected,
      setIsUpdatingRowItem,

      setFrameConfig,
      frameConfig,
      isFrame,
      showTitle: frameConfig?.showTitle,
      showFilter: frameConfig?.showFilter,
      folders,
      files,
      selection,
      filesList,
      selectedFolderStore,
      createFile,

      createRoom,
      refreshFiles,
      setViewAs,
      isEmptyPage,

      setSelectedNode,
      onClickBack,

      showFilterLoader,

      getSettings,
      logout: authStore.logout,
      login: authStore.login,

      loadCurrentUser: userStore.loadCurrentUser,
      getRooms,
      setSelectedFolder,
      getFolderModel,
      getContactsModel,
      scrollToTop,
      wsCreatedPDFForm,

      // contacts store
      setContactsTab,
      contactsViewAs,
      getUsersList,
      getGroups,
      updateCurrentGroup,
      isEmptyGroups,
      updateProfileCulture,
      isUsersEmptyView: isUsersEmptyView && !isFiltered,
      welcomeFormFillingTipsVisible,
      formFillingTipsVisible,

      secondaryActiveOperations,
      secondaryOperationsCompleted,
      clearSecondaryProgressData,
      secondaryOperationsAlert,
      primaryOperationsArray,
      primaryOperationsCompleted,
      cancelUpload,
      clearUploadData,
      clearUploadedFiles,
      mainButtonVisible,
      primaryOperationsAlert,
      clearConversionData,
      isErrorChecking,
      setOperationCancelVisible,
      hideConfirmCancelOperation,

      removeActiveItem,
      allowInvitingGuests,
      checkGuests,
      hasGuests,
      sectionWithTabs,
      dropTargetPreview,
      setDropTargetPreview,
      selectedFolderTitle,
      clearDropPreviewLocation,
      canCreateSecurity,
      startDropPreview,
    };
  },
)(observer(Home));<|MERGE_RESOLUTION|>--- conflicted
+++ resolved
@@ -390,16 +390,11 @@
         </>
       )}
       <MediaViewer />
-<<<<<<< HEAD
       <SectionWrapper {...sectionProps} withoutFooter={isChat}>
-        {!isErrorRoomNotAvailable || isContactsPage || isSettingsPage ? (
-=======
-      <SectionWrapper {...sectionProps}>
         {!isErrorRoomNotAvailable ||
         isContactsPage ||
         isProfile ||
         isSettingsPage ? (
->>>>>>> c6cf0071
           <Section.SectionHeader>
             <SectionHeaderContent />
           </Section.SectionHeader>
