--- conflicted
+++ resolved
@@ -216,11 +216,7 @@
     tReady,
     setIsLoadedSectionHeader,
     isSSOAvailable,
-<<<<<<< HEAD
-=======
-    organizationName,
     workspace,
->>>>>>> 54a5b93a
   } = props;
 
   const navigate = useNavigate();
@@ -469,6 +465,7 @@
         },
       ];
 
+  const pathname = location.pathname;
   const translatedHeader =
     header === "ImportHeader"
       ? workspace === "GoogleWorkspace"
@@ -523,22 +520,7 @@
           )}
           <Headline type="content" truncate={true}>
             <div className="settings-section_header">
-<<<<<<< HEAD
-              <div className="header">
-                {isMobile() && isServicePage && (
-                  <IconButton
-                    iconName={ArrowPathReactSvgUrl}
-                    size="17"
-                    isFill={true}
-                    onClick={onBackToParent}
-                    className="arrow-button"
-                  />
-                )}
-                {t(header)}
-              </div>
-=======
               <div className="header">{translatedHeader}</div>
->>>>>>> 54a5b93a
               {isNeedPaidIcon ? (
                 <Badge
                   backgroundColor="#EDC409"
@@ -574,24 +556,13 @@
 };
 
 export default inject(
-<<<<<<< HEAD
   ({ currentQuotaStore, setup, common, peopleStore, dialogsStore }) => {
-=======
-  ({
-    settingsStore,
-    currentQuotaStore,
-    setup,
-    common,
-    importAccountsStore,
-  }) => {
->>>>>>> 54a5b93a
     const {
       isBrandingAndCustomizationAvailable,
       isRestoreAndAutoBackupAvailable,
       isSSOAvailable,
     } = currentQuotaStore;
     const { addUsers, removeAdmins } = setup.headerAction;
-<<<<<<< HEAD
     const {
       toggleSelector,
       setDisableDialogVisible,
@@ -622,62 +593,30 @@
       getFromDateAgo,
       isMe,
     } = peopleStore.selectionStore;
+    const { organizationName } = settingsStore;
 
     const { admins, selectorIsOpen } = setup.security.accessRight;
     const { isLoadedSectionHeader, setIsLoadedSectionHeader } = common;
     const { setUserSessionPanelVisible } = dialogsStore;
-=======
-    const { toggleSelector } = setup;
-    const {
-      selected,
-      setSelected,
-      isHeaderIndeterminate,
-      isHeaderChecked,
-      isHeaderVisible,
-      deselectUser,
-      selectAll,
-      selection,
-    } = setup.selectionStore;
-    const { admins, selectorIsOpen } = setup.security.accessRight;
-    const { isLoadedSectionHeader, setIsLoadedSectionHeader } = common;
-
-    const { organizationName } = settingsStore;
-
-    const { workspace } = importAccountsStore;
-
->>>>>>> 54a5b93a
     return {
       addUsers,
       removeAdmins,
       selected,
-<<<<<<< HEAD
       setupSetSelected,
       admins,
       isSetupHeaderIndeterminate,
       isSetupHeaderChecked,
       isSetupHeaderVisible,
-=======
-      setSelected,
-      admins,
-      isHeaderIndeterminate,
-      isHeaderChecked,
-      isHeaderVisible,
->>>>>>> 54a5b93a
       deselectUser,
       selectAll,
       toggleSelector,
       selectorIsOpen,
-<<<<<<< HEAD
       setupSelection,
-=======
-      selection,
->>>>>>> 54a5b93a
       isLoadedSectionHeader,
       setIsLoadedSectionHeader,
       isBrandingAndCustomizationAvailable,
       isRestoreAndAutoBackupAvailable,
       isSSOAvailable,
-<<<<<<< HEAD
       peopleSetSelected,
       peopleSelection,
       isPeopleHeaderIndeterminate,
@@ -693,10 +632,6 @@
       allSessions,
       getFromDateAgo,
       isMe,
-=======
-      organizationName,
-      workspace,
->>>>>>> 54a5b93a
     };
   },
 )(
