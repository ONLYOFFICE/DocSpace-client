import axios from "axios";
import { makeAutoObservable, runInAction } from "mobx";
import api from "@docspace/common/api";
import {
  FileType,
  FilterType,
  FolderType,
  FileStatus,
  RoomsType,
  RoomsTypeValues,
  RoomsProviderType,
} from "@docspace/common/constants";

import { combineUrl } from "@docspace/common/utils";
import { updateTempContent } from "@docspace/common/utils";
import partition from "@docspace/common/utils/partition";
import { isMobile, isMobileOnly } from "react-device-detect";
import toastr from "@docspace/components/toast/toastr";
import config from "PACKAGE_FILE";
import { thumbnailStatuses } from "@docspace/client/src/helpers/filesConstants";
import { openDocEditor as openEditor } from "@docspace/client/src/helpers/filesUtils";
import { getDaysRemaining } from "@docspace/common/utils";

import {
  getCategoryType,
  getCategoryUrl,
  getCategoryTypeByFolderType,
} from "SRC_DIR/helpers/utils";
import { isDesktop } from "@docspace/components/utils/device";
import { getContextMenuKeysByType } from "SRC_DIR/helpers/plugins";
import { PluginContextMenuItemType } from "SRC_DIR/helpers/plugins/constants";
import { CategoryType } from "SRC_DIR/helpers/constants";
import debounce from "lodash.debounce";

const { FilesFilter, RoomsFilter } = api;
const storageViewAs = localStorage.getItem("viewAs");

let requestCounter = 0;

const NotFoundHttpCode = 404;
const ForbiddenHttpCode = 403;
const PaymentRequiredHttpCode = 402;
const UnauthorizedHttpCode = 401;

const THUMBNAILS_CACHE = 500;
let timerId;

class FilesStore {
  authStore;

  selectedFolderStore;
  treeFoldersStore;
  filesSettingsStore;
  thirdPartyStore;
<<<<<<< HEAD
  dashboardStore;
=======
  clientLoadingStore;
>>>>>>> 14b139ca

  accessRightsStore;

  viewAs =
    isMobile && storageViewAs !== "tile" ? "row" : storageViewAs || "table";

  dragging = false;
  privacyInstructions = "https://www.onlyoffice.com/private-rooms.aspx";

  isInit = false;
  isUpdatingRowItem = false;
  passwordEntryProcess = false;

  tooltipPageX = 0;
  tooltipPageY = 0;
  startDrag = false;

  alreadyFetchingRooms = false;

  files = [];
  folders = [];

  selection = [];
  bufferSelection = null;
  selected = "close";

  filter = FilesFilter.getDefault(); //TODO: FILTER
  roomsFilter = RoomsFilter.getDefault();

  categoryType = getCategoryType(window.location);

  loadTimeout = null;
  hotkeyCaret = null;
  hotkeyCaretStart = null;
  activeFiles = [];
  activeFolders = [];

  firstElemChecked = false;
  headerBorder = false;

  enabledHotkeys = true;

  createdItem = null;
  scrollToItem = null;

  roomCreated = false;

  isLoadingFilesFind = false;
  pageItemsLength = null;
  isHidePagination = false;
  trashIsEmpty = false;
  mainButtonMobileVisible = true;
  filesIsLoading = false;

  isEmptyPage = false;
  isLoadedFetchFiles = false;

  tempActionFilesIds = [];
  tempActionFoldersIds = [];
  operationAction = false;

  isErrorRoomNotAvailable = false;

  roomsController = null;
  filesController = null;

  clearSearch = false;

  isLoadedEmptyPage = false;
  isMuteCurrentRoomNotifications = false;
  isPreview = false;
  tempFilter = null;

  highlightFile = {};
  thumbnails = new Set();
  movingInProgress = false;

  constructor(
    authStore,
    selectedFolderStore,
    treeFoldersStore,
    filesSettingsStore,
    thirdPartyStore,
    accessRightsStore,
<<<<<<< HEAD
    dashboardStore
=======
    clientLoadingStore
>>>>>>> 14b139ca
  ) {
    const pathname = window.location.pathname.toLowerCase();
    this.isEditor = pathname.indexOf("doceditor") !== -1;

    makeAutoObservable(this);
    this.authStore = authStore;

    this.selectedFolderStore = selectedFolderStore;
    this.treeFoldersStore = treeFoldersStore;
    this.filesSettingsStore = filesSettingsStore;
    this.thirdPartyStore = thirdPartyStore;
    this.accessRightsStore = accessRightsStore;
<<<<<<< HEAD
    this.dashboardStore = dashboardStore;
=======
    this.clientLoadingStore = clientLoadingStore;
>>>>>>> 14b139ca

    this.roomsController = new AbortController();
    this.filesController = new AbortController();
    const { socketHelper } = authStore.settingsStore;

    socketHelper.on("s:modify-folder", async (opt) => {
      console.log("[WS] s:modify-folder", opt);

      if (!(this.clientLoadingStore.isLoading || this.operationAction))
        switch (opt?.cmd) {
          case "create":
            this.wsModifyFolderCreate(opt);
            break;
          case "update":
            this.wsModifyFolderUpdate(opt);
            break;
          case "delete":
            this.wsModifyFolderDelete(opt);
            break;
        }

      if (opt?.cmd === "create") {
        if (opt?.type === "file" && opt?.id)
          this.selectedFolderStore.filesCount++;
        if (opt?.type === "folder" && opt?.id)
          this.selectedFolderStore.foldersCount++;
        this.authStore.infoPanelStore.reloadSelection();
      } else if (opt?.cmd === "delete") {
        if (opt?.type === "file" && opt?.id)
          this.selectedFolderStore.filesCount--;
        if (opt?.type === "folder" && opt?.id)
          this.selectedFolderStore.foldersCount--;
        this.authStore.infoPanelStore.reloadSelection();
      }

      this.treeFoldersStore.updateTreeFoldersItem(opt);
    });

    socketHelper.on("refresh-folder", (id) => {
      if (!id || this.clientLoadingStore.isLoading) return;

      //console.log(
      //  `selected folder id ${this.selectedFolderStore.id} an changed folder id ${id}`
      //);

      if (
        this.selectedFolderStore.id == id &&
        this.authStore.settingsStore.withPaging //TODO: no longer deletes the folder in other tabs
      ) {
        console.log("[WS] refresh-folder", id);
        this.fetchFiles(id, this.filter);
      }
    });

    socketHelper.on("s:markasnew-folder", ({ folderId, count }) => {
      console.log(`[WS] markasnew-folder ${folderId}:${count}`);

      const foundIndex =
        folderId && this.folders.findIndex((x) => x.id === folderId);
      if (foundIndex == -1) return;

      runInAction(() => {
        this.folders[foundIndex].new = count >= 0 ? count : 0;
        this.treeFoldersStore.fetchTreeFolders();
      });
    });

    socketHelper.on("s:markasnew-file", ({ fileId, count }) => {
      console.log(`[WS] markasnew-file ${fileId}:${count}`);

      const foundIndex = fileId && this.files.findIndex((x) => x.id === fileId);

      this.treeFoldersStore.fetchTreeFolders();
      if (foundIndex == -1) return;

      this.updateFileStatus(
        foundIndex,
        count > 0
          ? this.files[foundIndex].fileStatus | FileStatus.IsNew
          : this.files[foundIndex].fileStatus & ~FileStatus.IsNew
      );
    });

    //WAIT FOR RESPONSES OF EDITING FILE
    socketHelper.on("s:start-edit-file", (id) => {
      const foundIndex = this.files.findIndex((x) => x.id === id);
      if (foundIndex == -1) return;

      console.log(`[WS] s:start-edit-file`, id, this.files[foundIndex].title);

      this.updateSelectionStatus(
        id,
        this.files[foundIndex].fileStatus | FileStatus.IsEditing,
        true
      );

      this.updateFileStatus(
        foundIndex,
        this.files[foundIndex].fileStatus | FileStatus.IsEditing
      );
    });

    socketHelper.on("s:stop-edit-file", (id) => {
      const foundIndex = this.files.findIndex((x) => x.id === id);
      if (foundIndex == -1) return;

      console.log(`[WS] s:stop-edit-file`, id, this.files[foundIndex].title);

      this.updateSelectionStatus(
        id,
        this.files[foundIndex].fileStatus & ~FileStatus.IsEditing,
        false
      );

      this.updateFileStatus(
        foundIndex,
        this.files[foundIndex].fileStatus & ~FileStatus.IsEditing
      );

      this.getFileInfo(id);

      this.createThumbnail(this.files[foundIndex]);
    });
  }

  debounceRemoveFiles = debounce(() => {
    this.removeFiles(this.tempActionFilesIds);
  }, 1000);

  debounceRemoveFolders = debounce(() => {
    this.removeFiles(null, this.tempActionFoldersIds);
  }, 1000);

  wsModifyFolderCreate = async (opt) => {
    if (opt?.type === "file" && opt?.id) {
      const foundIndex = this.files.findIndex((x) => x.id === opt?.id);

      const file = JSON.parse(opt?.data);

      if (this.selectedFolderStore.id !== file.folderId) {
        const movedToIndex = this.getFolderIndex(file.folderId);
        if (movedToIndex > -1) this.folders[movedToIndex].filesCount++;
        return;
      }

      //To update a file version
      if (foundIndex > -1 && !this.authStore.settingsStore.withPaging) {
        this.getFileInfo(file.id);
        this.checkSelection(file);
      }

      if (foundIndex > -1) return;

      const fileInfo = await api.files.getFileInfo(file.id);

      if (this.files.findIndex((x) => x.id === opt?.id) > -1) return;
      console.log("[WS] create new file", fileInfo.id, fileInfo.title);

      const newFiles = [fileInfo, ...this.files];

      if (
        newFiles.length > this.filter.pageCount &&
        this.authStore.settingsStore.withPaging
      ) {
        newFiles.pop(); // Remove last
      }

      const newFilter = this.filter;
      newFilter.total += 1;

      runInAction(() => {
        this.setFilter(newFilter);
        this.setFiles(newFiles);
        this.treeFoldersStore.fetchTreeFolders();
      });
    } else if (opt?.type === "folder" && opt?.id) {
      const foundIndex = this.folders.findIndex((x) => x.id === opt?.id);

      if (foundIndex > -1) return;

      const folder = JSON.parse(opt?.data);

      if (this.selectedFolderStore.id !== folder.parentId) {
        const movedToIndex = this.getFolderIndex(folder.parentId);
        if (movedToIndex > -1) this.folders[movedToIndex].foldersCount++;
      }

      if (
        this.selectedFolderStore.id !== folder.parentId ||
        (folder.roomType &&
          folder.createdBy.id === this.authStore.userStore.user.id &&
          this.roomCreated)
      )
        return (this.roomCreated = false);

      const folderInfo = await api.files.getFolderInfo(folder.id);

      console.log("[WS] create new folder", folderInfo.id, folderInfo.title);

      const newFolders = [folderInfo, ...this.folders];

      if (
        newFolders.length > this.filter.pageCount &&
        this.authStore.settingsStore.withPaging
      ) {
        newFolders.pop(); // Remove last
      }

      const newFilter = this.filter;
      newFilter.total += 1;

      runInAction(() => {
        this.setFilter(newFilter);
        this.setFolders(newFolders);
      });
    }
  };

  wsModifyFolderUpdate = (opt) => {
    if (opt?.type === "file" && opt?.data) {
      const file = JSON.parse(opt?.data);
      if (!file || !file.id) return;

      this.getFileInfo(file.id); //this.setFile(file);
      console.log("[WS] update file", file.id, file.title);

      this.checkSelection(file);
    } else if (opt?.type === "folder" && opt?.data) {
      const folder = JSON.parse(opt?.data);
      if (!folder || !folder.id) return;

      api.files
        .getFolderInfo(folder.id)
        .then(() => this.setFolder(folderInfo))
        .catch(() => {
          // console.log("Folder deleted")
        });

      console.log("[WS] update folder", folder.id, folder.title);

      if (this.selection?.length) {
        const foundIndex = this.selection?.findIndex((x) => x.id === folder.id);
        if (foundIndex > -1) {
          runInAction(() => {
            this.selection[foundIndex] = folder;
          });
        }
      }

      if (this.bufferSelection) {
        const foundIndex = [this.bufferSelection].findIndex(
          (x) => x.id === folder.id
        );
        if (foundIndex > -1) {
          runInAction(() => {
            this.bufferSelection[foundIndex] = folder;
          });
        }
      }
    }
  };

  wsModifyFolderDelete = (opt) => {
    if (opt?.type === "file" && opt?.id) {
      const foundIndex = this.files.findIndex((x) => x.id === opt?.id);
      if (foundIndex == -1) return;

      console.log(
        "[WS] delete file",
        this.files[foundIndex].id,
        this.files[foundIndex].title
      );

      // this.setFiles(
      //   this.files.filter((_, index) => {
      //     return index !== foundIndex;
      //   })
      // );

      // const newFilter = this.filter.clone();
      // newFilter.total -= 1;
      // this.setFilter(newFilter);

      const tempActionFilesIds = JSON.parse(
        JSON.stringify(this.tempActionFilesIds)
      );
      tempActionFilesIds.push(this.files[foundIndex].id);

      this.setTempActionFilesIds(tempActionFilesIds);
      this.debounceRemoveFiles();

      // Hide pagination when deleting files
      runInAction(() => {
        this.isHidePagination = true;
      });

      runInAction(() => {
        if (
          this.files.length === 0 &&
          this.folders.length === 0 &&
          this.pageItemsLength > 1
        ) {
          this.isLoadingFilesFind = true;
        }
      });
    } else if (opt?.type === "folder" && opt?.id) {
      const foundIndex = this.folders.findIndex((x) => x.id === opt?.id);
      if (foundIndex == -1) return;

      console.log(
        "[WS] delete folder",
        this.folders[foundIndex].id,
        this.folders[foundIndex].title
      );

      const tempActionFoldersIds = JSON.parse(
        JSON.stringify(this.tempActionFoldersIds)
      );
      tempActionFoldersIds.push(this.folders[foundIndex].id);

      this.setTempActionFoldersIds(tempActionFoldersIds);
      this.debounceRemoveFolders();

      runInAction(() => {
        this.isHidePagination = true;
      });

      runInAction(() => {
        if (
          this.files.length === 0 &&
          this.folders.length === 0 &&
          this.pageItemsLength > 1
        ) {
          this.isLoadingFilesFind = true;
        }
      });
    }
  };

  setIsErrorRoomNotAvailable = (state) => {
    this.isErrorRoomNotAvailable = state;
  };

  setTempActionFilesIds = (tempActionFilesIds) => {
    this.tempActionFilesIds = tempActionFilesIds;
  };

  setTempActionFoldersIds = (tempActionFoldersIds) => {
    this.tempActionFoldersIds = tempActionFoldersIds;
  };

  setOperationAction = (operationAction) => {
    this.operationAction = operationAction;
  };

  setClearSearch = (clearSearch) => {
    this.clearSearch = clearSearch;
  };

  setIsPreview = (predicate) => {
    this.isPreview = predicate;
  };

  setTempFilter = (filser) => {
    this.tempFilter = filser;
  };

  setHighlightFile = (highlightFile) => {
    const { highlightFileId, isFileHasExst } = highlightFile;

    runInAction(() => {
      this.highlightFile = {
        id: highlightFileId,
        isExst: isFileHasExst,
      };
    });

    if (timerId) {
      clearTimeout(timerId);
      timerId = null;
    }

    if (Object.keys(highlightFile).length === 0) return;

    timerId = setTimeout(() => {
      runInAction(() => {
        this.highlightFile = {};
      });
    }, 1000);
  };

  checkSelection = (file) => {
    if (this.selection) {
      const foundIndex = this.selection?.findIndex((x) => x.id === file.id);
      if (foundIndex > -1) {
        runInAction(() => {
          this.selection[foundIndex] = file;
        });
      }
    }

    if (this.bufferSelection) {
      const foundIndex = [this.bufferSelection].findIndex(
        (x) => x.id === file.id
      );
      if (foundIndex > -1) {
        runInAction(() => {
          this.bufferSelection[foundIndex] = file;
        });
      }
    }
  };

  updateSelectionStatus = (id, status, isEditing) => {
    const index = this.selection.findIndex((x) => x.id === id);

    if (index !== -1) {
      this.selection[index].fileStatus = status;
      this.selection[index].isEditing = isEditing;
    }
  };

  addActiveItems = (files, folders) => {
    if (folders && folders.length) {
      if (!this.activeFolders.length) {
        this.setActiveFolders(folders);
      } else {
        folders.map((item) => this.activeFolders.push(item));
      }
    }

    if (files && files.length) {
      if (!this.activeFiles.length) {
        this.setActiveFiles(files);
      } else {
        files.map((item) => this.activeFiles.push(item));
      }
    }
  };

  clearFiles = () => {
    this.setFolders([]);
    this.setFiles([]);

    this.selectedFolderStore.setSelectedFolder(null);
  };

  setActiveFiles = (activeFiles) => {
    this.activeFiles = activeFiles;
  };

  setActiveFolders = (activeFolders) => {
    this.activeFolders = activeFolders;
  };

  setViewAs = (viewAs) => {
    this.viewAs = viewAs;
    localStorage.setItem("viewAs", viewAs);
    viewAs === "tile" && this.createThumbnails();
  };

  setPageItemsLength = (pageItemsLength) => {
    this.pageItemsLength = pageItemsLength;
  };

  setDragging = (dragging) => {
    this.dragging = dragging;
  };

  setTooltipPosition = (tooltipPageX, tooltipPageY) => {
    this.tooltipPageX = tooltipPageX;
    this.tooltipPageY = tooltipPageY;
  };

  setStartDrag = (startDrag) => {
    this.selection = this.selection.filter(
      (x) => !x.providerKey || x.id !== x.rootFolderId
    ); // removed root thirdparty folders
    this.startDrag = startDrag;
  };

  setIsEmptyPage = (isEmptyPage) => {
    this.isEmptyPage = isEmptyPage;
  };

  setIsLoadedEmptyPage = (isLoadedEmptyPage) => {
    this.isLoadedEmptyPage = isLoadedEmptyPage;
  };

  get tooltipOptions() {
    if (!this.dragging) return null;

    const selectionLength = this.selection.length;
    const elementTitle = selectionLength && this.selection[0].title;
    const singleElement = selectionLength === 1;
    const filesCount = singleElement ? elementTitle : selectionLength;
    const { isShareFolder, isCommonFolder } = this.treeFoldersStore;

    let operationName;

    if (this.authStore.isAdmin && isShareFolder) {
      operationName = "copy";
    } else if (!this.authStore.isAdmin && (isShareFolder || isCommonFolder)) {
      operationName = "copy";
    } else {
      operationName = "move";
    }

    return {
      filesCount,
      operationName,
    };
  }

  initFiles = () => {
    if (this.isInit) return;

    const { isAuthenticated, settingsStore } = this.authStore;
    const { getFilesSettings } = this.filesSettingsStore;

    const {
      getPortalCultures,
      getIsEncryptionSupport,
      getEncryptionKeys,
      //setModuleInfo,
      isDesktopClient,
    } = settingsStore;

    //setModuleInfo(config.homepage, config.id);

    const requests = [];

    updateTempContent();
    if (!isAuthenticated) {
      return this.clientLoadingStore.setIsLoaded(true);
    } else {
      updateTempContent(isAuthenticated);
    }

    if (!this.isEditor) {
      requests.push(
        getPortalCultures(),
        this.treeFoldersStore.fetchTreeFolders().then((treeFolders) => {
          if (!treeFolders || !treeFolders.length) return;

          const trashFolder = treeFolders.find(
            (f) => f.rootFolderType == FolderType.TRASH
          );

          if (!trashFolder) return;

          const isEmpty = !trashFolder.foldersCount && !trashFolder.filesCount;

          this.setTrashIsEmpty(isEmpty);
        })
      );

      if (isDesktopClient) {
        requests.push(getIsEncryptionSupport(), getEncryptionKeys());
      }
    }
    requests.push(getFilesSettings());

    return Promise.all(requests).then(() => {
      this.clientLoadingStore.setIsArticleLoading(false);
      this.clientLoadingStore.setFirstLoad(false);

      this.setIsInit(true);
    });
  };

  setIsInit = (isInit) => {
    this.isInit = isInit;
  };

  reset = () => {
    this.isInit = false;
    this.clientLoadingStore.setIsLoaded(false);
    this.clientLoadingStore.setIsSectionHeaderLoading(true);
    this.clientLoadingStore.setIsSectionFilterLoading(true);
    this.clientLoadingStore.setIsSectionBodyLoading(true);
    this.clientLoadingStore.setIsArticleLoading(true);
    this.clientLoadingStore.setFirstLoad(true);

    this.alreadyFetchingRooms = false;

    this.files = [];
    this.folders = [];

    this.selection = [];
    this.bufferSelection = null;
    this.selected = "close";
  };

  setFiles = (files) => {
    const { socketHelper } = this.authStore.settingsStore;
    if (files.length === 0 && this.files.length === 0) return;

    if (this.files?.length > 0) {
      socketHelper.emit({
        command: "unsubscribe",
        data: {
          roomParts: this.files.map((f) => `FILE-${f.id}`),
          individual: true,
        },
      });
    }

    this.files = files;

    if (this.files?.length > 0) {
      socketHelper.emit({
        command: "subscribe",
        data: {
          roomParts: this.files.map((f) => `FILE-${f.id}`),
          individual: true,
        },
      });

      // this.files?.forEach((file) =>
      //   console.log("[WS] subscribe to file's changes", file.id, file.title)
      // );
    }

    this.createThumbnails();
  };

  setFolders = (folders) => {
    const { socketHelper } = this.authStore.settingsStore;
    if (folders.length === 0 && this.folders.length === 0) return;

    if (this.folders?.length > 0) {
      socketHelper.emit({
        command: "unsubscribe",
        data: {
          roomParts: this.folders.map((f) => `DIR-${f.id}`),
          individual: true,
        },
      });
    }

    this.folders = folders;

    if (this.folders?.length > 0) {
      socketHelper.emit({
        command: "subscribe",
        data: {
          roomParts: this.folders.map((f) => `DIR-${f.id}`),
          individual: true,
        },
      });
    }
  };

  getFileIndex = (id) => {
    const index = this.files.findIndex((x) => x.id === id);
    return index;
  };

  updateFileStatus = (index, status) => {
    if (index < 0) return;

    this.files[index].fileStatus = status;
  };
  updateRoomMute = (index, status) => {
    if (index < 0) return;

    this.folders[index].mute = status;
  };
  setFile = (file) => {
    const index = this.files.findIndex((x) => x.id === file.id);
    if (index !== -1) {
      this.files[index] = file;
      this.createThumbnail(file);
    }
  };

  updateSelection = (id) => {
    const indexFileList = this.filesList.findIndex(
      (filelist) => filelist.id === id
    );
    const indexSelectedRoom = this.selection.findIndex(
      (room) => room.id === id
    );

    if (~indexFileList && ~indexSelectedRoom) {
      this.selection[indexSelectedRoom] = this.filesList[indexFileList];
    }
    if (this.bufferSelection) {
      this.bufferSelection = this.filesList.find(
        (file) => file.id === this.bufferSelection.id
      );
    }
  };

  getFolderIndex = (id) => {
    const index = this.folders.findIndex((x) => x.id === id);
    return index;
  };

  updateFolder = (index, folder) => {
    if (index !== -1) this.folders[index] = folder;

    this.updateSelection(folder.id);
  };

  setFolder = (folder) => {
    const index = this.getFolderIndex(folder.id);

    this.updateFolder(index, folder);
  };

  getFilesChecked = (file, selected) => {
    if (!file.parentId) {
      if (this.activeFiles.includes(file.id)) return false;
    } else {
      if (this.activeFolders.includes(file.id)) return false;
    }

    const type = file.fileType;
    const roomType = file.roomType;

    switch (selected) {
      case "all":
        return true;
      case FilterType.FoldersOnly.toString():
        return file.parentId;
      case FilterType.DocumentsOnly.toString():
        return type === FileType.Document;
      case FilterType.PresentationsOnly.toString():
        return type === FileType.Presentation;
      case FilterType.SpreadsheetsOnly.toString():
        return type === FileType.Spreadsheet;
      case FilterType.ImagesOnly.toString():
        return type === FileType.Image;
      case FilterType.MediaOnly.toString():
        return type === FileType.Video || type === FileType.Audio;
      case FilterType.ArchiveOnly.toString():
        return type === FileType.Archive;
      case FilterType.FilesOnly.toString():
        return type || !file.parentId;
      case `room-${RoomsType.FillingFormsRoom}`:
        return roomType === RoomsType.FillingFormsRoom;
      case `room-${RoomsType.CustomRoom}`:
        return roomType === RoomsType.CustomRoom;
      case `room-${RoomsType.EditingRoom}`:
        return roomType === RoomsType.EditingRoom;
      case `room-${RoomsType.ReviewRoom}`:
        return roomType === RoomsType.ReviewRoom;
      case `room-${RoomsType.ReadOnlyRoom}`:
        return roomType === RoomsType.ReadOnlyRoom;
      default:
        return false;
    }
  };

  getFilesBySelected = (files, selected) => {
    let newSelection = [];
    files.forEach((file) => {
      const checked = this.getFilesChecked(file, selected);

      if (checked) newSelection.push(file);
    });

    return newSelection;
  };

  setSelected = (selected, clearBuffer = true) => {
    if (selected === "close" || selected === "none") {
      clearBuffer && this.setBufferSelection(null);
      this.setHotkeyCaretStart(null);
      this.setHotkeyCaret(null);
    }

    this.selected = selected;
    const files = this.filesList;
    this.selection = this.getFilesBySelected(files, selected);
  };

  setHotkeyCaret = (hotkeyCaret) => {
    if (hotkeyCaret || this.hotkeyCaret) {
      this.hotkeyCaret = hotkeyCaret;
    }
  };

  setHotkeyCaretStart = (hotkeyCaretStart) => {
    this.hotkeyCaretStart = hotkeyCaretStart;
  };

  setSelection = (selection) => {
    this.selection = selection;
  };

  setSelections = (added, removed, clear = false) => {
    if (clear) {
      this.selection = [];
    }

    let newSelections = JSON.parse(JSON.stringify(this.selection));

    for (let item of added) {
      if (!item) return;

      const value =
        this.viewAs === "tile"
          ? item.getAttribute("value")
          : item.getElementsByClassName("files-item")
          ? item.getElementsByClassName("files-item")[0]?.getAttribute("value")
          : null;

      if (!value) return;
      const splitValue = value && value.split("_");

      const fileType = splitValue[0];
      const id = splitValue.slice(1, -3).join("_");

      if (fileType === "file") {
        const isFound =
          this.selection.findIndex((f) => f.id == id && !f.isFolder) === -1;

        if (this.activeFiles.findIndex((f) => f == id) === -1) {
          isFound &&
            newSelections.push(
              this.filesList.find((f) => f.id == id && !f.isFolder)
            );
        }
      } else if (this.activeFolders.findIndex((f) => f == id) === -1) {
        const isFound =
          this.selection.findIndex((f) => f.id == id && f.isFolder) === -1;

        const selectableFolder = this.filesList.find(
          (f) => f.id == id && f.isFolder
        );
        selectableFolder.isFolder = true;

        isFound && newSelections.push(selectableFolder);
      }
    }

    for (let item of removed) {
      if (!item) return;

      const value =
        this.viewAs === "tile"
          ? item.getAttribute("value")
          : item.getElementsByClassName("files-item")
          ? item.getElementsByClassName("files-item")[0]?.getAttribute("value")
          : null;

      const splitValue = value && value.split("_");

      const fileType = splitValue[0];
      const id = splitValue.slice(1, -3).join("_");

      if (fileType === "file") {
        if (this.activeFiles.findIndex((f) => f == id) === -1) {
          newSelections = newSelections.filter(
            (f) => !(f.id == id && !f.isFolder)
          );
        }
      } else if (this.activeFolders.findIndex((f) => f == id) === -1) {
        newSelections = newSelections.filter(
          (f) => !(f.id == id && f.isFolder)
        );
      }
    }

    this.setSelection(newSelections);
  };

  setBufferSelection = (bufferSelection) => {
    this.bufferSelection = bufferSelection;
  };

  setIsLoadedFetchFiles = (isLoadedFetchFiles) => {
    this.isLoadedFetchFiles = isLoadedFetchFiles;
  };

  //TODO: FILTER
  setFilesFilter = (filter) => {
    const key = `UserFilter=${this.authStore.userStore.user.id}`;
    const value = `${filter.sortBy},${filter.pageCount},${filter.sortOrder}`;
    localStorage.setItem(key, value);

    // this.setFilterUrl(filter);
    this.filter = filter;

    runInAction(() => {
      if (filter && this.isHidePagination) {
        this.isHidePagination = false;
      }
    });

    runInAction(() => {
      if (filter && this.isLoadingFilesFind) {
        this.isLoadingFilesFind = false;
      }
    });
  };

  resetUrl = () => {
    this.setFilesFilter(this.tempFilter);
  };

  setRoomsFilter = (filter) => {
    const key = `UserRoomsFilter=${this.authStore.userStore.user.id}`;
    const value = `${filter.sortBy},${filter.pageCount},${filter.sortOrder}`;
    localStorage.setItem(key, value);

    if (!this.authStore.settingsStore.withPaging) filter.pageCount = 100;

    // this.setFilterUrl(filter, true);
    this.roomsFilter = filter;

    runInAction(() => {
      if (filter && this.isHidePagination) {
        this.isHidePagination = false;
      }
    });

    runInAction(() => {
      if (filter && this.isLoadingFilesFind) {
        this.isLoadingFilesFind = false;
      }
    });
  };

  setFilter = (filter) => {
    if (!this.authStore.settingsStore.withPaging) filter.pageCount = 100;
    this.filter = filter;
  };

  setFilesOwner = (folderIds, fileIds, ownerId) => {
    return api.files.setFileOwner(folderIds, fileIds, ownerId);
  };

  setFilterUrl = (filter) => {
    const filterParamsStr = filter.toUrlParams();

    const url = getCategoryUrl(this.categoryType, filter.folder);

    const pathname = `${url}?${filterParamsStr}`;

    const currentUrl = window.location.href.replace(window.location.origin, "");
    const newUrl = combineUrl(
      window.DocSpaceConfig?.proxy?.url,
      config.homepage,
      pathname
    );

    if (newUrl === currentUrl) return;

    // window.DocSpace.navigate(newUrl, {
    //   state: {
    //     fromAccounts:
    //       window.DocSpace.location.pathname.includes("accounts/filter"),
    //     fromSettings: window.DocSpace.location.pathname.includes("settings"),
    //   },
    //   replace: !location.search,
    // });
  };

  isEmptyLastPageAfterOperation = (newSelection) => {
    const { isRoomsFolder, isArchiveFolder } = this.treeFoldersStore;

    const selection =
      newSelection || this.selection?.length || [this.bufferSelection].length;

    const filter =
      isRoomsFolder || isArchiveFolder ? this.roomsFilter : this.filter;

    return (
      selection &&
      filter.page > 0 &&
      !filter.hasNext() &&
      selection === this.files.length + this.folders.length
    );
  };

  resetFilterPage = () => {
    const { isRoomsFolder, isArchiveFolder } = this.treeFoldersStore;

    let newFilter;

    newFilter =
      isRoomsFolder || isArchiveFolder
        ? this.roomsFilter.clone()
        : this.filter.clone();

    newFilter.page--;

    return newFilter;
  };

  refreshFiles = async () => {
    const res = await this.fetchFiles(this.selectedFolderStore.id, this.filter);
    return res;
  };

  fetchFiles = (
    folderId,
    filter,
    clearFilter = true,
    withSubfolders = false,
    clearSelection = true
  ) => {
    const { setSelectedNode } = this.treeFoldersStore;
    if (this.clientLoadingStore.isLoading) {
      this.roomsController.abort();
      this.roomsController = new AbortController();
    }

    const filterData = filter ? filter.clone() : FilesFilter.getDefault();
    filterData.folder = folderId;

    if (folderId === "@my" && this.authStore.userStore.user.isVisitor) {
      const url = getCategoryUrl(CategoryType.Shared);
      return window.DocSpace.navigate(
        `${url}?${RoomsFilter.getDefault().toUrlParams()}`
      );
    }

    this.setIsErrorRoomNotAvailable(false);
    this.setIsLoadedFetchFiles(false);

    const filterStorageItem =
      this.authStore.userStore.user?.id &&
      localStorage.getItem(`UserFilter=${this.authStore.userStore.user.id}`);

    if (filterStorageItem && !filter) {
      const splitFilter = filterStorageItem.split(",");

      filterData.sortBy = splitFilter[0];
      filterData.pageCount = +splitFilter[1];
      filterData.sortOrder = splitFilter[2];
    }

    if (!this.authStore.settingsStore.withPaging) {
      filterData.page = 0;
      filterData.pageCount = 100;
    }

    setSelectedNode([folderId + ""]);

    return api.files
      .getFolder(folderId, filterData, this.filesController.signal)
      .then(async (data) => {
        filterData.total = data.total;

        if (data.total > 0) {
          const lastPage = filterData.getLastPage();

          if (filterData.page > lastPage) {
            filterData.page = lastPage;

            return this.fetchFiles(
              folderId,
              filterData,
              clearFilter,
              withSubfolders
            );
          }
        }

        runInAction(() => {
          this.categoryType = getCategoryTypeByFolderType(
            data.current.rootFolderType,
            data.current.parentId
          );
        });

        if (this.isPreview) {
          //save filter for after closing preview change url
          this.setTempFilter(filterData);
        } else {
          this.setFilesFilter(filterData); //TODO: FILTER
        }

        const isPrivacyFolder =
          data.current.rootFolderType === FolderType.Privacy;

        runInAction(() => {
          const isEmptyList = [...data.folders, ...data.files].length === 0;

          if (filter && isEmptyList) {
            const {
              authorType,
              roomId,
              search,
              withSubfolders,
              filterType,
              searchInContent,
            } = filter;
            const isFiltered =
              authorType ||
              roomId ||
              search ||
              !withSubfolders ||
              filterType ||
              searchInContent;

            if (isFiltered) {
              this.setIsEmptyPage(false);
            } else {
              this.setIsEmptyPage(isEmptyList);
            }
          } else {
            this.setIsEmptyPage(isEmptyList);
          }

          const [dashboards, folders] = partition(
            data.folders,
            (folder) => folder?.type === 22
          );

          this.dashboardStore.setBoards(dashboards);

          this.setFolders(isPrivacyFolder && isMobile ? [] : folders);
          this.setFiles(isPrivacyFolder && isMobile ? [] : data.files);
        });

        if (clearFilter) {
          if (clearSelection) {
            this.setSelected("close");
          }
        }

        const navigationPath = await Promise.all(
          data.pathParts.map(async (folder) => {
            const { Rooms, Archive } = FolderType;

            let folderId = folder;

            if (
              data.current.providerKey &&
              data.current.rootFolderType === Rooms &&
              this.treeFoldersStore.myRoomsId
            ) {
              folderId = this.treeFoldersStore.myRoomsId;
            }

            const folderInfo =
              data.current.id === folderId
                ? data.current
                : await api.files.getFolderInfo(folderId);

            const {
              id,
              title,
              roomType,
              rootFolderId,
              rootFolderType,
              parentId,
              mute,
            } = folderInfo;

            const isRootRoom =
              rootFolderId === id &&
              (rootFolderType === Rooms || rootFolderType === Archive);

            if (parentId === rootFolderId) {
              runInAction(() => {
                this.isMuteCurrentRoomNotifications = mute;
              });
            }

            return {
              id: folderId,
              title,
              isRoom: !!roomType,
              isRootRoom,
            };
          })
        ).then((res) => {
          return res
            .filter((item, index) => index !== res.length - 1)
            .reverse();
        });

        this.selectedFolderStore.setSelectedFolder({
          folders: data.folders,
          ...data.current,
          pathParts: data.pathParts,
          navigationPath: navigationPath,
          ...{ new: data.new },
        });

        this.clientLoadingStore.setIsSectionHeaderLoading(false);

        const selectedFolder = {
          selectedFolder: { ...this.selectedFolderStore },
        };

        if (this.createdItem) {
          const newItem = this.filesList.find(
            (item) => item.id === this.createdItem.id
          );

          if (newItem) {
            this.setBufferSelection(newItem);
            this.setScrollToItem({
              id: newItem.id,
              type: this.createdItem.type,
            });
          }

          this.setCreatedItem(null);
        }

        return Promise.resolve(selectedFolder);
      })
      .catch((err) => {
        console.error(err);

        if (err?.response?.status === 402)
          this.authStore.currentTariffStatusStore.setPortalTariff();

        if (requestCounter > 0) return;

        requestCounter++;
        const isUserError = [
          NotFoundHttpCode,
          ForbiddenHttpCode,
          PaymentRequiredHttpCode,
          UnauthorizedHttpCode,
        ].includes(err?.response?.status);

        if (isUserError) {
          runInAction(() => {
            this.isErrorRoomNotAvailable = true;
          });
        } else {
          if (axios.isCancel(err)) {
            console.log("Request canceled", err.message);
          } else {
            toastr.error(err);
          }
        }
      })
      .finally(() => {
        this.setIsLoadedFetchFiles(true);

        if (window?.DocSpace?.location?.state?.highlightFileId) {
          this.setHighlightFile({
            highlightFileId: window.DocSpace.location.state.highlightFileId,
            isFileHasExst: window.DocSpace.location.state.isFileHasExst,
          });
        }
      });
  };

  fetchRooms = (
    folderId,
    filter,
    clearFilter = true,
    withSubfolders = false,
    clearSelection = true
  ) => {
    const { setSelectedNode, roomsFolderId } = this.treeFoldersStore;

    if (this.clientLoadingStore.isLoading) {
      this.filesController.abort();
      this.filesController = new AbortController();
    }

    const filterData = !!filter ? filter.clone() : RoomsFilter.getDefault();

    const filterStorageItem = localStorage.getItem(
      `UserRoomsFilter=${this.authStore.userStore.user.id}`
    );

    if (filterStorageItem && !filter) {
      const splitFilter = filterStorageItem.split(",");

      filterData.sortBy = splitFilter[0];
      filterData.pageCount = +splitFilter[1];
      filterData.sortOrder = splitFilter[2];
    }

    if (!this.authStore.settingsStore.withPaging) {
      filterData.page = 0;
      filterData.pageCount = 100;
    }

    if (folderId) setSelectedNode([folderId + ""]);

    const request = () =>
      api.rooms
        .getRooms(filterData, this.roomsController.signal)
        .then(async (data) => {
          if (!folderId) setSelectedNode([data.current.id + ""]);

          filterData.total = data.total;

          if (data.total > 0) {
            const lastPage = filterData.getLastPage();

            if (filterData.page > lastPage) {
              filterData.page = lastPage;

              return this.fetchRooms(folderId, filterData);
            }
          }

          runInAction(() => {
            this.categoryType = getCategoryTypeByFolderType(
              data.current.rootFolderType,
              data.current.parentId
            );
          });

          this.setRoomsFilter(filterData);

          runInAction(() => {
            const isEmptyList = data.folders.length === 0;
            if (filter && isEmptyList) {
              const {
                subjectId,
                filterValue,
                type,
                withSubfolders: withRoomsSubfolders,
                searchInContent: searchInContentRooms,
                tags,
                withoutTags,
              } = filter;

              const isFiltered =
                subjectId ||
                filterValue ||
                type ||
                withRoomsSubfolders ||
                searchInContentRooms ||
                tags ||
                withoutTags;

              if (isFiltered) {
                this.setIsEmptyPage(false);
              } else {
                this.setIsEmptyPage(isEmptyList);
              }
            } else {
              this.setIsEmptyPage(isEmptyList);
            }

            this.setFolders(data.folders);
            this.setFiles([]);
          });

          if (clearFilter) {
            if (clearSelection) {
              this.setSelected("close");
            }
          }

          this.selectedFolderStore.setSelectedFolder({
            folders: data.folders,
            ...data.current,
            pathParts: data.pathParts,
            navigationPath: [],
            ...{ new: data.new },
          });

          this.clientLoadingStore.setIsSectionHeaderLoading(false);

          const selectedFolder = {
            selectedFolder: { ...this.selectedFolderStore },
          };

          if (this.createdItem) {
            const newItem = this.filesList.find(
              (item) => item.id === this.createdItem.id
            );

            if (newItem) {
              this.setBufferSelection(newItem);
              this.setScrollToItem({
                id: newItem.id,
                type: this.createdItem.type,
              });
            }

            this.setCreatedItem(null);
          }
          this.setIsErrorRoomNotAvailable(false);
          return Promise.resolve(selectedFolder);
        })
        .catch((err) => {
          if (err?.response?.status === 402)
            this.authStore.currentTariffStatusStore.setPortalTariff();

          if (axios.isCancel(err)) {
            console.log("Request canceled", err.message);
          } else {
            toastr.error(err);
          }
        });

    return request();
  };

  setAlreadyFetchingRooms = (alreadyFetchingRooms) => {
    this.alreadyFetchingRooms = alreadyFetchingRooms;
  };

  isFileSelected = (fileId, parentId) => {
    const item = this.selection.find(
      (x) => x.id === fileId && x.parentId === parentId
    );

    return item !== undefined;
  };

  selectFile = (file) => {
    const { id, parentId } = file;
    const isFileSelected = this.isFileSelected(id, parentId);
    if (!isFileSelected) this.selection.push(file);
  };

  deselectFile = (file) => {
    const { id, parentId } = file;
    const isFileSelected = this.isFileSelected(id, parentId);
    if (isFileSelected) {
      let selectionIndex = this.selection.findIndex(
        (x) => x.parentId === parentId && x.id === id
      );

      if (selectionIndex !== -1) {
        this.selection = this.selection.filter(
          (x, index) => index !== selectionIndex
        );
      }
    }
  };

  removeOptions = (options, toRemoveArray) =>
    options.filter((o) => !toRemoveArray.includes(o));

  removeSeparator = (options) => {
    const newOptions = options.map((o, index) => {
      if (index === 0 && o.includes("separator")) {
        return false;
      }

      if (index === options.length - 1 && o.includes("separator")) {
        return false;
      }

      if (
        o?.includes("separator") &&
        options[index + 1].includes("separator")
      ) {
        return false;
      }

      return o;
    });

    return newOptions.filter((o) => o);
  };

  getFilesContextOptions = (item) => {
    const isFile = !!item.fileExst || item.contentLength;
    const isRoom = !!item.roomType;
    const isFavorite =
      (item.fileStatus & FileStatus.IsFavorite) === FileStatus.IsFavorite;

    const isThirdPartyItem = !!item.providerKey;
    const hasNew =
      item.new > 0 || (item.fileStatus & FileStatus.IsNew) === FileStatus.IsNew;
    const canConvert = this.filesSettingsStore.extsConvertible[item.fileExst];
    const isEncrypted = item.encrypted;
    const isDocuSign = false; //TODO: need this prop;
    const isEditing = false; // (item.fileStatus & FileStatus.IsEditing) === FileStatus.IsEditing;

    const { isRecycleBinFolder, isMy, isArchiveFolder } = this.treeFoldersStore;

    const { enablePlugins } = this.authStore.settingsStore;

    const isThirdPartyFolder =
      item.providerKey && item.id === item.rootFolderId;

    const isMyFolder = isMy(item.rootFolderType);

    const { isDesktopClient } = this.authStore.settingsStore;

    const pluginAllKeys =
      enablePlugins && getContextMenuKeysByType(PluginContextMenuItemType.All);

    const canRenameItem = item.security?.Rename;

    const canMove = this.accessRightsStore.canMoveItems({
      ...item,
      ...{ editing: isEditing },
    });

    const canDelete = !isEditing && item.security?.Delete;

    const canCopy = item.security?.Copy;
    const canDuplicate = item.security?.Duplicate;

    if (isFile) {
      const shouldFillForm = item.viewAccessability.WebRestrictedEditing;
      const canLockFile = item.security?.Lock;
      const canChangeVersionFileHistory =
        !isEditing && item.security?.EditHistory;

      const canViewVersionFileHistory = item.security?.ReadHistory;
      const canFillForm = item.security?.FillForms;

      const canEditFile = item.security.Edit && item.viewAccessability.WebEdit;
      const canOpenPlayer =
        item.viewAccessability.ImageView || item.viewAccessability.MediaView;
      const canViewFile = item.viewAccessability.WebView;

      const isMasterForm = item.fileExst === ".docxf";
      const isPdf = item.fileExst === ".pdf";

      let fileOptions = [
        //"open",
        "select",
        "show-filling-status",
        "open-board",
        "fill-form",
        "edit",
        "preview",
        "view",
        "pdf-view",
        "make-form",
        "separator0",
        "link-for-room-members",
        // "sharing-settings",
        // "external-link",
        "owner-change",
        // "link-for-portal-users",
        "send-by-email",
        "docu-sign",
        "version", //category
        "finalize-version",
        "show-version-history",
        "show-info",
        "block-unblock-version", //need split
        "separator1",
        "open-location",
        "mark-read",
        // "mark-as-favorite",
        // "remove-from-favorites",
        "download",
        "download-as",
        "convert",
        "move", //category
        "move-to",
        "copy-to",
        "copy",
        "restore",
        "rename",
        "separator2",
        // "unsubscribe",
        "delete",
      ];

      if (!isPdf || !window.DocSpaceConfig.pdfViewer) {
        fileOptions = this.removeOptions(fileOptions, ["pdf-view"]);
      }

      if (!canLockFile) {
        fileOptions = this.removeOptions(fileOptions, [
          "block-unblock-version",
        ]);
      }

      if (!canChangeVersionFileHistory) {
        fileOptions = this.removeOptions(fileOptions, ["finalize-version"]);
      }

      if (!canViewVersionFileHistory) {
        fileOptions = this.removeOptions(fileOptions, ["show-version-history"]);
      }

      if (!canChangeVersionFileHistory && !canViewVersionFileHistory) {
        fileOptions = this.removeOptions(fileOptions, ["version"]);
        if (item.rootFolderType === FolderType.Archive) {
          fileOptions = this.removeOptions(fileOptions, ["separator0"]);
        }
      }

      if (!canRenameItem) {
        fileOptions = this.removeOptions(fileOptions, ["rename"]);
      }

      if (canOpenPlayer || !canEditFile) {
        fileOptions = this.removeOptions(fileOptions, ["edit"]);
      }

      if (!(shouldFillForm && canFillForm)) {
        fileOptions = this.removeOptions(fileOptions, ["fill-form"]);
        fileOptions = this.removeOptions(fileOptions, ["open-board"]);
        fileOptions = this.removeOptions(fileOptions, ["show-filling-status"]);
      }

      if (!canDelete) {
        fileOptions = this.removeOptions(fileOptions, ["delete"]);
      }

      if (!canMove) {
        fileOptions = this.removeOptions(fileOptions, ["move-to"]);
      }

      if (!canCopy) {
        fileOptions = this.removeOptions(fileOptions, ["copy-to"]);
      }

      if (!canDuplicate) {
        fileOptions = this.removeOptions(fileOptions, ["copy"]);
      }
      if (!canMove && !canCopy && !canDuplicate) {
        fileOptions = this.removeOptions(fileOptions, ["move"]);
      }

      if (!(isMasterForm && canDuplicate))
        fileOptions = this.removeOptions(fileOptions, ["make-form"]);

      if (item.rootFolderType === FolderType.Archive) {
        fileOptions = this.removeOptions(fileOptions, [
          "mark-read",
          "mark-as-favorite",
          "remove-from-favorites",
        ]);
      }

      if (!canConvert) {
        fileOptions = this.removeOptions(fileOptions, ["download-as"]);
      }

      if (!canConvert || isEncrypted) {
        fileOptions = this.removeOptions(fileOptions, ["convert"]);
      }

      if (!canViewFile || isRecycleBinFolder) {
        fileOptions = this.removeOptions(fileOptions, ["preview"]);
      }

      if (!canOpenPlayer || isRecycleBinFolder) {
        fileOptions = this.removeOptions(fileOptions, ["view"]);
      }

      if (!isDocuSign) {
        fileOptions = this.removeOptions(fileOptions, ["docu-sign"]);
      }

      if (
        isEditing ||
        item.rootFolderType === FolderType.Archive
        // ||
        // (isFavoritesFolder && !isFavorite) ||
        // isFavoritesFolder ||
        // isRecentFolder
      )
        fileOptions = this.removeOptions(fileOptions, ["separator2"]);

      // if (isFavorite) {
      //   fileOptions = this.removeOptions(fileOptions, ["mark-as-favorite"]);
      // } else {
      //   fileOptions = this.removeOptions(fileOptions, [
      //     "remove-from-favorites",
      //   ]);

      //   if (isFavoritesFolder) {
      //     fileOptions = this.removeOptions(fileOptions, ["mark-as-favorite"]);
      //   }
      // }

      if (isEncrypted) {
        fileOptions = this.removeOptions(fileOptions, [
          "open",
          "link-for-room-members",
          // "link-for-portal-users",
          // "external-link",
          "send-by-email",
          "mark-as-favorite",
        ]);
      }

      // if (isFavoritesFolder || isRecentFolder) {
      //   fileOptions = this.removeOptions(fileOptions, [
      //     //"unsubscribe",
      //   ]);
      // }

      if (!isRecycleBinFolder)
        fileOptions = this.removeOptions(fileOptions, ["restore"]);

      if (enablePlugins && !isRecycleBinFolder) {
        const pluginFilesKeys = getContextMenuKeysByType(
          PluginContextMenuItemType.Files
        );

        pluginAllKeys && pluginAllKeys.forEach((key) => fileOptions.push(key));
        pluginFilesKeys &&
          pluginFilesKeys.forEach((key) => fileOptions.push(key));
      }

      if (!this.canShareOwnerChange(item)) {
        fileOptions = this.removeOptions(fileOptions, ["owner-change"]);
      }

      if (isThirdPartyItem) {
        fileOptions = this.removeOptions(fileOptions, ["owner-change"]);
      }

      if (!hasNew) {
        fileOptions = this.removeOptions(fileOptions, ["mark-read"]);
      }

      if (
        !(
          // isRecentFolder ||
          // isFavoritesFolder ||
          (isMyFolder && (this.filterType || this.filterSearch))
        )
      ) {
        fileOptions = this.removeOptions(fileOptions, ["open-location"]);
      }

      if (isMyFolder || isRecycleBinFolder) {
        fileOptions = this.removeOptions(fileOptions, [
          "link-for-room-members",
        ]);
      }

      // if (isPrivacyFolder) {
      //   fileOptions = this.removeOptions(fileOptions, [
      //     "preview",
      //     "view",
      //     "separator0",
      //     "download-as",
      //   ]);

      //   // if (!isDesktopClient) {
      //   //   fileOptions = this.removeOptions(fileOptions, ["sharing-settings"]);
      //   // }
      // }

      fileOptions = this.removeSeparator(fileOptions);

      return fileOptions;
    } else if (isRoom) {
      const canInviteUserInRoom = item.security?.EditAccess;
      const canRemoveRoom = item.security?.Delete;

      const canArchiveRoom = item.security?.Move;
      const canPinRoom = item.security?.Pin;

      const canEditRoom = item.security?.EditRoom;

      const canViewRoomInfo = item.security?.Read;
      const canMuteRoom = item.security?.Mute;

      let roomOptions = [
        "select",
        "open",
        "separator0",
        "link-for-room-members",
        "reconnect-storage",
        "edit-room",
        "invite-users-to-room",
        "room-info",
        "pin-room",
        "unpin-room",
        "mute-room",
        "unmute-room",
        "separator1",
        "archive-room",
        "unarchive-room",
        "delete",
      ];

      if (!canEditRoom) {
        roomOptions = this.removeOptions(roomOptions, [
          "edit-room",
          "reconnect-storage",
        ]);
      }

      if (!canInviteUserInRoom) {
        roomOptions = this.removeOptions(roomOptions, ["invite-users-to-room"]);
      }

      if (!canArchiveRoom) {
        roomOptions = this.removeOptions(roomOptions, [
          "archive-room",
          "unarchive-room",
        ]);
      }

      if (!canRemoveRoom) {
        roomOptions = this.removeOptions(roomOptions, ["delete"]);
      }

      if (!canArchiveRoom && !canRemoveRoom) {
        roomOptions = this.removeOptions(roomOptions, ["separator1"]);
      }

      if (!item.providerKey) {
        roomOptions = this.removeOptions(roomOptions, ["reconnect-storage"]);
      }

      if (!canPinRoom) {
        roomOptions = this.removeOptions(roomOptions, [
          "unpin-room",
          "pin-room",
        ]);
      } else {
        item.pinned
          ? (roomOptions = this.removeOptions(roomOptions, ["pin-room"]))
          : (roomOptions = this.removeOptions(roomOptions, ["unpin-room"]));
      }

      if (!canMuteRoom) {
        roomOptions = this.removeOptions(roomOptions, [
          "unmute-room",
          "mute-room",
        ]);
      } else {
        item.mute
          ? (roomOptions = this.removeOptions(roomOptions, ["mute-room"]))
          : (roomOptions = this.removeOptions(roomOptions, ["unmute-room"]));
      }

      if (!canViewRoomInfo) {
        roomOptions = this.removeOptions(roomOptions, ["room-info"]);
      }

      if (isArchiveFolder || item.rootFolderType === FolderType.Archive) {
        roomOptions = this.removeOptions(roomOptions, ["archive-room"]);
      } else {
        roomOptions = this.removeOptions(roomOptions, ["unarchive-room"]);

        if (enablePlugins) {
          const pluginRoomsKeys = getContextMenuKeysByType(
            PluginContextMenuItemType.Rooms
          );

          pluginAllKeys &&
            pluginAllKeys.forEach((key) => roomOptions.push(key));
          pluginRoomsKeys &&
            pluginRoomsKeys.forEach((key) => roomOptions.push(key));
        }
      }

      roomOptions = this.removeSeparator(roomOptions);

      return roomOptions;
    } else {
      let folderOptions = [
        "select",
        "open",
        // "separator0",
        // "sharing-settings",
        "link-for-room-members",
        "owner-change",
        "show-info",
        // "link-for-portal-users",
        "separator1",
        "open-location",
        "download",
        "move", //category
        "move-to",
        "copy-to",
        "mark-read",
        "restore",
        "rename",
        // "change-thirdparty-info",
        "separator2",
        // "unsubscribe",
        "delete",
      ];

      if (!canRenameItem) {
        folderOptions = this.removeOptions(folderOptions, ["rename"]);
      }

      if (!canDelete) {
        folderOptions = this.removeOptions(folderOptions, ["delete"]);
      }
      if (!canMove) {
        folderOptions = this.removeOptions(folderOptions, ["move-to"]);
      }

      if (!canCopy) {
        folderOptions = this.removeOptions(folderOptions, ["copy-to"]);
      }

      if (!canDuplicate) {
        folderOptions = this.removeOptions(folderOptions, ["copy"]);
      }

      if (!canMove && !canCopy && !canDuplicate) {
        folderOptions = this.removeOptions(folderOptions, ["move"]);
      }

      // if (item.rootFolderType === FolderType.Archive) {
      //   folderOptions = this.removeOptions(folderOptions, [
      //     "change-thirdparty-info",
      //     "separator2",
      //   ]);
      // }

      // if (isPrivacyFolder) {
      //   folderOptions = this.removeOptions(folderOptions, [
      //     // "sharing-settings",
      //   ]);
      // }

      if (isRecycleBinFolder) {
        folderOptions = this.removeOptions(folderOptions, [
          "open",
          "link-for-room-members",
          // "link-for-portal-users",
          // "sharing-settings",
          "mark-read",
          "separator0",
          "separator1",
        ]);
      } else {
        folderOptions = this.removeOptions(folderOptions, ["restore"]);

        if (enablePlugins) {
          const pluginFoldersKeys = getContextMenuKeysByType(
            PluginContextMenuItemType.Folders
          );

          pluginAllKeys &&
            pluginAllKeys.forEach((key) => folderOptions.push(key));
          pluginFoldersKeys &&
            pluginFoldersKeys.forEach((key) => folderOptions.push(key));
        }
      }

      if (!this.canShareOwnerChange(item)) {
        folderOptions = this.removeOptions(folderOptions, ["owner-change"]);
      }

      if (!hasNew) {
        folderOptions = this.removeOptions(folderOptions, ["mark-read"]);
      }

      if (isThirdPartyFolder && isDesktopClient)
        folderOptions = this.removeOptions(folderOptions, ["separator2"]);

      // if (!isThirdPartyFolder)
      //   folderOptions = this.removeOptions(folderOptions, [
      //     "change-thirdparty-info",
      //   ]);

      // if (isThirdPartyItem) {
      //   folderOptions = this.removeOptions(folderOptions, ["owner-change"]);

      //   if (isShareFolder) {
      //     folderOptions = this.removeOptions(folderOptions, [
      //       "change-thirdparty-info",
      //     ]);
      //   } else {
      //     if (isDesktopClient) {
      //       folderOptions = this.removeOptions(folderOptions, [
      //         "change-thirdparty-info",
      //       ]);
      //     }

      //     folderOptions = this.removeOptions(folderOptions, ["remove"]);

      //     if (!item) {
      //       //For damaged items
      //       folderOptions = this.removeOptions(folderOptions, [
      //         "open",
      //         "download",
      //       ]);
      //     }
      //   }
      // } else {
      //   folderOptions = this.removeOptions(folderOptions, [
      //     "change-thirdparty-info",
      //   ]);
      // }

      if (!(isMyFolder && (this.filterType || this.filterSearch))) {
        folderOptions = this.removeOptions(folderOptions, ["open-location"]);
      }

      if (isMyFolder) {
        folderOptions = this.removeOptions(folderOptions, [
          "link-for-room-members",
        ]);
      }

      folderOptions = this.removeSeparator(folderOptions);

      return folderOptions;
    }
  };

  addFileToRecentlyViewed = (fileId) => {
    if (this.treeFoldersStore.isPrivacyFolder) return Promise.resolve();
    return api.files.addFileToRecentlyViewed(fileId);
  };

  createFile = (folderId, title, templateId, formId) => {
    return api.files
      .createFile(folderId, title, templateId, formId)
      .then((file) => {
        return Promise.resolve(file);
      });
  };

  createFolder(parentFolderId, title) {
    return api.files.createFolder(parentFolderId, title);
  }
  //TODO: temp remove later
  createBoard(parentFolderId, title) {
    return api.files.createBoard(parentFolderId, title);
  }

  createRoom = (roomParams) => {
    this.roomCreated = true;
    return api.rooms.createRoom(roomParams);
  };

  createRoomInThirdpary(thirpartyFolderId, roomParams) {
    return api.rooms.createRoomInThirdpary(thirpartyFolderId, roomParams);
  }

  editRoom(id, roomParams) {
    return api.rooms.editRoom(id, roomParams);
  }

  addTagsToRoom(id, tagArray) {
    return api.rooms.addTagsToRoom(id, tagArray);
  }

  removeTagsFromRoom(id, tagArray) {
    return api.rooms.removeTagsFromRoom(id, tagArray);
  }

  calculateRoomLogoParams(img, x, y, zoom) {
    let imgWidth, imgHeight, dimensions;
    if (img.width > img.height) {
      imgWidth = Math.min(1280, img.width);
      imgHeight = Math.round(img.height / (img.width / imgWidth));
      dimensions = Math.round(imgHeight / zoom);
    } else {
      imgHeight = Math.min(1280, img.height);
      imgWidth = Math.round(img.width / (img.height / imgHeight));
      dimensions = Math.round(imgWidth / zoom);
    }

    const croppedX = Math.round(x * imgWidth - dimensions / 2);
    const croppedY = Math.round(y * imgHeight - dimensions / 2);

    return {
      x: croppedX,
      y: croppedY,
      width: dimensions,
      height: dimensions,
    };
  }

  uploadRoomLogo(formData) {
    return api.rooms.uploadRoomLogo(formData);
  }

  addLogoToRoom(id, icon) {
    return api.rooms.addLogoToRoom(id, icon);
  }

  removeLogoFromRoom(id) {
    return api.rooms.removeLogoFromRoom(id);
  }

  getRoomMembers(id) {
    return api.rooms.getRoomMembers(id);
  }

  updateRoomMemberRole(id, data) {
    return api.rooms.updateRoomMemberRole(id, data);
  }

  getHistory(module, id, signal = null) {
    return api.rooms.getHistory(module, id, signal);
  }

  getRoomHistory(id) {
    return api.rooms.getRoomHistory(id);
  }

  getFileHistory(id) {
    return api.rooms.getFileHistory(id);
  }

  // updateFolderBadge = (id, count) => {
  //   const folder = this.folders.find((x) => x.id === id);
  //   if (folder) folder.new -= count;
  // };

  // updateFileBadge = (id) => {
  //   const file = this.files.find((x) => x.id === id);
  //   if (file) file.fileStatus = file.fileStatus & ~FileStatus.IsEditing;
  // };

  // updateFilesBadge = () => {
  //   for (let file of this.files) {
  //     file.fileStatus = file.fileStatus & ~FileStatus.IsEditing;
  //   }
  // };

  // updateFoldersBadge = () => {
  //   for (let folder of this.folders) {
  //     folder.new = 0;
  //   }
  // };

  updateRoomPin = (item) => {
    const idx = this.folders.findIndex((folder) => folder.id === item);

    if (idx === -1) return;
    this.folders[idx].pinned = !this.folders[idx].pinned;
  };

  scrollToTop = () => {
    if (this.authStore.settingsStore.withPaging) return;

    const scrollElm = isMobileOnly
      ? document.querySelector("#customScrollBar > .scroll-body")
      : document.querySelector("#sectionScroll > .scroll-body");

    scrollElm && scrollElm.scrollTo(0, 0);
  };

  addItem = (item, isFolder) => {
    const { socketHelper } = this.authStore.settingsStore;

    if (isFolder) {
      const foundIndex = this.folders.findIndex((x) => x.id === item?.id);
      if (foundIndex > -1) return;

      this.folders.unshift(item);

      console.log("[WS] subscribe to folder changes", item.id, item.title);

      socketHelper.emit({
        command: "subscribe",
        data: {
          roomParts: `DIR-${item.id}`,
          individual: true,
        },
      });
    } else {
      const foundIndex = this.files.findIndex((x) => x.id === item?.id);
      if (foundIndex > -1) return;

      console.log("[WS] subscribe to file changes", item.id, item.title);

      socketHelper.emit({
        command: "subscribe",
        data: { roomParts: `FILE-${item.id}`, individual: true },
      });

      this.files.unshift(item);
    }
    const { isRoomsFolder, isArchiveFolder } = this.treeFoldersStore;

    const isRooms = isRoomsFolder || isArchiveFolder;

    const filter = isRooms ? this.roomsFilter.clone() : this.filter.clone();

    filter.total += 1;

    if (isRooms) this.setRoomsFilter(filter);
    else this.setFilter(filter);

    this.scrollToTop();
  };

  removeFiles = (fileIds, folderIds, showToast) => {
    const newFilter = this.filter.clone();
    const deleteCount = (fileIds?.length ?? 0) + (folderIds?.length ?? 0);

    if (newFilter.total <= newFilter.pageCount) {
      const files = fileIds
        ? this.files.filter((x) => !fileIds.includes(x.id))
        : this.files;
      const folders = folderIds
        ? this.folders.filter((x) => !folderIds.includes(x.id))
        : this.folders;

      newFilter.total -= deleteCount;

      runInAction(() => {
        this.setFilter(newFilter);
        this.setFiles(files);
        this.setFolders(folders);
        this.setTempActionFilesIds([]);
      });

      return;
    }

    newFilter.startIndex =
      (newFilter.page + 1) * newFilter.pageCount - deleteCount;
    newFilter.pageCount = deleteCount;

    api.files
      .getFolder(newFilter.folder, newFilter)
      .then((res) => {
        const files = fileIds
          ? this.files.filter((x) => !fileIds.includes(x.id))
          : this.files;
        const folders = folderIds
          ? this.folders.filter((x) => !folderIds.includes(x.id))
          : this.folders;

        const newFiles = [...files, ...res.files];
        const newFolders = [...folders, ...res.folders];

        const filter = this.filter.clone();
        filter.total = res.total;

        runInAction(() => {
          this.setFilter(filter);
          this.setFiles(newFiles);
          this.setFolders(newFolders);
        });

        showToast && showToast();
      })
      .catch((err) => {
        toastr.error(err);
        console.log("Need page reload");
      })
      .finally(() => {
        this.setOperationAction(false);
        this.setTempActionFilesIds([]);
      });
  };

  updateFile = (fileId, title) => {
    return api.files
      .updateFile(fileId, title)
      .then((file) => this.setFile(file));
  };

  renameFolder = (folderId, title) => {
    return api.files.renameFolder(folderId, title).then((folder) => {
      this.setFolder(folder);
    });
  };

  getFilesCount = () => {
    const { filesCount, foldersCount } = this.selectedFolderStore;
    return filesCount + this.folders ? this.folders.length : foldersCount;
  };

  getServiceFilesCount = () => {
    const filesLength = this.files ? this.files.length : 0;
    const foldersLength = this.folders ? this.folders.length : 0;
    return filesLength + foldersLength;
  };

  canShareOwnerChange = (item) => {
    const userId =
      this.authStore.userStore.user && this.authStore.userStore.user.id;

    if (item.providerKey || !this.hasCommonFolder) {
      return false;
    } else if (this.authStore.isAdmin) {
      return true;
    } else if (item.createdBy.id === userId) {
      return true;
    } else {
      return false;
    }
  };

  get canShare() {
    const folderType = this.selectedFolderStore.rootFolderType;
    const isVisitor =
      (this.authStore.userStore.user &&
        this.authStore.userStore.user.isVisitor) ||
      false;

    if (isVisitor) {
      return false;
    }

    switch (folderType) {
      case FolderType.USER:
        return true;
      case FolderType.SHARE:
        return true;
      case FolderType.COMMON:
        return this.authStore.isAdmin;
      case FolderType.TRASH:
        return false;
      case FolderType.Favorites:
        return true; // false;
      case FolderType.Recent:
        return true; //false;
      case FolderType.Privacy:
        return true;
      default:
        return false;
    }
  }

  get currentFilesCount() {
    const serviceFilesCount = this.getServiceFilesCount();
    const filesCount = this.getFilesCount();
    return this.selectedFolderStore.providerItem
      ? serviceFilesCount
      : filesCount;
  }

  get iconOfDraggedFile() {
    const { getIcon } = this.filesSettingsStore;

    if (this.selection.length === 1) {
      return getIcon(
        24,
        this.selection[0].fileExst,
        this.selection[0].providerKey
      );
    }
    return null;
  }

  get isHeaderVisible() {
    return this.selection.length > 0;
  }

  get isHeaderIndeterminate() {
    const items = [...this.files, ...this.folders];
    return this.isHeaderVisible && this.selection.length
      ? this.selection.length < items.length
      : false;
  }

  get isHeaderChecked() {
    const items = [...this.files, ...this.folders];
    return this.isHeaderVisible && this.selection.length === items.length;
  }

  get hasCommonFolder() {
    return (
      this.treeFoldersStore.commonFolder &&
      this.selectedFolderStore.pathParts &&
      this.treeFoldersStore.commonFolder.id ===
        this.selectedFolderStore.pathParts[0]
    );
  }

  setFirsElemChecked = (checked) => {
    this.firstElemChecked = checked;
  };

  setHeaderBorder = (headerBorder) => {
    this.headerBorder = headerBorder;
  };

  get canCreate() {
    switch (this.selectedFolderStore.rootFolderType) {
      case FolderType.USER:
      case FolderType.Rooms:
        return true;
      case FolderType.SHARE:
        const canCreateInSharedFolder = this.selectedFolderStore.access === 1;
        return (
          !this.selectedFolderStore.isRootFolder && canCreateInSharedFolder
        );
      case FolderType.Privacy:
        return (
          this.authStore.settingsStore.isDesktopClient &&
          this.authStore.settingsStore.isEncryptionSupport
        );
      case FolderType.COMMON:
        return this.authStore.isAdmin;
      case FolderType.Archive:
      case FolderType.TRASH:
      default:
        return false;
    }
  }

  onCreateAddTempItem = (items) => {
    const { getFileIcon, getFolderIcon } = this.filesSettingsStore;
    const { extension, title } = this.fileActionStore;

    if (items.length && items[0].id === -1) return; //TODO: if change media collection from state remove this;

    const iconSize = this.viewAs === "table" ? 24 : 32;
    const icon = extension
      ? getFileIcon(`.${extension}`, iconSize)
      : getFolderIcon(null, iconSize);

    items.unshift({
      id: -1,
      title: title,
      parentId: this.selectedFolderStore.id,
      fileExst: extension,
      icon,
    });
  };

  get filterType() {
    return this.filter.filterType;
  }

  get filterSearch() {
    return this.filter.search;
  }

  getItemUrl = (id, isFolder, needConvert, canOpenPlayer) => {
    const proxyURL =
      window.DocSpaceConfig?.proxy?.url || window.location.origin;

    const url = getCategoryUrl(this.categoryType, id);

    if (canOpenPlayer) {
      return combineUrl(proxyURL, config.homepage, `${url}/#preview/${id}`);
    }

    if (isFolder) {
      const folderUrl = isFolder
        ? combineUrl(proxyURL, config.homepage, `${url}?folder=${id}`)
        : null;

      return folderUrl;
    } else {
      const url = combineUrl(
        proxyURL,
        config.homepage,
        `/doceditor?fileId=${id}${needConvert ? "&action=view" : ""}`
      );

      return url;
    }
  };

  get filesList() {
    const { getIcon } = this.filesSettingsStore;
    //return [...this.folders, ...this.files];

    const newFolders = [...this.folders];

    newFolders.sort((a, b) => {
      const firstValue = a.roomType ? 1 : 0;
      const secondValue = b.roomType ? 1 : 0;

      return secondValue - firstValue;
    });

    const items = [...newFolders, ...this.dashboardStore.boards, ...this.files];

    if (items.length > 0 && this.isEmptyPage) {
      this.setIsEmptyPage(false);
    }

    const newItem = items.map((item) => {
      const {
        access,
        autoDelete,
        originTitle,
        comment,
        contentLength,
        created,
        createdBy,
        encrypted,
        fileExst,
        filesCount,
        fileStatus,
        fileType,
        folderId,
        foldersCount,
        id,
        logo,
        locked,
        originId,
        originFolderId,
        originRoomId,
        originRoomTitle,
        parentId,
        pureContentLength,
        rootFolderType,
        rootFolderId,
        shared,
        title,
        updated,
        updatedBy,
        version,
        versionGroup,
        viewUrl,
        webUrl,
        providerKey,
        thumbnailUrl,
        thumbnailStatus,
        canShare,
        canEdit,
        roomType,
        isArchive,
        tags,
        pinned,
        security,
        viewAccessability,
        mute,
      } = item;

      const thirdPartyIcon = this.thirdPartyStore.getThirdPartyIcon(
        item.providerKey,
        "small"
      );

      const isDashboard = item?.type === FolderType.Dashboard;

      const providerType =
        RoomsProviderType[
          Object.keys(RoomsProviderType).find((key) => key === item.providerKey)
        ];

      const canOpenPlayer =
        item.viewAccessability?.ImageView || item.viewAccessability?.MediaView;

      const previewUrl = canOpenPlayer
        ? this.getItemUrl(id, false, needConvert, canOpenPlayer)
        : null;

      const contextOptions = this.getFilesContextOptions(item);
      const isThirdPartyFolder = providerKey && id === rootFolderId;

      const iconSize = this.viewAs === "table" ? 24 : 32;

      let isFolder = false;
      this.folders.map((x) => {
        if (x.id === item.id && x.parentId === item.parentId) isFolder = true;
      });

      const { isRecycleBinFolder } = this.treeFoldersStore;

      const folderUrl = isFolder && this.getItemUrl(id, isFolder, false, false);

      const needConvert = item.viewAccessability?.Convert;
      const isEditing =
        (item.fileStatus & FileStatus.IsEditing) === FileStatus.IsEditing;

      const docUrl =
        !canOpenPlayer && !isFolder && this.getItemUrl(id, false, needConvert);

      const href = isRecycleBinFolder
        ? null
        : isDashboard
        ? this.dashboardStore.getUrlToBoard(id)
        : previewUrl
        ? previewUrl
        : !isFolder
        ? docUrl
        : folderUrl;

      const isRoom = !!roomType;

      const icon =
        isRoom && logo?.medium
          ? logo?.medium
          : getIcon(
              iconSize,
              fileExst,
              providerKey,
              contentLength,
              roomType,
              isArchive,
              isDashboard
            );

      const defaultRoomIcon = isRoom
        ? getIcon(
            iconSize,
            fileExst,
            providerKey,
            contentLength,
            roomType,
            isArchive,
            isDashboard
          )
        : undefined;

      return {
        access,
        daysRemaining: autoDelete && getDaysRemaining(autoDelete),
        originTitle,
        //checked,
        comment,
        contentLength,
        contextOptions,
        created,
        createdBy,
        encrypted,
        fileExst,
        filesCount,
        fileStatus,
        fileType,
        folderId,
        foldersCount,
        icon,
        defaultRoomIcon,
        id,
        isFolder,
        isDashboard,
        logo,
        locked,
        new: item.new,
        mute,
        parentId,
        pureContentLength,
        rootFolderType,
        rootFolderId,
        //selectedItem,
        shared,
        title,
        updated,
        updatedBy,
        version,
        versionGroup,
        viewUrl,
        webUrl,
        providerKey,
        canOpenPlayer,
        //canShare,
        canShare,
        canEdit,
        thumbnailUrl,
        thumbnailStatus,
        originId,
        originFolderId,
        originRoomId,
        originRoomTitle,
        previewUrl,
        folderUrl,
        href,
        isThirdPartyFolder,
        isEditing,
        roomType,
        isRoom,
        isArchive,
        tags,
        pinned,
        thirdPartyIcon,
        providerType,
        security,
        viewAccessability,
      };
    });

    return newItem;
  }

  get cbMenuItems() {
    const { isDocument, isPresentation, isSpreadsheet, isArchive } =
      this.filesSettingsStore;

    let cbMenu = ["all"];
    const filesItems = [...this.files, ...this.folders];

    if (this.folders.length) {
      for (const item of this.folders) {
        if (item.roomType && RoomsTypeValues[item.roomType]) {
          cbMenu.push(`room-${RoomsTypeValues[item.roomType]}`);
        } else {
          cbMenu.push(FilterType.FoldersOnly);
        }
      }
    }

    for (let item of filesItems) {
      if (isDocument(item.fileExst)) cbMenu.push(FilterType.DocumentsOnly);
      else if (isPresentation(item.fileExst))
        cbMenu.push(FilterType.PresentationsOnly);
      else if (isSpreadsheet(item.fileExst))
        cbMenu.push(FilterType.SpreadsheetsOnly);
      else if (item.viewAccessability?.ImageView)
        cbMenu.push(FilterType.ImagesOnly);
      else if (item.viewAccessability?.MediaView)
        cbMenu.push(FilterType.MediaOnly);
      else if (isArchive(item.fileExst)) cbMenu.push(FilterType.ArchiveOnly);
    }

    const hasFiles = cbMenu.some(
      (elem) =>
        elem !== "all" &&
        elem !== `room-${FilterType.FoldersOnly}` &&
        elem !== `room-${RoomsType.FillingFormsRoom}` &&
        elem !== `room-${RoomsType.CustomRoom}` &&
        elem !== `room-${RoomsType.EditingRoom}` &&
        elem !== `room-${RoomsType.ReviewRoom}` &&
        elem !== `room-${RoomsType.ReadOnlyRoom}`
    );

    if (hasFiles) cbMenu.push(FilterType.FilesOnly);

    cbMenu = cbMenu.filter((item, index) => cbMenu.indexOf(item) === index);

    return cbMenu;
  }

  getCheckboxItemLabel = (t, key) => {
    switch (key) {
      case "all":
        return t("All");
      case FilterType.FoldersOnly:
        return t("Translations:Folders");
      case FilterType.DocumentsOnly:
        return t("Common:Documents");
      case FilterType.PresentationsOnly:
        return t("Translations:Presentations");
      case FilterType.SpreadsheetsOnly:
        return t("Translations:Spreadsheets");
      case FilterType.ImagesOnly:
        return t("Images");
      case FilterType.MediaOnly:
        return t("Media");
      case FilterType.ArchiveOnly:
        return t("Archives");
      case FilterType.FilesOnly:
        return t("AllFiles");
      case `room-${RoomsType.FillingFormsRoom}`:
        return t("FillingFormRooms");
      case `room-${RoomsType.CustomRoom}`:
        return t("CustomRooms");
      case `room-${RoomsType.EditingRoom}`:
        return t("CollaborationRooms");
      case `room-${RoomsType.ReviewRoom}`:
        return t("Common:Review");
      case `room-${RoomsType.ReadOnlyRoom}`:
        return t("ViewOnlyRooms");

      default:
        return "";
    }
  };

  getCheckboxItemId = (key) => {
    switch (key) {
      case "all":
        return "selected-all";
      case FilterType.FoldersOnly:
        return "selected-only-folders";
      case FilterType.DocumentsOnly:
        return "selected-only-documents";
      case FilterType.PresentationsOnly:
        return "selected-only-presentations";
      case FilterType.SpreadsheetsOnly:
        return "selected-only-spreadsheets";
      case FilterType.ImagesOnly:
        return "selected-only-images";
      case FilterType.MediaOnly:
        return "selected-only-media";
      case FilterType.ArchiveOnly:
        return "selected-only-archives";
      case FilterType.FilesOnly:
        return "selected-only-files";
      case `room-${RoomsType.FillingFormsRoom}`:
        return "selected-only-filling-form-rooms";
      case `room-${RoomsType.CustomRoom}`:
        return "selected-only-custom-room";
      case `room-${RoomsType.EditingRoom}`:
        return "selected-only-collaboration-rooms";
      case `room-${RoomsType.ReviewRoom}`:
        return "selected-only-review-rooms";
      case `room-${RoomsType.ReadOnlyRoom}`:
        return "selected-only-view-rooms";

      default:
        return "";
    }
  };

  get sortedFiles() {
    const {
      extsConvertible,
      isSpreadsheet,
      isPresentation,
      isDocument,
      isMasterFormExtension,
    } = this.filesSettingsStore;

    let sortedFiles = {
      documents: [],
      spreadsheets: [],
      presentations: [],
      masterForms: [],
      other: [],
    };

    let selection = this.selection.length
      ? this.selection
      : this.bufferSelection
      ? [this.bufferSelection]
      : [];

    selection = JSON.parse(JSON.stringify(selection));

    for (let item of selection) {
      item.checked = true;
      item.format = null;

      const canConvert = extsConvertible[item.fileExst];

      if (item.fileExst && canConvert) {
        if (isSpreadsheet(item.fileExst)) {
          sortedFiles.spreadsheets.push(item);
        } else if (isPresentation(item.fileExst)) {
          sortedFiles.presentations.push(item);
        } else if (isMasterFormExtension(item.fileExst)) {
          sortedFiles.masterForms.push(item);
        } else if (isDocument(item.fileExst)) {
          sortedFiles.documents.push(item);
        } else {
          sortedFiles.other.push(item);
        }
      } else {
        sortedFiles.other.push(item);
      }
    }

    return sortedFiles;
  }

  get userAccess() {
    switch (this.selectedFolderStore.rootFolderType) {
      case FolderType.USER:
        return true;
      case FolderType.SHARE:
        return false;
      case FolderType.COMMON:
        return (
          this.authStore.isAdmin ||
          this.selection.some((x) => x.access === 0 || x.access === 1)
        );
      case FolderType.Privacy:
        return true;
      case FolderType.TRASH:
        return true;
      default:
        return false;
    }
  }

  get isAccessedSelected() {
    return (
      this.selection.length &&
      this.selection.every((x) => x.access === 1 || x.access === 0)
    );
  }

  // get isThirdPartyRootSelection() {
  //   const withProvider = this.selection.find((x) => x.providerKey);
  //   return withProvider && withProvider.rootFolderId === withProvider.id;
  // }

  get isThirdPartySelection() {
    const withProvider = this.selection.find((x) => x.providerKey);
    return !!withProvider;
  }

  get canConvertSelected() {
    const { extsConvertible } = this.filesSettingsStore;

    const selection = this.selection.length
      ? this.selection
      : this.bufferSelection
      ? [this.bufferSelection]
      : [];

    return selection.some((selected) => {
      if (selected.isFolder === true || !selected.fileExst) return false;
      const array = extsConvertible[selected.fileExst];
      return array;
    });
  }

  get isViewedSelected() {
    return this.selection.some((selected) => {
      if (selected.isFolder === true || !selected.fileExst) return false;
      return selected.viewAccessability?.WebView;
    });
  }

  get isMediaSelected() {
    return this.selection.some((selected) => {
      if (selected.isFolder === true || !selected.fileExst) return false;
      return (
        selected.viewAccessability?.ImageView ||
        selected.viewAccessability?.MediaView
      );
    });
  }

  get selectionTitle() {
    if (this.selection.length === 0) {
      if (this.bufferSelection) {
        return this.bufferSelection.title;
      }
      return null;
    }
    return this.selection.find((el) => el.title).title;
  }

  get hasSelection() {
    return !!this.selection.length;
  }

  get isEmptyFilesList() {
    const filesList = [...this.files, ...this.folders];
    return filesList.length <= 0;
  }

  get hasNew() {
    const newFiles = [...this.files, ...this.folders].filter(
      (item) => (item.fileStatus & FileStatus.IsNew) === FileStatus.IsNew
    );
    return newFiles.length > 0;
  }

  get allFilesIsEditing() {
    const hasFolders = this.selection.find(
      (x) => !x.fileExst || !x.contentLength
    );
    if (!hasFolders) {
      return this.selection.every((x) => x.isEditing);
    }
    return false;
  }

  getOptions = (selection, externalAccess = false) => {
    if (selection[0].encrypted) {
      return ["FullAccess", "DenyAccess"];
    }

    let AccessOptions = [];

    AccessOptions.push("ReadOnly", "DenyAccess");

    const webEdit = selection.find((x) => x.viewAccessability?.WebEdit);

    const webComment = selection.find((x) => x.viewAccessability?.WebComment);

    const webReview = selection.find((x) => x.viewAccessability?.WebReview);

    const formFillingDocs = selection.find(
      (x) => x.viewAccessability?.WebRestrictedEditing
    );

    const webFilter = selection.find(
      (x) => x.viewAccessability?.WebCustomFilterEditing
    );

    const webNeedConvert = selection.find((x) => x.viewAccessability?.Convert);

    if ((webEdit && !webNeedConvert) || !externalAccess)
      AccessOptions.push("FullAccess");

    if (webComment) AccessOptions.push("Comment");
    if (webReview) AccessOptions.push("Review");
    if (formFillingDocs && !externalAccess) AccessOptions.push("FormFilling");
    if (webFilter) AccessOptions.push("FilterEditing");

    return AccessOptions;
  };

  getAccessOption = (selection) => {
    return this.getOptions(selection);
  };

  getExternalAccessOption = (selection) => {
    return this.getOptions(selection, true);
  };

  getShareUsers(folderIds, fileIds) {
    return api.files.getShareFiles(fileIds, folderIds);
  }

  setShareFiles = (
    folderIds,
    fileIds,
    share,
    notify,
    sharingMessage,
    externalAccess,
    ownerId
  ) => {
    let externalAccessRequest = [];
    if (fileIds.length === 1 && externalAccess !== null) {
      externalAccessRequest = fileIds.map((id) =>
        api.files.setExternalAccess(id, externalAccess)
      );
    }

    const ownerChangeRequest = ownerId
      ? [this.setFilesOwner(folderIds, fileIds, ownerId)]
      : [];

    const shareRequest = !!share.length
      ? [
          api.files.setShareFiles(
            fileIds,
            folderIds,
            share,
            notify,
            sharingMessage
          ),
        ]
      : [];

    const requests = [
      ...ownerChangeRequest,
      ...shareRequest,
      ...externalAccessRequest,
    ];

    return Promise.all(requests);
  };

  markItemAsFavorite = (id) => api.files.markAsFavorite(id);

  removeItemFromFavorite = (id) => api.files.removeFromFavorite(id);

  fetchFavoritesFolder = async (folderId) => {
    const favoritesFolder = await api.files.getFolder(folderId);
    this.setFolders(favoritesFolder.folders);
    this.setFiles(favoritesFolder.files);

    this.selectedFolderStore.setSelectedFolder({
      folders: favoritesFolder.folders,
      ...favoritesFolder.current,
      pathParts: favoritesFolder.pathParts,
    });
  };

  pinRoom = (id) => api.rooms.pinRoom(id);

  unpinRoom = (id) => api.rooms.unpinRoom(id);

  getFileInfo = async (id) => {
    const fileInfo = await api.files.getFileInfo(id);
    this.setFile(fileInfo);
    return fileInfo;
  };

  getFolderInfo = async (id) => {
    const folderInfo = await api.files.getFolderInfo(id);
    this.setFolder(folderInfo);
    return folderInfo;
  };

  openDocEditor = (
    id,
    providerKey = null,
    tab = null,
    url = null,
    preview = false
  ) => {
    const foundIndex = this.files.findIndex((x) => x.id === id);
    if (
      foundIndex !== -1 &&
      !preview &&
      this.files[foundIndex].rootFolderType !== FolderType.Archive
    ) {
      const newStatus =
        this.files[foundIndex].fileStatus | FileStatus.IsEditing;

      this.updateSelectionStatus(id, newStatus, true);
      this.updateFileStatus(foundIndex, newStatus);
    }

    const isPrivacy = this.treeFoldersStore.isPrivacyFolder;
    return openEditor(id, providerKey, tab, url, isPrivacy);
  };

  createThumbnails = async (files = null) => {
    if ((this.viewAs !== "tile" || !this.files) && !files) return;

    const currentFiles = files || this.files;

    const newFiles = currentFiles.filter((f) => {
      return (
        typeof f.id !== "string" &&
        f?.thumbnailStatus === thumbnailStatuses.WAITING &&
        !this.thumbnails.has(`${f.id}|${f.versionGroup}`)
      );
    });

    if (!newFiles.length) return;

    if (this.thumbnails.size > THUMBNAILS_CACHE) this.thumbnails.clear();

    newFiles.forEach((f) => this.thumbnails.add(`${f.id}|${f.versionGroup}`));

    console.log("thumbnails", this.thumbnails);

    const fileIds = newFiles.map((f) => f.id);

    const res = await api.files.createThumbnails(fileIds);

    return res;
  };

  createThumbnail = async (file) => {
    if (
      this.viewAs !== "tile" ||
      !file ||
      !file.id ||
      typeof file.id === "string" ||
      file.thumbnailStatus !== thumbnailStatuses.WAITING ||
      this.thumbnails.has(`${file.id}|${file.versionGroup}`)
    ) {
      return;
    }

    if (this.thumbnails.size > THUMBNAILS_CACHE) this.thumbnails.clear();

    this.thumbnails.add(`${file.id}|${file.versionGroup}`);

    console.log("thumbnails", this.thumbnails);

    const res = await api.files.createThumbnails([file.id]);

    return res;
  };

  setIsUpdatingRowItem = (updating) => {
    this.isUpdatingRowItem = updating;
  };

  setPasswordEntryProcess = (process) => {
    this.passwordEntryProcess = process;
  };

  setEnabledHotkeys = (enabledHotkeys) => {
    this.enabledHotkeys = enabledHotkeys;
  };

  setCreatedItem = (createdItem) => {
    this.createdItem = createdItem;

    // const { socketHelper } = this.authStore.settingsStore;
    // if (createdItem?.type == "file") {
    //   console.log(
    //     "[WS] subscribe to file's changes",
    //     createdItem.id,
    //     createdItem.title
    //   );

    //   socketHelper.emit({
    //     command: "subscribe",
    //     data: { roomParts: `FILE-${createdItem.id}`, individual: true },
    //   });
    // }
  };

  setScrollToItem = (item) => {
    this.scrollToItem = item;
  };

  getIsEmptyTrash = async () => {
    const res = await api.files.getTrashFolderList();
    const items = [...res.files, ...res.folders];
    this.setTrashIsEmpty(items.length === 0 ? true : false);
  };

  setTrashIsEmpty = (isEmpty) => {
    this.trashIsEmpty = isEmpty;
  };

  setMovingInProgress = (movingInProgress) => {
    this.movingInProgress = movingInProgress;
  };

  setMainButtonMobileVisible = (visible) => {
    this.mainButtonMobileVisible = visible;
  };

  get roomsFilterTotal() {
    return this.roomsFilter.total;
  }

  get filterTotal() {
    return this.filter.total;
  }

  get hasMoreFiles() {
    const { isRoomsFolder, isArchiveFolder } = this.treeFoldersStore;

    const isRooms = isRoomsFolder || isArchiveFolder;
    const filterTotal = isRooms ? this.roomsFilter.total : this.filter.total;

    if (this.clientLoadingStore.isLoading) return false;
    return this.filesList.length < filterTotal;
  }

  setFilesIsLoading = (filesIsLoading) => {
    this.filesIsLoading = filesIsLoading;
  };

  fetchMoreFiles = async () => {
    if (
      !this.hasMoreFiles ||
      this.filesIsLoading ||
      this.clientLoadingStore.isLoading
    )
      return;

    const { isRoomsFolder, isArchiveFolder } = this.treeFoldersStore;

    const isRooms = isRoomsFolder || isArchiveFolder;

    this.setFilesIsLoading(true);
    // console.log("fetchMoreFiles");

    const newFilter = isRooms ? this.roomsFilter.clone() : this.filter.clone();
    newFilter.page += 1;
    if (isRooms) this.setRoomsFilter(newFilter);
    else this.setFilter(newFilter);

    const newFiles = isRooms
      ? await api.rooms.getRooms(newFilter)
      : await api.files.getFolder(newFilter.folder, newFilter);

    runInAction(() => {
      this.setFiles([...this.files, ...newFiles.files]);
      this.setFolders([...this.folders, ...newFiles.folders]);
      this.setFilesIsLoading(false);
    });
  };

  //Duplicate of countTilesInRow, used to update the number of tiles in a row after the window is resized.
  getCountTilesInRow = () => {
    const isDesktopView = isDesktop();
    const tileGap = isDesktopView ? 16 : 14;
    const minTileWidth = 216 + tileGap;
    const sectionPadding = isDesktopView ? 24 : 16;

    const body = document.getElementById("section");
    const sectionWidth = body ? body.offsetWidth - sectionPadding : 0;

    return Math.floor(sectionWidth / minTileWidth);
  };

  setInvitationLinks = async (roomId, linkId, title, access) => {
    return await api.rooms.setInvitationLinks(roomId, linkId, title, access);
  };

  resendEmailInvitations = async (id, usersIds) => {
    return await api.rooms.resendEmailInvitations(id, usersIds);
  };

  getRoomSecurityInfo = async (id) => {
    return await api.rooms.getRoomSecurityInfo(id);
  };

  setRoomSecurity = async (id, data) => {
    return await api.rooms.setRoomSecurity(id, data);
  };

  withCtrlSelect = (item) => {
    this.setHotkeyCaret(item);
    this.setHotkeyCaretStart(item);

    const fileIndex = this.selection.findIndex(
      (f) => f.id === item.id && f.isFolder === item.isFolder
    );
    if (fileIndex === -1) {
      this.setSelection([...this.selection, item]);
    } else {
      this.deselectFile(item);
    }
  };

  withShiftSelect = (item) => {
    const caretStart = this.hotkeyCaretStart
      ? this.hotkeyCaretStart
      : this.filesList[0];
    const caret = this.hotkeyCaret ? this.hotkeyCaret : caretStart;

    if (!caret || !caretStart) return;

    const startCaretIndex = this.filesList.findIndex(
      (f) => f.id === caretStart.id && f.isFolder === caretStart.isFolder
    );

    const caretIndex = this.filesList.findIndex(
      (f) => f.id === caret.id && f.isFolder === caret.isFolder
    );

    const itemIndex = this.filesList.findIndex(
      (f) => f.id === item.id && f.isFolder === item.isFolder
    );

    const isMoveDown = caretIndex < itemIndex;

    let newSelection = JSON.parse(JSON.stringify(this.selection));
    let index = caretIndex;
    const newItemIndex = isMoveDown ? itemIndex + 1 : itemIndex - 1;

    while (index !== newItemIndex) {
      const filesItem = this.filesList[index];

      const selectionIndex = newSelection.findIndex(
        (f) => f.id === filesItem.id && f.isFolder === filesItem.isFolder
      );
      if (selectionIndex === -1) {
        newSelection.push(filesItem);
      } else {
        newSelection = newSelection.filter(
          (_, fIndex) => selectionIndex !== fIndex
        );
        newSelection.push(filesItem);
      }

      if (isMoveDown) {
        index++;
      } else {
        index--;
      }
    }

    const lastSelection = this.selection[this.selection.length - 1];
    const indexOfLast = this.filesList.findIndex(
      (f) =>
        f.id === lastSelection?.id && f.isFolder === lastSelection?.isFolder
    );

    newSelection = newSelection.filter((f) => {
      const listIndex = this.filesList.findIndex(
        (x) => x.id === f.id && x.isFolder === f.isFolder
      );

      if (isMoveDown) {
        const isSelect = listIndex < indexOfLast;
        if (isSelect) return true;

        if (listIndex >= startCaretIndex) {
          return true;
        } else {
          return listIndex >= itemIndex;
        }
      } else {
        const isSelect = listIndex > indexOfLast;
        if (isSelect) return true;

        if (listIndex <= startCaretIndex) {
          return true;
        } else {
          return listIndex <= itemIndex;
        }
      }
    });

    this.setSelection(newSelection);
    this.setHotkeyCaret(item);
  };

  get disableDrag() {
    const {
      isRecycleBinFolder,
      isRoomsFolder,
      isArchiveFolder,
      isFavoritesFolder,
      isRecentFolder,
    } = this.treeFoldersStore;

    return (
      isRecycleBinFolder ||
      isRoomsFolder ||
      isArchiveFolder ||
      isFavoritesFolder ||
      isRecentFolder
    );
  }

  get roomsForRestore() {
    return this.folders.filter((f) => f.security.Move);
  }

  get roomsForDelete() {
    return this.folders.filter((f) => f.security.Delete);
  }

  get isFiltered() {
    const { isRoomsFolder, isArchiveFolder } = this.treeFoldersStore;

    const {
      subjectId,
      filterValue,
      type,
      withSubfolders: withRoomsSubfolders,
      searchInContent: searchInContentRooms,
      tags,
      withoutTags,
    } = this.roomsFilter;

    const {
      authorType,
      roomId,
      search,
      withSubfolders,
      filterType,
      searchInContent,
    } = this.filter;

    const isFiltered =
      isRoomsFolder || isArchiveFolder
        ? filterValue ||
          type ||
          withRoomsSubfolders ||
          searchInContentRooms ||
          subjectId ||
          tags ||
          withoutTags
        : authorType ||
          roomId ||
          search ||
          !withSubfolders ||
          filterType ||
          searchInContent;

    return isFiltered;
  }
}

export default FilesStore;<|MERGE_RESOLUTION|>--- conflicted
+++ resolved
@@ -52,11 +52,8 @@
   treeFoldersStore;
   filesSettingsStore;
   thirdPartyStore;
-<<<<<<< HEAD
   dashboardStore;
-=======
   clientLoadingStore;
->>>>>>> 14b139ca
 
   accessRightsStore;
 
@@ -141,11 +138,8 @@
     filesSettingsStore,
     thirdPartyStore,
     accessRightsStore,
-<<<<<<< HEAD
-    dashboardStore
-=======
+    dashboardStore,
     clientLoadingStore
->>>>>>> 14b139ca
   ) {
     const pathname = window.location.pathname.toLowerCase();
     this.isEditor = pathname.indexOf("doceditor") !== -1;
@@ -158,11 +152,8 @@
     this.filesSettingsStore = filesSettingsStore;
     this.thirdPartyStore = thirdPartyStore;
     this.accessRightsStore = accessRightsStore;
-<<<<<<< HEAD
     this.dashboardStore = dashboardStore;
-=======
     this.clientLoadingStore = clientLoadingStore;
->>>>>>> 14b139ca
 
     this.roomsController = new AbortController();
     this.filesController = new AbortController();
