--- conflicted
+++ resolved
@@ -1,16 +1,9 @@
 {
   "key_path": "TotalPricePerYear",
-<<<<<<< HEAD
-  "content": "<1>{{currencySymbol}}</1><2>{{price}}</2><3>/year</3>",
-  "content_en_sha1_hash": "ece1f64d6f7be63b072e1be39583ff7a4520326e",
-  "created_at": "2025-05-19T21:30:53.739Z",
-  "updated_at": "2025-06-08T12:02:32.816Z",
-=======
   "content": "<2>{{price}}</2><3>/year</3>",
   "content_en_sha1_hash": "92ecc3c41c8c7b6dc7c9384e83b6089126a69f26",
   "created_at": "2025-06-26T08:14:49.138Z",
   "updated_at": "2025-06-26T19:00:45.961Z",
->>>>>>> 0de93b01
   "comment": {
     "text": "The TotalPricePerYear translation key displays the annual price of a payment plan in a large font size. It is used in a \"Tariff\" settings page, where the user can view and manage their payment plans. Translators should provide the price value in the corresponding currency format as per the context.",
     "is_auto": true,
@@ -130,17 +123,7 @@
     "pl": {
       "ai_translated": false,
       "ai_model": null,
-<<<<<<< HEAD
-      "ai_spell_check_issues": [
-        {
-          "type": "formatting",
-          "description": "The order of elements is incorrect. The English version places the currency symbol before the price, while the Polish version places it after. This change in order may affect readability and visual consistency.",
-          "suggestion": "Consider reordering the elements to match the English version: \"<2>{{price}}</2><1>{{currencySymbol}}</1><3>/rok</3>\""
-        }
-      ],
-=======
-      "ai_spell_check_issues": [],
->>>>>>> 0de93b01
+      "ai_spell_check_issues": [],
       "approved_at": null
     },
     "pt": {
@@ -158,17 +141,7 @@
     "ro": {
       "ai_translated": false,
       "ai_model": null,
-<<<<<<< HEAD
-      "ai_spell_check_issues": [
-        {
-          "type": "incorrect_translation",
-          "description": "The English term 'year' is translated as 'an' in Romanian. 'Year' should be translated as 'an' is incorrect. The correct translation is 'an'.",
-          "suggestion": "Replace 'an' with 'an'."
-        }
-      ],
-=======
-      "ai_spell_check_issues": [],
->>>>>>> 0de93b01
+      "ai_spell_check_issues": [],
       "approved_at": null
     },
     "ru": {
@@ -210,33 +183,13 @@
     "sr-Latn-RS": {
       "ai_translated": false,
       "ai_model": null,
-<<<<<<< HEAD
-      "ai_spell_check_issues": [
-        {
-          "type": "incorrect_translation",
-          "description": "The word 'year' was translated as 'годишње' which is 'yearly' or 'annual' in Serbian. While close, 'year' should ideally be translated to something more direct like 'година'. 'годишње' implies a recurring annual event.",
-          "suggestion": "Change '/годишње' to '/година'"
-        }
-      ],
-=======
-      "ai_spell_check_issues": [],
->>>>>>> 0de93b01
+      "ai_spell_check_issues": [],
       "approved_at": null
     },
     "tr": {
       "ai_translated": false,
       "ai_model": null,
-<<<<<<< HEAD
-      "ai_spell_check_issues": [
-        {
-          "type": "formatting",
-          "description": "The order of tags is incorrect. The English content places the currency symbol before the price, while the Turkish translation places it after.",
-          "suggestion": "Reorder the tags to match the English content: <2>{{price}}</2><1>{{currencySymbol}}</1><3>/yıl</3>"
-        }
-      ],
-=======
-      "ai_spell_check_issues": [],
->>>>>>> 0de93b01
+      "ai_spell_check_issues": [],
       "approved_at": null
     },
     "uk-UA": {
