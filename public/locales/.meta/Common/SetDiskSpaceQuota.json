{
  "key_path": "SetDiskSpaceQuota",
  "content": "Set storage quota to define the maximum disk space for this {{productName}}.",
  "content_en_sha1_hash": "499f7a97f93e9c092c5eca67c5fa8cfdfa381f2e",
  "created_at": "2025-05-19T21:30:48.569Z",
<<<<<<< HEAD
  "updated_at": "2025-05-26T07:57:32.935Z",
=======
  "updated_at": "2025-05-28T09:30:02.206Z",
>>>>>>> 398dda3c
  "comment": {
    "text": "\"Defines the maximum disk space allowed for {{productName}}. This quota will be displayed as a storage limit option in the [Change Storage Quota Dialog] when setting or editing storage limits.\"",
    "is_auto": true,
    "updated_at": "2025-05-20T08:41:44.059Z"
  },
  "usage": [
    {
<<<<<<< HEAD
      "file_path": "/packages/shared/dialogs/change-storage-quota/index.tsx",
      "line_number": 141,
      "context": "<Text noSelect>\n {isDisableQuota\n ? t(\"Common:TurnOffDiskSpaceLimit\", {\n productName: t(\"Common:ProductName\"),\n })\n : t(\"Common:SetDiskSpaceQuota\", {\n productName: t(\"Common:ProductName\"),\n })}\n </Text>\n {!isDisableQuota ? (\n <QuotaForm",
      "module": "/packages/shared"
=======
      "file_path": "/packages/client/src/components/dialogs/ChangeStorageQuotaDialog/index.js",
      "line_number": 127,
      "context": "<Text noSelect>\n {isDisableQuota\n ? t(\"Common:TurnOffDiskSpaceLimit\", {\n productName: t(\"Common:ProductName\"),\n })\n : t(\"Common:SetDiskSpaceQuota\", {\n productName: t(\"Common:ProductName\"),\n })}\n </Text>\n {!isDisableQuota ? (\n <QuotaForm",
      "module": "/packages/client"
>>>>>>> 398dda3c
    }
  ],
  "languages": {
    "en": {
      "ai_translated": false,
      "ai_model": null,
      "ai_spell_check_issues": [],
      "approved_at": null
    },
    "ar-SA": {
      "ai_translated": false,
      "ai_model": null,
      "ai_spell_check_issues": [],
      "approved_at": null
    },
    "az": {
      "ai_translated": false,
      "ai_model": null,
      "ai_spell_check_issues": [
        {
          "type": "incorrect_translation",
          "description": "The word 'yaddaş' (memory) doesn't accurately convey 'storage'. It should be 'saxlama' or 'saxtalama'.",
          "suggestion": "Bu {{productName}} üçün maksimum disk yerini müəyyən etmək üçün saxtalama/saxlama kvotasını təyin edin."
        }
      ],
      "approved_at": null
    },
    "bg": {
      "ai_translated": false,
      "ai_model": null,
      "ai_spell_check_issues": [],
      "approved_at": null
    },
    "cs": {
      "ai_translated": false,
      "ai_model": null,
      "ai_spell_check_issues": [
        {
          "type": "incorrect_translation",
          "description": "The phrase 'pro tento prostor {{productName}}' is awkward and doesn't accurately convey the meaning of 'for this {{productName}}'. It implies a 'space' or location, not the product itself.",
          "suggestion": "Nastavte kvótu úložiště a určete maximální prostor na disku pro tento {{productName}}."
        },
        {
          "type": "incorrect_translation",
          "description": "The word 'prostor' (space) in the suggested correction still doesn't sound completely natural in this context. It's technically correct, but a more fluid option might improve clarity.",
          "suggestion": "Nastavte kvótu úložiště a určete maximální prostor na disku pro {{productName}}."
        }
      ],
      "approved_at": null
    },
    "de": {
      "ai_translated": false,
      "ai_model": null,
      "ai_spell_check_issues": [],
      "approved_at": null
    },
    "el-GR": {
      "ai_translated": false,
      "ai_model": null,
      "ai_spell_check_issues": [
        {
          "type": "incorrect_translation",
          "description": "The translation \"Ορίστε ποσόστωση αποθ. χώρου\" is a bit literal and less natural than it could be. A more natural phrasing would be \"Καθορίστε ποσόστωση αποθηκευτικού χώρου\" or \"Ορίστε όριο αποθηκευτικού χώρου\".",
          "suggestion": "Καθορίστε ποσόστωση αποθηκευτικού χώρου"
        },
        {
          "type": "incorrect_translation",
          "description": "The term 'αποθ. χώρου' is an abbreviation that may not be immediately clear to all users. While technically correct, using the full term 'αποθηκευτικού χώρου' would enhance clarity.",
          "suggestion": "αποθηκευτικού χώρου"
        }
      ],
      "approved_at": null
    },
    "es": {
      "ai_translated": false,
      "ai_model": null,
      "ai_spell_check_issues": [],
      "approved_at": null
    },
    "fi": {
      "ai_translated": false,
      "ai_model": null,
      "ai_spell_check_issues": [
        {
          "type": "incorrect_translation",
          "description": "The translation 'Aseta muistikiintiö' is a literal translation of 'Set storage quota' but might not be the most natural phrasing in Finnish.  'Aseta' is correct but 'muistikiintiö' (memory quota) isn't as common as alternatives like 'levytilan rajoitus' or 'tallennustilan rajoitus' for 'storage quota'.",
          "suggestion": "Consider 'Aseta tallennustilan rajoitus' or 'Aseta levytilan rajoitus'."
        },
        {
          "type": "incorrect_translation",
          "description": "While grammatically correct, 'maksimilevytilan' is a somewhat clunky phrasing.  A more common and natural way to express 'maximum disk space' would be 'suurimman levytilan'.",
          "suggestion": "Replace 'maksimilevytilan' with 'suurimman levytilan'."
        }
      ],
      "approved_at": null
    },
    "fr": {
      "ai_translated": false,
      "ai_model": null,
      "ai_spell_check_issues": [
        {
          "type": "incorrect_translation",
          "description": "The phrase \"définir l'espace de stockage maximum\" is redundant. \"Définir le quota de stockage\" implies setting the maximum storage space.",
          "suggestion": "Définissez le quota de stockage pour ce {{productName}}."
        }
      ],
      "approved_at": null
    },
    "hy-AM": {
      "ai_translated": false,
      "ai_model": null,
      "ai_spell_check_issues": [
        {
          "type": "incorrect_translation",
          "description": "The Armenian translation is overly literal and slightly awkward. The phrase \"սկավառակի առավելագույն տարածությունը սահմանելու համար\" (to define the maximum disk space) is redundant since 'set' already implies defining a limit.",
          "suggestion": "Սահմանեք պահեստի չափը՝ այս {{productName}}-ի առավելագույն սկավառակային տարածությունը:"
        },
        {
          "type": "formatting",
          "description": "The Armenian translation includes a colon (:) at the end of the sentence which is less common in Armenian user interface text. It makes the sentence feel more formal and less conversational.",
          "suggestion": "Remove the colon at the end of the sentence."
        }
      ],
      "approved_at": null
    },
    "it": {
      "ai_translated": false,
      "ai_model": null,
      "ai_spell_check_issues": [],
      "approved_at": null
    },
    "ja-JP": {
      "ai_translated": false,
      "ai_model": null,
      "ai_spell_check_issues": [
        {
          "type": "incorrect_translation",
          "description": "The phrase \"ストレージ容量制限を設定してください\" (set storage capacity limit) is a bit too direct and formal for a user-facing message. It's better to convey the meaning of setting a quota more naturally.",
          "suggestion": "この{{productName}}のディスク使用量の上限を設定してください。"
        },
        {
          "type": "formatting",
          "description": "While technically correct, the Japanese translation uses a full stop (。) at the end. While not strictly wrong, the tone is slightly more formal than typical user interface text. Omitting it would create a more conversational and friendly tone.",
          "suggestion": "この{{productName}}のディスク使用量の上限を設定してください"
        }
      ],
      "approved_at": null
    },
    "ko-KR": {
      "ai_translated": false,
      "ai_model": null,
      "ai_spell_check_issues": [
        {
          "type": "incorrect_translation",
          "description": "The translation '스토리지 할당량을 설정하세요' (Set storage quota) is a bit too imperative. A more natural Korean phrasing would be more informative.",
          "suggestion": "이 {{productName}}에 대한 최대 디스크 공간을 정의하려면, 스토리지 할당량을 설정하여 제한할 수 있습니다."
        }
      ],
      "approved_at": null
    },
    "lo-LA": {
      "ai_translated": false,
      "ai_model": null,
      "ai_spell_check_issues": [
        {
          "type": "incorrect_translation",
          "description": "The term 'ກຸ້ມຂັ້ນເງິນ' (gum khan ngoen) doesn't directly translate to 'quota'. It refers more to a fixed amount of money. A more accurate translation would be something like 'ຈຳນວນທີ່ກຳນົດ' (jamnuan thi kamnod) or 'ມິເຕີໂຕີ' (meter tor).",
          "suggestion": "ກຳນົດຈຳນວນທີ່ກຳນົດສຳລັບການເກັບຮັກສາເພື່ອຕັ້ງຄ່າຂະໜາດສູງສຸດຂອງເນື້ອທີ່ໃນໂຕ້ຖາດສຳລັບ {{productName}} ນີ້."
        },
        {
          "type": "grammar",
          "description": "The phrasing 'ໂຕ້ຖາດສຳລັບ' can be improved. While understandable, it's a bit clunky. A more natural wording would improve clarity.",
          "suggestion": "ກຳນົດຈຳນວນທີ່ກຳນົດສຳລັບການເກັບຮັກສາເພື່ອຕັ້ງຄ່າຂະໜາດສູງສຸດຂອງເນື້ອທີ່ໃນ {{productName}} ນີ້."
        }
      ],
      "approved_at": null
    },
    "lv": {
      "ai_translated": false,
      "ai_model": null,
      "ai_spell_check_issues": [
        {
          "type": "incorrect_translation",
          "description": "The translation \"Iestatiet krātuves kvotu, lai definētu maksimālo vietu šajā {{productName}} diskā\" is not the most natural or accurate translation. \"Vietu diskā\" is a bit awkward. A more accurate phrasing would convey the quota applies to the product's storage, not the physical disk.",
          "suggestion": "Iestatiet krātuves kvotu, lai definētu maksimālo šī {{productName}} uzglabāšanas vietu."
        }
      ],
      "approved_at": null
    },
    "nl": {
      "ai_translated": false,
      "ai_model": null,
      "ai_spell_check_issues": [],
      "approved_at": null
    },
    "pl": {
      "ai_translated": false,
      "ai_model": null,
      "ai_spell_check_issues": [
        {
          "type": "incorrect_translation",
          "description": "The English phrase \"storage quota\" is best translated as \"limit przestrzeni dyskowej\" or \"przydział dyskowy\" in Polish, not just \"limit pamięci\". While 'limit pamięci' isn't inherently wrong, it's not the most accurate or idiomatic translation for 'storage quota'.",
          "suggestion": "Ustaw limit przestrzeni dyskowej, aby zdefiniować maksymalną przestrzeń dyskową dla tego {{productName}}."
        }
      ],
      "approved_at": null
    },
    "pt": {
      "ai_translated": false,
      "ai_model": null,
      "ai_spell_check_issues": [],
      "approved_at": null
    },
    "pt-BR": {
      "ai_translated": false,
      "ai_model": null,
      "ai_spell_check_issues": [],
      "approved_at": null
    },
    "ro": {
      "ai_translated": false,
      "ai_model": null,
      "ai_spell_check_issues": [
        {
          "type": "incorrect_translation",
          "description": "The Romanian translation 'spațiu {{productName}}' doesn't accurately convey 'this {{productName}}'. It implies a space for the product rather than referring to the product itself.",
          "suggestion": "Setați cota de stocare pentru a defini spațiul maxim de stocare pentru acest {{productName}}."
        },
        {
          "type": "grammar",
          "description": "While not strictly incorrect, the sentence structure 'Setați cota de stocare pentru a defini spațiul maxim de stocare' is a bit redundant. 'Spațiul de stocare' is implied by 'cota de stocare'.",
          "suggestion": "Setați cota de stocare pentru a defini spațiul maxim pentru acest {{productName}}."
        }
      ],
      "approved_at": null
    },
    "ru": {
      "ai_translated": false,
      "ai_model": null,
      "ai_spell_check_issues": [],
      "approved_at": null
    },
    "si": {
      "ai_translated": false,
      "ai_model": null,
      "ai_spell_check_issues": [
        {
          "type": "incorrect_translation",
          "description": "The Sinhala translation 'ආචයන සලාකය' (aachayana salaakaya) doesn't accurately convey the meaning of 'storage quota'. It appears to be a mistranslation or a term not commonly used in this context.  'ආචයන' (aachayana) generally relates to religious rituals or ceremonies. The meaning is completely off.",
          "suggestion": "Consider alternatives like 'ගබඩාවේ ඉඩ ප්‍රමාණය' (gabadavé ida pramaṇaya) - 'storage space amount', or 'භාරකිරීමේ සීමාව' (bhaarakarimē sīmavā) - 'limit of loading/storage'."
        },
        {
          "type": "grammar",
          "description": "The sentence structure is awkward.  'මෙම {{productName}} සඳහා තැටියේ උපරිම ඉඩ පෙන්වීමට' is grammatically acceptable but not the most natural phrasing in Sinhala. ",
          "suggestion": "Consider rephrasing the entire sentence for better flow and clarity, perhaps starting with '{{productName}} සඳහා උපරිම ඉඩ ප්‍රමාණය සකසන්න' ({{productName}} saḍa uparima ida pramaṇaya sakasanna) - 'Set the maximum space for {{productName}}'."
        }
      ],
      "approved_at": null
    },
    "sk": {
      "ai_translated": false,
      "ai_model": null,
      "ai_spell_check_issues": [
        {
          "type": "incorrect_translation",
          "description": "The Slovak translation 'priestor' is used instead of a more appropriate term for 'product'.  'produkt' would be a closer translation of 'product'. Using 'priestor' implies space, which doesn't quite fit the context.",
          "suggestion": "Nastavte kvótu úložiska, aby ste vymedzili maximálny priestor na disku pre tento produkt {{productName}}."
        }
      ],
      "approved_at": null
    },
    "sl": {
      "ai_translated": false,
      "ai_model": null,
      "ai_spell_check_issues": [],
      "approved_at": null
    },
    "sr-Cyrl-RS": {
      "ai_translated": false,
      "ai_model": null,
      "ai_spell_check_issues": [
        {
          "type": "incorrect_translation",
          "description": "The word 'складишну' (skladishnu) is not the most natural translation of 'storage' in this context. It literally means 'warehouse-related'. A more appropriate translation would be 'простор за чување' (prostor za cuvanje) or 'капацитет за чување' (kapacitet za cuvanje).",
          "suggestion": "Поставите простор за чување квоту да бисте дефинисали максимални простор на диску за овај {{productName}}."
        }
      ],
      "approved_at": null
    },
    "sr-Latn-RS": {
      "ai_translated": false,
      "ai_model": null,
      "ai_spell_check_issues": [],
      "approved_at": null
    },
    "tr": {
      "ai_translated": false,
      "ai_model": null,
      "ai_spell_check_issues": [],
      "approved_at": null
    },
    "uk-UA": {
      "ai_translated": false,
      "ai_model": null,
      "ai_spell_check_issues": [],
      "approved_at": null
    },
    "vi": {
      "ai_translated": false,
      "ai_model": null,
      "ai_spell_check_issues": [
        {
          "type": "spelling",
          "description": "The word 'this' is unnecessary and slightly awkward in the Vietnamese translation. It's redundant given the context of referring to the product.",
          "suggestion": "Đặt hạn mức lưu trữ để xác định dung lượng ổ đĩa tối đa cho {{productName}}."
        }
      ],
      "approved_at": null
    },
    "zh-CN": {
      "ai_translated": false,
      "ai_model": null,
      "ai_spell_check_issues": [],
      "approved_at": null
    }
  }
}<|MERGE_RESOLUTION|>--- conflicted
+++ resolved
@@ -3,11 +3,7 @@
   "content": "Set storage quota to define the maximum disk space for this {{productName}}.",
   "content_en_sha1_hash": "499f7a97f93e9c092c5eca67c5fa8cfdfa381f2e",
   "created_at": "2025-05-19T21:30:48.569Z",
-<<<<<<< HEAD
-  "updated_at": "2025-05-26T07:57:32.935Z",
-=======
   "updated_at": "2025-05-28T09:30:02.206Z",
->>>>>>> 398dda3c
   "comment": {
     "text": "\"Defines the maximum disk space allowed for {{productName}}. This quota will be displayed as a storage limit option in the [Change Storage Quota Dialog] when setting or editing storage limits.\"",
     "is_auto": true,
@@ -15,17 +11,10 @@
   },
   "usage": [
     {
-<<<<<<< HEAD
-      "file_path": "/packages/shared/dialogs/change-storage-quota/index.tsx",
-      "line_number": 141,
-      "context": "<Text noSelect>\n {isDisableQuota\n ? t(\"Common:TurnOffDiskSpaceLimit\", {\n productName: t(\"Common:ProductName\"),\n })\n : t(\"Common:SetDiskSpaceQuota\", {\n productName: t(\"Common:ProductName\"),\n })}\n </Text>\n {!isDisableQuota ? (\n <QuotaForm",
-      "module": "/packages/shared"
-=======
       "file_path": "/packages/client/src/components/dialogs/ChangeStorageQuotaDialog/index.js",
       "line_number": 127,
       "context": "<Text noSelect>\n {isDisableQuota\n ? t(\"Common:TurnOffDiskSpaceLimit\", {\n productName: t(\"Common:ProductName\"),\n })\n : t(\"Common:SetDiskSpaceQuota\", {\n productName: t(\"Common:ProductName\"),\n })}\n </Text>\n {!isDisableQuota ? (\n <QuotaForm",
       "module": "/packages/client"
->>>>>>> 398dda3c
     }
   ],
   "languages": {
@@ -47,8 +36,8 @@
       "ai_spell_check_issues": [
         {
           "type": "incorrect_translation",
-          "description": "The word 'yaddaş' (memory) doesn't accurately convey 'storage'. It should be 'saxlama' or 'saxtalama'.",
-          "suggestion": "Bu {{productName}} üçün maksimum disk yerini müəyyən etmək üçün saxtalama/saxlama kvotasını təyin edin."
+          "description": "The term \"yaddaş kvotasını\" is a literal translation of 'storage quota' but might not be the most natural or clear phrasing in Azerbaijani. 'Disk kvotasını' would be more common and understandable in this context.",
+          "suggestion": "Bu {{productName}} üçün maksimum disk yerini müəyyən etmək üçün disk kvotasını təyin edin."
         }
       ],
       "approved_at": null
@@ -65,13 +54,13 @@
       "ai_spell_check_issues": [
         {
           "type": "incorrect_translation",
-          "description": "The phrase 'pro tento prostor {{productName}}' is awkward and doesn't accurately convey the meaning of 'for this {{productName}}'. It implies a 'space' or location, not the product itself.",
-          "suggestion": "Nastavte kvótu úložiště a určete maximální prostor na disku pro tento {{productName}}."
-        },
-        {
-          "type": "incorrect_translation",
-          "description": "The word 'prostor' (space) in the suggested correction still doesn't sound completely natural in this context. It's technically correct, but a more fluid option might improve clarity.",
-          "suggestion": "Nastavte kvótu úložiště a určete maximální prostor na disku pro {{productName}}."
+          "description": "The translation of \"define\" is inaccurate. 'Určete' implies determination or specification, but 'define' in this context means to establish or set.",
+          "suggestion": "Nastavte kvótu úložiště a určete maximální velikost disku pro tento {{productName}}."
+        },
+        {
+          "type": "incorrect_translation",
+          "description": "“prostor” is not the correct translation of “productName”. It means “space”.",
+          "suggestion": "Nastavte kvótu úložiště a určete maximální velikost disku pro tento {{productName}}."
         }
       ],
       "approved_at": null
@@ -88,13 +77,18 @@
       "ai_spell_check_issues": [
         {
           "type": "incorrect_translation",
-          "description": "The translation \"Ορίστε ποσόστωση αποθ. χώρου\" is a bit literal and less natural than it could be. A more natural phrasing would be \"Καθορίστε ποσόστωση αποθηκευτικού χώρου\" or \"Ορίστε όριο αποθηκευτικού χώρου\".",
-          "suggestion": "Καθορίστε ποσόστωση αποθηκευτικού χώρου"
-        },
-        {
-          "type": "incorrect_translation",
-          "description": "The term 'αποθ. χώρου' is an abbreviation that may not be immediately clear to all users. While technically correct, using the full term 'αποθηκευτικού χώρου' would enhance clarity.",
-          "suggestion": "αποθηκευτικού χώρου"
+          "description": "The translation \"Ορίστε ποσόστωση αποθ. χώρου\" is not the most natural way to express 'Set storage quota'. A more accurate and idiomatic translation would be something like \"Καθορίστε όριο αποθηκευτικού χώρου\".",
+          "suggestion": "Καθορίστε όριο αποθηκευτικού χώρου"
+        },
+        {
+          "type": "spelling",
+          "description": "The abbreviation 'αποθ.' is not standard and is potentially confusing. It's best to use the full word 'αποθηκευτικού'.",
+          "suggestion": "αποθηκευτικού"
+        },
+        {
+          "type": "grammar",
+          "description": "While technically correct, the sentence structure \"για να ορίσετε τον μέγιστο χώρο στον δίσκο για αυτό το {{productName}}\" is a bit clunky. It could be improved for better flow.",
+          "suggestion": "για να καθορίσετε τον μέγιστο χώρο δίσκου για το {{productName}}"
         }
       ],
       "approved_at": null
@@ -108,18 +102,7 @@
     "fi": {
       "ai_translated": false,
       "ai_model": null,
-      "ai_spell_check_issues": [
-        {
-          "type": "incorrect_translation",
-          "description": "The translation 'Aseta muistikiintiö' is a literal translation of 'Set storage quota' but might not be the most natural phrasing in Finnish.  'Aseta' is correct but 'muistikiintiö' (memory quota) isn't as common as alternatives like 'levytilan rajoitus' or 'tallennustilan rajoitus' for 'storage quota'.",
-          "suggestion": "Consider 'Aseta tallennustilan rajoitus' or 'Aseta levytilan rajoitus'."
-        },
-        {
-          "type": "incorrect_translation",
-          "description": "While grammatically correct, 'maksimilevytilan' is a somewhat clunky phrasing.  A more common and natural way to express 'maximum disk space' would be 'suurimman levytilan'.",
-          "suggestion": "Replace 'maksimilevytilan' with 'suurimman levytilan'."
-        }
-      ],
+      "ai_spell_check_issues": [],
       "approved_at": null
     },
     "fr": {
@@ -128,8 +111,8 @@
       "ai_spell_check_issues": [
         {
           "type": "incorrect_translation",
-          "description": "The phrase \"définir l'espace de stockage maximum\" is redundant. \"Définir le quota de stockage\" implies setting the maximum storage space.",
-          "suggestion": "Définissez le quota de stockage pour ce {{productName}}."
+          "description": "The translation is overly literal and repetitive. 'Définissez le quota de stockage pour définir l'espace de stockage maximum...' repeats the concept of setting a storage quota.",
+          "suggestion": "Définissez le quota de stockage maximal pour ce {{productName}}."
         }
       ],
       "approved_at": null
@@ -140,13 +123,13 @@
       "ai_spell_check_issues": [
         {
           "type": "incorrect_translation",
-          "description": "The Armenian translation is overly literal and slightly awkward. The phrase \"սկավառակի առավելագույն տարածությունը սահմանելու համար\" (to define the maximum disk space) is redundant since 'set' already implies defining a limit.",
-          "suggestion": "Սահմանեք պահեստի չափը՝ այս {{productName}}-ի առավելագույն սկավառակային տարածությունը:"
+          "description": "The translation is overly literal and clunky. \"Սահմանեք պահեստի չափը՝ այս {{productName}}-ի համար սկավառակի առավելագույն տարածությունը սահմանելու համար:\" translates to 'Set the storage size to define the maximum disk space for this {{productName}} to define the maximum disk space'.  The repetition of 'սահմանելու համար' (to define) is redundant.",
+          "suggestion": "Consider a more concise and natural phrasing, such as: \"Սահմանեք պահեստի չափը՝ {{productName}}-ի համար առավելագույն սկավառակի տարածությունը սահմանելու համար:\" or \"Սահմանեք պահեստի չափը՝ որպեսզի {{productName}}-ի համար սահմանվի առավելագույն սկավառակի տարածությունը:\""
         },
         {
           "type": "formatting",
-          "description": "The Armenian translation includes a colon (:) at the end of the sentence which is less common in Armenian user interface text. It makes the sentence feel more formal and less conversational.",
-          "suggestion": "Remove the colon at the end of the sentence."
+          "description": "The placement of the variable '{{productName}}' feels slightly awkward due to the lengthy phrasing around it. While not technically incorrect, it could be improved for readability.",
+          "suggestion": "Evaluate whether moving '{{productName}}' closer to the beginning of the sentence would improve flow. For example, \"{{productName}}-ի համար սահմանեք պահեստի չափը...\""
         }
       ],
       "approved_at": null
@@ -163,13 +146,13 @@
       "ai_spell_check_issues": [
         {
           "type": "incorrect_translation",
-          "description": "The phrase \"ストレージ容量制限を設定してください\" (set storage capacity limit) is a bit too direct and formal for a user-facing message. It's better to convey the meaning of setting a quota more naturally.",
+          "description": "The phrase \"ストレージ容量制限を設定してください\" (set storage capacity limit) is a bit too literal and sounds unnatural in Japanese. A more natural phrasing would focus on setting the quota itself.",
           "suggestion": "この{{productName}}のディスク使用量の上限を設定してください。"
         },
         {
-          "type": "formatting",
-          "description": "While technically correct, the Japanese translation uses a full stop (。) at the end. While not strictly wrong, the tone is slightly more formal than typical user interface text. Omitting it would create a more conversational and friendly tone.",
-          "suggestion": "この{{productName}}のディスク使用量の上限を設定してください"
+          "type": "incorrect_translation",
+          "description": "The word order could be improved for better flow. Placing the product name closer to 'disk space' makes it more natural.",
+          "suggestion": "この{{productName}}で使用可能なディスク容量の上限を設定してください。"
         }
       ],
       "approved_at": null
@@ -180,8 +163,8 @@
       "ai_spell_check_issues": [
         {
           "type": "incorrect_translation",
-          "description": "The translation '스토리지 할당량을 설정하세요' (Set storage quota) is a bit too imperative. A more natural Korean phrasing would be more informative.",
-          "suggestion": "이 {{productName}}에 대한 최대 디스크 공간을 정의하려면, 스토리지 할당량을 설정하여 제한할 수 있습니다."
+          "description": "The phrase \"스토리지 할당량을 설정하세요\" (Set storage quota) is slightly awkward. A more natural Korean phrasing for 'Set storage quota' would be '저장 공간 할당량을 설정하세요' or '디스크 공간 할당량을 설정하세요'.",
+          "suggestion": "저장 공간 할당량을 설정하세요"
         }
       ],
       "approved_at": null
@@ -192,13 +175,13 @@
       "ai_spell_check_issues": [
         {
           "type": "incorrect_translation",
-          "description": "The term 'ກຸ້ມຂັ້ນເງິນ' (gum khan ngoen) doesn't directly translate to 'quota'. It refers more to a fixed amount of money. A more accurate translation would be something like 'ຈຳນວນທີ່ກຳນົດ' (jamnuan thi kamnod) or 'ມິເຕີໂຕີ' (meter tor).",
-          "suggestion": "ກຳນົດຈຳນວນທີ່ກຳນົດສຳລັບການເກັບຮັກສາເພື່ອຕັ້ງຄ່າຂະໜາດສູງສຸດຂອງເນື້ອທີ່ໃນໂຕ້ຖາດສຳລັບ {{productName}} ນີ້."
+          "description": "The Lao translation uses \"ກຸ້ມຂັ້ນເງິນ\" which translates to 'money limit' or 'financial limit'. This is not an accurate translation of 'storage quota'. A better translation would focus on the concept of disk space allocation or limit.",
+          "suggestion": "ກຳນົດຂະໜານະຍາສູມສູງສຸດຂອງເນື້ອທີ່ໃນໂຕ້ຖາດ ຫຼື ກຳນົດຈຳນວນສູງສຸດຂອງເນື້ອທີ່ໃນໂຕ້ຖາດ"
         },
         {
           "type": "grammar",
-          "description": "The phrasing 'ໂຕ້ຖາດສຳລັບ' can be improved. While understandable, it's a bit clunky. A more natural wording would improve clarity.",
-          "suggestion": "ກຳນົດຈຳນວນທີ່ກຳນົດສຳລັບການເກັບຮັກສາເພື່ອຕັ້ງຄ່າຂະໜາດສູງສຸດຂອງເນື້ອທີ່ໃນ {{productName}} ນີ້."
+          "description": "The phrase \"ໃນໂຕ້ຖາດສຳລັບ {{productName}} ນີ້\" is slightly awkward. It could be more naturally expressed.",
+          "suggestion": "ໃນໂຕ້ຖາດຂອງ {{productName}} ນີ້"
         }
       ],
       "approved_at": null
@@ -209,8 +192,8 @@
       "ai_spell_check_issues": [
         {
           "type": "incorrect_translation",
-          "description": "The translation \"Iestatiet krātuves kvotu, lai definētu maksimālo vietu šajā {{productName}} diskā\" is not the most natural or accurate translation. \"Vietu diskā\" is a bit awkward. A more accurate phrasing would convey the quota applies to the product's storage, not the physical disk.",
-          "suggestion": "Iestatiet krātuves kvotu, lai definētu maksimālo šī {{productName}} uzglabāšanas vietu."
+          "description": "The Latvian translation \"Iestatiet krātuves kvotu, lai definētu maksimālo vietu šajā {{productName}} diskā\" is not a direct or optimal translation of \"Set storage quota to define the maximum disk space for this {{productName}}.\" The addition of 'diskā' (in the disk) is unnecessary and slightly awkward in Latvian. It's implied by 'krātuves kvotu'.",
+          "suggestion": "Iestatiet krātuves kvotu, lai definētu maksimālo vietu {{productName}}."
         }
       ],
       "approved_at": null
@@ -224,13 +207,7 @@
     "pl": {
       "ai_translated": false,
       "ai_model": null,
-      "ai_spell_check_issues": [
-        {
-          "type": "incorrect_translation",
-          "description": "The English phrase \"storage quota\" is best translated as \"limit przestrzeni dyskowej\" or \"przydział dyskowy\" in Polish, not just \"limit pamięci\". While 'limit pamięci' isn't inherently wrong, it's not the most accurate or idiomatic translation for 'storage quota'.",
-          "suggestion": "Ustaw limit przestrzeni dyskowej, aby zdefiniować maksymalną przestrzeń dyskową dla tego {{productName}}."
-        }
-      ],
+      "ai_spell_check_issues": [],
       "approved_at": null
     },
     "pt": {
@@ -251,13 +228,13 @@
       "ai_spell_check_issues": [
         {
           "type": "incorrect_translation",
-          "description": "The Romanian translation 'spațiu {{productName}}' doesn't accurately convey 'this {{productName}}'. It implies a space for the product rather than referring to the product itself.",
+          "description": "The Romanian translation 'spațiu' (space) doesn't accurately reflect the English 'productName'. It should refer to the product itself, not the space it occupies.",
           "suggestion": "Setați cota de stocare pentru a defini spațiul maxim de stocare pentru acest {{productName}}."
         },
         {
           "type": "grammar",
-          "description": "While not strictly incorrect, the sentence structure 'Setați cota de stocare pentru a defini spațiul maxim de stocare' is a bit redundant. 'Spațiul de stocare' is implied by 'cota de stocare'.",
-          "suggestion": "Setați cota de stocare pentru a defini spațiul maxim pentru acest {{productName}}."
+          "description": "While technically correct, 'Setați' (Set) is a command form, which might sound abrupt depending on the overall tone of the UI. A more polite phrasing might be more appropriate.",
+          "suggestion": "Stabiliți cota de stocare pentru a defini spațiul maxim de stocare pentru acest {{productName}}."
         }
       ],
       "approved_at": null
@@ -274,13 +251,13 @@
       "ai_spell_check_issues": [
         {
           "type": "incorrect_translation",
-          "description": "The Sinhala translation 'ආචයන සලාකය' (aachayana salaakaya) doesn't accurately convey the meaning of 'storage quota'. It appears to be a mistranslation or a term not commonly used in this context.  'ආචයන' (aachayana) generally relates to religious rituals or ceremonies. The meaning is completely off.",
-          "suggestion": "Consider alternatives like 'ගබඩාවේ ඉඩ ප්‍රමාණය' (gabadavé ida pramaṇaya) - 'storage space amount', or 'භාරකිරීමේ සීමාව' (bhaarakarimē sīmavā) - 'limit of loading/storage'."
+          "description": "The translation \"ආචයන සලාකය\" is not an accurate translation of 'storage quota'. It seems to be a combination of terms that doesn't convey the intended meaning. 'ආචයන' is associated with ritual or ceremony, and 'සලාකය' is a mixture or blend. This is confusing and doesn't accurately represent the concept of a storage quota.",
+          "suggestion": "A more accurate translation for 'storage quota' would be something like 'ගබඩා ඉඩකට්ටිය' (gabada idakattiyam) or 'භද්‍රවාර ඉඩ' (bhadrāvara ida). Consider using a term that is commonly understood within the relevant technical context."
         },
         {
           "type": "grammar",
-          "description": "The sentence structure is awkward.  'මෙම {{productName}} සඳහා තැටියේ උපරිම ඉඩ පෙන්වීමට' is grammatically acceptable but not the most natural phrasing in Sinhala. ",
-          "suggestion": "Consider rephrasing the entire sentence for better flow and clarity, perhaps starting with '{{productName}} සඳහා උපරිම ඉඩ ප්‍රමාණය සකසන්න' ({{productName}} saḍa uparima ida pramaṇaya sakasanna) - 'Set the maximum space for {{productName}}'."
+          "description": "The phrase \"මෙම {{productName}} සඳහා තැටියේ උපරිම ඉඩ පෙන්වීමට\" is grammatically awkward. It implies showing the maximum space rather than setting it.",
+          "suggestion": "Rephrase to something like \"මෙම {{productName}} සඳහා උපරිම ගබඩා ඉඩ සකසන්න\" (darakara uparimak gabada ida sakasanna) - 'Set the maximum storage space for this {{productName}}'."
         }
       ],
       "approved_at": null
@@ -291,8 +268,13 @@
       "ai_spell_check_issues": [
         {
           "type": "incorrect_translation",
-          "description": "The Slovak translation 'priestor' is used instead of a more appropriate term for 'product'.  'produkt' would be a closer translation of 'product'. Using 'priestor' implies space, which doesn't quite fit the context.",
-          "suggestion": "Nastavte kvótu úložiska, aby ste vymedzili maximálny priestor na disku pre tento produkt {{productName}}."
+          "description": "The translation of 'define' is awkward. 'Vymedzili' can imply a boundary or limit, but doesn't fully capture the meaning of setting a quota.",
+          "suggestion": "Nastavte kvótu úložiska, aby ste určili maximálnu veľkosť disku pre tento {{productName}}."
+        },
+        {
+          "type": "incorrect_translation",
+          "description": "The word 'priestor' is used instead of 'disk' or 'úložisko'. While 'priestor' can mean space, in this context 'disk' or 'úložisko' is more precise and natural.",
+          "suggestion": "Nastavte kvótu úložiska, aby ste určili maximálnu veľkosť disku pre tento {{productName}}."
         }
       ],
       "approved_at": null
@@ -309,8 +291,13 @@
       "ai_spell_check_issues": [
         {
           "type": "incorrect_translation",
-          "description": "The word 'складишну' (skladishnu) is not the most natural translation of 'storage' in this context. It literally means 'warehouse-related'. A more appropriate translation would be 'простор за чување' (prostor za cuvanje) or 'капацитет за чување' (kapacitet za cuvanje).",
-          "suggestion": "Поставите простор за чување квоту да бисте дефинисали максимални простор на диску за овај {{productName}}."
+          "description": "The word 'складишну' (skladishnu) is not the most natural or accurate translation for 'storage' in this context. 'Члану' (članu) or 'простора' (prostora) would be more appropriate.",
+          "suggestion": "Поставите члану квоту да бисте дефинисали максимални простор на диску за овај {{productName}}."
+        },
+        {
+          "type": "spelling",
+          "description": "While technically not incorrect, 'диску' can also be 'диск'. Using 'диск' might sound slightly more formal and consistent.",
+          "suggestion": "Поставите члану квоту да бисте дефинисали максимални простор на диску за овај {{productName}}."
         }
       ],
       "approved_at": null
@@ -336,13 +323,7 @@
     "vi": {
       "ai_translated": false,
       "ai_model": null,
-      "ai_spell_check_issues": [
-        {
-          "type": "spelling",
-          "description": "The word 'this' is unnecessary and slightly awkward in the Vietnamese translation. It's redundant given the context of referring to the product.",
-          "suggestion": "Đặt hạn mức lưu trữ để xác định dung lượng ổ đĩa tối đa cho {{productName}}."
-        }
-      ],
+      "ai_spell_check_issues": [],
       "approved_at": null
     },
     "zh-CN": {
