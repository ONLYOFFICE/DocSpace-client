--- conflicted
+++ resolved
@@ -30,17 +30,7 @@
 
     const { t } = useTranslation(["Editor", "Common"]);
 
-<<<<<<< HEAD
     const { config, fileId, mfReady, sharingSettings } = props;
-=======
-    const {
-      config,
-      fileId,
-      mfReady,
-      //sharingSettings
-    } = props;
-
->>>>>>> 67ea7412
     const fileInfo = config?.file;
     const instanceId = config?.document?.referenceData.instanceId;
 
