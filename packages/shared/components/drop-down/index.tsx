// (c) Copyright Ascensio System SIA 2009-2024
//
// This program is a free software product.
// You can redistribute it and/or modify it under the terms
// of the GNU Affero General Public License (AGPL) version 3 as published by the Free Software
// Foundation. In accordance with Section 7(a) of the GNU AGPL its Section 15 shall be amended
// to the effect that Ascensio System SIA expressly excludes the warranty of non-infringement of
// any third-party rights.
//
// This program is distributed WITHOUT ANY WARRANTY, without even the implied warranty
// of MERCHANTABILITY or FITNESS FOR A PARTICULAR  PURPOSE. For details, see
// the GNU AGPL at: http://www.gnu.org/licenses/agpl-3.0.html
//
// You can contact Ascensio System SIA at Lubanas st. 125a-25, Riga, Latvia, EU, LV-1021.
//
// The  interactive user interfaces in modified source and object code versions of the Program must
// display Appropriate Legal Notices, as required under Section 5 of the GNU AGPL version 3.
//
// Pursuant to Section 7(b) of the License you must retain the original Product logo when
// distributing the program. Pursuant to Section 7(e) we decline to grant you any rights under
// trademark law for use of our trademarks.
//
// All the Product's GUI elements, including illustrations and icon sets, as well as technical writing
// content are licensed under the terms of the Creative Commons Attribution-ShareAlike 4.0
// International. See the License terms at http://creativecommons.org/licenses/by-sa/4.0/legalcode

import React from "react";
import { isMobile } from "react-device-detect";

import { Portal } from "../portal";
import { Backdrop } from "../backdrop";

import { DropDownProps } from "./DropDown.types";
import { EnhancedComponent } from "./DropDown";

const DropDown = (props: DropDownProps) => {
  const {
    clickOutsideAction,
    open,
    withBackdrop = true,

    withBlur = false,

    isAside,
    withBackground,
    eventTypes,
    forceCloseClickOutside,
    withoutBackground,

    showDisabledItems = false,
    isDefaultMode = true,
    fixedDirection = false,
    offsetLeft = 0,
<<<<<<< HEAD
    enableKeyboardEvents = false,
=======
    enableKeyboardEvents = true,
    usePortalBackdrop = false,
>>>>>>> 95be201f
  } = props;

  const toggleDropDown = () => {
    clickOutsideAction?.({} as Event, !open);
  };

  const eventTypesProp = forceCloseClickOutside
    ? {}
    : isMobile
      ? { eventTypes: ["click, touchend"] }
      : eventTypes
        ? { eventTypes }
        : {};

  const backDrop = withBackdrop ? (
    <Backdrop
      visible={open || false}
      zIndex={usePortalBackdrop ? 400 : 199}
      onClick={toggleDropDown}
      withoutBlur={!withBlur}
      isAside={isAside}
      withBackground={withBackground}
      withoutBackground={withoutBackground}
    />
  ) : null;

  return (
    <>
      {!usePortalBackdrop && backDrop}
      <EnhancedComponent
        {...eventTypesProp}
        showDisabledItems={showDisabledItems}
        isDefaultMode={isDefaultMode}
        fixedDirection={fixedDirection}
        offsetLeft={offsetLeft}
        enableKeyboardEvents={enableKeyboardEvents}
        backDrop={backDrop}
        {...props}
      />
    </>
  );
};

export { DropDown };<|MERGE_RESOLUTION|>--- conflicted
+++ resolved
@@ -51,12 +51,8 @@
     isDefaultMode = true,
     fixedDirection = false,
     offsetLeft = 0,
-<<<<<<< HEAD
     enableKeyboardEvents = false,
-=======
-    enableKeyboardEvents = true,
     usePortalBackdrop = false,
->>>>>>> 95be201f
   } = props;
 
   const toggleDropDown = () => {
