﻿// (c) Copyright Ascensio System SIA 2010-2022
//
// This program is a free software product.
// You can redistribute it and/or modify it under the terms
// of the GNU Affero General Public License (AGPL) version 3 as published by the Free Software
// Foundation. In accordance with Section 7(a) of the GNU AGPL its Section 15 shall be amended
// to the effect that Ascensio System SIA expressly excludes the warranty of non-infringement of
// any third-party rights.
//
// This program is distributed WITHOUT ANY WARRANTY, without even the implied warranty
// of MERCHANTABILITY or FITNESS FOR A PARTICULAR  PURPOSE. For details, see
// the GNU AGPL at: http://www.gnu.org/licenses/agpl-3.0.html
//
// You can contact Ascensio System SIA at Lubanas st. 125a-25, Riga, Latvia, EU, LV-1021.
//
// The  interactive user interfaces in modified source and object code versions of the Program must
// display Appropriate Legal Notices, as required under Section 5 of the GNU AGPL version 3.
//
// Pursuant to Section 7(b) of the License you must retain the original Product logo when
// distributing the program. Pursuant to Section 7(e) we decline to grant you any rights under
// trademark law for use of our trademarks.
//
// All the Product's GUI elements, including illustrations and icon sets, as well as technical writing
// content are licensed under the terms of the Creative Commons Attribution-ShareAlike 4.0
// International. See the License terms at http://creativecommons.org/licenses/by-sa/4.0/legalcode

namespace ASC.Web.Api.Controllers.Settings;

public class SettingsController : BaseSettingsController
{
    private static readonly SemaphoreSlim _semaphore = new SemaphoreSlim(1);
    private Tenant Tenant { get { return ApiContext.Tenant; } }

    private readonly MessageService _messageService;
    private readonly ConsumerFactory _consumerFactory;
    private readonly TimeZoneConverter _timeZoneConverter;
    private readonly CustomNamingPeople _customNamingPeople;
    private readonly ProviderManager _providerManager;
    private readonly FirstTimeTenantSettings _firstTimeTenantSettings;
    private readonly UserManager _userManager;
    private readonly TenantManager _tenantManager;
    private readonly TenantExtra _tenantExtra;
    private readonly AuthContext _authContext;
    private readonly PermissionContext _permissionContext;
    private readonly SettingsManager _settingsManager;
    private readonly WebItemManagerSecurity _webItemManagerSecurity;
    private readonly TenantInfoSettingsHelper _tenantInfoSettingsHelper;
    private readonly TenantUtil _tenantUtil;
    private readonly CoreBaseSettings _coreBaseSettings;
    private readonly CommonLinkUtility _commonLinkUtility;
    private readonly IConfiguration _configuration;
    private readonly SetupInfo _setupInfo;
    private readonly StatisticManager _statisticManager;
    private readonly PasswordHasher _passwordHasher;
    private readonly ILogger _log;
    private readonly TelegramHelper _telegramHelper;
    private readonly DnsSettings _dnsSettings;
    private readonly AdditionalWhiteLabelSettingsHelperInit _additionalWhiteLabelSettingsHelper;
    private readonly CustomColorThemesSettingsHelper _customColorThemesSettingsHelper;
    private readonly QuotaUsageManager _quotaUsageManager;
    private readonly TenantDomainValidator _tenantDomainValidator;
    private readonly QuotaSyncOperation _quotaSyncOperation;
    private readonly ExternalShare _externalShare;

    public SettingsController(
        ILoggerProvider option,
        MessageService messageService,
        ApiContext apiContext,
        UserManager userManager,
        TenantManager tenantManager,
        TenantExtra tenantExtra,
        AuthContext authContext,
        PermissionContext permissionContext,
        SettingsManager settingsManager,
        WebItemManager webItemManager,
        WebItemManagerSecurity webItemManagerSecurity,
        TenantInfoSettingsHelper tenantInfoSettingsHelper,
        TenantUtil tenantUtil,
        CoreBaseSettings coreBaseSettings,
        CommonLinkUtility commonLinkUtility,
        IConfiguration configuration,
        SetupInfo setupInfo,
        StatisticManager statisticManager,
        ConsumerFactory consumerFactory,
        TimeZoneConverter timeZoneConverter,
        CustomNamingPeople customNamingPeople,
        IMemoryCache memoryCache,
        ProviderManager providerManager,
        FirstTimeTenantSettings firstTimeTenantSettings,
        TelegramHelper telegramHelper,
        PasswordHasher passwordHasher,
        IHttpContextAccessor httpContextAccessor,
        DnsSettings dnsSettings,
        AdditionalWhiteLabelSettingsHelperInit additionalWhiteLabelSettingsHelper,
        CustomColorThemesSettingsHelper customColorThemesSettingsHelper,
        QuotaSyncOperation quotaSyncOperation,
<<<<<<< HEAD
        QuotaUsageManager quotaUsageManager,
        TenantDomainValidator tenantDomainValidator,
        ExternalShare externalShare
=======
        QuotaUsageManager quotaUsageManager,
        TenantDomainValidator tenantDomainValidator, 
        ExternalShare externalShare
>>>>>>> 772a5e97
        ) : base(apiContext, memoryCache, webItemManager, httpContextAccessor)
    {
        _log = option.CreateLogger("ASC.Api");
        _consumerFactory = consumerFactory;
        _timeZoneConverter = timeZoneConverter;
        _customNamingPeople = customNamingPeople;
        _providerManager = providerManager;
        _firstTimeTenantSettings = firstTimeTenantSettings;
        _messageService = messageService;
        _userManager = userManager;
        _tenantManager = tenantManager;
        _tenantExtra = tenantExtra;
        _authContext = authContext;
        _permissionContext = permissionContext;
        _settingsManager = settingsManager;
        _webItemManagerSecurity = webItemManagerSecurity;
        _tenantInfoSettingsHelper = tenantInfoSettingsHelper;
        _tenantUtil = tenantUtil;
        _coreBaseSettings = coreBaseSettings;
        _commonLinkUtility = commonLinkUtility;
        _configuration = configuration;
        _setupInfo = setupInfo;
        _statisticManager = statisticManager;
        _passwordHasher = passwordHasher;
        _telegramHelper = telegramHelper;
        _dnsSettings = dnsSettings;
        _additionalWhiteLabelSettingsHelper = additionalWhiteLabelSettingsHelper;
        _quotaSyncOperation = quotaSyncOperation;
        _customColorThemesSettingsHelper = customColorThemesSettingsHelper;
        _quotaUsageManager = quotaUsageManager;
        _tenantDomainValidator = tenantDomainValidator;
        _externalShare = externalShare;
    }

    /// <summary>
    /// Returns a list of all the available portal settings with the current values for each parameter.
    /// </summary>
    /// <short>
    /// Get the portal settings
    /// </short>
    /// <category>Common settings</category>
    /// <param type="System.Boolean, System" name="withpassword">Specifies if the password hasher settings will be returned or not</param>
    /// <returns type="ASC.Web.Api.ApiModel.ResponseDto.SettingsDto, ASC.Web.Api">Settings</returns>
    /// <path>api/2.0/settings</path>
    /// <httpMethod>GET</httpMethod>
    /// <requiresAuthorization>false</requiresAuthorization>
    [HttpGet("")]
    [AllowNotPayment, AllowSuspended, AllowAnonymous]
    public async Task<SettingsDto> GetSettingsAsync(bool? withpassword)
    {
        var studioAdminMessageSettings = await _settingsManager.LoadAsync<StudioAdminMessageSettings>();
        var tenantCookieSettings = _settingsManager.Load<TenantCookieSettings>();

        var settings = new SettingsDto
        {
            Culture = Tenant.GetCulture().ToString(),
            GreetingSettings = Tenant.Name == "" ? Resource.PortalName : Tenant.Name,
            Personal = _coreBaseSettings.Personal,
            DocSpace = !_coreBaseSettings.DisableDocSpace,
            Standalone = _coreBaseSettings.Standalone,
            BaseDomain = _coreBaseSettings.Basedomain,
            Version = _configuration["version:number"] ?? "",
            TenantStatus = (await _tenantManager.GetCurrentTenantAsync()).Status,
            TenantAlias = Tenant.Alias,
            EnableAdmMess = studioAdminMessageSettings.Enable || await _tenantExtra.IsNotPaidAsync(),
            LegalTerms = _setupInfo.LegalTerms,
            CookieSettingsEnabled = tenantCookieSettings.Enabled
        };

        if (!_authContext.IsAuthenticated && await _externalShare.GetLinkIdAsync() != default)
        {
            settings.SocketUrl = _configuration["web:hub:url"] ?? "";
        }

        if (_authContext.IsAuthenticated)
        {
            settings.TrustedDomains = Tenant.TrustedDomains;
            settings.TrustedDomainsType = Tenant.TrustedDomainsType;
            var timeZone = Tenant.TimeZone;
            settings.Timezone = timeZone;
            settings.UtcOffset = _timeZoneConverter.GetTimeZone(timeZone).GetUtcOffset(DateTime.UtcNow);
            settings.UtcHoursOffset = settings.UtcOffset.TotalHours;
            settings.OwnerId = Tenant.OwnerId;
            settings.NameSchemaId = _customNamingPeople.Current.Id;
<<<<<<< HEAD
            settings.DomainValidator = _tenantDomainValidator;
            settings.ZendeskKey = _setupInfo.ZendeskKey;
            settings.BookTrainingEmail = _setupInfo.BookTrainingEmail;
            settings.DocumentationEmail = _setupInfo.DocumentationEmail;
            settings.SocketUrl = _configuration["web:hub:url"] ?? "";
            settings.LimitedAccessSpace = (await _settingsManager.LoadAsync<TenantAccessSpaceSettings>()).LimitedAccessSpace;
=======
            settings.DomainValidator = _tenantDomainValidator;
            settings.ZendeskKey = _setupInfo.ZendeskKey;
            settings.BookTrainingEmail = _setupInfo.BookTrainingEmail;
            settings.DocumentationEmail = _setupInfo.DocumentationEmail;
            settings.SocketUrl = _configuration["web:hub:url"] ?? "";
>>>>>>> 772a5e97

            settings.Firebase = new FirebaseDto
            {
                ApiKey = _configuration["firebase:apiKey"] ?? "",
                AuthDomain = _configuration["firebase:authDomain"] ?? "",
                ProjectId = _configuration["firebase:projectId"] ?? "",
                StorageBucket = _configuration["firebase:storageBucket"] ?? "",
                MessagingSenderId = _configuration["firebase:messagingSenderId"] ?? "",
                AppId = _configuration["firebase:appId"] ?? "",
                MeasurementId = _configuration["firebase:measurementId"] ?? "",
                DatabaseURL = _configuration["firebase:databaseURL"] ?? ""
            };

            settings.DeepLink = new DeepLinkDto
            {
                AndroidPackageName = _configuration["deeplink:androidpackagename"] ?? "",
                Url = _configuration["deeplink:url"] ?? "",
                IosPackageId = _configuration["deeplink:iospackageid"] ?? "",
            };

            settings.HelpLink = await _commonLinkUtility.GetHelpLinkAsync(_settingsManager, _additionalWhiteLabelSettingsHelper, true);
            settings.ApiDocsLink = _configuration["web:api-docs"];

            bool debugInfo;
            if (bool.TryParse(_configuration["debug-info:enabled"], out debugInfo))
            {
                settings.DebugInfo = debugInfo;
            }

            settings.Plugins = new PluginsDto();

            bool pluginsEnabled;
            if (bool.TryParse(_configuration["plugins:enabled"], out pluginsEnabled))
            {
                settings.Plugins.Enabled = pluginsEnabled;
            }

            settings.Plugins.Allow = _configuration.GetSection("plugins:allow").Get<List<string>>() ?? new List<string>();
        }
        else
        {
            if (!(await _settingsManager.LoadAsync<WizardSettings>()).Completed)
            {
                settings.WizardToken = _commonLinkUtility.GetToken(Tenant.Id, "", ConfirmType.Wizard, userId: Tenant.OwnerId);
            }

            settings.EnabledJoin =
                (Tenant.TrustedDomainsType == TenantTrustedDomainsType.Custom &&
                Tenant.TrustedDomains.Count > 0) ||
                Tenant.TrustedDomainsType == TenantTrustedDomainsType.All;

            if (settings.EnabledJoin.GetValueOrDefault(false))
            {
                settings.TrustedDomainsType = Tenant.TrustedDomainsType;
                settings.TrustedDomains = Tenant.TrustedDomains;
            }

            settings.ThirdpartyEnable = _setupInfo.ThirdPartyAuthEnabled && _providerManager.IsNotEmpty;

            settings.RecaptchaPublicKey = _setupInfo.RecaptchaPublicKey;
        }

        if (!_authContext.IsAuthenticated || (withpassword.HasValue && withpassword.Value))
        {
            settings.PasswordHash = _passwordHasher;
        }

        return settings;
    }

    /// <summary>
    /// Saves the mail domain settings specified in the request to the portal.
    /// </summary>
    /// <short>
    /// Save the mail domain settings
    /// </short>
    /// <category>Common settings</category>
    /// <param type="ASC.Web.Api.ApiModel.RequestsDto.MailDomainSettingsRequestsDto, ASC.Web.Api" name="inDto">Request parameters for mail domain settings</param>
    /// <returns type="System.Object, System">Message about the result of saving the mail domain settings</returns>
    /// <path>api/2.0/settings/maildomainsettings</path>
    /// <httpMethod>POST</httpMethod>
    [HttpPost("maildomainsettings")]
    public async Task<object> SaveMailDomainSettingsAsync(MailDomainSettingsRequestsDto inDto)
    {
        await _permissionContext.DemandPermissionsAsync(SecutiryConstants.EditPortalSettings);

        if (inDto.Type == TenantTrustedDomainsType.Custom)
        {
            Tenant.TrustedDomainsRaw = "";
            Tenant.TrustedDomains.Clear();
            foreach (var d in inDto.Domains.Select(domain => (domain ?? "").Trim().ToLower()))
            {
                if (!(!string.IsNullOrEmpty(d) && new Regex("^[a-z0-9]([a-z0-9-.]){1,98}[a-z0-9]$").IsMatch(d)))
                {
                    return Resource.ErrorNotCorrectTrustedDomain;
                }

                Tenant.TrustedDomains.Add(d);
            }

            if (Tenant.TrustedDomains.Count == 0)
            {
                inDto.Type = TenantTrustedDomainsType.None;
            }
        }

        Tenant.TrustedDomainsType = inDto.Type;

        await _settingsManager.SaveAsync(new StudioTrustedDomainSettings { InviteAsUsers = inDto.InviteAsUsers });

        await _tenantManager.SaveTenantAsync(Tenant);

        await _messageService.SendAsync(MessageAction.TrustedMailDomainSettingsUpdated);

        return Resource.SuccessfullySaveSettingsMessage;
    }

    /// <summary>
    /// Returns the space usage quota for the portal.
    /// </summary>
    /// <short>
    /// Get the space usage
    /// </short>
    /// <category>Quota</category>
    /// <returns type="ASC.Web.Api.ApiModel.ResponseDto.QuotaUsageDto, ASC.Web.Api">Space usage and limits for upload</returns>
    /// <path>api/2.0/settings/quota</path>
    /// <httpMethod>GET</httpMethod>
    [HttpGet("quota")]
    public async Task<QuotaUsageDto> GetQuotaUsed()
    {
        return await _quotaUsageManager.Get();
    }

    /// <summary>
    /// Saves the user quota settings specified in the request to the current portal.
    /// </summary>
    /// <short>
    /// Save the user quota settings
    /// </short>
    /// <category>Quota</category>
    /// <param type="ASC.Web.Api.ApiModel.RequestsDto.UserQuotaSettingsRequestsDto, ASC.Web.Api" name="inDto">Request parameters for the user quota settings</param>
    /// <returns type="System.Object, System">Message about the result of saving the user quota settings</returns>
    /// <path>api/2.0/settings/userquotasettings</path>
    /// <httpMethod>POST</httpMethod>
    [HttpPost("userquotasettings")]
    public async Task<object> SaveUserQuotaSettingsAsync(UserQuotaSettingsRequestsDto inDto)
    {
        await _permissionContext.DemandPermissionsAsync(SecutiryConstants.EditPortalSettings);

        await _settingsManager.SaveAsync(new TenantUserQuotaSettings { EnableUserQuota = inDto.EnableUserQuota, DefaultUserQuota = inDto.DefaultUserQuota });

        return Resource.SuccessfullySaveSettingsMessage;
    }

    /// <summary>
    /// Returns a list of all the available portal languages in the format of a two-letter or four-letter language code (e.g. "de", "en-US", etc.).
    /// </summary>
    /// <short>Get supporrted languages</short>
    /// <category>Common settings</category>
    /// <returns type="System.Object, System">List of all the available portal languages</returns>
    /// <path>api/2.0/settings/cultures</path>
    /// <httpMethod>GET</httpMethod>
    /// <requiresAuthorization>false</requiresAuthorization>
    /// <collection>list</collection>
    [AllowAnonymous]
    [AllowNotPayment]
    [HttpGet("cultures")]
    public IEnumerable<object> GetSupportedCultures()
    {
        return _setupInfo.EnabledCultures.Select(r => r.Name).OrderBy(s => s).ToArray();
    }

    /// <summary>
    /// Returns a list of all the available portal time zones.
    /// </summary>
    /// <short>Get time zones</short>
    /// <category>Common settings</category>
    /// <returns type="ASC.Web.Api.ApiModel.RequestsDto.TimezonesRequestsDto, ASC.Web.Api">List of all the available time zones with their IDs and display names</returns>
    /// <path>api/2.0/settings/timezones</path>
    /// <httpMethod>GET</httpMethod>
    /// <collection>list</collection>
    [Authorize(AuthenticationSchemes = "confirm", Roles = "Wizard,Administrators")]
    [HttpGet("timezones")]
    [AllowNotPayment]
    public async Task<List<TimezonesRequestsDto>> GetTimeZonesAsyncAsync()
    {
        await ApiContext.AuthByClaimAsync();
        var timeZones = TimeZoneInfo.GetSystemTimeZones().ToList();

        if (timeZones.All(tz => tz.Id != "UTC"))
        {
            timeZones.Add(TimeZoneInfo.Utc);
        }

        var listOfTimezones = new List<TimezonesRequestsDto>();

        foreach (var tz in timeZones.OrderBy(z => z.BaseUtcOffset))
        {
            listOfTimezones.Add(new TimezonesRequestsDto
            {
                Id = tz.Id,
                DisplayName = _timeZoneConverter.GetTimeZoneDisplayName(tz)
            });
        }

        return listOfTimezones;
    }

    /// <summary>
    /// Returns the portal hostname.
    /// </summary>
    /// <short>Get hostname</short>
    /// <category>Common settings</category>
    /// <returns type="System.Object, System">Portal hostname</returns>
    /// <path>api/2.0/settings/machine</path>
    /// <httpMethod>GET</httpMethod>
    [Authorize(AuthenticationSchemes = "confirm", Roles = "Wizard")]
    [HttpGet("machine")]
    [AllowNotPayment]
    public object GetMachineName()
    {
        return Dns.GetHostName().ToLowerInvariant();
    }

    /// <summary>
    /// Saves the DNS settings specified in the request to the current portal.
    /// </summary>
    /// <short>Save the DNS settings</short>
    /// <category>Common settings</category>
    /// <param type="ASC.Web.Api.Models.DnsSettingsRequestsDto, ASC.Web.Api" name="inDto">DNS settings request parameters</param>
    /// <returns type="System.Object, System">Message about changing DNS</returns>
    /// <path>api/2.0/settings/dns</path>
    /// <httpMethod>PUT</httpMethod>
    [HttpPut("dns")]
    public async Task<object> SaveDnsSettingsAsync(DnsSettingsRequestsDto inDto)
    {
        return await _dnsSettings.SaveDnsSettingsAsync(inDto.DnsName, inDto.Enable);
    }

    /// <summary>
    /// Starts the process of quota recalculation.
    /// </summary>
    /// <short>
    /// Recalculate quota 
    /// </short>
    /// <category>Quota</category>
    /// <path>api/2.0/settings/recalculatequota</path>
    /// <httpMethod>GET</httpMethod>
    /// <returns></returns>
    [HttpGet("recalculatequota")]
    public async Task RecalculateQuotaAsync()
    {
        await _permissionContext.DemandPermissionsAsync(SecutiryConstants.EditPortalSettings);
        _quotaSyncOperation.RecalculateQuota(await _tenantManager.GetCurrentTenantAsync());
    }

    /// <summary>
    /// Checks the process of quota recalculation.
    /// </summary>
    /// <short>
    /// Check quota recalculation
    /// </short>
    /// <category>Quota</category>
    /// <returns type="System.Boolean, System">Boolean value: true - quota recalculation process is enabled, false - quota recalculation process is disabled</returns>
    /// <path>api/2.0/settings/checkrecalculatequota</path>
    /// <httpMethod>GET</httpMethod>
    [HttpGet("checkrecalculatequota")]
    public async Task<bool> CheckRecalculateQuotaAsync()
    {
        await _permissionContext.DemandPermissionsAsync(SecutiryConstants.EditPortalSettings);
        return _quotaSyncOperation.CheckRecalculateQuota(await _tenantManager.GetCurrentTenantAsync());
    }

    /// <summary>
    /// Returns the portal logo image URL.
    /// </summary>
    /// <short>
    /// Get a portal logo
    /// </short>
    /// <category>Common settings</category>
    /// <returns type="System.Object, System">Portal logo image URL</returns>
    /// <path>api/2.0/settings/logo</path>
    /// <httpMethod>GET</httpMethod>
    [HttpGet("logo")]
    public async Task<object> GetLogoAsync()
    {
        return await _tenantInfoSettingsHelper.GetAbsoluteCompanyLogoPathAsync(await _settingsManager.LoadAsync<TenantInfoSettings>());
    }

    /// <summary>
    /// Completes the Wizard settings.
    /// </summary>
    /// <short>Complete the Wizard settings</short>
    /// <category>Common settings</category>
    /// <param type="ASC.Web.Api.ApiModel.RequestsDto.WizardRequestsDto, ASC.Web.Api" name="inDto">Wizard settings request parameters</param>
    /// <returns type="ASC.Web.Core.Utility.Settings.WizardSettings, ASC.Web.Core">Wizard settings</returns>
    /// <path>api/2.0/settings/wizard/complete</path>
    /// <httpMethod>PUT</httpMethod>
    [AllowNotPayment]
    [HttpPut("wizard/complete")]
    [Authorize(AuthenticationSchemes = "confirm", Roles = "Wizard")]
    public async Task<WizardSettings> CompleteWizardAsync(WizardRequestsDto inDto)
    {
        await ApiContext.AuthByClaimAsync();

        await _permissionContext.DemandPermissionsAsync(SecutiryConstants.EditPortalSettings);

        return await _firstTimeTenantSettings.SaveDataAsync(inDto);
    }

    /// <summary>
    /// Closes the welcome pop-up notification.
    /// </summary>
    /// <short>Close the welcome pop-up notification</short>
    /// <category>Common settings</category>
    /// <returns></returns>
    /// <path>api/2.0/settings/welcome/close</path>
    /// <httpMethod>PUT</httpMethod>
    ///<visible>false</visible>
    [HttpPut("welcome/close")]
    public async Task CloseWelcomePopupAsync()
    {
        var currentUser = await _userManager.GetUsersAsync(_authContext.CurrentAccount.ID);

        var collaboratorPopupSettings = await _settingsManager.LoadForCurrentUserAsync<CollaboratorSettings>();

        if (!(await _userManager.IsUserAsync(currentUser) && collaboratorPopupSettings.FirstVisit && !await _userManager.IsOutsiderAsync(currentUser)))
        {
            throw new NotSupportedException("Not available.");
        }

        collaboratorPopupSettings.FirstVisit = false;
        await _settingsManager.SaveForCurrentUserAsync(collaboratorPopupSettings);
    }

    /// <summary>
    /// Returns the portal color theme.
    /// </summary>
    /// <short>Get a color theme</short>
    /// <category>Common settings</category>
    /// <returns type="ASC.Web.Api.ApiModels.ResponseDto.CustomColorThemesSettingsDto, ASC.Web.Api">Settings of the portal themes</returns>
    /// <path>api/2.0/settings/colortheme</path>
    /// <httpMethod>GET</httpMethod>
    /// <requiresAuthorization>false</requiresAuthorization>
    [AllowAnonymous, AllowNotPayment, AllowSuspended]
    [HttpGet("colortheme")]
    public async Task<CustomColorThemesSettingsDto> GetColorThemeAsync()
    {
        return new CustomColorThemesSettingsDto(await _settingsManager.LoadAsync<CustomColorThemesSettings>(), _customColorThemesSettingsHelper.Limit);
    }

    /// <summary>
    /// Saves the portal color theme specified in the request.
    /// </summary>
    /// <short>Save a color theme</short>
    /// <category>Common settings</category>
    /// <param type="ASC.Web.Api.ApiModels.RequestsDto.CustomColorThemesSettingsRequestsDto, ASC.Web.Api" name="inDto">Portal theme settings</param>
    /// <returns type="ASC.Web.Api.ApiModels.ResponseDto.CustomColorThemesSettingsDto, ASC.Web.Api">Portal theme settings</returns>
    /// <path>api/2.0/settings/colortheme</path>
    /// <httpMethod>PUT</httpMethod>
    [HttpPut("colortheme")]
<<<<<<< HEAD
    public async Task<CustomColorThemesSettingsDto> SaveColorThemeAsync(CustomColorThemesSettingsRequestsDto inDto)
    {
        await _permissionContext.DemandPermissionsAsync(SecutiryConstants.EditPortalSettings);
        var settings = await _settingsManager.LoadAsync<CustomColorThemesSettings>();

        if (inDto.Theme != null)
        {
            try
            {
                await _semaphore.WaitAsync();
                var theme = inDto.Theme;

                if (CustomColorThemesSettingsItem.Default.Any(r => r.Id == theme.Id))
                {
                    theme.Id = 0;
                }

                var settingItem = settings.Themes.SingleOrDefault(r => r.Id == theme.Id);
                if (settingItem != null)
                {
                    if (theme.Main != null)
                    {
                        settingItem.Main = new CustomColorThemesSettingsColorItem
                        {
                            Accent = theme.Main.Accent,
                            Buttons = theme.Main.Buttons
                        };
                    }
                    if (theme.Text != null)
                    {
                        settingItem.Text = new CustomColorThemesSettingsColorItem
                        {
                            Accent = theme.Text.Accent,
                            Buttons = theme.Text.Buttons
                        };
                    }
                }
                else
                {
                    if (_customColorThemesSettingsHelper.Limit == 0 || settings.Themes.Count < _customColorThemesSettingsHelper.Limit)
                    {
                        if (theme.Id == 0)
                        {
                            theme.Id = settings.Themes.Max(r => r.Id) + 1;
                        }

                        theme.Name = "";
                        settings.Themes = settings.Themes.Append(theme).ToList();
                    }
                }


                await _settingsManager.SaveAsync(settings);
            }
            catch
            {
                throw;
            }
            finally
            {
                _semaphore.Release();
            }
        }

        if (inDto.Selected.HasValue && settings.Themes.Any(r => r.Id == inDto.Selected.Value))
        {
            settings.Selected = inDto.Selected.Value;
            await _settingsManager.SaveAsync(settings);
            await _messageService.SendAsync(MessageAction.ColorThemeChanged);
        }

=======
    public async Task<CustomColorThemesSettingsDto> SaveColorThemeAsync(CustomColorThemesSettingsRequestsDto inDto)
    {
        await _permissionContext.DemandPermissionsAsync(SecutiryConstants.EditPortalSettings);
        var settings = await _settingsManager.LoadAsync<CustomColorThemesSettings>();

        if (inDto.Theme != null)
        {
            try
            {
                await _semaphore.WaitAsync();
                var theme = inDto.Theme;

                if (CustomColorThemesSettingsItem.Default.Any(r => r.Id == theme.Id))
                {
                    theme.Id = 0;
                }

                var settingItem = settings.Themes.SingleOrDefault(r => r.Id == theme.Id);
                if (settingItem != null)
                {
                    if (theme.Main != null)
                    {
                        settingItem.Main = new CustomColorThemesSettingsColorItem
                        {
                            Accent = theme.Main.Accent,
                            Buttons = theme.Main.Buttons
                        };
                    }
                    if (theme.Text != null)
                    {
                        settingItem.Text = new CustomColorThemesSettingsColorItem
                        {
                            Accent = theme.Text.Accent,
                            Buttons = theme.Text.Buttons
                        };
                    }
                }
                else
                {
                    if (_customColorThemesSettingsHelper.Limit == 0 || settings.Themes.Count < _customColorThemesSettingsHelper.Limit)
                    {
                        if (theme.Id == 0)
                        {
                            theme.Id = settings.Themes.Max(r => r.Id) + 1;
                        }

                        theme.Name = "";
                        settings.Themes = settings.Themes.Append(theme).ToList();
                    }
                }


                await _settingsManager.SaveAsync(settings);
            }
            catch
            {
                throw;
        }
            finally
            {
                _semaphore.Release();
            }
        }

        if (inDto.Selected.HasValue && settings.Themes.Any(r => r.Id == inDto.Selected.Value))
        {
            settings.Selected = inDto.Selected.Value;
            await _settingsManager.SaveAsync(settings);
            await _messageService.SendAsync(MessageAction.ColorThemeChanged);
        }

>>>>>>> 772a5e97
        return new CustomColorThemesSettingsDto(settings, _customColorThemesSettingsHelper.Limit);
    }

    /// <summary>
    /// Deletes the portal color theme with the ID specified in the request.
    /// </summary>
    /// <short>Delete a color theme</short>
    /// <category>Common settings</category>
    /// <param ype="System.Int32, System" name="id">Portal theme ID</param>
    /// <returns type="ASC.Web.Api.ApiModels.ResponseDto.CustomColorThemesSettingsDto, ASC.Web.Api">Portal theme settings: custom color theme settings, selected or not, limit</returns>
    /// <path>api/2.0/settings/colortheme</path>
    /// <httpMethod>DELETE</httpMethod>
    [HttpDelete("colortheme")]
<<<<<<< HEAD
    public async Task<CustomColorThemesSettingsDto> DeleteColorThemeAsync(int id)
    {
        await _permissionContext.DemandPermissionsAsync(SecutiryConstants.EditPortalSettings);

        var settings = await _settingsManager.LoadAsync<CustomColorThemesSettings>();

        if (CustomColorThemesSettingsItem.Default.Any(r => r.Id == id))
        {
            return new CustomColorThemesSettingsDto(settings, _customColorThemesSettingsHelper.Limit);
        }

        settings.Themes = settings.Themes.Where(r => r.Id != id).ToList();

        if (settings.Selected == id)
        {
            settings.Selected = settings.Themes.Min(r => r.Id);
            await _messageService.SendAsync(MessageAction.ColorThemeChanged);
        }

        await _settingsManager.SaveAsync(settings);

=======
    public async Task<CustomColorThemesSettingsDto> DeleteColorThemeAsync(int id)
    {
        await _permissionContext.DemandPermissionsAsync(SecutiryConstants.EditPortalSettings);

        var settings = await _settingsManager.LoadAsync<CustomColorThemesSettings>();

        if (CustomColorThemesSettingsItem.Default.Any(r => r.Id == id))
        {
            return new CustomColorThemesSettingsDto(settings, _customColorThemesSettingsHelper.Limit);
        }

        settings.Themes = settings.Themes.Where(r => r.Id != id).ToList();

        if (settings.Selected == id)
        {
            settings.Selected = settings.Themes.Min(r => r.Id);
           await _messageService.SendAsync(MessageAction.ColorThemeChanged);
        }

        await _settingsManager.SaveAsync(settings);

>>>>>>> 772a5e97
        return new CustomColorThemesSettingsDto(settings, _customColorThemesSettingsHelper.Limit);
    }

    /// <summary>
    /// Closes the admin helper notification.
    /// </summary>
    /// <short>Close the admin helper notification</short>
    /// <category>Common settings</category>
    /// <returns></returns>
    /// <path>api/2.0/settings/closeadminhelper</path>
    /// <httpMethod>PUT</httpMethod>
    [HttpPut("closeadminhelper")]
    public async Task CloseAdminHelperAsync()
    {
        if (!await _userManager.IsDocSpaceAdminAsync(_authContext.CurrentAccount.ID) || _coreBaseSettings.CustomMode || !_coreBaseSettings.Standalone)
        {
            throw new NotSupportedException("Not available.");
        }

        var adminHelperSettings = await _settingsManager.LoadForCurrentUserAsync<AdminHelperSettings>();
        adminHelperSettings.Viewed = true;
        await _settingsManager.SaveForCurrentUserAsync(adminHelperSettings);
    }

    /// <summary>
    /// Sets the portal time zone and language specified in the request.
    /// </summary>
    /// <short>Set time zone and language</short>
    /// <category>Common settings</category>
    /// <param type="ASC.Web.Api.ApiModel.RequestsDto.SettingsRequestsDto, ASC.Web.Api" name="inDto">Settings request parameters</param>
    /// <returns type="System.Object, System">Message about saving settings successfully</returns>
    /// <path>api/2.0/settings/timeandlanguage</path>
    /// <httpMethod>PUT</httpMethod>
    ///<visible>false</visible>
    [HttpPut("timeandlanguage")]
    public async Task<object> TimaAndLanguageAsync(SettingsRequestsDto inDto)
    {
        await _permissionContext.DemandPermissionsAsync(SecutiryConstants.EditPortalSettings);

        var culture = CultureInfo.GetCultureInfo(inDto.Lng);

        var changelng = false;
        if (_setupInfo.EnabledCultures.Find(c => string.Equals(c.Name, culture.Name, StringComparison.InvariantCultureIgnoreCase)) != null)
        {
            if (!string.Equals(Tenant.Language, culture.Name, StringComparison.InvariantCultureIgnoreCase))
            {
                Tenant.Language = culture.Name;
                changelng = true;
            }
        }

        var oldTimeZone = Tenant.TimeZone;
        var timeZones = TimeZoneInfo.GetSystemTimeZones().ToList();
        if (timeZones.All(tz => tz.Id != "UTC"))
        {
            timeZones.Add(TimeZoneInfo.Utc);
        }
        Tenant.TimeZone = timeZones.FirstOrDefault(tz => tz.Id == inDto.TimeZoneID)?.Id ?? TimeZoneInfo.Utc.Id;

        await _tenantManager.SaveTenantAsync(Tenant);

        if (!Tenant.TimeZone.Equals(oldTimeZone) || changelng)
        {
            if (!Tenant.TimeZone.Equals(oldTimeZone))
            {
                await _messageService.SendAsync(MessageAction.TimeZoneSettingsUpdated);
            }
            if (changelng)
            {
                await _messageService.SendAsync(MessageAction.LanguageSettingsUpdated);
            }
        }

        return Resource.SuccessfullySaveSettingsMessage;
    }

    /// <summary>
    /// Sets the default product page.
    /// </summary>
    /// <short>Set the default product page</short>
    /// <category>Common settings</category>
    /// <param type="ASC.Web.Api.ApiModel.RequestsDto.SettingsRequestsDto, ASC.Web.Api" name="inDto">Settings request parameters</param>
    /// <returns type="System.Object, System">Message about saving settings successfully</returns>
    /// <path>api/2.0/settings/defaultpage</path>
    /// <httpMethod>PUT</httpMethod>
    ///<visible>false</visible>
    [HttpPut("defaultpage")]
    public async Task<object> SaveDefaultPageSettingAsync(SettingsRequestsDto inDto)
    {
        await _permissionContext.DemandPermissionsAsync(SecutiryConstants.EditPortalSettings);

        await _settingsManager.SaveAsync(new StudioDefaultPageSettings { DefaultProductID = inDto.DefaultProductID });

        await _messageService.SendAsync(MessageAction.DefaultStartPageSettingsUpdated);

        return Resource.SuccessfullySaveSettingsMessage;
    }

    /// <summary>
    /// Updates the email activation settings.
    /// </summary>
    /// <short>Update the email activation settings</short>
    /// <category>Common settings</category>
    /// <param type="ASC.Web.Studio.Core.EmailActivationSettings, ASC.Web.Studio.Core" name="inDto">Email activation settings</param>
    /// <returns type="ASC.Web.Studio.Core.EmailActivationSettings, ASC.Web.Studio.Core">Updated email activation settings</returns>
    /// <path>api/2.0/settings/emailactivation</path>
    /// <httpMethod>PUT</httpMethod>
    [HttpPut("emailactivation")]
    public async Task<EmailActivationSettings> UpdateEmailActivationSettingsAsync(EmailActivationSettings inDto)
    {
        await _settingsManager.SaveForCurrentUserAsync(inDto);
        return inDto;
    }

    /// <summary>
    /// Returns the space usage statistics of the module with the ID specified in the request.
    /// </summary>
    /// <category>Statistics</category>
    /// <short>Get the space usage statistics</short>
    /// <param ype="System.Guid, System" method="url" name="id">Module ID</param>
    /// <returns type="ASC.Web.Api.ApiModel.ResponseDto.UsageSpaceStatItemDto, ASC.Web.Api">Module space usage statistics</returns>
    /// <path>api/2.0/settings/statistics/spaceusage/{id}</path>
    /// <httpMethod>GET</httpMethod>
    /// <collection>list</collection>
    [HttpGet("statistics/spaceusage/{id}")]
    public async Task<List<UsageSpaceStatItemDto>> GetSpaceUsageStatistics(Guid id)
    {
        await _permissionContext.DemandPermissionsAsync(SecutiryConstants.EditPortalSettings);

        var webitem = _webItemManagerSecurity.GetItems(WebZoneType.All, ItemAvailableState.All)
                                   .FirstOrDefault(item =>
                                                   item != null &&
                                                   item.ID == id &&
                                                   item.Context != null &&
                                                   item.Context.SpaceUsageStatManager != null);

        if (webitem == null)
        {
            return new List<UsageSpaceStatItemDto>();
        }

        var statData = await webitem.Context.SpaceUsageStatManager.GetStatDataAsync();

        return statData.ConvertAll(it => new UsageSpaceStatItemDto
        {
            Name = it.Name.HtmlEncode(),
            Icon = it.ImgUrl,
            Disabled = it.Disabled,
            Size = FileSizeComment.FilesSizeToString(it.SpaceUsage),
            Url = it.Url
        });
    }

    /// <summary>
    /// Returns the user visit statistics for the period specified in the request.
    /// </summary>
    /// <category>Statistics</category>
    /// <short>Get the visit statistics</short>
    /// <param type="ASC.Api.Core.ApiDateTime, ASC.Api.Core" name="fromDate">Start period date</param>
    /// <param type="ASC.Api.Core.ApiDateTime, ASC.Api.Core" name="toDate">End period date</param>
    /// <returns type="ASC.Web.Api.ApiModel.ResponseDto.ChartPointDto, ASC.Web.Api">List of point charts</returns>
    /// <path>api/2.0/settings/statistics/visit</path>
    /// <httpMethod>GET</httpMethod>
    /// <collection>list</collection>
    [HttpGet("statistics/visit")]
    public async Task<List<ChartPointDto>> GetVisitStatisticsAsync(ApiDateTime fromDate, ApiDateTime toDate)
    {
        await _permissionContext.DemandPermissionsAsync(SecutiryConstants.EditPortalSettings);

        var from = _tenantUtil.DateTimeFromUtc(fromDate);
        var to = _tenantUtil.DateTimeFromUtc(toDate);

        var points = new List<ChartPointDto>();

        if (from.CompareTo(to) >= 0)
        {
            return points;
        }

        for (var d = new DateTime(from.Ticks); d.Date.CompareTo(to.Date) <= 0; d = d.AddDays(1))
        {
            points.Add(new ChartPointDto
            {
                DisplayDate = d.Date.ToShortDateString(),
                Date = d.Date,
                Hosts = 0,
                Hits = 0
            });
        }

        var hits = await _statisticManager.GetHitsByPeriodAsync(Tenant.Id, from, to);
        var hosts = await _statisticManager.GetHostsByPeriodAsync(Tenant.Id, from, to);

        if (hits.Count == 0 || hosts.Count == 0)
        {
            return points;
        }

        hits.Sort((x, y) => x.VisitDate.CompareTo(y.VisitDate));
        hosts.Sort((x, y) => x.VisitDate.CompareTo(y.VisitDate));

        for (int i = 0, n = points.Count, hitsNum = 0, hostsNum = 0; i < n; i++)
        {
            while (hitsNum < hits.Count && points[i].Date.CompareTo(hits[hitsNum].VisitDate.Date) == 0)
            {
                points[i].Hits += hits[hitsNum].VisitCount;
                hitsNum++;
            }
            while (hostsNum < hosts.Count && points[i].Date.CompareTo(hosts[hostsNum].VisitDate.Date) == 0)
            {
                points[i].Hosts++;
                hostsNum++;
            }
        }

        return points;
    }

    /// <summary>
    /// Returns the socket settings.
    /// </summary>
    /// <category>Common settings</category>
    /// <short>Get the socket settings</short>
    /// <path>api/2.0/settings/socket</path>
    /// <httpMethod>GET</httpMethod>
    /// <returns type="System.Object, System">Socket settings: hub URL</returns>
    [HttpGet("socket")]
    public object GetSocketSettings()
    {
        var hubUrl = _configuration["web:hub"] ?? string.Empty;
        if (hubUrl.Length != 0)
        {
            if (!hubUrl.EndsWith('/'))
            {
                hubUrl += "/";
            }
        }

        return new { Url = hubUrl };
    }

    /*/// <summary>
    /// Returns the tenant Control Panel settings.
    /// </summary>
    /// <category>Common settings</category>
    /// <short>Get the tenant Control Panel settings</short>
    /// <returns type="ASC.Core.Tenants.TenantControlPanelSettings, ASC.Core.Common">Tenant Control Panel settings</returns>
    /// <path>api/2.0/settings/controlpanel</path>
    /// <httpMethod>GET</httpMethod>
    ///<visible>false</visible>
    [HttpGet("controlpanel")]
    public TenantControlPanelSettings GetTenantControlPanelSettings()
    {
        return _settingsManager.Load<TenantControlPanelSettings>();
    }*/

    /// <summary>
    /// Returns the authorization services.
    /// </summary>
    /// <category>Authorization</category>
    /// <short>Get the authorization services</short>
    /// <path>api/2.0/settings/authservice</path>
    /// <httpMethod>GET</httpMethod>
    /// <returns type="ASC.Web.Api.ApiModel.RequestsDto.AuthServiceRequestsDto, ASC.Web.Api">Authorization services</returns>
    /// <collection>list</collection>
    [HttpGet("authservice")]
    public IEnumerable<AuthServiceRequestsDto> GetAuthServices()
    {
        return _consumerFactory.GetAll<Consumer>()
            .Where(consumer => consumer.ManagedKeys.Any())
            .OrderBy(services => services.Order)
            .Select(r => new AuthServiceRequestsDto(r))
            .ToList();
    }

    /// <summary>
    /// Saves the authorization keys.
    /// </summary>
    /// <category>Authorization</category>
    /// <short>Save the authorization keys</short>
    /// <param type="ASC.Web.Api.ApiModel.RequestsDto.AuthServiceRequestsDto, ASC.Web.Api" name="inDto">Request parameters for authorization service</param>
    /// <path>api/2.0/settings/authservice</path>
    /// <httpMethod>POST</httpMethod>
    /// <returns type="System.Boolean, System">Boolean value: true if the authorization keys are changed</returns>
    [HttpPost("authservice")]
    public async Task<bool> SaveAuthKeys(AuthServiceRequestsDto inDto)
    {
        await _permissionContext.DemandPermissionsAsync(SecutiryConstants.EditPortalSettings);

        var saveAvailable = _coreBaseSettings.Standalone || (await _tenantManager.GetTenantQuotaAsync(await _tenantManager.GetCurrentTenantIdAsync())).ThirdParty;
        if (!SetupInfo.IsVisibleSettings(nameof(ManagementType.ThirdPartyAuthorization))
            || !saveAvailable)
        {
            throw new BillingException(Resource.ErrorNotAllowedOption, "ThirdPartyAuthorization");
        }

        var changed = false;
        var consumer = _consumerFactory.GetByKey<Consumer>(inDto.Name);

        var validateKeyProvider = consumer as IValidateKeysProvider;

        if (inDto.Props.All(r => string.IsNullOrEmpty(r.Value)))
        {
            consumer.Clear();
            changed = true;
        }
        else
        {
            foreach (var authKey in inDto.Props.Where(authKey => consumer[authKey.Name] != authKey.Value))
            {
                consumer[authKey.Name] = authKey.Value;
                changed = true;
            }
        }

        //TODO: Consumer implementation required (Bug 50606)
        var allPropsIsEmpty = consumer.GetType() == typeof(SmscProvider)
            ? consumer.ManagedKeys.All(key => string.IsNullOrEmpty(consumer[key]))
            : consumer.All(r => string.IsNullOrEmpty(r.Value));

        if (validateKeyProvider != null && !await validateKeyProvider.ValidateKeysAsync() && !allPropsIsEmpty)
        {
            consumer.Clear();
            throw new ArgumentException(Resource.ErrorBadKeys);
        }

        if (changed)
        {
            await _messageService.SendAsync(MessageAction.AuthorizationKeysSetting);
        }

        return changed;
    }

    /// <summary>
    /// Returns the portal payment settings.
    /// </summary>
    /// <category>Common settings</category>
    /// <short>Get the payment settings</short>
    /// <path>api/2.0/settings/payment</path>
    /// <httpMethod>GET</httpMethod>
    /// <returns type="System.Object, System">Payment settings: sales email, feedback and support URL, link to pay for a portal, Standalone or not, current license, maximum quota quantity</returns>
    [AllowNotPayment]
    [HttpGet("payment")]
    public async Task<object> PaymentSettingsAsync()
    {
        var settings = await _settingsManager.LoadForDefaultTenantAsync<AdditionalWhiteLabelSettings>();
        var currentQuota = await _tenantManager.GetCurrentTenantQuotaAsync();
        var currentTariff = await _tenantExtra.GetCurrentTariffAsync();

        if (!int.TryParse(_configuration["core:payment:max-quantity"], out var maxQuotaQuantity))
        {
            maxQuotaQuantity = 999;
        }

        return
            new
            {
                settings.SalesEmail,
                settings.FeedbackAndSupportUrl,
                settings.BuyUrl,
                _coreBaseSettings.Standalone,
                currentLicense = new
                {
                    currentQuota.Trial,
                    currentTariff.DueDate.Date
                },
                max = maxQuotaQuantity
            };
    }

    /// <summary>
    /// Returns a link that will connect TelegramBot to your account.
    /// </summary>
    /// <category>Telegram</category>
    /// <short>Get the Telegram link</short>
    /// <path>api/2.0/settings/telegramlink</path>
    /// <httpMethod>GET</httpMethod>
    /// <returns type="System.Object, System">Telegram link</returns>
    /// <visible>false</visible>
    [HttpGet("telegramlink")]
    public object TelegramLink()
    {
        var currentLink = _telegramHelper.CurrentRegistrationLink(_authContext.CurrentAccount.ID, Tenant.Id);

        if (string.IsNullOrEmpty(currentLink))
        {
            var url = _telegramHelper.RegisterUser(_authContext.CurrentAccount.ID, Tenant.Id);
            return url;
        }
        else
        {
            return currentLink;
        }
    }

    /// <summary>
    /// Checks if the user has connected to TelegramBot.
    /// </summary>
    /// <category>Telegram</category>
    /// <short>Check the Telegram connection</short>
    /// <path>api/2.0/settings/telegramisconnected</path>
    /// <httpMethod>GET</httpMethod>
    /// <returns type="System.Object, System">Operation result: 0 - not connected, 1 - connected, 2 - awaiting confirmation</returns>
    [HttpGet("telegramisconnected")]
    public async Task<object> TelegramIsConnectedAsync()
    {
<<<<<<< HEAD
        return (int)await _telegramHelper.UserIsConnectedAsync(_authContext.CurrentAccount.ID, Tenant.Id);
=======
        return (int) await _telegramHelper.UserIsConnectedAsync(_authContext.CurrentAccount.ID, Tenant.Id);
>>>>>>> 772a5e97
    }

    /// <summary>
    /// Unlinks TelegramBot from your account.
    /// </summary>
    /// <category>Telegram</category>
    /// <short>Unlink Telegram</short>
    /// <path>api/2.0/settings/telegramdisconnect</path>
    /// <httpMethod>DELETE</httpMethod>
    /// <returns></returns>
    [HttpDelete("telegramdisconnect")]
    public async Task TelegramDisconnectAsync()
    {
        await _telegramHelper.DisconnectAsync(_authContext.CurrentAccount.ID, Tenant.Id);
    }
}<|MERGE_RESOLUTION|>--- conflicted
+++ resolved
@@ -94,15 +94,9 @@
         AdditionalWhiteLabelSettingsHelperInit additionalWhiteLabelSettingsHelper,
         CustomColorThemesSettingsHelper customColorThemesSettingsHelper,
         QuotaSyncOperation quotaSyncOperation,
-<<<<<<< HEAD
-        QuotaUsageManager quotaUsageManager,
-        TenantDomainValidator tenantDomainValidator,
-        ExternalShare externalShare
-=======
         QuotaUsageManager quotaUsageManager,
         TenantDomainValidator tenantDomainValidator, 
         ExternalShare externalShare
->>>>>>> 772a5e97
         ) : base(apiContext, memoryCache, webItemManager, httpContextAccessor)
     {
         _log = option.CreateLogger("ASC.Api");
@@ -187,20 +181,12 @@
             settings.UtcHoursOffset = settings.UtcOffset.TotalHours;
             settings.OwnerId = Tenant.OwnerId;
             settings.NameSchemaId = _customNamingPeople.Current.Id;
-<<<<<<< HEAD
             settings.DomainValidator = _tenantDomainValidator;
             settings.ZendeskKey = _setupInfo.ZendeskKey;
             settings.BookTrainingEmail = _setupInfo.BookTrainingEmail;
             settings.DocumentationEmail = _setupInfo.DocumentationEmail;
             settings.SocketUrl = _configuration["web:hub:url"] ?? "";
             settings.LimitedAccessSpace = (await _settingsManager.LoadAsync<TenantAccessSpaceSettings>()).LimitedAccessSpace;
-=======
-            settings.DomainValidator = _tenantDomainValidator;
-            settings.ZendeskKey = _setupInfo.ZendeskKey;
-            settings.BookTrainingEmail = _setupInfo.BookTrainingEmail;
-            settings.DocumentationEmail = _setupInfo.DocumentationEmail;
-            settings.SocketUrl = _configuration["web:hub:url"] ?? "";
->>>>>>> 772a5e97
 
             settings.Firebase = new FirebaseDto
             {
@@ -562,7 +548,6 @@
     /// <path>api/2.0/settings/colortheme</path>
     /// <httpMethod>PUT</httpMethod>
     [HttpPut("colortheme")]
-<<<<<<< HEAD
     public async Task<CustomColorThemesSettingsDto> SaveColorThemeAsync(CustomColorThemesSettingsRequestsDto inDto)
     {
         await _permissionContext.DemandPermissionsAsync(SecutiryConstants.EditPortalSettings);
@@ -620,7 +605,7 @@
             catch
             {
                 throw;
-            }
+        }
             finally
             {
                 _semaphore.Release();
@@ -634,79 +619,6 @@
             await _messageService.SendAsync(MessageAction.ColorThemeChanged);
         }
 
-=======
-    public async Task<CustomColorThemesSettingsDto> SaveColorThemeAsync(CustomColorThemesSettingsRequestsDto inDto)
-    {
-        await _permissionContext.DemandPermissionsAsync(SecutiryConstants.EditPortalSettings);
-        var settings = await _settingsManager.LoadAsync<CustomColorThemesSettings>();
-
-        if (inDto.Theme != null)
-        {
-            try
-            {
-                await _semaphore.WaitAsync();
-                var theme = inDto.Theme;
-
-                if (CustomColorThemesSettingsItem.Default.Any(r => r.Id == theme.Id))
-                {
-                    theme.Id = 0;
-                }
-
-                var settingItem = settings.Themes.SingleOrDefault(r => r.Id == theme.Id);
-                if (settingItem != null)
-                {
-                    if (theme.Main != null)
-                    {
-                        settingItem.Main = new CustomColorThemesSettingsColorItem
-                        {
-                            Accent = theme.Main.Accent,
-                            Buttons = theme.Main.Buttons
-                        };
-                    }
-                    if (theme.Text != null)
-                    {
-                        settingItem.Text = new CustomColorThemesSettingsColorItem
-                        {
-                            Accent = theme.Text.Accent,
-                            Buttons = theme.Text.Buttons
-                        };
-                    }
-                }
-                else
-                {
-                    if (_customColorThemesSettingsHelper.Limit == 0 || settings.Themes.Count < _customColorThemesSettingsHelper.Limit)
-                    {
-                        if (theme.Id == 0)
-                        {
-                            theme.Id = settings.Themes.Max(r => r.Id) + 1;
-                        }
-
-                        theme.Name = "";
-                        settings.Themes = settings.Themes.Append(theme).ToList();
-                    }
-                }
-
-
-                await _settingsManager.SaveAsync(settings);
-            }
-            catch
-            {
-                throw;
-        }
-            finally
-            {
-                _semaphore.Release();
-            }
-        }
-
-        if (inDto.Selected.HasValue && settings.Themes.Any(r => r.Id == inDto.Selected.Value))
-        {
-            settings.Selected = inDto.Selected.Value;
-            await _settingsManager.SaveAsync(settings);
-            await _messageService.SendAsync(MessageAction.ColorThemeChanged);
-        }
-
->>>>>>> 772a5e97
         return new CustomColorThemesSettingsDto(settings, _customColorThemesSettingsHelper.Limit);
     }
 
@@ -720,29 +632,6 @@
     /// <path>api/2.0/settings/colortheme</path>
     /// <httpMethod>DELETE</httpMethod>
     [HttpDelete("colortheme")]
-<<<<<<< HEAD
-    public async Task<CustomColorThemesSettingsDto> DeleteColorThemeAsync(int id)
-    {
-        await _permissionContext.DemandPermissionsAsync(SecutiryConstants.EditPortalSettings);
-
-        var settings = await _settingsManager.LoadAsync<CustomColorThemesSettings>();
-
-        if (CustomColorThemesSettingsItem.Default.Any(r => r.Id == id))
-        {
-            return new CustomColorThemesSettingsDto(settings, _customColorThemesSettingsHelper.Limit);
-        }
-
-        settings.Themes = settings.Themes.Where(r => r.Id != id).ToList();
-
-        if (settings.Selected == id)
-        {
-            settings.Selected = settings.Themes.Min(r => r.Id);
-            await _messageService.SendAsync(MessageAction.ColorThemeChanged);
-        }
-
-        await _settingsManager.SaveAsync(settings);
-
-=======
     public async Task<CustomColorThemesSettingsDto> DeleteColorThemeAsync(int id)
     {
         await _permissionContext.DemandPermissionsAsync(SecutiryConstants.EditPortalSettings);
@@ -764,7 +653,6 @@
 
         await _settingsManager.SaveAsync(settings);
 
->>>>>>> 772a5e97
         return new CustomColorThemesSettingsDto(settings, _customColorThemesSettingsHelper.Limit);
     }
 
@@ -1172,11 +1060,7 @@
     [HttpGet("telegramisconnected")]
     public async Task<object> TelegramIsConnectedAsync()
     {
-<<<<<<< HEAD
-        return (int)await _telegramHelper.UserIsConnectedAsync(_authContext.CurrentAccount.ID, Tenant.Id);
-=======
         return (int) await _telegramHelper.UserIsConnectedAsync(_authContext.CurrentAccount.ID, Tenant.Id);
->>>>>>> 772a5e97
     }
 
     /// <summary>
