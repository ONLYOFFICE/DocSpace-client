--- conflicted
+++ resolved
@@ -128,14 +128,12 @@
   const hasImage = selection?.logo?.original;
   const model = getLogoCoverModel(t, hasImage);
 
-<<<<<<< HEAD
-  const isTemplate =
-    selection && "isTemplate" in selection && selection.isTemplate;
-=======
   const tooltipContent = selection?.external
     ? t("Files:RecentlyOpenedTooltip")
     : null;
->>>>>>> 6b9c9508
+
+  const isTemplate =
+    selection && "isTemplate" in selection && selection.isTemplate;
 
   return (
     <>
