--- conflicted
+++ resolved
@@ -2251,7 +2251,10 @@
         action: "unarchive",
       },
       {
-<<<<<<< HEAD
+        key: "separator4",
+        isSeparator: true,
+      },
+      {
         id: "option_remove-from-favorites",
         key: "remove-from-favorites",
         label: t("RemoveFromFavorites"),
@@ -2260,10 +2263,6 @@
         disabled: false,
         "data-action": "remove",
         action: "remove",
-=======
-        key: "separator4",
-        isSeparator: true,
->>>>>>> b75318d3
       },
       {
         id: "option_delete",
