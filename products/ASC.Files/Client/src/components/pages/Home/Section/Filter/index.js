--- conflicted
+++ resolved
@@ -1,25 +1,17 @@
 import React from "react";
 import { connect } from "react-redux";
-<<<<<<< HEAD
-import { fetchFiles, setViewAs, setIsLoading } from "../../../../../store/files/actions";
-import { getFilter, getSelectedFolderId, getViewAs, getFilterSelectedItem } from "../../../../../store/files/selectors";
-=======
 import {
   fetchFiles,
   setViewAs,
   setIsLoading,
 } from "../../../../../store/files/actions";
->>>>>>> 2547a704
+import { getFilter, getSelectedFolderId, getViewAs, getFilterSelectedItem } from "../../../../../store/files/selectors";
 import find from "lodash/find";
 import result from "lodash/result";
 import { withTranslation } from "react-i18next";
 import { withRouter } from "react-router";
 import { getFilterByLocation } from "../../../../../helpers/converters";
-<<<<<<< HEAD
 import { constants, FilterInput, store } from 'asc-web-common';
-=======
-import { constants, FilterInput } from "asc-web-common";
->>>>>>> 2547a704
 import isEqual from "lodash/isEqual";
 import { isMobileOnly } from "react-device-detect";
 
@@ -317,21 +309,12 @@
 
 function mapStateToProps(state) {
   return {
-<<<<<<< HEAD
     user: getCurrentUser(state),
     filter: getFilter(state),
     customNames: getSettingsCustomNames(state),
     selectedFolderId: getSelectedFolderId(state),
     selectedItem: getFilterSelectedItem(state),
     viewAs: getViewAs(state)
-=======
-    user: state.auth.user,
-    filter: state.files.filter,
-    customNames: state.auth.settings.customNames,
-    selectedFolderId: state.files.selectedFolder.id,
-    selectedItem: state.files.filter.selectedItem,
-    viewAs: state.files.viewAs,
->>>>>>> 2547a704
   };
 }
 
