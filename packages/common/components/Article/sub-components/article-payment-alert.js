import React, { useCallback, useEffect } from "react";
import { inject, observer } from "mobx-react";
import { withRouter } from "react-router";
import { useTranslation, Trans } from "react-i18next";

import { combineUrl } from "@docspace/common/utils";
import history from "@docspace/common/history";

import AlertComponent from "../../AlertComponent";
import Loaders from "../../Loaders";

const PROXY_BASE_URL = combineUrl(
  window.DocSpaceConfig?.proxy?.url,
  "/portal-settings"
);

const ArticlePaymentAlert = ({
  pricePerManager,
  isFreeTariff,
  theme,
  currencySymbol,
  setPortalPaymentQuotas,
  currentTariffPlanTitle,
  toggleArticleOpen,
  tariffPlanTitle,
  isQuotaLoaded,
  isQuotasLoaded,
}) => {
  const { t, ready } = useTranslation("Common");

<<<<<<< HEAD
  const getQuota = useCallback(async () => {
    if (isFreeTariff)
=======
  useEffect(async () => {
    if (isFreeTariff && isQuotaLoaded)
>>>>>>> 58ace426
      try {
        await setPortalPaymentQuotas();
      } catch (e) {
        console.error(e);
      }
  }, [isQuotaLoaded]);

  useEffect(() => {
    getQuota();
  }, []);

  const onClick = () => {
    const paymentPageUrl = combineUrl(
      PROXY_BASE_URL,
      "/payments/portal-payments"
    );
    history.push(paymentPageUrl);
    toggleArticleOpen();
  };

  const title = isFreeTariff ? (
    <Trans t={t} i18nKey="FreeStartupPlan" ns="Common">
      {{ planName: currentTariffPlanTitle }}
    </Trans>
  ) : (
    t("Common:LatePayment")
  );

  const description = isFreeTariff
    ? pricePerManager && (
        <Trans t={t} i18nKey="PerUserMonth" ns="Common">
          From {{ currencySymbol }}
          {{ price: pricePerManager }} per admin/power user /month
        </Trans>
      )
    : t("Common:PayBeforeTheEndGracePeriod");

  const additionalDescription = isFreeTariff
    ? t("Common:ActivateBusinessPlan", { planName: tariffPlanTitle })
    : t("Common:GracePeriodActivated");

  const color = isFreeTariff
    ? theme.catalog.paymentAlert.color
    : theme.catalog.paymentAlert.warningColor;

  const isShowLoader = !ready;

  if (!isQuotaLoaded) return <></>;
  if (isFreeTariff && !isQuotasLoaded) return <></>;

  return isShowLoader ? (
    <Loaders.Rectangle width="210px" height="88px" />
  ) : (
    <AlertComponent
      id="document_catalog-payment-alert"
      borderColor={color}
      titleColor={color}
      onAlertClick={onClick}
      title={title}
      titleFontSize="11px"
      description={description}
      additionalDescription={additionalDescription}
      needArrowIcon
    />
  );
};

export default withRouter(
  inject(({ auth }) => {
    const { paymentQuotasStore, currentQuotaStore, settingsStore } = auth;
<<<<<<< HEAD
    const { currentTariffPlanTitle } = currentQuotaStore;
    const { theme } = auth;
    const { setPortalPaymentQuotas, planCost, tariffPlanTitle } =
      paymentQuotasStore;
=======
    const {
      currentTariffPlanTitle,
      isLoaded: isQuotaLoaded,
    } = currentQuotaStore;
    const { theme, toggleArticleOpen } = settingsStore;
    const {
      setPortalPaymentQuotas,
      planCost,
      tariffPlanTitle,
      isLoaded: isQuotasLoaded,
    } = paymentQuotasStore;
>>>>>>> 58ace426

    return {
      toggleArticleOpen,
      setPortalPaymentQuotas,
      pricePerManager: planCost.value,
      theme,
      currencySymbol: planCost.currencySymbol,
      currentTariffPlanTitle,
      tariffPlanTitle,
      isQuotaLoaded,
      isQuotasLoaded,
    };
  })(observer(ArticlePaymentAlert))
);<|MERGE_RESOLUTION|>--- conflicted
+++ resolved
@@ -28,13 +28,8 @@
 }) => {
   const { t, ready } = useTranslation("Common");
 
-<<<<<<< HEAD
   const getQuota = useCallback(async () => {
-    if (isFreeTariff)
-=======
-  useEffect(async () => {
     if (isFreeTariff && isQuotaLoaded)
->>>>>>> 58ace426
       try {
         await setPortalPaymentQuotas();
       } catch (e) {
@@ -56,19 +51,19 @@
   };
 
   const title = isFreeTariff ? (
-    <Trans t={t} i18nKey="FreeStartupPlan" ns="Common">
-      {{ planName: currentTariffPlanTitle }}
-    </Trans>
-  ) : (
-    t("Common:LatePayment")
+            <Trans t={t} i18nKey="FreeStartupPlan" ns="Common">
+              {{ planName: currentTariffPlanTitle }}
+            </Trans>
+          ) : (
+            t("Common:LatePayment")
   );
 
   const description = isFreeTariff
     ? pricePerManager && (
-        <Trans t={t} i18nKey="PerUserMonth" ns="Common">
-          From {{ currencySymbol }}
+                <Trans t={t} i18nKey="PerUserMonth" ns="Common">
+                  From {{ currencySymbol }}
           {{ price: pricePerManager }} per admin/power user /month
-        </Trans>
+                </Trans>
       )
     : t("Common:PayBeforeTheEndGracePeriod");
 
@@ -87,7 +82,7 @@
 
   return isShowLoader ? (
     <Loaders.Rectangle width="210px" height="88px" />
-  ) : (
+              ) : (
     <AlertComponent
       id="document_catalog-payment-alert"
       borderColor={color}
@@ -105,12 +100,6 @@
 export default withRouter(
   inject(({ auth }) => {
     const { paymentQuotasStore, currentQuotaStore, settingsStore } = auth;
-<<<<<<< HEAD
-    const { currentTariffPlanTitle } = currentQuotaStore;
-    const { theme } = auth;
-    const { setPortalPaymentQuotas, planCost, tariffPlanTitle } =
-      paymentQuotasStore;
-=======
     const {
       currentTariffPlanTitle,
       isLoaded: isQuotaLoaded,
@@ -122,7 +111,6 @@
       tariffPlanTitle,
       isLoaded: isQuotasLoaded,
     } = paymentQuotasStore;
->>>>>>> 58ace426
 
     return {
       toggleArticleOpen,
