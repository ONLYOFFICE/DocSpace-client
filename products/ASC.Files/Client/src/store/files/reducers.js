--- conflicted
+++ resolved
@@ -56,11 +56,11 @@
       return Object.assign({}, state, {
         selection: action.selection
       });
-      case SET_SELECTED:
-        return Object.assign({}, state, {
-          selected: action.selected,
-          selection: getFilesBySelected(state.files.concat(state.folders), action.selected)
-        });
+    case SET_SELECTED:
+      return Object.assign({}, state, {
+        selected: action.selected,
+        selection: getFilesBySelected(state.files.concat(state.folders), action.selected)
+      });
     case SET_SELECTED_FOLDER:
       return Object.assign({}, state, {
         selectedFolder: action.selectedFolder
@@ -77,25 +77,22 @@
       return Object.assign({}, state, {
         filter: action.filter
       });
-<<<<<<< HEAD
-      case SELECT_FILE:
-        if (!isFileSelected(state.selection, action.file.id)) {
-          return Object.assign({}, state, {
-            selection: [...state.selection, action.file]
-          });
-        } else return state;
-      case DESELECT_FILE:
-        if (isFileSelected(state.selection, action.file.id)) {
-          return Object.assign({}, state, {
-            selection: skipFile(state.selection, action.file.id)
-          });
-        } else return state;
-=======
+    case SELECT_FILE:
+      if (!isFileSelected(state.selection, action.file.id)) {
+        return Object.assign({}, state, {
+          selection: [...state.selection, action.file]
+        });
+      } else return state;
+    case DESELECT_FILE:
+      if (isFileSelected(state.selection, action.file.id)) {
+        return Object.assign({}, state, {
+          selection: skipFile(state.selection, action.file.id)
+        });
+      } else return state;
     case SET_ACTION:
       return Object.assign({}, state, {
         action: action.action
       })
->>>>>>> 3a3dc04f
     default:
       return state;
   }
