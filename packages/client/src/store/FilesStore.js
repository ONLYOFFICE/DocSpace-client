import { makeAutoObservable, runInAction } from "mobx";
import api from "@docspace/common/api";
import {
  AppServerConfig,
  FileType,
  FilterType,
  FolderType,
  FileStatus,
  RoomSearchArea,
  RoomsType,
  RoomsProviderType,
} from "@docspace/common/constants";
import history from "@docspace/common/history";
import { combineUrl } from "@docspace/common/utils";
import { updateTempContent } from "@docspace/common/utils";
import { isMobile, isMobileOnly } from "react-device-detect";
import toastr from "@docspace/components/toast/toastr";
import config from "PACKAGE_FILE";
import { thumbnailStatuses } from "@docspace/client/src/helpers/filesConstants";
import { openDocEditor as openEditor } from "@docspace/client/src/helpers/filesUtils";
import { getCategoryUrl } from "SRC_DIR/helpers/utils";
import {
  getCategoryType,
  getCategoryTypeByFolderType,
} from "SRC_DIR/helpers/utils";
import { isDesktop } from "@docspace/components/utils/device";
import { getContextMenuKeysByType } from "SRC_DIR/helpers/plugins";
import { PluginContextMenuItemType } from "SRC_DIR/helpers/plugins/constants";
import debounce from "lodash.debounce";

const { FilesFilter, RoomsFilter } = api;
const storageViewAs = localStorage.getItem("viewAs");

let requestCounter = 0;

const NotFoundHttpCode = 404;
const ForbiddenHttpCode = 403;
const PaymentRequiredHttpCode = 402;
const UnauthorizedHttpCode = 401;

class FilesStore {
  authStore;

  selectedFolderStore;
  treeFoldersStore;
  filesSettingsStore;
  thirdPartyStore;

  accessRightsStore;

  isLoaded = false;
  isLoading = false;

  viewAs =
    isMobile && storageViewAs !== "tile" ? "row" : storageViewAs || "table";

  dragging = false;
  privacyInstructions = "https://www.onlyoffice.com/private-rooms.aspx";

  isInit = false;
  isUpdatingRowItem = false;
  passwordEntryProcess = false;

  tooltipPageX = 0;
  tooltipPageY = 0;
  startDrag = false;

  firstLoad = true;
  alreadyFetchingRooms = false;

  files = [];
  folders = [];

  selection = [];
  bufferSelection = null;
  selected = "close";

  filter = FilesFilter.getDefault(); //TODO: FILTER
  roomsFilter = RoomsFilter.getDefault();

  categoryType = getCategoryType(window.location);

  loadTimeout = null;
  hotkeyCaret = null;
  hotkeyCaretStart = null;
  activeFiles = [];
  activeFolders = [];

  firstElemChecked = false;
  headerBorder = false;

  enabledHotkeys = true;

  createdItem = null;
  scrollToItem = null;

  isLoadingFilesFind = false;
  pageItemsLength = null;
  isHidePagination = false;
  trashIsEmpty = false;
  filesIsLoading = false;

  isEmptyPage = false;
  isLoadedFetchFiles = false;

  tempActionFilesIds = [];
  operationAction = false;

  isErrorRoomNotAvailable = false;

  constructor(
    authStore,
    selectedFolderStore,
    treeFoldersStore,
    filesSettingsStore,
    thirdPartyStore,
    accessRightsStore
  ) {
    const pathname = window.location.pathname.toLowerCase();
    this.isEditor = pathname.indexOf("doceditor") !== -1;

    makeAutoObservable(this);
    this.authStore = authStore;

    this.selectedFolderStore = selectedFolderStore;
    this.treeFoldersStore = treeFoldersStore;
    this.filesSettingsStore = filesSettingsStore;
    this.thirdPartyStore = thirdPartyStore;
    this.accessRightsStore = accessRightsStore;

    const { socketHelper, withPaging } = authStore.settingsStore;

    socketHelper.on("s:modify-folder", async (opt) => {
      console.log("[WS] s:modify-folder", opt);

      if (this.isLoading || this.operationAction) return;

      switch (opt?.cmd) {
        case "create":
          if (opt?.type == "file" && opt?.id) {
            const foundIndex = this.files.findIndex((x) => x.id === opt?.id);
            if (foundIndex > -1) return;

            const file = JSON.parse(opt?.data);

            if (this.selectedFolderStore.id !== file.folderId) return;

            const fileInfo = await api.files.getFileInfo(file.id);

            console.log("[WS] create new file", fileInfo.id, fileInfo.title);

            const newFiles = [fileInfo, ...this.files];

            if (newFiles.length > this.filter.pageCount && withPaging) {
              newFiles.pop(); // Remove last
            }

            const newFilter = this.filter;
            newFilter.total += 1;

            runInAction(() => {
              this.setFilter(newFilter);
              this.setFiles(newFiles);
            });
          }
          break;
        case "update":
          if (opt?.type == "file" && opt?.data) {
            const file = JSON.parse(opt?.data);

            if (!file || !file.id) return;

            this.getFileInfo(file.id); //this.setFile(file);

            console.log("[WS] update file", file.id, file.title);

            if (this.selection) {
              const foundIndex = this.selection?.findIndex(
                (x) => x.id === file.id
              );
              if (foundIndex > -1) {
                runInAction(() => {
                  this.selection[foundIndex] = file;
                });
              }
            }

            if (this.bufferSelection) {
              const foundIndex = [this.bufferSelection].findIndex(
                (x) => x.id === file.id
              );
              if (foundIndex > -1) {
                runInAction(() => {
                  this.bufferSelection[foundIndex] = file;
                });
              }
            }
          }
          break;
        case "delete":
          if (opt?.type == "file" && opt?.id) {
            const foundIndex = this.files.findIndex((x) => x.id === opt?.id);
            if (foundIndex == -1) return;

            console.log(
              "[WS] delete file",
              this.files[foundIndex].id,
              this.files[foundIndex].title
            );

            // this.setFiles(
            //   this.files.filter((_, index) => {
            //     return index !== foundIndex;
            //   })
            // );

            // const newFilter = this.filter.clone();
            // newFilter.total -= 1;
            // this.setFilter(newFilter);

            const tempActionFilesIds = JSON.parse(
              JSON.stringify(this.tempActionFilesIds)
            );
            tempActionFilesIds.push(this.files[foundIndex].id);

            this.setTempActionFilesIds(tempActionFilesIds);
            this.debounceRemoveFiles();

            // Hide pagination when deleting files
            runInAction(() => {
              this.isHidePagination = true;
            });

            runInAction(() => {
              if (
                this.files.length === 0 &&
                this.folders.length === 0 &&
                this.pageItemsLength > 1
              ) {
                this.isLoadingFilesFind = true;
              }
            });
          }
          break;
      }
    });

    socketHelper.on("refresh-folder", (id) => {
      if (!id || this.isLoading) return;

      //console.log(
      //  `selected folder id ${this.selectedFolderStore.id} an changed folder id ${id}`
      //);

      if (
        this.selectedFolderStore.id == id &&
        this.authStore.settingsStore.withPaging //TODO: no longer deletes the folder in other tabs
      ) {
        console.log("[WS] refresh-folder", id);
        this.fetchFiles(id, this.filter);
      }
    });

    socketHelper.on("s:markasnew-folder", ({ folderId, count }) => {
      console.log(`[WS] markasnew-folder ${folderId}:${count}`);

      const foundIndex =
        folderId && this.folders.findIndex((x) => x.id === folderId);
      if (foundIndex == -1) return;

      runInAction(() => {
        this.folders[foundIndex].new = count >= 0 ? count : 0;
        this.treeFoldersStore.fetchTreeFolders();
      });
    });

    socketHelper.on("s:markasnew-file", ({ fileId, count }) => {
      console.log(`[WS] markasnew-file ${fileId}:${count}`);

      const foundIndex = fileId && this.files.findIndex((x) => x.id === fileId);
      if (foundIndex == -1) return;

      this.updateFileStatus(
        foundIndex,
        count > 0
          ? this.files[foundIndex].fileStatus | FileStatus.IsNew
          : this.files[foundIndex].fileStatus & ~FileStatus.IsNew
      );
      this.treeFoldersStore.fetchTreeFolders();
    });

    //WAIT FOR RESPONSES OF EDITING FILE
    socketHelper.on("s:start-edit-file", (id) => {
      const foundIndex = this.files.findIndex((x) => x.id === id);
      if (foundIndex == -1) return;

      console.log(`[WS] s:start-edit-file`, id, this.files[foundIndex].title);

      this.updateSelectionStatus(
        id,
        this.files[foundIndex].fileStatus | FileStatus.IsEditing,
        true
      );

      this.updateFileStatus(
        foundIndex,
        this.files[foundIndex].fileStatus | FileStatus.IsEditing
      );
    });

    socketHelper.on("s:stop-edit-file", (id) => {
      const foundIndex = this.files.findIndex((x) => x.id === id);
      if (foundIndex == -1) return;

      console.log(`[WS] s:stop-edit-file`, id, this.files[foundIndex].title);

      this.updateSelectionStatus(
        id,
        this.files[foundIndex].fileStatus & ~FileStatus.IsEditing,
        false
      );

      this.updateFileStatus(
        foundIndex,
        this.files[foundIndex].fileStatus & ~FileStatus.IsEditing
      );

      if (typeof id == "string") {
        this.getFileInfo(id);
      } else {
        this.createThumbnail(id);
      }
    });
  }

  debounceRemoveFiles = debounce(() => {
    this.removeFiles(this.tempActionFilesIds);
  }, 1000);

  setTempActionFilesIds = (tempActionFilesIds) => {
    this.tempActionFilesIds = tempActionFilesIds;
  };

  setOperationAction = (operationAction) => {
    this.operationAction = operationAction;
  };

  updateSelectionStatus = (id, status, isEditing) => {
    const index = this.selection.findIndex((x) => x.id === id);

    if (index !== -1) {
      this.selection[index].fileStatus = status;
      this.selection[index].isEditing = isEditing;
    }
  };

  addActiveItems = (files, folders) => {
    if (folders && folders.length) {
      if (!this.activeFolders.length) {
        this.setActiveFolders(folders);
      } else {
        folders.map((item) => this.activeFolders.push(item));
      }
    }

    if (files && files.length) {
      if (!this.activeFiles.length) {
        this.setActiveFiles(files);
      } else {
        files.map((item) => this.activeFiles.push(item));
      }
    }
  };

  setActiveFiles = (activeFiles) => {
    this.activeFiles = activeFiles;
  };

  setActiveFolders = (activeFolders) => {
    this.activeFolders = activeFolders;
  };

  setIsLoaded = (isLoaded) => {
    this.isLoaded = isLoaded;
  };

  setViewAs = (viewAs) => {
    this.viewAs = viewAs;
    localStorage.setItem("viewAs", viewAs);
  };

  setPageItemsLength = (pageItemsLength) => {
    this.pageItemsLength = pageItemsLength;
  };

  setDragging = (dragging) => {
    this.dragging = dragging;
  };

  setIsLoading = (isLoading) => {
    this.isLoading = isLoading;
  };

  setTooltipPosition = (tooltipPageX, tooltipPageY) => {
    this.tooltipPageX = tooltipPageX;
    this.tooltipPageY = tooltipPageY;
  };

  setStartDrag = (startDrag) => {
    this.selection = this.selection.filter(
      (x) => !x.providerKey || x.id !== x.rootFolderId
    ); // removed root thirdparty folders
    this.startDrag = startDrag;
  };

  setIsEmptyPage = (isEmptyPage) => {
    this.isEmptyPage = isEmptyPage;
  };

  get tooltipOptions() {
    if (!this.dragging) return null;

    const selectionLength = this.selection.length;
    const elementTitle = selectionLength && this.selection[0].title;
    const singleElement = selectionLength === 1;
    const filesCount = singleElement ? elementTitle : selectionLength;
    const { isShareFolder, isCommonFolder } = this.treeFoldersStore;

    let operationName;

    if (this.authStore.isAdmin && isShareFolder) {
      operationName = "copy";
    } else if (!this.authStore.isAdmin && (isShareFolder || isCommonFolder)) {
      operationName = "copy";
    } else {
      operationName = "move";
    }

    return {
      filesCount,
      operationName,
    };
  }

  initFiles = () => {
    if (this.isInit) return;

    const { isAuthenticated, settingsStore } = this.authStore;
    const { getFilesSettings } = this.filesSettingsStore;

    const {
      getPortalCultures,
      getIsEncryptionSupport,
      getEncryptionKeys,
      //setModuleInfo,
      isDesktopClient,
    } = settingsStore;

    //setModuleInfo(config.homepage, config.id);

    const requests = [];

    updateTempContent();
    if (!isAuthenticated) {
      return this.setIsLoaded(true);
    } else {
      updateTempContent(isAuthenticated);
    }

    if (!this.isEditor) {
      requests.push(
        getPortalCultures(),
        this.treeFoldersStore.fetchTreeFolders()
      );

      if (isDesktopClient) {
        requests.push(getIsEncryptionSupport(), getEncryptionKeys());
      }
    }
    requests.push(getFilesSettings());
    requests.push(this.getIsEmptyTrash());

    return Promise.all(requests).then(() => this.setIsInit(true));
  };

  setIsInit = (isInit) => {
    this.isInit = isInit;
  };

  reset = () => {
    this.isInit = false;
    this.isLoaded = false;
    this.isLoading = false;
    this.firstLoad = true;

    this.alreadyFetchingRooms = false;

    this.files = [];
    this.folders = [];

    this.selection = [];
    this.bufferSelection = null;
    this.selected = "close";
  };
  setFirstLoad = (firstLoad) => {
    this.firstLoad = firstLoad;
  };

  setFiles = (files) => {
    const { socketHelper } = this.authStore.settingsStore;
    if (files.length === 0 && this.files.length === 0) return;

    if (this.files?.length > 0) {
      socketHelper.emit({
        command: "unsubscribe",
        data: {
          roomParts: this.files.map((f) => `FILE-${f.id}`),
          individual: true,
        },
      });
    }

    this.files = files;

    if (this.files?.length > 0) {
      socketHelper.emit({
        command: "subscribe",
        data: {
          roomParts: this.files.map((f) => `FILE-${f.id}`),
          individual: true,
        },
      });

      this.files?.forEach((file) =>
        console.log("[WS] subscribe to file's changes", file.id, file.title)
      );
    }
  };

  setFolders = (folders) => {
    const { socketHelper } = this.authStore.settingsStore;
    if (folders.length === 0 && this.folders.length === 0) return;

    if (this.folders?.length > 0) {
      socketHelper.emit({
        command: "unsubscribe",
        data: {
          roomParts: this.folders.map((f) => `DIR-${f.id}`),
          individual: true,
        },
      });
    }

    this.folders = folders;

    if (this.folders?.length > 0) {
      socketHelper.emit({
        command: "subscribe",
        data: {
          roomParts: this.folders.map((f) => `DIR-${f.id}`),
          individual: true,
        },
      });
    }
  };

  getFileIndex = (id) => {
    const index = this.files.findIndex((x) => x.id === id);
    return index;
  };

  updateFileStatus = (index, status) => {
    if (index < 0) return;

    this.files[index].fileStatus = status;
  };

  setFile = (file) => {
    const index = this.files.findIndex((x) => x.id === file.id);
    if (index !== -1) this.files[index] = file;
  };

  updateSelection = (id) => {
    const indexFileList = this.filesList.findIndex(
      (filelist) => filelist.id === id
    );
    const indexSelectedRoom = this.selection.findIndex(
      (room) => room.id === id
    );

    if (~indexFileList && ~indexSelectedRoom) {
      this.selection[indexSelectedRoom] = this.filesList[indexFileList];
    }
    if (this.bufferSelection) {
      this.bufferSelection = this.filesList.find(
        (file) => file.id === this.bufferSelection.id
      );
    }
  };

  setFolder = (folder) => {
    const index = this.folders.findIndex((x) => x.id === folder.id);
    if (index !== -1) this.folders[index] = folder;

    this.updateSelection(folder.id);
  };

  getFilesChecked = (file, selected) => {
    if (!file.parentId) {
      if (this.activeFiles.includes(file.id)) return false;
    } else {
      if (this.activeFolders.includes(file.id)) return false;
    }

    const type = file.fileType;
    const roomType = file.roomType;

    switch (selected) {
      case "all":
        return true;
      case FilterType.FoldersOnly.toString():
        return file.parentId;
      case FilterType.DocumentsOnly.toString():
        return type === FileType.Document;
      case FilterType.PresentationsOnly.toString():
        return type === FileType.Presentation;
      case FilterType.SpreadsheetsOnly.toString():
        return type === FileType.Spreadsheet;
      case FilterType.ImagesOnly.toString():
        return type === FileType.Image;
      case FilterType.MediaOnly.toString():
        return type === FileType.Video || type === FileType.Audio;
      case FilterType.ArchiveOnly.toString():
        return type === FileType.Archive;
      case FilterType.FilesOnly.toString():
        return type || !file.parentId;
      case `room-${RoomsType.FillingFormsRoom}`:
        return roomType === RoomsType.FillingFormsRoom;
      case `room-${RoomsType.CustomRoom}`:
        return roomType === RoomsType.CustomRoom;
      case `room-${RoomsType.EditingRoom}`:
        return roomType === RoomsType.EditingRoom;
      case `room-${RoomsType.ReviewRoom}`:
        return roomType === RoomsType.ReviewRoom;
      case `room-${RoomsType.ReadOnlyRoom}`:
        return roomType === RoomsType.ReadOnlyRoom;
      default:
        return false;
    }
  };

  getFilesBySelected = (files, selected) => {
    let newSelection = [];
    files.forEach((file) => {
      const checked = this.getFilesChecked(file, selected);

      if (checked) newSelection.push(file);
    });

    return newSelection;
  };

  setSelected = (selected) => {
    if (selected === "close" || selected === "none") {
      this.setBufferSelection(null);
      this.setHotkeyCaretStart(null);
      this.setHotkeyCaret(null);
    }

    this.selected = selected;
    const files = this.filesList;
    this.selection = this.getFilesBySelected(files, selected);
  };

  setHotkeyCaret = (hotkeyCaret) => {
    if (hotkeyCaret || this.hotkeyCaret) {
      this.hotkeyCaret = hotkeyCaret;
    }
  };

  setHotkeyCaretStart = (hotkeyCaretStart) => {
    this.hotkeyCaretStart = hotkeyCaretStart;
  };

  setSelection = (selection) => {
    this.selection = selection;
  };

  setBufferSelection = (bufferSelection) => {
    this.bufferSelection = bufferSelection;
  };

  //TODO: FILTER
  setFilesFilter = (filter) => {
    const key = `UserFilter=${this.authStore.userStore.user.id}`;
    const value = `${filter.sortBy},${filter.pageCount},${filter.sortOrder}`;
    localStorage.setItem(key, value);

    this.setFilterUrl(filter);
    this.filter = filter;

    runInAction(() => {
      if (filter && this.isHidePagination) {
        this.isHidePagination = false;
      }
    });

    runInAction(() => {
      if (filter && this.isLoadingFilesFind) {
        this.isLoadingFilesFind = false;
      }
    });
  };

  setRoomsFilter = (filter) => {
    const key = `UserRoomsFilter=${this.authStore.userStore.user.id}`;
    const value = `${filter.sortBy},${filter.pageCount},${filter.sortOrder}`;
    localStorage.setItem(key, value);

    if (!this.authStore.settingsStore.withPaging) filter.pageCount = 100;

    this.setFilterUrl(filter, true);
    this.roomsFilter = filter;

    runInAction(() => {
      if (filter && this.isHidePagination) {
        this.isHidePagination = false;
      }
    });

    runInAction(() => {
      if (filter && this.isLoadingFilesFind) {
        this.isLoadingFilesFind = false;
      }
    });
  };

  setFilter = (filter) => {
    if (!this.authStore.settingsStore.withPaging) filter.pageCount = 100;
    this.filter = filter;
  };

  setFilesOwner = (folderIds, fileIds, ownerId) => {
    return api.files.setFileOwner(folderIds, fileIds, ownerId);
  };

  setFilterUrl = (filter) => {
    const filterParamsStr = filter.toUrlParams();

    const url = getCategoryUrl(this.categoryType, filter.folder);

    const pathname = `${url}?${filterParamsStr}`;

    // console.log("setFilterUrl", {
    //   categoryType: this.categoryType,
    //   url,
    //   filterParamsStr,
    // });

    history.push(
      combineUrl(AppServerConfig.proxyURL, config.homepage, pathname)
    );
  };

  isEmptyLastPageAfterOperation = (newSelection) => {
    const { isRoomsFolder, isArchiveFolder } = this.treeFoldersStore;

    const selection =
      newSelection || this.selection?.length || [this.bufferSelection].length;

    const filter =
      isRoomsFolder || isArchiveFolder ? this.roomsFilter : this.filter;

    return (
      selection &&
      filter.page > 0 &&
      !filter.hasNext() &&
      selection === this.files.length + this.folders.length
    );
  };

  resetFilterPage = () => {
    const { isRoomsFolder, isArchiveFolder } = this.treeFoldersStore;

    let newFilter;

    newFilter =
      isRoomsFolder || isArchiveFolder
        ? this.roomsFilter.clone()
        : this.filter.clone();

    newFilter.page--;

    return newFilter;
  };

  refreshFiles = () => {
    return this.fetchFiles(this.selectedFolderStore.id, this.filter);
  };

  fetchFiles = (
    folderId,
    filter,
    clearFilter = true,
    withSubfolders = false,
    clearSelection = true
  ) => {
    const { setSelectedNode } = this.treeFoldersStore;

    this.scrollToTop();

    const filterData = filter ? filter.clone() : FilesFilter.getDefault();
    filterData.folder = folderId;

    if (folderId === "@my" && this.authStore.userStore.user.isVisitor)
      return this.fetchRooms();

    this.isErrorRoomNotAvailable = false;
    this.isLoadedFetchFiles = false;

    const filterStorageItem =
      this.authStore.userStore.user?.id &&
      localStorage.getItem(`UserFilter=${this.authStore.userStore.user.id}`);

    if (filterStorageItem && !filter) {
      const splitFilter = filterStorageItem.split(",");

      filterData.sortBy = splitFilter[0];
      filterData.pageCount = +splitFilter[1];
      filterData.sortOrder = splitFilter[2];
    }

    if (!this.authStore.settingsStore.withPaging) {
      filterData.page = 0;
      filterData.pageCount = 100;
    }

    setSelectedNode([folderId + ""]);

    return api.files
      .getFolder(folderId, filterData)
      .then(async (data) => {
        filterData.total = data.total;

        if (data.total > 0) {
          const lastPage = filterData.getLastPage();

          if (filterData.page > lastPage) {
            filterData.page = lastPage;

            return this.fetchFiles(
              folderId,
              filterData,
              clearFilter,
              withSubfolders
            );
          }
        }

        runInAction(() => {
          this.categoryType = getCategoryTypeByFolderType(
            data.current.rootFolderType,
            data.current.parentId
          );
        });

        this.setFilesFilter(filterData); //TODO: FILTER

        const isPrivacyFolder =
          data.current.rootFolderType === FolderType.Privacy;

        runInAction(() => {
          this.setFolders(isPrivacyFolder && isMobile ? [] : data.folders);
          this.setFiles(isPrivacyFolder && isMobile ? [] : data.files);
        });

        if (clearFilter) {
          if (clearSelection) {
            this.setSelected("close");
          }
        }

        const navigationPath = await Promise.all(
          data.pathParts.map(async (folder) => {
            const { Rooms, Archive } = FolderType;

            let folderId = folder;

            if (
              data.current.providerKey &&
              data.current.rootFolderType === Rooms &&
              this.treeFoldersStore.sharedRoomId
            ) {
              folderId = this.treeFoldersStore.sharedRoomId;
            }

            const folderInfo =
              data.current.id === folderId
                ? data.current
                : await api.files.getFolderInfo(folderId);

            const {
              id,
              title,
              roomType,
              rootFolderId,
              rootFolderType,
            } = folderInfo;

            const isRootRoom =
              rootFolderId === id &&
              (rootFolderType === Rooms || rootFolderType === Archive);

            return {
              id: folderId,
              title,
              isRoom: !!roomType,
              isRootRoom,
            };
          })
        ).then((res) => {
          return res
            .filter((item, index) => index !== res.length - 1)
            .reverse();
        });

        this.selectedFolderStore.setSelectedFolder({
          folders: data.folders,
          ...data.current,
          pathParts: data.pathParts,
          navigationPath: navigationPath,
          ...{ new: data.new },
        });

        const selectedFolder = {
          selectedFolder: { ...this.selectedFolderStore },
        };

        this.viewAs === "tile" && this.createThumbnails();

        if (this.createdItem) {
          const newItem = this.filesList.find(
            (item) => item.id === this.createdItem.id
          );

          if (newItem) {
            this.setBufferSelection(newItem);
            this.setScrollToItem({
              id: newItem.id,
              type: this.createdItem.type,
            });
          }

          this.setCreatedItem(null);
        }

        return Promise.resolve(selectedFolder);
      })
      .catch((err) => {
        console.error(err);

        if (requestCounter > 0) return;

        requestCounter++;
        const isUserError = [
          NotFoundHttpCode,
          ForbiddenHttpCode,
          PaymentRequiredHttpCode,
          UnauthorizedHttpCode,
        ].includes(err?.response?.status);

        if (isUserError) {
          this.isErrorRoomNotAvailable = true;
          this.isEmptyPage = true;
        } else {
          toastr.error(err);
        }
      })
      .finally(() => {
        this.isLoadedFetchFiles = true;
      });
  };

  fetchRooms = (
    folderId,
    filter,
    clearFilter = true,
    withSubfolders = false,
    clearSelection = true
  ) => {
    const { setSelectedNode, roomsFolderId } = this.treeFoldersStore;

    const filterData = !!filter ? filter.clone() : RoomsFilter.getDefault();

    const filterStorageItem = localStorage.getItem(
      `UserRoomsFilter=${this.authStore.userStore.user.id}`
    );

    if (filterStorageItem && !filter) {
      const splitFilter = filterStorageItem.split(",");

      filterData.sortBy = splitFilter[0];
      filterData.pageCount = +splitFilter[1];
      filterData.sortOrder = splitFilter[2];
    }

    if (!this.authStore.settingsStore.withPaging) {
      filterData.page = 0;
      filterData.pageCount = 100;
    }

    if (folderId) setSelectedNode([folderId + ""]);

    const request = () =>
      api.rooms
        .getRooms(filterData)
        .then(async (data) => {
          if (!folderId) setSelectedNode([data.current.id + ""]);

          filterData.total = data.total;

          if (data.total > 0) {
            const lastPage = filterData.getLastPage();

            if (filterData.page > lastPage) {
              filterData.page = lastPage;

              return this.fetchRooms(folderId, filterData);
            }
          }

          runInAction(() => {
            this.categoryType = getCategoryTypeByFolderType(
              data.current.rootFolderType,
              data.current.parentId
            );
          });

          this.setRoomsFilter(filterData);

          runInAction(() => {
            this.setFolders(data.folders);
            this.setFiles([]);
          });

          if (clearFilter) {
            if (clearSelection) {
              this.setSelected("close");
            }
          }

          this.selectedFolderStore.setSelectedFolder({
            folders: data.folders,
            ...data.current,
            pathParts: data.pathParts,
            navigationPath: [],
            ...{ new: data.new },
          });

          const selectedFolder = {
            selectedFolder: { ...this.selectedFolderStore },
          };

          this.viewAs === "tile" && this.createThumbnails();

          if (this.createdItem) {
            const newItem = this.filesList.find(
              (item) => item.id === this.createdItem.id
            );

            if (newItem) {
              this.setBufferSelection(newItem);
              this.setScrollToItem({
                id: newItem.id,
                type: this.createdItem.type,
              });
            }

            this.setCreatedItem(null);
          }
          this.isErrorRoomNotAvailable = false;
          return Promise.resolve(selectedFolder);
        })
        .catch((err) => {
          toastr.error(err);
        });

    return request();
  };

  setAlreadyFetchingRooms = (alreadyFetchingRooms) => {
    this.alreadyFetchingRooms = alreadyFetchingRooms;
  };

  isFileSelected = (fileId, parentId) => {
    const item = this.selection.find(
      (x) => x.id === fileId && x.parentId === parentId
    );

    return item !== undefined;
  };

  selectFile = (file) => {
    const { id, parentId } = file;
    const isFileSelected = this.isFileSelected(id, parentId);
    if (!isFileSelected) this.selection.push(file);
  };

  deselectFile = (file) => {
    const { id, parentId } = file;
    const isFileSelected = this.isFileSelected(id, parentId);
    if (isFileSelected) {
      let selectionIndex = this.selection.findIndex(
        (x) => x.parentId === parentId && x.id === id
      );

      if (selectionIndex !== -1) {
        this.selection = this.selection.filter(
          (x, index) => index !== selectionIndex
        );
      }
    }
  };

  removeOptions = (options, toRemoveArray) =>
    options.filter((o) => !toRemoveArray.includes(o));

  removeSeparator = (options) => {
    const newOptions = options.map((o, index) => {
      if (index === 0 && o.includes("separator")) {
        return false;
      }

      if (index === options.length - 1 && o.includes("separator")) {
        return false;
      }

      if (
        o?.includes("separator") &&
        options[index + 1].includes("separator")
      ) {
        return false;
      }

      return o;
    });

    return newOptions.filter((o) => o);
  };

  getFilesContextOptions = (item) => {
    const isFile = !!item.fileExst || item.contentLength;
    const isRoom = !!item.roomType;
    const isFavorite =
      (item.fileStatus & FileStatus.IsFavorite) === FileStatus.IsFavorite;

    const isThirdPartyItem = !!item.providerKey;
    const hasNew =
      item.new > 0 || (item.fileStatus & FileStatus.IsNew) === FileStatus.IsNew;
    const canConvert = this.filesSettingsStore.extsConvertible[item.fileExst];
    const isEncrypted = item.encrypted;
    const isDocuSign = false; //TODO: need this prop;
    const isEditing =
      (item.fileStatus & FileStatus.IsEditing) === FileStatus.IsEditing;
    // const isFileOwner =
    //   item.createdBy?.id === this.authStore.userStore.user?.id;

    const { isRecycleBinFolder, isMy, isArchiveFolder } = this.treeFoldersStore;

    const { enablePlugins } = this.authStore.settingsStore;

    const isThirdPartyFolder =
      item.providerKey && item.id === item.rootFolderId;

    const isMyFolder = isMy(item.rootFolderType);

    const { isDesktopClient } = this.authStore.settingsStore;

    const pluginAllKeys =
      enablePlugins && getContextMenuKeysByType(PluginContextMenuItemType.All);

    const canRenameItem = item.security?.Rename;

    const canMove = this.accessRightsStore.canMoveItems({
      ...item,
      ...{ editing: isEditing },
    });

    const canDelete = !isEditing && item.security?.Delete;

    const canCopy = item.security?.Copy;
    const canDuplicate = item.security?.Duplicate;

    if (isFile) {
      const shouldFillForm = item.viewAccessability.WebRestrictedEditing;
      const canLockFile = item.security?.Lock;
      const canChangeVersionFileHistory =
        !isEditing && item.security?.EditHistory;

      const canViewVersionFileHistory = item.security?.ReadHistory;
      const canFillForm = item.security?.FillForms;

      const canEditFile = item.security.Edit && item.viewAccessability.WebEdit;
      const canOpenPlayer =
        item.viewAccessability.ImageView || item.viewAccessability.MediaView;
      const canViewFile = item.viewAccessability.WebView;

      const isMasterForm = item.fileExst === ".docxf";

      let fileOptions = [
        //"open",
        "select",
        "fill-form",
        "edit",
        "preview",
        "view",
        "make-form",
        "separator0",
        "link-for-room-members",
        // "sharing-settings",
        // "external-link",
        "owner-change",
        // "link-for-portal-users",
        "send-by-email",
        "docu-sign",
        "version", //category
        "finalize-version",
        "show-version-history",
        "show-info",
        "block-unblock-version", //need split
        "separator1",
        "open-location",
        "mark-read",
        // "mark-as-favorite",
        // "remove-from-favorites",
        "download",
        "download-as",
        "convert",
        "move", //category
        "move-to",
        "copy-to",
        "copy",
        "restore",
        "rename",
        "separator2",
        // "unsubscribe",
        "delete",
      ];

      if (!canLockFile) {
        fileOptions = this.removeOptions(fileOptions, [
          "block-unblock-version",
        ]);
      }

      if (!canChangeVersionFileHistory) {
        fileOptions = this.removeOptions(fileOptions, ["finalize-version"]);
      }

      if (!canViewVersionFileHistory) {
        fileOptions = this.removeOptions(fileOptions, ["show-version-history"]);
      }

      if (!canChangeVersionFileHistory && !canViewVersionFileHistory) {
        fileOptions = this.removeOptions(fileOptions, ["version"]);
        if (item.rootFolderType === FolderType.Archive) {
          fileOptions = this.removeOptions(fileOptions, ["separator0"]);
        }
      }

      if (!canRenameItem) {
        fileOptions = this.removeOptions(fileOptions, ["rename"]);
      }

      if (canOpenPlayer || !canEditFile) {
        fileOptions = this.removeOptions(fileOptions, ["edit"]);
      }

      if (!(shouldFillForm && canFillForm)) {
        fileOptions = this.removeOptions(fileOptions, ["fill-form"]);
      }

      if (!canDelete) {
        fileOptions = this.removeOptions(fileOptions, ["delete"]);
      }

      if (!canMove) {
        fileOptions = this.removeOptions(fileOptions, ["move-to"]);
      }

      if (!canCopy) {
        fileOptions = this.removeOptions(fileOptions, ["copy-to"]);
      }

      if (!canDuplicate) {
        fileOptions = this.removeOptions(fileOptions, ["copy"]);
      }
      if (!canMove && !canCopy && !canDuplicate) {
        fileOptions = this.removeOptions(fileOptions, ["move"]);
      }

      if (!(isMasterForm && canDuplicate))
        fileOptions = this.removeOptions(fileOptions, ["make-form"]);

      if (item.rootFolderType === FolderType.Archive) {
        fileOptions = this.removeOptions(fileOptions, [
          "mark-read",
          "mark-as-favorite",
          "remove-from-favorites",
        ]);
      }

      if (!canConvert) {
        fileOptions = this.removeOptions(fileOptions, ["download-as"]);
      }

      if (!canConvert || isEncrypted) {
        fileOptions = this.removeOptions(fileOptions, ["convert"]);
      }

      if (!canViewFile || isRecycleBinFolder) {
        fileOptions = this.removeOptions(fileOptions, ["preview"]);
      }

      if (!canOpenPlayer) {
        fileOptions = this.removeOptions(fileOptions, ["view"]);
      }

      if (!isDocuSign) {
        fileOptions = this.removeOptions(fileOptions, ["docu-sign"]);
      }

      if (
        isEditing ||
        item.rootFolderType === FolderType.Archive
        // ||
        // (isFavoritesFolder && !isFavorite) ||
        // isFavoritesFolder ||
        // isRecentFolder
      )
        fileOptions = this.removeOptions(fileOptions, ["separator2"]);

      // if (isFavorite) {
      //   fileOptions = this.removeOptions(fileOptions, ["mark-as-favorite"]);
      // } else {
      //   fileOptions = this.removeOptions(fileOptions, [
      //     "remove-from-favorites",
      //   ]);

      //   if (isFavoritesFolder) {
      //     fileOptions = this.removeOptions(fileOptions, ["mark-as-favorite"]);
      //   }
      // }

      if (isEncrypted) {
        fileOptions = this.removeOptions(fileOptions, [
          "open",
          "link-for-room-members",
          // "link-for-portal-users",
          // "external-link",
          "send-by-email",
          "mark-as-favorite",
        ]);
      }

      // if (isFavoritesFolder || isRecentFolder) {
      //   fileOptions = this.removeOptions(fileOptions, [
      //     //"unsubscribe",
      //   ]);
      // }

<<<<<<< HEAD
      if (isRecycleBinFolder) {
        fileOptions = this.removeOptions(fileOptions, [
          "open",
          "open-location",
          "view",
          "preview",
          "link-for-room-members",
          //"link-for-portal-users",
          //"sharing-settings",
          //"external-link",
          "send-by-email",
          "mark-read",
          // "mark-as-favorite",
          // "remove-from-favorites",
          "separator0",
          "separator1",
        ]);
      } else {
=======
      if (!isRecycleBinFolder)
>>>>>>> fa59ab50
        fileOptions = this.removeOptions(fileOptions, ["restore"]);

      if (enablePlugins && !isRecycleBinFolder) {
        const pluginFilesKeys = getContextMenuKeysByType(
          PluginContextMenuItemType.Files
        );

        pluginAllKeys && pluginAllKeys.forEach((key) => fileOptions.push(key));
        pluginFilesKeys &&
          pluginFilesKeys.forEach((key) => fileOptions.push(key));
      }

      if (!this.canShareOwnerChange(item)) {
        fileOptions = this.removeOptions(fileOptions, ["owner-change"]);
      }

      if (isThirdPartyItem) {
        fileOptions = this.removeOptions(fileOptions, ["owner-change"]);
      }

      if (!hasNew) {
        fileOptions = this.removeOptions(fileOptions, ["mark-read"]);
      }

      if (
        !(
          // isRecentFolder ||
          // isFavoritesFolder ||
          (isMyFolder && (this.filterType || this.filterSearch))
        )
      ) {
        fileOptions = this.removeOptions(fileOptions, ["open-location"]);
      }

      if (isMyFolder) {
        fileOptions = this.removeOptions(fileOptions, [
          "link-for-room-members",
        ]);
      }

      // if (isPrivacyFolder) {
      //   fileOptions = this.removeOptions(fileOptions, [
      //     "preview",
      //     "view",
      //     "separator0",
      //     "download-as",
      //   ]);

      //   // if (!isDesktopClient) {
      //   //   fileOptions = this.removeOptions(fileOptions, ["sharing-settings"]);
      //   // }
      // }

      fileOptions = this.removeSeparator(fileOptions);

      return fileOptions;
    } else if (isRoom) {
      const canInviteUserInRoom = item.security?.EditAccess;
      const canRemoveRoom = item.security?.Delete;

      const canArchiveRoom = item.security?.Move;
      const canPinRoom = item.security?.Pin;

      const canEditRoom = item.security?.EditRoom;

      const canViewRoomInfo = item.security?.Read;

      let roomOptions = [
        "select",
        "separator0",
        "link-for-room-members",
        "reconnect-storage",
        "edit-room",
        "invite-users-to-room",
        "room-info",
        "pin-room",
        "unpin-room",
        "separator1",
        "archive-room",
        "unarchive-room",
        "delete",
      ];

      if (!canEditRoom) {
        roomOptions = this.removeOptions(roomOptions, [
          "edit-room",
          "reconnect-storage",
        ]);
      }

      if (!canInviteUserInRoom) {
        roomOptions = this.removeOptions(roomOptions, ["invite-users-to-room"]);
      }

      if (!canArchiveRoom) {
        roomOptions = this.removeOptions(roomOptions, [
          "archive-room",
          "unarchive-room",
        ]);
      }

      if (!canRemoveRoom) {
        roomOptions = this.removeOptions(roomOptions, ["delete"]);
      }

      if (!canArchiveRoom && !canRemoveRoom) {
        roomOptions = this.removeOptions(roomOptions, ["separator1"]);
      }

      if (!item.providerKey) {
        roomOptions = this.removeOptions(roomOptions, ["reconnect-storage"]);
      }

      if (!canPinRoom) {
        roomOptions = this.removeOptions(roomOptions, [
          "unpin-room",
          "pin-room",
        ]);
      } else {
        item.pinned
          ? (roomOptions = this.removeOptions(roomOptions, ["pin-room"]))
          : (roomOptions = this.removeOptions(roomOptions, ["unpin-room"]));
      }

      if (!canViewRoomInfo) {
        roomOptions = this.removeOptions(roomOptions, ["room-info"]);
      }

      if (isArchiveFolder || item.rootFolderType === FolderType.Archive) {
        roomOptions = this.removeOptions(roomOptions, [
          "archive-room",
          "separator1",
        ]);
      } else {
        roomOptions = this.removeOptions(roomOptions, ["unarchive-room"]);

        if (enablePlugins) {
          const pluginRoomsKeys = getContextMenuKeysByType(
            PluginContextMenuItemType.Rooms
          );

          pluginAllKeys &&
            pluginAllKeys.forEach((key) => roomOptions.push(key));
          pluginRoomsKeys &&
            pluginRoomsKeys.forEach((key) => roomOptions.push(key));
        }
      }

      roomOptions = this.removeSeparator(roomOptions);

      return roomOptions;
    } else {
      let folderOptions = [
        "select",
        "open",
        // "separator0",
        // "sharing-settings",
        "link-for-room-members",
        "owner-change",
        "show-info",
        // "link-for-portal-users",
        "separator1",
        "open-location",
        "download",
        "move", //category
        "move-to",
        "copy-to",
        "mark-read",
        "restore",
        "rename",
        // "change-thirdparty-info",
        "separator2",
        // "unsubscribe",
        "delete",
      ];

      if (!canRenameItem) {
        folderOptions = this.removeOptions(folderOptions, ["rename"]);
      }

      if (!canDelete) {
        folderOptions = this.removeOptions(folderOptions, ["delete"]);
      }
      if (!canMove) {
        folderOptions = this.removeOptions(folderOptions, ["move-to"]);
      }

      if (!canCopy) {
        folderOptions = this.removeOptions(folderOptions, ["copy-to"]);
      }

      if (!canDuplicate) {
        folderOptions = this.removeOptions(folderOptions, ["copy"]);
      }

      if (!canMove && !canCopy && !canDuplicate) {
        folderOptions = this.removeOptions(folderOptions, ["move"]);
      }

      // if (item.rootFolderType === FolderType.Archive) {
      //   folderOptions = this.removeOptions(folderOptions, [
      //     "change-thirdparty-info",
      //     "separator2",
      //   ]);
      // }

      // if (isPrivacyFolder) {
      //   folderOptions = this.removeOptions(folderOptions, [
      //     // "sharing-settings",
      //   ]);
      // }

      if (isRecycleBinFolder) {
        folderOptions = this.removeOptions(folderOptions, [
          "open",
          "link-for-room-members",
          // "link-for-portal-users",
          // "sharing-settings",
          "mark-read",
          "separator0",
          "separator1",
        ]);
      } else {
        folderOptions = this.removeOptions(folderOptions, ["restore"]);

        if (enablePlugins) {
          const pluginFoldersKeys = getContextMenuKeysByType(
            PluginContextMenuItemType.Folders
          );

          pluginAllKeys &&
            pluginAllKeys.forEach((key) => folderOptions.push(key));
          pluginFoldersKeys &&
            pluginFoldersKeys.forEach((key) => folderOptions.push(key));
        }
      }

      if (!this.canShareOwnerChange(item)) {
        folderOptions = this.removeOptions(folderOptions, ["owner-change"]);
      }

      if (!hasNew) {
        folderOptions = this.removeOptions(folderOptions, ["mark-read"]);
      }

      if (isThirdPartyFolder && isDesktopClient)
        folderOptions = this.removeOptions(folderOptions, ["separator2"]);

      // if (!isThirdPartyFolder)
      //   folderOptions = this.removeOptions(folderOptions, [
      //     "change-thirdparty-info",
      //   ]);

      // if (isThirdPartyItem) {
      //   folderOptions = this.removeOptions(folderOptions, ["owner-change"]);

      //   if (isShareFolder) {
      //     folderOptions = this.removeOptions(folderOptions, [
      //       "change-thirdparty-info",
      //     ]);
      //   } else {
      //     if (isDesktopClient) {
      //       folderOptions = this.removeOptions(folderOptions, [
      //         "change-thirdparty-info",
      //       ]);
      //     }

      //     folderOptions = this.removeOptions(folderOptions, ["remove"]);

      //     if (!item) {
      //       //For damaged items
      //       folderOptions = this.removeOptions(folderOptions, [
      //         "open",
      //         "download",
      //       ]);
      //     }
      //   }
      // } else {
      //   folderOptions = this.removeOptions(folderOptions, [
      //     "change-thirdparty-info",
      //   ]);
      // }

      if (!(isMyFolder && (this.filterType || this.filterSearch))) {
        folderOptions = this.removeOptions(folderOptions, ["open-location"]);
      }

      if (isMyFolder) {
        fileOptions = this.removeOptions(fileOptions, [
          "link-for-room-members",
        ]);
      }

      folderOptions = this.removeSeparator(folderOptions);

      return folderOptions;
    }
  };

  addFileToRecentlyViewed = (fileId) => {
    if (this.treeFoldersStore.isPrivacyFolder) return Promise.resolve();
    return api.files.addFileToRecentlyViewed(fileId);
  };

  createFile = (folderId, title, templateId, formId) => {
    return api.files
      .createFile(folderId, title, templateId, formId)
      .then((file) => {
        return Promise.resolve(file);
      });
  };

  createFolder(parentFolderId, title) {
    return api.files.createFolder(parentFolderId, title);
  }

  createRoom(roomParams) {
    return api.rooms.createRoom(roomParams);
  }

  createRoomInThirdpary(thirpartyFolderId, roomParams) {
    return api.rooms.createRoomInThirdpary(thirpartyFolderId, roomParams);
  }

  editRoom(id, roomParams) {
    return api.rooms.editRoom(id, roomParams);
  }

  addTagsToRoom(id, tagArray) {
    return api.rooms.addTagsToRoom(id, tagArray);
  }

  removeTagsFromRoom(id, tagArray) {
    return api.rooms.removeTagsFromRoom(id, tagArray);
  }

  calculateRoomLogoParams(img, x, y, zoom) {
    let imgWidth, imgHeight, dimensions;
    if (img.width > img.height) {
      imgWidth = Math.min(1280, img.width);
      imgHeight = Math.round(img.height / (img.width / imgWidth));
      dimensions = Math.round(imgHeight / zoom);
    } else {
      imgHeight = Math.min(1280, img.height);
      imgWidth = Math.round(img.width / (img.height / imgHeight));
      dimensions = Math.round(imgWidth / zoom);
    }

    const croppedX = Math.round(x * imgWidth - dimensions / 2);
    const croppedY = Math.round(y * imgHeight - dimensions / 2);

    return {
      x: croppedX,
      y: croppedY,
      width: dimensions,
      height: dimensions,
    };
  }

  uploadRoomLogo(formData) {
    return api.rooms.uploadRoomLogo(formData);
  }

  addLogoToRoom(id, icon) {
    return api.rooms.addLogoToRoom(id, icon);
  }

  removeLogoFromRoom(id) {
    return api.rooms.removeLogoFromRoom(id);
  }

  getRoomMembers(id) {
    return api.rooms.getRoomMembers(id);
  }

  updateRoomMemberRole(id, data) {
    return api.rooms.updateRoomMemberRole(id, data);
  }

  getHistory(module, id) {
    return api.rooms.getHistory(module, id);
  }

  getRoomHistory(id) {
    return api.rooms.getRoomHistory(id);
  }

  getFileHistory(id) {
    return api.rooms.getFileHistory(id);
  }

  // updateFolderBadge = (id, count) => {
  //   const folder = this.folders.find((x) => x.id === id);
  //   if (folder) folder.new -= count;
  // };

  // updateFileBadge = (id) => {
  //   const file = this.files.find((x) => x.id === id);
  //   if (file) file.fileStatus = file.fileStatus & ~FileStatus.IsEditing;
  // };

  // updateFilesBadge = () => {
  //   for (let file of this.files) {
  //     file.fileStatus = file.fileStatus & ~FileStatus.IsEditing;
  //   }
  // };

  // updateFoldersBadge = () => {
  //   for (let folder of this.folders) {
  //     folder.new = 0;
  //   }
  // };

  updateRoomPin = (item) => {
    const idx = this.folders.findIndex((folder) => folder.id === item);

    if (idx === -1) return;
    this.folders[idx].pinned = !this.folders[idx].pinned;
  };

  scrollToTop = () => {
    if (this.authStore.settingsStore.withPaging) return;

    const scrollElm = isMobileOnly
      ? document.querySelector("#customScrollBar > .scroll-body")
      : document.querySelector("#sectionScroll > .scroll-body");

    scrollElm && scrollElm.scrollTo(0, 0);
  };

  addFile = (item, isFolder) => {
    const { isRoomsFolder, isArchiveFolder } = this.treeFoldersStore;

    const isRooms = isRoomsFolder || isArchiveFolder;

    const filter = isRooms ? this.roomsFilter.clone() : this.filter.clone();
    filter.total += 1;

    if (isRooms) this.setRoomsFilter(filter);
    else this.setFilter(filter);

    isFolder ? this.folders.unshift(item) : this.files.unshift(item);

    this.scrollToTop();
  };

  removeFiles = (fileIds, folderIds, showToast) => {
    const newFilter = this.filter.clone();
    const deleteCount = (fileIds?.length ?? 0) + (folderIds?.length ?? 0);

    newFilter.startIndex =
      (newFilter.page + 1) * newFilter.pageCount - deleteCount;
    newFilter.pageCount = deleteCount;

    api.files
      .getFolder(newFilter.folder, newFilter)
      .then((res) => {
        const files = fileIds
          ? this.files.filter((x) => !fileIds.includes(x.id))
          : this.files;
        const folders = folderIds
          ? this.folders.filter((x) => !folderIds.includes(x.id))
          : this.folders;

        const newFiles = [...files, ...res.files];
        const newFolders = [...folders, ...res.folders];

        const filter = this.filter.clone();
        filter.total = res.total;

        runInAction(() => {
          this.setFilter(filter);
          this.setFiles(newFiles);
          this.setFolders(newFolders);
        });

        showToast && showToast();
      })
      .catch((err) => {
        toastr.error(err);
        console.log("Need page reload");
      })
      .finally(() => {
        this.setOperationAction(false);
        this.setTempActionFilesIds([]);
      });
  };

  updateFile = (fileId, title) => {
    return api.files
      .updateFile(fileId, title)
      .then((file) => this.setFile(file));
  };

  renameFolder = (folderId, title) => {
    return api.files.renameFolder(folderId, title).then((folder) => {
      this.setFolder(folder);
    });
  };

  getFilesCount = () => {
    const { filesCount, foldersCount } = this.selectedFolderStore;
    return filesCount + this.folders ? this.folders.length : foldersCount;
  };

  getServiceFilesCount = () => {
    const filesLength = this.files ? this.files.length : 0;
    const foldersLength = this.folders ? this.folders.length : 0;
    return filesLength + foldersLength;
  };

  canShareOwnerChange = (item) => {
    const userId =
      this.authStore.userStore.user && this.authStore.userStore.user.id;

    if (item.providerKey || !this.hasCommonFolder) {
      return false;
    } else if (this.authStore.isAdmin) {
      return true;
    } else if (item.createdBy.id === userId) {
      return true;
    } else {
      return false;
    }
  };

  get canShare() {
    const folderType = this.selectedFolderStore.rootFolderType;
    const isVisitor =
      (this.authStore.userStore.user &&
        this.authStore.userStore.user.isVisitor) ||
      false;

    if (isVisitor) {
      return false;
    }

    switch (folderType) {
      case FolderType.USER:
        return true;
      case FolderType.SHARE:
        return true;
      case FolderType.COMMON:
        return this.authStore.isAdmin;
      case FolderType.TRASH:
        return false;
      case FolderType.Favorites:
        return true; // false;
      case FolderType.Recent:
        return true; //false;
      case FolderType.Privacy:
        return true;
      default:
        return false;
    }
  }

  get currentFilesCount() {
    const serviceFilesCount = this.getServiceFilesCount();
    const filesCount = this.getFilesCount();
    return this.selectedFolderStore.providerItem
      ? serviceFilesCount
      : filesCount;
  }

  get iconOfDraggedFile() {
    const { getIcon } = this.filesSettingsStore;

    if (this.selection.length === 1) {
      return getIcon(
        24,
        this.selection[0].fileExst,
        this.selection[0].providerKey
      );
    }
    return null;
  }

  get isHeaderVisible() {
    return this.selection.length > 0;
  }

  get isHeaderIndeterminate() {
    const items = [...this.files, ...this.folders];
    return this.isHeaderVisible && this.selection.length
      ? this.selection.length < items.length
      : false;
  }

  get isHeaderChecked() {
    const items = [...this.files, ...this.folders];
    return this.isHeaderVisible && this.selection.length === items.length;
  }

  get hasCommonFolder() {
    return (
      this.treeFoldersStore.commonFolder &&
      this.selectedFolderStore.pathParts &&
      this.treeFoldersStore.commonFolder.id ===
        this.selectedFolderStore.pathParts[0]
    );
  }

  setFirsElemChecked = (checked) => {
    this.firstElemChecked = checked;
  };

  setHeaderBorder = (headerBorder) => {
    this.headerBorder = headerBorder;
  };

  get canCreate() {
    switch (this.selectedFolderStore.rootFolderType) {
      case FolderType.USER:
      case FolderType.Rooms:
        return true;
      case FolderType.SHARE:
        const canCreateInSharedFolder = this.selectedFolderStore.access === 1;
        return (
          !this.selectedFolderStore.isRootFolder && canCreateInSharedFolder
        );
      case FolderType.Privacy:
        return (
          this.authStore.settingsStore.isDesktopClient &&
          this.authStore.settingsStore.isEncryptionSupport
        );
      case FolderType.COMMON:
        return this.authStore.isAdmin;
      case FolderType.Archive:
      case FolderType.TRASH:
      default:
        return false;
    }
  }

  onCreateAddTempItem = (items) => {
    const { getFileIcon, getFolderIcon } = this.filesSettingsStore;
    const { extension, title } = this.fileActionStore;

    if (items.length && items[0].id === -1) return; //TODO: if change media collection from state remove this;

    const iconSize = this.viewAs === "table" ? 24 : 32;
    const icon = extension
      ? getFileIcon(`.${extension}`, iconSize)
      : getFolderIcon(null, iconSize);

    items.unshift({
      id: -1,
      title: title,
      parentId: this.selectedFolderStore.id,
      fileExst: extension,
      icon,
    });
  };

  get filterType() {
    return this.filter.filterType;
  }

  get filterSearch() {
    return this.filter.search;
  }

  getItemUrl = (id, isFolder, needConvert, canOpenPlayer) => {
    const proxyURL = AppServerConfig?.proxyURL?.trim()
      ? AppServerConfig?.proxyURL
      : window.location.origin;

    const url = getCategoryUrl(this.categoryType, id);

    if (canOpenPlayer) {
      return combineUrl(proxyURL, config.homepage, `${url}/#preview/${id}`);
    }

    if (isFolder) {
      const folderUrl = isFolder
        ? combineUrl(proxyURL, config.homepage, `${url}?folder=${id}`)
        : null;

      return folderUrl;
    } else {
      const url = combineUrl(
        proxyURL,
        config.homepage,
        `/doceditor?fileId=${id}${needConvert ? "&action=view" : ""}`
      );

      return url;
    }
  };

  get filesList() {
    const { getIcon } = this.filesSettingsStore;
    //return [...this.folders, ...this.files];

    const newFolders = [...this.folders];

    newFolders.sort((a, b) => {
      const firstValue = a.roomType ? 1 : 0;
      const secondValue = b.roomType ? 1 : 0;

      return secondValue - firstValue;
    });

    const items = [...newFolders, ...this.files];
    const newItem = items.map((item) => {
      const {
        access,
        comment,
        contentLength,
        created,
        createdBy,
        encrypted,
        fileExst,
        filesCount,
        fileStatus,
        fileType,
        folderId,
        foldersCount,
        id,
        logo,
        locked,
        parentId,
        pureContentLength,
        rootFolderType,
        rootFolderId,
        shared,
        title,
        updated,
        updatedBy,
        version,
        versionGroup,
        viewUrl,
        webUrl,
        providerKey,
        thumbnailUrl,
        thumbnailStatus,
        canShare,
        canEdit,
        roomType,
        isArchive,
        tags,
        pinned,
        security,
        viewAccessability,
      } = item;

      const thirdPartyIcon = this.thirdPartyStore.getThirdPartyIcon(
        item.providerKey,
        "small"
      );

      const providerType =
        RoomsProviderType[
          Object.keys(RoomsProviderType).find((key) => key === item.providerKey)
        ];

      const canOpenPlayer =
        item.viewAccessability?.ImageView || item.viewAccessability?.MediaView;

      const previewUrl = canOpenPlayer
        ? this.getItemUrl(id, false, needConvert, canOpenPlayer)
        : null;
      const contextOptions = this.getFilesContextOptions(item, canOpenPlayer);
      const isThirdPartyFolder = providerKey && id === rootFolderId;

      const iconSize = this.viewAs === "table" ? 24 : 32;

      let isFolder = false;
      this.folders.map((x) => {
        if (x.id === item.id && x.parentId === item.parentId) isFolder = true;
      });

      const { isRecycleBinFolder } = this.treeFoldersStore;

      const folderUrl = isFolder && this.getItemUrl(id, isFolder, false, false);

      const needConvert = item.viewAccessability?.Convert;
      const isEditing =
        (item.fileStatus & FileStatus.IsEditing) === FileStatus.IsEditing;

      const docUrl =
        !canOpenPlayer && !isFolder && this.getItemUrl(id, false, needConvert);

      const href = isRecycleBinFolder
        ? null
        : previewUrl
        ? previewUrl
        : !isFolder
        ? docUrl
        : folderUrl;

      const isRoom = !!roomType;

      const icon =
        isRoom && !isArchive && logo?.medium
          ? logo?.medium
          : getIcon(
              iconSize,
              fileExst,
              providerKey,
              contentLength,
              roomType,
              isArchive
            );

      return {
        access,
        //checked,
        comment,
        contentLength,
        contextOptions,
        created,
        createdBy,
        encrypted,
        fileExst,
        filesCount,
        fileStatus,
        fileType,
        folderId,
        foldersCount,
        icon,
        id,
        isFolder,
        logo,

        locked,
        new: item.new,
        parentId,
        pureContentLength,
        rootFolderType,
        rootFolderId,
        //selectedItem,
        shared,
        title,
        updated,
        updatedBy,
        version,
        versionGroup,
        viewUrl,
        webUrl,
        providerKey,
        canOpenPlayer,
        //canShare,
        canShare,
        canEdit,
        thumbnailUrl,
        thumbnailStatus,
        previewUrl,
        folderUrl,
        href,
        isThirdPartyFolder,
        isEditing,
        roomType,
        isRoom,
        isArchive,
        tags,
        pinned,
        thirdPartyIcon,
        providerType,
        security,
        viewAccessability,
      };
    });

    return newItem;
  }

  get cbMenuItems() {
    const {
      isDocument,
      isPresentation,
      isSpreadsheet,
      isArchive,
    } = this.filesSettingsStore;

    let cbMenu = ["all"];
    const filesItems = [...this.files, ...this.folders];

    if (this.folders.length) {
      for (const item of this.folders) {
        switch (item.roomType) {
          case RoomsType.FillingFormsRoom:
            cbMenu.push(`room-${RoomsType.FillingFormsRoom}`);
            break;
          case RoomsType.CustomRoom:
            cbMenu.push(`room-${RoomsType.CustomRoom}`);
            break;
          case RoomsType.EditingRoom:
            cbMenu.push(`room-${RoomsType.EditingRoom}`);
            break;
          case RoomsType.ReviewRoom:
            cbMenu.push(`room-${RoomsType.ReviewRoom}`);
            break;
          case RoomsType.ReadOnlyRoom:
            cbMenu.push(`room-${RoomsType.ReadOnlyRoom}`);
            break;
          default:
            cbMenu.push(FilterType.FoldersOnly);
        }
      }
    }

    for (let item of filesItems) {
      if (isDocument(item.fileExst)) cbMenu.push(FilterType.DocumentsOnly);
      else if (isPresentation(item.fileExst))
        cbMenu.push(FilterType.PresentationsOnly);
      else if (isSpreadsheet(item.fileExst))
        cbMenu.push(FilterType.SpreadsheetsOnly);
      else if (item.viewAccessability?.ImageView)
        cbMenu.push(FilterType.ImagesOnly);
      else if (item.viewAccessability?.MediaView)
        cbMenu.push(FilterType.MediaOnly);
      else if (isArchive(item.fileExst)) cbMenu.push(FilterType.ArchiveOnly);
    }

    const hasFiles = cbMenu.some(
      (elem) =>
        elem !== "all" &&
        elem !== `room-${FilterType.FoldersOnly}` &&
        elem !== `room-${RoomsType.FillingFormsRoom}` &&
        elem !== `room-${RoomsType.CustomRoom}` &&
        elem !== `room-${RoomsType.EditingRoom}` &&
        elem !== `room-${RoomsType.ReviewRoom}` &&
        elem !== `room-${RoomsType.ReadOnlyRoom}`
    );

    if (hasFiles) cbMenu.push(FilterType.FilesOnly);

    cbMenu = cbMenu.filter((item, index) => cbMenu.indexOf(item) === index);

    return cbMenu;
  }

  getCheckboxItemLabel = (t, key) => {
    switch (key) {
      case "all":
        return t("All");
      case FilterType.FoldersOnly:
        return t("Translations:Folders");
      case FilterType.DocumentsOnly:
        return t("Common:Documents");
      case FilterType.PresentationsOnly:
        return t("Translations:Presentations");
      case FilterType.SpreadsheetsOnly:
        return t("Translations:Spreadsheets");
      case FilterType.ImagesOnly:
        return t("Images");
      case FilterType.MediaOnly:
        return t("Media");
      case FilterType.ArchiveOnly:
        return t("Archives");
      case FilterType.FilesOnly:
        return t("AllFiles");
      case `room-${RoomsType.FillingFormsRoom}`:
        return t("FillingFormRooms");
      case `room-${RoomsType.CustomRoom}`:
        return t("CustomRooms");
      case `room-${RoomsType.EditingRoom}`:
        return t("CollaborationRooms");
      case `room-${RoomsType.ReviewRoom}`:
        return t("Common:Review");
      case `room-${RoomsType.ReadOnlyRoom}`:
        return t("ViewOnlyRooms");

      default:
        return "";
    }
  };

  getCheckboxItemId = (key) => {
    switch (key) {
      case "all":
        return "selected-all";
      case FilterType.FoldersOnly:
        return "selected-only-folders";
      case FilterType.DocumentsOnly:
        return "selected-only-documents";
      case FilterType.PresentationsOnly:
        return "selected-only-presentations";
      case FilterType.SpreadsheetsOnly:
        return "selected-only-spreadsheets";
      case FilterType.ImagesOnly:
        return "selected-only-images";
      case FilterType.MediaOnly:
        return "selected-only-media";
      case FilterType.ArchiveOnly:
        return "selected-only-archives";
      case FilterType.FilesOnly:
        return "selected-only-files";
      case `room-${RoomsType.FillingFormsRoom}`:
        return "selected-only-filling-form-rooms";
      case `room-${RoomsType.CustomRoom}`:
        return "selected-only-custom-room";
      case `room-${RoomsType.EditingRoom}`:
        return "selected-only-collaboration-rooms";
      case `room-${RoomsType.ReviewRoom}`:
        return "selected-only-review-rooms";
      case `room-${RoomsType.ReadOnlyRoom}`:
        return "selected-only-view-rooms";

      default:
        return "";
    }
  };

  get sortedFiles() {
    const {
      extsConvertible,
      isSpreadsheet,
      isPresentation,
      isDocument,
    } = this.filesSettingsStore;

    let sortedFiles = {
      documents: [],
      spreadsheets: [],
      presentations: [],
      other: [],
    };

    let selection = this.selection.length
      ? this.selection
      : this.bufferSelection
      ? [this.bufferSelection]
      : [];

    selection = JSON.parse(JSON.stringify(selection));

    for (let item of selection) {
      item.checked = true;
      item.format = null;

      const canConvert = extsConvertible[item.fileExst];

      if (item.fileExst && canConvert) {
        if (isSpreadsheet(item.fileExst)) {
          sortedFiles.spreadsheets.push(item);
        } else if (isPresentation(item.fileExst)) {
          sortedFiles.presentations.push(item);
        } else if (isDocument(item.fileExst)) {
          sortedFiles.documents.push(item);
        } else {
          sortedFiles.other.push(item);
        }
      } else {
        sortedFiles.other.push(item);
      }
    }

    return sortedFiles;
  }

  get userAccess() {
    switch (this.selectedFolderStore.rootFolderType) {
      case FolderType.USER:
        return true;
      case FolderType.SHARE:
        return false;
      case FolderType.COMMON:
        return (
          this.authStore.isAdmin ||
          this.selection.some((x) => x.access === 0 || x.access === 1)
        );
      case FolderType.Privacy:
        return true;
      case FolderType.TRASH:
        return true;
      default:
        return false;
    }
  }

  get isAccessedSelected() {
    return (
      this.selection.length &&
      this.selection.every((x) => x.access === 1 || x.access === 0)
    );
  }

  // get isThirdPartyRootSelection() {
  //   const withProvider = this.selection.find((x) => x.providerKey);
  //   return withProvider && withProvider.rootFolderId === withProvider.id;
  // }

  get isThirdPartySelection() {
    const withProvider = this.selection.find((x) => x.providerKey);
    return !!withProvider;
  }

  get canConvertSelected() {
    const { extsConvertible } = this.filesSettingsStore;

    const selection = this.selection.length
      ? this.selection
      : this.bufferSelection
      ? [this.bufferSelection]
      : [];

    return selection.some((selected) => {
      if (selected.isFolder === true || !selected.fileExst) return false;
      const array = extsConvertible[selected.fileExst];
      return array;
    });
  }

  get isViewedSelected() {
    return this.selection.some((selected) => {
      if (selected.isFolder === true || !selected.fileExst) return false;
      return selected.viewAccessability?.WebView;
    });
  }

  get isMediaSelected() {
    return this.selection.some((selected) => {
      if (selected.isFolder === true || !selected.fileExst) return false;
      return (
        selected.viewAccessability?.ImageView ||
        selected.viewAccessability?.MediaView
      );
    });
  }

  get selectionTitle() {
    if (this.selection.length === 0) {
      if (this.bufferSelection) {
        return this.bufferSelection.title;
      }
      return null;
    }
    return this.selection.find((el) => el.title).title;
  }

  get hasSelection() {
    return !!this.selection.length;
  }

  get isEmptyFilesList() {
    const filesList = [...this.files, ...this.folders];
    return filesList.length <= 0;
  }

  get hasNew() {
    const newFiles = [...this.files, ...this.folders].filter(
      (item) => (item.fileStatus & FileStatus.IsNew) === FileStatus.IsNew
    );
    return newFiles.length > 0;
  }

  get allFilesIsEditing() {
    const hasFolders = this.selection.find(
      (x) => !x.fileExst || !x.contentLength
    );
    if (!hasFolders) {
      return this.selection.every((x) => x.isEditing);
    }
    return false;
  }

  getOptions = (selection, externalAccess = false) => {
    if (selection[0].encrypted) {
      return ["FullAccess", "DenyAccess"];
    }

    let AccessOptions = [];

    AccessOptions.push("ReadOnly", "DenyAccess");

    const webEdit = selection.find((x) => x.viewAccessability?.WebEdit);

    const webComment = selection.find((x) => x.viewAccessability?.WebComment);

    const webReview = selection.find((x) => x.viewAccessability?.WebReview);

    const formFillingDocs = selection.find(
      (x) => x.viewAccessability?.WebRestrictedEditing
    );

    const webFilter = selection.find(
      (x) => x.viewAccessability?.WebCustomFilterEditing
    );

    const webNeedConvert = selection.find((x) => x.viewAccessability?.Convert);

    if ((webEdit && !webNeedConvert) || !externalAccess)
      AccessOptions.push("FullAccess");

    if (webComment) AccessOptions.push("Comment");
    if (webReview) AccessOptions.push("Review");
    if (formFillingDocs && !externalAccess) AccessOptions.push("FormFilling");
    if (webFilter) AccessOptions.push("FilterEditing");

    return AccessOptions;
  };

  getAccessOption = (selection) => {
    return this.getOptions(selection);
  };

  getExternalAccessOption = (selection) => {
    return this.getOptions(selection, true);
  };

  setSelections = (items) => {
    if (!items.length && !this.selection.length) return;

    //if (items.length !== this.selection.length) {
    const newSelection = [];

    for (let item of items) {
      const value = item.getAttribute("value");
      const splitValue = value && value.split("_");

      const fileType = splitValue[0];
      // const id =
      //   splitValue[splitValue.length - 1] === "draggable"
      //     ? splitValue.slice(1, -1).join("_")
      //     : splitValue.slice(1, -1).join("_");

      const id = splitValue.slice(1, -1).join("_");

      if (fileType === "file") {
        this.activeFiles.findIndex((f) => f == id) === -1 &&
          //newSelection.push(this.files.find((f) => f.id == id));
          newSelection.push(
            this.filesList.find((f) => f.id == id && !f.isFolder)
          );
      } else if (this.activeFolders.findIndex((f) => f == id) === -1) {
        //const selectableFolder = this.folders.find((f) => f.id == id);
        const selectableFolder = this.filesList.find(
          (f) => f.id == id && f.isFolder
        );
        selectableFolder.isFolder = true;
        newSelection.push(selectableFolder);
      }
    }

    //this.selected === "close" && this.setSelected("none");

    //need fo table view
    const clearSelection = Object.values(
      newSelection.reduce((item, n) => ((item[n.id] = n), item), {})
    );

    this.setSelection(clearSelection);
    //}
  };

  getShareUsers(folderIds, fileIds) {
    return api.files.getShareFiles(fileIds, folderIds);
  }

  setShareFiles = (
    folderIds,
    fileIds,
    share,
    notify,
    sharingMessage,
    externalAccess,
    ownerId
  ) => {
    let externalAccessRequest = [];
    if (fileIds.length === 1 && externalAccess !== null) {
      externalAccessRequest = fileIds.map((id) =>
        api.files.setExternalAccess(id, externalAccess)
      );
    }

    const ownerChangeRequest = ownerId
      ? [this.setFilesOwner(folderIds, fileIds, ownerId)]
      : [];

    const shareRequest = !!share.length
      ? [
          api.files.setShareFiles(
            fileIds,
            folderIds,
            share,
            notify,
            sharingMessage
          ),
        ]
      : [];

    const requests = [
      ...ownerChangeRequest,
      ...shareRequest,
      ...externalAccessRequest,
    ];

    return Promise.all(requests);
  };

  markItemAsFavorite = (id) => api.files.markAsFavorite(id);

  removeItemFromFavorite = (id) => api.files.removeFromFavorite(id);

  fetchFavoritesFolder = async (folderId) => {
    const favoritesFolder = await api.files.getFolder(folderId);
    this.setFolders(favoritesFolder.folders);
    this.setFiles(favoritesFolder.files);

    this.selectedFolderStore.setSelectedFolder({
      folders: favoritesFolder.folders,
      ...favoritesFolder.current,
      pathParts: favoritesFolder.pathParts,
    });
  };

  moveRoomToArchive = (id) => api.rooms.archiveRoom(id);

  removeRoomFromArchive = (id) => api.rooms.unarchiveRoom(id);

  pinRoom = (id) => api.rooms.pinRoom(id);

  unpinRoom = (id) => api.rooms.unpinRoom(id);

  getFileInfo = async (id) => {
    const fileInfo = await api.files.getFileInfo(id);
    this.setFile(fileInfo);
    return fileInfo;
  };

  getFolderInfo = async (id) => {
    const folderInfo = await api.files.getFolderInfo(id);
    this.setFolder(folderInfo);
    return folderInfo;
  };

  openDocEditor = (id, providerKey = null, tab = null, url = null) => {
    const foundIndex = this.files.findIndex((x) => x.id === id);
    if (foundIndex !== -1) {
      this.updateSelectionStatus(
        id,
        this.files[foundIndex].fileStatus | FileStatus.IsEditing,
        true
      );

      this.updateFileStatus(
        foundIndex,
        this.files[foundIndex].fileStatus | FileStatus.IsEditing
      );
    }

    const isPrivacy = this.treeFoldersStore.isPrivacyFolder;
    return openEditor(id, providerKey, tab, url, isPrivacy);
  };

  createThumbnails = () => {
    const filesList = [...this.files, this.folders];
    const fileIds = [];

    filesList.map((file) => {
      const { thumbnailStatus } = file;

      if (thumbnailStatus === thumbnailStatuses.WAITING) fileIds.push(file.id);
    });

    if (fileIds.length) return api.files.createThumbnails(fileIds);
  };

  createThumbnail = async (fileId) => {
    if (!fileId) return;

    await api.files.createThumbnails([fileId]);
  };

  setIsUpdatingRowItem = (updating) => {
    this.isUpdatingRowItem = updating;
  };

  setPasswordEntryProcess = (process) => {
    this.passwordEntryProcess = process;
  };

  setEnabledHotkeys = (enabledHotkeys) => {
    this.enabledHotkeys = enabledHotkeys;
  };

  setCreatedItem = (createdItem) => {
    this.createdItem = createdItem;

    const { socketHelper } = this.authStore.settingsStore;
    if (createdItem?.type == "file") {
      console.log(
        "[WS] subscribe to file's changes",
        createdItem.id,
        createdItem.title
      );

      socketHelper.emit({
        command: "subscribe",
        data: { roomParts: `FILE-${createdItem.id}`, individual: true },
      });
    }
  };

  setScrollToItem = (item) => {
    this.scrollToItem = item;
  };

  getIsEmptyTrash = async () => {
    const res = await api.files.getTrashFolderList();
    const items = [...res.files, ...res.folders];
    this.setTrashIsEmpty(items.length === 0 ? true : false);
  };

  setTrashIsEmpty = (isEmpty) => {
    this.trashIsEmpty = isEmpty;
  };

  get roomsFilterTotal() {
    return this.roomsFilter.total;
  }

  get filterTotal() {
    return this.filter.total;
  }

  get hasMoreFiles() {
    const { isRoomsFolder, isArchiveFolder } = this.treeFoldersStore;

    const isRooms = isRoomsFolder || isArchiveFolder;
    const filterTotal = isRooms ? this.roomsFilter.total : this.filter.total;

    if (this.isLoading) return false;
    return this.filesList.length < filterTotal;
  }

  setFilesIsLoading = (filesIsLoading) => {
    this.filesIsLoading = filesIsLoading;
  };

  fetchMoreFiles = async () => {
    if (!this.hasMoreFiles || this.filesIsLoading || this.isLoading) return;

    const { isRoomsFolder, isArchiveFolder } = this.treeFoldersStore;

    const isRooms = isRoomsFolder || isArchiveFolder;

    this.setFilesIsLoading(true);
    // console.log("fetchMoreFiles");

    const newFilter = isRooms ? this.roomsFilter.clone() : this.filter.clone();
    newFilter.page += 1;
    if (isRooms) this.setRoomsFilter(newFilter);
    else this.setFilter(newFilter);

    const newFiles = isRooms
      ? await api.rooms.getRooms(newFilter)
      : await api.files.getFolder(newFilter.folder, newFilter);

    runInAction(() => {
      this.setFiles([...this.files, ...newFiles.files]);
      this.setFolders([...this.folders, ...newFiles.folders]);
      this.setFilesIsLoading(false);
    });
  };

  //Duplicate of countTilesInRow, used to update the number of tiles in a row after the window is resized.
  getCountTilesInRow = () => {
    const isDesktopView = isDesktop();
    const tileGap = isDesktopView ? 16 : 14;
    const minTileWidth = 216 + tileGap;
    const sectionPadding = isDesktopView ? 24 : 16;

    const body = document.getElementById("section");
    const sectionWidth = body ? body.offsetWidth - sectionPadding : 0;

    return Math.floor(sectionWidth / minTileWidth);
  };

  setInvitationLinks = async (roomId, linkId, title, access) => {
    return await api.rooms.setInvitationLinks(roomId, linkId, title, access);
  };

  resendEmailInvitations = async (id, usersIds) => {
    return await api.rooms.resendEmailInvitations(id, usersIds);
  };

  getRoomSecurityInfo = async (id) => {
    return await api.rooms.getRoomSecurityInfo(id);
  };

  setRoomSecurity = async (id, data) => {
    return await api.rooms.setRoomSecurity(id, data);
  };

  get disableDrag() {
    const {
      isRecycleBinFolder,
      isRoomsFolder,
      isArchiveFolder,
      isFavoritesFolder,
      isRecentFolder,
    } = this.treeFoldersStore;

    return (
      isRecycleBinFolder ||
      isRoomsFolder ||
      isArchiveFolder ||
      isFavoritesFolder ||
      isRecentFolder
    );
  }

  get roomsForRestore() {
    return this.folders.filter((f) => f.security.Move);
  }

  get roomsForDelete() {
    return this.folders.filter((f) => f.security.Delete);
  }
}

export default FilesStore;<|MERGE_RESOLUTION|>--- conflicted
+++ resolved
@@ -1369,29 +1369,11 @@
       //   ]);
       // }
 
-<<<<<<< HEAD
-      if (isRecycleBinFolder) {
+      if (!isRecycleBinFolder)
         fileOptions = this.removeOptions(fileOptions, [
-          "open",
-          "open-location",
-          "view",
-          "preview",
+          "restore",
           "link-for-room-members",
-          //"link-for-portal-users",
-          //"sharing-settings",
-          //"external-link",
-          "send-by-email",
-          "mark-read",
-          // "mark-as-favorite",
-          // "remove-from-favorites",
-          "separator0",
-          "separator1",
         ]);
-      } else {
-=======
-      if (!isRecycleBinFolder)
->>>>>>> fa59ab50
-        fileOptions = this.removeOptions(fileOptions, ["restore"]);
 
       if (enablePlugins && !isRecycleBinFolder) {
         const pluginFilesKeys = getContextMenuKeysByType(
