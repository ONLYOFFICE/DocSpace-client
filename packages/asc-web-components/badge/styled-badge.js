<<<<<<< HEAD
import styled from "styled-components";

import Text from "../text";

=======
import styled, { css } from "styled-components";
>>>>>>> e010268e
import Base from "../themes/base";

const hoveredCss = css`
  border-color: ${(props) => props.backgroundColor};
`;

const StyledBadge = styled.div`
  display: ${(props) =>
    props.label.length > 0 || props.label != "0" ? "inline-block" : "none"};
  border: ${(props) => props.theme.badge.border};
  border-radius: ${(props) => props.borderRadius};
  width: fit-content;
  padding: ${(props) => props.theme.badge.padding};
  line-height: ${(props) => props.theme.badge.lineHeight};
  cursor: pointer;
  overflow: ${(props) => props.theme.badge.overflow};

<<<<<<< HEAD
  :hover {
    border-color: ${(props) =>
      props.backgroundColor
        ? props.backgroundColor
        : props.theme.badge.backgroundColor};
=======
  &:hover {
    ${(props) => !props.noHover && hoveredCss};
>>>>>>> e010268e
  }

  ${(props) => !props.noHover && props.isHovered && hoveredCss}
`;
StyledBadge.defaultProps = { theme: Base };

const StyledInner = styled.div`
  background-color: ${(props) =>
    props.backgroundColor
      ? props.backgroundColor
      : props.theme.badge.backgroundColor};
  border-radius: ${(props) => props.borderRadius};
  padding: ${(props) => props.padding};
  max-width: ${(props) => props.maxWidth};
  text-align: center;
  user-select: none;
  line-height: ${(props) => props.lineHeight};
`;

StyledInner.defaultProps = { theme: Base };

const StyledText = styled(Text)`
  color: ${(props) =>
    props.color ? props.color : props.theme.badge.color} !important;
`;

StyledText.defaultProps = { theme: Base };

export { StyledBadge, StyledInner, StyledText };<|MERGE_RESOLUTION|>--- conflicted
+++ resolved
@@ -1,15 +1,13 @@
-<<<<<<< HEAD
-import styled from "styled-components";
+import styled, { css } from "styled-components";
+import Base from "../themes/base";
 
 import Text from "../text";
 
-=======
-import styled, { css } from "styled-components";
->>>>>>> e010268e
-import Base from "../themes/base";
-
 const hoveredCss = css`
-  border-color: ${(props) => props.backgroundColor};
+  border-color: ${(props) =>
+    props.backgroundColor
+      ? props.backgroundColor
+      : props.theme.badge.backgroundColor};
 `;
 
 const StyledBadge = styled.div`
@@ -23,16 +21,8 @@
   cursor: pointer;
   overflow: ${(props) => props.theme.badge.overflow};
 
-<<<<<<< HEAD
-  :hover {
-    border-color: ${(props) =>
-      props.backgroundColor
-        ? props.backgroundColor
-        : props.theme.badge.backgroundColor};
-=======
   &:hover {
     ${(props) => !props.noHover && hoveredCss};
->>>>>>> e010268e
   }
 
   ${(props) => !props.noHover && props.isHovered && hoveredCss}
