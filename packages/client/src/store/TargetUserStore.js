--- conflicted
+++ resolved
@@ -1,13 +1,10 @@
 import api from "@docspace/common/api";
 import { LANGUAGE, COOKIE_EXPIRATION_YEAR } from "@docspace/common/constants";
 import { makeAutoObservable } from "mobx";
-<<<<<<< HEAD
 import { setCookie } from "@docspace/common/utils";
-=======
 import store from "client/store";
 
 const { auth: authStore } = store;
->>>>>>> 7be5fd3d
 
 class TargetUserStore {
   targetUser = null;
@@ -87,16 +84,11 @@
     authStore.userStore.setUser(res);
 
     this.setTargetUser(res);
-<<<<<<< HEAD
-
+    //caches.delete("api-cache");
+    //await authStore.settingsStore.init();
     setCookie(LANGUAGE, culture, {
       "max-age": COOKIE_EXPIRATION_YEAR,
     });
-=======
-    //caches.delete("api-cache");
-    //await authStore.settingsStore.init();
-    localStorage.setItem(LANGUAGE, culture);
->>>>>>> 7be5fd3d
   };
 
   getUserPhoto = async (id) => {
