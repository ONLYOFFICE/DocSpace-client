--- conflicted
+++ resolved
@@ -85,12 +85,9 @@
     onDragOver,
     onDragLeave,
     badgeUrl,
-<<<<<<< HEAD
-    additionalInfo,
-=======
     icon,
     isDownload,
->>>>>>> 811d6e73
+    additionalInfo,
   } = props;
 
   // const { sectionWidth } = useContext(Context);
@@ -188,13 +185,9 @@
           withCtrlSelect={withCtrlSelect}
           withShiftSelect={withShiftSelect}
           isHighlight={isHighlight}
-<<<<<<< HEAD
-          thumbnails1280x720={thumbnails1280x720}
-          additionalInfo={additionalInfo}
-=======
           iconProgress={icon}
           isDownload={isDownload}
->>>>>>> 811d6e73
+          additionalInfo={additionalInfo}
         >
           <FilesTileContent
             t={t}
