{
  "AboutDataImport": "Տվյալների ներմուծումը ներառում է մի քանի քայլ՝ տվյալների վերբեռնում, վերլուծություն, ներմուծման կազմաձևում և ներմուծում: Ձեր պահուստային ֆայլը կպահվի {{organizationName}} {{productName}} սերվերներում 24 ժամ, այնուհետև այն ավտոմատ կերպով կջնջվի:",
  "AccentColor": "Շեշտ",
  "AccessRightsChangeOwnerConfirmText": "Փոփոխությունները կկիրառվեն էլփոստի միջոցով հաստատելուց հետո:",
  "AccountAlreadyExists": "Հաշիվն արդեն գոյություն ունի",
  "AccountsWithoutEmails": "Մենք գտանք <1>{{users}} օգտվողներ</1> առանց էլփոստի: Դուք կարող եք լրացնել նրանց նամակները կամ շարունակել առանց այս գործողության:",
  "AddAllowedIP": "Ավելացնել թույլատրված IP հասցե",
  "AddEmail": "Ավելացնել էլ․ հասցե",
  "AddEmails": "Ավելացրեք նամակներ անավարտ հաշիվներին",
  "AddEmailsDescription": "Ստուգել չներմուծված օգտատերերի ցանկը՝ ներմուծելու համար {{organizationName}} {{productName}}:",
  "AddEmailsWarning": "Դուք էլ․փոստով օգտվողներ չունեք: Խնդրում ենք անցնել հաջորդ քայլին՝  ավելացնելու համար:",
  "AddTrustedDomain": "Ավելացնել վստահելի տիրույթ",
  "Admins": "Ադմինիստրատորներ",
  "AdminsMessage": "Ադմինիստրատորի հաղորդագրության կարգավորումներ",
  "AdminsMessageMobileDescription": "Ադմինիստրատորի հաղորդագրությունների կարգավորումները պորտալի ադմինիստրատորի հետ կապ հաստատելու միջոց է:",
  "AdminsMessageSettingDescription": "Միացրեք այս տարբերակը՝ {{productName}}-ի ադմինիստրատորի կոնտակտային ձևը Մուտք գործելու էջում ցուցադրելու համար:",
  "AllDomains": "Ցանկացած տիրույթ",
  "Api": "API",
  "APIGuide": "API Օգնություն",
  "ApiKeyCopied": "API բանալին պատճենված է",
  "APIKeyDeactivated": "Բանալին կանջատվի {{date}} հետո",
  "APIKeyExpired": "Այս API բանալին ժամկետանց է եւ այլեւս գործող չէ",
  "ApiKeyLifetime": "<1>Ժամկետը սահմանված է</1> Գաղտնի բանալին կանջատվի {{days}} օր հետո:",
  "APIKeyMaxDays": "Օրեր <1>(Առ․ {{days}})</1>",
  "ApiKeys": "API բանալիներ",
  "ApiKeysDescription": "Որպես սեփականատեր/ադմին՝ կարող եք դիտել և կառավարել բոլոր API բանալիները այս {{productName}}-ում:",
  "ApiKeysShareDescription": "Մի կիսվեք ձեր API բանալիով ուրիշների հետ կամ ցուցադրեք այն զննարկիչում/կլիենտային կոդում:",
  "ApiKeyViewUsage": "API բանալու օգտագործման վիճակագրությունը դիտելու համար այցելեք՝",
  "ApiPageDescription": "Ստեղծեք ձեր սեփական արտադրողականության հարթակը {{organizationName}} {{productName}}-ի վրա և փաստաթղթերի շուրջ համագործակցեք թիմերի, հաճախորդների և գործընկերների հետ:",
  "ApiPageHeader": "Կառուցեք ձեր սեփական համագործակցության հարթակը",
  "Appearance": "Տեսք",
  "AuditSubheader": "Ենթաբաժինը թույլ է տալիս թերթել վերջին փոփոխությունների ցանկը (ստեղծում, փոփոխում, ջնջում և այլն), որոնք կատարվել են օգտատերերի կողմից ձեր {{productName}}-ի սուբյեկտներում (սենյակներ, հնարավորություններ, ֆայլեր և այլն):",
  "AuditTrailNav": "Ստուգման հետք",
  "AuthorizationKeysInfo": "Թույլտվության ստեղներով դուք կարող եք միացնել երրորդ կողմի ծառայությունները ձեր տարածքին: Մուտք գործեք հեշտությամբ Facebook-ի, Google-ի կամ LinkedIn-ի միջոցով: Ավելացրեք Dropbox, OneDrive և այլ հաշիվներ՝ այնտեղ պահված ֆայլերի հետ աշխատելու համար:",
  "BackupCreatedError": "Սխալ է տեղի ունեցել:Խնդրում ենք կապվել ձեր ադմինիստրատորի հետ:",
  "BackupFile": "Պահուստային ֆայլ ",
  "BackupFileUploading": "Պահուստային ֆայլը վերբեռնվում է սերվեր: Խնդրում ենք սպասել.",
  "BlockingTime": "Արգելափակման ժամանակը (վրկ)",
  "BreakpointMobileWarningText": "Այս բաժինն անհասանելի է բջջային տարբերակում",
  "BreakpointMobileWarningTextPrompt": "Խնդրում ենք օգտագործել աշխատասեղան կամ պլանշետ՝ <1>{{sectionName}}</1> մուտք գործելու համար:",
  "BreakpointSmallText": "Ձեր պատուհանը չափազանց փոքր է էջի բոլոր բովանդակությունը ցուցադրելու համար",
  "BreakpointSmallTextPrompt": "Խնդրում ենք չափափոխել պատուհանը կամ միացնել լիաէկրան ռեժիմը",
  "BreakpointWarningText": "Այս բաժինը հասանելի է միայն աշխատասեղանի տարբերակով",
  "BreakpointWarningTextPrompt": "Խնդրում ենք օգտագործել աշխատասեղանի կայքը <1>{{sectionName}}</1> կարգավորումները մուտք գործելու համար:",
  "BruteForceProtection": "Կոպիտ ուժի պաշտպանություն",
  "BruteForceProtectionDescription": "Սահմանեք օգտատիրոջ կողմից մուտքի անհաջող փորձերի սահմանը՝ տարածքը կոպիտ ուժի հարձակումներից պաշտպանելու համար: Երբ սահմանաչափը հասնի, համապատասխան IP հասցեից եկող փորձերը կարգելվեն որոշակի ժամանակահատվածով, կամ միացված լինելու դեպքում կպահանջվի captcha:",
  "BruteForceProtectionDescriptionMobile": "Պորտալը կոպիտ ուժի հարձակումներից պաշտպանելու համար կարող եք սահմանել օգտատիրոջ կողմից մուտքի անհաջող փորձերի սահմանները:",
  "ButtonsColor": "Կոճակներ",
  "ByApp": "Իսկորոշիչ հավելվածով ",
  "BySms": "sms-ով",
  "CancelImport": "Չեղարկել ներմուծումը",
  "Characters": "{{length}} գրանշաններ",
  "CheckPeriod": "Ստուգման ժամանակահատվածը (վրկ)",
  "CheckUnsupportedFiles": "Ստուգել չաջակցվող ֆայլերը",
  "ChooseBackupFile": "Ընտրել պահուստային ֆայլը",
  "CloseMenu": "Փակել մենյուն",
  "CommonFilesDescription": "Ընդհանուր բաժնի ֆայլերի համար կստեղծվի առանձին սենյակ (Ընդհանուր սենյակ): Այս սենյակ մուտք կունենան միայն {{productName}}-ի ադմինիստրատորները: Լռելյայնորեն, սենյակի սեփականատերը կլինի ներմուծումը նախաձեռնող օգտատերը՝ {{user}} (Դուք):",
  "ConfigureDeepLink": "Կարգավորել խորը հղումները",
  "ConfigureDeepLinkDescription": "Բջջային զննարկիչում փաստաթղթերով աշխատելիս՝ օգտատերերին կարելի է առաջարկել (կամ ոչ) ֆայլը բացել զննարկիչում կամ բջջային հավելվածում:",
  "ConfirmEmailSended": "Հաստատման էլ-նամակը ուղարկվել է {{ownerName}}",
  "CreateNewSecretKey": "Ստեղծել նոր գաղտնի բանալի",
  "CreateNewSecretKeyDialogDescription": "Մի կիսվեք ձեր API բանալու հետ և մի՛ բացահայտեք այն հրապարակայնորեն։",
  "CustomDomainName": "Պատվերով տիրույթի անուն",
  "CustomDomains": "Հարմարեցնել տիրույթները",
  "Customization": "Հարմարեցում",
  "CustomizationDescription": "Այս ենթաբաժինը թույլ է տալիս փոխել Ձեր կայքէջի տեսքը և զգացողությունները: Դուք կարող եք օգտագործել Ձեր սեփական ընկերության լոգոն, անվանումը և տեքստը՝ Ձեր կազմակերպության ապրանքանիշին համապատասխանելու համար:",
  "CustomTitlesDescription": "Կարգավորեք լռելյայն տարածության անվանումը, որը ցուցադրվում է ողջույնի էջում և էլփոստի ծանուցումների Սկսած դաշտում:",
  "CustomTitlesSettingsNavDescription": "Ողջույնի էջի կարգավորումները միջոց է փոխելու լռելյայն պորտալի անվանումը, որը կցուցադրվի ձեր պորտալի ողջույնի էջում: Նույն անունը օգտագործվում է նաև ձեր պորտալի էլփոստի ծանուցումների Սկսած դաշտի համար:",
  "CustomTitlesWelcome": "Բարի գալուստ էջի կարգավորումներ",
  "DataImport": "Տվյալների ներմուծում",
  "DataImportComplete": "Տվյալների ներմուծումն ավարտված է",
  "DataImportDescription": "Ներմուծել տվյալներ երրորդ կողմի ծառայությունից {{organizationName}} {{productName}}: Տվյալների ներմուծումը թույլ է տալիս փոխանցել այնպիսի տվյալներ, ինչպիսիք են բոլոր օգտվողները, նրանց անձնական և ընդհանուր փաստաթղթերը:",
  "DataImportProcessing": "Տվյալների ներմուծման մշակում",
  "DeactivateOrDeletePortal": "Ապագործունացնել կամ ջնջել կայքէջը",
  "DefaultSettings": "Կանխադրված կարգավորումներ",
  "DefineQuotaPerRoom": "Սահմանել քվոտա մեկ սենյակի համար",
  "DefineQuotaPerUser": "Սահմանել քվոտա մեկ օգտվողի համար",
  "DeletePortal": "Ջնջել {{productName}}-ը",
  "DeletePortalInfo": "Նախքան տարածքը ջնջելը, համոզվեք, որ ավտոմատ վճարումն անջատված է: Դուք կարող եք ստուգել ավտոմատ վճարումների կարգավիճակը <1>ձեր Stripe հաճախորդների պորտալում</1>:",
  "DeleteSecretKey": "Ջնջել գաղտնի բանալին",
  "DeleteSecretKeyDescription": "Գաղտնի բանալին ընդմիշտ կջնջվի։ Այս գործողությունը հնարավոր չի լինի հետարկել։",
  "DeleteTheme": "Ջնջել ոճը",
  "DeleteThemeForever": "Ջնջե՞լ ոճը ընդմիշտ:",
  "DeleteThemeNotice": "Թեման ընդմիշտ կջնջվի: Դուք չեք կարողանա հետարկել այս գործողությունը:",
  "DeveloperToolsAccess": "Ծրագրավորողի գործիքների սահմանափակ հասանելիություն",
  "DeveloperToolsAccessDescription": "Այս կարգավորումը թույլ է տալիս տեսանելի դարձնել «Developer Tools» բաժինը բոլոր օգտատերերին, բացառությամբ հյուրերի: Եթե ​​ցանկանում եք սահմանափակել այս բաժնի մուտքը՝ այն հասանելի դարձնելով միայն սեփականատիրոջ և {{productName}} ադմինիստրատորների համար, ընտրեք «Անջատել» և սեղմեք «Պահպանել» կոճակը։",
  "DeveloperToolsAccessMobileDescription": "Այս կարգավորումը թույլ է տալիս տեսանելի դարձնել «Developer Tools» բաժինը բոլոր օգտատերերին, բացառությամբ հյուրերի:",
  "DisableEmailDescription": "Եթե այս վանդակը նշված է, ապա {{sectionName}} օգտատերերը չեն ստիպված լինի հաստատել իրենց էլ. փոստը առաջին մուտքից հետո {{productName}}-ում։",
  "DisableEmailVerification": "Անջատել մեյլի",
  "DiskSpaceUsed": "Օգտագործված սկավառակի տարածություն",
  "DNSSettings": "DNS կարգավորումներ",
  "DNSSettingsDescription": "Սահմանեք այլընտրանքային URL հասցե ձեր տարածքի համար: Ուղարկեք ձեր հարցումը մեր աջակցման թիմին՝ կարգավորումների հետ կապված օգնություն ստանալու համար:",
  "DNSSettingsHint": "Մուտքագրել տիրույթի անունը այսպես՝",
  "DNSSettingsMobile": "Ուղարկեք ձեր հարցումը մեր աջակցման թիմին, և մեր մասնագետները կօգնեն ձեզ կարգավորումներում:",
  "DNSSettingsNavDescription": "DNS-ի կարգավորումները ձեր պորտալի համար այլընտրանքային URL սահմանելու միջոց է:",
  "DocumentService": "Փաստաթղթերի ծառայություն",
  "DocumentServiceAdvancedSettings": "Սերվերի ընդլայնված կարգավորումներ",
  "DocumentServiceAuthHeader": "Ավտորիզացիայի վերնագրի դաշտ",
  "DocumentServiceAuthHeaderSubtitle": "Թողեք դատարկ՝ լռելյայն վերնագիրը օգտագործելու համար",
  "DocumentServiceDisableCertificat": "Անջատել վկայականի հաստատումը (անապահով)",
  "DocumentServiceHide": "Թաքցնել",
  "DocumentServiceLocationHeaderHelp": "Փաստաթղթերի ծառայությունը սերվերային ծառայություն է, որը թույլ է տալիս կատարել փաստաթղթերի խմբագրում և թույլ է տալիս փաստաթղթի ֆայլը փոխարկել համապատասխան OfficeOpen XML ձևաչափի:",
  "DocumentServiceLocationUrlApi": "Փաստաթղթերի խմբագրման ծառայության հասցեն",
  "DocumentServiceLocationUrlInternal": "Փաստաթղթերի ծառայության հասցեն՝ հարցումների համար {{productName}}-ից",
  "DocumentServiceLocationUrlPortal": "{{productName}} հասցեն Փաստաթղթերի ծառայության հարցումների համար",
  "DocumentServiceSecretKey": "Գաղտնի բանալի",
  "DocumentServiceSecretKeySubtitle": "Թողեք դատարկ՝ անջատելու համար",
  "DocumentServiceShow": "Ցուցադրել",
  "DownloadLog": "Ներբեռնման մատյան",
  "DownloadReportBtnText": "Ներբեռնել զեկույցը",
  "DuplicateNoun": "Դուբլիկատ",
  "EditColorScheme": "Խմբագրել գունավորումը",
  "EditSecretKey": "Խմբագրել դատարկ բանալին",
  "Employees": "Օգտվողներ",
  "EnterNumber": "Մուտքագրեք համարը",
  "EnterTime": "Մուտքագրեք ժամանակը",
  "EnterTitle": "Մուտքագրեք անվանումը",
  "ErrorMessageBruteForceProtection": "Նշված արգումենտը վավեր արժեքների շրջանակից դուրս էր:",
  "ErrorOccuredDownloadLog": "Սխալներ են տեղի ունեցել տվյալների ներմուծման ժամանակ: Ներբեռնեք գրանցամատյանը՝ դրանք ստուգելու համար:",
  "ErrorsWereFound": "{{errors}} Գտնվել են սխալներ",
  "GoogleDriveFiles": "Google Drive-ի ֆայլերը",
  "GroupsDescription": "Նախորդ քայլում ձեր ընտրած օգտատերերը կներմուծվեն {{serviceName}}-ում ստեղծված խմբերում: Խմբերը կհայտնվեն «{{contactsName}}» բաժնում:",
  "HexCode": "Հեքս կոդը",
  "Import": "Ներմուծում",
  "ImportCompleteDescriptionGoogle": "Google Workspace-ից տվյալների ներմուծումը {{organizationName}} {{productName}} ավարտված է:",
  "ImportCompleteDescriptionNextcloud": "Nextcloud-ից տվյալների ներմուծումը {{organizationName}} {{productName}} ավարտված է:",
  "ImportCompleteDescriptionWorkspace": "Տվյալների ներմուծումը {{organizationName}} Workspace-ից {{organizationName}} {{productName}} ավարտված է:",
  "ImportedUsers": "{{selectedUsers}}/{{importedUsers}} օգտվողները հաջողությամբ ներմուծվեցին:",
  "ImportFilesLocation": "Օգտատիրոջ ֆայլերը և փաստաթղթերը կներմուծվեն {{sectionName}} > {{sectionName}}.",
  "ImportFromGoogle": "Ներմուծում Google Workspace-ից",
  "ImportFromNextcloud": "Ներմուծում Nextcloud-ից",
  "ImportFromPortal": "Ներմուծում {{organizationName}} Workspace-ից",
  "ImportProcessingDescription": "Տվյալների տեղափոխումն ընթացքի մեջ է: Խնդրում ենք սպասել.",
  "ImportSectionDescription": "Ընտրել բաժիններ ներմուծման համար: Դրանք կհայտնվեն {{productName}}-ի համապատասխան բաժիններում։",
  "IncludedInBusiness": "Ներառված է բիզնես պլանում",
  "IntegrationRequest": "Բացակայո՞ւմ եք օգտակար ինտեգրում կամ բաղադրիչ {{organizationName}} {{productName}}-ում: Խնդրանք թողեք մեր թիմին, և մենք կուսումնասիրենք դա:",
  "InvitationSettings": "Հրավերի կարգավորումներ",
  "InvitationSettingsDescription": "Կարգավորեք ձեր {{productName}}-ի ներքին անդամների և արտաքին հյուրերի հրավերի տարբերակները: Այս կարգավորումները կարող են օգնել ձեզ համապատասխանել ձեր ընկերության անվտանգության ուղեցույցներին, օրինակ, եթե օգտագործում եք LDAP կամ այլ օգտատերերի կառավարման համակարգեր:",
  "InvitationSettingsGuests": "Թույլատրել հրավիրել հյուրեր",
  "InvitationSettingsGuestsDescription": "Միացրեք այս տարբերակը, որպեսզի բոլոր {{productName}}-ի անդամներին թույլատրվի սենյակներ հրավիրել արտաքին հյուրերի։",
  "InvitationSettingsMobile": "Կարգավորեք հրավերի պարամետրերը ձեր {{productName}}-ի ներքին անդամների և արտաքին հյուրերի համար։",
  "InviteLetterTooltip": "Եթե նշված է, բոլոր նոր օգտվողները կստանան հրավեր նամակ՝ թույլտվության մանրամասներով:",
  "IPSecurity": "IP անվտանգություն",
  "IPSecurityMobileDescription": "IP անվտանգությունը օգտագործվում է պորտալ մուտքը սահմանափակելու համար բոլոր IP հասցեներից, բացառությամբ որոշակի հասցեների:",
  "IPSecuritySettingDescription": "Կազմաձևեք IP անվտանգությունը՝ սահմանափակելու IP հասցեներ ընտրելու մուտքի հնարավորությունը: Օգտագործեք կամ ճշգրիտ IP հասցեներ IPv4 ձևաչափով, IP տիրույթում կամ CIDR քողարկմամբ: IP անվտանգությունը չի աշխատում տարածքի սեփականատերերի համար, նրանք կարող են մուտք գործել տարածք ցանկացած IP հասցեից:",
  "IPSecurityWarningHelper": "Əvvəlcə cari IP-nizi və ya cari IP ünvanınızın aid olduğu IP diapazonunu göstərməlisiniz, əks halda parametrləri saxladıqdan dərhal sonra domenə girişiniz bloklanacaq. Domen sahibi istənilən IP ünvanından domenə giriş əldə edəcək.",
  "KeyLifetime": "Բանալու ժամկետ",
  "KeyLifetimeDescription": "Սահմանեք գործողության տևողությունը՝ գաղտնի բանալին որոշված ժամանակահատվածից հետո ավտոմատ կերպով ապաակտիվացնելու համար։ Տևողությունը սկսվում է բանալու ստեղծման պահից։",
  "LanguageAndTimeZoneSettingsNavDescription": "Լեզվի և ժամային գոտու կարգավորումները պորտալի բոլոր օգտագործողների համար ամբողջ պորտալի լեզուն փոխելու և ժամային գոտին այնպես կարգավորելու միջոց է, որպեսզի պորտալի բոլոր իրադարձությունները ցուցադրվեն ճիշտ ամսաթվով և ժամով:",
  "LastUpdate": "Վերջին թարմացում: {{date}}",
  "LDAP": "LDAP Կարգավորումներ",
  "LicenseLimitCounter": "Լիցենզիայի սահմանաչափ ադմիններ.",
  "LicenseLimitDescription": "Լիցենզիայի սահմանաչափը բաղկացած է {{productName}}-ում արդեն գոյություն ունեցող հաշիվներից և նոր օգտվողներից, որոնք ցանկանում եք ներմուծել: Եթե ներմուծում եք օգտատերեր, ովքեր արդեն ունեն {{productName}} հաշիվ, նրանք կրկին չեն հաշվվելու հաշվիչում: Ձեր {{productName}} լիցենզիան թույլ է տալիս ունենալ առավելագույնը {{maxLimit}} օգտվող:",
  "Lifetime": "Աշխատաժամ (րոպե)",
  "LimitThemesTooltip": "Դուք կարող եք ստեղծել միայն 3 հատուկ թեմա: Նորը ստեղծելու համար դուք պետք է ջնջեք նախորդ թեմաներից մեկը:",
  "LoginHistoryTitle": "Մուտքի պատմություն",
  "LoginLatestText": "Այս էջում ցուցադրվում են միայն վերջին գործողությունները: Տվյալներն ինքնին պահվում են ստորև դաշտում նշված ժամանակահատվածում (առավելագույնը 180 օր):",
  "LoginSubheaderTitle": "Այս ենթաբաժինը օգտագործվում է վերահսկելու օգտվողների մուտքի վերջին գործունեությունը, ներառյալ հաջող մուտքերը և ձախողված փորձերը՝ նշելով պատճառները:",
  "LogoLightSmall": "Լոգո կայքէջի էջագլխի համար",
  "ManagementCategoryDataManagement": "Տվյալների կառավարում",
  "ManagementCategoryIntegration": "Ինտեգրացիա",
  "ManagementCategorySecurity": "Անվտանգություն",
  "Migration": "Տեղափոխում",
  "NewColorScheme": "Նոր գունային սխեմա",
  "NewSecretKey": "Նար գաղտնի բանալի",
  "NextStep": "Հաջորդ քայլը",
  "NoEmail": "Էլ.հասցե չկա",
  "NoEventsHereYet": "Այստեղ դեռ իրադարձություններ չկան",
  "NoUsersInBackup": "Ոչ մի օգտվող չի գտնվել: Կրկին փորձեք կամ վերբեռնեք այլ պահուստային ֆայլեր:",
  "NumberOfActiveEmployees": "Ակտիվ աշխատողների թիվը՝ {{count}}",
  "NumberOfAttempts": "Փորձերի քանակը",
  "OpenInAppOnly": "Բացել միայն հավելվածում",
  "OpenInWebOnly": "Բացել միայն կայքում",
  "PasswordMinLenght": "Գաղտնաբառի նվազագույն երկարությունը",
  "PersonalFiles": "Անձնական ֆայլեր",
  "PortalAccess": "{{productName}}-ի մուտք",
  "PortalCreatedDate": "Պորտալի ստեղծման ամսաթիվը՝ {{date}}",
  "PortalDeactivation": "Ապագործունացնել {{productName}}-ը",
  "PortalDeactivationDescription": "Օգտագործեք այս տարբերակը՝ ձեր տարածքը ժամանակավորապես անջատելու համար:",
  "PortalDeactivationHelper": "Եթե ​​ցանկանում եք ապաակտիվացնել այս {{productName}}-ը, ձեր տարածքը և դրա հետ կապված բոլոր տեղեկությունները կարգելափակվեն, որպեսզի ոչ ոք որոշակի ժամանակահատվածում մուտք չունենա այն: Դա անելու համար սեղմեք «Անջատել» կոճակը: Գործողությունը հաստատելու հղումը կուղարկվի տարածքի սեփականատիրոջ էլ.փոստի հասցեին:\nԵթե ​​ցանկանում եք վերադառնալ տարածք և շարունակել օգտագործել այն, դուք պետք է օգտագործեք հաստատման նամակում նշված երկրորդ հղումը: Այսպիսով, խնդրում եմ, պահեք այս էլփոստը ապահով տեղում:",
  "PortalDeletion": "{{productName}}-ի ջնջում",
  "PortalDeletionDescription": "Օգտագործեք այս տարբերակը՝ ձեր տարածքը ընդմիշտ ջնջելու համար:",
  "PortalDeletionEmailSended": "Գործողությունը հաստատող հղում է ուղարկվել {{ownerEmail}} (տարածքի սեփականատիրոջ էլ.փոստի հասցեն).",
  "PortalDeletionHelper": "Եթե ​​չեք կարծում, որ կօգտագործեք տարածքը և ցանկանում եք ընդմիշտ ջնջել ձեր տարածքը, ներկայացրեք ձեր հարցումը Ջնջել կոճակի միջոցով: Խնդրում ենք նկատի ունենալ, որ դուք չեք կարողանա նորից ակտիվացնել ձեր տարածքը կամ վերականգնել դրա հետ կապված որևէ տեղեկություն:",
  "PortalRenaming": "{{productName}}-ի վերանվանում",
  "PortalRenamingDescriptionText": "Փոխեք տարածության հասցեն, որը հայտնվում է {{ domain }}-ի կողքին:",
  "PortalRenamingLabelText": "Նոր կայքէջի անուն",
  "PortalRenamingModalText": "Դուք պատրաստվում եք վերանվանել ձեր պորտալը: Վստա՞հ եք, որ ցանկանում եք շարունակել:",
  "PortalRenamingNavDescription": "Այստեղ դուք կարող եք փոխել ձեր պորտալի հասցեն:",
  "PortalRenamingNote": "<strong>Նշում։</strong> Ձեր հին տարածքի հասցեն անհասանելի կդառնա նոր օգտվողների համար, երբ սեղմեք Պահպանել կոճակը:",
  "PortalSecurityTitle": "Այս ենթաբաժինը թույլ է տալիս օգտվողներին տրամադրել պորտալ մուտք գործելու անվտանգ և հարմար եղանակներ:",
  "PreviewTooltipDescription": "Դիտել միջերեսը ընտրված գույնով",
  "ProjectsDescription": "Յուրաքանչյուր նախագիծ ներմուծվում է որպես սենյակ, որը կպարունակի այս նախագծի բոլոր փաստաթղթերը և օգտվողները: Ծրագրի ղեկավարը կդառնա սենյակի սեփականատերը։",
  "ProvideChoice": "Տրամադրել ընտրություն (վեբ կամ հավելված)",
  "QuotaPerRoom": "Քվոտա մեկ սենյակի համար",
  "QuotaPerUser": "Քվոտա մեկ օգտագործողի համար",
  "Quotas": "Քվոտաներ",
  "QuotasDescription": "Այստեղ դուք կարող եք սահմանել օգտատերերի և սենյակների պահեստի չափաբաժին:",
  "Recalculate": "Վերահաշվարկ",
  "ReportSaveLocation": "Հաշվետվությունը կպահվի {{sectionName}}-ում",
  "RestoreToDefault": "Վերականգնել լռելյայն",
  "RolesAreSet": "Դերերն արդեն սահմանված են ընտրված օգտատերերի համար:",
  "RoomQuotaDisabled": "Սենյակների սահմանաչափը հաջողությամբ անջատվել է:",
  "RoomQuotaEnabled": "Սենյակի սահմանաչափը հաջողությամբ միացվել է:",
  "RoomsQuotaLimit": "{{roomsQuotaLimit}} սենյակների համար",
  "SaveToApply": "Կիրառելու համար սեղմեք <strong>Պահպանել</strong> կոճակը ներքևում:",
  "SecretKeyCreated": "Գաղտնի բանալին հաջողությամբ ստեղծվեց",
  "SecretKeyDeleted": "Գաղտնի բանալին հաջողությամբ ջնջվել է",
  "SecretKeyEdited": "Գաղտնի բանալին հաջողությամբ խմբագրվել է",
  "SelectedUsersCounter": "Ընտրված է՝ {{selectedUsers}}/{{totalUsers}} օգտվողներ",
  "SelectFileDescriptionGoogle": "Ընտրեք Google Workspace-ի պահուստային ֆայլերը՝ տվյալների ներմուծումը սկսելու համար: Կարող են ընտրվել բազմաթիվ ֆայլեր: Տվյալների վերբեռնման և վերլուծության ավարտից հետո հաջորդ քայլը կսկսվի ավտոմատ կերպով:",
  "SelectFileDescriptionNextcloud": "Ընտրեք Nextcloud կրկնօրինակ ֆայլը՝ տվյալների ներմուծումը սկսելու համար: Միայն մեկ ֆայլ կարող է ընտրվել:Տվյալների վերբեռնման և վերլուծության ավարտից հետո հաջորդ քայլը կսկսվի ավտոմատ կերպով:",
  "SelectFileDescriptionWorkspace": "Ընտրեք {{organizationName}} Workspace պահեստային ֆայլը՝ տվյալների ներմուծումը սկսելու համար: Տվյալների վերբեռնման և վերլուծության ավարտից հետո հաջորդ քայլը կսկսվի ավտոմատ կերպով:",
  "SelectUsers": "Ընտրել օգտվողներ",
  "SelectUsersDescriptionGoogle": "Ստուգեք օգտվողներին ցանկից՝ {{organizationName}} {{productName}} ներմուծելու համար: Google Workspace-ից օգտվողները կներմուծվեն առանց Անուն/Ազգանուն, և փոխարենը կօգտագործվի նրանց էլփոստի անունը: Օգտագործողների անունները կարող են փոխվել ներմուծումից հետո: {{organizationName}} {{productName}}-ում արդեն գոյություն ունեցող օգտատերերը ընդգծված են կանաչ գույնով և լռելյայն չեն ստուգվում:",
  "SelectUsersDescriptionNextcloud": "Ստուգեք օգտվողներին ցանկից՝ {{organizationName}} {{productName}} ներմուծելու համար: Կարող են ընտրվել միայն էլփոստ ունեցող օգտվողները: {{organizationName}} {{productName}}-ում արդեն գոյություն ունեցող օգտատերերը ընդգծված են կանաչ գույնով և լռելյայն չեն ստուգվում:",
  "SelectUsersDescriptionWorkspace": "Ստուգեք օգտվողներին ցանկից՝ {{organizationName}} {{productName}} ներմուծելու համար: {{organizationName}} {{productName}}-ում արդեն գոյություն ունեցող օգտատերերը ընդգծված են կանաչ գույնով և լռելյայն չեն ստուգվում:",
  "SelectUsersWithEmail": "Ընտրել էլփոստով օգտվողներ",
  "SelectUserTypes": "Ընտրել օգտագործողների տեսակները",
  "SelectUserTypesDescription": "Ընտրեք {{productName}} դերերը ներմուծված օգտվողների համար. <1>{{productName}}-ի ադմինիստրատոր</1>, <1>Սենյակի ադմինիստրատոր</1> կամ <1>Օգտատեր</1>. Լռելյայնորեն, Օգտատեր դերը ընտրված է յուրաքանչյուր օգտագործողի համար: Դուք կարող եք կառավարել դերերը ներմուծումից հետո:",
  "SendInviteLetter": "Ուղարկել հրավերի նամակ",
  "Services": "Ծառայություններ",
  "SessionLifetime": "Նիստի կյանքի տևողությունը",
  "SessionLifetimeMobileDescription": "Սեսիայի տևողությունը թույլ է տալիս սահմանել ժամանակը (րոպեներով), մինչև {{productName}}-ի օգտատերերը պետք է նորից մուտքագրեն տարածքի հավատարմագրերը՝ տարածք մուտք գործելու համար:",
  "SessionLifetimeSettingDescription": "Կարգավորեք սեսիայի տևողությունը` սահմանելու ժամանակաշրջանը մինչև ավտոմատ դուրս գալը: Պահպանելուց հետո ելքը կկատարվի բոլոր օգտատերերի համար։",
  "SetDefaultRoomQuota": "Սահմանեք այս {{productName}}-ի սենյակների լռելյայն պահեստային չափաբաժինը: Այն հետագայում կարող է ճշգրտվել յուրաքանչյուր սենյակի համար առանձին սենյակի ադմինիստրատորի կողմից:",
  "SettingPasswordDescription": "Կազմաձևեք գաղտնաբառի հզորության կարգավորումները՝ ավելի անվտանգ, հաշվարկներին դիմացկուն գաղտնաբառեր կիրառելու համար:",
  "SettingPasswordStrengthMobileDescription": "Գաղտնաբառի հզորության կարգավորումները գաղտնաբառի արդյունավետությունը որոշելու միջոց է գուշակություններին և կոպիտ ուժային հարձակումներին դիմակայելու համար:",
  "SettingPasswordTittle": "Գաղտնաբառի հզորության կարգավորումներ",
  "SharedFiles": "Համօգտագործվող ֆայլեր",
  "SharedFilesImportLocation": "Այլ օգտատերերի կողմից համօգտագործվող ֆայլերը կներմուծվեն {{sectionName}} > Վերջերս հասանելի հղման միջոցով: Խնդրում ենք հաշվի առնել՝ մուտքի որոշ իրավունքներ կարող են կորցնել ներմուծման ընթացքում:",
  "SharedFolders": "Համօգտագործվող թղթապանակներ",
  "SingleSignOn": "Single Sign-On",
  "SMTPSettings": "SMTP կարգավորումներ",
  "SMTPSettingsDescription": "SMTP կարգավորումներն անհրաժեշտ են էլփոստի հաշիվ ստեղծելու համար, որը կօգտագործվի պորտալից ծանուցումներ ուղարկելու համար՝ օգտագործելով ձեր սեփական SMTP սերվերը՝ {{organizationName}} օգտագործածի փոխարեն: Խնդրում ենք լրացնել բոլոր դաշտերը և սեղմել «Պահպանել» կոճակը: Դուք կարող եք օգտագործել «Ուղարկել փորձնական նամակ» կոճակը՝ ստուգելու համար, թե արդյոք ձեր մուտքագրած բոլոր կարգավորումները ճիշտ են և աշխատում են այնպես, ինչպես ենթադրվում էր:",
  "StatisticDescription": "Այստեղ դուք կարող եք դիտել պահեստավորման օգտագործման մանրամասն տվյալները այս {{productName}}-ում:",
  "Statistics": "Վիճակագրություն",
  "StorageManagement": "Պահպանման կառավարում",
  "StorageManagementRegion": "Ձեր տվյալները պահվում են անվտանգ սերվերի վրա, որը համապատասխանում է անվտանգության չափանիշներին։",
  "StoragePeriod": "պահպանման ժամկետը",
  "StorageQuotaWarningDescription": "Քվոտաի սահմանաչափը միացված է այս {{productName}}-ի համար՝{{quotaLimits}}. Սահմանափակումներ կարող են առաջանալ տվյալների ներմուծման ժամանակ:",
  "StudioTimeLanguageSettings": "Լեզվի և ժամային գոտու կարգավորումներ",
  "Submit": "Հաստատել",
  "SuccessfullySaveGreetingSettingsMessage": "Բարի գալուստ էջի կարգավորումները հաջողությամբ պահպանվել են",
  "SuccessfullySavePortalNameMessage": "Տարածքը հաջողությամբ վերանվանվել է",
  "TenantQuotaLimit": "{{tenantQuotaLimit}} {{productName}}-ի համար",
  "ThirdPartyAuthorization": "Երրորդ կողմի լիազորում",
  "ThirdPartyBodyDescription": "Մանրամասն հրահանգները մեր <2>Օգնության կենտրոնում</2>.",
  "ThirdPartyBottomDescription": "Օգնության կարիք ունեք?Կապվեք մեր <2>Աջակցող թիմ-ի հետ</2>",
  "ThirdPartyPropsActivated": "Հաջողությամբ արդիացվել է",
  "ThirdPartyPropsDeactivated": "Հաջողությամբ ապագործունացված է",
  "ThirdPartyStorageDescription": "Պահուստավորումը կարող է պահվել երրորդ կողմի պահեստում: Մինչև, Դուք պետք է միացնեք համապատասխան ծառայությունը 'Ամբողջացում' բաժնում. Հակառակ դեպքում, հետևյալ կարգավորումներն անգործուն կլինեն:",
  "TimeLanguageSettingsDescription": "Փոխեք լեզվի և ժամային գոտու կարգավորումները՝ {{productName}}-ի ընդհանուր լեզուն և ժամը հարմարեցնելու համար:",
  "TimeLanguageSettingsSave": "Սեղմեք <strong>Պահպանել</strong> ներքևում՝ կիրառելու համար:",
  "TimeZone": "Ժամային գոտի",
  "Top5rooms": "Լավագույն 5 սենյակները ըստ պահեստի օգտագործման՝",
  "Top5Users": "Լավագույն 5 օգտվողները ըստ պահեստի օգտագործման՝",
  "TotalStorage": "Ընդհանուր պահեստ՝ {{size}}",
  "TrustedMail": "Վստահելի փոստի տիրույթի կարգավորումներ",
  "TrustedMailMobileDescription": "Վստահելի փոստի Դոմենի կարգավորումները միջոց է նշելու փոստի սերվերները, որոնք օգտագործվում են օգտվողի ինքնագրանցման համար: ",
  "TrustedMailSettingDescription": "Կազմաձևեք Վստահելի փոստի Դոմենի կարգավորումները, որպեսզի նշեք փոստի թույլատրելի սերվերները, որոնք պետք է օգտագործվեն ինքնագրանցման համար:",
  "TwoFactorAuth": "Երկգործոն իսկորոշում",
  "TwoFactorAuthEnableDescription": "Միացնել երկգործոն նույնականացումը՝ օգտատերերի համար ավելի ապահով {{productName}} մուտքի համար:",
  "TwoFactorAuthMobileDescription": "Երկգործոն նույնականացումը օգտվողների համար պորտալ մուտք գործելու ավելի ապահով միջոց է:Հավատարմագրերը մուտքագրելուց հետո օգտատերը պետք է մուտքագրի բջջային հեռախոսին ստացված SMS-ի կոդը այն համարով, որը նշված է պորտալի առաջին մուտքի ժամանակ կամ նույնականացման հավելվածի կոդը: ",
  "TwoFactorAuthSave": "Սեղմեք ներքևում գտնվող <strong>Պահպանել</strong> կոճակը՝ կիրառելու համար:",
  "TypesAndPrivileges": "<1>Ադմինիստրատորի հաշվի տեսակները և դրանց արտոնությունները</1> <br> <br> <2>{{productName}} ադմինիստրատոր</2> <br> {{productName}} կազմաձևում, սենյակի ստեղծում և կառավարում, հրավիրելու հնարավորություն և կառավարել օգտվողներին {{productName}}-ում և վիրտուալ սենյակներում, մուտքի իրավունքները կառավարելու հնարավորություն: <br> <br> <3>Սենյակի ադմինիստրատոր</3> <br> Սենյակի կառավարում և արխիվացում, օգտատիրոջ հրավեր և կառավարում: Սենյակում կարող են նշանակվել մի քանի ադմիններ: <br> <br> <4>Օգտատեր</4> <br> Օգտատերերը կարող են սենյակում ստեղծել և խմբագրել ֆայլեր, սակայն չեն կարող սենյակներ ստեղծել, կառավարել օգտատերերին կամ մուտք գործել կարգավորումներ:",
  "UnsavedChangesBody": "Եթե հենց հիմա փակեք հղման կարգավորումների ընտրացանկը, ձեր փոփոխությունները չեն պահպանվի:",
  "UnsupportedFilesDescription": "Պահուստային ֆայլերից մի քանիսը չեն աջակցվում: Սեղմեք «Ստուգել չաջակցվող ֆայլերը»՝ չաջակցվող տարրերի ցանկը ներբեռնելու համար",
  "UpdatingStatistics": "Վիճակագրության թարմացումը կարող է ժամանակատար լինել",
  "UploadBackupData": "Վերբեռնեք ներքևում գտնվող ցանկալի ծառայությունից կրկնօրինակը` միգրացիան սկսելու համար:",
  "UploadToServer": "Վերբեռնել սերվերը",
  "UseDigits": "Օգտագործել թվանշաններ",
  "UsedStorage": "Օգտագործված՝ {{size}}",
  "UserDefaultQuotaDescription": "Սահմանեք այս {{productName}}-ն օգտատերերի պահեստային տարածքը: Օգտատիրոջ քվոտան ազդում է յուրաքանչյուր օգտատիրոջ {{sectionName}} թղթապանակի պահպանման սահմանաչափի վրա:",
  "UserLimitExceeded": "Օգտատիրոջ սահմանաչափը գերազանցվել է: Հաջորդ քայլին անցնելու համար խնդրում ենք կարգավորել օգտատերերի թիվը կամ ավելացնել {{productName}}-ի օգտատերերի սահմանաչափը:",
  "UserQuotaDisabled": "Օգտատիրոջ քվոտան հաջողությամբ անջատվել է:",
  "UserQuotaEnabled": "Օգտատիրոջ քվոտան հաջողությամբ միացվել է:",
  "UsersAreRegistered": "Դուք ընտրել եք ձեր {{productName}}-ում գրանցված օգտվողներին, որոնց դերերն արդեն սահմանված են: Խնդրում ենք անցնել հաջորդ քայլին կամ վերադառնալ՝ ավելի շատ օգտատերեր ընտրելու համար:",
  "UsersFiles": "Օգտատիրոջ ֆայլերը",
  "UsersQuotaLimit": "{{usersQuotaLimit}} օգտատերերի համար",
  "UsersSectionDescription": "«Օգտատերեր» բաժինը ներառում է նախորդ քայլում ձեր ընտրած օգտվողներին: Լռելյայնորեն այն միշտ միացված է և չի կարող չեղարկվել:",
  "UseSpecialChar": "Օգտագործել հատուկ նիշեր",
  "UseUpperCase": "Օգտագործել մեծատառեր",
  "WantToCancelDataImport": "Ցանկանու՞մ եք չեղարկել տվյալների ներմուծումը:",
  "WantToCancelUpload": "Ցանկանու՞մ եք չեղարկել վերբեռնումը:",
  "WantToContinue": "Ցանկանու՞մ եք շարունակել, թե փոխել օգտատերերի պահեստի քվոտան:",
<<<<<<< HEAD
  "WithoutEmailHint": "Դուք չունեք օգտատերեր առանց էլփոստի: Խնդրում ենք անցնել հաջորդ քայլին:"
=======
  "WhiteLabel": "Լոգոյի կարգավորումներ",
  "WhiteLabelSubtitle": "Մուտքագրեք ձեր ընկերության անունը, վերբեռնեք լոգոն և հարմարեցրեք ոճը ձեր բրենդինգին համապատասխանելու համար:",
  "WhiteLabelTooltip": "Չափերը ցուցադրվում են Retina էկրանների համար: Ստանդարտ լուծումներ ունեցող էկրանների համար պատկերանշանի լայնությունը և բարձրությունը համապատասխանաբար կչափափոխվեն վերբեռնումից հետո:",
  "WithoutEmailHint": "Դուք չունեք օգտատերեր առանց էլփոստի: Խնդրում ենք անցնել հաջորդ քայլին:",
  "YouHaveUnsavedChanges": "Դուք չպահված փոփոխություններ ունեք",
  "YourCurrentDomain": "Ձեր ընթացիկ տիրույթը",
  "YourLogo": "Ձեր լոգոն",
  "AdManagement": "Գովազդի Կառավարում",
  "AdManagementDescription": "Ընտրեք՝ արդյոք գովազդային պաստառները ցուցադրվեն ձեր {{productName}}-ում:"
>>>>>>> a311b2d3
}<|MERGE_RESOLUTION|>--- conflicted
+++ resolved
@@ -284,9 +284,6 @@
   "WantToCancelDataImport": "Ցանկանու՞մ եք չեղարկել տվյալների ներմուծումը:",
   "WantToCancelUpload": "Ցանկանու՞մ եք չեղարկել վերբեռնումը:",
   "WantToContinue": "Ցանկանու՞մ եք շարունակել, թե փոխել օգտատերերի պահեստի քվոտան:",
-<<<<<<< HEAD
-  "WithoutEmailHint": "Դուք չունեք օգտատերեր առանց էլփոստի: Խնդրում ենք անցնել հաջորդ քայլին:"
-=======
   "WhiteLabel": "Լոգոյի կարգավորումներ",
   "WhiteLabelSubtitle": "Մուտքագրեք ձեր ընկերության անունը, վերբեռնեք լոգոն և հարմարեցրեք ոճը ձեր բրենդինգին համապատասխանելու համար:",
   "WhiteLabelTooltip": "Չափերը ցուցադրվում են Retina էկրանների համար: Ստանդարտ լուծումներ ունեցող էկրանների համար պատկերանշանի լայնությունը և բարձրությունը համապատասխանաբար կչափափոխվեն վերբեռնումից հետո:",
@@ -296,5 +293,4 @@
   "YourLogo": "Ձեր լոգոն",
   "AdManagement": "Գովազդի Կառավարում",
   "AdManagementDescription": "Ընտրեք՝ արդյոք գովազդային պաստառները ցուցադրվեն ձեր {{productName}}-ում:"
->>>>>>> a311b2d3
 }