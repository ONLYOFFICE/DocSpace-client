--- conflicted
+++ resolved
@@ -196,13 +196,10 @@
       folderTitle,
       expandedKeys,
       isDisableButton,
-<<<<<<< HEAD
-      selectionButtonPrimary,
-=======
       isRecycleBin,
       currentFolderId,
       selectionFiles,
->>>>>>> 5d4715e6
+      selectionButtonPrimary,
     } = this.props;
     const {
       displayType,
