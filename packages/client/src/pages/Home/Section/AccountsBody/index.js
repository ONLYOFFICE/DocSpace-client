--- conflicted
+++ resolved
@@ -55,12 +55,8 @@
     activateHotkeys,
     setHotkeyCaretStart,
     setHotkeyCaret,
-<<<<<<< HEAD
+    selectAll,
     deselectAll,
-=======
-    setSelected,
-    selectAll,
->>>>>>> 02fc9583
   } = props;
 
   const location = useLocation();
@@ -72,12 +68,8 @@
     selectBottom,
     selectUpper,
     activateHotkeys,
-<<<<<<< HEAD
+    selectAll,
     deselectAll,
-=======
-    setSelected,
-    selectAll,
->>>>>>> 02fc9583
   });
 
   useEffect(() => {
@@ -152,11 +144,7 @@
     setSelection: setPeopleSelection,
     setBufferSelection: setPeopleBufferSelection,
     selectUser,
-<<<<<<< HEAD
-=======
-    setSelected,
     selectAll,
->>>>>>> 02fc9583
   } = peopleStore.selectionStore;
 
   const {
@@ -194,12 +182,8 @@
     setEnabledHotkeys,
     setHotkeyCaretStart,
     setHotkeyCaret,
-<<<<<<< HEAD
+    selectAll,
     deselectAll,
-=======
-    setSelected,
-    selectAll,
->>>>>>> 02fc9583
   };
 })(
   withTranslation(["People", "Common", "PeopleTranslations"])(
