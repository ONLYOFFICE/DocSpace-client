// (c) Copyright Ascensio System SIA 2010-2022
//
// This program is a free software product.
// You can redistribute it and/or modify it under the terms
// of the GNU Affero General Public License (AGPL) version 3 as published by the Free Software
// Foundation. In accordance with Section 7(a) of the GNU AGPL its Section 15 shall be amended
// to the effect that Ascensio System SIA expressly excludes the warranty of non-infringement of
// any third-party rights.
//
// This program is distributed WITHOUT ANY WARRANTY, without even the implied warranty
// of MERCHANTABILITY or FITNESS FOR A PARTICULAR  PURPOSE. For details, see
// the GNU AGPL at: http://www.gnu.org/licenses/agpl-3.0.html
//
// You can contact Ascensio System SIA at Lubanas st. 125a-25, Riga, Latvia, EU, LV-1021.
//
// The  interactive user interfaces in modified source and object code versions of the Program must
// display Appropriate Legal Notices, as required under Section 5 of the GNU AGPL version 3.
//
// Pursuant to Section 7(b) of the License you must retain the original Product logo when
// distributing the program. Pursuant to Section 7(e) we decline to grant you any rights under
// trademark law for use of our trademarks.
//
// All the Product's GUI elements, including illustrations and icon sets, as well as technical writing
// content are licensed under the terms of the Creative Commons Attribution-ShareAlike 4.0
// International. See the License terms at http://creativecommons.org/licenses/by-sa/4.0/legalcode

<<<<<<< HEAD
namespace ASC.Web.Files.HttpHandlers;

public class ThirdPartyAppHandler
{
    public ThirdPartyAppHandler(RequestDelegate next)
    {
    }

    public async Task Invoke(HttpContext context, ThirdPartyAppHandlerService thirdPartyAppHandlerService)
    {
        await thirdPartyAppHandlerService.InvokeAsync(context);
    }
}

[Scope]
public class ThirdPartyAppHandlerService
{
    private readonly AuthContext _authContext;
    private readonly CommonLinkUtility _commonLinkUtility;
    private readonly ILogger<ThirdPartyAppHandlerService> _log;
=======

using System;
using System.Linq;
using System.Threading;
using System.Threading.Tasks;
using System.Web;

using ASC.Common;
using ASC.Common.Logging;
using ASC.Core;
using ASC.Core.Common;
using ASC.Files.Core.Resources;
using ASC.Web.Files.ThirdPartyApp;
using ASC.Web.Studio.Utility;

using Microsoft.AspNetCore.Builder;
using Microsoft.AspNetCore.Http;
using Microsoft.Extensions.Options;

namespace ASC.Web.Files.HttpHandlers
{
    public class ThirdPartyAppHandler
    {
        private RequestDelegate Next { get; }

        public static string HandlerPath = "~/ThirdPartyApp";

        public ThirdPartyAppHandler(RequestDelegate next)
        {
        }

        public async Task Invoke(HttpContext context, ThirdPartyAppHandlerService thirdPartyAppHandlerService)
        {
            await thirdPartyAppHandlerService.InvokeAsync(context);
            //await Next.Invoke(context);
        }
    }

    [Scope]
    public class ThirdPartyAppHandlerService
    {
        private readonly ThirdPartySelector _thirdPartySelector;

        private AuthContext AuthContext { get; }
        private CommonLinkUtility CommonLinkUtility { get; }
        private ILog Log { get; set; }
>>>>>>> 2479448c

    public string HandlerPath { get; set; }

<<<<<<< HEAD
    public ThirdPartyAppHandlerService(
        ILogger<ThirdPartyAppHandlerService> logger,
        AuthContext authContext,
        BaseCommonLinkUtility baseCommonLinkUtility,
        CommonLinkUtility commonLinkUtility)
    {
        _authContext = authContext;
        _commonLinkUtility = commonLinkUtility;
        _log = logger;
        HandlerPath = baseCommonLinkUtility.ToAbsolute("~/thirdpartyapp");
    }
=======
        public ThirdPartyAppHandlerService(
            IOptionsMonitor<ILog> optionsMonitor,
            AuthContext authContext,
            BaseCommonLinkUtility baseCommonLinkUtility,
            CommonLinkUtility commonLinkUtility,
            ThirdPartySelector thirdPartySelector)
        {
            AuthContext = authContext;
            CommonLinkUtility = commonLinkUtility;
            _thirdPartySelector = thirdPartySelector;
            Log = optionsMonitor.CurrentValue;
            HandlerPath = baseCommonLinkUtility.ToAbsolute(ThirdPartyAppHandler.HandlerPath);
        }
>>>>>>> 2479448c

    public async Task InvokeAsync(HttpContext context)
    {
        _log.DebugThirdPartyAppHandlerRequest(context.Request.Url());

        var message = string.Empty;

<<<<<<< HEAD
        try
        {
            var app = ThirdPartySelector.GetApp(context.Request.Query[ThirdPartySelector.AppAttr]);
            _log.DebugThirdPartyAppApp(app);
=======
            try
            {
                var app = _thirdPartySelector.GetApp(context.Request.Query[ThirdPartySelector.AppAttr]);
                Log.Debug("ThirdPartyApp: app - " + app);
>>>>>>> 2479448c

            if (await app.RequestAsync(context))
            {
                return;
            }
        }
        catch (ThreadAbortException)
        {
            //Thats is responce ending
            return;
        }
        catch (Exception e)
        {
            _log.ErrorThirdPartyApp(e);
            message = e.Message;
        }

        if (string.IsNullOrEmpty(message))
        {
            if ((context.Request.Query["error"].FirstOrDefault() ?? "").Equals("access_denied", StringComparison.InvariantCultureIgnoreCase))
            {
                message = context.Request.Query["error_description"].FirstOrDefault() ?? FilesCommonResource.AppAccessDenied;
            }
        }

        var redirectUrl = _commonLinkUtility.GetDefault();
        if (!string.IsNullOrEmpty(message))
        {
            redirectUrl += _authContext.IsAuthenticated ? "#error/" : "?m=";
            redirectUrl += HttpUtility.UrlEncode(message);
        }
        context.Response.Redirect(redirectUrl, true);
    }
}

public static class ThirdPartyAppHandlerExtention
{
    public static IApplicationBuilder UseThirdPartyAppHandler(this IApplicationBuilder builder)
    {
        return builder.UseMiddleware<ThirdPartyAppHandler>();
    }
}<|MERGE_RESOLUTION|>--- conflicted
+++ resolved
@@ -1,185 +1,117 @@
-// (c) Copyright Ascensio System SIA 2010-2022
-//
-// This program is a free software product.
-// You can redistribute it and/or modify it under the terms
-// of the GNU Affero General Public License (AGPL) version 3 as published by the Free Software
-// Foundation. In accordance with Section 7(a) of the GNU AGPL its Section 15 shall be amended
-// to the effect that Ascensio System SIA expressly excludes the warranty of non-infringement of
-// any third-party rights.
-//
-// This program is distributed WITHOUT ANY WARRANTY, without even the implied warranty
-// of MERCHANTABILITY or FITNESS FOR A PARTICULAR  PURPOSE. For details, see
-// the GNU AGPL at: http://www.gnu.org/licenses/agpl-3.0.html
-//
-// You can contact Ascensio System SIA at Lubanas st. 125a-25, Riga, Latvia, EU, LV-1021.
-//
-// The  interactive user interfaces in modified source and object code versions of the Program must
-// display Appropriate Legal Notices, as required under Section 5 of the GNU AGPL version 3.
-//
-// Pursuant to Section 7(b) of the License you must retain the original Product logo when
-// distributing the program. Pursuant to Section 7(e) we decline to grant you any rights under
-// trademark law for use of our trademarks.
-//
-// All the Product's GUI elements, including illustrations and icon sets, as well as technical writing
-// content are licensed under the terms of the Creative Commons Attribution-ShareAlike 4.0
-// International. See the License terms at http://creativecommons.org/licenses/by-sa/4.0/legalcode
+// (c) Copyright Ascensio System SIA 2010-2022
+//
+// This program is a free software product.
+// You can redistribute it and/or modify it under the terms
+// of the GNU Affero General Public License (AGPL) version 3 as published by the Free Software
+// Foundation. In accordance with Section 7(a) of the GNU AGPL its Section 15 shall be amended
+// to the effect that Ascensio System SIA expressly excludes the warranty of non-infringement of
+// any third-party rights.
+//
+// This program is distributed WITHOUT ANY WARRANTY, without even the implied warranty
+// of MERCHANTABILITY or FITNESS FOR A PARTICULAR  PURPOSE. For details, see
+// the GNU AGPL at: http://www.gnu.org/licenses/agpl-3.0.html
+//
+// You can contact Ascensio System SIA at Lubanas st. 125a-25, Riga, Latvia, EU, LV-1021.
+//
+// The  interactive user interfaces in modified source and object code versions of the Program must
+// display Appropriate Legal Notices, as required under Section 5 of the GNU AGPL version 3.
+//
+// Pursuant to Section 7(b) of the License you must retain the original Product logo when
+// distributing the program. Pursuant to Section 7(e) we decline to grant you any rights under
+// trademark law for use of our trademarks.
+//
+// All the Product's GUI elements, including illustrations and icon sets, as well as technical writing
+// content are licensed under the terms of the Creative Commons Attribution-ShareAlike 4.0
+// International. See the License terms at http://creativecommons.org/licenses/by-sa/4.0/legalcode
 
-<<<<<<< HEAD
-namespace ASC.Web.Files.HttpHandlers;
-
-public class ThirdPartyAppHandler
-{
+namespace ASC.Web.Files.HttpHandlers;
+
+public class ThirdPartyAppHandler
+{
+    public static string HandlerPath = "~/ThirdPartyApp";
+
     public ThirdPartyAppHandler(RequestDelegate next)
-    {
-    }
-
+    {
+    }
+
     public async Task Invoke(HttpContext context, ThirdPartyAppHandlerService thirdPartyAppHandlerService)
-    {
-        await thirdPartyAppHandlerService.InvokeAsync(context);
-    }
-}
-
-[Scope]
-public class ThirdPartyAppHandlerService
-{
+    {
+        await thirdPartyAppHandlerService.InvokeAsync(context);
+    }
+}
+
+[Scope]
+public class ThirdPartyAppHandlerService
+{
     private readonly AuthContext _authContext;
     private readonly CommonLinkUtility _commonLinkUtility;
     private readonly ILogger<ThirdPartyAppHandlerService> _log;
-=======
+    private readonly ThirdPartySelector _thirdPartySelector;
+    public string HandlerPath { get; set; }
 
-using System;
-using System.Linq;
-using System.Threading;
-using System.Threading.Tasks;
-using System.Web;
-
-using ASC.Common;
-using ASC.Common.Logging;
-using ASC.Core;
-using ASC.Core.Common;
-using ASC.Files.Core.Resources;
-using ASC.Web.Files.ThirdPartyApp;
-using ASC.Web.Studio.Utility;
-
-using Microsoft.AspNetCore.Builder;
-using Microsoft.AspNetCore.Http;
-using Microsoft.Extensions.Options;
-
-namespace ASC.Web.Files.HttpHandlers
-{
-    public class ThirdPartyAppHandler
-    {
-        private RequestDelegate Next { get; }
-
-        public static string HandlerPath = "~/ThirdPartyApp";
-
-        public ThirdPartyAppHandler(RequestDelegate next)
-        {
-        }
-
-        public async Task Invoke(HttpContext context, ThirdPartyAppHandlerService thirdPartyAppHandlerService)
-        {
-            await thirdPartyAppHandlerService.InvokeAsync(context);
-            //await Next.Invoke(context);
-        }
-    }
-
-    [Scope]
-    public class ThirdPartyAppHandlerService
-    {
-        private readonly ThirdPartySelector _thirdPartySelector;
-
-        private AuthContext AuthContext { get; }
-        private CommonLinkUtility CommonLinkUtility { get; }
-        private ILog Log { get; set; }
->>>>>>> 2479448c
-
-    public string HandlerPath { get; set; }
-
-<<<<<<< HEAD
-    public ThirdPartyAppHandlerService(
-        ILogger<ThirdPartyAppHandlerService> logger,
-        AuthContext authContext,
-        BaseCommonLinkUtility baseCommonLinkUtility,
-        CommonLinkUtility commonLinkUtility)
-    {
+    public ThirdPartyAppHandlerService(
+        ILogger<ThirdPartyAppHandlerService> logger,
+        AuthContext authContext,
+        BaseCommonLinkUtility baseCommonLinkUtility,
+        CommonLinkUtility commonLinkUtility,
+        ThirdPartySelector thirdPartySelector)
+    {
         _authContext = authContext;
         _commonLinkUtility = commonLinkUtility;
         _log = logger;
-        HandlerPath = baseCommonLinkUtility.ToAbsolute("~/thirdpartyapp");
-    }
-=======
-        public ThirdPartyAppHandlerService(
-            IOptionsMonitor<ILog> optionsMonitor,
-            AuthContext authContext,
-            BaseCommonLinkUtility baseCommonLinkUtility,
-            CommonLinkUtility commonLinkUtility,
-            ThirdPartySelector thirdPartySelector)
-        {
-            AuthContext = authContext;
-            CommonLinkUtility = commonLinkUtility;
-            _thirdPartySelector = thirdPartySelector;
-            Log = optionsMonitor.CurrentValue;
-            HandlerPath = baseCommonLinkUtility.ToAbsolute(ThirdPartyAppHandler.HandlerPath);
-        }
->>>>>>> 2479448c
+        _thirdPartySelector = thirdPartySelector;
+        HandlerPath = baseCommonLinkUtility.ToAbsolute(ThirdPartyAppHandler.HandlerPath);
+    }
+
+    public async Task InvokeAsync(HttpContext context)
+    {
+        _log.DebugThirdPartyAppHandlerRequest(context.Request.Url());
 
-    public async Task InvokeAsync(HttpContext context)
-    {
-        _log.DebugThirdPartyAppHandlerRequest(context.Request.Url());
+        var message = string.Empty;
 
-        var message = string.Empty;
+        try
+        {
+            var app = _thirdPartySelector.GetApp(context.Request.Query[ThirdPartySelector.AppAttr]);
+            _log.DebugThirdPartyAppApp(app);
 
-<<<<<<< HEAD
-        try
-        {
-            var app = ThirdPartySelector.GetApp(context.Request.Query[ThirdPartySelector.AppAttr]);
-            _log.DebugThirdPartyAppApp(app);
-=======
-            try
-            {
-                var app = _thirdPartySelector.GetApp(context.Request.Query[ThirdPartySelector.AppAttr]);
-                Log.Debug("ThirdPartyApp: app - " + app);
->>>>>>> 2479448c
+            if (await app.RequestAsync(context))
+            {
+                return;
+            }
+        }
+        catch (ThreadAbortException)
+        {
+            //Thats is responce ending
+            return;
+        }
+        catch (Exception e)
+        {
+            _log.ErrorThirdPartyApp(e);
+            message = e.Message;
+        }
 
-            if (await app.RequestAsync(context))
-            {
-                return;
-            }
-        }
-        catch (ThreadAbortException)
-        {
-            //Thats is responce ending
-            return;
-        }
-        catch (Exception e)
-        {
-            _log.ErrorThirdPartyApp(e);
-            message = e.Message;
-        }
+        if (string.IsNullOrEmpty(message))
+        {
+            if ((context.Request.Query["error"].FirstOrDefault() ?? "").Equals("access_denied", StringComparison.InvariantCultureIgnoreCase))
+            {
+                message = context.Request.Query["error_description"].FirstOrDefault() ?? FilesCommonResource.AppAccessDenied;
+            }
+        }
 
-        if (string.IsNullOrEmpty(message))
-        {
-            if ((context.Request.Query["error"].FirstOrDefault() ?? "").Equals("access_denied", StringComparison.InvariantCultureIgnoreCase))
-            {
-                message = context.Request.Query["error_description"].FirstOrDefault() ?? FilesCommonResource.AppAccessDenied;
-            }
-        }
+        var redirectUrl = _commonLinkUtility.GetDefault();
+        if (!string.IsNullOrEmpty(message))
+        {
+            redirectUrl += _authContext.IsAuthenticated ? "#error/" : "?m=";
+            redirectUrl += HttpUtility.UrlEncode(message);
+        }
+        context.Response.Redirect(redirectUrl, true);
+    }
+}
 
-        var redirectUrl = _commonLinkUtility.GetDefault();
-        if (!string.IsNullOrEmpty(message))
-        {
-            redirectUrl += _authContext.IsAuthenticated ? "#error/" : "?m=";
-            redirectUrl += HttpUtility.UrlEncode(message);
-        }
-        context.Response.Redirect(redirectUrl, true);
-    }
-}
-
-public static class ThirdPartyAppHandlerExtention
-{
-    public static IApplicationBuilder UseThirdPartyAppHandler(this IApplicationBuilder builder)
-    {
-        return builder.UseMiddleware<ThirdPartyAppHandler>();
-    }
+public static class ThirdPartyAppHandlerExtention
+{
+    public static IApplicationBuilder UseThirdPartyAppHandler(this IApplicationBuilder builder)
+    {
+        return builder.UseMiddleware<ThirdPartyAppHandler>();
+    }
 }