--- conflicted
+++ resolved
@@ -17,25 +17,15 @@
 const { authStore } = commonStore;
 
 ReactDOM.render(
-<<<<<<< HEAD
-  <Provider store={store}>
-    <MobxProvider auth={authStore} mainFilesStore={mainFilesStore}>
+  <MobxProvider
+    auth={authStore}
+    mainFilesStore={mainFilesStore}
+    settingsStore={settingsStore}
+  >
       <ErrorBoundary>
         <App />
       </ErrorBoundary>
-    </MobxProvider>
-  </Provider>,
-=======
-  <MobxProvider
-    store={authStore}
-    mainFilesStore={mainFilesStore}
-    settingsStore={settingsStore}
-  >
-    <ErrorBoundary>
-      <App />
-    </ErrorBoundary>
   </MobxProvider>,
->>>>>>> b37ee479
   document.getElementById("root")
 );
 
