﻿import PropTypes from "prop-types";
import styled from "styled-components";
import React, { useState } from "react";
import { inject, observer } from "mobx-react";
import { withTranslation } from "react-i18next";

import {
  FolderType,
  ShareAccessRights,
  FolderNames,
  DeviceType,
} from "@docspace/common/constants";
import { getCatalogIconUrlByType } from "@docspace/common/utils/catalogIcon.helper";

import CatalogItem from "@docspace/components/catalog-item";
import DragAndDrop from "@docspace/components/drag-and-drop";

import BonusItem from "./BonusItem";
import AccountsItem from "./AccountsItem";

import ClearTrashReactSvgUrl from "PUBLIC_DIR/images/clear.trash.react.svg?url";

const StyledDragAndDrop = styled(DragAndDrop)`
  display: contents;
`;

const CatalogDivider = styled.div`
  height: 16px;
`;

const Item = ({
  t,
  item,
  dragging,
  getFolderIcon,
  setBufferSelection,
  isActive,
  getEndOfBlock,
  showText,
  onClick,
  onMoveTo,
  onBadgeClick,
  showDragItems,
  startUpload,
  uploadEmptyFolders,
  setDragging,
  showBadge,
  labelBadge,
  iconBadge,
  folderId,
}) => {
  const [isDragActive, setIsDragActive] = useState(false);

  const isDragging = dragging ? showDragItems(item) : false;

  let value = "";
  if (isDragging) value = `${item.id} dragging`;

  const onDropZoneUpload = React.useCallback(
    (files, uploadToFolder) => {
      dragging && setDragging(false);
      const emptyFolders = files.filter((f) => f.isEmptyDirectory);

      if (emptyFolders.length > 0) {
        uploadEmptyFolders(emptyFolders, uploadToFolder).then(() => {
          const onlyFiles = files.filter((f) => !f.isEmptyDirectory);
          if (onlyFiles.length > 0) startUpload(onlyFiles, uploadToFolder, t);
        });
      } else {
        startUpload(files, uploadToFolder, t);
      }
    },
    [t, dragging, setDragging, startUpload, uploadEmptyFolders]
  );

  const onDrop = React.useCallback(
    (items) => {
      if (!isDragging) return dragging && setDragging(false);

      const { fileExst, id } = item;

      if (!fileExst) {
        onDropZoneUpload(items, id);
      } else {
        onDropZoneUpload(items);
      }
    },
    [item, startUpload, dragging, setDragging]
  );

  const onDragOver = React.useCallback(
    (dragActive) => {
      if (dragActive !== isDragActive) {
        setIsDragActive(dragActive);
      }
    },
    [isDragActive]
  );

  const onDragLeave = React.useCallback(() => {
    setIsDragActive(false);
  }, []);

  const onClickAction = React.useCallback(
    (folderId) => {
      setBufferSelection(null);
      onClick && onClick(folderId, item.title, item.rootFolderType);
    },
    [onClick, item.title, item.rootFolderType]
  );

  return (
    <StyledDragAndDrop
      key={item.id}
      data-title={item.title}
      value={value}
      onDrop={onDrop}
      dragging={dragging && isDragging}
      onDragOver={onDragOver}
      onDragLeave={onDragLeave}
      className={"document-catalog"}
    >
      <CatalogItem
        key={item.id}
        id={item.id}
        folderId={folderId}
        className={`tree-drag ${item.folderClassName} document-catalog`}
        icon={getFolderIcon(item)}
        showText={showText}
        text={item.title}
        isActive={isActive}
        onClick={onClickAction}
        onDrop={onMoveTo}
        isEndOfBlock={getEndOfBlock(item)}
        isDragging={isDragging}
        isDragActive={isDragActive && isDragging}
        value={value}
        showBadge={showBadge}
        labelBadge={labelBadge}
        onClickBadge={onBadgeClick}
        iconBadge={iconBadge}
        badgeTitle={t("RecycleBinAction")}
      />
    </StyledDragAndDrop>
  );
};

const Items = ({
  t,
  data,
  showText,

  onClick,
  onBadgeClick,

  dragging,
  setDragging,
  startUpload,
  uploadEmptyFolders,
  isVisitor,
  isCollaborator,
  isAdmin,
  myId,
  commonId,
  currentId,
  draggableItems,
  setBufferSelection,

  moveDragItems,

  docSpace,

  setEmptyTrashDialogVisible,
  trashIsEmpty,

  onHide,
  firstLoad,
  deleteAction,
  startDrag,

  activeItemId,
  emptyTrashInProgress,

  isCommunity,
  isPaymentPageAvailable,
  currentDeviceType,
  folderAccess,
}) => {
  const getEndOfBlock = React.useCallback(
    (item) => {
      switch (item.key) {
        case "0-3":
        case "0-5":
        case "0-6":
          return true;
        default:
          return false;
      }
    },
    [docSpace]
  );

  const getFolderIcon = React.useCallback((item) => {
    return getCatalogIconUrlByType(item.rootFolderType);
  }, []);

  const showDragItems = React.useCallback(
    (item) => {
      if (item.id === currentId) {
        return false;
      }

      if (
        !draggableItems ||
        draggableItems.find(
          (x) => x.id === item.id && x.isFolder === item.isFolder
        )
      )
        return false;

      const isArchive = draggableItems.find(
        (f) => f.rootFolderType === FolderType.Archive
      );

      if (
        item.rootFolderType === FolderType.SHARE &&
        item.access === ShareAccessRights.FullAccess
      ) {
        return true;
      }

<<<<<<< HEAD
      if (isAdmin) {
        if (
          item.rootFolderType === FolderType.TRASH &&
          startDrag &&
          !isArchive
        ) {
          return draggableItems.some(
            (draggableItem) => draggableItem.security.Delete
          );
        }

        if (
          (item.pathParts &&
            (item.pathParts[0].id === myId ||
              item.pathParts[0].id === commonId)) ||
          item.rootFolderType === FolderType.USER ||
          item.rootFolderType === FolderType.COMMON
        ) {
          return true;
        }
      } else {
        if (
          (item.pathParts && item.pathParts[0].id === myId) ||
          item.rootFolderType === FolderType.USER
        ) {
          return true;
        }
=======
      if (
        (item.rootFolderType === FolderType.TRASH && startDrag && !isArchive) ||
        item.rootFolderType === FolderType.USER
      ) {
        return (
          folderAccess === ShareAccessRights.None ||
          folderAccess === ShareAccessRights.FullAccess ||
          folderAccess === ShareAccessRights.RoomManager
        );
>>>>>>> 530187de
      }

      return false;
    },
    [currentId, draggableItems, isAdmin]
  );

  const onMoveTo = React.useCallback(
    (destFolderId, title) => {
      moveDragItems(destFolderId, title, {
        copy: t("Translations:CopyOperation"),
        move: t("Translations:MoveToOperation"),
      });
    },
    [moveDragItems, t]
  );

  const onRemove = React.useCallback(() => {
    const translations = {
      deleteOperation: t("Translations:DeleteOperation"),
      deleteFromTrash: t("Translations:DeleteFromTrash"),
      deleteSelectedElem: t("Translations:DeleteSelectedElem"),
      FileRemoved: t("Files:FileRemoved"),
      FolderRemoved: t("Files:FolderRemoved"),
    };

    deleteAction(translations);
  }, [deleteAction]);

  const onEmptyTrashAction = () => {
    currentDeviceType === DeviceType.mobile && onHide();
    setEmptyTrashDialogVisible(true);
  };

  const getItems = React.useCallback(
    (data) => {
      const items = data.map((item, index) => {
        const isTrash = item.rootFolderType === FolderType.TRASH;
        const showBadge = emptyTrashInProgress
          ? false
          : item.newItems
          ? item.newItems > 0 && true
          : isTrash && !trashIsEmpty;
        const labelBadge = showBadge ? item.newItems : null;
        const iconBadge = isTrash ? ClearTrashReactSvgUrl : null;

        return (
          <Item
            key={`${item.id}_${index}`}
            t={t}
            setDragging={setDragging}
            startUpload={startUpload}
            uploadEmptyFolders={uploadEmptyFolders}
            item={item}
            setBufferSelection={setBufferSelection}
            dragging={dragging}
            getFolderIcon={getFolderIcon}
            isActive={item.id === activeItemId}
            getEndOfBlock={getEndOfBlock}
            showText={showText}
            onClick={onClick}
            onMoveTo={isTrash ? onRemove : onMoveTo}
            onBadgeClick={isTrash ? onEmptyTrashAction : onBadgeClick}
            showDragItems={showDragItems}
            showBadge={showBadge}
            labelBadge={labelBadge}
            iconBadge={iconBadge}
            folderId={`document_catalog-${FolderNames[item.rootFolderType]}`}
          />
        );
      });

      /*if (!firstLoad && !isVisitor)
        items.splice(
          3,
          0,
          <SettingsItem
            key="settings-item"
            onClick={onClick}
            isActive={activeItemId === "settings"}
          />
        );*/
      if (!isVisitor && !isCollaborator)
        items.splice(
          3,
          0,
          <AccountsItem
            key="accounts-item"
            onClick={onClick}
            isActive={activeItemId === "accounts"}
          />
        );

      if (!isVisitor) items.splice(3, 0, <CatalogDivider key="other-header" />);
      else items.splice(2, 0, <CatalogDivider key="other-header" />);

      if (isCommunity && isPaymentPageAvailable)
        items.push(<BonusItem key="bonus-item" />);

      return items;
    },
    [
      t,
      dragging,
      getFolderIcon,
      onClick,
      onMoveTo,
      getEndOfBlock,
      onBadgeClick,
      showDragItems,
      showText,
      setDragging,
      startUpload,
      uploadEmptyFolders,
      trashIsEmpty,
      isAdmin,
      isVisitor,
      firstLoad,
      activeItemId,
      emptyTrashInProgress,
    ]
  );

  return <>{getItems(data)}</>;
};

Items.propTypes = {
  data: PropTypes.array,
  showText: PropTypes.bool,
  onClick: PropTypes.func,
  onClickBadge: PropTypes.func,
  onHide: PropTypes.func,
};

export default inject(
  ({
    auth,
    treeFoldersStore,
    selectedFolderStore,
    filesStore,
    filesActionsStore,
    uploadDataStore,
    dialogsStore,
    clientLoadingStore,
  }) => {
    const {
      settingsStore,
      isCommunity,
      isPaymentPageAvailable,
      currentDeviceType,
    } = auth;
    const { showText, docSpace } = settingsStore;

    const {
      selection,
      bufferSelection,
      setBufferSelection,
      dragging,
      setDragging,
      trashIsEmpty,

      startDrag,
    } = filesStore;

    const { firstLoad } = clientLoadingStore;

    const { startUpload } = uploadDataStore;

    const { treeFolders, myFolderId, commonFolderId, isPrivacyFolder } =
      treeFoldersStore;

    const { id, access: folderAccess } = selectedFolderStore;
    const {
      moveDragItems,
      uploadEmptyFolders,
      deleteAction,
      emptyTrashInProgress,
    } = filesActionsStore;
    const { setEmptyTrashDialogVisible } = dialogsStore;

    return {
      isAdmin: auth.isAdmin,
      isVisitor: auth.userStore.user.isVisitor,
      isCollaborator: auth.userStore.user.isCollaborator,
      myId: myFolderId,
      commonId: commonFolderId,
      isPrivacy: isPrivacyFolder,
      currentId: id,
      showText,
      docSpace,

      data: treeFolders,

      draggableItems: dragging
        ? bufferSelection
          ? [bufferSelection]
          : selection
        : null,
      dragging,
      setDragging,
      moveDragItems,
      setBufferSelection,
      deleteAction,
      startUpload,
      uploadEmptyFolders,
      setEmptyTrashDialogVisible,
      trashIsEmpty,

      firstLoad,
      startDrag,
      emptyTrashInProgress,
      isCommunity,
      isPaymentPageAvailable,
      currentDeviceType,
      folderAccess,
    };
  }
)(withTranslation(["Files", "Common", "Translations"])(observer(Items)));<|MERGE_RESOLUTION|>--- conflicted
+++ resolved
@@ -229,45 +229,18 @@
         return true;
       }
 
-<<<<<<< HEAD
-      if (isAdmin) {
-        if (
-          item.rootFolderType === FolderType.TRASH &&
-          startDrag &&
-          !isArchive
-        ) {
-          return draggableItems.some(
-            (draggableItem) => draggableItem.security.Delete
-          );
-        }
-
-        if (
-          (item.pathParts &&
-            (item.pathParts[0].id === myId ||
-              item.pathParts[0].id === commonId)) ||
-          item.rootFolderType === FolderType.USER ||
-          item.rootFolderType === FolderType.COMMON
-        ) {
-          return true;
-        }
-      } else {
-        if (
-          (item.pathParts && item.pathParts[0].id === myId) ||
-          item.rootFolderType === FolderType.USER
-        ) {
-          return true;
-        }
-=======
-      if (
-        (item.rootFolderType === FolderType.TRASH && startDrag && !isArchive) ||
-        item.rootFolderType === FolderType.USER
-      ) {
+      if (item.rootFolderType === FolderType.TRASH && startDrag && !isArchive) {
+        return draggableItems.some(
+          (draggableItem) => draggableItem.security.Delete
+        );
+      }
+
+      if (item.rootFolderType === FolderType.USER) {
         return (
           folderAccess === ShareAccessRights.None ||
           folderAccess === ShareAccessRights.FullAccess ||
           folderAccess === ShareAccessRights.RoomManager
         );
->>>>>>> 530187de
       }
 
       return false;
