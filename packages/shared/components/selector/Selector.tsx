--- conflicted
+++ resolved
@@ -147,15 +147,12 @@
   infoText,
   infoBarData,
   withInfoBar,
-<<<<<<< HEAD
-  withInfoBadge,
-=======
 
   useAside,
   onClose,
   withBlur,
   withoutBackground,
->>>>>>> 811d6e73
+  withInfoBadge,
 }: SelectorProps) => {
   const [footerVisible, setFooterVisible] = React.useState<boolean>(false);
 
