--- conflicted
+++ resolved
@@ -3,11 +3,7 @@
   "content": "Documents",
   "content_en_sha1_hash": "687c82861c956e47456186f6522cfc8dbadb8ef6",
   "created_at": "2025-05-19T21:30:44.581Z",
-<<<<<<< HEAD
-  "updated_at": "2025-06-08T12:02:32.633Z",
-=======
   "updated_at": "2025-07-10T11:11:06.816Z",
->>>>>>> 4378f47c
   "comment": {
     "text": "This translation key \"Documents\" is used to display the label for a filter or progress section that focuses on documents in a UI application. It appears in contexts where users can select files or folders, such as filters and progress indicators in data management dialogs.",
     "is_auto": true,
@@ -22,13 +18,13 @@
     },
     {
       "file_path": "/packages/client/src/pages/Home/Section/Filter/index.js",
-      "line_number": 587,
+      "line_number": 590,
       "context": "if (filter.filterType) {\n let label = \"\";\n \n switch (filter.filterType.toString()) {\n case FilterType.DocumentsOnly.toString():\n label = t(\"Common:Documents\");\n break;\n case FilterType.FoldersOnly.toString():\n label = t(\"Common:Folders\");\n break;\n case FilterType.SpreadsheetsOnly.toString():",
       "module": "/packages/client"
     },
     {
       "file_path": "/packages/client/src/pages/Home/Section/Filter/index.js",
-      "line_number": 587,
+      "line_number": 590,
       "context": "if (filter.filterType) {\n let label = \"\";\n \n switch (filter.filterType.toString()) {\n case FilterType.DocumentsOnly.toString():\n label = t(\"Common:Documents\");\n break;\n case FilterType.FoldersOnly.toString():\n label = t(\"Common:Folders\");\n break;\n case FilterType.SpreadsheetsOnly.toString():",
       "module": "/packages/client"
     },
@@ -52,14 +48,14 @@
     },
     {
       "file_path": "/packages/client/src/pages/PortalSettings/categories/developer-tools/JavascriptSDK/sub-components/FilterBlock.js",
-      "line_number": 143,
-      "context": "label: t(\"Common:Files\"),\n typeKey: FilterType.FilesOnly,\n },\n {\n key: \"filter-type-documents\",\n label: t(\"Common:Documents\"),\n typeKey: FilterType.DocumentsOnly,\n },\n {\n key: \"filter-type-folders\",\n label: t(\"Common:Folders\"),",
+      "line_number": 148,
+      "context": "label: t(\"Common:Files\"),\n typeKey: FilterType.FilesOnly,\n },\n {\n key: \"filter-type-documents\",\n label: t(\"Common:Documents\"),\n typeKey: FilterType.DocumentsOnly,\n },\n {\n key: \"filter-type-spreadsheets\",\n label: t(\"Common:Spreadsheets\"),",
       "module": "/packages/client"
     },
     {
       "file_path": "/packages/shared/dialogs/download-dialog/index.tsx",
-      "line_number": 449,
-      "context": "isChecked={state.documents.isChecked}\n isIndeterminate={state.documents.isIndeterminate}\n items={state.documents.files}\n titleFormat={state.documents.format || t(\"Common:OriginalFormat\")}\n type={DownloadedDocumentType.Documents}\n title={t(\"Common:Documents\")}\n />\n ) : null}\n \n {state.spreadsheets.files.length > 0 ? (\n <DownloadContent",
+      "line_number": 460,
+      "context": "isChecked={state.documents.isChecked}\n isIndeterminate={state.documents.isIndeterminate}\n items={state.documents.files}\n titleFormat={state.documents.format || t(\"Common:OriginalFormat\")}\n type={DownloadedDocumentType.Documents}\n title={t(\"Common:Documents\")}\n />\n ) : null}\n {state.spreadsheets.files.length > 0 ? (\n <DownloadContent\n {...downloadContentProps}",
       "module": "/packages/shared"
     },
     {
@@ -70,11 +66,7 @@
     },
     {
       "file_path": "/packages/shared/utils/index.ts",
-<<<<<<< HEAD
-      "line_number": 347,
-=======
       "line_number": 349,
->>>>>>> 4378f47c
       "context": "case \"all\":\n return t(\"Common:All\");\n case FilterType.FoldersOnly:\n return t(\"Common:Folders\");\n case FilterType.DocumentsOnly:\n return t(\"Common:Documents\");\n case FilterType.PresentationsOnly:\n return t(\"Common:Presentations\");\n case FilterType.SpreadsheetsOnly:\n return t(\"Common:Spreadsheets\");\n case FilterType.ImagesOnly:",
       "module": "/packages/shared"
     }
