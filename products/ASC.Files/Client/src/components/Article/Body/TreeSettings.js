--- conflicted
+++ resolved
@@ -2,43 +2,13 @@
 import { withRouter } from "react-router";
 import { TreeMenu, TreeNode } from "@appserver/components";
 import styled from "styled-components";
-<<<<<<< HEAD
 import { history } from "@appserver/common";
 import { withTranslation } from "react-i18next";
 import { inject, observer } from "mobx-react";
-=======
-import { history, utils, store as initStore } from "@appserver/common";
-import { withTranslation, I18nextProvider } from "react-i18next";
-import { createI18N } from "../../../helpers/i18n";
 import SettingsIcon from "../../../../../../../public/images/settings.react.svg";
-import {
-  setSelectedNode,
-  setExpandSettingsTree,
-  getFilesSettings,
-  setSelectedFolder,
-  setIsLoading,
-} from "../../../store/files/actions";
-import {
-  getIsLoading,
-  getSettingsSelectedTreeNode,
-  getExpandedSetting,
-  getEnableThirdParty,
-  getSelectedTreeNode,
-} from "../../../store/files/selectors";
 import ExpanderDownIcon from "../../../../../../../public/images/expander-down.react.svg";
 import ExpanderRightIcon from "../../../../../../../public/images/expander-right.react.svg";
 import commonIconsStyles from "@appserver/components/src/utils/common-icons-style";
-
-const { isAdmin } = initStore.auth.selectors;
-
-const i18n = createI18N({
-  page: "Settings",
-  localesPath: "pages/Settings",
-});
-
-const { changeLanguage } = utils;
->>>>>>> 782e069f
-
 const StyledTreeMenu = styled(TreeMenu)`
   margin-top: 18px !important;
   @media (max-width: 1024px) {
