--- conflicted
+++ resolved
@@ -191,14 +191,6 @@
 
 export const GENERAL_LINK_HEADER_KEY = "general-link_header";
 
-<<<<<<< HEAD
-export const thumbnailStatuses = {
-  WAITING: 0,
-  CREATED: 1,
-  ERROR: 2,
-  NOT_REQUIRED: 3,
-};
-=======
 export const OPERATIONS_NAME = Object.freeze({
   trash: "trash",
   deletePermanently: "deletePermanently",
@@ -213,4 +205,10 @@
   upload: "upload",
   deleteVersionFile: "deleteVersionFile",
 });
->>>>>>> 25ab4d95
+
+export const thumbnailStatuses = {
+  WAITING: 0,
+  CREATED: 1,
+  ERROR: 2,
+  NOT_REQUIRED: 3,
+};