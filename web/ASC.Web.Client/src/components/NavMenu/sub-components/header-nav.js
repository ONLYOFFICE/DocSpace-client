--- conflicted
+++ resolved
@@ -1,7 +1,7 @@
-<<<<<<< HEAD
 import React, { useCallback, useState } from 'react';
 import PropTypes from 'prop-types';
 import styled from 'styled-components';
+import NavItem from './nav-item';
 import ProfileActions from './profile-actions';
 import { useTranslation } from 'react-i18next';
 import { tablet } from '@appserver/components/utils/device';
@@ -10,26 +10,10 @@
 import { withRouter } from 'react-router';
 import { AppServerConfig } from '@appserver/common/constants';
 import config from '../../../../package.json';
-import { isDesktop, isMobile } from 'react-device-detect';
+import { isDesktop } from 'react-device-detect';
 import AboutDialog from '../../pages/About/AboutDialog';
+import DebugInfoDialog from '../../pages/DebugInfo';
 import HeaderCatalogBurger from './header-catalog-burger';
-=======
-import React, { useCallback, useState } from "react";
-import PropTypes from "prop-types";
-import styled from "styled-components";
-import NavItem from "./nav-item";
-import ProfileActions from "./profile-actions";
-import { useTranslation } from "react-i18next";
-import { tablet } from "@appserver/components/utils/device";
-import { combineUrl, deleteCookie } from "@appserver/common/utils";
-import { inject, observer } from "mobx-react";
-import { withRouter } from "react-router";
-import { AppServerConfig } from "@appserver/common/constants";
-import config from "../../../../package.json";
-import { isDesktop } from "react-device-detect";
-import AboutDialog from "../../pages/About/AboutDialog";
-import DebugInfoDialog from "../../pages/DebugInfo";
->>>>>>> 34378fa1
 
 const { proxyURL } = AppServerConfig;
 const homepage = config.homepage;
@@ -81,21 +65,15 @@
   isPersonal,
   userIsUpdate,
   setUserIsUpdate,
-<<<<<<< HEAD
+  buildVersionInfo,
+  debugInfo,
   currentProductId,
   toggleShowText,
   showCatalog,
 }) => {
   const { t } = useTranslation(['NavMenu', 'Common', 'About']);
-  const [visibleDialog, setVisibleDialog] = useState(false);
-=======
-  buildVersionInfo,
-  debugInfo,
-}) => {
-  const { t } = useTranslation(["NavMenu", "Common", "About"]);
   const [visibleAboutDialog, setVisibleAboutDialog] = useState(false);
   const [visibleDebugDialog, setVisibleDebugDialog] = useState(false);
->>>>>>> 34378fa1
 
   const onProfileClick = useCallback(() => {
     peopleAvailable ? history.push(PROFILE_SELF_URL) : history.push(PROFILE_MY_URL);
@@ -109,20 +87,17 @@
     }
   }, []);
 
-<<<<<<< HEAD
   const onSettingsClick = useCallback(() => {
     history.push(SETTINGS_URL);
   });
 
   const onCloseDialog = () => setVisibleDialog(false);
-=======
   const onDebugClick = useCallback(() => {
     setVisibleDebugDialog(true);
   }, []);
 
   const onCloseAboutDialog = () => setVisibleAboutDialog(false);
   const onCloseDebugDialog = () => setVisibleDebugDialog(false);
->>>>>>> 34378fa1
 
   const onSwitchToDesktopClick = useCallback(() => {
     deleteCookie('desktop_view');
@@ -170,8 +145,8 @@
 
     if (debugInfo) {
       actions.splice(3, 0, {
-        key: "DebugBtn",
-        label: "Debug Info",
+        key: 'DebugBtn',
+        label: 'Debug Info',
         onClick: onDebugClick,
       });
     }
@@ -209,12 +184,7 @@
         buildVersionInfo={buildVersionInfo}
       />
 
-      {debugInfo && (
-        <DebugInfoDialog
-          visible={visibleDebugDialog}
-          onClose={onCloseDebugDialog}
-        />
-      )}
+      {debugInfo && <DebugInfoDialog visible={visibleDebugDialog} onClose={onCloseDebugDialog} />}
     </StyledNav>
   );
 };
@@ -238,15 +208,12 @@
     const {
       defaultPage,
       personal: isPersonal,
-<<<<<<< HEAD
       version: versionAppServer,
       currentProductId,
       toggleShowText,
       showCatalog,
-=======
       buildVersionInfo,
       debugInfo,
->>>>>>> 34378fa1
     } = settingsStore;
     const { user, userIsUpdate, setUserIsUpdate } = userStore;
     const modules = auth.availableModules;
@@ -260,7 +227,6 @@
       defaultPage: defaultPage || '/',
       modules,
       logout,
-<<<<<<< HEAD
       peopleAvailable: modules.some((m) => m.appName === 'people'),
       versionAppServer,
       userIsUpdate,
@@ -268,13 +234,8 @@
       currentProductId,
       toggleShowText,
       showCatalog,
-=======
-      peopleAvailable: modules.some((m) => m.appName === "people"),
-      userIsUpdate,
-      setUserIsUpdate,
       buildVersionInfo,
       debugInfo,
->>>>>>> 34378fa1
     };
   })(observer(HeaderNav)),
 );