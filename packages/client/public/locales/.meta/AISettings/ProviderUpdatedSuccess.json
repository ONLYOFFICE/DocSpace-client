{
  "key_path": "ProviderUpdatedSuccess",
  "content": "{{aiProvider}} updated successfully",
  "content_en_sha1_hash": "476f2a3b0812d0814f634f69bb9015fa6d686169",
  "created_at": "2025-12-17T14:56:14.687Z",
<<<<<<< HEAD
  "updated_at": "2025-12-17T14:56:20.341Z",
  "comment": {
    "text": "",
    "is_auto": false,
    "updated_at": null
=======
  "updated_at": "2025-12-22T09:52:40.016Z",
  "comment": {
    "text": "This key displays a success message in the UI after an AI provider is successfully updated. It appears as a toast notification within the AI provider settings dialog, confirming the update to the user. The message includes the general term \"AI Provider\" for clarity.",
    "is_auto": true,
    "updated_at": "2025-12-22T09:52:40.016Z"
>>>>>>> 7bd0b0d7
  },
  "usage": [
    {
      "file_path": "/packages/client/src/pages/PortalSettings/categories/ai-settings/providers/dialogs/add-update/index.tsx",
      "line_number": 232,
      "context": "data.key = providerKey;\n }\n \n await updateAIProvider?.(providerData.id, data);\n toastr.success(\n t(\"AISettings:ProviderUpdatedSuccess\", {\n aiProvider: t(\"Common:AIProvider\"),\n }),\n );\n }",
      "module": "/packages/client"
    }
  ],
  "languages": {
    "en": {
      "ai_translated": false,
      "ai_model": null,
      "ai_spell_check_issues": [],
      "approved_at": null
    },
    "ar-SA": {
      "ai_translated": false,
      "ai_model": null,
      "ai_spell_check_issues": [],
      "approved_at": null
    },
    "az": {
      "ai_translated": false,
      "ai_model": null,
      "ai_spell_check_issues": [],
      "approved_at": null
    },
    "bg": {
      "ai_translated": false,
      "ai_model": null,
      "ai_spell_check_issues": [],
      "approved_at": null
    },
    "cs": {
      "ai_translated": false,
      "ai_model": null,
      "ai_spell_check_issues": [],
      "approved_at": null
    },
    "de": {
      "ai_translated": false,
      "ai_model": null,
      "ai_spell_check_issues": [],
      "approved_at": null
    },
    "el-GR": {
      "ai_translated": false,
      "ai_model": null,
      "ai_spell_check_issues": [],
      "approved_at": null
    },
    "es": {
      "ai_translated": false,
      "ai_model": null,
      "ai_spell_check_issues": [],
      "approved_at": null
    },
    "fi": {
      "ai_translated": false,
      "ai_model": null,
      "ai_spell_check_issues": [],
      "approved_at": null
    },
    "fr": {
      "ai_translated": false,
      "ai_model": null,
      "ai_spell_check_issues": [],
      "approved_at": null
    },
    "hy-AM": {
      "ai_translated": false,
      "ai_model": null,
      "ai_spell_check_issues": [],
      "approved_at": null
    },
    "it": {
      "ai_translated": false,
      "ai_model": null,
      "ai_spell_check_issues": [],
      "approved_at": null
    },
    "ja-JP": {
      "ai_translated": false,
      "ai_model": null,
      "ai_spell_check_issues": [],
      "approved_at": null
    },
    "ko-KR": {
      "ai_translated": false,
      "ai_model": null,
      "ai_spell_check_issues": [],
      "approved_at": null
    },
    "lo-LA": {
      "ai_translated": false,
      "ai_model": null,
      "ai_spell_check_issues": [],
      "approved_at": null
    },
    "lv": {
      "ai_translated": false,
      "ai_model": null,
      "ai_spell_check_issues": [],
      "approved_at": null
    },
    "nl": {
      "ai_translated": false,
      "ai_model": null,
      "ai_spell_check_issues": [],
      "approved_at": null
    },
    "pl": {
      "ai_translated": false,
      "ai_model": null,
      "ai_spell_check_issues": [],
      "approved_at": null
    },
    "pt": {
      "ai_translated": false,
      "ai_model": null,
      "ai_spell_check_issues": [],
      "approved_at": null
    },
    "pt-BR": {
      "ai_translated": false,
      "ai_model": null,
      "ai_spell_check_issues": [],
      "approved_at": null
    },
    "ro": {
      "ai_translated": false,
      "ai_model": null,
      "ai_spell_check_issues": [],
      "approved_at": null
    },
    "ru": {
      "ai_translated": false,
      "ai_model": null,
      "ai_spell_check_issues": [],
      "approved_at": null
    },
    "si": {
      "ai_translated": false,
      "ai_model": null,
      "ai_spell_check_issues": [],
      "approved_at": null
    },
    "sk": {
      "ai_translated": false,
      "ai_model": null,
      "ai_spell_check_issues": [],
      "approved_at": null
    },
    "sl": {
      "ai_translated": false,
      "ai_model": null,
      "ai_spell_check_issues": [],
      "approved_at": null
    },
    "sq-AL": {
      "ai_translated": false,
      "ai_model": null,
      "ai_spell_check_issues": [],
      "approved_at": null
    },
    "sr-Cyrl-RS": {
      "ai_translated": false,
      "ai_model": null,
      "ai_spell_check_issues": [],
      "approved_at": null
    },
    "sr-Latn-RS": {
      "ai_translated": false,
      "ai_model": null,
      "ai_spell_check_issues": [],
      "approved_at": null
    },
    "tr": {
      "ai_translated": false,
      "ai_model": null,
      "ai_spell_check_issues": [],
      "approved_at": null
    },
    "uk-UA": {
      "ai_translated": false,
      "ai_model": null,
      "ai_spell_check_issues": [],
      "approved_at": null
    },
    "vi": {
      "ai_translated": false,
      "ai_model": null,
      "ai_spell_check_issues": [],
      "approved_at": null
    },
    "zh-CN": {
      "ai_translated": false,
      "ai_model": null,
      "ai_spell_check_issues": [],
      "approved_at": null
    }
  }
}<|MERGE_RESOLUTION|>--- conflicted
+++ resolved
@@ -3,19 +3,11 @@
   "content": "{{aiProvider}} updated successfully",
   "content_en_sha1_hash": "476f2a3b0812d0814f634f69bb9015fa6d686169",
   "created_at": "2025-12-17T14:56:14.687Z",
-<<<<<<< HEAD
-  "updated_at": "2025-12-17T14:56:20.341Z",
-  "comment": {
-    "text": "",
-    "is_auto": false,
-    "updated_at": null
-=======
   "updated_at": "2025-12-22T09:52:40.016Z",
   "comment": {
     "text": "This key displays a success message in the UI after an AI provider is successfully updated. It appears as a toast notification within the AI provider settings dialog, confirming the update to the user. The message includes the general term \"AI Provider\" for clarity.",
     "is_auto": true,
     "updated_at": "2025-12-22T09:52:40.016Z"
->>>>>>> 7bd0b0d7
   },
   "usage": [
     {
