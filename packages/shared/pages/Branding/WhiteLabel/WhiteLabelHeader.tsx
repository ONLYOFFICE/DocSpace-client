// (c) Copyright Ascensio System SIA 2009-2025
//
// This program is a free software product.
// You can redistribute it and/or modify it under the terms
// of the GNU Affero General Public License (AGPL) version 3 as published by the Free Software
// Foundation. In accordance with Section 7(a) of the GNU AGPL its Section 15 shall be amended
// to the effect that Ascensio System SIA expressly excludes the warranty of non-infringement of
// any third-party rights.
//
// This program is distributed WITHOUT ANY WARRANTY, without even the implied warranty
// of MERCHANTABILITY or FITNESS FOR A PARTICULAR  PURPOSE. For details, see
// the GNU AGPL at: http://www.gnu.org/licenses/agpl-3.0.html
//
// You can contact Ascensio System SIA at Lubanas st. 125a-25, Riga, Latvia, EU, LV-1021.
//
// The  interactive user interfaces in modified source and object code versions of the Program must
// display Appropriate Legal Notices, as required under Section 5 of the GNU AGPL version 3.
//
// Pursuant to Section 7(b) of the License you must retain the original Product logo when
// distributing the program. Pursuant to Section 7(e) we decline to grant you any rights under
// trademark law for use of our trademarks.
//
// All the Product's GUI elements, including illustrations and icon sets, as well as technical writing
// content are licensed under the terms of the Creative Commons Attribution-ShareAlike 4.0
// International. See the License terms at http://creativecommons.org/licenses/by-sa/4.0/legalcode

import React from "react";
<<<<<<< HEAD
import { isMobile } from "react-device-detect";
import { useTranslation } from "react-i18next";
=======
>>>>>>> d343aab6

import { Text } from "../../../components/text";
import { Badge } from "../../../components/badge";
import { HelpButton } from "../../../components/help-button";
import { FieldContainer } from "../../../components/field-container";
import {
  TextInput,
  InputType,
  InputSize,
} from "../../../components/text-input";
import { Button, ButtonSize } from "../../../components/button";

import { NotAvailable } from "./NotAvailable";
import {
  StyledHeader,
  StyledWhiteLabelInput,
  StyledCrossIcon,
} from "./WhiteLabel.styled";
import { IHeaderProps } from "./WhiteLabel.types";

export const WhiteLabelHeader = ({
  showNotAvailable,
  isSettingPaid,
  standalone,
  onUseTextAsLogo,
  isEmpty,
  logoTextWhiteLabel,
  onChange,
  onClear,
}: IHeaderProps) => {
  const { t } = useTranslation("Common");

  return (
    <StyledHeader>
<<<<<<< HEAD
      <Text className="subtitle">{t("BrandingSubtitle")}</Text>
      {showNotAvailable ? <NotAvailable /> : null}
=======
      {showNotAvailable ? <NotAvailable t={t} /> : null}
>>>>>>> d343aab6
      <div className="header-container">
        <Text fontSize="16px" fontWeight="700">
          {t("WhiteLabel")}
        </Text>

        {!isSettingPaid && !standalone ? (
          <Badge
            className="paid-badge"
            fontWeight="700"
            label={t("Common:Paid")}
            isPaidBadge
          />
        ) : null}
      </div>

      <div className="wl-helper">
        <Text
          className="wl-subtitle wl-helper-label settings_unavailable"
          fontSize="13px"
        >
          {t("WhiteLabelSubtitle")}
          <HelpButton
            tooltipContent={
              <Text fontSize="12px">{t("WhiteLabelTooltip")}</Text>
            }
            place="right"
            offsetRight={0}
            className="settings_unavailable"
          />
        </Text>
      </div>

      <div className="settings-block">
        <FieldContainer
          id="fieldContainerGenerateLogo"
          labelText={t("GenerateLogoLabel")}
          isVertical
          className="settings_unavailable field-container"
          labelVisible
        >
          <StyledWhiteLabelInput isShowCross={!!logoTextWhiteLabel}>
            <TextInput
              testId="logo-text-input"
              className="logo-text input"
              placeholder={t("YourLogo")}
              value={logoTextWhiteLabel}
              onChange={onChange}
              isDisabled={!isSettingPaid}
              isReadOnly={!isSettingPaid}
              scale
              maxLength={10}
              type={InputType.text}
              size={InputSize.base}
              withBorder={false}
            />

            <div className="append" onClick={onClear}>
              <StyledCrossIcon />
            </div>
          </StyledWhiteLabelInput>
          <Button
            testId="generate-logo-button"
            id="btnGenerateLogo"
            className="generate-logo"
            size={ButtonSize.small}
            label={t("GenerateLogoButton")}
            onClick={onUseTextAsLogo}
            isDisabled={!isSettingPaid || isEmpty}
          />
        </FieldContainer>
      </div>
    </StyledHeader>
  );
};<|MERGE_RESOLUTION|>--- conflicted
+++ resolved
@@ -25,11 +25,7 @@
 // International. See the License terms at http://creativecommons.org/licenses/by-sa/4.0/legalcode
 
 import React from "react";
-<<<<<<< HEAD
-import { isMobile } from "react-device-detect";
 import { useTranslation } from "react-i18next";
-=======
->>>>>>> d343aab6
 
 import { Text } from "../../../components/text";
 import { Badge } from "../../../components/badge";
@@ -64,12 +60,7 @@
 
   return (
     <StyledHeader>
-<<<<<<< HEAD
-      <Text className="subtitle">{t("BrandingSubtitle")}</Text>
       {showNotAvailable ? <NotAvailable /> : null}
-=======
-      {showNotAvailable ? <NotAvailable t={t} /> : null}
->>>>>>> d343aab6
       <div className="header-container">
         <Text fontSize="16px" fontWeight="700">
           {t("WhiteLabel")}
