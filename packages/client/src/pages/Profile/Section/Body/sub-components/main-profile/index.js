--- conflicted
+++ resolved
@@ -262,25 +262,13 @@
                 {profile.displayName}
               </Text>
               {profile.isSSO && (
-<<<<<<< HEAD
-                <Badge
-                  className="sso-badge"
-                  label={t("Common:SSO")}
-                  color={globalColors.white}
-                  backgroundColor={globalColors.mainGreen}
-                  fontSize={"9px"}
-                  fontWeight={800}
-                  noHover
-                  lineHeight={"13px"}
-                />
-=======
                 <>
                   <Badge
                     id="sso-badge-profile"
                     className="sso-badge"
                     label={t("Common:SSO")}
-                    color={"#FFFFFF"}
-                    backgroundColor="#22C386"
+                    color={globalColors.white}
+                    backgroundColor={globalColors.mainGreen}
                     fontSize={"9px"}
                     fontWeight={800}
                     noHover
@@ -309,7 +297,6 @@
                     {t("PeopleTranslations:LDAPAccountTooltip")}
                   </Tooltip>
                 </>
->>>>>>> 35df7f00
               )}
 
               {!profile.isSSO && !profile.isLDAP && (
