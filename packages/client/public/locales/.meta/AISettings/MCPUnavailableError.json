{
  "key_path": "MCPUnavailableError",
  "content": "The {{mcpServer}} is unavailable",
  "content_en_sha1_hash": "06f13e6c23363c51607c13666ac3f4e2f842ecd2",
  "created_at": "2025-12-19T10:17:03.051Z",
<<<<<<< HEAD
  "updated_at": "2025-12-19T10:17:08.123Z",
  "comment": {
    "text": "",
    "is_auto": false,
    "updated_at": null
=======
  "updated_at": "2025-12-22T09:54:05.569Z",
  "comment": {
    "text": "This key displays an error message indicating that the MCP server is currently unavailable. It appears as a tooltip on an AI settings tile within the Portal Settings UI, informing the user about the server status. Translators should ensure the message accurately conveys the unavailability of the MCP server.",
    "is_auto": true,
    "updated_at": "2025-12-22T09:54:05.569Z"
>>>>>>> 7bd0b0d7
  },
  "usage": [
    {
      "file_path": "/packages/client/src/pages/PortalSettings/categories/ai-settings/servers/mcp-tile/index.tsx",
      "line_number": 119,
      "context": "<AiTile.Header\n title={name}\n hasError={item.needReset}\n getErrorTooltipContent={() => (\n <Text fontSize=\"12px\" lineHeight=\"16px\">\n {t(\"AISettings:MCPUnavailableError\", {\n mcpServer: t(\"Common:MCPServer\"),\n })}\n </Text>\n )}\n >",
      "module": "/packages/client"
    }
  ],
  "languages": {
    "en": {
      "ai_translated": false,
      "ai_model": null,
      "ai_spell_check_issues": [],
      "approved_at": null
    },
    "ar-SA": {
      "ai_translated": false,
      "ai_model": null,
      "ai_spell_check_issues": [],
      "approved_at": null
    },
    "az": {
      "ai_translated": false,
      "ai_model": null,
      "ai_spell_check_issues": [],
      "approved_at": null
    },
    "bg": {
      "ai_translated": false,
      "ai_model": null,
      "ai_spell_check_issues": [],
      "approved_at": null
    },
    "cs": {
      "ai_translated": false,
      "ai_model": null,
      "ai_spell_check_issues": [],
      "approved_at": null
    },
    "de": {
      "ai_translated": false,
      "ai_model": null,
      "ai_spell_check_issues": [],
      "approved_at": null
    },
    "el-GR": {
      "ai_translated": false,
      "ai_model": null,
      "ai_spell_check_issues": [],
      "approved_at": null
    },
    "es": {
      "ai_translated": false,
      "ai_model": null,
      "ai_spell_check_issues": [],
      "approved_at": null
    },
    "fi": {
      "ai_translated": false,
      "ai_model": null,
      "ai_spell_check_issues": [],
      "approved_at": null
    },
    "fr": {
      "ai_translated": false,
      "ai_model": null,
      "ai_spell_check_issues": [],
      "approved_at": null
    },
    "hy-AM": {
      "ai_translated": false,
      "ai_model": null,
      "ai_spell_check_issues": [],
      "approved_at": null
    },
    "it": {
      "ai_translated": false,
      "ai_model": null,
      "ai_spell_check_issues": [],
      "approved_at": null
    },
    "ja-JP": {
      "ai_translated": false,
      "ai_model": null,
      "ai_spell_check_issues": [],
      "approved_at": null
    },
    "ko-KR": {
      "ai_translated": false,
      "ai_model": null,
      "ai_spell_check_issues": [],
      "approved_at": null
    },
    "lo-LA": {
      "ai_translated": false,
      "ai_model": null,
      "ai_spell_check_issues": [],
      "approved_at": null
    },
    "lv": {
      "ai_translated": false,
      "ai_model": null,
      "ai_spell_check_issues": [],
      "approved_at": null
    },
    "nl": {
      "ai_translated": false,
      "ai_model": null,
      "ai_spell_check_issues": [],
      "approved_at": null
    },
    "pl": {
      "ai_translated": false,
      "ai_model": null,
      "ai_spell_check_issues": [],
      "approved_at": null
    },
    "pt": {
      "ai_translated": false,
      "ai_model": null,
      "ai_spell_check_issues": [],
      "approved_at": null
    },
    "pt-BR": {
      "ai_translated": false,
      "ai_model": null,
      "ai_spell_check_issues": [],
      "approved_at": null
    },
    "ro": {
      "ai_translated": false,
      "ai_model": null,
      "ai_spell_check_issues": [],
      "approved_at": null
    },
    "ru": {
      "ai_translated": false,
      "ai_model": null,
      "ai_spell_check_issues": [],
      "approved_at": null
    },
    "si": {
      "ai_translated": false,
      "ai_model": null,
      "ai_spell_check_issues": [],
      "approved_at": null
    },
    "sk": {
      "ai_translated": false,
      "ai_model": null,
      "ai_spell_check_issues": [],
      "approved_at": null
    },
    "sl": {
      "ai_translated": false,
      "ai_model": null,
      "ai_spell_check_issues": [],
      "approved_at": null
    },
    "sq-AL": {
      "ai_translated": false,
      "ai_model": null,
      "ai_spell_check_issues": [],
      "approved_at": null
    },
    "sr-Cyrl-RS": {
      "ai_translated": false,
      "ai_model": null,
      "ai_spell_check_issues": [],
      "approved_at": null
    },
    "sr-Latn-RS": {
      "ai_translated": false,
      "ai_model": null,
      "ai_spell_check_issues": [],
      "approved_at": null
    },
    "tr": {
      "ai_translated": false,
      "ai_model": null,
      "ai_spell_check_issues": [],
      "approved_at": null
    },
    "uk-UA": {
      "ai_translated": false,
      "ai_model": null,
      "ai_spell_check_issues": [],
      "approved_at": null
    },
    "vi": {
      "ai_translated": false,
      "ai_model": null,
      "ai_spell_check_issues": [],
      "approved_at": null
    },
    "zh-CN": {
      "ai_translated": false,
      "ai_model": null,
      "ai_spell_check_issues": [],
      "approved_at": null
    }
  }
}<|MERGE_RESOLUTION|>--- conflicted
+++ resolved
@@ -3,19 +3,11 @@
   "content": "The {{mcpServer}} is unavailable",
   "content_en_sha1_hash": "06f13e6c23363c51607c13666ac3f4e2f842ecd2",
   "created_at": "2025-12-19T10:17:03.051Z",
-<<<<<<< HEAD
-  "updated_at": "2025-12-19T10:17:08.123Z",
-  "comment": {
-    "text": "",
-    "is_auto": false,
-    "updated_at": null
-=======
   "updated_at": "2025-12-22T09:54:05.569Z",
   "comment": {
     "text": "This key displays an error message indicating that the MCP server is currently unavailable. It appears as a tooltip on an AI settings tile within the Portal Settings UI, informing the user about the server status. Translators should ensure the message accurately conveys the unavailability of the MCP server.",
     "is_auto": true,
     "updated_at": "2025-12-22T09:54:05.569Z"
->>>>>>> 7bd0b0d7
   },
   "usage": [
     {
