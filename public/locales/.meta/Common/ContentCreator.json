{
  "key_path": "ContentCreator",
  "content": "Content creator",
  "content_en_sha1_hash": "19984b0eed18a37a50dc1dace36b9a212c829a2e",
  "created_at": "2025-05-19T21:30:43.682Z",
<<<<<<< HEAD
  "updated_at": "2025-05-26T07:57:32.407Z",
=======
  "updated_at": "2025-05-28T09:30:02.414Z",
>>>>>>> 398dda3c
  "comment": {
    "text": "This translation key is used to display the label \"Content Creator\" in various contexts throughout the application, such as access options and info panels. It is likely used consistently across different screens and interactions, including buttons or dialogs related to user roles or permissions, to provide a clear understanding of what this specific role entails.",
    "is_auto": true,
    "updated_at": "2025-05-20T09:36:59.413Z"
  },
  "usage": [
    {
      "file_path": "/packages/client/src/pages/Home/InfoPanel/Body/helpers/MembersHelper.js",
      "line_number": 50,
      "context": "access: ShareAccessRights.RoomManager,\n type: \"manager\",\n },\n collaborator: {\n key: \"collaborator\",\n label: this.t(\"Common:ContentCreator\"),\n access: ShareAccessRights.Collaborator,\n type: \"collaborator\",\n },\n viewer: {\n key: \"viewer\",",
      "module": "/packages/client"
    },
    {
      "file_path": "/packages/shared/utils/getAccessOptions.ts",
      "line_number": 141,
      "context": "roomType === None ? EmployeeType.User : ShareAccessRights.Collaborator,\n type: EmployeeType.User,\n },\n contentCreator: {\n key: \"contentCreator\",\n label: t(\"Common:ContentCreator\"),\n description: getUserDescription(roomType, t),\n access:\n roomType === None ? EmployeeType.User : ShareAccessRights.Collaborator,\n type: EmployeeType.User,\n },",
      "module": "/packages/shared"
    }
  ],
  "languages": {
    "en": {
      "ai_translated": false,
      "ai_model": null,
      "ai_spell_check_issues": [],
      "approved_at": null
    },
    "ar-SA": {
      "ai_translated": false,
      "ai_model": null,
      "ai_spell_check_issues": [],
      "approved_at": null
    },
    "az": {
      "ai_translated": false,
      "ai_model": null,
      "ai_spell_check_issues": [],
      "approved_at": null
    },
    "bg": {
      "ai_translated": false,
      "ai_model": null,
      "ai_spell_check_issues": [],
      "approved_at": null
    },
    "cs": {
      "ai_translated": false,
      "ai_model": null,
      "ai_spell_check_issues": [],
      "approved_at": null
    },
    "de": {
      "ai_translated": false,
      "ai_model": null,
      "ai_spell_check_issues": [],
      "approved_at": null
    },
    "el-GR": {
      "ai_translated": false,
      "ai_model": null,
      "ai_spell_check_issues": [],
      "approved_at": null
    },
    "es": {
      "ai_translated": false,
      "ai_model": null,
      "ai_spell_check_issues": [],
      "approved_at": null
    },
    "fi": {
      "ai_translated": false,
      "ai_model": null,
      "ai_spell_check_issues": [],
      "approved_at": null
    },
    "fr": {
      "ai_translated": false,
      "ai_model": null,
      "ai_spell_check_issues": [],
      "approved_at": null
    },
    "hy-AM": {
      "ai_translated": false,
      "ai_model": null,
      "ai_spell_check_issues": [],
      "approved_at": null
    },
    "it": {
      "ai_translated": false,
      "ai_model": null,
      "ai_spell_check_issues": [],
      "approved_at": null
    },
    "ja-JP": {
      "ai_translated": false,
      "ai_model": null,
      "ai_spell_check_issues": [
        {
          "type": "incorrect_translation",
          "description": "The Japanese translation \"コンテンツ作成者現在の日付\" is inaccurate. \"コンテンツ作成者\" (Content Creator) is correct, but \"現在の日付\" (Current Date) is completely unrelated and irrelevant to the English term.",
          "suggestion": "コンテンツクリエイター (Content Kurieitaa)"
        }
      ],
      "approved_at": null
    },
    "ko-KR": {
      "ai_translated": false,
      "ai_model": null,
      "ai_spell_check_issues": [],
      "approved_at": null
    },
    "lo-LA": {
      "ai_translated": false,
      "ai_model": null,
      "ai_spell_check_issues": [],
      "approved_at": null
    },
    "lv": {
      "ai_translated": false,
      "ai_model": null,
      "ai_spell_check_issues": [],
      "approved_at": null
    },
    "nl": {
      "ai_translated": false,
      "ai_model": null,
      "ai_spell_check_issues": [
        {
          "type": "incorrect_translation",
          "description": "While \"Content maker\" is a reasonable translation, \"Content creator\" often implies a more active and creative role. \"Content maker\" is more general. A closer translation might consider \"Content producent\" or \"Content creator\" (using the English term directly).",
          "suggestion": "Consider \"Content producent\" or retain \"Content creator\"."
        }
      ],
      "approved_at": null
    },
    "pl": {
      "ai_translated": false,
      "ai_model": null,
      "ai_spell_check_issues": [],
      "approved_at": null
    },
    "pt": {
      "ai_translated": false,
      "ai_model": null,
      "ai_spell_check_issues": [],
      "approved_at": null
    },
    "pt-BR": {
      "ai_translated": false,
      "ai_model": null,
      "ai_spell_check_issues": [],
      "approved_at": null
    },
    "ro": {
      "ai_translated": false,
      "ai_model": null,
      "ai_spell_check_issues": [],
      "approved_at": null
    },
    "ru": {
      "ai_translated": false,
      "ai_model": null,
      "ai_spell_check_issues": [],
      "approved_at": null
    },
    "si": {
      "ai_translated": false,
      "ai_model": null,
      "ai_spell_check_issues": [],
      "approved_at": null
    },
    "sk": {
      "ai_translated": false,
      "ai_model": null,
      "ai_spell_check_issues": [],
      "approved_at": null
    },
    "sl": {
      "ai_translated": false,
      "ai_model": null,
      "ai_spell_check_issues": [],
      "approved_at": null
    },
    "sr-Cyrl-RS": {
      "ai_translated": false,
      "ai_model": null,
      "ai_spell_check_issues": [],
      "approved_at": null
    },
    "sr-Latn-RS": {
      "ai_translated": false,
      "ai_model": null,
      "ai_spell_check_issues": [],
      "approved_at": null
    },
    "tr": {
      "ai_translated": false,
      "ai_model": null,
      "ai_spell_check_issues": [],
      "approved_at": null
    },
    "uk-UA": {
      "ai_translated": false,
      "ai_model": null,
      "ai_spell_check_issues": [],
      "approved_at": null
    },
    "vi": {
      "ai_translated": false,
      "ai_model": null,
      "ai_spell_check_issues": [],
      "approved_at": null
    },
    "zh-CN": {
      "ai_translated": false,
      "ai_model": null,
      "ai_spell_check_issues": [],
      "approved_at": null
    }
  }
}<|MERGE_RESOLUTION|>--- conflicted
+++ resolved
@@ -3,11 +3,7 @@
   "content": "Content creator",
   "content_en_sha1_hash": "19984b0eed18a37a50dc1dace36b9a212c829a2e",
   "created_at": "2025-05-19T21:30:43.682Z",
-<<<<<<< HEAD
-  "updated_at": "2025-05-26T07:57:32.407Z",
-=======
   "updated_at": "2025-05-28T09:30:02.414Z",
->>>>>>> 398dda3c
   "comment": {
     "text": "This translation key is used to display the label \"Content Creator\" in various contexts throughout the application, such as access options and info panels. It is likely used consistently across different screens and interactions, including buttons or dialogs related to user roles or permissions, to provide a clear understanding of what this specific role entails.",
     "is_auto": true,
@@ -91,53 +87,59 @@
     "hy-AM": {
       "ai_translated": false,
       "ai_model": null,
-      "ai_spell_check_issues": [],
-      "approved_at": null
-    },
-    "it": {
-      "ai_translated": false,
-      "ai_model": null,
-      "ai_spell_check_issues": [],
-      "approved_at": null
-    },
-    "ja-JP": {
-      "ai_translated": false,
-      "ai_model": null,
       "ai_spell_check_issues": [
         {
           "type": "incorrect_translation",
-          "description": "The Japanese translation \"コンテンツ作成者現在の日付\" is inaccurate. \"コンテンツ作成者\" (Content Creator) is correct, but \"現在の日付\" (Current Date) is completely unrelated and irrelevant to the English term.",
-          "suggestion": "コンテンツクリエイター (Content Kurieitaa)"
+          "description": "While \"Բովանդակության ստեղծող\" is a literal translation of \"content creator\", it sounds somewhat clunky and formal in Armenian. A more natural and commonly used translation would be something like \"պարունակության ստեղծող\" or \"մաղադրիչ\" depending on the context.",
+          "suggestion": "Consider using \"պարունակության ստեղծող\" or \"մաղադրիչ\"."
         }
       ],
       "approved_at": null
     },
-    "ko-KR": {
-      "ai_translated": false,
-      "ai_model": null,
-      "ai_spell_check_issues": [],
-      "approved_at": null
-    },
-    "lo-LA": {
-      "ai_translated": false,
-      "ai_model": null,
-      "ai_spell_check_issues": [],
-      "approved_at": null
-    },
-    "lv": {
-      "ai_translated": false,
-      "ai_model": null,
-      "ai_spell_check_issues": [],
-      "approved_at": null
-    },
-    "nl": {
+    "it": {
+      "ai_translated": false,
+      "ai_model": null,
+      "ai_spell_check_issues": [],
+      "approved_at": null
+    },
+    "ja-JP": {
       "ai_translated": false,
       "ai_model": null,
       "ai_spell_check_issues": [
         {
           "type": "incorrect_translation",
-          "description": "While \"Content maker\" is a reasonable translation, \"Content creator\" often implies a more active and creative role. \"Content maker\" is more general. A closer translation might consider \"Content producent\" or \"Content creator\" (using the English term directly).",
-          "suggestion": "Consider \"Content producent\" or retain \"Content creator\"."
+          "description": "The Japanese translation \"コンテンツ作成者現在の日付\" is not an accurate translation of \"Content creator\". \"現在の日付\" means \"current date\" and is completely unrelated to the English term.",
+          "suggestion": "コンテンツクリエイター (Kontentsu Kuriēta) - This is the standard and most accurate translation of 'Content creator' in Japanese."
+        }
+      ],
+      "approved_at": null
+    },
+    "ko-KR": {
+      "ai_translated": false,
+      "ai_model": null,
+      "ai_spell_check_issues": [],
+      "approved_at": null
+    },
+    "lo-LA": {
+      "ai_translated": false,
+      "ai_model": null,
+      "ai_spell_check_issues": [],
+      "approved_at": null
+    },
+    "lv": {
+      "ai_translated": false,
+      "ai_model": null,
+      "ai_spell_check_issues": [],
+      "approved_at": null
+    },
+    "nl": {
+      "ai_translated": false,
+      "ai_model": null,
+      "ai_spell_check_issues": [
+        {
+          "type": "incorrect_translation",
+          "description": "While \"Content maker\" isn't *incorrect*, \"Content creator\" often implies a more active and creative role than \"Content maker.\" The latter can sound more generic. A more nuanced translation might better capture the intended meaning.",
+          "suggestion": "Consider alternatives like \"Contentproducent\" or \"Creator van content\" for a more precise translation that reflects the proactive nature of a content creator."
         }
       ],
       "approved_at": null
