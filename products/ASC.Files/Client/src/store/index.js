import FilesStore from "./FilesStore";
import fileActionStore from "./FileActionStore";
import SelectedFolderStore from "./SelectedFolderStore";
import TreeFoldersStore from "./TreeFoldersStore";
import thirdPartyStore from "./ThirdPartyStore";
import SettingsStore from "./SettingsStore";
import FilesActionsStore from "./FilesActionsStore";
import MediaViewerDataStore from "./MediaViewerDataStore";
import UploadDataStore from "./UploadDataStore";
import SecondaryProgressDataStore from "./SecondaryProgressDataStore";
import PrimaryProgressDataStore from "./PrimaryProgressDataStore";

import VersionHistoryStore from "./VersionHistoryStore";
import DialogsStore from "./DialogsStore";
import selectFolderDialogStore from "./SelectFolderDialogStore";
import ContextOptionsStore from "./ContextOptionsStore";
import HotkeyStore from "./HotkeyStore";
import store from "studio/store";
import selectFileDialogStore from "./SelectFileDialogStore";
import RoomsStore from "./RoomsStore";

const selectedFolderStore = new SelectedFolderStore(store.auth.settingsStore);

const treeFoldersStore = new TreeFoldersStore(selectedFolderStore);
const settingsStore = new SettingsStore(thirdPartyStore, treeFoldersStore);
const filesStore = new FilesStore(
  store.auth,
  store.auth.settingsStore,
  store.auth.userStore,
  fileActionStore,
  selectedFolderStore,
  treeFoldersStore,
  settingsStore,
  selectFolderDialogStore,
  selectFileDialogStore
);
const mediaViewerDataStore = new MediaViewerDataStore(
  filesStore,
  settingsStore
);
const secondaryProgressDataStore = new SecondaryProgressDataStore();
const primaryProgressDataStore = new PrimaryProgressDataStore();
const versionHistoryStore = new VersionHistoryStore(filesStore);
const dialogsStore = new DialogsStore(
  store.auth,
  treeFoldersStore,
  filesStore,
  selectedFolderStore,
  versionHistoryStore
);
const uploadDataStore = new UploadDataStore(
  treeFoldersStore,
  selectedFolderStore,
  filesStore,
  secondaryProgressDataStore,
  primaryProgressDataStore,
  dialogsStore,
  settingsStore
);

const filesActionsStore = new FilesActionsStore(
  store.auth,
  uploadDataStore,
  treeFoldersStore,
  filesStore,
  selectedFolderStore,
  settingsStore,
  dialogsStore,
  mediaViewerDataStore
);

<<<<<<< HEAD
const roomsStore = new RoomsStore(
  store.auth,
  store.auth.settingsStore,
  store.auth.userStore,
  filesStore,
  selectedFolderStore,
  treeFoldersStore,
  settingsStore
);

const versionHistoryStore = new VersionHistoryStore(filesStore);
=======
>>>>>>> f24fc8e1
const contextOptionsStore = new ContextOptionsStore(
  store.auth,
  dialogsStore,
  filesActionsStore,
  filesStore,
  mediaViewerDataStore,
  treeFoldersStore,
  uploadDataStore,
  versionHistoryStore,
  settingsStore,
  roomsStore
);

const hotkeyStore = new HotkeyStore(
  filesStore,
  dialogsStore,
  settingsStore,
  filesActionsStore,
  treeFoldersStore,
  uploadDataStore
);

const stores = {
  filesStore,
  roomsStore,
  settingsStore,
  mediaViewerDataStore,
  versionHistoryStore,
  uploadDataStore,
  dialogsStore,
  treeFoldersStore,
  selectedFolderStore,
  filesActionsStore,
  selectFolderDialogStore,
  contextOptionsStore,
  hotkeyStore,
  selectFileDialogStore,
};

export default stores;<|MERGE_RESOLUTION|>--- conflicted
+++ resolved
@@ -34,6 +34,17 @@
   selectFolderDialogStore,
   selectFileDialogStore
 );
+
+const roomsStore = new RoomsStore(
+  store.auth,
+  store.auth.settingsStore,
+  store.auth.userStore,
+  filesStore,
+  selectedFolderStore,
+  treeFoldersStore,
+  settingsStore
+);
+
 const mediaViewerDataStore = new MediaViewerDataStore(
   filesStore,
   settingsStore
@@ -69,20 +80,6 @@
   mediaViewerDataStore
 );
 
-<<<<<<< HEAD
-const roomsStore = new RoomsStore(
-  store.auth,
-  store.auth.settingsStore,
-  store.auth.userStore,
-  filesStore,
-  selectedFolderStore,
-  treeFoldersStore,
-  settingsStore
-);
-
-const versionHistoryStore = new VersionHistoryStore(filesStore);
-=======
->>>>>>> f24fc8e1
 const contextOptionsStore = new ContextOptionsStore(
   store.auth,
   dialogsStore,
