--- conflicted
+++ resolved
@@ -31,8 +31,8 @@
 using System.Net.Http;
 using System.Net.Http.Headers;
 using System.Threading;
-using System.Threading.Tasks;
-
+using System.Threading.Tasks;
+
 using ASC.Common;
 using ASC.Core.Common.Configuration;
 using ASC.FederatedLogin;
@@ -45,7 +45,7 @@
 using Newtonsoft.Json.Linq;
 
 namespace ASC.Files.Thirdparty.OneDrive
-{
+{
     [Scope]
     internal class OneDriveStorage
     {
@@ -100,14 +100,14 @@
         public bool CheckAccess()
         {
             return CheckAccessAsync().Result;
-        }
-
+        }
+
         public async Task<bool> CheckAccessAsync()
-        {
+        {
             var request = await OnedriveClient
                        .Drive
                        .Request()
-                       .GetAsync();
+                       .GetAsync();
 
             return request != null;
         }
@@ -136,8 +136,8 @@
                 }
                 throw;
             }
-        }
-
+        }
+
         public async Task<Item> GetItemAsync(string itemId)
         {
             try
@@ -158,8 +158,8 @@
         public List<Item> GetItems(string folderId, int limit = 500)
         {
             return new List<Item>(GetItemRequest(folderId).Children.Request().GetAsync().Result);
-        }
-
+        }
+
         public async Task<List<Item>> GetItemsAsync(string folderId, int limit = 500)
         {
             return new List<Item>(await GetItemRequest(folderId).Children.Request().GetAsync());
@@ -181,8 +181,8 @@
                 fileStream.Seek(offset, SeekOrigin.Begin);
 
             return fileStream;
-        }
-
+        }
+
         public async Task<Stream> DownloadStreamAsync(Item file, int offset = 0)
         {
             if (file == null || file.File == null) throw new ArgumentNullException("file");
@@ -213,8 +213,8 @@
                 .Request()
                 .AddAsync(newFolderItem)
                 .Result;
-        }
-
+        }
+
         public async Task<Item> CreateFolderAsync(string title, string parentId)
         {
             var newFolderItem = new Item
@@ -239,8 +239,8 @@
                 .Request()
                 .PutAsync<Item>(fileStream)
                 .Result;
-        }
-
+        }
+
         public async Task<Item> CreateFileAsync(Stream fileStream, string title, string parentPath)
         {
             return await OnedriveClient
@@ -259,8 +259,8 @@
                 .Items[item.Id]
                 .Request()
                 .DeleteAsync();
-        }
-
+        }
+
         public async Task DeleteItemAsync(Item item)
         {
             await OnedriveClient
@@ -280,8 +280,8 @@
                 .Request()
                 .UpdateAsync(updateItem)
                 .Result;
-        }
-
+        }
+
         public async Task<Item> MoveItemAsync(string itemId, string newItemName, string toFolderId)
         {
             var updateItem = new Item { ParentReference = new ItemReference { Id = toFolderId }, Name = newItemName };
@@ -304,8 +304,8 @@
                 .Result;
 
             return copyMonitor.PollForOperationCompletionAsync(null, CancellationToken.None).Result;
-        }
-
+        }
+
         public async Task<Item> CopyItemAsync(string itemId, string newItemName, string toFolderId)
         {
             var copyMonitor = await OnedriveClient
@@ -327,8 +327,8 @@
                 .Request()
                 .UpdateAsync(updateItem)
                 .Result;
-        }
-
+        }
+
         public async Task<Item> RenameItemAsync(string itemId, string newName)
         {
             var updateItem = new Item { Name = newName };
@@ -348,8 +348,8 @@
                 .Request()
                 .PutAsync<Item>(fileStream)
                 .Result;
-        }
-
+        }
+
         public async Task<Item> SaveStreamAsync(string fileId, Stream fileStream)
         {
             return await OnedriveClient
@@ -380,16 +380,16 @@
                 Path = "/" + ApiVersion + "/drive/items/" + folderId + ":/" + fileName + ":/oneDrive.createUploadSession"
             };
 
-            var request = new HttpRequestMessage();
-            request.RequestUri = uploadUriBuilder.Uri;
-            request.Method = HttpMethod.Post;
+            var request = new HttpRequestMessage();
+            request.RequestUri = uploadUriBuilder.Uri;
+            request.Method = HttpMethod.Post;
             request.Headers.Add("Authorization", "Bearer " + AccessToken);
-            request.Headers.Add("Content-Type", "application/json; charset=UTF-8");
+            request.Headers.Add("Content-Type", "application/json; charset=UTF-8");
 
             var uploadSession = new ResumableUploadSession(onedriveFile.Id, folderId, contentLength);
-
-            using (var httpClient = new HttpClient())
-            using (var response = httpClient.Send(request))
+
+            using (var httpClient = new HttpClient())
+            using (var response = httpClient.Send(request))
             using (var responseStream = response.Content.ReadAsStream())
             {
                 if (responseStream != null)
@@ -404,8 +404,8 @@
             uploadSession.Status = ResumableUploadSessionStatus.Started;
 
             return uploadSession;
-        }
-
+        }
+
         public async Task<ResumableUploadSession> CreateResumableSessionAsync(Item onedriveFile, long contentLength)
         {
             if (onedriveFile == null) throw new ArgumentNullException("onedriveFile");
@@ -451,18 +451,18 @@
             if (oneDriveSession.Status != ResumableUploadSessionStatus.Started)
                 throw new InvalidOperationException("Can't upload chunk for given upload session.");
 
-            var request = new HttpRequestMessage();
-            request.RequestUri = new Uri(oneDriveSession.Location);
-            request.Method = HttpMethod.Put;
+            var request = new HttpRequestMessage();
+            request.RequestUri = new Uri(oneDriveSession.Location);
+            request.Method = HttpMethod.Put;
             request.Headers.Add("Authorization", "Bearer " + AccessToken);
             request.Headers.Add("Content-Range", string.Format("bytes {0}-{1}/{2}",
                                                                oneDriveSession.BytesTransfered,
                                                                oneDriveSession.BytesTransfered + chunkLength - 1,
                                                                oneDriveSession.BytesToTransfer));
-            request.Content = new StreamContent(stream);
-
-            using var httpClient = new HttpClient();
-            using var response = httpClient.Send(request);
+            request.Content = new StreamContent(stream);
+
+            using var httpClient = new HttpClient();
+            using var response = httpClient.Send(request);
 
             if (response.StatusCode != HttpStatusCode.Created && response.StatusCode != HttpStatusCode.OK)
             {
@@ -480,8 +480,8 @@
 
                 oneDriveSession.FileId = responseJson.Value<string>("id");
             }
-        }
-
+        }
+
         public async Task TransferAsync(ResumableUploadSession oneDriveSession, Stream stream, long chunkLength)
         {
             if (stream == null)
@@ -521,17 +521,7 @@
 
                 oneDriveSession.FileId = responseJson.Value<string>("id");
             }
-        }
-
-        public void CancelTransfer(ResumableUploadSession oneDriveSession)
-<<<<<<< HEAD
-        {
-            var request = WebRequest.Create(oneDriveSession.Location);
-            request.Method = "DELETE";
-            using (request.GetResponse())
-            {
-            }
-        }
+        }
 
         public async Task CancelTransferAsync(ResumableUploadSession oneDriveSession)
         {
@@ -540,15 +530,6 @@
             using (await request.GetResponseAsync())
             {
             }
-=======
-        {
-            var request = new HttpRequestMessage();
-            request.RequestUri = new Uri(oneDriveSession.Location);
-            request.Method = HttpMethod.Delete;
-
-            using var httpClient = new HttpClient();
-            using var response = httpClient.Send(request);
->>>>>>> b9ca3c8b
         }
     }
 
