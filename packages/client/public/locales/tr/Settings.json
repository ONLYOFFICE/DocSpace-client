--- conflicted
+++ resolved
@@ -77,7 +77,6 @@
   "DNSSettings": "DNS Ayarlar",
   "DNSSettingsDescription": "DNS Ayarları, alanınız için alternatif bir URL belirlemenin bir yoludur.",
   "DNSSettingsMobile": "İsteğinizi destek ekibimize gönderin, uzmanlarımız ayarlar konusunda size yardımcı olacaktır.",
-<<<<<<< HEAD
   "DNSSettingsTooltip": "DNS Ayarları, {{ organizationName }} alanınız için alternatif bir URL adresi belirlemenizi sağlar. İsteğinizi destek ekibimize gönderin, uzmanlarımız ayarlar konusunda size yardımcı olacaktır.",
   "DocumentService": "Belge Servisi",
   "DocumentServiceLocationHeader": "Belge Servis Konumu",
@@ -86,10 +85,8 @@
   "DocumentServiceLocationUrlApi": "Belge Düzenleme Servisi Adresi",
   "DocumentServiceLocationUrlInternal": "",
   "DocumentServiceLocationUrlPortal": "",
-=======
   "DNSSettingsTooltipMain": "DNS Ayarları, {{ organizationName }} alanınız için alternatif bir URL adresi belirlemenizi sağlar.",
   "DNSSettingsTooltipStandalone": "'Özel alan adı'kutusunu kontrol edin ve aşağıdaki alana ONLYOFFICE portalınız için alan adınızı girin. Girdiğiniz parametrelerin çalışmaya başlaması için bölümün altındaki 'Kaydet' tuşuna tıklayın.",
->>>>>>> 3958e9f1
   "DownloadCopy": "Kopyayı indir",
   "DownloadReportBtnText": "Raporu indir",
   "DownloadReportDescription": "Rapor Belgelerim'e kaydedilecek",
