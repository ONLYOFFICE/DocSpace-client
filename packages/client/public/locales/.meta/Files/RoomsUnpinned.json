--- conflicted
+++ resolved
@@ -3,11 +3,7 @@
   "content": "Rooms unpinned: {{count}}",
   "content_en_sha1_hash": "5eb4f28c5d0f49b6b98ea0f7832d0d5a2e74d5eb",
   "created_at": "2025-05-19T21:30:56.138Z",
-<<<<<<< HEAD
-  "updated_at": "2025-06-18T17:11:42.514Z",
-=======
   "updated_at": "2025-06-26T19:00:18.286Z",
->>>>>>> 0de93b01
   "comment": {
     "text": "This translation key displays the number of unpinned rooms. It is used to inform the user about the state change in a list or grid view, likely on a button or dialog related to room management. The count is derived from the length of an array representing the unpinned elements.",
     "is_auto": true,
@@ -31,13 +27,7 @@
     "ar-SA": {
       "ai_translated": false,
       "ai_model": null,
-      "ai_spell_check_issues": [
-        {
-          "type": "incorrect_translation",
-          "description": "The English phrase 'Unpinned' implies a state of being detached or not fixed. The Arabic translation 'الغير مثبتة' (al-ghair muthabbata) literally means 'not fixed' or 'not installed,' which is a close but potentially less accurate representation of 'unpinned' in this context. It could imply something was intentionally installed and then uninstalled, whereas 'unpinned' might simply mean it was never pinned.",
-          "suggestion": "Consider 'الغرف غير مُثبتة مكانها' (al-ghuraf ghair muthabbata makaanaha) - 'Rooms not fixed in place' or 'Rooms not pinned' to better reflect the original meaning."
-        }
-      ],
+      "ai_spell_check_issues": [],
       "approved_at": null
     },
     "az": {
@@ -46,8 +36,8 @@
       "ai_spell_check_issues": [
         {
           "type": "incorrect_translation",
-          "description": "The translation 'Otaqlar sabitlənmədən çıxarıldı: {{count}}' is not the most natural or accurate translation of 'Rooms unpinned: {{count}}'. 'Unpinned' implies removing a pin, which doesn't directly translate to 'sabitlənmədən çıxarıldı' (removed from stabilization). A more suitable translation would convey the concept of removing a room from a pinned or important list.",
-          "suggestion": "Consider alternatives like: 'Otaqlar düyünlənməyən siyahıdan silindi: {{count}}' (Rooms removed from pinned list: {{count}}) or 'Otaqlar bağlandı/ləğv edildi: {{count}}' (Rooms unlinked/cancelled: {{count}}), depending on the specific meaning of 'unpinned' in the context."
+          "description": "The translation 'Otaqlar sabitlənmədən çıxarıldı: {{count}}' isn't the most natural way to say 'Rooms unpinned: {{count}}' in Azerbaijani.  'Sabitlənmədən çıxarıldı' implies a deliberate removal of stability, which isn't the intended meaning of 'unpinned' in this context. A better translation would convey the sense of rooms being no longer linked or attached.",
+          "suggestion": "Consider alternatives like 'Otaqlar möhkəmləndirilmədi: {{count}}' or 'Otaqların bağlantısı kəsildi: {{count}}' (Rooms' connection was cut: {{count}})."
         }
       ],
       "approved_at": null
@@ -88,8 +78,8 @@
       "ai_spell_check_issues": [
         {
           "type": "incorrect_translation",
-          "description": "The translation 'Huoneita ei ole enää kiinnitetty: {{count}}' is a bit literal and potentially awkward in Finnish. A more natural phrasing would be something along the lines of 'Irrotettuja huoneita: {{count}}' or 'Poistettuja huoneita: {{count}}'.",
-          "suggestion": "Irrotettuja huoneita: {{count}}"
+          "description": "The English phrase 'Rooms unpinned' doesn't perfectly align with 'Huoneita ei ole enää kiinnitetty'. While conveying a similar concept, the Finnish translation is more verbose and emphasizes the *removal* of pinning rather than a simple state of being unpinned. A more literal and concise translation might be 'Irrotettuja huoneita: {{count}}' or 'Poistettuja huoneita: {{count}}'.",
+          "suggestion": "Consider 'Irrotettuja huoneita: {{count}}' or 'Poistettuja huoneita: {{count}}' for a more direct and concise translation."
         }
       ],
       "approved_at": null
@@ -106,8 +96,13 @@
       "ai_spell_check_issues": [
         {
           "type": "formatting",
-          "description": "The Armenian translation includes a hyphenated continuation of the sentence. The English uses double curly braces for the variable. While the Armenian uses a single set of braces, the continuation after the hyphen creates a formatting inconsistency.",
-          "suggestion": "Consider adjusting the Armenian to match the English formatting: Սենյակներն ապաամրացված են։ {{count}}"
+          "description": "The Armenian translation has an abrupt transition after the text 'են՝'. A more natural phrasing might include a connecting word or phrase.",
+          "suggestion": "Սենյակներն ապաամրացված են, {{count}}"
+        },
+        {
+          "type": "incorrect_translation",
+          "description": "While 'ապաամրացված են' is a literal translation of 'unpinned', it might sound unnatural in Armenian. A more idiomatic translation might be preferable.",
+          "suggestion": "Սենյակներն հեռացվել են ծնածկայությունից՝ {{count}}"
         }
       ],
       "approved_at": null
@@ -118,8 +113,8 @@
       "ai_spell_check_issues": [
         {
           "type": "incorrect_translation",
-          "description": "The English term 'unpinned' doesn't directly translate to 'sbloccate' in Italian. 'Unpinned' implies that rooms were previously pinned and now they are no longer. 'Sbloccate' means 'unlocked'. This is a semantic mismatch.",
-          "suggestion": "Consider a more appropriate translation of 'unpinned' that conveys the meaning of 'no longer pinned,' such as 'stanze non più fissate' or 'stanze non più collegate'."
+          "description": "The English term \"unpinned\" doesn't directly translate to \"sbloccate\" in Italian. \"Unpinned\" implies a removal of a pin or attachment, while \"sbloccate\" means \"unlocked.\" A more accurate translation might be \"Non fissate\" (not fixed) or \"Rimossa fissaggio\" (removed attachment), depending on the precise context.",
+          "suggestion": "Consider alternatives like \"Non fissate: {{count}}\" or \"Rimossa fissaggio: {{count}}\" for a more contextually accurate translation."
         }
       ],
       "approved_at": null
@@ -127,7 +122,13 @@
     "ja-JP": {
       "ai_translated": false,
       "ai_model": null,
-      "ai_spell_check_issues": [],
+      "ai_spell_check_issues": [
+        {
+          "type": "incorrect_translation",
+          "description": "The English phrase \"Rooms unpinned\" doesn't directly translate to \"固定されていないルーム\". A more natural translation would be something like \"未固定ルーム\" or \"固定解除されたルーム\". \"固定されていないルーム\" literally means 'rooms that are not fixed,' which is a bit awkward.",
+          "suggestion": "Consider using \"未固定ルーム\" or \"固定解除されたルーム\"."
+        }
+      ],
       "approved_at": null
     },
     "ko-KR": {
@@ -136,8 +137,8 @@
       "ai_spell_check_issues": [
         {
           "type": "incorrect_translation",
-          "description": "The translation '고정 해제 방: {{count}}' is not an accurate translation of 'Rooms unpinned: {{count}}'. '고정 해제' literally means 'fix release'. While it conveys a similar concept, a more natural translation for 'unpinned' would be '해제된 방' (released rooms) or '고정 해제된 방' (rooms unpinned).",
-          "suggestion": "고정 해제된 방: {{count}}"
+          "description": "The Korean translation \"고정 해제 방: {{count}}\" doesn't accurately convey the meaning of \"Rooms unpinned.\" \"고정 해제\" literally means 'fixed release' which is a functional description rather than a descriptive label. A more appropriate translation would convey the idea of 'unpinned rooms' or a similar concept.",
+          "suggestion": "Consider translations like \"해제된 방: {{count}}\" (Released Rooms) or \"핀 해제 방: {{count}}\" (Rooms with Pin Removed)."
         }
       ],
       "approved_at": null
@@ -172,8 +173,8 @@
       "ai_spell_check_issues": [
         {
           "type": "incorrect_translation",
-          "description": "The English term 'unpinned' doesn't have a direct equivalent in Portuguese that accurately conveys the intended meaning. 'Liberadas' implies a release or freeing, which might not be the precise action described by 'unpinned' in the original context (e.g., removing a pin or attachment). A more accurate translation would depend on the specific application.",
-          "suggestion": "Consider a more context-specific translation. Examples include: 'Salas sem fixação', 'Salas desvinculadas', or 'Salas não fixadas'. If 'unpinned' refers to rooms that were previously linked or attached, 'Salas desvinculadas' might be suitable.  Without further context, a more general option like 'Salas removidas' could also work."
+          "description": "The English term \"unpinned\" implies that rooms were previously pinned or attached and have now been released. \"Liberadas\" in Portuguese translates more directly to \"released\" or \"freed,\" which doesn't fully capture the original meaning of being unpinned. A more accurate translation might be something along the lines of \"Salas desvinculadas\" (rooms unlinked) or \"Salas sem fixação\" (rooms without pinning).",
+          "suggestion": "Consider \"Salas desvinculadas: {{count}}\" or \"Salas sem fixação: {{count}}\""
         }
       ],
       "approved_at": null
@@ -190,8 +191,8 @@
       "ai_spell_check_issues": [
         {
           "type": "incorrect_translation",
-          "description": "The translation \"Fixarea sălilor anulată: {{count}}\" doesn't accurately convey the meaning of \"Rooms unpinned.\" 'Fixarea' implies a fixing or attachment, while 'unpinned' suggests a release or detachment. A more appropriate translation would convey the sense of removal or release.",
-          "suggestion": "Sălile nefixate: {{count}}"
+          "description": "The Romanian translation \"Fixarea sălilor anulată: {{count}}\" doesn't accurately convey the meaning of 'Rooms unpinned'. 'Fixarea' implies a fixing or securing action, while 'unpinned' refers to a removal of a pin or attachment. A more accurate translation would focus on the removal or release aspect.",
+          "suggestion": "Sălile dezasigurate: {{count}}"
         }
       ],
       "approved_at": null
@@ -202,8 +203,8 @@
       "ai_spell_check_issues": [
         {
           "type": "incorrect_translation",
-          "description": "The word 'комнат' is in the genitive case but should be in the nominative case. 'Комнаты' is the correct form to match the verb 'Откреплено' (unpinned).",
-          "suggestion": "Откреплено комнаты: {{count}}"
+          "description": "The word 'комнат' is in the genitive case, which is required to agree with 'Откреплено' (deprived/unpinned). However, a more natural and idiomatic translation would use the prepositional case 'комнатах'.",
+          "suggestion": "Откреплено комнат: {{count}}"
         }
       ],
       "approved_at": null
@@ -232,8 +233,8 @@
       "ai_spell_check_issues": [
         {
           "type": "incorrect_translation",
-          "description": "The Serbian translation 'Собе откачене: {{count}}' doesn't accurately convey the meaning of 'Rooms unpinned'. 'Откачене' implies something was detached or unhooked, which isn't necessarily what 'unpinned' means in this context. A more appropriate translation might be 'Обарање фиксације са соба: {{count}}' or 'Удаљено фиксација са соба: {{count}}'.",
-          "suggestion": "Consider 'Обарање фиксације са соба: {{count}}' or 'Удаљено фиксација са соба: {{count}}' to better reflect the meaning of 'Rooms unpinned'."
+          "description": "The Serbian translation 'Собе откачене: {{count}}' is not the most natural or accurate translation of 'Rooms unpinned: {{count}}'. 'Unpinned' implies a removal of a pin or attachment. 'Откачене' generally means 'detached' or 'unlatched' which doesn't quite convey the same meaning in this context.  A better translation would convey the idea of rooms being unattached or no longer pinned.",
+          "suggestion": "Consider 'Неприказане собе: {{count}}' (Unlisted Rooms: {{count}}), or 'Одмрзнуте собе: {{count}}' (Unfrozen rooms: {{count}}), depending on the intended meaning of 'unpinned'."
         }
       ],
       "approved_at": null
@@ -250,8 +251,8 @@
       "ai_spell_check_issues": [
         {
           "type": "incorrect_translation",
-          "description": "The translation 'Sabitlenmesi kaldırılmış odalar' is a literal translation of 'unpinned' and doesn't quite convey the intended meaning in a natural Turkish way. 'Unpinned' in this context means rooms that were previously pinned, but the pin has been removed. A more natural phrasing would be something like 'Sıkıştırması kaldırılmış odalar' or 'Sabitlenmemiş odalar'.",
-          "suggestion": "Consider 'Sıkıştırması kaldırılmış odalar' or 'Sabitlenmemiş odalar'."
+          "description": "The translation 'Sabitlenmesi kaldırılmış odalar' is a literal translation that doesn't convey the intended meaning of 'unpinned' in this context. 'Unpinned' refers to rooms that were previously fixed or highlighted. A more natural Turkish phrasing would be something like 'Kaydırması kaldırılmış odalar' or 'Sabitlenmesi kaldırılan odalar'.",
+          "suggestion": "Kaydırması kaldırılmış odalar"
         }
       ],
       "approved_at": null
@@ -262,8 +263,8 @@
       "ai_spell_check_issues": [
         {
           "type": "incorrect_translation",
-          "description": "The translation 'Відкріплено кімнат: {{count}}' is not the most natural or accurate translation of 'Rooms unpinned: {{count}}'. 'Відкріплено' implies a deliberate action of unpinning, while 'unpinned' can also refer to a state or result. A better translation would convey the result of rooms no longer being pinned.",
-          "suggestion": "Розблоковано кімнат: {{count}}"
+          "description": "The translation 'Відкріплено кімнат: {{count}}' uses the verb 'відкріплено' (odkreplyeno) which means 'unpinned'. However, a more natural translation for 'Rooms unpinned' would be 'Знято позначки з кімнат: {{count}}' (Znyato poznachky z kimnat: {{count}}).  Alternatively, 'Кімнати відірвано від списку: {{count}}' (Kimnaty vidyrvano vid spysku: {{count}}).",
+          "suggestion": "Знято позначки з кімнат: {{count}}"
         }
       ],
       "approved_at": null
@@ -271,13 +272,7 @@
     "vi": {
       "ai_translated": false,
       "ai_model": null,
-      "ai_spell_check_issues": [
-        {
-          "type": "incorrect_translation",
-          "description": "While \"Phòng đã bỏ ghim\" is understandable, a more natural and common phrasing for 'unpinned rooms' in Vietnamese would be \"Phòng không còn được ghim\" or \"Phòng đã bỏ khỏi danh sách ghim\". 'Bỏ ghim' can imply something was deliberately removed, whereas 'unpinned' might simply mean it's no longer in a pinned state.",
-          "suggestion": "Phòng không còn được ghim: {{count}}"
-        }
-      ],
+      "ai_spell_check_issues": [],
       "approved_at": null
     },
     "zh-CN": {
