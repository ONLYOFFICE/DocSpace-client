@use "../../styles/variables";

.stickyIndent {
  height: 20px;
}

.blurAhead {
  position: absolute;
  height: 32px;
  width: 60px;
  pointer-events: none;
  background: linear-gradient(
    90deg,
    rgba(255, 255, 255, 0) 20.48%,
    var(--tabs-gradient-color) 100%
  );
  transform: matrix(-1, 0, 0, 1, 0, 0);
  z-index: 1;

  &[data-direction="rtl"] {
    background: linear-gradient(
      270deg,
      rgba(255, 255, 255, 0) 20.48%,
      var(--tabs-gradient-color) 100%
    );
  }

  &.secondary {
    height: 36px;
  }
}

.blurBack {
  position: absolute;
  height: 32px;
  width: 60px;
  inset-inline-end: 0;
  pointer-events: none;
  background: linear-gradient(
    90deg,
    rgba(255, 255, 255, 0) 20.48%,
    var(--tabs-gradient-color) 100%
  );

  &[data-direction="rtl"] {
    background: linear-gradient(
      270deg,
      rgba(255, 255, 255, 0) 20.48%,
      var(--tabs-gradient-color) 100%
    );
  }

  &.secondary {
    height: 36px;
  }
}

.sticky {
  height: 32px;
  position: sticky;
  position: -webkit-sticky;
  top: 0;
  background: var(--tabs-background-color-primary);
  z-index: 1;

  display: flex;
  flex-direction: row;

  &.primary {
    border-bottom: 1px solid var(--tabs-line-color);
  }
  &.secondary {
    height: 36px;
  }
}

.tabs {
  font-family: var(--font-family);
}

.scroll {
  :global(.scroller) {
    scroll-behavior: smooth;
  }

  .scroll-body {
    position: absolute;
    padding-inline-end: 0 !important;
  }

  :global(.track) {
    z-index: 0;
    padding: 0;
  }

  :global(.track > .thumb-horizontal) {
    height: 1px !important;
  }

  :global(.thumb) {
    background-color: rgba(100, 104, 112, 0.2) !important;
  }

  &.primary {
    :global(.thumb) {
      display: block;
    }
  }

  &.secondary {
    :global(.thumb),
    :global(.track-horizontal) {
      display: none;
    }
  }

  .thumb:active,
  .thumb.dragging {
    background-color: rgba(6, 22, 38, 0.3) !important;
  }
}

.tabList {
  display: flex;
  align-items: center;
  justify-content: inherit;

  &.centering {
    justify-content: center;
    width: max-content;
    margin: 0 auto;
  }
  width: 100%;
  height: 32px;

  &.primary {
    gap: 20px;
  }

  &.secondary {
    box-sizing: border-box;
    display: grid;
    grid-template-columns: repeat(var(--tabs-count), 1fr);
    background-color: var(--tabs-background-color-secondary);
    gap: 4px;
    padding: 4px;
    border-radius: 5px;
    height: 36px;
    width: var(--tabs-width, 100%);
  }

  &.withArrows {
    padding: 4px 32px;
  }

  &.secondary:not(.scaled) {
    &.referenceSize {
      display: flex;
      visibility: visible;
      width: fit-content;
    }
    &:not(.referenceSize) {
      visibility: hidden;
    }
  }
}

.tab {
  white-space: nowrap;
  display: grid;
  gap: 4px;

  width: max-content;
  height: inhert;
  font-weight: 600;
  line-height: 20px;
  cursor: pointer;
  user-select: none;

  // opacity:
  // pointer-events:

  &.primary {
    padding: 4px 0 0;

    .tabText {
      color: var(--tabs-text-color-primary);
    }

    &.selected {
      .tabText {
        color: var(--tabs-active-text-color-primary);
      }
    }

    &:hover:not(.selected) {
      .tabText {
        color: var(--tabs-hover-text-color-primary);
      }
    }
  }

  &.secondary {
    position: relative;
    display: flex;
    align-items: center;
    justify-content: center;
    height: 20px;
    padding: 4px 16px;
    border-radius: 3px;
    gap: 6px;
    width: calc(100% - 32px);

    .tabText {
      color: var(--tabs-text-color-secondary);
      z-index: 102;
    }

    &.selected {
      .tabText {
        color: var(--tabs-active-text-color-secondary);
      }

      .tabIcon {
        z-index: 102;
        svg path {
          fill: var(--tabs-active-text-color-secondary);
        }
        svg circle {
          stroke: var(--tabs-active-text-color-secondary);
        }
      }
    }

    &.focused,
    &:hover:not(.selected) {
      background-color: var(--tabs-hover-background-color-secondary);

      .tabText {
        color: var(--tabs-active-text-color-secondary);
      }

      .tabIcon {
        svg path {
          fill: var(--tabs-active-text-color-secondary);
        }
        svg circle {
          stroke: var(--tabs-active-text-color-secondary);
        }
      }
    }
  }

  &.disabled {
    pointer-events: none;
    opacity: 0.5;
  }
}

.tabIcon {
  z-index: 99;
  min-width: 16px;
  min-height: 16px;
  max-width: 16px;
  max-height: 16px;

  svg path {
    fill: var(--tabs-text-color-secondary);
  }
  svg circle {
    stroke: var(--tabs-text-color-secondary);
  }
}

.tabText {
  grid-area: 1/1;
}

.tabBadge {
  grid-area: 1/2;
}

.tabSubLine {
  grid-area: 2/1;
  z-index: 1;
  width: 100%;
  height: 4px;
  bottom: 0px;
  border-radius: 4px 4px 0 0;
  transform-origin: left;
  transform: scaleX(1); // Default: fully filled

  &.primary {
    &.selected {
      background-color: var(--accent-main);
    }
  }

  &.secondary {
    display: none;
  }

  // Separate animation class
  &.animated {
    animation: fillWidth 1s ease-in-out infinite;
    // Remove transition during animation to prevent conflicts
    transition: none;
  }

  // Animation that finishes after one cycle
  &.animatedFinishing {
    animation: fillWidth 1s ease-in-out 1 forwards;
    // Remove transition during animation to prevent conflicts
    transition: none;
  }

  // Apply transition only when not animating
  &:not(.animated) {
    transition: transform 0.3s ease;
  }
}

@keyframes fillWidth {
  from {
    transform: scaleX(0);
  }
  to {
    transform: scaleX(1);
  }
}

.tabsBody {
  width: 100%;
  display: flex;
  align-items: center;
<<<<<<< HEAD
=======
  user-select: none;
}

.motionBackground {
  position: absolute;
  inset: 0;
  z-index: 101;
  background-color: var(--tabs-active-background-color-secondary);
  height: 28px;
  border-radius: 3px;
}

.arrowIcon {
  position: absolute;
  z-index: 103;
  cursor: pointer;
  min-width: 24px;
  width: 32px;
  height: 36px;

  &:hover:not(.disabled) {
    background-color: var(--tabs-hover-background-color-secondary);
    svg path {
      fill: var(--tabs-hover-background-icon-color-secondary);
    }
  }

  &.disabled {
    cursor: default;
  }

  div {
    width: 28px;
    height: 28px;
    margin: 4px 2px;
    display: flex;
    align-items: center;
    justify-content: center;
  }
}

.arrowLeft {
  background-color: var(--tabs-background-color-secondary);
  inset-inline-start: 0px;
}

.arrowRight {
  background-color: var(--tabs-background-color-secondary);
  inset-inline-end: 0px;
  rotate: 180deg;
>>>>>>> 13943122
}<|MERGE_RESOLUTION|>--- conflicted
+++ resolved
@@ -333,9 +333,6 @@
   width: 100%;
   display: flex;
   align-items: center;
-<<<<<<< HEAD
-=======
-  user-select: none;
 }
 
 .motionBackground {
@@ -385,5 +382,4 @@
   background-color: var(--tabs-background-color-secondary);
   inset-inline-end: 0px;
   rotate: 180deg;
->>>>>>> 13943122
 }