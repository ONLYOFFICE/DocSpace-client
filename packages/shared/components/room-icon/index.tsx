--- conflicted
+++ resolved
@@ -26,24 +26,30 @@
 
 import React, { useMemo } from "react";
 
-<<<<<<< HEAD
 import styled, { css } from "styled-components";
 
 import TemplateRoomIcon from "PUBLIC_DIR/images/template-room-icon.react.svg?url";
 import { ReactSVG } from "react-svg";
 
 import { Base } from "../../themes";
-=======
->>>>>>> bc2d7792
 import { Text } from "../text";
 
 import { IconButton } from "../icon-button";
 import { classNames } from "../../utils";
 
 import { getRoomTitle } from "./RoomIcon.utils";
-import { StyledIcon } from "./RoomIcon.styled";
-
-<<<<<<< HEAD
+
+const StyledIcon = styled.div<{
+  size: string;
+  radius: string;
+  isArchive?: boolean;
+  color?: string;
+  wrongImage: boolean;
+}>`
+  display: flex;
+  justify-content: center;
+  align-items: center;
+
   height: ${(props) => props.size};
 
   width: ${(props) => props.size};
@@ -186,9 +192,6 @@
 type RoomIconProps = RoomIconDefault &
   (RoomIconColor | RoomIconImage) &
   (RoomIconBadge | RoomIconNonBadge);
-=======
-import type { RoomIconProps } from "./RoomIcon.types";
->>>>>>> bc2d7792
 
 const RoomIcon = ({
   title,
