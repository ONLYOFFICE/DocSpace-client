--- conflicted
+++ resolved
@@ -3,11 +3,7 @@
   "content": "Edit",
   "content_en_sha1_hash": "5301648dcf6b53cefc9ed52999aaa92d4603cae0",
   "created_at": "2025-05-19T21:30:44.738Z",
-<<<<<<< HEAD
-  "updated_at": "2025-08-29T14:33:38.088Z",
-=======
   "updated_at": "2025-09-01T11:05:24.191Z",
->>>>>>> b75318d3
   "comment": {
     "text": "The translation key \"EditButton\" is used to display the label \"Edit\" in various UI elements such as buttons and toggle switches. It is intended to be used in situations where users need to make changes or edits, typically in contexts related to commenting, theme editing, or API key management.",
     "is_auto": true,
@@ -58,21 +54,13 @@
     },
     {
       "file_path": "/packages/client/src/store/ContextOptionsStore.js",
-<<<<<<< HEAD
-      "line_number": 1756,
-=======
       "line_number": 1796,
->>>>>>> b75318d3
       "context": "disabled: false,\n },\n {\n id: \"option_edit-pdf\",\n key: \"edit-pdf\",\n label: t(\"Common:EditButton\"),\n icon: AccessEditReactSvgUrl,\n onClick: () => {\n if (isMobile) {\n toastr.info(t(\"Common:MobileEditPdfNotAvailableInfo\"));\n return;",
       "module": "/packages/client"
     },
     {
       "file_path": "/packages/client/src/store/ContextOptionsStore.js",
-<<<<<<< HEAD
-      "line_number": 1756,
-=======
       "line_number": 1796,
->>>>>>> b75318d3
       "context": "disabled: false,\n },\n {\n id: \"option_edit-pdf\",\n key: \"edit-pdf\",\n label: t(\"Common:EditButton\"),\n icon: AccessEditReactSvgUrl,\n onClick: () => {\n if (isMobile) {\n toastr.info(t(\"Common:MobileEditPdfNotAvailableInfo\"));\n return;",
       "module": "/packages/client"
     },
