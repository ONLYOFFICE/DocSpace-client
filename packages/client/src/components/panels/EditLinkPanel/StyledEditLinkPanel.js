// (c) Copyright Ascensio System SIA 2009-2024
//
// This program is a free software product.
// You can redistribute it and/or modify it under the terms
// of the GNU Affero General Public License (AGPL) version 3 as published by the Free Software
// Foundation. In accordance with Section 7(a) of the GNU AGPL its Section 15 shall be amended
// to the effect that Ascensio System SIA expressly excludes the warranty of non-infringement of
// any third-party rights.
//
// This program is distributed WITHOUT ANY WARRANTY, without even the implied warranty
// of MERCHANTABILITY or FITNESS FOR A PARTICULAR  PURPOSE. For details, see
// the GNU AGPL at: http://www.gnu.org/licenses/agpl-3.0.html
//
// You can contact Ascensio System SIA at Lubanas st. 125a-25, Riga, Latvia, EU, LV-1021.
//
// The  interactive user interfaces in modified source and object code versions of the Program must
// display Appropriate Legal Notices, as required under Section 5 of the GNU AGPL version 3.
//
// Pursuant to Section 7(b) of the License you must retain the original Product logo when
// distributing the program. Pursuant to Section 7(e) we decline to grant you any rights under
// trademark law for use of our trademarks.
//
// All the Product's GUI elements, including illustrations and icon sets, as well as technical writing
// content are licensed under the terms of the Creative Commons Attribution-ShareAlike 4.0
// International. See the License terms at http://creativecommons.org/licenses/by-sa/4.0/legalcode

import styled, { css } from "styled-components";
import { Box } from "@docspace/shared/components/box";
import { Scrollbar } from "@docspace/shared/components/scrollbar";
import { ModalDialog } from "@docspace/shared/components/modal-dialog";

const StyledEditLinkPanel = styled(ModalDialog)`
  .edit-link-panel {
    .scroll-body {
      padding-inline-end: 0 !important;
    }
  }

  .modal-body {
    padding: 0;
  }

  .field-label-icon {
    display: none;
  }

  .edit-link_body {
    padding: 4px 0px 0px;

    .edit-link_link-block {
<<<<<<< HEAD
      padding: 0px 16px 20px;
=======
      padding: 16px 16px 20px 16px;
>>>>>>> 671842b5

      .edit-link-text {
        display: inline-flex;
        margin-bottom: 8px;
      }

      .edit-link_required-icon {
        display: inline-flex;
        margin-inline-start: 2px;
      }

      .edit-link_link-input {
        margin-bottom: 8px;
        margin-top: 16px;
      }
    }

    .edit-link-toggle-block {
      padding: 0 16px 20px;
      border-top: ${(props) => props.theme.filesPanels.sharing.borderBottom};

      .edit-link-toggle-header {
        display: flex;
        padding-top: 20px;
        padding-bottom: 8px;
        gap: 8px;

        .edit-link-toggle {
          margin-inline-start: auto;
          margin-inline-end: 28px;
        }
      }
      .edit-link_password-block {
        margin-top: 8px;
      }

      .password-field-wrapper {
        width: 100%;
      }
    }

    .edit-link-toggle-description {
      color: ${({ theme }) => theme.editLink.text.color};
    }

    .edit-link-toggle-description_expired {
      color: ${({ theme }) => theme.editLink.text.errorColor};
    }

    .edit-link_password-block {
      width: 100%;
      display: flex;

      .edit-link_password-input {
        width: 100%;
      }

      .edit-link_generate-icon {
        margin-block: 16px 0;
        margin-inline: 8px 0;
      }
    }
  }

  .edit-link_password-links {
    display: flex;
    gap: 12px;
    margin-top: -8px;
  }

  .edit-link_header {
    padding: 0 16px;
    border-bottom: ${(props) => props.theme.filesPanels.sharing.borderBottom};

    .edit-link_heading {
      font-weight: 700;
      font-size: 18px;
    }
  }

  .public-room_date-picker {
    padding-top: 8px;
    ${({ isExpired }) =>
      isExpired &&
      css`
        color: ${({ theme }) => theme.datePicker.errorColor};
      `};
  }
`;

const StyledScrollbar = styled(Scrollbar)`
  position: relative;
  padding: 16px 0;
  height: calc(100% - 150px) !important;
`;

const StyledButtons = styled(Box)`
  padding: 16px;
  display: flex;
  align-items: center;
  gap: 10px;

  position: absolute;
  bottom: 0px;
  width: 100%;
  background: ${(props) => props.theme.filesPanels.sharing.backgroundButtons};
  border-top: ${(props) => props.theme.filesPanels.sharing.borderTop};
`;

export { StyledEditLinkPanel, StyledScrollbar, StyledButtons };<|MERGE_RESOLUTION|>--- conflicted
+++ resolved
@@ -48,11 +48,7 @@
     padding: 4px 0px 0px;
 
     .edit-link_link-block {
-<<<<<<< HEAD
-      padding: 0px 16px 20px;
-=======
-      padding: 16px 16px 20px 16px;
->>>>>>> 671842b5
+      padding: 16px 16px 20px;
 
       .edit-link-text {
         display: inline-flex;
@@ -81,8 +77,7 @@
         gap: 8px;
 
         .edit-link-toggle {
-          margin-inline-start: auto;
-          margin-inline-end: 28px;
+          margin-inline: auto 28px;
         }
       }
       .edit-link_password-block {
