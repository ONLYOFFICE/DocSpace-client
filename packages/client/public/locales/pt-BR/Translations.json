{
  "ChooseFromList": "Escolha da lista",
  "FileLocked": "Arquivo bloqueado",
  "FileProtected": "O arquivo está protegido com senha",
  "FileUnlocked": "Arquivo desbloqueado",
  "FolderTitleBoxNet": "Diretório da box",
  "FolderTitleDocuSign": "Conta do DocuSign",
  "FolderTitleDropBox": "Diretório da Dropbox",
  "FolderTitleGoogle": "Diretório do Google",
  "FolderTitlekDrive": "Diretório do kDrive",
  "FolderTitleSharePoint": "Diretório do SharePoint",
  "FolderTitleSkyDrive": "Diretório OneDrive",
  "FolderTitleWebDav": "Diretório WebDAV",
  "FolderTitleYandex": "Diretório Yandex",
<<<<<<< HEAD
  "GuestReleaseTipLink": "Saiba mais sobre os tipos de usuários",
=======
  "LinkHasExpiredAndHasBeenDisabled": "O link expirou e foi desativado",
>>>>>>> 05cc12b2
  "LinkValidTime": "Este link é válido apenas por {{days_count}} dias.",
  "NewForm": "Formulário PDF",
  "OwnerChange": "Alterar proprietário",
  "RoleGuestDescriprion": "Os convidados podem acessar as salas para as quais foram convidados, bem como criar e editar documentos se tiverem sido atribuídos a eles os papéis apropriados na sala.",
  "SearchByHeadOfGroup": "Pesquisa pelo responsável do grupo",
  "SearchByOwner": "Pesquisar por proprietários",
  "SubNewForm": "Branco",
  "SubNewFormFile": "De um arquivo de texto",
  "ThirdPartyInfo": "Alterar as informações de terceiros",
  "ThirdPartyTitle": "Serviços terceirizados",
  "TitleShowActions": "Exibir ações do arquivo",
  "TitleShowFolderActions": "Exibir ações da pasta"
}<|MERGE_RESOLUTION|>--- conflicted
+++ resolved
@@ -12,11 +12,7 @@
   "FolderTitleSkyDrive": "Diretório OneDrive",
   "FolderTitleWebDav": "Diretório WebDAV",
   "FolderTitleYandex": "Diretório Yandex",
-<<<<<<< HEAD
   "GuestReleaseTipLink": "Saiba mais sobre os tipos de usuários",
-=======
-  "LinkHasExpiredAndHasBeenDisabled": "O link expirou e foi desativado",
->>>>>>> 05cc12b2
   "LinkValidTime": "Este link é válido apenas por {{days_count}} dias.",
   "NewForm": "Formulário PDF",
   "OwnerChange": "Alterar proprietário",
