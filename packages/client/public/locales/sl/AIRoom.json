--- conflicted
+++ resolved
@@ -6,10 +6,6 @@
   "EmptyKnowledgeDescriptionActions": "Poskusite naslednje ukaze za začetek:",
   "EmptyKnowledgeTitle": "Še nobena datoteka ni bila naložena.",
   "EmptyResultsTitle": "Še ni rezultatov.",
-<<<<<<< HEAD
-=======
-  "EmptyResultsViewerDescription": "Tukaj boste videli rezultate dejavnosti klepetalnega asistenta drugih uporabnikov, ko bodo na voljo.",
->>>>>>> 7bd0b0d7
   "InstructionsDescriptionAgentExample": "Primer: \"Vi ste AI PR pomočnik, ki pomaga pri pisanju in urejanju obvestil za javnost. Ohranite profesionalen, samozloben in medijsko prijazen ton. Izpostavite ključne poudarke jasno, izogibajte se žargonu in ohranite besedilo jedrnato in privlačno.\"",
   "KnowledgeDescription": "Naložite datoteke z računalnika ali {{productName}}, da zagotovite boljši kontekst za klepet. Opomba: med pogovorom je morda vidna vsa ali del vsebine, ki ste jo naložili.",
   "KnowledgeSelectIn": "Izberi v {{productName}}",
