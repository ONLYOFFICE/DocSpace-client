{
  "key_path": "NewPDFForm",
  "content": "New PDF form",
  "content_en_sha1_hash": "816b1bfcda481c3a942fc4c6236e3a5e93454429",
  "created_at": "2025-05-19T21:30:46.763Z",
<<<<<<< HEAD
  "updated_at": "2025-05-26T07:57:32.386Z",
=======
  "updated_at": "2025-06-27T07:11:09.159Z",
>>>>>>> 0de93b01
  "comment": {
    "text": "This translation key is used for the text displayed when creating a new PDF form. It will appear as a button or similar UI element in the application's file creation dialogs. The key should be translated to indicate the action of generating a new PDF form.",
    "is_auto": true,
    "updated_at": "2025-05-20T09:35:22.557Z"
  },
  "usage": [
    {
      "file_path": "/packages/client/src/helpers/filesUtils.js",
      "line_number": 81,
      "context": "case \"xlsx\":\n return i18n.t(\"Common:NewSpreadsheet\");\n case \"pptx\":\n return i18n.t(\"Common:NewPresentation\");\n case \"pdf\":\n return i18n.t(\"Common:NewPDFForm\");\n default:\n return i18n.t(\"Common:NewFolder\");\n }\n };",
      "module": "/packages/client"
    },
    {
      "file_path": "/packages/doceditor/src/hooks/useEditorEvents.ts",
      "line_number": 308,
      "context": "break;\n case \"pptx\":\n fileName = t(\"Common:NewPresentation\");\n break;\n case \"pdf\":\n fileName = t(\"Common:NewPDFForm\");\n break;\n default:\n break;\n }",
      "module": "/packages/doceditor"
    }
  ],
  "languages": {
    "en": {
      "ai_translated": false,
      "ai_model": null,
      "ai_spell_check_issues": [],
      "approved_at": null
    },
    "ar-SA": {
      "ai_translated": false,
      "ai_model": null,
      "ai_spell_check_issues": [],
      "approved_at": null
    },
    "az": {
      "ai_translated": false,
      "ai_model": null,
      "ai_spell_check_issues": [
        {
          "type": "incorrect_translation",
          "description": "The translation 'Yeni pdf forması' is a literal translation that doesn't quite capture the intended meaning of 'New PDF form'. A more natural translation would incorporate the concept of a 'form' or 'document'.",
          "suggestion": "Yeni PDF forması"
        }
      ],
      "approved_at": null
    },
    "bg": {
      "ai_translated": false,
      "ai_model": null,
      "ai_spell_check_issues": [],
      "approved_at": null
    },
    "cs": {
      "ai_translated": false,
      "ai_model": null,
      "ai_spell_check_issues": [],
      "approved_at": null
    },
    "de": {
      "ai_translated": false,
      "ai_model": null,
      "ai_spell_check_issues": [],
      "approved_at": null
    },
    "el-GR": {
      "ai_translated": false,
      "ai_model": null,
      "ai_spell_check_issues": [],
      "approved_at": null
    },
    "es": {
      "ai_translated": false,
      "ai_model": null,
      "ai_spell_check_issues": [],
      "approved_at": null
    },
    "fi": {
      "ai_translated": false,
      "ai_model": null,
      "ai_spell_check_issues": [],
      "approved_at": null
    },
    "fr": {
      "ai_translated": false,
      "ai_model": null,
      "ai_spell_check_issues": [],
      "approved_at": null
    },
    "hy-AM": {
      "ai_translated": false,
      "ai_model": null,
      "ai_spell_check_issues": [],
      "approved_at": null
    },
    "it": {
      "ai_translated": false,
      "ai_model": null,
      "ai_spell_check_issues": [],
      "approved_at": null
    },
    "ja-JP": {
      "ai_translated": false,
      "ai_model": null,
      "ai_spell_check_issues": [],
      "approved_at": null
    },
    "ko-KR": {
      "ai_translated": false,
      "ai_model": null,
      "ai_spell_check_issues": [],
      "approved_at": null
    },
    "lo-LA": {
      "ai_translated": false,
      "ai_model": null,
      "ai_spell_check_issues": [],
      "approved_at": null
    },
    "lv": {
      "ai_translated": false,
      "ai_model": null,
      "ai_spell_check_issues": [],
      "approved_at": null
    },
    "nl": {
      "ai_translated": false,
      "ai_model": null,
      "ai_spell_check_issues": [],
      "approved_at": null
    },
    "pl": {
      "ai_translated": false,
      "ai_model": null,
      "ai_spell_check_issues": [],
      "approved_at": null
    },
    "pt": {
      "ai_translated": false,
      "ai_model": null,
      "ai_spell_check_issues": [],
      "approved_at": null
    },
    "pt-BR": {
      "ai_translated": false,
      "ai_model": null,
      "ai_spell_check_issues": [],
      "approved_at": null
    },
    "ro": {
      "ai_translated": false,
      "ai_model": null,
      "ai_spell_check_issues": [],
      "approved_at": null
    },
    "ru": {
      "ai_translated": false,
      "ai_model": null,
      "ai_spell_check_issues": [],
      "approved_at": null
    },
    "si": {
      "ai_translated": false,
      "ai_model": null,
      "ai_spell_check_issues": [],
      "approved_at": null
    },
    "sk": {
      "ai_translated": false,
      "ai_model": null,
      "ai_spell_check_issues": [],
      "approved_at": null
    },
    "sl": {
      "ai_translated": false,
      "ai_model": null,
      "ai_spell_check_issues": [],
      "approved_at": null
    },
    "sr-Cyrl-RS": {
      "ai_translated": false,
      "ai_model": null,
      "ai_spell_check_issues": [],
      "approved_at": null
    },
    "sr-Latn-RS": {
      "ai_translated": false,
      "ai_model": null,
      "ai_spell_check_issues": [],
      "approved_at": null
    },
    "tr": {
      "ai_translated": false,
      "ai_model": null,
      "ai_spell_check_issues": [],
      "approved_at": null
    },
    "uk-UA": {
      "ai_translated": false,
      "ai_model": null,
      "ai_spell_check_issues": [],
      "approved_at": null
    },
    "vi": {
      "ai_translated": false,
      "ai_model": null,
      "ai_spell_check_issues": [],
      "approved_at": null
    },
    "zh-CN": {
      "ai_translated": false,
      "ai_model": null,
      "ai_spell_check_issues": [],
      "approved_at": null
    }
  }
}<|MERGE_RESOLUTION|>--- conflicted
+++ resolved
@@ -3,11 +3,7 @@
   "content": "New PDF form",
   "content_en_sha1_hash": "816b1bfcda481c3a942fc4c6236e3a5e93454429",
   "created_at": "2025-05-19T21:30:46.763Z",
-<<<<<<< HEAD
-  "updated_at": "2025-05-26T07:57:32.386Z",
-=======
   "updated_at": "2025-06-27T07:11:09.159Z",
->>>>>>> 0de93b01
   "comment": {
     "text": "This translation key is used for the text displayed when creating a new PDF form. It will appear as a button or similar UI element in the application's file creation dialogs. The key should be translated to indicate the action of generating a new PDF form.",
     "is_auto": true,
@@ -46,7 +42,7 @@
       "ai_spell_check_issues": [
         {
           "type": "incorrect_translation",
-          "description": "The translation 'Yeni pdf forması' is a literal translation that doesn't quite capture the intended meaning of 'New PDF form'. A more natural translation would incorporate the concept of a 'form' or 'document'.",
+          "description": "The Azerbaijani translation 'Yeni pdf forması' is a literal translation and doesn't flow naturally. 'Forma' is technically correct but sounds awkward in this context. A more natural rendering would be 'Yeni PDF forması' or 'Yeni PDF nyuznikası'.",
           "suggestion": "Yeni PDF forması"
         }
       ],
