--- conflicted
+++ resolved
@@ -162,11 +162,7 @@
             {elements.map((item, index) => (
               <ColorTheme
                 {...this.props}
-<<<<<<< HEAD
-                elementType={ThemeType.TabsContainer}
-=======
                 themeId={ThemeType.TabsContainer}
->>>>>>> 409d05d2
                 onMouseMove={this.onMouseEnter}
                 onMouseLeave={this.onMouseLeave}
                 ref={this.arrayRefs[index]}
