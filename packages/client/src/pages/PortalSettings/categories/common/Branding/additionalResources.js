--- conflicted
+++ resolved
@@ -332,11 +332,8 @@
 
     additionalResourcesData,
     additionalResourcesIsDefault,
-<<<<<<< HEAD
     checkEnablePortalSettings,
-=======
     deviceType,
->>>>>>> 434986bb
   } = settingsStore;
 
   const { isBrandingAndCustomizationAvailable } = currentQuotaStore;
@@ -351,12 +348,8 @@
     additionalResourcesIsDefault,
     setIsLoadedAdditionalResources,
     isLoadedAdditionalResources,
-<<<<<<< HEAD
     isSettingPaid,
-=======
-    isSettingPaid: isBrandingAndCustomizationAvailable,
     deviceType,
->>>>>>> 434986bb
   };
 })(
   withLoading(
