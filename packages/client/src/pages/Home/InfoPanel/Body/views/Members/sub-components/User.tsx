// (c) Copyright Ascensio System SIA 2009-2025
//
// This program is a free software product.
// You can redistribute it and/or modify it under the terms
// of the GNU Affero General Public License (AGPL) version 3 as published by the Free Software
// Foundation. In accordance with Section 7(a) of the GNU AGPL its Section 15 shall be amended
// to the effect that Ascensio System SIA expressly excludes the warranty of non-infringement of
// any third-party rights.
//
// This program is distributed WITHOUT ANY WARRANTY, without even the implied warranty
// of MERCHANTABILITY or FITNESS FOR A PARTICULAR  PURPOSE. For details, see
// the GNU AGPL at: http://www.gnu.org/licenses/agpl-3.0.html
//
// You can contact Ascensio System SIA at Lubanas st. 125a-25, Riga, Latvia, EU, LV-1021.
//
// The  interactive user interfaces in modified source and object code versions of the Program must
// display Appropriate Legal Notices, as required under Section 5 of the GNU AGPL version 3.
//
// Pursuant to Section 7(b) of the License you must retain the original Product logo when
// distributing the program. Pursuant to Section 7(e) we decline to grant you any rights under
// trademark law for use of our trademarks.
//
// All the Product's GUI elements, including illustrations and icon sets, as well as technical writing
// content are licensed under the terms of the Creative Commons Attribution-ShareAlike 4.0
// International. See the License terms at http://creativecommons.org/licenses/by-sa/4.0/legalcode

import { useState } from "react";
import { inject, observer } from "mobx-react";
import { useTheme } from "styled-components";
import { useTranslation } from "react-i18next";
import { isMobileOnly, isMobile } from "react-device-detect";
import { decode } from "he";
import classNames from "classnames";

import {
  Avatar,
  AvatarRole,
  AvatarSize,
} from "@docspace/shared/components/avatar";
import { ComboBox, TOption } from "@docspace/shared/components/combobox";
import { toastr } from "@docspace/shared/components/toast";
import {
  getUserType,
  getUserTypeTranslation,
} from "@docspace/shared/utils/common";
import { TUser } from "@docspace/shared/api/people/types";
import { TGroup } from "@docspace/shared/api/groups/types";
import { Text } from "@docspace/shared/components/text";
import { IconButton } from "@docspace/shared/components/icon-button";
import { Link, LinkType } from "@docspace/shared/components/link";
import api from "@docspace/shared/api";
import { FolderType, RoomSecurityError } from "@docspace/shared/enums";

import AtReactSvgUrl from "PUBLIC_DIR/images/@.react.svg?url";
import DefaultUserPhotoUrl from "PUBLIC_DIR/images/default_user_photo_size_82-82.png";
import EmailPlusReactSvgUrl from "PUBLIC_DIR/images/e-mail+.react.svg?url";
import EveryoneIconUrl from "PUBLIC_DIR/images/icons/16/departments.react.svg?url";

import { filterPaidRoleOptions } from "SRC_DIR/helpers";

import MembersHelper from "../Members.utils";
import { UserProps } from "../Members.types";
import styles from "../Members.module.scss";

const User = ({
  room,

  user,
  currentUser,

  hasNextPage,

  changeUserRole,

  setEditMembersGroup,
  setEditGroupMembersDialogVisible,
  setRemoveUserConfirmation,
}: UserProps) => {
  const theme = useTheme();
  const { t } = useTranslation([
    "InfoPanel",
    "Common",
    "Translations",
    "People",
    "PeopleTranslations",
    "Settings",
    "CreateEditRoomDialog",
  ]);

  const membersHelper = new MembersHelper({ t });

  const [isLoading, setIsLoading] = useState(false);

  if (
    "displayName" in user &&
    !user.displayName &&
    "name" in user &&
    !user.name &&
    "email" in user &&
    !user.email
  )
    return null;

  const security = room?.security;
  const isExpect = user.isExpect;
  const isSystem = "isSystem" in user && user.isSystem;
  const canInviteUserInRoomAbility = security?.EditAccess;
  const showInviteIcon = canInviteUserInRoomAbility && isExpect;
  const canChangeUserRole = user.canEditAccess;
  const hideUserRole = room.rootFolderType === FolderType.RoomTemplates;

  const fullRoomRoleOptions = membersHelper.getOptionsByRoomType(
    room.roomType,
    canChangeUserRole,
  );

  const userRole = membersHelper.getOptionByUserAccess(user.access);

  const userRoleOptions =
    ("isGroup" in user && user.isGroup) ||
    ("isAdmin" in user && !user.isAdmin && !user.isOwner && !user.isRoomAdmin)
      ? (filterPaidRoleOptions(fullRoomRoleOptions) as TOption[])
      : (fullRoomRoleOptions as TOption[]);

  const onRepeatInvitation = async () => {
    api.rooms
      .resendEmailInvitations(room.id, true)
      .then(() =>
        toastr.success(t("PeopleTranslations:SuccessSentMultipleInvitatios")),
      )
      .catch((err) => toastr.error(err));
  };

  const updateRole = (option: TOption, force: boolean) => {
    return api.rooms
      .updateRoomMemberRole(room.id, {
        invitations: [{ id: user.id, access: option.access }],
        notify: false,
        sharingMessage: "",
        force,
      })
      .then(async (item) => {
        setIsLoading(false);

        if (item?.error === RoomSecurityError.FormRoleBlockingDeletion) {
          return setRemoveUserConfirmation!(true, async () => {
            await updateRole(option, true);
          });
        }

        await changeUserRole(option, user.id, currentUser?.id, hasNextPage);
      })
      .catch((err) => {
        toastr.error(err);
        setIsLoading(false);
      });
  };

  const onOptionClick = (option: TOption) => {
    if (option.access === userRole?.access) return;

    setIsLoading(true);
    updateRole(option, false);
  };

  const type = getUserType(user as unknown as TUser);
  const typeLabel = getUserTypeTranslation(type, t);

  const onOpenGroup = (group: TGroup) => {
    if (group.isSystem) return;
    setEditMembersGroup!(group);
    setEditGroupMembersDialogVisible!(true);
  };

  const userAvatar =
    "hasAvatar" in user && user.hasAvatar
      ? user.avatar
      : "isGroup" in user && user.isGroup
        ? ""
        : DefaultUserPhotoUrl;

  const withTooltip = "isOwner" in user && (user.isOwner || user.isAdmin);

  const uniqueTooltipId = `userTooltip_${Math.random()}`;

  const tooltipContent = `${
    "isOwner" in user && user.isOwner
      ? t("Common:PortalOwner", { productName: t("Common:ProductName") })
      : t("Common:PortalAdmin", { productName: t("Common:ProductName") })
  }. ${t("Common:HasFullAccess")}`;

  const itemAvatar = isSystem
    ? EveryoneIconUrl
    : isExpect
      ? AtReactSvgUrl
      : userAvatar || "";

  return "isTitle" in user && user.isTitle ? (
    <div
      className={classNames(styles.userTypeHeader, {
        [styles.isExpect]: isExpect,
      })}
      data-testid="info_panel_members_user_type_header"
    >
      <Text className="title">
        {"displayName" in user ? user.displayName : ""}
      </Text>

      {showInviteIcon ? (
        <IconButton
          className="icon"
          title={t("Common:RepeatInvitation")}
          iconName={EmailPlusReactSvgUrl}
          isFill
          onClick={onRepeatInvitation}
          size={16}
          data-testid="info_panel_members_repeat_invitation_button"
        />
      ) : null}
    </div>
  ) : (
    <div
      className={classNames(styles.user, {
        [styles.isExpect]: isExpect,
        [styles.isSystem]: isSystem,
      })}
      key={user.id}
      data-testid="info_panel_members_user"
    >
      <Avatar
        role={type as unknown as AvatarRole}
        className="avatar"
        size={AvatarSize.min}
        source={itemAvatar}
        userName={
          isExpect ? "" : "displayName" in user ? user.displayName : user.name
        }
        withTooltip={withTooltip}
        tooltipContent={tooltipContent}
        hideRoleIcon={!withTooltip}
        isGroup={"isGroup" in user ? user.isGroup : false}
        dataTestId="info_panel_members_user_avatar"
      />
      <div className="user_body-wrapper">
        <div className="name-wrapper">
          {"isGroup" in user && user.isGroup ? (
            <Link
              className="name"
              type={LinkType.action}
              onClick={() => onOpenGroup(user)}
              title={decode(user.name)}
              noHover={isSystem}
<<<<<<< HEAD
=======
              dataTestId="info_panel_members_user_group_link"
>>>>>>> c6cf0071
            >
              {decode(user.name)}
            </Link>
          ) : (
            <Text className="name" data-tooltip-id={uniqueTooltipId}>
              {"displayName" in user && user.displayName
                ? decode(user.displayName)
                : null}
            </Text>
          )}

          {currentUser?.id === user.id ? (
            <div className="me-label">&nbsp;{`(${t("Common:MeLabel")})`}</div>
          ) : null}
        </div>
        {!("isGroup" in user) ? (
          <div className="role-email" style={{ display: "flex" }}>
            <Text
              className="label"
              fontWeight={400}
              fontSize="12px"
              truncate
              color={theme.infoPanel.members.subtitleColor}
              dir="auto"
            >
              {`${typeLabel} | ${(user as TUser).email}`}
            </Text>
          </div>
        ) : null}
      </div>

      {userRole && userRoleOptions && !hideUserRole ? (
        <div className="role-wrapper">
          {canChangeUserRole ? (
            <ComboBox
              className="role-combobox"
              selectedOption={userRole}
              options={userRoleOptions}
              onSelect={onOptionClick}
              scaled={false}
              withBackdrop={isMobile}
              size="content"
              modernView
              title={t("Common:Role")}
              manualWidth="auto"
              isLoading={isLoading}
              isMobileView={isMobileOnly}
              directionY="both"
              displaySelectedOption
              dataTestId="info_panel_members_user_role_combobox"
            />
          ) : (
            <div className="disabled-role-combobox" title={t("Common:Role")}>
              {userRole.label}
            </div>
          )}
        </div>
      ) : null}
    </div>
  );
};

export default inject(({ dialogsStore }: TStore) => {
  const {
    setEditMembersGroup,
    setEditGroupMembersDialogVisible,
    setRemoveUserConfirmation,
  } = dialogsStore;

  return {
    setEditMembersGroup,
    setEditGroupMembersDialogVisible,
    setRemoveUserConfirmation,
  };
})(observer(User));<|MERGE_RESOLUTION|>--- conflicted
+++ resolved
@@ -250,10 +250,7 @@
               onClick={() => onOpenGroup(user)}
               title={decode(user.name)}
               noHover={isSystem}
-<<<<<<< HEAD
-=======
               dataTestId="info_panel_members_user_group_link"
->>>>>>> c6cf0071
             >
               {decode(user.name)}
             </Link>
