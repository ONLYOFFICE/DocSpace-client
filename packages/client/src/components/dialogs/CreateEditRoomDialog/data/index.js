--- conflicted
+++ resolved
@@ -14,13 +14,10 @@
       return t("CreateEditRoomDialog:CustomRoomTitle");
     case RoomsType.PublicRoom:
       return t("Files:PublicRoom");
-<<<<<<< HEAD
     case RoomsType.VirtualDataRoom:
       return t("Files:VirtualDataRoom");
-=======
     case RoomsType.FormRoom:
       return t("CreateEditRoomDialog:FormRoomTitle");
->>>>>>> e61369d5
   }
 };
 
@@ -38,13 +35,10 @@
       return t("CreateEditRoomDialog:CustomRoomDescription");
     case RoomsType.PublicRoom:
       return t("CreateEditRoomDialog:PublicRoomDescription");
-<<<<<<< HEAD
     case RoomsType.VirtualDataRoom:
       return t("CreateEditRoomDialog:VirtualDataRoomDescription");
-=======
     case RoomsType.FormRoom:
       return t("CreateEditRoomDialog:FormRoomDescription");
->>>>>>> e61369d5
   }
 };
 
@@ -62,12 +56,9 @@
       return t("Files:CustomRooms");
     case RoomsType.PublicRoom:
       return t("Files:PublicRoom");
-<<<<<<< HEAD
     case RoomsType.VirtualDataRoom:
       return t("Files:VirtualDataRoom");
-=======
     case RoomsType.FormRoom:
       return t("Files:FormRoom");
->>>>>>> e61369d5
   }
 };