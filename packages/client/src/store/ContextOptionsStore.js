﻿import HistoryReactSvgUrl from "PUBLIC_DIR/images/history.react.svg?url";
import HistoryFinalizedReactSvgUrl from "PUBLIC_DIR/images/history-finalized.react.svg?url";
import MoveReactSvgUrl from "PUBLIC_DIR/images/move.react.svg?url";
import CheckBoxReactSvgUrl from "PUBLIC_DIR/images/check-box.react.svg?url";
import FolderReactSvgUrl from "PUBLIC_DIR/images/folder.react.svg?url";
import ReconnectSvgUrl from "PUBLIC_DIR/images/reconnect.svg?url";
import SettingsReactSvgUrl from "PUBLIC_DIR/images/catalog.settings.react.svg?url";
import FileActionsOwnerReactSvgUrl from "PUBLIC_DIR/images/file.actions.owner.react.svg?url";
import FolderLocationReactSvgUrl from "PUBLIC_DIR/images/folder.location.react.svg?url";
import TickRoundedSvgUrl from "PUBLIC_DIR/images/tick.rounded.svg?url";
import FavoritesReactSvgUrl from "PUBLIC_DIR/images/favorites.react.svg?url";
import DownloadReactSvgUrl from "PUBLIC_DIR/images/download.react.svg?url";
import DownloadAsReactSvgUrl from "PUBLIC_DIR/images/download-as.react.svg?url";
import RenameReactSvgUrl from "PUBLIC_DIR/images/rename.react.svg?url";
import RemoveSvgUrl from "PUBLIC_DIR/images/remove.svg?url";
import TrashReactSvgUrl from "PUBLIC_DIR/images/trash.react.svg?url";
import LockedReactSvgUrl from "PUBLIC_DIR/images/locked.react.svg?url";
import CopyReactSvgUrl from "PUBLIC_DIR/images/copy.react.svg?url";
import DuplicateReactSvgUrl from "PUBLIC_DIR/images/duplicate.react.svg?url";
import FormFillRectSvgUrl from "PUBLIC_DIR/images/form.fill.rect.svg?url";
import AccessEditReactSvgUrl from "PUBLIC_DIR/images/access.edit.react.svg?url";
import EyeReactSvgUrl from "PUBLIC_DIR/images/eye.react.svg?url";
import FormPlusReactSvgUrl from "PUBLIC_DIR/images/form.plus.react.svg?url";
import PersonReactSvgUrl from "PUBLIC_DIR/images/person.react.svg?url";
import InfoOutlineReactSvgUrl from "PUBLIC_DIR/images/info.outline.react.svg?url";
import PinReactSvgUrl from "PUBLIC_DIR/images/pin.react.svg?url";
import UnpinReactSvgUrl from "PUBLIC_DIR/images/unpin.react.svg?url";
import UnmuteReactSvgUrl from "PUBLIC_DIR/images/unmute.react.svg?url";
import MuteReactSvgUrl from "PUBLIC_DIR/images/mute.react.svg?url";
import ShareReactSvgUrl from "PUBLIC_DIR/images/share.react.svg?url";
import InvitationLinkReactSvgUrl from "PUBLIC_DIR/images/invitation.link.react.svg?url";
import CopyToReactSvgUrl from "PUBLIC_DIR/images/copyTo.react.svg?url";
import MailReactSvgUrl from "PUBLIC_DIR/images/mail.react.svg?url";
import RoomArchiveSvgUrl from "PUBLIC_DIR/images/room.archive.svg?url";
import BoardIconSvgUrl from "PUBLIC_DIR/images/board.icon.svg?url";
import FillingStatusSvgUrl from "PUBLIC_DIR/images/filling-status.react.svg?url";
import CrossReactSvgUrl from "PUBLIC_DIR/images/cross.react.svg?url";

import { makeAutoObservable } from "mobx";
import copy from "copy-to-clipboard";
import saveAs from "file-saver";
import { isMobile, isMobileOnly } from "react-device-detect";
import config from "PACKAGE_FILE";
import toastr from "@docspace/components/toast/toastr";
import { ShareAccessRights, RoomsType } from "@docspace/common/constants";
import combineUrl from "@docspace/common/utils/combineUrl";
import {
  isMobile as isMobileUtils,
  isTablet as isTabletUtils,
} from "@docspace/components/utils/device";
import { Events } from "@docspace/common/constants";
import { getContextMenuItems } from "SRC_DIR/helpers/plugins";
import { connectedCloudsTypeTitleTranslation } from "@docspace/client/src/helpers/filesUtils";
import { getOAuthToken } from "@docspace/common/utils";
import api from "@docspace/common/api";

const LOADER_TIMER = 500;
let loadingTime;
let timer;

//TODO: Remove later Added role
import api from "@docspace/common/api";

class ContextOptionsStore {
  authStore;
  dialogsStore;
  filesActionsStore;
  filesStore;
  mediaViewerDataStore;
  treeFoldersStore;
  uploadDataStore;
  versionHistoryStore;
  settingsStore;
  selectedFolderStore;
  publicRoomStore;

  linksIsLoading = false;

  constructor(
    authStore,
    dialogsStore,
    filesActionsStore,
    filesStore,
    mediaViewerDataStore,
    treeFoldersStore,
    uploadDataStore,
    versionHistoryStore,
    settingsStore,
    selectedFolderStore,
    publicRoomStore
  ) {
    makeAutoObservable(this);
    this.authStore = authStore;
    this.dialogsStore = dialogsStore;
    this.filesActionsStore = filesActionsStore;
    this.filesStore = filesStore;
    this.mediaViewerDataStore = mediaViewerDataStore;
    this.treeFoldersStore = treeFoldersStore;
    this.uploadDataStore = uploadDataStore;
    this.versionHistoryStore = versionHistoryStore;
    this.settingsStore = settingsStore;
    this.selectedFolderStore = selectedFolderStore;
    this.publicRoomStore = publicRoomStore;
  }

  onOpenFolder = (item) => {
    this.filesActionsStore.openLocationAction(item);
  };

  onClickLinkFillForm = (item) => {
    return this.gotoDocEditor(false, item);
  };

  //TODO: Remove later Added role
  onClickAddRole = async (item) => {
    const people = await api.people.getSelectorUserList();
    console.log(people);

    await api.files.setRoles(
      item.id,
      people.items.reduce((previous, current, index) => {
        return { ...previous, [index + 1]: current.id };
      }, {})
    );
  };

  onShowFillingStatus = (item) => {
    const { setStatusFillinglVisible } = this.dialogsStore;
    const { setMainButtonMobileVisible } = this.filesStore;
    const { setSelection } = this.authStore.infoPanelStore;

    setStatusFillinglVisible(true);
    setSelection(item);

    if (isMobileOnly) {
      setMainButtonMobileVisible(false);
    }
  };

  onClickOpenBoard = (item) => {
    this.filesActionsStore.openFileAction(item);
  };

  onClickReconnectStorage = async (item, t) => {
    const { thirdPartyStore } = this.settingsStore;

    const { openConnectWindow, connectItems } = thirdPartyStore;

    const {
      setRoomCreation,
      setConnectItem,
      setConnectDialogVisible,
      setIsConnectDialogReconnect,
      setSaveAfterReconnectOAuth,
    } = this.dialogsStore;

    setIsConnectDialogReconnect(true);

    setRoomCreation(true);

    const provider = connectItems.find(
      (connectItem) => connectItem.providerName === item.providerKey
    );

    const itemThirdParty = {
      title: connectedCloudsTypeTitleTranslation(provider.providerName, t),
      customer_title: "NOTITLE",
      provider_key: provider.providerName,
      link: provider.oauthHref,
    };

    if (provider.isOauth) {
      let authModal = window.open(
        "",
        t("Common:Authorization"),
        "height=600, width=1020"
      );
      await openConnectWindow(provider.providerName, authModal)
        .then(getOAuthToken)
        .then((token) => {
          authModal.close();
          setConnectItem({
            ...itemThirdParty,
            token,
          });

          setSaveAfterReconnectOAuth(true);
        })
        .catch((err) => {
          if (!err) return;
          toastr.error(err);
        });
    } else {
      setConnectItem(itemThirdParty);
      setConnectDialogVisible(true);
    }
  };

  onClickMakeForm = (item, t) => {
    const { setConvertPasswordDialogVisible, setFormCreationInfo } =
      this.dialogsStore;
    const { title, id, folderId, fileExst } = item;

    const newTitle =
      title.substring(0, title.length - fileExst.length) +
      this.settingsStore.extsWebRestrictedEditing[0];

    this.uploadDataStore.copyAsAction(id, newTitle, folderId).catch((err) => {
      let errorMessage = "";
      if (typeof err === "object") {
        errorMessage =
          err?.response?.data?.error?.message ||
          err?.statusText ||
          err?.message ||
          "";
      } else {
        errorMessage = err;
      }

      if (errorMessage.indexOf("password") == -1) {
        toastr.error(errorMessage, t("Common:Warning"));
        return;
      }

      toastr.error(t("Translations:FileProtected"), t("Common:Warning"));
      setFormCreationInfo({
        newTitle,
        fromExst: fileExst,
        toExst: this.settingsStore.extsWebRestrictedEditing[0],
        fileInfo: item,
      });
      setConvertPasswordDialogVisible(true);
    });
  };

  onOpenLocation = (item) => {
    this.filesActionsStore.openLocationAction(item);
  };

  onOwnerChange = () => {
    this.dialogsStore.setChangeOwnerPanelVisible(true);
  };

  onMoveAction = () => {
    this.dialogsStore.setMoveToPanelVisible(true);
  };

  onCopyAction = () => {
    this.dialogsStore.setCopyPanelVisible(true);
  };

  showVersionHistory = (id, security) => {
    const { fetchFileVersions, setIsVerHistoryPanel } =
      this.versionHistoryStore;

    if (this.treeFoldersStore.isRecycleBinFolder) return;

    fetchFileVersions(id + "", security);
    setIsVerHistoryPanel(true);
  };

  finalizeVersion = (id) => {
    this.filesActionsStore.finalizeVersionAction(id).catch((err) => {
      toastr.error(err);
    });
  };

  onClickFavorite = (e, id, t) => {
    const data = (e.currentTarget && e.currentTarget.dataset) || e;
    const { action } = data;

    this.filesActionsStore
      .setFavoriteAction(action, id)
      .then(() =>
        action === "mark"
          ? toastr.success(t("MarkedAsFavorite"))
          : toastr.success(t("RemovedFromFavorites"))
      )
      .catch((err) => toastr.error(err));
  };

  lockFile = (item, t) => {
    const { id, locked } = item;
    const { setSelection: setInfoPanelSelection } =
      this.authStore.infoPanelStore;

    this.filesActionsStore
      .lockFileAction(id, !locked)
      .then(() =>
        locked
          ? toastr.success(t("Translations:FileUnlocked"))
          : toastr.success(t("Translations:FileLocked"))
      )
      .then(() => setInfoPanelSelection({ ...item, locked: !locked }))
      .catch((err) => {
        toastr.error(err);
      });
  };

  onClickLinkForPortal = (item, t) => {
    const { fileExst, canOpenPlayer, webUrl, id } = item;

    const isFile = !!fileExst;
    copy(
      isFile
        ? canOpenPlayer
          ? `${window.location.href}&preview=${id}`
          : webUrl
        : `${window.location.origin + config.homepage}/filter?folder=${id}` //TODO: Change url by category
    );

    toastr.success(t("Translations:LinkCopySuccess"));
  };

  onCopyLink = (item, t) => {
    const { href } = item;

    if (href) {
      copy(href);

      return toastr.success(t("Translations:LinkCopySuccess"));
    }

    const { canConvert } = this.settingsStore;

    const { getItemUrl } = this.filesStore;

    const needConvert = canConvert(item.fileExst);

    const canOpenPlayer =
      item.viewAccessability?.ImageView || item.viewAccessability?.MediaView;

    const url = getItemUrl(
      item.id,
      item.isRoom || item.isFolder,
      needConvert,
      canOpenPlayer
    );

    copy(url);

    toastr.success(t("Translations:LinkCopySuccess"));
  };

  onClickLinkEdit = (item) => {
    const { setConvertItem, setConvertDialogVisible } = this.dialogsStore;
    const canConvert =
      item.viewAccessability?.Convert && item.security?.Convert;

    if (canConvert) {
      setConvertItem({ ...item, isOpen: true });
      setConvertDialogVisible(true);
    } else {
      this.gotoDocEditor(false, item);
    }
  };

  onPreviewClick = (item) => {
    this.gotoDocEditor(true, item);
  };

  gotoDocEditor = (preview = false, item) => {
    const { isDesktopClient } = this.authStore.settingsStore;

    const { id, providerKey, fileExst } = item;

    const urlFormation = preview
      ? combineUrl(
          window.DocSpaceConfig?.proxy?.url,
          config.homepage,
          `/doceditor?fileId=${encodeURIComponent(id)}&action=view`
        )
      : null;

    let tab =
      !isDesktopClient &&
      window.DocSpaceConfig?.editor?.openOnNewPage &&
      fileExst
        ? window.open(
            combineUrl(
              window.DocSpaceConfig?.proxy?.url,
              config.homepage,
              `/doceditor`
            ),
            "_blank"
          )
        : null;

    this.filesStore.openDocEditor(id, providerKey, tab, urlFormation, preview);
  };

  isPwa = () => {
    return ["fullscreen", "standalone", "minimal-ui"].some(
      (displayMode) =>
        window.matchMedia("(display-mode: " + displayMode + ")").matches
    );
  };

  onClickDownload = (item, t) => {
    const { fileExst, contentLength, viewUrl } = item;
    const isFile = !!fileExst && contentLength;

    if (this.isPwa()) {
      const xhr = new XMLHttpRequest();
      xhr.open("GET", viewUrl);
      xhr.responseType = "blob";

      xhr.onload = () => {
        saveAs(xhr.response, item.title);
      };

      xhr.onerror = () => {
        console.error("download failed", viewUrl);
      };

      xhr.send();
      return;
    }

    isFile
      ? window.open(viewUrl, "_self")
      : this.filesActionsStore
          .downloadAction(t("Translations:ArchivingData"))
          .catch((err) => toastr.error(err));
  };

  onClickDownloadAs = () => {
    this.dialogsStore.setDownloadDialogVisible(true);
  };

  onDuplicate = (item, t) => {
    this.filesActionsStore
      .duplicateAction(item, t("Common:CopyOperation"))
      .catch((err) => toastr.error(err));
  };

  onClickRename = (item) => {
    const event = new Event(Events.RENAME);

    event.item = item;

    window.dispatchEvent(event);
  };

  onChangeThirdPartyInfo = (providerKey) => {
    this.filesActionsStore.setThirdpartyInfo(providerKey);
  };

  onMediaFileClick = (fileId, item) => {
    const itemId = typeof fileId !== "object" ? fileId : item.id;
    this.mediaViewerDataStore.setMediaViewerData({ visible: true, id: itemId });
    // localStorage.setItem("isFirstUrl", window.location.href);
    this.mediaViewerDataStore.saveFirstUrl(
      `${window.DocSpace.location.pathname}${window.DocSpace.location.search}`
    );
    this.mediaViewerDataStore.changeUrl(itemId);
  };

  onClickDeleteSelectedFolder = (t, isRoom) => {
    const { setIsFolderActions, setDeleteDialogVisible, setIsRoomDelete } =
      this.dialogsStore;
    const { confirmDelete } = this.settingsStore;
    const { deleteAction, deleteRoomsAction } = this.filesActionsStore;
    const { id: selectedFolderId } = this.selectedFolderStore;
    const { isThirdPartySelection, getFolderInfo, setBufferSelection } =
      this.filesStore;

    setIsFolderActions(true);

    if (confirmDelete || isThirdPartySelection) {
      getFolderInfo(selectedFolderId).then((data) => {
        setBufferSelection(data);
        setIsRoomDelete(isRoom);
        setDeleteDialogVisible(true);
      });

      return;
    }

    let translations;

    if (isRoom) {
      translations = {
        successRemoveRoom: t("Files:RoomRemoved"),
        successRemoveRooms: t("Files:RoomsRemoved"),
      };

      deleteRoomsAction([selectedFolderId], translations).catch((err) =>
        toastr.error(err)
      );
    } else {
      translations = {
        deleteOperation: t("Translations:DeleteOperation"),
        deleteFromTrash: t("Translations:DeleteFromTrash"),
        deleteSelectedElem: t("Translations:DeleteSelectedElem"),
        FolderRemoved: t("Files:FolderRemoved"),
      };

      deleteAction(translations, [selectedFolderId], true).catch((err) =>
        toastr.error(err)
      );
    }
  };

  onClickDelete = (item, t) => {
    const { id, title, providerKey, rootFolderId, isFolder, isRoom } = item;

    const { setRemoveItem, setDeleteThirdPartyDialogVisible } =
      this.dialogsStore;

    if (id === this.selectedFolderStore.id) {
      this.onClickDeleteSelectedFolder(t, isRoom);

      return;
    }

    const isRootThirdPartyFolder = providerKey && id === rootFolderId;

    if (isRootThirdPartyFolder) {
      const splitItem = id.split("-");
      setRemoveItem({ id: splitItem[splitItem.length - 1], title });
      setDeleteThirdPartyDialogVisible(true);
      return;
    }

    const translations = {
      deleteOperation: t("Translations:DeleteOperation"),
      successRemoveFile: t("Files:FileRemoved"),
      successRemoveFolder: t("Files:FolderRemoved"),
      successRemoveRoom: t("Files:RoomRemoved"),
      successRemoveRooms: t("Files:RoomsRemoved"),
    };

    this.filesActionsStore.deleteItemAction(
      id,
      translations,
      !isFolder,
      providerKey,
      isRoom
    );
  };

  onClickShare = () => {
    setTimeout(() => {
      this.dialogsStore.setSharingPanelVisible(true);
    }, 10); //TODO: remove delay after fix context menu callback
  };

  onClickMarkRead = (item) => {
    const { markAsRead } = this.filesActionsStore;

    item.fileExst
      ? markAsRead([], [item.id], item)
      : markAsRead([item.id], [], item);
  };

  onClickUnsubscribe = () => {
    const { setDeleteDialogVisible, setUnsubscribe } = this.dialogsStore;

    setUnsubscribe(true);
    setDeleteDialogVisible(true);
  };

  filterModel = (model, filter) => {
    let options = [];
    let index = 0;
    const last = model.length;

    for (index; index < last; index++) {
      if (filter.includes(model[index].key)) {
        options[index] = model[index];
        if (model[index].items) {
          options[index].items = model[index].items.filter((item) =>
            filter.includes(item.key)
          );

          if (options[index].items.length === 1) {
            options[index] = options[index].items[0];
          }
        }
      }
    }

    return options.filter((o) => !!o);
  };

  onShowInfoPanel = (item, view) => {
    const { setSelection, setIsVisible, setView } =
      this.authStore.infoPanelStore;

    setSelection(item);
    setIsVisible(true);
    view && setView(view);
  };

  onClickEditRoom = (item) => {
    const event = new Event(Events.ROOM_EDIT);
    event.item = item;
    window.dispatchEvent(event);
  };

  onLoadLinks = async (t, item) => {
    const promise = new Promise(async (resolve, reject) => {
      let linksArray = [];

      this.setLoaderTimer(true);
      try {
        const links = await this.publicRoomStore.fetchExternalLinks(item.id);

        for (let link of links) {
          const { id, title, shareLink, disabled, isExpired } = link.sharedTo;

          if (!disabled && !isExpired) {
            linksArray.push({
              icon: InvitationLinkReactSvgUrl,
              id,
              key: `external-link_${id}`,
              label: title,
              onClick: () => {
                copy(shareLink);
                toastr.success(t("Files:LinkSuccessfullyCopied"));
              },
            });
          }
        }

        if (!linksArray.length) {
          linksArray = [
            {
              id: "no-external-links-option",
              key: "no-external-links",
              label: !links.length
                ? t("Files:NoExternalLinks")
                : t("Files:AllLinksAreDisabled"),
              disableColor: true,
            },
            !isMobile && {
              key: "separator0",
              isSeparator: true,
            },
            {
              icon: SettingsReactSvgUrl,
              id: "manage-option",
              key: "manage-links",
              label: t("Notifications:ManageNotifications"),
              onClick: () => this.onShowInfoPanel(item, "info_members"),
            },
          ];
        }

        this.setLoaderTimer(false, () => resolve(linksArray));
      } catch (error) {
        toastr.error(error);
        this.setLoaderTimer(false);
        return reject(linksArray);
      }
    });

    return promise;
  };

  onClickInviteUsers = (e, roomType) => {
    const data = (e.currentTarget && e.currentTarget.dataset) || e;

    const { action } = data;

    const { isGracePeriod } = this.authStore.currentTariffStatusStore;
    const { isFreeTariff } = this.authStore.currentQuotaStore;

    if (isGracePeriod) {
      this.dialogsStore.setInviteUsersWarningDialogVisible(true);
    } else {
      this.dialogsStore.setInvitePanelOptions({
        visible: true,
        roomId: action ? action : e,
        hideSelector: false,
        defaultAccess:
          roomType === RoomsType.PublicRoom
            ? ShareAccessRights.RoomManager
            : ShareAccessRights.ReadOnly,
      });
    }
  };

  onClickPin = (e, id, t) => {
    const data = (e.currentTarget && e.currentTarget.dataset) || e;
    const { action } = data;

    this.filesActionsStore.setPinAction(action, id, t);
  };

  onClickArchive = (e) => {
    const data = (e.currentTarget && e.currentTarget.dataset) || e;
    const { action } = data;
    const { isGracePeriod } = this.authStore.currentTariffStatusStore;
    const {
      setArchiveDialogVisible,
      setRestoreRoomDialogVisible,
      setInviteUsersWarningDialogVisible,
    } = this.dialogsStore;

    if (action === "unarchive" && isGracePeriod) {
      setInviteUsersWarningDialogVisible(true);
      return;
    }

    if (action === "archive") {
      setArchiveDialogVisible(true);
    } else {
      setRestoreRoomDialogVisible(true);
    }
  };

  onSelect = (item) => {
    const { onSelectItem } = this.filesActionsStore;

    onSelectItem({ id: item.id, isFolder: item.isFolder }, true, false);
  };

  onShowEditingToast = (t) => {
    toastr.error(t("Files:DocumentEdited"));
  };

  onClickMute = (e, item, t) => {
    const data = (e.currentTarget && e.currentTarget.dataset) || e;
    const { action } = data;

    this.filesActionsStore.setMuteAction(action, item, t);
  };

<<<<<<< HEAD
  onClickRemoveOForm = (item) => {
    this.dialogsStore.setRemoveItem({
      fileId: item.id,
      boardId: item.boardId,
      fileName: item.title,
      boardName: item.boardTitle,
    });
    this.dialogsStore.setDeleteFormDialogVisible(true);
  };

  getRoleFilesContextOptions = (file, t) => {
    const { isEditing } = file;

    const options = {
      "link-for-room-members": {
        id: "option_file-by-role_link-for-room-members",
        key: "link-for-room-members",
        label: t("Files:LinkForRoomMembers"),
        icon: InvitationLinkReactSvgUrl,
        onClick: () => this.onCopyLink(file, t),
        disabled: false,
      },

      preview: {
        id: "option_preview",
        key: "preview",
        label: t("Common:Preview"),
        icon: EyeReactSvgUrl,
        onClick: () => this.onPreviewClick(file),
        disabled: false,
      },

      "cancel-filling": {
        id: "option_cancel-filling",
        key: "cancel-filling",
        label: t("Common:CancelFilling"),
        icon: CrossReactSvgUrl,
        onClick: () => {},
        disabled: false,
      },

      "fill-form": {
        id: "option_fill-form",
        key: "fill-form",
        label: t("Common:FillFormButton"),
        icon: FormFillRectSvgUrl,
        onClick: () => this.onClickLinkFillForm(file),
        disabled: false,
      },

      "download-file": {
        id: "option_file-by-role_download-role",
        key: "download-file",
        label: t("Common:Download"),
        icon: DownloadReactSvgUrl,
        onClick: () => this.onClickDownload(file, t),
        disabled: false,
      },

      "download-file-as": {
        id: "option_file-by-role_download-file",
        key: "download-file-as",
        label: t("Translations:DownloadAs"),
        icon: DownloadAsReactSvgUrl,
        onClick: this.onClickDownloadAs,
        disabled: false,
      },

      "move-to": {
        id: "option_move-to",
        key: "move-to",
        label: t("Common:MoveTo"),
        icon: MoveReactSvgUrl,
        onClick: () => {
          isEditing ? this.onShowEditingToast(t) : this.onMoveAction();
        },
        disabled: false,
      },

      "copy-file": {
        id: "option_file-by-role_copy-file",
        key: "copy-file",
        label: t("Common:Copy"),
        icon: CopyReactSvgUrl,
        onClick: this.onCopyAction,
        disabled: false,
      },

      separator0: {
        key: "separator0",
        isSeparator: true,
        disabled: false,
      },
      separator1: {
        key: "separator1",
        isSeparator: true,
        disabled: false,
      },
      delete: {
        id: "option_file-by-role_delete",
        key: "delete",
        label: t("Common:Delete"),
        icon: TrashReactSvgUrl,
        onClick: () => {
          isEditing ? this.onShowEditingToast(t) : this.onClickDelete(file, t);
        },
        disabled: false,
      },
    };

    return file.contextOptions.map((option) => options[option]);
  };

  getGroupRoleFilesContextOptions = (t) => {
    const { selection, allFilesIsEditing } = this.filesStore;
    const { setDeleteDialogVisible } = this.dialogsStore;

    const length = selection.length;

    const optionsModel = {
      "cancel-filling": {
        id: "option_cancel-filling",
        key: "cancel-filling",
        label: t("Common:CancelFilling"),
        icon: CrossReactSvgUrl,
        iconUrl: CrossReactSvgUrl,
        onClick: () => {},
        disabled: false,
      },

      "download-file": {
        id: "option_file-by-role_download-role",
        key: "download-file",
        label: t("Common:Download"),
        icon: DownloadReactSvgUrl,
        iconUrl: DownloadReactSvgUrl,
        onClick: () =>
          this.filesActionsStore
            .downloadAction(t("Translations:ArchivingData"))
            .catch((err) => toastr.error(err)),
        disabled: false,
      },

      "download-file-as": {
        id: "option_file-by-role_download-file",
        key: "download-file-as",
        label: t("Translations:DownloadAs"),
        icon: DownloadAsReactSvgUrl,
        iconUrl: DownloadAsReactSvgUrl,
        onClick: this.onClickDownloadAs,
        disabled: false,
      },

      "move-to": {
        id: "option_file-by-role_move-to",
        key: "move-to",
        label: t("Common:MoveTo"),
        icon: MoveReactSvgUrl,
        iconUrl: MoveReactSvgUrl,
        onClick: allFilesIsEditing
          ? () => this.onShowEditingToast(t)
          : this.onMoveAction,
        disabled: false,
      },

      "copy-file": {
        id: "option_file-by-role_copy-file",
        key: "copy-file",
        label: t("Common:Copy"),
        icon: CopyReactSvgUrl,
        iconUrl: CopyReactSvgUrl,
        onClick: this.onCopyAction,
        disabled: false,
      },
      delete: {
        id: "option_file-by-role_delete",
        key: "delete",
        label: t("Common:Delete"),
        icon: TrashReactSvgUrl,
        iconUrl: TrashReactSvgUrl,
        onClick: allFilesIsEditing
          ? () => this.onShowEditingToast(t)
          : () => {
              if (this.settingsStore.confirmDelete) {
                setDeleteDialogVisible(true);
              } else {
                const translations = {
                  deleteOperation: t("Translations:DeleteOperation"),
                  deleteFromTrash: t("Translations:DeleteFromTrash"),
                  deleteSelectedElem: t("Translations:DeleteSelectedElem"),
                  FileRemoved: t("Files:FileRemoved"),
                  FolderRemoved: t("Files:FolderRemoved"),
                };

                this.filesActionsStore
                  .deleteAction(translations)
                  .catch((err) => toastr.error(err));
              }
            },
        disabled: false,
      },
    };

    const groupOptions = {
      "cancel-filling": 0,
      "download-file": 0,
      "download-file-as": 0,
      "move-to": 0,
      "copy-file": 0,
      delete: 0,
    };

    for (const file of selection) {
      file.contextOptions.forEach((option) => {
        groupOptions[option] !== undefined && ++groupOptions[option];
      });
    }
    const options = Object.entries(groupOptions)
      .filter((item) => item[1] === length)
      .map((item) => optionsModel[item[0]]);

    return options;
=======
  setLoaderTimer = (isLoading, cb) => {
    if (isLoading) {
      loadingTime = new Date();

      return (timer = setTimeout(() => {
        this.linksIsLoading = true;
      }, LOADER_TIMER));
    } else {
      if (loadingTime) {
        const currentDate = new Date();

        let ms = Math.abs(loadingTime.getTime() - currentDate.getTime());

        if (timer) {
          let ms = Math.abs(ms - LOADER_TIMER);

          clearTimeout(timer);
          timer = null;
        }

        if (ms < LOADER_TIMER) {
          return setTimeout(() => {
            this.linksIsLoading = true;
            loadingTime = null;
            cb && cb();
          }, LOADER_TIMER - ms);
        }
      }

      if (timer) {
        clearTimeout(timer);
        timer = null;
      }

      loadingTime = null;
      this.linksIsLoading = false;
      cb && cb();
    }
>>>>>>> 0c94da69
  };

  getRoomsRootContextOptions = (item, t) => {
    const { id, rootFolderId } = this.selectedFolderStore;
    const isRootRoom = item.isRoom && rootFolderId === id;

    if (!isRootRoom) return { pinOptions: [], muteOptions: [] };

    const pinOptions = [
      {
        id: "option_pin-room",
        key: "pin-room",
        label: t("PinToTop"),
        icon: PinReactSvgUrl,
        onClick: (e) => this.onClickPin(e, item.id, t),
        disabled: false,
        "data-action": "pin",
        action: "pin",
      },
      {
        id: "option_unpin-room",
        key: "unpin-room",
        label: t("Unpin"),
        icon: UnpinReactSvgUrl,
        onClick: (e) => this.onClickPin(e, item.id, t),
        disabled: false,
        "data-action": "unpin",
        action: "unpin",
      },
    ];

    const muteOptions = [
      {
        id: "option_unmute-room",
        key: "unmute-room",
        label: t("EnableNotifications"),
        icon: UnmuteReactSvgUrl,
        onClick: (e) => this.onClickMute(e, item, t),
        disabled: false,
        "data-action": "unmute",
        action: "unmute",
      },
      {
        id: "option_mute-room",
        key: "mute-room",
        label: t("DisableNotifications"),
        icon: MuteReactSvgUrl,
        onClick: (e) => this.onClickMute(e, item, t),
        disabled: false,
        "data-action": "mute",
        action: "mute",
      },
    ];

    return { pinOptions, muteOptions };
  };
  getFilesContextOptions = (item, t, isInfoPanel) => {
    const { contextOptions, isEditing } = item;

    const { enablePlugins } = this.authStore.settingsStore;

    const isRootThirdPartyFolder =
      item.providerKey && item.id === item.rootFolderId;

    const isShareable = item.canShare;

    const isMedia =
      item.viewAccessability?.ImageView || item.viewAccessability?.MediaView;

    const hasInfoPanel = contextOptions.includes("show-info");

    //const emailSendIsDisabled = true;
    const showSeparator0 =
      (hasInfoPanel || !isMedia) && !this.publicRoomStore.isPublicRoom; // || !emailSendIsDisabled;

    const separator0 = showSeparator0
      ? {
          key: "separator0",
          isSeparator: true,
        }
      : false;

    const onlyShowVersionHistory =
      !contextOptions.includes("finalize-version") &&
      contextOptions.includes("show-version-history");

    const versionActions =
      !isMobile && !isMobileUtils() && !isTabletUtils()
        ? onlyShowVersionHistory
          ? [
              {
                id: "option_show-version-history",
                key: "show-version-history",
                label: t("ShowVersionHistory"),
                icon: HistoryReactSvgUrl,
                onClick: () => this.showVersionHistory(item.id, item.security),
                disabled: false,
              },
            ]
          : [
              {
                id: "option_version",
                key: "version",
                label: t("VersionHistory"),
                icon: HistoryFinalizedReactSvgUrl,
                items: [
                  {
                    id: "option_finalize-version",
                    key: "finalize-version",
                    label: t("FinalizeVersion"),
                    icon: HistoryFinalizedReactSvgUrl,
                    onClick: () =>
                      isEditing
                        ? this.onShowEditingToast(t)
                        : this.finalizeVersion(item.id, item.security),
                    disabled: false,
                  },
                  {
                    id: "option_version-history",
                    key: "show-version-history",
                    label: t("ShowVersionHistory"),
                    icon: HistoryReactSvgUrl,
                    onClick: () =>
                      this.showVersionHistory(item.id, item.security),
                    disabled: false,
                  },
                ],
              },
            ]
        : [
            {
              id: "option_finalize-version",
              key: "finalize-version",
              label: t("FinalizeVersion"),
              icon: HistoryFinalizedReactSvgUrl,
              onClick: () =>
                isEditing
                  ? this.onShowEditingToast(t)
                  : this.finalizeVersion(item.id),
              disabled: false,
            },
            {
              id: "option_version-history",
              key: "show-version-history",
              label: t("ShowVersionHistory"),
              icon: HistoryReactSvgUrl,
              onClick: () => this.showVersionHistory(item.id, item.security),
              disabled: false,
            },
          ];
    const moveActions =
      !isMobile && !isMobileUtils() && !isTabletUtils() && !isInfoPanel
        ? [
            {
              id: "option_move-or-copy",
              key: "move",
              label: t("MoveOrCopy"),
              icon: CopyReactSvgUrl,
              items: [
                {
                  id: "option_move-to",
                  key: "move-to",
                  label: t("Common:MoveTo"),
                  icon: MoveReactSvgUrl,
                  onClick: isEditing
                    ? () => this.onShowEditingToast(t)
                    : this.onMoveAction,
                  disabled: false,
                },
                {
                  id: "option_copy-to",
                  key: "copy-to",
                  label: t("Common:Copy"),
                  icon: CopyReactSvgUrl,
                  onClick: this.onCopyAction,
                  disabled: false,
                },
                {
                  id: "option_create-copy",
                  key: "copy",
                  label: t("Common:Duplicate"),
                  icon: DuplicateReactSvgUrl,
                  onClick: () => this.onDuplicate(item, t),
                  disabled: false,
                },
              ],
            },
          ]
        : [
            {
              id: "option_move-to",
              key: "move-to",
              label: t("Common:MoveTo"),
              icon: MoveReactSvgUrl,
              onClick: isEditing
                ? () => this.onShowEditingToast(t)
                : this.onMoveAction,
              disabled: false,
            },
            {
              id: "option_copy-to",
              key: "copy-to",
              label: t("Common:Copy"),
              icon: CopyReactSvgUrl,
              onClick: this.onCopyAction,
              disabled: false,
            },
            {
              id: "option_create-copy",
              key: "copy",
              label: t("Common:Duplicate"),
              icon: DuplicateReactSvgUrl,
              onClick: () => this.onDuplicate(item, t),
              disabled: false,
            },
          ];

    const { pinOptions, muteOptions } = this.getRoomsRootContextOptions(
      item,
      t
    );

    const withOpen = item.id !== this.selectedFolderStore.id;

    const optionsModel = [
      {
        id: "option_select",
        key: "select",
        label: t("Common:SelectAction"),
        icon: CheckBoxReactSvgUrl,
        onClick: () => this.onSelect(item),
        disabled: false,
      },
      withOpen && {
        id: "option_open",
        key: "open",
        label: t("Open"),
        icon: FolderReactSvgUrl,
        onClick: () => this.onOpenFolder(item),
        disabled: false,
      },
      {
        id: "option_fill-form",
        key: "fill-form",
        label: t("Common:FillFormButton"),
        icon: FormFillRectSvgUrl,
        onClick: () => this.onClickLinkFillForm(item),
        disabled: false,
      },
      //TODO: Remove later Added role
      {
        id: "option_add-role",
        key: "add-role",
        label: "Added role",
        icon: FormFillRectSvgUrl,
        onClick: () => this.onClickAddRole(item),
        disabled: false,
      },
      {
        id: "option_show-filling-status",
        key: "show-filling-status",
        label: "Filling status",
        icon: FillingStatusSvgUrl,
        onClick: () => this.onShowFillingStatus(item),
        disabled: false,
      },
      {
        id: "option_open-board",
        key: "open-board",
        label: t("OpenBoard"),
        icon: BoardIconSvgUrl,
        onClick: () => this.onClickOpenBoard(item),
        disabled: false,
      },
      {
        id: "option_edit",
        key: "edit",
        label: t("Common:EditButton"),
        icon: AccessEditReactSvgUrl,
        onClick: () => this.onClickLinkEdit(item),
        disabled: false,
      },
      {
        id: "option_preview",
        key: "preview",
        label: t("Common:Preview"),
        icon: EyeReactSvgUrl,
        onClick: () => this.onPreviewClick(item),
        disabled: false,
      },
      {
        id: "option_view",
        key: "view",
        label: t("Common:View"),
        icon: EyeReactSvgUrl,
        onClick: (fileId) => this.onMediaFileClick(fileId, item),
        disabled: false,
      },
      {
        id: "option_pdf-view",
        key: "pdf-view",
        label: "Pdf viewer",
        icon: EyeReactSvgUrl,
        onClick: (fileId) => this.onMediaFileClick(fileId, item),
        disabled: false,
      },
      {
        id: "option_make-form",
        key: "make-form",
        label: t("Common:MakeForm"),
        icon: FormPlusReactSvgUrl,
        onClick: () => this.onClickMakeForm(item, t),
        disabled: false,
      },
      separator0,
      {
        id: "option_reconnect-storage",
        key: "reconnect-storage",
        label: t("Common:ReconnectStorage"),
        icon: ReconnectSvgUrl,
        onClick: () => this.onClickReconnectStorage(item, t),
        disabled: false,
      },
      {
        id: "option_edit-room",
        key: "edit-room",
        label: t("EditRoom"),
        icon: SettingsReactSvgUrl,
        onClick: () => this.onClickEditRoom(item),
        disabled: false,
      },
      {
        id: "option_invite-users-to-room",
        key: "invite-users-to-room",
        label: t("Common:InviteUsers"),
        icon: PersonReactSvgUrl,
        onClick: (e) => this.onClickInviteUsers(e, item.roomType),
        disabled: false,
        action: item.id,
      },
      ...versionActions,
      {
        id: "option_link-for-room-members",
        key: "link-for-room-members",
        label: t("LinkForRoomMembers"),
        icon: InvitationLinkReactSvgUrl,
        onClick: () => this.onCopyLink(item, t),
        disabled: this.publicRoomStore.isPublicRoom,
      },
      {
        id: "option_copy-external-link",
        key: "external-link",
        label: t("SharingPanel:CopyExternalLink"),
        icon: CopyToReactSvgUrl,
        disabled: this.treeFoldersStore.isArchiveFolder,
        onLoad: () => this.onLoadLinks(t, item),
      },
      {
        id: "option_room-info",
        key: "room-info",
        label: t("Common:Info"),
        icon: InfoOutlineReactSvgUrl,
        onClick: () => this.onShowInfoPanel(item),
        disabled: this.publicRoomStore.isPublicRoom,
      },
      ...pinOptions,
      ...muteOptions,
      {
        id: "option_sharing-settings",
        key: "sharing-settings",
        label: t("SharingPanel:SharingSettingsTitle"),
        icon: ShareReactSvgUrl,
        onClick: this.onClickShare,
        disabled: !isShareable,
      },
      {
        id: "option_owner-change",
        key: "owner-change",
        label: t("Translations:OwnerChange"),
        icon: FileActionsOwnerReactSvgUrl,
        onClick: this.onOwnerChange,
        disabled: false,
      },
      {
        id: "option_link-for-portal-users",
        key: "link-for-portal-users",
        label: t("LinkForPortalUsers"),
        icon: InvitationLinkReactSvgUrl,
        onClick: () => this.onClickLinkForPortal(item, t),
        disabled: false,
      },
      // {
      //   id: "option_send-by-email",
      //   key: "send-by-email",
      //   label: t("SendByEmail"),
      //   icon: MailReactSvgUrl,
      //   disabled: emailSendIsDisabled,
      // },
      {
        id: "option_show-info",
        key: "show-info",
        label: t("Common:Info"),
        icon: InfoOutlineReactSvgUrl,
        onClick: () => this.onShowInfoPanel(item),
        disabled: this.publicRoomStore.isPublicRoom,
      },
      {
        id: "option_block-unblock-version",
        key: "block-unblock-version",
        label: t("UnblockVersion"),
        icon: LockedReactSvgUrl,
        onClick: () => this.lockFile(item, t),
        disabled: false,
      },
      !this.publicRoomStore.isPublicRoom && {
        key: "separator1",
        isSeparator: true,
      },
      {
        id: "option_open-location",
        key: "open-location",
        label: t("OpenLocation"),
        icon: FolderLocationReactSvgUrl,
        onClick: () => this.onOpenLocation(item),
        disabled: false,
      },
      {
        id: "option_mark-read",
        key: "mark-read",
        label: t("MarkRead"),
        icon: TickRoundedSvgUrl,
        onClick: () => this.onClickMarkRead(item),
        disabled: false,
      },
      {
        id: "option_mark-as-favorite",
        key: "mark-as-favorite",
        label: t("MarkAsFavorite"),
        icon: FavoritesReactSvgUrl,
        onClick: (e) => this.onClickFavorite(e, item.id, t),
        disabled: false,
        "data-action": "mark",
        action: "mark",
      },
      {
        id: "option_remove-from-favorites",
        key: "remove-from-favorites",
        label: t("RemoveFromFavorites"),
        icon: FavoritesReactSvgUrl,
        onClick: (e) => this.onClickFavorite(e, item.id, t),
        disabled: false,
        "data-action": "remove",
        action: "remove",
      },
      {
        id: "option_download",
        key: "download",
        label: t("Common:Download"),
        icon: DownloadReactSvgUrl,
        onClick: () => this.onClickDownload(item, t),
        disabled: !item.security.Download,
      },
      {
        id: "option_download-as",
        key: "download-as",
        label: t("Translations:DownloadAs"),
        icon: DownloadAsReactSvgUrl,
        onClick: this.onClickDownloadAs,
        disabled: !item.security.Download || this.publicRoomStore.isPublicRoom,
      },
      ...moveActions,
      {
        id: "option_restore",
        key: "restore",
        label: t("Common:Restore"),
        icon: MoveReactSvgUrl,
        onClick: this.onMoveAction,
        disabled: false,
      },
      {
        id: "option_rename",
        key: "rename",
        label: t("Common:Rename"),
        icon: RenameReactSvgUrl,
        onClick: () => this.onClickRename(item),
        disabled: false,
      },
      {
        key: "separator2",
        isSeparator: true,
      },
      {
        id: "option_unsubscribe",
        key: "unsubscribe",
        label: t("RemoveFromList"),
        icon: RemoveSvgUrl,
        onClick: this.onClickUnsubscribe,
        disabled: false,
      },
      {
        id: "option_change-thirdparty-info",
        key: "change-thirdparty-info",
        label: t("Translations:ThirdPartyInfo"),
        icon: AccessEditReactSvgUrl,
        onClick: () => this.onChangeThirdPartyInfo(item.providerKey),
        disabled: false,
      },
      {
        id: "option_archive-room",
        key: "archive-room",
        label: t("MoveToArchive"),
        icon: RoomArchiveSvgUrl,
        onClick: (e) => this.onClickArchive(e),
        disabled: false,
        "data-action": "archive",
        action: "archive",
      },
      {
        id: "option_unarchive-room",
        key: "unarchive-room",
        label: t("Common:Restore"),
        icon: MoveReactSvgUrl,
        onClick: (e) => this.onClickArchive(e),
        disabled: false,
        "data-action": "unarchive",
        action: "unarchive",
      },
      {
        id: "option_delete",
        key: "delete",
        label: isRootThirdPartyFolder
          ? t("Common:Disconnect")
          : t("Common:Delete"),
        icon: TrashReactSvgUrl,
        onClick: () => {
          if (isEditing) {
            return this.onShowEditingToast(t);
          }

          if (item.fileExst === ".oform" && item.boardId) {
            return this.onClickRemoveOForm(item);
          }

          this.onClickDelete(item, t);
        },
        disabled: false,
      },
    ];

    const options = this.filterModel(optionsModel, contextOptions);

    if (enablePlugins) {
      const pluginOptions = getContextMenuItems();

      if (pluginOptions) {
        pluginOptions.forEach((option) => {
          if (contextOptions.includes(option.key)) {
            const value = option.value;
            if (!value.onClick) {
              options.splice(value.position, 0, {
                key: option.key,
                ...value,
              });
            } else {
              options.splice(value.position, 0, {
                key: option.key,
                label: value.label,
                icon: value.icon,
                onClick: () => value.onClick(item),
              });
            }
          }
        });
      }
    }

    if (options[0]?.isSeparator) {
      options.shift();
    }

    if (options[options.length - 1]?.isSeparator) {
      options.pop();
    }

    return options;
  };

  getGroupContextOptions = (t) => {
    const { personal } = this.authStore.settingsStore;
    const { selection, allFilesIsEditing } = this.filesStore;
    const { setDeleteDialogVisible } = this.dialogsStore;
    const { isRecycleBinFolder, isRoomsFolder, isArchiveFolder } =
      this.treeFoldersStore;

    const { pinRooms, unpinRooms, deleteRooms } = this.filesActionsStore;

    if (isRoomsFolder || isArchiveFolder) {
      const isPinOption = selection.filter((item) => !item.pinned).length > 0;

      let canDelete;
      if (isRoomsFolder) {
        canDelete = selection.every((k) => k.contextOptions.includes("delete"));
      } else if (isArchiveFolder) {
        canDelete = selection.some((k) => k.contextOptions.includes("delete"));
      }

      const canArchiveRoom = selection.every((k) =>
        k.contextOptions.includes("archive-room")
      );

      const canRestoreRoom = selection.some((k) =>
        k.contextOptions.includes("unarchive-room")
      );

      let archiveOptions;

      const pinOption = isPinOption
        ? {
            key: "pin-room",
            label: t("PinToTop"),
            icon: PinReactSvgUrl,
            onClick: () => pinRooms(t),
            disabled: false,
          }
        : {
            key: "unpin-room",
            label: t("Unpin"),
            icon: UnpinReactSvgUrl,
            onClick: () => unpinRooms(t),
            disabled: false,
          };

      if (canArchiveRoom) {
        archiveOptions = {
          key: "archive-room",
          label: t("MoveToArchive"),
          icon: RoomArchiveSvgUrl,
          onClick: (e) => this.onClickArchive(e),
          disabled: false,
          "data-action": "archive",
          action: "archive",
        };
      }
      if (canRestoreRoom) {
        archiveOptions = {
          key: "unarchive-room",
          label: t("Common:Restore"),
          icon: MoveReactSvgUrl,
          onClick: (e) => this.onClickArchive(e),
          disabled: false,
          "data-action": "unarchive",
          action: "unarchive",
        };
      }

      const options = [];

      if (!isArchiveFolder) {
        options.push(pinOption);
      }

      if ((canArchiveRoom || canDelete) && !isArchiveFolder) {
        options.push({
          key: "separator0",
          isSeparator: true,
        });
      }

      options.push(archiveOptions);

      canDelete &&
        options.push({
          key: "delete-rooms",
          label: t("Common:Delete"),
          icon: TrashReactSvgUrl,
          onClick: () => deleteRooms(t),
        });

      return options;
    }

    const hasDownloadAccess =
      selection.findIndex((k) => k.security.Download) !== -1;

    const sharingItems =
      selection.filter(
        (k) => k.contextOptions.includes("sharing-settings") && k.canShare
      ).length && !personal;

    const favoriteItems = selection.filter((k) =>
      k.contextOptions.includes("mark-as-favorite")
    );

    const moveItems = selection.filter((k) =>
      k.contextOptions.includes("move-to")
    ).length;

    const copyItems = selection.filter((k) =>
      k.contextOptions.includes("copy-to")
    ).length;

    const restoreItems = selection.filter((k) =>
      k.contextOptions.includes("restore")
    ).length;

    const removeFromFavoriteItems = selection.filter((k) =>
      k.contextOptions.includes("remove-from-favorites")
    );

    const deleteItems = selection.filter((k) =>
      k.contextOptions.includes("delete")
    ).length;

    const isRootThirdPartyFolder = selection.some(
      (x) => x.providerKey && x.id === x.rootFolderId
    );

    const favoriteItemsIds = favoriteItems.map((item) => item.id);

    const removeFromFavoriteItemsIds = removeFromFavoriteItems.map(
      (item) => item.id
    );

    const options = [
      {
        key: "sharing-settings",
        label: t("SharingPanel:SharingSettingsTitle"),
        icon: ShareReactSvgUrl,
        onClick: this.onClickShare,
        disabled: !sharingItems,
      },
      {
        key: "separator0",
        isSeparator: true,
        disabled: !sharingItems,
      },
      {
        key: "mark-as-favorite",
        label: t("MarkAsFavorite"),
        icon: FavoritesReactSvgUrl,
        onClick: (e) => this.onClickFavorite(e, favoriteItemsIds, t),
        disabled: !favoriteItems.length,
        "data-action": "mark",
        action: "mark",
      },
      {
        key: "remove-from-favorites",
        label: t("RemoveFromFavorites"),
        icon: FavoritesReactSvgUrl,
        onClick: (e) => this.onClickFavorite(e, removeFromFavoriteItemsIds, t),
        disabled: favoriteItems.length || !removeFromFavoriteItems.length,
        "data-action": "remove",
        action: "remove",
      },
      {
        key: "download",
        label: t("Common:Download"),
        icon: DownloadReactSvgUrl,
        onClick: () =>
          this.filesActionsStore
            .downloadAction(t("Translations:ArchivingData"))
            .catch((err) => toastr.error(err)),
        disabled: !hasDownloadAccess,
      },
      {
        key: "download-as",
        label: t("Translations:DownloadAs"),
        icon: DownloadAsReactSvgUrl,
        onClick: this.onClickDownloadAs,
        disabled: !hasDownloadAccess || this.publicRoomStore.isPublicRoom,
      },
      {
        key: "move-to",
        label: t("Common:MoveTo"),
        icon: MoveReactSvgUrl,
        onClick: allFilesIsEditing
          ? () => this.onShowEditingToast(t)
          : this.onMoveAction,
        disabled: isRecycleBinFolder || !moveItems,
      },
      {
        key: "copy-to",
        label: t("Common:Copy"),
        icon: CopyReactSvgUrl,
        onClick: this.onCopyAction,
        disabled: isRecycleBinFolder || !copyItems,
      },
      {
        key: "restore",
        label: t("Common:Restore"),
        icon: MoveReactSvgUrl,
        onClick: this.onMoveAction,
        disabled: !isRecycleBinFolder || !restoreItems,
      },
      {
        key: "separator1",
        isSeparator: true,
        disabled: !deleteItems || isRootThirdPartyFolder,
      },
      {
        key: "delete",
        label: t("Common:Delete"),
        icon: TrashReactSvgUrl,
        onClick: allFilesIsEditing
          ? () => this.onShowEditingToast(t)
          : () => {
              if (this.settingsStore.confirmDelete) {
                setDeleteDialogVisible(true);
              } else {
                const translations = {
                  deleteOperation: t("Translations:DeleteOperation"),
                  deleteFromTrash: t("Translations:DeleteFromTrash"),
                  deleteSelectedElem: t("Translations:DeleteSelectedElem"),
                  FileRemoved: t("Files:FileRemoved"),
                  FolderRemoved: t("Files:FolderRemoved"),
                };

                this.filesActionsStore
                  .deleteAction(translations)
                  .catch((err) => toastr.error(err));
              }
            },
        disabled: !deleteItems || isRootThirdPartyFolder,
      },
    ];

    return options;
  };

  getModel = (item, t, options) => {
    const { selection } = this.filesStore;

    const { fileExst, contextOptions } = item;

    if (options?.isRolePage) {
      return selection.length > 1
        ? this.getGroupRoleFilesContextOptions(t)
        : this.getRoleFilesContextOptions(item, t);
    }

    const contextOptionsProps =
      contextOptions && contextOptions.length > 0
        ? selection.length > 1
          ? this.getGroupContextOptions(t)
          : this.getFilesContextOptions(item, t)
        : [];

    return contextOptionsProps;
  };
}

export default ContextOptionsStore;<|MERGE_RESOLUTION|>--- conflicted
+++ resolved
@@ -728,7 +728,6 @@
     this.filesActionsStore.setMuteAction(action, item, t);
   };
 
-<<<<<<< HEAD
   onClickRemoveOForm = (item) => {
     this.dialogsStore.setRemoveItem({
       fileId: item.id,
@@ -951,7 +950,7 @@
       .map((item) => optionsModel[item[0]]);
 
     return options;
-=======
+  };
   setLoaderTimer = (isLoading, cb) => {
     if (isLoading) {
       loadingTime = new Date();
@@ -990,7 +989,6 @@
       this.linksIsLoading = false;
       cb && cb();
     }
->>>>>>> 0c94da69
   };
 
   getRoomsRootContextOptions = (item, t) => {
