﻿/*
 *
 * (c) Copyright Ascensio System Limited 2010-2018
 *
 * This program is freeware. You can redistribute it and/or modify it under the terms of the GNU 
 * General Public License (GPL) version 3 as published by the Free Software Foundation (https://www.gnu.org/copyleft/gpl.html). 
 * In accordance with Section 7(a) of the GNU GPL its Section 15 shall be amended to the effect that 
 * Ascensio System SIA expressly excludes the warranty of non-infringement of any third-party rights.
 *
 * THIS PROGRAM IS DISTRIBUTED WITHOUT ANY WARRANTY; WITHOUT EVEN THE IMPLIED WARRANTY OF MERCHANTABILITY OR
 * FITNESS FOR A PARTICULAR PURPOSE. For more details, see GNU GPL at https://www.gnu.org/copyleft/gpl.html
 *
 * You can contact Ascensio System SIA by email at sales@onlyoffice.com
 *
 * The interactive user interfaces in modified source and object code versions of ONLYOFFICE must display 
 * Appropriate Legal Notices, as required under Section 5 of the GNU GPL version 3.
 *
 * Pursuant to Section 7 § 3(b) of the GNU GPL you must retain the original ONLYOFFICE logo which contains 
 * relevant author attributions when distributing the software. If the display of the logo in its graphic 
 * form is not reasonably feasible for technical reasons, you must include the words "Powered by ONLYOFFICE" 
 * in every copy of the program you distribute. 
 * Pursuant to Section 7 § 3(e) we decline to grant you any rights under trademark law for use of our trademarks.
 *
*/

using System;
using System.Collections.Generic;
using System.Linq;
using System.Threading.Tasks;

using ASC.Common;
using ASC.Common.Caching;
using ASC.Common.Logging;
using ASC.Common.Utils;
using ASC.Core;
using ASC.Core.Common.EF.Model;
using ASC.ElasticSearch;
using ASC.ElasticSearch.Core;
using ASC.ElasticSearch.Service;
using ASC.Files.Core;
using ASC.Files.Core.Data;
using ASC.Files.Core.EF;
using ASC.Files.Core.Resources;

using Microsoft.Extensions.Options;
namespace ASC.Web.Files.Core.Search
{
    [Scope(Additional = typeof(FactoryIndexerFileExtension))]
    public class FactoryIndexerFile : FactoryIndexer<DbFile>
    {
        private IDaoFactory DaoFactory { get; }
        private Settings Settings { get; }

        public FactoryIndexerFile(
            IOptionsMonitor<ILog> options,
            TenantManager tenantManager,
            SearchSettingsHelper searchSettingsHelper,
            FactoryIndexer factoryIndexer,
            BaseIndexer<DbFile> baseIndexer,
            IServiceProvider serviceProvider,
            IDaoFactory daoFactory,
            ICache cache,
            ConfigurationExtension configurationExtension)
            : base(options, tenantManager, searchSettingsHelper, factoryIndexer, baseIndexer, serviceProvider, cache)
        {
            DaoFactory = daoFactory;
            Settings = Settings.GetInstance(configurationExtension);
        }

        public override void IndexAll()
        {
            var fileDao = DaoFactory.GetFileDao<int>() as FileDao;

            (int, int, int) getCount(DateTime lastIndexed)
            {
                var dataQuery = GetBaseQuery(lastIndexed)
                    .Where(r => r.DbFile.Version == 1)
                    .OrderBy(r => r.DbFile.Id)
                    .Select(r => r.DbFile.Id);

                var minid = dataQuery.FirstOrDefault();

                dataQuery = GetBaseQuery(lastIndexed)
                    .Where(r => r.DbFile.Version == 1)
                    .OrderByDescending(r => r.DbFile.Id)
                    .Select(r => r.DbFile.Id);

                var maxid = dataQuery.FirstOrDefault();

                var count = GetBaseQuery(lastIndexed)
                    .Where(r => r.DbFile.Version == 1)
                    .Count();

                return new(count, maxid, minid);
            }

            List<DbFile> getData(long start, long stop, DateTime lastIndexed)
            {
                return GetBaseQuery(lastIndexed)
                    .Where(r => r.DbFile.Id >= start && r.DbFile.Id <= stop && r.DbFile.CurrentVersion)
                    .Select(r => r.DbFile)
                    .ToList();

            }

            List<int> getIds(DateTime lastIndexed)
            {
                var start = 0;
                var result = new List<int>();
                while (true)
                {
                    var dataQuery = GetBaseQuery(lastIndexed)
                        .Where(r => r.DbFile.Id >= start)
                        .Where(r => r.DbFile.Version == 1)
                        .OrderBy(r => r.DbFile.Id)
                        .Select(r => r.DbFile.Id)
                        .Skip(BaseIndexer<DbFile>.QueryLimit);

                    var id = dataQuery.FirstOrDefault();
                    if (id != 0)
                    {
                        start = id;
                        result.Add(id);
                    }
                    else
                    {
                        break;
                    }
                }

                return result;
            }

            IQueryable<FileTenant> GetBaseQuery(DateTime lastIndexed) => fileDao.FilesDbContext.Files
                .Where(r => r.ModifiedOn >= lastIndexed)
<<<<<<< HEAD
                .Where(r => r.CurrentVersion)
                .Join(fileDao.TenantDbContext.Tenants, r => r.TenantId, r => r.Id, (f, t) => new FileTenant { DbFile = f, DbTenant = t })
=======
                .Join(fileDao.FilesDbContext.Tenants, r => r.TenantId, r => r.Id, (f, t) => new FileTenant { DbFile = f, DbTenant = t })
>>>>>>> 3c7df89a
                .Where(r => r.DbTenant.Status == ASC.Core.Tenants.TenantStatus.Active);

            try
            {
                var j = 0;
                var tasks = new List<Task>();

                foreach (var data in Indexer.IndexAll(getCount, getIds, getData))
                {
                    if (Settings.Threads == 1)
                    {
                        data.ForEach(r =>
                        {
                            TenantManager.SetCurrentTenant(r.TenantId);
                            fileDao.InitDocument(r);
                        });
                        Index(data);
                    }
                    else
                    {
                        //TODO: refactoring
                        data.ForEach(r =>
                        {
                            TenantManager.SetCurrentTenant(r.TenantId);
                            fileDao.InitDocument(r);
                        });

                        tasks.Add(IndexAsync(data));
                        j++;
                        if (j >= Settings.Threads)
                        {
                            Task.WaitAll(tasks.ToArray());
                            tasks = new List<Task>();
                            j = 0;
                        }
                    }
                }

                if (tasks.Any())
                {
                    Task.WaitAll(tasks.ToArray());
                }
            }
            catch (Exception e)
            {
                Logger.Error(e);
                throw;
            }
        }


        public override string SettingsTitle
        {
            get { return FilesCommonResource.IndexTitle; }
        }
    }

    public class FileTenant
    {
        public DbTenant DbTenant { get; set; }
        public DbFile DbFile { get; set; }
    }

    public class FactoryIndexerFileExtension
    {
        public static void Register(DIHelper services)
        {
            services.TryAdd<DbFile>();
        }
    }
}<|MERGE_RESOLUTION|>--- conflicted
+++ resolved
@@ -26,31 +26,31 @@
 using System;
 using System.Collections.Generic;
 using System.Linq;
-using System.Threading.Tasks;
-
+using System.Threading.Tasks;
+
 using ASC.Common;
-using ASC.Common.Caching;
+using ASC.Common.Caching;
 using ASC.Common.Logging;
-using ASC.Common.Utils;
+using ASC.Common.Utils;
 using ASC.Core;
-using ASC.Core.Common.EF.Model;
+using ASC.Core.Common.EF.Model;
 using ASC.ElasticSearch;
 using ASC.ElasticSearch.Core;
-using ASC.ElasticSearch.Service;
+using ASC.ElasticSearch.Service;
 using ASC.Files.Core;
 using ASC.Files.Core.Data;
 using ASC.Files.Core.EF;
-using ASC.Files.Core.Resources;
-
-using Microsoft.Extensions.Options;
+using ASC.Files.Core.Resources;
+
+using Microsoft.Extensions.Options;
 namespace ASC.Web.Files.Core.Search
-{
+{
     [Scope(Additional = typeof(FactoryIndexerFileExtension))]
     public class FactoryIndexerFile : FactoryIndexer<DbFile>
     {
-        private IDaoFactory DaoFactory { get; }
-        private Settings Settings { get; }
-
+        private IDaoFactory DaoFactory { get; }
+        private Settings Settings { get; }
+
         public FactoryIndexerFile(
             IOptionsMonitor<ILog> options,
             TenantManager tenantManager,
@@ -58,13 +58,13 @@
             FactoryIndexer factoryIndexer,
             BaseIndexer<DbFile> baseIndexer,
             IServiceProvider serviceProvider,
-            IDaoFactory daoFactory,
-            ICache cache,
+            IDaoFactory daoFactory,
+            ICache cache,
             ConfigurationExtension configurationExtension)
             : base(options, tenantManager, searchSettingsHelper, factoryIndexer, baseIndexer, serviceProvider, cache)
         {
-            DaoFactory = daoFactory;
-            Settings = Settings.GetInstance(configurationExtension);
+            DaoFactory = daoFactory;
+            Settings = Settings.GetInstance(configurationExtension);
         }
 
         public override void IndexAll()
@@ -72,114 +72,109 @@
             var fileDao = DaoFactory.GetFileDao<int>() as FileDao;
 
             (int, int, int) getCount(DateTime lastIndexed)
-            {
-                var dataQuery = GetBaseQuery(lastIndexed)
-                    .Where(r => r.DbFile.Version == 1)
-                    .OrderBy(r => r.DbFile.Id)
-                    .Select(r => r.DbFile.Id);
-
-                var minid = dataQuery.FirstOrDefault();
-
-                dataQuery = GetBaseQuery(lastIndexed)
-                    .Where(r => r.DbFile.Version == 1)
-                    .OrderByDescending(r => r.DbFile.Id)
-                    .Select(r => r.DbFile.Id);
-
-                var maxid = dataQuery.FirstOrDefault();
-
-                var count = GetBaseQuery(lastIndexed)
-                    .Where(r => r.DbFile.Version == 1)
-                    .Count();
-
+            {
+                var dataQuery = GetBaseQuery(lastIndexed)
+                    .Where(r => r.DbFile.Version == 1)
+                    .OrderBy(r => r.DbFile.Id)
+                    .Select(r => r.DbFile.Id);
+
+                var minid = dataQuery.FirstOrDefault();
+
+                dataQuery = GetBaseQuery(lastIndexed)
+                    .Where(r => r.DbFile.Version == 1)
+                    .OrderByDescending(r => r.DbFile.Id)
+                    .Select(r => r.DbFile.Id);
+
+                var maxid = dataQuery.FirstOrDefault();
+
+                var count = GetBaseQuery(lastIndexed)
+                    .Where(r => r.DbFile.Version == 1)
+                    .Count();
+
                 return new(count, maxid, minid);
             }
 
-            List<DbFile> getData(long start, long stop, DateTime lastIndexed)
-            {
-                return GetBaseQuery(lastIndexed)
-                    .Where(r => r.DbFile.Id >= start && r.DbFile.Id <= stop && r.DbFile.CurrentVersion)
-                    .Select(r => r.DbFile)
-                    .ToList();
-
-            }
-
-            List<int> getIds(DateTime lastIndexed)
-            {
-                var start = 0;
-                var result = new List<int>();
-                while (true)
-                {
-                    var dataQuery = GetBaseQuery(lastIndexed)
-                        .Where(r => r.DbFile.Id >= start)
-                        .Where(r => r.DbFile.Version == 1)
-                        .OrderBy(r => r.DbFile.Id)
-                        .Select(r => r.DbFile.Id)
-                        .Skip(BaseIndexer<DbFile>.QueryLimit);
-
-                    var id = dataQuery.FirstOrDefault();
-                    if (id != 0)
-                    {
-                        start = id;
-                        result.Add(id);
+            List<DbFile> getData(long start, long stop, DateTime lastIndexed)
+            {
+                return GetBaseQuery(lastIndexed)
+                    .Where(r => r.DbFile.Id >= start && r.DbFile.Id <= stop && r.DbFile.CurrentVersion)
+                    .Select(r => r.DbFile)
+                    .ToList();
+
+            }
+
+            List<int> getIds(DateTime lastIndexed)
+            {
+                var start = 0;
+                var result = new List<int>();
+                while (true)
+                {
+                    var dataQuery = GetBaseQuery(lastIndexed)
+                        .Where(r => r.DbFile.Id >= start)
+                        .Where(r => r.DbFile.Version == 1)
+                        .OrderBy(r => r.DbFile.Id)
+                        .Select(r => r.DbFile.Id)
+                        .Skip(BaseIndexer<DbFile>.QueryLimit);
+
+                    var id = dataQuery.FirstOrDefault();
+                    if (id != 0)
+                    {
+                        start = id;
+                        result.Add(id);
+                    }
+                    else
+                    {
+                        break;
+                    }
+                }
+
+                return result;
+            }
+
+            IQueryable<FileTenant> GetBaseQuery(DateTime lastIndexed) => fileDao.FilesDbContext.Files
+                .Where(r => r.ModifiedOn >= lastIndexed)
+                .Join(fileDao.TenantDbContext.Tenants, r => r.TenantId, r => r.Id, (f, t) => new FileTenant { DbFile = f, DbTenant = t })
+                .Where(r => r.DbTenant.Status == ASC.Core.Tenants.TenantStatus.Active);
+
+            try
+            {
+                var j = 0;
+                var tasks = new List<Task>();
+
+                foreach (var data in Indexer.IndexAll(getCount, getIds, getData))
+                {
+                    if (Settings.Threads == 1)
+                    {
+                        data.ForEach(r =>
+                        {
+                            TenantManager.SetCurrentTenant(r.TenantId);
+                            fileDao.InitDocument(r);
+                        });
+                        Index(data);
+                    }
+                    else
+                    {
+                        //TODO: refactoring
+                        data.ForEach(r =>
+                        {
+                            TenantManager.SetCurrentTenant(r.TenantId);
+                            fileDao.InitDocument(r);
+                        });
+
+                        tasks.Add(IndexAsync(data));
+                        j++;
+                        if (j >= Settings.Threads)
+                        {
+                            Task.WaitAll(tasks.ToArray());
+                            tasks = new List<Task>();
+                            j = 0;
+                        }
                     }
-                    else
-                    {
-                        break;
-                    }
-                }
-
-                return result;
-            }
-
-            IQueryable<FileTenant> GetBaseQuery(DateTime lastIndexed) => fileDao.FilesDbContext.Files
-                .Where(r => r.ModifiedOn >= lastIndexed)
-<<<<<<< HEAD
-                .Where(r => r.CurrentVersion)
-                .Join(fileDao.TenantDbContext.Tenants, r => r.TenantId, r => r.Id, (f, t) => new FileTenant { DbFile = f, DbTenant = t })
-=======
-                .Join(fileDao.FilesDbContext.Tenants, r => r.TenantId, r => r.Id, (f, t) => new FileTenant { DbFile = f, DbTenant = t })
->>>>>>> 3c7df89a
-                .Where(r => r.DbTenant.Status == ASC.Core.Tenants.TenantStatus.Active);
-
-            try
-            {
-                var j = 0;
-                var tasks = new List<Task>();
-
-                foreach (var data in Indexer.IndexAll(getCount, getIds, getData))
-                {
-                    if (Settings.Threads == 1)
-                    {
-                        data.ForEach(r =>
-                        {
-                            TenantManager.SetCurrentTenant(r.TenantId);
-                            fileDao.InitDocument(r);
-                        });
-                        Index(data);
-                    }
-                    else
-                    {
-                        //TODO: refactoring
-                        data.ForEach(r =>
-                        {
-                            TenantManager.SetCurrentTenant(r.TenantId);
-                            fileDao.InitDocument(r);
-                        });
-
-                        tasks.Add(IndexAsync(data));
-                        j++;
-                        if (j >= Settings.Threads)
-                        {
-                            Task.WaitAll(tasks.ToArray());
-                            tasks = new List<Task>();
-                            j = 0;
-                        }
-                    }
-                }
-
-                if (tasks.Any())
-                {
-                    Task.WaitAll(tasks.ToArray());
+                }
+
+                if (tasks.Any())
+                {
+                    Task.WaitAll(tasks.ToArray());
                 }
             }
             catch (Exception e)
@@ -194,19 +189,19 @@
         {
             get { return FilesCommonResource.IndexTitle; }
         }
-    }
-
-    public class FileTenant
-    {
-        public DbTenant DbTenant { get; set; }
-        public DbFile DbFile { get; set; }
-    }
-
-    public class FactoryIndexerFileExtension
-    {
-        public static void Register(DIHelper services)
-        {
-            services.TryAdd<DbFile>();
-        }
+    }
+
+    public class FileTenant
+    {
+        public DbTenant DbTenant { get; set; }
+        public DbFile DbFile { get; set; }
+    }
+
+    public class FactoryIndexerFileExtension
+    {
+        public static void Register(DIHelper services)
+        {
+            services.TryAdd<DbFile>();
+        }
     }
 }