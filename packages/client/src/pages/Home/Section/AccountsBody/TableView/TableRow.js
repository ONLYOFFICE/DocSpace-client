import React from "react";
import styled, { css } from "styled-components";
import { withTranslation } from "react-i18next";
import { inject, observer } from "mobx-react";

import { TableRow } from "@docspace/shared/components/table";
import { TableCell } from "@docspace/shared/components/table";
import { Link } from "@docspace/shared/components/link";
import { Text } from "@docspace/shared/components/text";
import { Checkbox } from "@docspace/shared/components/checkbox";
import { ComboBox } from "@docspace/shared/components/combobox";
import { DropDownItem } from "@docspace/shared/components/drop-down-item";
import SpaceQuota from "SRC_DIR/components/SpaceQuota";
import withContent from "SRC_DIR/HOCs/withPeopleContent";

import Badges from "../Badges";
import { Base } from "@docspace/shared/themes";
import { getUserTypeLabel } from "@docspace/shared/utils/common";

const StyledWrapper = styled.div`
  display: contents;
`;

const StyledPeopleRow = styled(TableRow)`
  .table-container_cell {
    border-top: ${(props) =>
      `1px solid ${props.theme.filesSection.tableView.row.borderColor}`};
    margin-top: -1px;
  }

  :hover {
    .table-container_cell {
      cursor: pointer;
      background: ${(props) =>
        `${props.theme.filesSection.tableView.row.backgroundActive} !important`};
    }

    .table-container_user-name-cell {
      ${(props) =>
        props.theme.interfaceDirection === "rtl"
          ? css`
              margin-right: -24px;
              padding-right: 24px;
            `
          : css`
              margin-left: -24px;
              padding-left: 24px;
            `}
    }
    .table-container_row-context-menu-wrapper {
      ${(props) =>
        props.theme.interfaceDirection === "rtl"
          ? css`
              margin-left: -20px;
              padding-left: 20px;
            `
          : css`
              margin-right: -20px;
              padding-right: 20px;
            `}
    }
  }

  .table-container_row-context-menu-wrapper {
    height: 49px !important;
    max-height: none !important;
    box-sizing: border-box;
  }

  .table-container_cell:not(.table-container_row-checkbox-wrapper) {
    height: auto;
    max-height: 48;
  }

  .table-container_cell {
    background: ${(props) =>
      (props.checked || props.isActive) &&
      `${props.theme.filesSection.tableView.row.backgroundActive} !important`};
  }

  .table-container_row-checkbox-wrapper {
    ${(props) =>
      props.theme.interfaceDirection === "rtl"
        ? css`
            padding-left: 0px;
          `
        : css`
            padding-right: 0px;
          `}
    min-width: 48px;

    .table-container_row-checkbox {
      ${(props) =>
        props.theme.interfaceDirection === "rtl"
          ? css`
              margin-right: -4px;
              padding: 16px 12px 16px 0px;
            `
          : css`
              margin-left: -4px;
              padding: 16px 0px 16px 12px;
            `}
    }
  }

  .link-with-dropdown-group {
    ${(props) =>
      props.theme.interfaceDirection === "rtl"
        ? css`
            margin-left: 12px;
          `
        : css`
            margin-right: 12px;
          `}
  }

  .table-cell_username {
    ${(props) =>
      props.theme.interfaceDirection === "rtl"
        ? css`
            margin-left: 12px;
          `
        : css`
            margin-right: 12px;
          `}
  }

  .table-container_row-context-menu-wrapper {
    justify-content: flex-end;

    ${(props) =>
      props.theme.interfaceDirection === "rtl"
        ? css`
            padding-left: 0px;
          `
        : css`
            padding-right: 0px;
          `}
  }

  .table-cell_type,
  .table-cell_room {
    ${(props) =>
      props.theme.interfaceDirection === "rtl"
        ? css`
            margin-right: -8px;
          `
        : css`
            margin-left: -8px;
          `}
  }

  .type-combobox {
    visibility: ${(props) => (props.hideColumns ? "hidden" : "visible")};
    opacity: ${(props) => (props.hideColumns ? 0 : 1)};

    & > div {
      max-width: fit-content;
    }
  }

  .type-combobox,
  .room-combobox {
    ${(props) =>
      props.theme.interfaceDirection === "rtl"
        ? css`
            padding-right: 8px;
          `
        : css`
            padding-left: 8px;
          `}
    overflow: hidden;
    .combo-button {
      ${(props) =>
        props.theme.interfaceDirection === "rtl"
          ? css`
              padding-right: 8px;
              margin-right: -8px;
            `
          : css`
              padding-left: 8px;
              margin-left: -8px;
            `}

      .combo-button-label {
        font-size: ${(props) => props.theme.getCorrectFontSize("13px")};
        font-weight: 600;
      }
    }
  }

  .room-combobox {
    .combo-buttons_arrow-icon {
      display: none;
    }
  }
`;

StyledPeopleRow.defaultProps = { theme: Base };

const fakeRooms = [
  {
    name: "Room 1",
    role: "Viewer",
  },
  {
    name: "Room 2",
    role: "Co-worker",
  },
];

const PeopleTableRow = (props) => {
  const {
    t,
    item,
    contextOptionsProps,
    element,
    checkedProps,
    onContentRowSelect,
    onContentRowClick,
    onEmailClick,

    isOwner,
    theme,
    changeUserType,

    setBufferSelection,
    isActive,
    isSeveralSelection,
    canChangeUserType,
    hideColumns,
    standalone,
<<<<<<< HEAD
    value,

    showStorageInfo,
=======
    typeAccountsColumnIsEnabled,
    emailAccountsColumnIsEnabled,
    infoPanelVisible,
>>>>>>> 4836c6a3
  } = props;

  const {
    displayName,
    email,
    statusType,

    position,
    rooms,

    role,
    isVisitor,
    isCollaborator,
    isSSO,
  } = item;

  const isPending = statusType === "pending" || statusType === "disabled";

  const [isLoading, setIsLoading] = React.useState(false);

  const nameColor = isPending
    ? theme.peopleTableRow.pendingNameColor
    : theme.peopleTableRow.nameColor;
  const sideInfoColor = theme.peopleTableRow.sideInfoColor;

  const getTypesOptions = React.useCallback(() => {
    const options = [];

    const adminOption = {
      key: "admin",
      title: t("Common:DocSpaceAdmin"),
      label: t("Common:DocSpaceAdmin"),
      action: "admin",
    };
    const managerOption = {
      key: "manager",
      title: t("Common:RoomAdmin"),
      label: t("Common:RoomAdmin"),
      action: "manager",
    };
    const collaboratorOption = {
      key: "collaborator",
      title: t("Common:PowerUser"),
      label: t("Common:PowerUser"),
      action: "collaborator",
    };
    const userOption = {
      key: "user",
      title: t("Common:User"),
      label: t("Common:User"),
      action: "user",
    };

    isOwner && options.push(adminOption);

    options.push(managerOption);

    if (isCollaborator || isVisitor) options.push(collaboratorOption);

    isVisitor && options.push(userOption);

    return options;
  }, [t, isOwner, isVisitor, isCollaborator]);

  const onAbort = () => {
    setIsLoading(false);
  };

  const onSuccess = () => {
    setIsLoading(false);
  };

  const onTypeChange = React.useCallback(
    ({ action }) => {
      setIsLoading(true);
      if (!changeUserType(action, [item], onSuccess, onAbort)) {
        setIsLoading(false);
      }
    },
    [item, changeUserType],
  );

  // const getRoomsOptions = React.useCallback(() => {
  //   const options = [];

  //   fakeRooms.forEach((room) => {
  //     options.push(
  //       <DropDownItem key={room.name} noHover={true}>
  //         {room.name} &nbsp;
  //         <Text fontSize="13px" fontWeight={600} color={sideInfoColor} truncate>
  //           ({room.role})
  //         </Text>
  //       </DropDownItem>
  //     );
  //   });

  //   return <>{options.map((option) => option)}</>;
  // }, []);

  const typeLabel = React.useCallback(() => getUserTypeLabel(role, t), [])();

  const isChecked = checkedProps.checked;

  const renderTypeCell = () => {
    const typesOptions = getTypesOptions();

    const combobox = (
      <ComboBox
        className="type-combobox"
        selectedOption={
          typesOptions.find((option) => option.key === role) || {}
        }
        options={typesOptions}
        onSelect={onTypeChange}
        scaled
        directionY="both"
        size="content"
        displaySelectedOption
        modernView
        manualWidth={"fit-content"}
        isLoading={isLoading}
      />
    );

    const text = (
      <Text
        type="page"
        title={position}
        fontSize="13px"
        fontWeight={600}
        color={sideInfoColor}
        truncate
        noSelect
        style={{ paddingLeft: "8px" }}
      >
        {typeLabel}
      </Text>
    );

    const canChange = canChangeUserType(item);

    return canChange ? combobox : text;
  };

  const typeCell = renderTypeCell();

  const onChange = (e) => {
    //console.log("onChange");
    onContentRowSelect && onContentRowSelect(e.target.checked, item);
  };

  const onRowContextClick = React.useCallback(() => {
    //console.log("userContextClick");
    onContentRowClick && onContentRowClick(!isChecked, item, false);
  }, [isChecked, item, onContentRowClick]);

  const onRowClick = (e) => {
    if (
      e.target.closest(".checkbox") ||
      e.target.closest(".table-container_row-checkbox") ||
      e.target.closest(".type-combobox") ||
      e.target.closest(".paid-badge") ||
      e.target.closest(".pending-badge") ||
      e.target.closest(".disabled-badge") ||
      e.detail === 0
    ) {
      return;
    }

    //console.log("onRowClick");

    onContentRowClick && onContentRowClick(!isChecked, item);
  };
  const isPaidUser = !standalone && !isVisitor;
  return (
    <StyledWrapper
      className={`user-item ${
        isChecked || isActive ? "table-row-selected" : ""
      }`}
      value={value}
    >
      <StyledPeopleRow
        key={item.id}
        className="table-row"
        sideInfoColor={sideInfoColor}
        checked={isChecked}
        isActive={isActive}
        onClick={onRowClick}
        fileContextClick={onRowContextClick}
        hideColumns={hideColumns}
        {...contextOptionsProps}
      >
        <TableCell className={"table-container_user-name-cell"}>
          <TableCell
            hasAccess={true}
            className="table-container_row-checkbox-wrapper"
            checked={isChecked}
          >
            <div className="table-container_element">{element}</div>
            <Checkbox
              className="table-container_row-checkbox"
              onChange={onChange}
              isChecked={isChecked}
            />
          </TableCell>

          <Link
            type="page"
            title={displayName}
            fontWeight="600"
            fontSize="13px"
            color={nameColor}
            isTextOverflow
            className="table-cell_username"
            noHover
          >
            {statusType === "pending"
              ? email
              : displayName?.trim()
                ? displayName
                : email}
          </Link>
          <Badges
            statusType={statusType}
            isPaid={isPaidUser}
            isSSO={isSSO}
            infoPanelVisible={infoPanelVisible}
          />
        </TableCell>

        {typeAccountsColumnIsEnabled ? (
          <TableCell className={"table-cell_type"}>{typeCell}</TableCell>
        ) : (
          <div />
        )}

        {/* <TableCell className="table-cell_room">
          {!rooms?.length ? (
            <Text
              type="page"
              title={position}
              fontSize="13px"
              fontWeight={400}
              color={sideInfoColor}
              truncate
              noSelect
              style={{ paddingLeft: "8px" }}
            >
              —
            </Text>
          ) : rooms?.length === 1 ? (
            <Text
              type="page"
              title={position}
              fontSize="13px"
              fontWeight={400}
              color={sideInfoColor}
              truncate
              style={{ paddingLeft: "8px" }}
            >
              {rooms[0].name} ({rooms[0].role})
            </Text>
          ) : (
            <ComboBox
              className="room-combobox"
              selectedOption={{ key: "length", label: `${fakeRooms.length}` }}
              options={[]}
              onSelect={onTypeChange}
              advancedOptions={getRoomsOptions()}
              scaled={false}
              size="content"
              displaySelectedOption
              modernView
            />
          )}
        </TableCell> */}

<<<<<<< HEAD
        <TableCell>
          <Link
            type="page"
            title={email}
            fontSize="13px"
            fontWeight={600}
            color={sideInfoColor}
            onClick={onEmailClick}
            isTextOverflow
            enableUserSelect
          >
            {email}
          </Link>
        </TableCell>

        {showStorageInfo && (
          <TableCell className={"table-cell_Storage/Quota"}>
            <SpaceQuota hideColumns={hideColumns} item={item} type="user" />
          </TableCell>
=======
        {emailAccountsColumnIsEnabled ? (
          <TableCell>
            <Link
              type="page"
              title={email}
              fontSize="13px"
              fontWeight={600}
              color={sideInfoColor}
              onClick={onEmailClick}
              isTextOverflow
              enableUserSelect
            >
              {email}
            </Link>
          </TableCell>
        ) : (
          <div />
>>>>>>> 4836c6a3
        )}
      </StyledPeopleRow>
    </StyledWrapper>
  );
};

<<<<<<< HEAD
export default inject(({ currentQuotaStore }) => {
  const { showStorageInfo } = currentQuotaStore;

  return {
    showStorageInfo,
  };
})(
  withContent(
    withTranslation(["People", "Common", "Settings"])(observer(PeopleTableRow))
  )
=======
export default withTranslation(["People", "Common", "Settings"])(
  withContent(PeopleTableRow),
>>>>>>> 4836c6a3
);<|MERGE_RESOLUTION|>--- conflicted
+++ resolved
@@ -230,15 +230,12 @@
     canChangeUserType,
     hideColumns,
     standalone,
-<<<<<<< HEAD
     value,
 
     showStorageInfo,
-=======
     typeAccountsColumnIsEnabled,
     emailAccountsColumnIsEnabled,
     infoPanelVisible,
->>>>>>> 4836c6a3
   } = props;
 
   const {
@@ -470,7 +467,7 @@
         </TableCell>
 
         {typeAccountsColumnIsEnabled ? (
-          <TableCell className={"table-cell_type"}>{typeCell}</TableCell>
+        <TableCell className={"table-cell_type"}>{typeCell}</TableCell>
         ) : (
           <div />
         )}
@@ -516,7 +513,7 @@
           )}
         </TableCell> */}
 
-<<<<<<< HEAD
+        {emailAccountsColumnIsEnabled ? (
         <TableCell>
           <Link
             type="page"
@@ -531,37 +528,20 @@
             {email}
           </Link>
         </TableCell>
+        ) : (
+          <div />
+        )}
 
         {showStorageInfo && (
           <TableCell className={"table-cell_Storage/Quota"}>
             <SpaceQuota hideColumns={hideColumns} item={item} type="user" />
           </TableCell>
-=======
-        {emailAccountsColumnIsEnabled ? (
-          <TableCell>
-            <Link
-              type="page"
-              title={email}
-              fontSize="13px"
-              fontWeight={600}
-              color={sideInfoColor}
-              onClick={onEmailClick}
-              isTextOverflow
-              enableUserSelect
-            >
-              {email}
-            </Link>
-          </TableCell>
-        ) : (
-          <div />
->>>>>>> 4836c6a3
         )}
       </StyledPeopleRow>
     </StyledWrapper>
   );
 };
 
-<<<<<<< HEAD
 export default inject(({ currentQuotaStore }) => {
   const { showStorageInfo } = currentQuotaStore;
 
@@ -572,8 +552,4 @@
   withContent(
     withTranslation(["People", "Common", "Settings"])(observer(PeopleTableRow))
   )
-=======
-export default withTranslation(["People", "Common", "Settings"])(
-  withContent(PeopleTableRow),
->>>>>>> 4836c6a3
 );