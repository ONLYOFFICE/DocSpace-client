--- conflicted
+++ resolved
@@ -1,297 +1,293 @@
-map $http_host $this_host {
-  "" $host;
-  default $http_host;
-}
+map $http_host $this_host {
+  "" $host;
+  default $http_host;
+}
+
+map $http_cloudfront_forwarded_proto $cloudfront_forwarded_proto {
+    default $http_cloudfront_forwarded_proto;
+    "" $scheme;
+}
+
+map $http_x_forwarded_proto $proxy_x_forwarded_proto {
+  default $http_x_forwarded_proto;
+  "" $cloudfront_forwarded_proto;
+}
+
+map $http_x_forwarded_port $proxy_x_forwarded_port {
+  default $http_x_forwarded_port;
+  '' $server_port;
+}
+
+map $http_x_forwarded_host $proxy_x_forwarded_host {
+  default $http_x_forwarded_host;
+  "" $this_host;
+}
+
+map $scheme $proxy_x_forwarded_ssl {
+  default off;
+  https on;
+}
+
+map $http_upgrade $proxy_connection {
+  default upgrade;
+  '' close;
+}
+
+map $uri $basename {
+    ~/(?<captured_basename>[^/]*)$ $captured_basename;
+}
+
+map $request_uri $header_x_frame_options {
+  ~*^/(favicon\.ico|products\/files\/share|products\/files\/saveas|products\/files\/filechoice|products\/files\/doceditor|thirdparty\/plugin) "";
+  default "SAMEORIGIN";
+}
+
+map $request_uri $cache_control {
+  default "no-cache, no-store, no-transform";
+  ~*\/(filehandler\.ashx\?action=(thumb|preview))|\/(storage\/room_logos\/root\/|storage\/userPhotos\/root\/) "must-revalidate, no-transform, immutable, max-age=31536000";
+  ~*\/(api\/2\.0.*|storage|login\.ashx|filehandler\.ashx|ChunkedUploader.ashx|ThirdPartyAppHandler|apisystem|sh|remoteEntry\.js|debuginfo\.md|static\/scripts.*) "no-cache, no-store, no-transform";
+  ~*\/(images|favicon.ico.*)|\.(js|woff|woff2|css)|(locales.*\.json) "must-revalidate, no-transform, immutable, max-age=31536000";
+}
+
+include /etc/nginx/includes/onlyoffice-*.conf;
+
+server_names_hash_bucket_size 128;
+
+server {
+	listen       8092;
+
+	add_header Strict-Transport-Security "max-age=31536000";
+	add_header X-Content-Type-Options "nosniff";
+	add_header X-Frame-Options $header_x_frame_options;
+	add_header Cache-Control $cache_control;
+	root $public_root;	
+	etag on;
+
+	large_client_header_buffers 4 16k;
+	client_max_body_size    4G;
+	
+	gzip on;
+	gzip_types text/plain text/css application/json application/x-javascript text/xml application/xml application/xml+rss text/javascript application/javascript;
+
+	fastcgi_read_timeout    600;
+	fastcgi_send_timeout    600;
+	fastcgi_keep_conn on;
+	fastcgi_intercept_errors on;
+
+	include fastcgi_params;
+
+	fastcgi_param SCRIPT_FILENAME $document_root$fastcgi_script_name;
+	fastcgi_param PATH_INFO "";
+
+	proxy_http_version 1.1;
+	proxy_set_header Host $this_host;
+	proxy_set_header X-Real-IP  $remote_addr;
+	proxy_set_header X-Forwarded-Proto $proxy_x_forwarded_proto;
+	proxy_set_header X-Forwarded-Ssl $proxy_x_forwarded_ssl;
+	proxy_set_header X-Forwarded-Host $proxy_x_forwarded_host;
+	proxy_set_header X-Forwarded-For $proxy_add_x_forwarded_for;
+	proxy_set_header Upgrade $http_upgrade;
+	proxy_set_header Connection $proxy_connection;
+	proxy_set_header Proxy "";
+		
+	location ~* ^/ds-vpath/ {
+		rewrite /ds-vpath/(.*) /$1  break;
+
+		proxy_pass http://172.18.0.4:80;
+		proxy_redirect     off;
+
+		client_max_body_size 100m;
+
+		proxy_http_version 1.1;
+		proxy_set_header Upgrade $http_upgrade;
+		proxy_set_header Connection $proxy_connection;
+
+		proxy_set_header Host $http_host;
+		proxy_set_header X-Real-IP $remote_addr;
+		proxy_set_header X-Forwarded-For $proxy_add_x_forwarded_for;
+		proxy_set_header X-Forwarded-Host $proxy_x_forwarded_host/ds-vpath;
+		proxy_set_header X-Forwarded-Proto $proxy_x_forwarded_proto;
+		
+	}
+	
+	location / {
+		proxy_pass http://127.0.0.1:5001;
+		location ~* /(manifest.json|sw.js|appIcon(.)*\.png|icon.svg|bg-error.png|favicon.ico|debuginfo.md) {
+			try_files /$basename /index.html =404;
+		}
+
+
+ 		location ~* /static/css/ {
+			try_files /css/$basename /index.html =404;
+		}
+
+        location ~* /static/fonts/(?<content>[^/]+) {
+			try_files /fonts/$content/$basename /index.html =404;
+		}
+
+		location ~* /static/offline/ {
+			try_files /offline/$basename /index.html =404;
+        }
+
+		location ~* /thirdparty/ {
+			try_files /thirdparty/third-party.html /index.html =404;
+        }
+
+		location ~* /static/locales/(?<content>[^/]+) {
+			try_files /locales/$content/$basename /index.html =404;
+        }
+
+		location ~* /static/scripts/ {
+			try_files /scripts/$basename /index.html =404;
+		}
+
+		location ~* /static/plugins/ {
+			try_files /plugins/$basename /index.html =404;
+		}
+
+		location ~* /static/images/(.*)$ {
+			try_files /images/$1 /index.html =404;
+		}
+	}
+	
+	location /doceditor {
+		proxy_pass http://127.0.0.1:5013;
+		proxy_redirect off;
 
-map $http_cloudfront_forwarded_proto $cloudfront_forwarded_proto {
-    default $http_cloudfront_forwarded_proto;
-    "" $scheme;
-}
-
-map $http_x_forwarded_proto $proxy_x_forwarded_proto {
-  default $http_x_forwarded_proto;
-  "" $cloudfront_forwarded_proto;
-}
-
-map $http_x_forwarded_port $proxy_x_forwarded_port {
-  default $http_x_forwarded_port;
-  '' $server_port;
-}
-
-map $http_x_forwarded_host $proxy_x_forwarded_host {
-  default $http_x_forwarded_host;
-  "" $this_host;
-}
-
-map $scheme $proxy_x_forwarded_ssl {
-  default off;
-  https on;
-}
-
-map $http_upgrade $proxy_connection {
-  default upgrade;
-  '' close;
-}
-
-map $uri $basename {
-    ~/(?<captured_basename>[^/]*)$ $captured_basename;
-}
-
-map $request_uri $header_x_frame_options {
-  ~*^/(favicon\.ico|products\/files\/share|products\/files\/saveas|products\/files\/filechoice|products\/files\/doceditor|thirdparty\/plugin) "";
-  default "SAMEORIGIN";
-}
-
-map $request_uri $cache_control {
-  default "no-cache, no-store, no-transform";
-  ~*\/(filehandler\.ashx\?action=(thumb|preview))|\/(storage\/room_logos\/root\/|storage\/userPhotos\/root\/) "must-revalidate, no-transform, immutable, max-age=31536000";
-  ~*\/(api\/2\.0.*|storage|login\.ashx|filehandler\.ashx|ChunkedUploader.ashx|ThirdPartyAppHandler|apisystem|sh|remoteEntry\.js|debuginfo\.md|static\/scripts.*) "no-cache, no-store, no-transform";
-  ~*\/(images|favicon.ico.*)|\.(js|woff|woff2|css)|(locales.*\.json) "must-revalidate, no-transform, immutable, max-age=31536000";
-}
-
-include /etc/nginx/includes/onlyoffice-*.conf;
-
-server_names_hash_bucket_size 128;
-
-server {
-	listen       8092;
-
-	add_header Strict-Transport-Security "max-age=31536000";
-	add_header X-Content-Type-Options "nosniff";
-	add_header X-Frame-Options $header_x_frame_options;
-	add_header Cache-Control $cache_control;
-	root $public_root;	
-	etag on;
-
-	large_client_header_buffers 4 16k;
-	client_max_body_size    4G;
-	
-	gzip on;
-	gzip_types text/plain text/css application/json application/x-javascript text/xml application/xml application/xml+rss text/javascript application/javascript;
-
-	fastcgi_read_timeout    600;
-	fastcgi_send_timeout    600;
-	fastcgi_keep_conn on;
-	fastcgi_intercept_errors on;
-
-	include fastcgi_params;
-
-	fastcgi_param SCRIPT_FILENAME $document_root$fastcgi_script_name;
-	fastcgi_param PATH_INFO "";
-
-	proxy_http_version 1.1;
-	proxy_set_header Host $this_host;
-	proxy_set_header X-Real-IP  $remote_addr;
-	proxy_set_header X-Forwarded-Proto $proxy_x_forwarded_proto;
-	proxy_set_header X-Forwarded-Ssl $proxy_x_forwarded_ssl;
-	proxy_set_header X-Forwarded-Host $proxy_x_forwarded_host;
-	proxy_set_header X-Forwarded-For $proxy_add_x_forwarded_for;
-	proxy_set_header Upgrade $http_upgrade;
-	proxy_set_header Connection $proxy_connection;
-	proxy_set_header Proxy "";
-		
-	location ~* ^/ds-vpath/ {
-		rewrite /ds-vpath/(.*) /$1  break;
-
-		proxy_pass http://172.18.0.4:80;
-		proxy_redirect     off;
-
-		client_max_body_size 100m;
-
-		proxy_http_version 1.1;
-		proxy_set_header Upgrade $http_upgrade;
-		proxy_set_header Connection $proxy_connection;
-
-		proxy_set_header Host $http_host;
-		proxy_set_header X-Real-IP $remote_addr;
-		proxy_set_header X-Forwarded-For $proxy_add_x_forwarded_for;
-		proxy_set_header X-Forwarded-Host $proxy_x_forwarded_host/ds-vpath;
-		proxy_set_header X-Forwarded-Proto $proxy_x_forwarded_proto;
-		
-	}
-	
-	location / {
-		proxy_pass http://127.0.0.1:5001;
-		location ~* /(manifest.json|sw.js|appIcon(.)*\.png|icon.svg|bg-error.png|favicon.ico|debuginfo.md) {
-			try_files /$basename /index.html =404;
+		location ~* /static/favicon.ico {
+			try_files /$basename /index.html =404;
 		}
-
-
- 		location ~* /static/css/ {
-			try_files /css/$basename /index.html =404;
-		}
-
-        location ~* /static/fonts/(?<content>[^/]+) {
-			try_files /fonts/$content/$basename /index.html =404;
-		}
-
-		location ~* /static/offline/ {
-			try_files /offline/$basename /index.html =404;
-        }
-
-		location ~* /thirdparty/ {
-			try_files /thirdparty/third-party.html /index.html =404;
-        }
-
-		location ~* /static/locales/(?<content>[^/]+) {
-			try_files /locales/$content/$basename /index.html =404;
-        }
-
-		location ~* /static/scripts/ {
-			try_files /scripts/$basename /index.html =404;
-		}
-
-		location ~* /static/plugins/ {
-			try_files /plugins/$basename /index.html =404;
-		}
-
-		location ~* /static/images/(.*)$ {
-			try_files /images/$1 /index.html =404;
-		}
-	}
-	
-	location /doceditor {
-		proxy_pass http://127.0.0.1:5013;
-		proxy_redirect off;
-<<<<<<< HEAD
-
-=======
-
->>>>>>> a100fdc3
-		location ~* /static/favicon.ico {
-			try_files /$basename /index.html =404;
-		}
-
-		location ~* /static/images/(.*)$ {
-			try_files /images/$1 /index.html =404;
-		}
-
-		location ~* /static/css/ {
-			try_files /css/$basename /index.html =404;
-		}
-
-		location ~* /static/fonts/(?<content>[^/]+) {
-			try_files /fonts/$content/$basename /index.html =404;
-		}
-	}
-
-	location /login {
-		proxy_pass http://127.0.0.1:5011;
+
+		location ~* /static/images/(.*)$ {
+			try_files /images/$1 /index.html =404;
+		}
+
+		location ~* /static/css/ {
+			try_files /css/$basename /index.html =404;
+		}
+
+		location ~* /static/fonts/(?<content>[^/]+) {
+			try_files /fonts/$content/$basename /index.html =404;
+		}
+	}
+
+	location /login {
+		proxy_pass http://127.0.0.1:5011;
 		proxy_redirect off;
 
-		location ~* /static/favicon.ico {
-			try_files /$basename /index.html =404;
-		}
-
-		location ~* /static/images/(.*)$ {
-			try_files /images/$1 /index.html =404;
-		}
-
-		location ~* /static/css/ {
-			try_files /css/$basename /index.html =404;
-		}
-
-		location ~* /static/fonts/(?<content>[^/]+) {
-			try_files /fonts/$content/$basename /index.html =404;
-		}
-        }
-
-	location /sockjs-node {
-		proxy_pass http://127.0.0.1:5001; 
-		proxy_redirect off;
-	}
-	
-	location ~* sh/(.*) {
-		proxy_pass http://127.0.0.1:5000;
-	}
-
-	location /api/2.0 {
-		location ~* /(files|privacyroom) {
-			 proxy_pass http://127.0.0.1:5007;
-		}
-		
-		location ~* /(people|group) {
-			 proxy_pass http://127.0.0.1:5004;
-		}
-
-		location ~* /(authentication|modules|portal|security|settings|smtpsettings|capabilities|thirdparty|encryption|feed) {
-			 proxy_pass http://127.0.0.1:5000;
-		
-			 location ~* portal/(.*)(backup|restore)(.*) {
-				 rewrite (.*)/portal/(.*) $1/backup/$2  break;
-				 proxy_redirect     off;
-				 proxy_pass http://127.0.0.1:5012;
-			}
-
-			location ~* authentication/register(.*) {
-				 rewrite (.*)/authentication/register(.*) $1/people/register$2  break;
-				 proxy_redirect     off;
-				 proxy_pass http://127.0.0.1:5004;
-			}
-		}
-
-		location ~* /backup {
-			 proxy_pass http://127.0.0.1:5012;
-		}
-
-		location ~* /plugins {
-			 proxy_pass http://127.0.0.1:5014;
-		}
-		
-		location ~* /migration {
-			 proxy_pass http://127.0.0.1:5034;
-		}
-    }
-
-	location /sso {
-		rewrite sso/(.*) /$1  break;
-		proxy_pass http://127.0.0.1:9834;
-	}
-	location ~* /(ssologin.ashx|login.ashx|storage) {
-		proxy_pass http://127.0.0.1:5003;
-	}
-
-	location /socket.io/ {
-		proxy_pass http://127.0.0.1:9899;
-		proxy_redirect off;
-	}
-
-	location /backupFileUpload.ashx {
-		proxy_pass http://127.0.0.1:5012;
-	}	
-	
-	location /logoUploader.ashx {
-		proxy_pass http://127.0.0.1:5000;
-	}	
-	
-	location /payment.ashx {
-		proxy_pass http://127.0.0.1:5000;
-	}	
-	
-	location /ThirdPartyApp {
-		proxy_pass http://127.0.0.1:5007;
-	}
-		
-	location ~* /filehandler.ashx {
-		proxy_pass http://127.0.0.1:5007;
-	}
-
-	location /ChunkedUploader.ashx {
-		proxy_pass http://127.0.0.1:5007;
-	}
-		
-	location /apisystem {
-		rewrite apisystem/(.*) /$1  break;
-		proxy_pass http://127.0.0.1:5010;
-	}
-	
-	location /apicache {
-		rewrite apicache/(.*) /$1  break;
-		proxy_pass http://127.0.0.1:5100;
-	}
-
-	location  /healthchecks {
-		rewrite /healthchecks/(.*)$ /$1 break;
-		proxy_pass http://127.0.0.1:5033;
-    }
-}
+		location ~* /static/favicon.ico {
+			try_files /$basename /index.html =404;
+		}
+
+		location ~* /static/images/(.*)$ {
+			try_files /images/$1 /index.html =404;
+		}
+
+		location ~* /static/css/ {
+			try_files /css/$basename /index.html =404;
+		}
+
+		location ~* /static/fonts/(?<content>[^/]+) {
+			try_files /fonts/$content/$basename /index.html =404;
+		}
+    }
+
+	location /sockjs-node {
+		proxy_pass http://127.0.0.1:5001; 
+		proxy_redirect off;
+	}
+	
+	location ~* sh/(.*) {
+		proxy_pass http://127.0.0.1:5000;
+	}
+
+	location /api/2.0 {
+		location ~* /(files|privacyroom) {
+			 proxy_pass http://127.0.0.1:5007;
+		}
+		
+		location ~* /(people|group) {
+			 proxy_pass http://127.0.0.1:5004;
+		}
+
+		location ~* /(authentication|modules|portal|security|settings|smtpsettings|capabilities|thirdparty|encryption|feed) {
+			 proxy_pass http://127.0.0.1:5000;
+		
+			 location ~* portal/(.*)(backup|restore)(.*) {
+				 rewrite (.*)/portal/(.*) $1/backup/$2  break;
+				 proxy_redirect     off;
+				 proxy_pass http://127.0.0.1:5012;
+			}
+
+			location ~* authentication/register(.*) {
+				 rewrite (.*)/authentication/register(.*) $1/people/register$2  break;
+				 proxy_redirect     off;
+				 proxy_pass http://127.0.0.1:5004;
+			}
+		}
+
+		location ~* /backup {
+			 proxy_pass http://127.0.0.1:5012;
+		}
+
+		location ~* /plugins {
+			 proxy_pass http://127.0.0.1:5014;
+		}
+		
+		location ~* /migration {
+			 proxy_pass http://127.0.0.1:5034;
+		}
+    }
+
+	location /sso {
+		rewrite sso/(.*) /$1  break;
+		proxy_pass http://127.0.0.1:9834;
+	}
+	location ~* /(ssologin.ashx|login.ashx|storage) {
+		proxy_pass http://127.0.0.1:5003;
+	}
+
+	location /socket.io/ {
+		proxy_pass http://127.0.0.1:9899;
+		proxy_redirect off;
+	}
+
+	location /backupFileUpload.ashx {
+		proxy_pass http://127.0.0.1:5012;
+	}	
+	
+	location /logoUploader.ashx {
+		proxy_pass http://127.0.0.1:5000;
+	}	
+	
+	location /payment.ashx {
+		proxy_pass http://127.0.0.1:5000;
+	}	
+	
+	location /ThirdPartyApp {
+		proxy_pass http://127.0.0.1:5007;
+	}
+		
+	location ~* /filehandler.ashx {
+		proxy_pass http://127.0.0.1:5007;
+	}
+
+	location /ChunkedUploader.ashx {
+		proxy_pass http://127.0.0.1:5007;
+	}
+		
+	location /apisystem {
+		rewrite apisystem/(.*) /$1  break;
+		proxy_pass http://127.0.0.1:5010;
+	}
+	
+	location /apicache {
+		rewrite apicache/(.*) /$1  break;
+		proxy_pass http://127.0.0.1:5100;
+	}
+
+	location  /healthchecks {
+		rewrite /healthchecks/(.*)$ /$1 break;
+		proxy_pass http://127.0.0.1:5033;
+    }
+}