// (c) Copyright Ascensio System SIA 2009-2025
//
// This program is a free software product.
// You can redistribute it and/or modify it under the terms
// of the GNU Affero General Public License (AGPL) version 3 as published by the Free Software
// Foundation. In accordance with Section 7(a) of the GNU AGPL its Section 15 shall be amended
// to the effect that Ascensio System SIA expressly excludes the warranty of non-infringement of
// any third-party rights.
//
// This program is distributed WITHOUT ANY WARRANTY, without even the implied warranty
// of MERCHANTABILITY or FITNESS FOR A PARTICULAR  PURPOSE. For details, see
// the GNU AGPL at: http://www.gnu.org/licenses/agpl-3.0.html
//
// You can contact Ascensio System SIA at Lubanas st. 125a-25, Riga, Latvia, EU, LV-1021.
//
// The  interactive user interfaces in modified source and object code versions of the Program must
// display Appropriate Legal Notices, as required under Section 5 of the GNU AGPL version 3.
//
// Pursuant to Section 7(b) of the License you must retain the original Product logo when
// distributing the program. Pursuant to Section 7(e) we decline to grant you any rights under
// trademark law for use of our trademarks.
//
// All the Product's GUI elements, including illustrations and icon sets, as well as technical writing
// content are licensed under the terms of the Creative Commons Attribution-ShareAlike 4.0
// International. See the License terms at http://creativecommons.org/licenses/by-sa/4.0/legalcode

// eslint-disable-next-line @typescript-eslint/ban-ts-comment
// @ts-nocheck

import axios, { AxiosRequestConfig } from "axios";

import { Nullable } from "../../types";
import { ILogo } from "../../pages/Branding/WhiteLabel/WhiteLabel.types";
import { request } from "../client";
import {
  TCustomSchema,
  TGetCSPSettings,
  TSettings,
  TTfa,
  TTfaType,
  TGetColorTheme,
  TAdditionalResources,
  TCompanyInfo,
  TPasswordSettings,
  TVersionBuild,
  TMailDomainSettings,
  TIpRestriction,
  TIpRestrictionSettings,
  TCookieSettings,
  TLoginSettings,
  TCapabilities,
  TThirdPartyProvider,
  TPaymentSettings,
  TGetSsoSettings,
  TWorkspaceService,
  TWorkspaceStatusResponse,
  TMigrationData,
  TSendWelcomeEmailData,
  TPortalCultures,
  TEncryptionSettings,
} from "./types";

export async function getSettings(withPassword = false, headers = null) {
  const options: AxiosRequestConfig = {
    method: "get",
    url: `/settings?withPassword=${withPassword}`,
  };

  if (headers) options.headers = headers;

  const skipRedirect = true;

  const res = (await request(options, skipRedirect)) as TSettings;

  return res;
}

export async function getPortalCultures() {
  const res = (await request({
    method: "get",
    url: "/settings/cultures",
  })) as TPortalCultures;

  return res;
}

export async function getPortalPasswordSettings(
  confirmKey: Nullable<string> = null,
) {
  const options: AxiosRequestConfig = {
    method: "get",
    url: "/settings/security/password",
  };

  if (confirmKey) options.headers = { confirm: confirmKey };

  const res = (await request(options)) as TPasswordSettings;

  return res;
}

export async function setPortalPasswordSettings(
  minLength: number,
  upperCase: boolean,
  digits: boolean,
  specSymbols: boolean,
) {
  const res = (await request({
    method: "put",
    url: "/settings/security/password",
    data: { minLength, upperCase, digits, specSymbols },
  })) as TPasswordSettings;

  return res;
}

export async function setMailDomainSettings(data: TMailDomainSettings) {
  const res = (await request({
    method: "post",
    url: "/settings/maildomainsettings",
    data,
  })) as TMailDomainSettings;

  return res;
}

// export function setDNSSettings(dnsName, enable) {
//   return request({
//     method: "post",
//     url: "/settings/maildomainsettings",
//     data: { dnsName, enable },
//   });
// }

export function setDNSSettings(dnsName, enable) {
  return request({
    method: "put",
    url: "/settings/dns",
    data: { dnsName, enable },
  });
}

export async function getIpRestrictions() {
  const res = (await request({
    method: "get",
    url: "/settings/iprestrictions",
  })) as TIpRestriction[];

  return res;
}

export async function setIpRestrictions(data: {
  IpRestrictions: string[];
  enable: boolean;
}) {
  const res = (await request({
    method: "put",
    url: "/settings/iprestrictions",
    data,
  })) as TIpRestrictionSettings;

  return res;
}

export async function getIpRestrictionsEnable() {
  const res = (await request({
    method: "get",
    url: "/settings/iprestrictions/settings",
  })) as { enable: boolean };

  return res;
}

export function setMessageSettings(turnOn) {
  return request({
    method: "post",
    url: "/settings/messagesettings",
    data: { turnOn },
  });
}

export function setCookieSettings(lifeTime, enabled) {
  return request({
    method: "put",
    url: "/settings/cookiesettings",
    data: { lifeTime, enabled },
  });
}

export async function getCookieSettings() {
  const res = (await request({
    method: "get",
    url: "/settings/cookiesettings",
  })) as TCookieSettings;

  return res;
}

export async function setLifetimeAuditSettings(data: TCookieSettings) {
  const res = (await request({
    method: "post",
    url: "/security/audit/settings/lifetime",
    data,
  })) as TCookieSettings;

  return res;
}

export async function getBruteForceProtection() {
  const res = (await request({
    method: "get",
    url: "/settings/security/loginSettings",
  })) as TLoginSettings;

  return res;
}

export function setBruteForceProtection(AttemptCount, BlockTime, CheckPeriod) {
  return request({
    method: "put",
    url: "/settings/security/loginSettings",
    data: { AttemptCount, BlockTime, CheckPeriod },
  });
}

export function deleteBruteForceProtection() {
  return request({
    method: "delete",
    url: `settings/security/loginSettings`,
  });
}
export function getLoginHistoryReport() {
  return request({
    method: "post",
    url: "/security/audit/login/report",
  });
}

export function getAuditTrailReport() {
  return request({
    method: "post",
    url: "/security/audit/events/report",
  });
}

export async function getPortalTimezones(confirmKey = null) {
  const options: AxiosRequestConfig = {
    method: "get",
    url: "/settings/timezones",
  };

  if (confirmKey) options.headers = { confirm: confirmKey };

  const res = (await request(options)) as TTimeZone[];

  return res;
}

export function setLanguageAndTime(lng, timeZoneID) {
  return request({
    method: "put",
    url: "/settings/timeandlanguage",
    data: { lng, timeZoneID },
  });
}

export function setGreetingSettings(title) {
  return request({
    method: "post",
    url: `/settings/greetingsettings`,
    data: { title },
  });
}

export function getGreetingSettingsIsDefault() {
  return request({
    method: "get",
    url: `/settings/greetingsettings/isDefault`,
  });
}

export function restoreGreetingSettings() {
  return request({
    method: "post",
    url: `/settings/greetingsettings/restore`,
  });
}

export async function getAppearanceTheme(headers = null) {
  const options: AxiosRequestConfig = {
    method: "get",
    url: "/settings/colortheme",
  };

  if (headers) options.headers = headers;

  const skipRedirect = true;

  const res = (await request(options, skipRedirect)) as TGetColorTheme;

  return res;
}

export function sendAppearanceTheme(data) {
  return request({
    method: "put",
    url: "/settings/colortheme",
    data,
  });
}

export function deleteAppearanceTheme(id) {
  return request({
    method: "delete",
    url: `/settings/colortheme?id=${id}`,
  });
}

export async function getLogoUrls(
  headers = null,
  isManagement: boolean = false,
) {
  const url = "/settings/whitelabel/logos";

  const options: AxiosRequestConfig = {
    method: "get",
    url: isManagement ? `${url}?isDefault=true` : url,
  };

  if (headers) options.headers = headers;

  const skipRedirect = true;

  const res = (await request(options, skipRedirect)) as ILogo[];

  return res;
}

export function getIsDefaultWhiteLabelLogos(isManagement: boolean = false) {
  const url = "/settings/whitelabel/logos/isdefault";

  return request({
    method: "get",
    url: isManagement ? `${url}?isDefault=true` : url,
  });
}

export function restoreWhiteLabelLogos(isManagement: boolean = false) {
  const url = "/settings/whitelabel/logos/restore";

  return request({
    method: "put",
    url: isManagement ? `${url}?isDefault=true` : url,
  });
}

export function setWhiteLabelLogos(data, isManagement: boolean = false) {
  const url = "/settings/whitelabel/logos/save";

  const options = {
    method: "post",
    url: isManagement ? `${url}?isDefault=true` : url,
    data,
  };

  return request(options);
}

export function setBrandName(data, isManagement: boolean = false) {
  const url = "/settings/whitelabel/logotext/save";

  const options = {
    method: "post",
    url: isManagement ? `${url}?isDefault=true` : url,
    data,
  };

  return request(options);
}

export function getBrandName(isManagement: boolean = false) {
  const url = "/settings/whitelabel/logotext";

  return request({
    method: "get",
    url: isManagement ? `${url}?isDefault=true` : url,
  });
}

export function setCompanyInfoSettings(
  address,
  companyName,
  email,
  phone,
  site,
) {
  const data = {
    settings: { address, companyName, email, phone, site },
  };

  return request({
    method: "post",
    url: `/settings/rebranding/company`,
    data,
  });
}

export async function getCompanyInfoSettings() {
  const res = (await request({
    method: "get",
    url: `/settings/rebranding/company`,
  })) as TCompanyInfo;

  return res;
}

export function restoreCompanyInfoSettings() {
  return request({
    method: "delete",
    url: `/settings/rebranding/company`,
  });
}

export async function getCustomSchemaList() {
  const res = (await request({
    method: "get",
    url: `settings/customschemas`,
  })) as TCustomSchema[];

  return res;
}

export function setAdditionalResources(
  additionalResources: TAdditionalResources,
) {
  const data = {
    settings: additionalResources,
  };

  return request({
    method: "post",
    url: `/settings/rebranding/additional`,
    data,
  });
}

export async function getAdditionalResources() {
  const res = (await request({
    method: "get",
    url: `/settings/rebranding/additional`,
  })) as TAdditionalResources;

  return res;
}

export function restoreAdditionalResources() {
  return request({
    method: "delete",
    url: `/settings/rebranding/additional`,
  });
}

export function setCurrentSchema(id) {
  return request({
    method: "post",
    url: "settings/customschemas",
    data: { id },
  });
}
export function setCustomSchema(
  userCaption,
  usersCaption,
  groupCaption,
  groupsCaption,
  userPostCaption,
  regDateCaption,
  groupHeadCaption,
  guestCaption,
  guestsCaption,
) {
  const data = {
    userCaption,
    usersCaption,
    groupCaption,
    groupsCaption,
    userPostCaption,
    regDateCaption,
    groupHeadCaption,
    guestCaption,
    guestsCaption,
  };
  return request({
    method: "put",
    url: `settings/customschemas`,
    data,
  });
}

export function getCurrentCustomSchema(id) {
  return request({
    method: "get",
    url: `settings/customschemas/${id}`,
  });
}

export function sendRecoverRequest(email, message) {
  const data = { email, message };
  return request({
    method: "post",
    url: `/settings/sendadmmail`,
    data,
  });
}

export function sendRegisterRequest(email) {
  const data = { email };
  return request({
    method: "post",
    url: `/settings/sendjoininvite`,
    data,
  });
}

export function sendOwnerChange(ownerId) {
  const data = { ownerId };
  return request({
    method: "post",
    url: `/settings/owner`,
    data,
  });
}

export function dataReassignment(fromUserId, toUserId, deleteProfile) {
  const data = { fromUserId, toUserId, deleteProfile };
  return request({
    method: "post",
    url: `/people/reassign/start`,
    data,
  });
}

export function dataReassignmentProgress(id) {
  return request({
    method: "get",
    url: `/people/reassign/progress/${id}`,
  });
}

export function dataReassignmentTerminate(userId) {
  const data = { userId };
  return request({
    method: "put",
    url: `/people/reassign/terminate`,
    data,
  });
}

export function ownerChange(
  ownerId: string,
  confirmKey: Nullable<string> = null,
) {
  const data = { ownerId };

  const options = {
    method: "put",
    url: `/settings/owner`,
    data,
  };

  if (confirmKey) options.headers = { confirm: confirmKey };

  return request(options);
}

export async function getMachineName(confirmKey: string = "") {
  const options: AxiosRequestConfig = {
    method: "get",
    url: "/settings/machine",
  };

  if (confirmKey) options.headers = { confirm: confirmKey };

  const res = (await request(options)) as string;

  return res;
}

export function setPortalOwner(
  email,
  hash,
  lng,
  timeZone,
  confirmKey,
  analytics,
  amiId: string | null = null,
) {
  const data = {
    email,
    PasswordHash: hash,
    lng,
    timeZone,
    analytics,
  };

  if (amiId) {
    data.amiId = amiId;
  }

  const options = {
    method: "put",
    url: "/settings/wizard/complete",
    data,
  };

  if (confirmKey) {
    options.headers = { confirm: confirmKey };
  }
  return request(options);
}

export async function getIsLicenseRequired() {
  const res = (await request({
    method: "get",
    url: "/settings/license/required",
  })) as boolean;

  return res;
}

export async function setLicense(confirmKey: string, data: FormData) {
  const options: AxiosRequestConfig = {
    method: "post",
    url: `/settings/license`,
    data,
  };

  if (confirmKey) {
    options.headers = { confirm: confirmKey };
  }

  const res = (await request(options)) as string;

  return res;
}

export async function getPaymentSettings() {
  const res = (await request({
    method: "get",
    url: `/settings/payment`,
  })) as TPaymentSettings;

  return res;
}
export function acceptLicense() {
  return request({
    method: "post",
    url: `/settings/license/accept`,
  });
}
export function getConsumersList() {
  return request({
    method: "get",
    url: `/settings/authservice`,
  });
}

export async function getAuthProviders() {
  const res = (await request({
    method: "get",
    url: `/people/thirdparty/providers`,
  })) as TThirdPartyProvider[];

  return res;
}

export function updateConsumerProps(newProps) {
  const options = {
    method: "post",
    url: `/settings/authservice`,
    data: newProps,
  };

  return request(options);
}

export async function getTfaSettings() {
  const res = (await request({
    method: "get",
    url: `/settings/tfaapp`,
  })) as TTfa[];

  return res;
}

export async function setTfaSettings(type: TTfaType) {
  const res = (await request({
    method: "put",
    url: "/settings/tfaappwithlink",
    data: { type },
  })) as TTfa;

  return res;
}

export function getTfaBackupCodes() {
  return request({
    method: "get",
    url: "/settings/tfaappcodes",
  });
}

export function getTfaNewBackupCodes() {
  return request({
    method: "put",
    url: "/settings/tfaappnewcodes",
  });
}

export function getTfaConfirmLink() {
  return request({
    method: "get",
    url: "/settings/tfaapp/confirm",
  });
}

export function unlinkTfaApp(id) {
  const data = {
    id,
  };
  return request({
    method: "put",
    url: "/settings/tfaappnewapp",
    data,
  });
}

export function getTfaSecretKeyAndQR(confirmKey = null) {
  const options = {
    method: "get",
    url: "/settings/tfaapp/setup",
  };

  if (confirmKey) options.headers = { confirm: confirmKey };

  return request(options);
}

export function validateTfaCode(code, confirmKey: Nullable<string> = null) {
  const data = {
    code,
  };

  const options = {
    method: "post",
    url: "/settings/tfaapp/validate",
    skipLogout: true,
    data,
  };

  if (confirmKey) options.headers = { confirm: confirmKey };

  return request(options);
}

export function getBackupStorage(dump: boolean = false) {
  const options = {
    method: "get",
    url: "/settings/storage/backup",
    params: {
      dump,
    },
  };
  return request(options);
}

export async function getBuildVersion(headers = null) {
  const options: AxiosRequestConfig = {
    method: "get",
    url: "/settings/version/build",
  };
  if (headers) options.headers = headers;

  const res = (await request(options)) as TVersionBuild;

  return res;
}

export async function getCapabilities() {
  const options: AxiosRequestConfig = {
    method: "get",
    url: "/capabilities",
  };

  const res = (await request(options)) as TCapabilities;

  return res;
}

export function getTipsSubscription() {
  const options = {
    method: "get",
    url: "/settings/tips/subscription",
  };
  return request(options);
}

export function getNotificationSubscription(notificationType) {
  const options = {
    method: "get",
    url: `/settings/notification/${notificationType}`,
  };
  return request(options);
}

export function changeNotificationSubscription(notificationType, isEnabled) {
  const data = {
    Type: notificationType,
    isEnabled,
  };
  const options = {
    method: "post",
    url: "/settings/notification",
    data,
  };

  return request(options);
}

export function toggleTipsSubscription() {
  const options = {
    method: "put",
    url: "/settings/tips/change/subscription",
  };
  return request(options);
}

export async function getCurrentSsoSettings() {
  const options: AxiosRequestConfig = {
    method: "get",
    url: "/settings/ssov2",
  };

  const res = (await request(options)) as TGetSsoSettings;

  return res;
}

export function submitSsoForm(data) {
  const options = {
    method: "post",
    url: "/settings/ssov2",
    data,
  };

  return request(options);
}

export function resetSsoForm() {
  const options = {
    method: "delete",
    url: "/settings/ssov2",
  };

  return request(options);
}

export function getLifetimeAuditSettings(data) {
  return request({
    method: "get",
    url: "/security/audit/settings/lifetime",
    data,
  });
}

export function getLoginHistory() {
  return request({
    method: "get",
    url: "/security/audit/login/last",
  });
}

export function getAuditTrail() {
  return request({
    method: "get",
    url: "/security/audit/events/last",
  });
}

export function loadXmlMetadata(data) {
  return axios.post("/sso/loadmetadata", data);
}

export function uploadXmlMetadata(data) {
  return axios.post("/sso/uploadmetadata", data);
}

export function validateCerts(data) {
  return axios.post("/sso/validatecerts", data);
}

export function generateCerts() {
  return axios.get("/sso/generatecert");
}

export function getMetadata() {
  return axios.get("/sso/metadata");
}

export function getStorageRegions() {
  const options = {
    method: "get",
    url: "/settings/storage/s3/regions",
  };
  return request(options);
}

export function getAllActiveSessions() {
  return request({
    method: "get",
    url: "/security/activeconnections",
  });
}

export function removeAllActiveSessions() {
  return request({
    method: "put",
    url: "/security/activeconnections/logoutallchangepassword",
  });
}

export function removeAllExceptThisSession() {
  return request({
    method: "put",
    url: "/security/activeconnections/logoutallexceptthis",
  });
}

export function removeActiveSession(eventId) {
  return request({
    method: "put",
    url: `/security/activeconnections/logout/${eventId}`,
    data: { eventId },
  });
}

export function setDefaultUserQuota(enableQuota, defaultQuota) {
  const data = {
    enableQuota,
    defaultQuota,
  };
  const options = {
    method: "post",
    url: "/settings/userquotasettings",
    data,
  };

  return request(options);
}
export function setDefaultRoomQuota(enableQuota, defaultQuota) {
  const data = {
    enableQuota,
    defaultQuota,
  };
  const options = {
    method: "post",
    url: "/settings/roomquotasettings",
    data,
  };

  return request(options);
}

export function getQuotaSettings() {
  return request({
    method: "get",
    url: "/settings/userquotasettings",
  });
}

export function createWebhook(name, uri, secretKey, ssl, triggers) {
  return request({
    method: "post",
    url: `/settings/webhook`,
    data: { name, uri, secretKey, enabled: true, ssl, triggers },
  });
}

export function getAllWebhooks() {
  return request({
    method: "get",
    url: `/settings/webhook`,
  });
}

export function updateWebhook(id, name, uri, secretKey, ssl, triggers) {
  return request({
    method: "put",
    url: `/settings/webhook`,
    data: { id, name, uri, secretKey, enabled: true, ssl, triggers },
  });
}

export function toggleEnabledWebhook(webhook) {
  return request({
    method: "put",
    url: `/settings/webhook/enable`,
    data: {
      id: webhook.id,
      name: webhook.name,
      uri: webhook.uri,
      enabled: !webhook.enabled,
    },
  });
}

export function removeWebhook(id) {
  return request({
    method: "delete",
    url: `/settings/webhook/${id}`,
  });
}

export function getWebhooksJournal(props) {
  const {
    configId,
    eventId,
    count,
    startIndex,
    deliveryFrom,
    deliveryTo,
    groupStatus,
  } = props;

  const params = {};

  if (configId) params.configId = configId;
  if (eventId) params.eventId = eventId;
  if (count) params.count = count;
  if (startIndex) params.startIndex = startIndex;
  if (deliveryFrom) params.deliveryFrom = deliveryFrom;
  if (deliveryTo) params.deliveryTo = deliveryTo;
  if (groupStatus) params.groupStatus = groupStatus;

  return request({
    method: "get",
    url: "/settings/webhooks/log?",
    params,
  });
}

export function retryWebhook(webhookId) {
  return request({
    method: "put",
    url: `/settings/webhook/${webhookId}/retry`,
  });
}

export function retryWebhooks(webhooksIds) {
  return request({
    method: "put",
    url: `/settings/webhook/retry`,
    data: { Ids: webhooksIds },
  });
}

export function muteRoomNotification(id, isMute) {
  const options = {
    method: "post",
    url: `/settings/notification/rooms`,
    data: { RoomsId: id, Mute: isMute },
  };

  return request(options);
}

export function setSMTPSettings(data) {
  const options = {
    method: "post",
    url: `/smtpsettings/smtp`,
    data,
  };

  return request(options);
}

export function getSMTPSettings() {
  return request({
    method: "get",
    url: `/smtpsettings/smtp`,
  });
}

export function resetSMTPSettings() {
  return request({
    method: "delete",
    url: `/smtpsettings/smtp`,
  });
}

export function sendingTestMail() {
  return request({
    method: "get",
    url: `/smtpsettings/smtp/test`,
  });
}

export function getSendingTestMailStatus() {
  return request({
    method: "get",
    url: `/smtpsettings/smtp/test/status`,
  });
}

export async function migrationList() {
  const res = (await request({
    method: "get",
    url: `/migration/list`,
  })) as TWorkspaceService[];
  return res;
}

export function initMigration(name: TWorkspaceService) {
  return request({
    method: "post",
    url: `/migration/init/${name}`,
  });
}

export async function migrationStatus() {
  const res = (await request({
    method: "get",
    url: `/migration/status`,
  })) as TWorkspaceStatusResponse;
  return res;
}

export function migrateFile(data: TMigrationData) {
  return request({
    method: "post",
    url: `/migration/migrate`,
    data,
  });
}

export function migrationCancel() {
  return request({
    method: "post",
    url: `/migration/cancel`,
  });
}

export function getLdapSettings() {
  const options = {
    method: "get",
    url: "/settings/ldap",
  };

  return request(options);
}

export function saveLdapSettings(settings) {
  return request({
    method: "post",
    url: `/settings/ldap`,
    data: settings,
  });
}

export function migrationClear() {
  return request({
    method: "post",
    url: `/migration/clear`,
  });
}

export async function migrationLog() {
  const response = await axios.get("/api/2.0/migration/logs");
  if (!response || !response.data) return null;
  return response.data as string;
}

export function migrationFinish(data: TSendWelcomeEmailData) {
  return request({
    method: "post",
    url: `/migration/finish`,
    data,
  });
}

export async function setCSPSettings(data: string[]) {
  const res = (await request({
    method: "post",
    url: `/security/csp`,
    data,
  })) as TGetCSPSettings;

  return res;
}

export async function getCSPSettings() {
  const res = (await request({
    method: "get",
    url: `/security/csp`,
  })) as TGetCSPSettings;

  return res;
}

export function recalculateQuota() {
  return request({
    method: "get",
    url: `/settings/recalculatequota`,
  });
}

export function checkRecalculateQuota() {
  return request({
    method: "get",
    url: `/settings/checkrecalculatequota`,
  });
}

export function setTenantQuotaSettings(data) {
  const options = {
    method: "put",
    url: `/settings/tenantquotasettings`,
    data,
  };

  return request(options);
}

export function getLdapStatus() {
  const options = {
    method: "get",
    url: "/settings/ldap/status",
  };

  return request(options);
}

export function getLdapDefaultSettings() {
  const options = {
    method: "get",
    url: "/settings/ldap/default",
  };

  return request(options);
}

export function syncLdap() {
  const options = {
    method: "get",
    url: "/settings/ldap/sync",
  };

  return request(options);
}

export function saveCronLdap(cron) {
  const options = {
    method: "post",
    url: "/settings/ldap/cron",
    data: { Cron: cron },
  };

  return request(options);
}

export function getCronLdap() {
  const options = {
    method: "get",
    url: "/settings/ldap/cron",
  };

  return request(options);
}

export function setLimitedAccessForUsers(enable: boolean) {
  const data = { limitedAccessForUsers: enable };
  const options = {
    method: "post",
    url: "/settings/devtoolsaccess",
    data,
  };

  return request(options);
}

export function getDeepLinkSettings() {
  const options = {
    method: "get",
    url: "/settings/deeplink",
  };

  return request(options);
}

export function saveDeepLinkSettings(handlingMode: number) {
  const options = {
    method: "post",
    url: "/settings/deeplink",
    data: { deepLinkSettings: { handlingMode } },
  };

  return request(options);
}

<<<<<<< HEAD
export async function getInvitationSettings() {
  const res = (await request({
    method: "get",
    url: "/settings/invitationsettings",
  })) as TInvitationSettings;

  return res;
}

export async function setInvitationSettings(data: {
  allowInvitingGuests: boolean;
  allowInvitingMembers: boolean;
}) {
  const res = (await request({
    method: "put",
    url: "/settings/invitationsettings",
    data,
  })) as TInvitationSettings;

  return res;
=======
export function startEncryption(notifyUsers) {
  const options = {
    method: "post",
    url: "/settings/encryption/start",
    data: { notifyUsers },
  };

  return request(options);
}

export function getEncryptionProgress() {
  const options = {
    method: "get",
    url: "/settings/encryption/progress",
  };

  return request(options);
}

export function getEncryptionSettings() {
  const options = {
    method: "get",
    url: "/settings/encryption/settings",
  };

  return request(options) as TEncryptionSettings;
>>>>>>> 6a22b0f2
}<|MERGE_RESOLUTION|>--- conflicted
+++ resolved
@@ -1306,7 +1306,34 @@
   return request(options);
 }
 
-<<<<<<< HEAD
+export function startEncryption(notifyUsers) {
+  const options = {
+    method: "post",
+    url: "/settings/encryption/start",
+    data: { notifyUsers },
+  };
+
+  return request(options);
+}
+
+export function getEncryptionProgress() {
+  const options = {
+    method: "get",
+    url: "/settings/encryption/progress",
+  };
+
+  return request(options);
+}
+
+export function getEncryptionSettings() {
+  const options = {
+    method: "get",
+    url: "/settings/encryption/settings",
+  };
+
+  return request(options) as TEncryptionSettings;
+}
+
 export async function getInvitationSettings() {
   const res = (await request({
     method: "get",
@@ -1327,32 +1354,4 @@
   })) as TInvitationSettings;
 
   return res;
-=======
-export function startEncryption(notifyUsers) {
-  const options = {
-    method: "post",
-    url: "/settings/encryption/start",
-    data: { notifyUsers },
-  };
-
-  return request(options);
-}
-
-export function getEncryptionProgress() {
-  const options = {
-    method: "get",
-    url: "/settings/encryption/progress",
-  };
-
-  return request(options);
-}
-
-export function getEncryptionSettings() {
-  const options = {
-    method: "get",
-    url: "/settings/encryption/settings",
-  };
-
-  return request(options) as TEncryptionSettings;
->>>>>>> 6a22b0f2
 }