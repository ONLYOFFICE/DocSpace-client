// (c) Copyright Ascensio System SIA 2010-2022
//
// This program is a free software product.
// You can redistribute it and/or modify it under the terms
// of the GNU Affero General Public License (AGPL) version 3 as published by the Free Software
// Foundation. In accordance with Section 7(a) of the GNU AGPL its Section 15 shall be amended
// to the effect that Ascensio System SIA expressly excludes the warranty of non-infringement of
// any third-party rights.
//
// This program is distributed WITHOUT ANY WARRANTY, without even the implied warranty
// of MERCHANTABILITY or FITNESS FOR A PARTICULAR  PURPOSE. For details, see
// the GNU AGPL at: http://www.gnu.org/licenses/agpl-3.0.html
//
// You can contact Ascensio System SIA at Lubanas st. 125a-25, Riga, Latvia, EU, LV-1021.
//
// The  interactive user interfaces in modified source and object code versions of the Program must
// display Appropriate Legal Notices, as required under Section 5 of the GNU AGPL version 3.
//
// Pursuant to Section 7(b) of the License you must retain the original Product logo when
// distributing the program. Pursuant to Section 7(e) we decline to grant you any rights under
// trademark law for use of our trademarks.
//
// All the Product's GUI elements, including illustrations and icon sets, as well as technical writing
// content are licensed under the terms of the Creative Commons Attribution-ShareAlike 4.0
// International. See the License terms at http://creativecommons.org/licenses/by-sa/4.0/legalcode

namespace ASC.Data.Storage.RackspaceCloud;

[Scope]
public class RackspaceCloudStorage : BaseStorage
{
    public override bool IsSupportChunking => true;
    public TempPath TempPath { get; }

    private string _region;
    private string _private_container;
    private string _public_container;
    private Dictionary<string, ACL> _domainsAcl;
    private ACL _moduleAcl;
    private string _subDir;
    private string _username;
    private string _apiKey;
    private bool _lowerCasing = true;
    private Uri _cname;
    private Uri _cnameSSL;
    private readonly List<string> _domains = new List<string>();
    private readonly ILogger<RackspaceCloudStorage> _logger;

    public RackspaceCloudStorage(
        TempPath tempPath,
        TempStream tempStream,
        TenantManager tenantManager,
        PathUtils pathUtils,
        EmailValidationKeyProvider emailValidationKeyProvider,
        IHttpContextAccessor httpContextAccessor,
        ILoggerProvider options,
        ILogger<RackspaceCloudStorage> logger,
        IHttpClientFactory httpClient)
        : base(tempStream, tenantManager, pathUtils, emailValidationKeyProvider, httpContextAccessor, options, logger, httpClient)
    {
        _logger = logger;
        TempPath = tempPath;
    }

    public override IDataStore Configure(string tenant, Handler handlerConfig, Module moduleConfig, IDictionary<string, string> props)
    {
        Tenant = tenant;

        if (moduleConfig != null)
        {
            Modulename = moduleConfig.Name;
            DataList = new DataList(moduleConfig);
            _domains.AddRange(moduleConfig.Domain.Select(x => $"{x.Name}/"));
            DomainsExpires = moduleConfig.Domain.Where(x => x.Expires != TimeSpan.Zero).ToDictionary(x => x.Name, y => y.Expires);
            DomainsExpires.Add(string.Empty, moduleConfig.Expires);
            _domainsAcl = moduleConfig.Domain.ToDictionary(x => x.Name, y => y.Acl);
            _moduleAcl = moduleConfig.Acl;
        }
        else
        {
            Modulename = string.Empty;
            DataList = null;
            DomainsExpires = new Dictionary<string, TimeSpan> { { string.Empty, TimeSpan.Zero } };
            _domainsAcl = new Dictionary<string, ACL>();
            _moduleAcl = ACL.Auto;
        }


        _private_container = props["private_container"];
        _region = props["region"];
        _apiKey = props["apiKey"];
        _username = props["username"];

        if (props.TryGetValue("lower", out var value))
        {
            bool.TryParse(value, out _lowerCasing);
        }

        props.TryGetValue("subdir", out _subDir);

        _public_container = props["public_container"];

        if (string.IsNullOrEmpty(_public_container))
        {
            throw new ArgumentException("_public_container");
        }

        var client = GetClient();

        var cdnHeaders = client.GetContainerCDNHeader(_public_container, _region);

        _cname = props.ContainsKey("cname") && Uri.IsWellFormedUriString(props["cname"], UriKind.Absolute)
                     ? new Uri(props["cname"], UriKind.Absolute)
                     : new Uri(cdnHeaders.CDNUri);

        _cnameSSL = props.ContainsKey("cnamessl") &&
                         Uri.IsWellFormedUriString(props["cnamessl"], UriKind.Absolute)
                             ? new Uri(props["cnamessl"], UriKind.Absolute)
                             : new Uri(cdnHeaders.CDNSslUri);

        return this;
    }

    public override Task<Uri> GetInternalUriAsync(string domain, string path, TimeSpan expire, IEnumerable<string> headers)
    {
        if (expire == TimeSpan.Zero || expire == TimeSpan.MinValue || expire == TimeSpan.MaxValue)
        {
            expire = GetExpire(domain);
        }

        if (expire == TimeSpan.Zero || expire == TimeSpan.MinValue || expire == TimeSpan.MaxValue)
        {
            return Task.FromResult(GetUriShared(domain, path));
        }

        var client = GetClient();

        var accounMetaData = client.GetAccountMetaData(_region);
        string secretKey;
        if (accounMetaData.TryGetValue("Temp-Url-Key", out secretKey))
        {

        }
        else
        {
            secretKey = RandomString.Generate(64);
            accounMetaData.Add("Temp-Url-Key", secretKey);
            client.UpdateAccountMetadata(accounMetaData, _region);
        }

        return Task.FromResult(client.CreateTemporaryPublicUri(
                                                JSIStudios.SimpleRESTServices.Client.HttpMethod.GET,
                                                _private_container,
                                                MakePath(domain, path),
                                                secretKey,
                                                DateTime.UtcNow.Add(expire),
                                                    _region));
    }

    public override Task<Stream> GetReadStreamAsync(string domain, string path)
    {
        return GetReadStreamAsync(domain, path, 0);
    }

    public override Task<Stream> GetReadStreamAsync(string domain, string path, int offset)
    {
        return GetReadStreamAsync(domain, path, offset);
    }

    public override Task<Uri> SaveAsync(string domain, string path, Stream stream)
    {
        return SaveAsync(domain, path, stream, string.Empty, string.Empty);
    }

    public override Task<Uri> SaveAsync(string domain, string path, Stream stream, ACL acl)
    {
        return SaveAsync(domain, path, stream, null, null, acl);
    }

    public override Task<Uri> SaveAsync(string domain, string path, Stream stream, string contentType, string contentDisposition)
    {
        return SaveAsync(domain, path, stream, contentType, contentDisposition, ACL.Auto);
    }

    public override Task<Uri> SaveAsync(string domain, string path, Stream stream, string contentEncoding, int cacheDays)
    {
        return SaveAsync(domain, path, stream, string.Empty, string.Empty, ACL.Auto, contentEncoding, cacheDays);
    }

    public Task<Uri> SaveAsync(string domain, string path, Stream stream, string contentType,
                      string contentDisposition, ACL acl, string contentEncoding = null, int cacheDays = 5,
    DateTime? deleteAt = null, long? deleteAfter = null)
    {
        var buffered = _tempStream.GetBuffered(stream);

        if (QuotaController != null)
        {
            QuotaController.QuotaUsedCheck(buffered.Length);
        }

        var client = GetClient();

        var mime = string.IsNullOrEmpty(contentType)
                             ? MimeMapping.GetMimeMapping(Path.GetFileName(path))
                             : contentType;


        var customHeaders = new Dictionary<string, string>();

        if (cacheDays > 0)
        {
            customHeaders.Add("Cache-Control", string.Format("public, maxage={0}", (int)TimeSpan.FromDays(cacheDays).TotalSeconds));
            customHeaders.Add("Expires", DateTime.UtcNow.Add(TimeSpan.FromDays(cacheDays)).ToString());
        }

        if (deleteAt.HasValue)
        {
            var ts = deleteAt.Value - new DateTime(1970, 1, 1, 0, 0, 0);
            var unixTimestamp = (long)ts.TotalSeconds;

            customHeaders.Add("X-Delete-At", unixTimestamp.ToString());
        }

        if (deleteAfter.HasValue)
        {
            customHeaders.Add("X-Delete-After", deleteAfter.ToString());
        }

        if (!string.IsNullOrEmpty(contentEncoding))
        {
            customHeaders.Add("Content-Encoding", contentEncoding);
        }

<<<<<<< HEAD
        var cannedACL = acl == ACL.Auto ? GetDomainACL(domain) : ACL.Read;

        if (cannedACL == ACL.Read)
        {
            try
=======
        private bool EnableQuotaCheck(string domain)
        {
            return (QuotaController != null) && !domain.EndsWith("_temp");
        }

        public Task<Uri> SaveAsync(string domain, string path, Stream stream, string contentType,
                              string contentDisposition, ACL acl, string contentEncoding = null, int cacheDays = 5,
            DateTime? deleteAt = null, long? deleteAfter = null)
        {
            var buffered = TempStream.GetBuffered(stream);

            if (EnableQuotaCheck(domain))
>>>>>>> 5edde068
            {

                using (var emptyStream = _tempStream.Create())
                {

                    var headers = new Dictionary<string, string>
                        {
                            { "X-Object-Manifest", $"{_private_container}/{MakePath(domain, path)}" }
                        };
                    // create symlink
                    client.CreateObject(_public_container,
                               emptyStream,
                               MakePath(domain, path),
                               mime,
                               4096,
                               headers,
                               _region
                              );

                    emptyStream.Close();
                }

                client.PurgeObjectFromCDN(_public_container, MakePath(domain, path));
            }
            catch (Exception exp)
            {
                _logger.ErrorInvalidationFailed(_public_container + "/" + MakePath(domain, path), exp);
            }
        }

        stream.Position = 0;

        client.CreateObject(_private_container,
                            stream,
                            MakePath(domain, path),
                            mime,
                            4096,
                            customHeaders,
                            _region
                           );

        QuotaUsedAdd(domain, buffered.Length);

        return GetUriAsync(domain, path);

    }

    public override async Task DeleteAsync(string domain, string path)
    {
        var client = GetClient();
        MakePath(domain, path);
        var size = await GetFileSizeAsync(domain, path);

        client.DeleteObject(_private_container, MakePath(domain, path));

        QuotaUsedDelete(domain, size);

    }

    public override Task DeleteFilesAsync(string domain, string folderPath, string pattern, bool recursive)
    {
        var client = GetClient();

        var files = client.ListObjects(_private_container, null, null, null, MakePath(domain, folderPath), _region)
                          .Where(x => Wildcard.IsMatch(pattern, Path.GetFileName(x.Name)));

        if (!files.Any())
        {
            return Task.CompletedTask;
        }

        foreach (var file in files)
        {
            client.DeleteObject(_private_container, file.Name);
        }

        if (QuotaController != null)
        {
            QuotaUsedDelete(domain, files.Select(x => x.Bytes).Sum());
        }

        return Task.CompletedTask;
    }

    public override Task DeleteFilesAsync(string domain, List<string> paths)
    {
        if (paths.Count == 0)
        {
            return Task.CompletedTask;
        }

        return InternalDeleteFilesAsync(domain, paths);
    }

    private async Task InternalDeleteFilesAsync(string domain, List<string> paths)
    {
        var keysToDel = new List<string>();

        long quotaUsed = 0;

        foreach (var path in paths)
        {
            try
            {
                var key = MakePath(domain, path);

                if (QuotaController != null)
                {
                    quotaUsed += await GetFileSizeAsync(domain, path);
                }

                keysToDel.Add(key);
            }
            catch (FileNotFoundException)
            {

            }
        }

        if (keysToDel.Count == 0)
        {
            return;
        }

        var client = GetClient();

        keysToDel.ForEach(x => client.DeleteObject(_private_container, x));

        if (quotaUsed > 0)
        {
            QuotaUsedDelete(domain, quotaUsed);
        }
    }

    public override Task DeleteFilesAsync(string domain, string folderPath, DateTime fromDate, DateTime toDate)
    {
        var client = GetClient();

        var files = client.ListObjects(_private_container, null, null, null, MakePath(domain, folderPath), _region)
                           .Where(x => x.LastModified >= fromDate && x.LastModified <= toDate);

        if (!files.Any())
        {
            return Task.CompletedTask;
        }

        foreach (var file in files)
        {
            client.DeleteObject(_private_container, file.Name);
        }

        if (QuotaController != null)
        {
            QuotaUsedDelete(domain, files.Select(x => x.Bytes).Sum());
        }

        return Task.CompletedTask;
    }

    public override Task MoveDirectoryAsync(string srcdomain, string srcdir, string newdomain, string newdir)
    {
        var client = GetClient();
        var srckey = MakePath(srcdomain, srcdir);
        var dstkey = MakePath(newdomain, newdir);

        var paths = client.ListObjects(_private_container, null, null, srckey, _region).Select(x => x.Name);

        foreach (var path in paths)
        {
            client.CopyObject(_private_container, path, _private_container, path.Replace(srckey, dstkey));
            client.DeleteObject(_private_container, path);
        }

        return Task.CompletedTask;
    }

    public override async Task<Uri> MoveAsync(string srcdomain, string srcpath, string newdomain, string newpath, bool quotaCheckFileSize = true)
    {
        var srcKey = MakePath(srcdomain, srcpath);
        var dstKey = MakePath(newdomain, newpath);
        var size = await GetFileSizeAsync(srcdomain, srcpath);

        var client = GetClient();

        client.CopyObject(_private_container, srcKey, _private_container, dstKey);

        await DeleteAsync(srcdomain, srcpath);

        QuotaUsedDelete(srcdomain, size);
        QuotaUsedAdd(newdomain, size, quotaCheckFileSize);

        return await GetUriAsync(newdomain, newpath);
    }

    public override Task<Uri> SaveTempAsync(string domain, out string assignedPath, Stream stream)
    {
        assignedPath = Guid.NewGuid().ToString();

        return SaveAsync(domain, assignedPath, stream);
    }

    public override IAsyncEnumerable<string> ListDirectoriesRelativeAsync(string domain, string path, bool recursive)
    {
        var client = GetClient();

        return client.ListObjects(_private_container, null, null, null, MakePath(domain, path), _region)
                  .Select(x => x.Name.Substring(MakePath(domain, path + "/").Length)).ToAsyncEnumerable();
    }

    public override IAsyncEnumerable<string> ListFilesRelativeAsync(string domain, string path, string pattern, bool recursive)
    {
        var client = GetClient();

        var paths = client.ListObjects(_private_container, null, null, null, MakePath(domain, path), _region).Select(x => x.Name);

        return paths
            .Where(x => Wildcard.IsMatch(pattern, Path.GetFileName(x)))
                .Select(x => x.Substring(MakePath(domain, path + "/").Length).TrimStart('/')).ToAsyncEnumerable();
    }

    public override Task<bool> IsFileAsync(string domain, string path)
    {
        var client = GetClient();
        var objects = client.ListObjects(_private_container, null, null, null, MakePath(domain, path), _region);

        var result = objects.Any();
        return Task.FromResult(result);
    }

    public override Task<bool> IsDirectoryAsync(string domain, string path)
    {
        return IsFileAsync(domain, path);
    }

    public override Task DeleteDirectoryAsync(string domain, string path)
    {
        var client = GetClient();

        var objToDel = client.ListObjects(_private_container, null, null, null, MakePath(domain, path), _region);

        foreach (var obj in objToDel)
        {
            client.DeleteObject(_private_container, obj.Name);
            QuotaUsedDelete(domain, obj.Bytes);
        }
        return Task.CompletedTask;
    }

    public override Task<long> GetFileSizeAsync(string domain, string path)
    {
        var client = GetClient();

        var obj = client
                      .ListObjects(_private_container, null, null, null, MakePath(domain, path));

        if (obj.Any())
        {
            return Task.FromResult(obj.Single().Bytes);
        }

        return Task.FromResult<long>(0);
    }

    public override Task<long> GetDirectorySizeAsync(string domain, string path)
    {
        var client = GetClient();

        var objToDel = client
                      .ListObjects(_private_container, null, null, null, MakePath(domain, path));

        long result = 0;

        foreach (var obj in objToDel)
        {
            result += obj.Bytes;
        }

        return Task.FromResult(result);
    }

    public override Task<long> ResetQuotaAsync(string domain)
    {
        var client = GetClient();

        var objects = client
                      .ListObjects(_private_container, null, null, null, MakePath(domain, string.Empty), _region);

        if (QuotaController != null)
        {
            long size = 0;

            foreach (var obj in objects)
            {
                size += obj.Bytes;
            }

            QuotaController.QuotaUsedSet(Modulename, domain, DataList.GetData(domain), size);

            return Task.FromResult(size);
        }

        return Task.FromResult<long>(0);
    }

    public override Task<long> GetUsedQuotaAsync(string domain)
    {
        var client = GetClient();

        var objects = client
                      .ListObjects(_private_container, null, null, null, MakePath(domain, string.Empty), _region);

        long result = 0;

        foreach (var obj in objects)
        {
            result += obj.Bytes;
        }

        return Task.FromResult(result);
    }

    public override async Task<Uri> CopyAsync(string srcdomain, string path, string newdomain, string newpath)
    {
        var srcKey = MakePath(srcdomain, path);
        var dstKey = MakePath(newdomain, newpath);
        var size = await GetFileSizeAsync(srcdomain, path);
        var client = GetClient();

        client.CopyObject(_private_container, srcKey, _private_container, dstKey);

        QuotaUsedAdd(newdomain, size);

        return await GetUriAsync(newdomain, newpath);
    }

    public override Task CopyDirectoryAsync(string srcdomain, string dir, string newdomain, string newdir)
    {
        var srckey = MakePath(srcdomain, dir);
        var dstkey = MakePath(newdomain, newdir);
        var client = GetClient();

        var files = client.ListObjects(_private_container, null, null, null, srckey, _region);

        foreach (var file in files)
        {
            client.CopyObject(_private_container, file.Name, _private_container, file.Name.Replace(srckey, dstkey));

            QuotaUsedAdd(newdomain, file.Bytes);
        }
        return Task.CompletedTask;
    }

    public override async Task<string> SavePrivateAsync(string domain, string path, Stream stream, DateTime expires)
    {
        var uri = await SaveAsync(domain, path, stream, "application/octet-stream", "attachment", ACL.Auto, null, 5, expires);

        return uri.ToString();
    }

    public override Task DeleteExpiredAsync(string domain, string path, TimeSpan oldThreshold)
    {
        return Task.CompletedTask;
        // When the file is saved is specified life time
    }

    public override string GetUploadForm(string domain, string directoryPath, string redirectTo, long maxUploadSize, string contentType, string contentDisposition, string submitLabel)
    {
        throw new NotImplementedException();
    }

    public override string GetUploadUrl()
    {
        throw new NotImplementedException();
    }

    public override string GetPostParams(string domain, string directoryPath, long maxUploadSize, string contentType, string contentDisposition)
    {
        throw new NotImplementedException();
    }

    #region chunking

    public override Task<string> InitiateChunkedUploadAsync(string domain, string path)
    {
        return Task.FromResult(TempPath.GetTempFileName());
    }

    public override async Task<string> UploadChunkAsync(string domain, string path, string filePath, Stream stream, long defaultChunkSize, int chunkNumber, long chunkLength)
    {
        const int BufferSize = 4096;

        var mode = chunkNumber == 0 ? FileMode.Create : FileMode.Append;

        using (var fs = new FileStream(filePath, mode))
        {
            var buffer = new byte[BufferSize];
            int readed;
            while ((readed = await stream.ReadAsync(buffer, 0, BufferSize)) != 0)
            {
                await fs.WriteAsync(buffer, 0, readed);
            }
        }

        return string.Format("{0}_{1}", chunkNumber, filePath);
    }

    public override Task AbortChunkedUploadAsync(string domain, string path, string filePath)
    {
        if (File.Exists(filePath))
        {
            File.Delete(filePath);
        }
        return Task.CompletedTask;
    }

    public override async Task<Uri> FinalizeChunkedUploadAsync(string domain, string path, string filePath, Dictionary<int, string> eTags)
    {
        var client = GetClient();

        client.CreateObjectFromFile(_private_container, filePath, MakePath(domain, path));

        if (File.Exists(filePath))
        {
            File.Delete(filePath);
        }

        if (QuotaController != null)
        {
            var size = await GetFileSizeAsync(domain, path);

            QuotaUsedAdd(domain, size);
        }

        return await GetUriAsync(domain, path);
    }

    #endregion

    protected override Task<Uri> SaveWithAutoAttachmentAsync(string domain, string path, Stream stream, string attachmentFileName)
    {
        var contentDisposition = $"attachment; filename={HttpUtility.UrlPathEncode(attachmentFileName)};";
        if (attachmentFileName.Any(c => c >= 0 && c <= 127))
        {
            contentDisposition = $"attachment; filename*=utf-8''{HttpUtility.UrlPathEncode(attachmentFileName)};";
        }

        return SaveAsync(domain, path, stream, null, contentDisposition);
    }

    private string MakePath(string domain, string path)
    {
        string result;

        path = path.TrimStart('\\', '/').TrimEnd('/').Replace('\\', '/');

        if (!string.IsNullOrEmpty(_subDir))
        {
            if (_subDir.Length == 1 && (_subDir[0] == '/' || _subDir[0] == '\\'))
            {
                result = path;
            }
            else
            {
                result = $"{_subDir}/{path}"; // Ignory all, if _subDir is not null
            }
        }
        else//Key combined from module+domain+filename
        {
            result = $"{Tenant}/{Modulename}/{domain}/{path}";
        }

        result = result.Replace("//", "/").TrimStart('/');
        if (_lowerCasing)
        {
            result = result.ToLowerInvariant();
        }

        return result;
    }

    private CloudFilesProvider GetClient()
    {
        var cloudIdentity = new CloudIdentity()
        {
            Username = _username,
            APIKey = _apiKey
        };

        return new CloudFilesProvider(cloudIdentity);
    }


    private Uri GetUriShared(string domain, string path)
    {
        return new Uri(string.Format("{0}{1}", SecureHelper.IsSecure(_httpContextAccessor?.HttpContext, _options) ? _cnameSSL : _cname, MakePath(domain, path)));
    }

    private ACL GetDomainACL(string domain)
    {
        if (GetExpire(domain) != TimeSpan.Zero)
        {
            return ACL.Auto;
        }

        if (_domainsAcl.TryGetValue(domain, out var value))
        {
            return value;
        }
        return _moduleAcl;
    }
}
<|MERGE_RESOLUTION|>--- conflicted
+++ resolved
@@ -1,764 +1,754 @@
-// (c) Copyright Ascensio System SIA 2010-2022
-//
-// This program is a free software product.
-// You can redistribute it and/or modify it under the terms
-// of the GNU Affero General Public License (AGPL) version 3 as published by the Free Software
-// Foundation. In accordance with Section 7(a) of the GNU AGPL its Section 15 shall be amended
-// to the effect that Ascensio System SIA expressly excludes the warranty of non-infringement of
-// any third-party rights.
-//
-// This program is distributed WITHOUT ANY WARRANTY, without even the implied warranty
-// of MERCHANTABILITY or FITNESS FOR A PARTICULAR  PURPOSE. For details, see
-// the GNU AGPL at: http://www.gnu.org/licenses/agpl-3.0.html
-//
-// You can contact Ascensio System SIA at Lubanas st. 125a-25, Riga, Latvia, EU, LV-1021.
-//
-// The  interactive user interfaces in modified source and object code versions of the Program must
-// display Appropriate Legal Notices, as required under Section 5 of the GNU AGPL version 3.
-//
-// Pursuant to Section 7(b) of the License you must retain the original Product logo when
-// distributing the program. Pursuant to Section 7(e) we decline to grant you any rights under
-// trademark law for use of our trademarks.
-//
-// All the Product's GUI elements, including illustrations and icon sets, as well as technical writing
-// content are licensed under the terms of the Creative Commons Attribution-ShareAlike 4.0
-// International. See the License terms at http://creativecommons.org/licenses/by-sa/4.0/legalcode
-
-namespace ASC.Data.Storage.RackspaceCloud;
-
-[Scope]
-public class RackspaceCloudStorage : BaseStorage
-{
-    public override bool IsSupportChunking => true;
-    public TempPath TempPath { get; }
-
-    private string _region;
-    private string _private_container;
-    private string _public_container;
-    private Dictionary<string, ACL> _domainsAcl;
-    private ACL _moduleAcl;
-    private string _subDir;
-    private string _username;
-    private string _apiKey;
-    private bool _lowerCasing = true;
-    private Uri _cname;
-    private Uri _cnameSSL;
-    private readonly List<string> _domains = new List<string>();
-    private readonly ILogger<RackspaceCloudStorage> _logger;
-
-    public RackspaceCloudStorage(
-        TempPath tempPath,
-        TempStream tempStream,
-        TenantManager tenantManager,
-        PathUtils pathUtils,
-        EmailValidationKeyProvider emailValidationKeyProvider,
-        IHttpContextAccessor httpContextAccessor,
-        ILoggerProvider options,
-        ILogger<RackspaceCloudStorage> logger,
-        IHttpClientFactory httpClient)
-        : base(tempStream, tenantManager, pathUtils, emailValidationKeyProvider, httpContextAccessor, options, logger, httpClient)
-    {
-        _logger = logger;
-        TempPath = tempPath;
-    }
-
-    public override IDataStore Configure(string tenant, Handler handlerConfig, Module moduleConfig, IDictionary<string, string> props)
-    {
-        Tenant = tenant;
-
-        if (moduleConfig != null)
-        {
-            Modulename = moduleConfig.Name;
-            DataList = new DataList(moduleConfig);
-            _domains.AddRange(moduleConfig.Domain.Select(x => $"{x.Name}/"));
-            DomainsExpires = moduleConfig.Domain.Where(x => x.Expires != TimeSpan.Zero).ToDictionary(x => x.Name, y => y.Expires);
-            DomainsExpires.Add(string.Empty, moduleConfig.Expires);
-            _domainsAcl = moduleConfig.Domain.ToDictionary(x => x.Name, y => y.Acl);
-            _moduleAcl = moduleConfig.Acl;
-        }
-        else
-        {
-            Modulename = string.Empty;
-            DataList = null;
-            DomainsExpires = new Dictionary<string, TimeSpan> { { string.Empty, TimeSpan.Zero } };
-            _domainsAcl = new Dictionary<string, ACL>();
-            _moduleAcl = ACL.Auto;
-        }
-
-
-        _private_container = props["private_container"];
-        _region = props["region"];
-        _apiKey = props["apiKey"];
-        _username = props["username"];
-
-        if (props.TryGetValue("lower", out var value))
-        {
-            bool.TryParse(value, out _lowerCasing);
-        }
-
-        props.TryGetValue("subdir", out _subDir);
-
-        _public_container = props["public_container"];
-
-        if (string.IsNullOrEmpty(_public_container))
-        {
-            throw new ArgumentException("_public_container");
-        }
-
-        var client = GetClient();
-
-        var cdnHeaders = client.GetContainerCDNHeader(_public_container, _region);
-
-        _cname = props.ContainsKey("cname") && Uri.IsWellFormedUriString(props["cname"], UriKind.Absolute)
-                     ? new Uri(props["cname"], UriKind.Absolute)
-                     : new Uri(cdnHeaders.CDNUri);
-
-        _cnameSSL = props.ContainsKey("cnamessl") &&
-                         Uri.IsWellFormedUriString(props["cnamessl"], UriKind.Absolute)
-                             ? new Uri(props["cnamessl"], UriKind.Absolute)
-                             : new Uri(cdnHeaders.CDNSslUri);
-
-        return this;
-    }
-
-    public override Task<Uri> GetInternalUriAsync(string domain, string path, TimeSpan expire, IEnumerable<string> headers)
-    {
-        if (expire == TimeSpan.Zero || expire == TimeSpan.MinValue || expire == TimeSpan.MaxValue)
-        {
-            expire = GetExpire(domain);
-        }
-
-        if (expire == TimeSpan.Zero || expire == TimeSpan.MinValue || expire == TimeSpan.MaxValue)
-        {
-            return Task.FromResult(GetUriShared(domain, path));
-        }
-
-        var client = GetClient();
-
-        var accounMetaData = client.GetAccountMetaData(_region);
-        string secretKey;
-        if (accounMetaData.TryGetValue("Temp-Url-Key", out secretKey))
-        {
-
-        }
-        else
-        {
-            secretKey = RandomString.Generate(64);
-            accounMetaData.Add("Temp-Url-Key", secretKey);
-            client.UpdateAccountMetadata(accounMetaData, _region);
-        }
-
-        return Task.FromResult(client.CreateTemporaryPublicUri(
-                                                JSIStudios.SimpleRESTServices.Client.HttpMethod.GET,
-                                                _private_container,
-                                                MakePath(domain, path),
-                                                secretKey,
-                                                DateTime.UtcNow.Add(expire),
-                                                    _region));
-    }
-
-    public override Task<Stream> GetReadStreamAsync(string domain, string path)
-    {
-        return GetReadStreamAsync(domain, path, 0);
-    }
-
-    public override Task<Stream> GetReadStreamAsync(string domain, string path, int offset)
-    {
-        return GetReadStreamAsync(domain, path, offset);
-    }
-
-    public override Task<Uri> SaveAsync(string domain, string path, Stream stream)
-    {
-        return SaveAsync(domain, path, stream, string.Empty, string.Empty);
-    }
-
-    public override Task<Uri> SaveAsync(string domain, string path, Stream stream, ACL acl)
-    {
-        return SaveAsync(domain, path, stream, null, null, acl);
-    }
-
-    public override Task<Uri> SaveAsync(string domain, string path, Stream stream, string contentType, string contentDisposition)
-    {
-        return SaveAsync(domain, path, stream, contentType, contentDisposition, ACL.Auto);
-    }
-
-    public override Task<Uri> SaveAsync(string domain, string path, Stream stream, string contentEncoding, int cacheDays)
-    {
-        return SaveAsync(domain, path, stream, string.Empty, string.Empty, ACL.Auto, contentEncoding, cacheDays);
-    }
-
-    public Task<Uri> SaveAsync(string domain, string path, Stream stream, string contentType,
-                      string contentDisposition, ACL acl, string contentEncoding = null, int cacheDays = 5,
-    DateTime? deleteAt = null, long? deleteAfter = null)
-    {
-        var buffered = _tempStream.GetBuffered(stream);
-
-        if (QuotaController != null)
-        {
-            QuotaController.QuotaUsedCheck(buffered.Length);
-        }
-
-        var client = GetClient();
-
-        var mime = string.IsNullOrEmpty(contentType)
-                             ? MimeMapping.GetMimeMapping(Path.GetFileName(path))
-                             : contentType;
-
-
-        var customHeaders = new Dictionary<string, string>();
-
-        if (cacheDays > 0)
-        {
-            customHeaders.Add("Cache-Control", string.Format("public, maxage={0}", (int)TimeSpan.FromDays(cacheDays).TotalSeconds));
-            customHeaders.Add("Expires", DateTime.UtcNow.Add(TimeSpan.FromDays(cacheDays)).ToString());
-        }
-
-        if (deleteAt.HasValue)
-        {
-            var ts = deleteAt.Value - new DateTime(1970, 1, 1, 0, 0, 0);
-            var unixTimestamp = (long)ts.TotalSeconds;
-
-            customHeaders.Add("X-Delete-At", unixTimestamp.ToString());
-        }
-
-        if (deleteAfter.HasValue)
-        {
-            customHeaders.Add("X-Delete-After", deleteAfter.ToString());
-        }
-
-        if (!string.IsNullOrEmpty(contentEncoding))
-        {
-            customHeaders.Add("Content-Encoding", contentEncoding);
-        }
-
-<<<<<<< HEAD
-        var cannedACL = acl == ACL.Auto ? GetDomainACL(domain) : ACL.Read;
-
-        if (cannedACL == ACL.Read)
-        {
-            try
-=======
-        private bool EnableQuotaCheck(string domain)
-        {
-            return (QuotaController != null) && !domain.EndsWith("_temp");
-        }
-
-        public Task<Uri> SaveAsync(string domain, string path, Stream stream, string contentType,
-                              string contentDisposition, ACL acl, string contentEncoding = null, int cacheDays = 5,
-            DateTime? deleteAt = null, long? deleteAfter = null)
-        {
-            var buffered = TempStream.GetBuffered(stream);
-
-            if (EnableQuotaCheck(domain))
->>>>>>> 5edde068
-            {
-
-                using (var emptyStream = _tempStream.Create())
-                {
-
-                    var headers = new Dictionary<string, string>
-                        {
-                            { "X-Object-Manifest", $"{_private_container}/{MakePath(domain, path)}" }
-                        };
-                    // create symlink
-                    client.CreateObject(_public_container,
-                               emptyStream,
-                               MakePath(domain, path),
-                               mime,
-                               4096,
-                               headers,
-                               _region
-                              );
-
-                    emptyStream.Close();
-                }
-
-                client.PurgeObjectFromCDN(_public_container, MakePath(domain, path));
-            }
-            catch (Exception exp)
-            {
-                _logger.ErrorInvalidationFailed(_public_container + "/" + MakePath(domain, path), exp);
-            }
-        }
-
-        stream.Position = 0;
-
-        client.CreateObject(_private_container,
-                            stream,
-                            MakePath(domain, path),
-                            mime,
-                            4096,
-                            customHeaders,
-                            _region
-                           );
-
-        QuotaUsedAdd(domain, buffered.Length);
-
-        return GetUriAsync(domain, path);
-
-    }
-
-    public override async Task DeleteAsync(string domain, string path)
-    {
-        var client = GetClient();
-        MakePath(domain, path);
-        var size = await GetFileSizeAsync(domain, path);
-
-        client.DeleteObject(_private_container, MakePath(domain, path));
-
-        QuotaUsedDelete(domain, size);
-
-    }
-
-    public override Task DeleteFilesAsync(string domain, string folderPath, string pattern, bool recursive)
-    {
-        var client = GetClient();
-
-        var files = client.ListObjects(_private_container, null, null, null, MakePath(domain, folderPath), _region)
-                          .Where(x => Wildcard.IsMatch(pattern, Path.GetFileName(x.Name)));
-
-        if (!files.Any())
-        {
-            return Task.CompletedTask;
-        }
-
-        foreach (var file in files)
-        {
-            client.DeleteObject(_private_container, file.Name);
-        }
-
-        if (QuotaController != null)
-        {
-            QuotaUsedDelete(domain, files.Select(x => x.Bytes).Sum());
-        }
-
-        return Task.CompletedTask;
-    }
-
-    public override Task DeleteFilesAsync(string domain, List<string> paths)
-    {
-        if (paths.Count == 0)
-        {
-            return Task.CompletedTask;
-        }
-
-        return InternalDeleteFilesAsync(domain, paths);
-    }
-
-    private async Task InternalDeleteFilesAsync(string domain, List<string> paths)
-    {
-        var keysToDel = new List<string>();
-
-        long quotaUsed = 0;
-
-        foreach (var path in paths)
-        {
-            try
-            {
-                var key = MakePath(domain, path);
-
-                if (QuotaController != null)
-                {
-                    quotaUsed += await GetFileSizeAsync(domain, path);
-                }
-
-                keysToDel.Add(key);
-            }
-            catch (FileNotFoundException)
-            {
-
-            }
-        }
-
-        if (keysToDel.Count == 0)
-        {
-            return;
-        }
-
-        var client = GetClient();
-
-        keysToDel.ForEach(x => client.DeleteObject(_private_container, x));
-
-        if (quotaUsed > 0)
-        {
-            QuotaUsedDelete(domain, quotaUsed);
-        }
-    }
-
-    public override Task DeleteFilesAsync(string domain, string folderPath, DateTime fromDate, DateTime toDate)
-    {
-        var client = GetClient();
-
-        var files = client.ListObjects(_private_container, null, null, null, MakePath(domain, folderPath), _region)
-                           .Where(x => x.LastModified >= fromDate && x.LastModified <= toDate);
-
-        if (!files.Any())
-        {
-            return Task.CompletedTask;
-        }
-
-        foreach (var file in files)
-        {
-            client.DeleteObject(_private_container, file.Name);
-        }
-
-        if (QuotaController != null)
-        {
-            QuotaUsedDelete(domain, files.Select(x => x.Bytes).Sum());
-        }
-
-        return Task.CompletedTask;
-    }
-
-    public override Task MoveDirectoryAsync(string srcdomain, string srcdir, string newdomain, string newdir)
-    {
-        var client = GetClient();
-        var srckey = MakePath(srcdomain, srcdir);
-        var dstkey = MakePath(newdomain, newdir);
-
-        var paths = client.ListObjects(_private_container, null, null, srckey, _region).Select(x => x.Name);
-
-        foreach (var path in paths)
-        {
-            client.CopyObject(_private_container, path, _private_container, path.Replace(srckey, dstkey));
-            client.DeleteObject(_private_container, path);
-        }
-
-        return Task.CompletedTask;
-    }
-
-    public override async Task<Uri> MoveAsync(string srcdomain, string srcpath, string newdomain, string newpath, bool quotaCheckFileSize = true)
-    {
-        var srcKey = MakePath(srcdomain, srcpath);
-        var dstKey = MakePath(newdomain, newpath);
-        var size = await GetFileSizeAsync(srcdomain, srcpath);
-
-        var client = GetClient();
-
-        client.CopyObject(_private_container, srcKey, _private_container, dstKey);
-
-        await DeleteAsync(srcdomain, srcpath);
-
-        QuotaUsedDelete(srcdomain, size);
-        QuotaUsedAdd(newdomain, size, quotaCheckFileSize);
-
-        return await GetUriAsync(newdomain, newpath);
-    }
-
-    public override Task<Uri> SaveTempAsync(string domain, out string assignedPath, Stream stream)
-    {
-        assignedPath = Guid.NewGuid().ToString();
-
-        return SaveAsync(domain, assignedPath, stream);
-    }
-
-    public override IAsyncEnumerable<string> ListDirectoriesRelativeAsync(string domain, string path, bool recursive)
-    {
-        var client = GetClient();
-
-        return client.ListObjects(_private_container, null, null, null, MakePath(domain, path), _region)
-                  .Select(x => x.Name.Substring(MakePath(domain, path + "/").Length)).ToAsyncEnumerable();
-    }
-
-    public override IAsyncEnumerable<string> ListFilesRelativeAsync(string domain, string path, string pattern, bool recursive)
-    {
-        var client = GetClient();
-
-        var paths = client.ListObjects(_private_container, null, null, null, MakePath(domain, path), _region).Select(x => x.Name);
-
-        return paths
-            .Where(x => Wildcard.IsMatch(pattern, Path.GetFileName(x)))
-                .Select(x => x.Substring(MakePath(domain, path + "/").Length).TrimStart('/')).ToAsyncEnumerable();
-    }
-
-    public override Task<bool> IsFileAsync(string domain, string path)
-    {
-        var client = GetClient();
-        var objects = client.ListObjects(_private_container, null, null, null, MakePath(domain, path), _region);
-
-        var result = objects.Any();
-        return Task.FromResult(result);
-    }
-
-    public override Task<bool> IsDirectoryAsync(string domain, string path)
-    {
-        return IsFileAsync(domain, path);
-    }
-
-    public override Task DeleteDirectoryAsync(string domain, string path)
-    {
-        var client = GetClient();
-
-        var objToDel = client.ListObjects(_private_container, null, null, null, MakePath(domain, path), _region);
-
-        foreach (var obj in objToDel)
-        {
-            client.DeleteObject(_private_container, obj.Name);
-            QuotaUsedDelete(domain, obj.Bytes);
-        }
-        return Task.CompletedTask;
-    }
-
-    public override Task<long> GetFileSizeAsync(string domain, string path)
-    {
-        var client = GetClient();
-
-        var obj = client
-                      .ListObjects(_private_container, null, null, null, MakePath(domain, path));
-
-        if (obj.Any())
-        {
-            return Task.FromResult(obj.Single().Bytes);
-        }
-
-        return Task.FromResult<long>(0);
-    }
-
-    public override Task<long> GetDirectorySizeAsync(string domain, string path)
-    {
-        var client = GetClient();
-
-        var objToDel = client
-                      .ListObjects(_private_container, null, null, null, MakePath(domain, path));
-
-        long result = 0;
-
-        foreach (var obj in objToDel)
-        {
-            result += obj.Bytes;
-        }
-
-        return Task.FromResult(result);
-    }
-
-    public override Task<long> ResetQuotaAsync(string domain)
-    {
-        var client = GetClient();
-
-        var objects = client
-                      .ListObjects(_private_container, null, null, null, MakePath(domain, string.Empty), _region);
-
-        if (QuotaController != null)
-        {
-            long size = 0;
-
-            foreach (var obj in objects)
-            {
-                size += obj.Bytes;
-            }
-
-            QuotaController.QuotaUsedSet(Modulename, domain, DataList.GetData(domain), size);
-
-            return Task.FromResult(size);
-        }
-
-        return Task.FromResult<long>(0);
-    }
-
-    public override Task<long> GetUsedQuotaAsync(string domain)
-    {
-        var client = GetClient();
-
-        var objects = client
-                      .ListObjects(_private_container, null, null, null, MakePath(domain, string.Empty), _region);
-
-        long result = 0;
-
-        foreach (var obj in objects)
-        {
-            result += obj.Bytes;
-        }
-
-        return Task.FromResult(result);
-    }
-
-    public override async Task<Uri> CopyAsync(string srcdomain, string path, string newdomain, string newpath)
-    {
-        var srcKey = MakePath(srcdomain, path);
-        var dstKey = MakePath(newdomain, newpath);
-        var size = await GetFileSizeAsync(srcdomain, path);
-        var client = GetClient();
-
-        client.CopyObject(_private_container, srcKey, _private_container, dstKey);
-
-        QuotaUsedAdd(newdomain, size);
-
-        return await GetUriAsync(newdomain, newpath);
-    }
-
-    public override Task CopyDirectoryAsync(string srcdomain, string dir, string newdomain, string newdir)
-    {
-        var srckey = MakePath(srcdomain, dir);
-        var dstkey = MakePath(newdomain, newdir);
-        var client = GetClient();
-
-        var files = client.ListObjects(_private_container, null, null, null, srckey, _region);
-
-        foreach (var file in files)
-        {
-            client.CopyObject(_private_container, file.Name, _private_container, file.Name.Replace(srckey, dstkey));
-
-            QuotaUsedAdd(newdomain, file.Bytes);
-        }
-        return Task.CompletedTask;
-    }
-
-    public override async Task<string> SavePrivateAsync(string domain, string path, Stream stream, DateTime expires)
-    {
-        var uri = await SaveAsync(domain, path, stream, "application/octet-stream", "attachment", ACL.Auto, null, 5, expires);
-
-        return uri.ToString();
-    }
-
-    public override Task DeleteExpiredAsync(string domain, string path, TimeSpan oldThreshold)
-    {
-        return Task.CompletedTask;
-        // When the file is saved is specified life time
-    }
-
-    public override string GetUploadForm(string domain, string directoryPath, string redirectTo, long maxUploadSize, string contentType, string contentDisposition, string submitLabel)
-    {
-        throw new NotImplementedException();
-    }
-
-    public override string GetUploadUrl()
-    {
-        throw new NotImplementedException();
-    }
-
-    public override string GetPostParams(string domain, string directoryPath, long maxUploadSize, string contentType, string contentDisposition)
-    {
-        throw new NotImplementedException();
-    }
-
-    #region chunking
-
-    public override Task<string> InitiateChunkedUploadAsync(string domain, string path)
-    {
-        return Task.FromResult(TempPath.GetTempFileName());
-    }
-
-    public override async Task<string> UploadChunkAsync(string domain, string path, string filePath, Stream stream, long defaultChunkSize, int chunkNumber, long chunkLength)
-    {
-        const int BufferSize = 4096;
-
-        var mode = chunkNumber == 0 ? FileMode.Create : FileMode.Append;
-
-        using (var fs = new FileStream(filePath, mode))
-        {
-            var buffer = new byte[BufferSize];
-            int readed;
-            while ((readed = await stream.ReadAsync(buffer, 0, BufferSize)) != 0)
-            {
-                await fs.WriteAsync(buffer, 0, readed);
-            }
-        }
-
-        return string.Format("{0}_{1}", chunkNumber, filePath);
-    }
-
-    public override Task AbortChunkedUploadAsync(string domain, string path, string filePath)
-    {
-        if (File.Exists(filePath))
-        {
-            File.Delete(filePath);
-        }
-        return Task.CompletedTask;
-    }
-
-    public override async Task<Uri> FinalizeChunkedUploadAsync(string domain, string path, string filePath, Dictionary<int, string> eTags)
-    {
-        var client = GetClient();
-
-        client.CreateObjectFromFile(_private_container, filePath, MakePath(domain, path));
-
-        if (File.Exists(filePath))
-        {
-            File.Delete(filePath);
-        }
-
-        if (QuotaController != null)
-        {
-            var size = await GetFileSizeAsync(domain, path);
-
-            QuotaUsedAdd(domain, size);
-        }
-
-        return await GetUriAsync(domain, path);
-    }
-
-    #endregion
-
-    protected override Task<Uri> SaveWithAutoAttachmentAsync(string domain, string path, Stream stream, string attachmentFileName)
-    {
-        var contentDisposition = $"attachment; filename={HttpUtility.UrlPathEncode(attachmentFileName)};";
-        if (attachmentFileName.Any(c => c >= 0 && c <= 127))
-        {
-            contentDisposition = $"attachment; filename*=utf-8''{HttpUtility.UrlPathEncode(attachmentFileName)};";
-        }
-
-        return SaveAsync(domain, path, stream, null, contentDisposition);
-    }
-
-    private string MakePath(string domain, string path)
-    {
-        string result;
-
-        path = path.TrimStart('\\', '/').TrimEnd('/').Replace('\\', '/');
-
-        if (!string.IsNullOrEmpty(_subDir))
-        {
-            if (_subDir.Length == 1 && (_subDir[0] == '/' || _subDir[0] == '\\'))
-            {
-                result = path;
-            }
-            else
-            {
-                result = $"{_subDir}/{path}"; // Ignory all, if _subDir is not null
-            }
-        }
-        else//Key combined from module+domain+filename
-        {
-            result = $"{Tenant}/{Modulename}/{domain}/{path}";
-        }
-
-        result = result.Replace("//", "/").TrimStart('/');
-        if (_lowerCasing)
-        {
-            result = result.ToLowerInvariant();
-        }
-
-        return result;
-    }
-
-    private CloudFilesProvider GetClient()
-    {
-        var cloudIdentity = new CloudIdentity()
-        {
-            Username = _username,
-            APIKey = _apiKey
-        };
-
-        return new CloudFilesProvider(cloudIdentity);
-    }
-
-
-    private Uri GetUriShared(string domain, string path)
-    {
-        return new Uri(string.Format("{0}{1}", SecureHelper.IsSecure(_httpContextAccessor?.HttpContext, _options) ? _cnameSSL : _cname, MakePath(domain, path)));
-    }
-
-    private ACL GetDomainACL(string domain)
-    {
-        if (GetExpire(domain) != TimeSpan.Zero)
-        {
-            return ACL.Auto;
-        }
-
-        if (_domainsAcl.TryGetValue(domain, out var value))
-        {
-            return value;
-        }
-        return _moduleAcl;
-    }
-}
+// (c) Copyright Ascensio System SIA 2010-2022
+//
+// This program is a free software product.
+// You can redistribute it and/or modify it under the terms
+// of the GNU Affero General Public License (AGPL) version 3 as published by the Free Software
+// Foundation. In accordance with Section 7(a) of the GNU AGPL its Section 15 shall be amended
+// to the effect that Ascensio System SIA expressly excludes the warranty of non-infringement of
+// any third-party rights.
+//
+// This program is distributed WITHOUT ANY WARRANTY, without even the implied warranty
+// of MERCHANTABILITY or FITNESS FOR A PARTICULAR  PURPOSE. For details, see
+// the GNU AGPL at: http://www.gnu.org/licenses/agpl-3.0.html
+//
+// You can contact Ascensio System SIA at Lubanas st. 125a-25, Riga, Latvia, EU, LV-1021.
+//
+// The  interactive user interfaces in modified source and object code versions of the Program must
+// display Appropriate Legal Notices, as required under Section 5 of the GNU AGPL version 3.
+//
+// Pursuant to Section 7(b) of the License you must retain the original Product logo when
+// distributing the program. Pursuant to Section 7(e) we decline to grant you any rights under
+// trademark law for use of our trademarks.
+//
+// All the Product's GUI elements, including illustrations and icon sets, as well as technical writing
+// content are licensed under the terms of the Creative Commons Attribution-ShareAlike 4.0
+// International. See the License terms at http://creativecommons.org/licenses/by-sa/4.0/legalcode
+
+namespace ASC.Data.Storage.RackspaceCloud;
+
+[Scope]
+public class RackspaceCloudStorage : BaseStorage
+{
+    public override bool IsSupportChunking => true;
+    public TempPath TempPath { get; }
+
+    private string _region;
+    private string _private_container;
+    private string _public_container;
+    private Dictionary<string, ACL> _domainsAcl;
+    private ACL _moduleAcl;
+    private string _subDir;
+    private string _username;
+    private string _apiKey;
+    private bool _lowerCasing = true;
+    private Uri _cname;
+    private Uri _cnameSSL;
+    private readonly List<string> _domains = new List<string>();
+    private readonly ILogger<RackspaceCloudStorage> _logger;
+
+    public RackspaceCloudStorage(
+        TempPath tempPath,
+        TempStream tempStream,
+        TenantManager tenantManager,
+        PathUtils pathUtils,
+        EmailValidationKeyProvider emailValidationKeyProvider,
+        IHttpContextAccessor httpContextAccessor,
+        ILoggerProvider options,
+        ILogger<RackspaceCloudStorage> logger,
+        IHttpClientFactory httpClient)
+        : base(tempStream, tenantManager, pathUtils, emailValidationKeyProvider, httpContextAccessor, options, logger, httpClient)
+    {
+        _logger = logger;
+        TempPath = tempPath;
+    }
+
+    public override IDataStore Configure(string tenant, Handler handlerConfig, Module moduleConfig, IDictionary<string, string> props)
+    {
+        Tenant = tenant;
+
+        if (moduleConfig != null)
+        {
+            Modulename = moduleConfig.Name;
+            DataList = new DataList(moduleConfig);
+            _domains.AddRange(moduleConfig.Domain.Select(x => $"{x.Name}/"));
+            DomainsExpires = moduleConfig.Domain.Where(x => x.Expires != TimeSpan.Zero).ToDictionary(x => x.Name, y => y.Expires);
+            DomainsExpires.Add(string.Empty, moduleConfig.Expires);
+            _domainsAcl = moduleConfig.Domain.ToDictionary(x => x.Name, y => y.Acl);
+            _moduleAcl = moduleConfig.Acl;
+        }
+        else
+        {
+            Modulename = string.Empty;
+            DataList = null;
+            DomainsExpires = new Dictionary<string, TimeSpan> { { string.Empty, TimeSpan.Zero } };
+            _domainsAcl = new Dictionary<string, ACL>();
+            _moduleAcl = ACL.Auto;
+        }
+
+
+        _private_container = props["private_container"];
+        _region = props["region"];
+        _apiKey = props["apiKey"];
+        _username = props["username"];
+
+        if (props.TryGetValue("lower", out var value))
+        {
+            bool.TryParse(value, out _lowerCasing);
+        }
+
+        props.TryGetValue("subdir", out _subDir);
+
+        _public_container = props["public_container"];
+
+        if (string.IsNullOrEmpty(_public_container))
+        {
+            throw new ArgumentException("_public_container");
+        }
+
+        var client = GetClient();
+
+        var cdnHeaders = client.GetContainerCDNHeader(_public_container, _region);
+
+        _cname = props.ContainsKey("cname") && Uri.IsWellFormedUriString(props["cname"], UriKind.Absolute)
+                     ? new Uri(props["cname"], UriKind.Absolute)
+                     : new Uri(cdnHeaders.CDNUri);
+
+        _cnameSSL = props.ContainsKey("cnamessl") &&
+                         Uri.IsWellFormedUriString(props["cnamessl"], UriKind.Absolute)
+                             ? new Uri(props["cnamessl"], UriKind.Absolute)
+                             : new Uri(cdnHeaders.CDNSslUri);
+
+        return this;
+    }
+
+    public override Task<Uri> GetInternalUriAsync(string domain, string path, TimeSpan expire, IEnumerable<string> headers)
+    {
+        if (expire == TimeSpan.Zero || expire == TimeSpan.MinValue || expire == TimeSpan.MaxValue)
+        {
+            expire = GetExpire(domain);
+        }
+
+        if (expire == TimeSpan.Zero || expire == TimeSpan.MinValue || expire == TimeSpan.MaxValue)
+        {
+            return Task.FromResult(GetUriShared(domain, path));
+        }
+
+        var client = GetClient();
+
+        var accounMetaData = client.GetAccountMetaData(_region);
+        string secretKey;
+        if (accounMetaData.TryGetValue("Temp-Url-Key", out secretKey))
+        {
+
+        }
+        else
+        {
+            secretKey = RandomString.Generate(64);
+            accounMetaData.Add("Temp-Url-Key", secretKey);
+            client.UpdateAccountMetadata(accounMetaData, _region);
+        }
+
+        return Task.FromResult(client.CreateTemporaryPublicUri(
+                                                JSIStudios.SimpleRESTServices.Client.HttpMethod.GET,
+                                                _private_container,
+                                                MakePath(domain, path),
+                                                secretKey,
+                                                DateTime.UtcNow.Add(expire),
+                                                    _region));
+    }
+
+    public override Task<Stream> GetReadStreamAsync(string domain, string path)
+    {
+        return GetReadStreamAsync(domain, path, 0);
+    }
+
+    public override Task<Stream> GetReadStreamAsync(string domain, string path, int offset)
+    {
+        return GetReadStreamAsync(domain, path, offset);
+    }
+
+    public override Task<Uri> SaveAsync(string domain, string path, Stream stream)
+    {
+        return SaveAsync(domain, path, stream, string.Empty, string.Empty);
+    }
+
+    public override Task<Uri> SaveAsync(string domain, string path, Stream stream, ACL acl)
+    {
+        return SaveAsync(domain, path, stream, null, null, acl);
+    }
+
+    public override Task<Uri> SaveAsync(string domain, string path, Stream stream, string contentType, string contentDisposition)
+    {
+        return SaveAsync(domain, path, stream, contentType, contentDisposition, ACL.Auto);
+    }
+
+    public override Task<Uri> SaveAsync(string domain, string path, Stream stream, string contentEncoding, int cacheDays)
+    {
+        return SaveAsync(domain, path, stream, string.Empty, string.Empty, ACL.Auto, contentEncoding, cacheDays);
+    }
+
+        private bool EnableQuotaCheck(string domain)
+        {
+            return (QuotaController != null) && !domain.EndsWith("_temp");
+        }
+
+    public Task<Uri> SaveAsync(string domain, string path, Stream stream, string contentType,
+                      string contentDisposition, ACL acl, string contentEncoding = null, int cacheDays = 5,
+    DateTime? deleteAt = null, long? deleteAfter = null)
+    {
+        var buffered = _tempStream.GetBuffered(stream);
+
+            if (EnableQuotaCheck(domain))
+        {
+            QuotaController.QuotaUsedCheck(buffered.Length);
+        }
+
+        var client = GetClient();
+
+        var mime = string.IsNullOrEmpty(contentType)
+                             ? MimeMapping.GetMimeMapping(Path.GetFileName(path))
+                             : contentType;
+
+
+        var customHeaders = new Dictionary<string, string>();
+
+        if (cacheDays > 0)
+        {
+            customHeaders.Add("Cache-Control", string.Format("public, maxage={0}", (int)TimeSpan.FromDays(cacheDays).TotalSeconds));
+            customHeaders.Add("Expires", DateTime.UtcNow.Add(TimeSpan.FromDays(cacheDays)).ToString());
+        }
+
+        if (deleteAt.HasValue)
+        {
+            var ts = deleteAt.Value - new DateTime(1970, 1, 1, 0, 0, 0);
+            var unixTimestamp = (long)ts.TotalSeconds;
+
+            customHeaders.Add("X-Delete-At", unixTimestamp.ToString());
+        }
+
+        if (deleteAfter.HasValue)
+        {
+            customHeaders.Add("X-Delete-After", deleteAfter.ToString());
+        }
+
+        if (!string.IsNullOrEmpty(contentEncoding))
+        {
+            customHeaders.Add("Content-Encoding", contentEncoding);
+        }
+
+        var cannedACL = acl == ACL.Auto ? GetDomainACL(domain) : ACL.Read;
+
+        if (cannedACL == ACL.Read)
+        {
+            try
+            {
+
+                using (var emptyStream = _tempStream.Create())
+                {
+
+                    var headers = new Dictionary<string, string>
+                        {
+                            { "X-Object-Manifest", $"{_private_container}/{MakePath(domain, path)}" }
+                        };
+                    // create symlink
+                    client.CreateObject(_public_container,
+                               emptyStream,
+                               MakePath(domain, path),
+                               mime,
+                               4096,
+                               headers,
+                               _region
+                              );
+
+                    emptyStream.Close();
+                }
+
+                client.PurgeObjectFromCDN(_public_container, MakePath(domain, path));
+            }
+            catch (Exception exp)
+            {
+                _logger.ErrorInvalidationFailed(_public_container + "/" + MakePath(domain, path), exp);
+            }
+        }
+
+        stream.Position = 0;
+
+        client.CreateObject(_private_container,
+                            stream,
+                            MakePath(domain, path),
+                            mime,
+                            4096,
+                            customHeaders,
+                            _region
+                           );
+
+        QuotaUsedAdd(domain, buffered.Length);
+
+        return GetUriAsync(domain, path);
+
+    }
+
+    public override async Task DeleteAsync(string domain, string path)
+    {
+        var client = GetClient();
+        MakePath(domain, path);
+        var size = await GetFileSizeAsync(domain, path);
+
+        client.DeleteObject(_private_container, MakePath(domain, path));
+
+        QuotaUsedDelete(domain, size);
+
+    }
+
+    public override Task DeleteFilesAsync(string domain, string folderPath, string pattern, bool recursive)
+    {
+        var client = GetClient();
+
+        var files = client.ListObjects(_private_container, null, null, null, MakePath(domain, folderPath), _region)
+                          .Where(x => Wildcard.IsMatch(pattern, Path.GetFileName(x.Name)));
+
+        if (!files.Any())
+        {
+            return Task.CompletedTask;
+        }
+
+        foreach (var file in files)
+        {
+            client.DeleteObject(_private_container, file.Name);
+        }
+
+        if (QuotaController != null)
+        {
+            QuotaUsedDelete(domain, files.Select(x => x.Bytes).Sum());
+        }
+
+        return Task.CompletedTask;
+    }
+
+    public override Task DeleteFilesAsync(string domain, List<string> paths)
+    {
+        if (paths.Count == 0)
+        {
+            return Task.CompletedTask;
+        }
+
+        return InternalDeleteFilesAsync(domain, paths);
+    }
+
+    private async Task InternalDeleteFilesAsync(string domain, List<string> paths)
+    {
+        var keysToDel = new List<string>();
+
+        long quotaUsed = 0;
+
+        foreach (var path in paths)
+        {
+            try
+            {
+                var key = MakePath(domain, path);
+
+                if (QuotaController != null)
+                {
+                    quotaUsed += await GetFileSizeAsync(domain, path);
+                }
+
+                keysToDel.Add(key);
+            }
+            catch (FileNotFoundException)
+            {
+
+            }
+        }
+
+        if (keysToDel.Count == 0)
+        {
+            return;
+        }
+
+        var client = GetClient();
+
+        keysToDel.ForEach(x => client.DeleteObject(_private_container, x));
+
+        if (quotaUsed > 0)
+        {
+            QuotaUsedDelete(domain, quotaUsed);
+        }
+    }
+
+    public override Task DeleteFilesAsync(string domain, string folderPath, DateTime fromDate, DateTime toDate)
+    {
+        var client = GetClient();
+
+        var files = client.ListObjects(_private_container, null, null, null, MakePath(domain, folderPath), _region)
+                           .Where(x => x.LastModified >= fromDate && x.LastModified <= toDate);
+
+        if (!files.Any())
+        {
+            return Task.CompletedTask;
+        }
+
+        foreach (var file in files)
+        {
+            client.DeleteObject(_private_container, file.Name);
+        }
+
+        if (QuotaController != null)
+        {
+            QuotaUsedDelete(domain, files.Select(x => x.Bytes).Sum());
+        }
+
+        return Task.CompletedTask;
+    }
+
+    public override Task MoveDirectoryAsync(string srcdomain, string srcdir, string newdomain, string newdir)
+    {
+        var client = GetClient();
+        var srckey = MakePath(srcdomain, srcdir);
+        var dstkey = MakePath(newdomain, newdir);
+
+        var paths = client.ListObjects(_private_container, null, null, srckey, _region).Select(x => x.Name);
+
+        foreach (var path in paths)
+        {
+            client.CopyObject(_private_container, path, _private_container, path.Replace(srckey, dstkey));
+            client.DeleteObject(_private_container, path);
+        }
+
+        return Task.CompletedTask;
+    }
+
+    public override async Task<Uri> MoveAsync(string srcdomain, string srcpath, string newdomain, string newpath, bool quotaCheckFileSize = true)
+    {
+        var srcKey = MakePath(srcdomain, srcpath);
+        var dstKey = MakePath(newdomain, newpath);
+        var size = await GetFileSizeAsync(srcdomain, srcpath);
+
+        var client = GetClient();
+
+        client.CopyObject(_private_container, srcKey, _private_container, dstKey);
+
+        await DeleteAsync(srcdomain, srcpath);
+
+        QuotaUsedDelete(srcdomain, size);
+        QuotaUsedAdd(newdomain, size, quotaCheckFileSize);
+
+        return await GetUriAsync(newdomain, newpath);
+    }
+
+    public override Task<Uri> SaveTempAsync(string domain, out string assignedPath, Stream stream)
+    {
+        assignedPath = Guid.NewGuid().ToString();
+
+        return SaveAsync(domain, assignedPath, stream);
+    }
+
+    public override IAsyncEnumerable<string> ListDirectoriesRelativeAsync(string domain, string path, bool recursive)
+    {
+        var client = GetClient();
+
+        return client.ListObjects(_private_container, null, null, null, MakePath(domain, path), _region)
+                  .Select(x => x.Name.Substring(MakePath(domain, path + "/").Length)).ToAsyncEnumerable();
+    }
+
+    public override IAsyncEnumerable<string> ListFilesRelativeAsync(string domain, string path, string pattern, bool recursive)
+    {
+        var client = GetClient();
+
+        var paths = client.ListObjects(_private_container, null, null, null, MakePath(domain, path), _region).Select(x => x.Name);
+
+        return paths
+            .Where(x => Wildcard.IsMatch(pattern, Path.GetFileName(x)))
+                .Select(x => x.Substring(MakePath(domain, path + "/").Length).TrimStart('/')).ToAsyncEnumerable();
+    }
+
+    public override Task<bool> IsFileAsync(string domain, string path)
+    {
+        var client = GetClient();
+        var objects = client.ListObjects(_private_container, null, null, null, MakePath(domain, path), _region);
+
+        var result = objects.Any();
+        return Task.FromResult(result);
+    }
+
+    public override Task<bool> IsDirectoryAsync(string domain, string path)
+    {
+        return IsFileAsync(domain, path);
+    }
+
+    public override Task DeleteDirectoryAsync(string domain, string path)
+    {
+        var client = GetClient();
+
+        var objToDel = client.ListObjects(_private_container, null, null, null, MakePath(domain, path), _region);
+
+        foreach (var obj in objToDel)
+        {
+            client.DeleteObject(_private_container, obj.Name);
+            QuotaUsedDelete(domain, obj.Bytes);
+        }
+        return Task.CompletedTask;
+    }
+
+    public override Task<long> GetFileSizeAsync(string domain, string path)
+    {
+        var client = GetClient();
+
+        var obj = client
+                      .ListObjects(_private_container, null, null, null, MakePath(domain, path));
+
+        if (obj.Any())
+        {
+            return Task.FromResult(obj.Single().Bytes);
+        }
+
+        return Task.FromResult<long>(0);
+    }
+
+    public override Task<long> GetDirectorySizeAsync(string domain, string path)
+    {
+        var client = GetClient();
+
+        var objToDel = client
+                      .ListObjects(_private_container, null, null, null, MakePath(domain, path));
+
+        long result = 0;
+
+        foreach (var obj in objToDel)
+        {
+            result += obj.Bytes;
+        }
+
+        return Task.FromResult(result);
+    }
+
+    public override Task<long> ResetQuotaAsync(string domain)
+    {
+        var client = GetClient();
+
+        var objects = client
+                      .ListObjects(_private_container, null, null, null, MakePath(domain, string.Empty), _region);
+
+        if (QuotaController != null)
+        {
+            long size = 0;
+
+            foreach (var obj in objects)
+            {
+                size += obj.Bytes;
+            }
+
+            QuotaController.QuotaUsedSet(Modulename, domain, DataList.GetData(domain), size);
+
+            return Task.FromResult(size);
+        }
+
+        return Task.FromResult<long>(0);
+    }
+
+    public override Task<long> GetUsedQuotaAsync(string domain)
+    {
+        var client = GetClient();
+
+        var objects = client
+                      .ListObjects(_private_container, null, null, null, MakePath(domain, string.Empty), _region);
+
+        long result = 0;
+
+        foreach (var obj in objects)
+        {
+            result += obj.Bytes;
+        }
+
+        return Task.FromResult(result);
+    }
+
+    public override async Task<Uri> CopyAsync(string srcdomain, string path, string newdomain, string newpath)
+    {
+        var srcKey = MakePath(srcdomain, path);
+        var dstKey = MakePath(newdomain, newpath);
+        var size = await GetFileSizeAsync(srcdomain, path);
+        var client = GetClient();
+
+        client.CopyObject(_private_container, srcKey, _private_container, dstKey);
+
+        QuotaUsedAdd(newdomain, size);
+
+        return await GetUriAsync(newdomain, newpath);
+    }
+
+    public override Task CopyDirectoryAsync(string srcdomain, string dir, string newdomain, string newdir)
+    {
+        var srckey = MakePath(srcdomain, dir);
+        var dstkey = MakePath(newdomain, newdir);
+        var client = GetClient();
+
+        var files = client.ListObjects(_private_container, null, null, null, srckey, _region);
+
+        foreach (var file in files)
+        {
+            client.CopyObject(_private_container, file.Name, _private_container, file.Name.Replace(srckey, dstkey));
+
+            QuotaUsedAdd(newdomain, file.Bytes);
+        }
+        return Task.CompletedTask;
+    }
+
+    public override async Task<string> SavePrivateAsync(string domain, string path, Stream stream, DateTime expires)
+    {
+        var uri = await SaveAsync(domain, path, stream, "application/octet-stream", "attachment", ACL.Auto, null, 5, expires);
+
+        return uri.ToString();
+    }
+
+    public override Task DeleteExpiredAsync(string domain, string path, TimeSpan oldThreshold)
+    {
+        return Task.CompletedTask;
+        // When the file is saved is specified life time
+    }
+
+    public override string GetUploadForm(string domain, string directoryPath, string redirectTo, long maxUploadSize, string contentType, string contentDisposition, string submitLabel)
+    {
+        throw new NotImplementedException();
+    }
+
+    public override string GetUploadUrl()
+    {
+        throw new NotImplementedException();
+    }
+
+    public override string GetPostParams(string domain, string directoryPath, long maxUploadSize, string contentType, string contentDisposition)
+    {
+        throw new NotImplementedException();
+    }
+
+    #region chunking
+
+    public override Task<string> InitiateChunkedUploadAsync(string domain, string path)
+    {
+        return Task.FromResult(TempPath.GetTempFileName());
+    }
+
+    public override async Task<string> UploadChunkAsync(string domain, string path, string filePath, Stream stream, long defaultChunkSize, int chunkNumber, long chunkLength)
+    {
+        const int BufferSize = 4096;
+
+        var mode = chunkNumber == 0 ? FileMode.Create : FileMode.Append;
+
+        using (var fs = new FileStream(filePath, mode))
+        {
+            var buffer = new byte[BufferSize];
+            int readed;
+            while ((readed = await stream.ReadAsync(buffer, 0, BufferSize)) != 0)
+            {
+                await fs.WriteAsync(buffer, 0, readed);
+            }
+        }
+
+        return string.Format("{0}_{1}", chunkNumber, filePath);
+    }
+
+    public override Task AbortChunkedUploadAsync(string domain, string path, string filePath)
+    {
+        if (File.Exists(filePath))
+        {
+            File.Delete(filePath);
+        }
+        return Task.CompletedTask;
+    }
+
+    public override async Task<Uri> FinalizeChunkedUploadAsync(string domain, string path, string filePath, Dictionary<int, string> eTags)
+    {
+        var client = GetClient();
+
+        client.CreateObjectFromFile(_private_container, filePath, MakePath(domain, path));
+
+        if (File.Exists(filePath))
+        {
+            File.Delete(filePath);
+        }
+
+        if (QuotaController != null)
+        {
+            var size = await GetFileSizeAsync(domain, path);
+
+            QuotaUsedAdd(domain, size);
+        }
+
+        return await GetUriAsync(domain, path);
+    }
+
+    #endregion
+
+    protected override Task<Uri> SaveWithAutoAttachmentAsync(string domain, string path, Stream stream, string attachmentFileName)
+    {
+        var contentDisposition = $"attachment; filename={HttpUtility.UrlPathEncode(attachmentFileName)};";
+        if (attachmentFileName.Any(c => c >= 0 && c <= 127))
+        {
+            contentDisposition = $"attachment; filename*=utf-8''{HttpUtility.UrlPathEncode(attachmentFileName)};";
+        }
+
+        return SaveAsync(domain, path, stream, null, contentDisposition);
+    }
+
+    private string MakePath(string domain, string path)
+    {
+        string result;
+
+        path = path.TrimStart('\\', '/').TrimEnd('/').Replace('\\', '/');
+
+        if (!string.IsNullOrEmpty(_subDir))
+        {
+            if (_subDir.Length == 1 && (_subDir[0] == '/' || _subDir[0] == '\\'))
+            {
+                result = path;
+            }
+            else
+            {
+                result = $"{_subDir}/{path}"; // Ignory all, if _subDir is not null
+            }
+        }
+        else//Key combined from module+domain+filename
+        {
+            result = $"{Tenant}/{Modulename}/{domain}/{path}";
+        }
+
+        result = result.Replace("//", "/").TrimStart('/');
+        if (_lowerCasing)
+        {
+            result = result.ToLowerInvariant();
+        }
+
+        return result;
+    }
+
+    private CloudFilesProvider GetClient()
+    {
+        var cloudIdentity = new CloudIdentity()
+        {
+            Username = _username,
+            APIKey = _apiKey
+        };
+
+        return new CloudFilesProvider(cloudIdentity);
+    }
+
+
+    private Uri GetUriShared(string domain, string path)
+    {
+        return new Uri(string.Format("{0}{1}", SecureHelper.IsSecure(_httpContextAccessor?.HttpContext, _options) ? _cnameSSL : _cname, MakePath(domain, path)));
+    }
+
+    private ACL GetDomainACL(string domain)
+    {
+        if (GetExpire(domain) != TimeSpan.Zero)
+        {
+            return ACL.Auto;
+        }
+
+        if (_domainsAcl.TryGetValue(domain, out var value))
+        {
+            return value;
+        }
+        return _moduleAcl;
+    }
+}