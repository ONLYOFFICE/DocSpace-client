// (c) Copyright Ascensio System SIA 2009-2024
//
// This program is a free software product.
// You can redistribute it and/or modify it under the terms
// of the GNU Affero General Public License (AGPL) version 3 as published by the Free Software
// Foundation. In accordance with Section 7(a) of the GNU AGPL its Section 15 shall be amended
// to the effect that Ascensio System SIA expressly excludes the warranty of non-infringement of
// any third-party rights.
//
// This program is distributed WITHOUT ANY WARRANTY, without even the implied warranty
// of MERCHANTABILITY or FITNESS FOR A PARTICULAR  PURPOSE. For details, see
// the GNU AGPL at: http://www.gnu.org/licenses/agpl-3.0.html
//
// You can contact Ascensio System SIA at Lubanas st. 125a-25, Riga, Latvia, EU, LV-1021.
//
// The  interactive user interfaces in modified source and object code versions of the Program must
// display Appropriate Legal Notices, as required under Section 5 of the GNU AGPL version 3.
//
// Pursuant to Section 7(b) of the License you must retain the original Product logo when
// distributing the program. Pursuant to Section 7(e) we decline to grant you any rights under
// trademark law for use of our trademarks.
//
// All the Product's GUI elements, including illustrations and icon sets, as well as technical writing
// content are licensed under the terms of the Creative Commons Attribution-ShareAlike 4.0
// International. See the License terms at http://creativecommons.org/licenses/by-sa/4.0/legalcode

import React, { useState, useEffect, useCallback } from "react";
import { inject, observer } from "mobx-react";
import { useTranslation } from "react-i18next";
import { EditRoomDialog } from "../dialogs";
import { Encoder } from "@docspace/shared/utils/encoder";
import api from "@docspace/shared/api";
import { getRoomInfo } from "@docspace/shared/api/rooms";
import { toastr } from "@docspace/shared/components/toast";

const EditRoomEvent = ({
  addActiveItems,
  setActiveFolders,

  visible,
  onClose,
  item,

  editRoom,
  addTagsToRoom,
  removeTagsFromRoom,

  createTag,
  fetchTags,

  getThirdPartyIcon,

  calculateRoomLogoParams,
  uploadRoomLogo,
  setFolder,
  getFolderIndex,
  updateFolder,

  removeLogoFromRoom,
  addLogoToRoom,

  currentFolderId,
  updateCurrentFolder,
  setCreateRoomDialogVisible,

  withPaging,

  updateEditedSelectedRoom,
  addDefaultLogoPaths,
  updateLogoPathsCacheBreaker,
  removeLogoPaths,

  updateInfoPanelSelection,
  changeRoomOwner,

  defaultRoomsQuota,
  isDefaultRoomsQuotaSet,
}) => {
  const { t } = useTranslation(["CreateEditRoomDialog", "Common", "Files"]);

  const [fetchedTags, setFetchedTags] = useState([]);
  const [fetchedImage, setFetchedImage] = useState(null);
  const [isLoading, setIsLoading] = useState(false);

  const startTags = Object.values(item.tags);
  const startObjTags = startTags.map((tag, i) => ({ id: i, name: tag }));

  const fetchedRoomParams = {
    title: item.title,
    type: item.roomType,
    tags: startObjTags,
    isThirdparty: !!item.providerKey,
    storageLocation: {
      title: item.title,
      parentId: item.parentId,
      providerKey: item.providerKey,
      iconSrc: getThirdPartyIcon(item.providerKey),
    },
    isPrivate: false,
    icon: {
      uploadedFile: item.logo.original,
      tmpFile: "",
      x: 0.5,
      y: 0.5,
      zoom: 1,
    },
    roomOwner: item.createdBy,
<<<<<<< HEAD
    indexing: item.indexing,
=======

    ...(isDefaultRoomsQuotaSet && {
      quota: item.quotaLimit,
    }),
>>>>>>> 312a2b03
  };

  const updateRoom = (oldRoom, newRoom) => {
    // After rename of room with providerKey, it's id value changes too
    if (oldRoom.providerKey) {
      let index = getFolderIndex(oldRoom.id);

      if (index === -1) {
        index = getFolderIndex(newRoom.id);
      }

      return updateFolder(index, newRoom);
    }

    setFolder(newRoom);
  };

  const onSave = async (roomParams) => {
    const quotaLimit = roomParams?.quota || item.quotaLimit;

    const editRoomParams = {
      title: roomParams.title || t("Files:NewRoom"),
      ...(isDefaultRoomsQuotaSet && {
        quota: +quotaLimit,
      }),
    };

    const isTitleChanged = roomParams?.title !== item.title;
    const isQuotaChanged = quotaLimit !== item.quotaLimit;
    const isOwnerChanged = roomParams?.roomOwner?.id !== item.createdBy.id;

    const tags = roomParams.tags.map((tag) => tag.name);
    const newTags = roomParams.tags.filter((t) => t.isNew).map((t) => t.name);
    const removedTags = startTags.filter((sT) => !tags.includes(sT));

    const uploadLogoData = new FormData();
    uploadLogoData.append(0, roomParams.icon.uploadedFile);

    let room = null;

    try {
      setIsLoading(true);

      room =
        isTitleChanged || isQuotaChanged
          ? await editRoom(item.id, editRoomParams)
          : item;

      room.isLogoLoading = true;

      const createTagActions = [];
      for (let i = 0; i < newTags.length; i++) {
        createTagActions.push(createTag(newTags[i]));
      }
      await Promise.all(createTagActions);

      const actions = [];
      if (isOwnerChanged) {
        actions.push(changeRoomOwner(t, roomParams?.roomOwner?.id));
        room.createdBy = {
          ...room.createdBy,
          id: roomParams.roomOwner.id,
          avatarSmall: roomParams.roomOwner.avatar,
          hasAvatar: roomParams.roomOwner.hasAvatar,
          displayName: roomParams.roomOwner.label,
        };
      }
      if (tags.length) {
        actions.push(addTagsToRoom(room.id, tags));
        room.tags = tags;
      }
      if (removedTags.length)
        actions.push(removeTagsFromRoom(room.id, removedTags));

      await Promise.all(actions);

      if (!!item.logo.original && !roomParams.icon.uploadedFile) {
        room = await removeLogoFromRoom(room.id);
      }

      if (roomParams.icon.uploadedFile) {
        updateRoom(item, {
          ...room,
          logo: { big: item.logo.small },
        });

        addActiveItems(null, [room.id]);

        const response = await uploadRoomLogo(uploadLogoData);
        const url = URL.createObjectURL(roomParams.icon.uploadedFile);
        const img = new Image();

        const promise = new Promise((resolve) => {
          img.onload = async () => {
            const { x, y, zoom } = roomParams.icon;

            try {
              room = await addLogoToRoom(room.id, {
                tmpFile: response.data,
                ...calculateRoomLogoParams(img, x, y, zoom),
              });
            } catch (e) {
              toastr.error(e);
            }

            !withPaging && updateRoom(item, room);
            // updateInfoPanelSelection();
            URL.revokeObjectURL(img.src);
            setActiveFolders([]);
            resolve();
          };

          img.src = url;
        });

        await promise;
      } else {
        !withPaging &&
          updateRoom(item, {
            ...room,
          });
        // updateInfoPanelSelection();
      }
    } catch (err) {
      console.log(err);
    } finally {
      if (withPaging) await updateCurrentFolder(null, currentFolderId);

      if (item.id === currentFolderId) {
        updateEditedSelectedRoom(editRoomParams.title, tags);
        if (item.logo.original && !roomParams.icon.uploadedFile) {
          removeLogoPaths();
          // updateInfoPanelSelection();
        } else if (!item.logo.original && roomParams.icon.uploadedFile)
          addDefaultLogoPaths();
        else if (item.logo.original && roomParams.icon.uploadedFile)
          updateLogoPathsCacheBreaker();
      }

      updateInfoPanelSelection(room);
      setIsLoading(false);
      onClose();
    }
  };

  const fetchLogoAction = useCallback(async (logo) => {
    const imgExst = logo.slice(".")[1];
    const file = await fetch(logo)
      .then((res) => res.arrayBuffer())
      .then(
        (buf) =>
          new File([buf], "fetchedFile", {
            type: `image/${imgExst}`,
          }),
      );
    setFetchedImage(file);
  }, []);

  useEffect(() => {
    const logo = item?.logo?.original ? item.logo.original : "";

    if (logo) {
      fetchLogoAction(logo);
    }
  }, []);

  const fetchTagsAction = useCallback(async () => {
    const tags = await fetchTags();
    setFetchedTags(tags);
  }, []);

  useEffect(() => {
    fetchTagsAction();
  }, [fetchTagsAction]);

  useEffect(() => {
    setCreateRoomDialogVisible(true);
    return () => setCreateRoomDialogVisible(false);
  }, []);

  return (
    <EditRoomDialog
      t={t}
      visible={visible}
      onClose={onClose}
      fetchedRoomParams={fetchedRoomParams}
      onSave={onSave}
      fetchedTags={fetchedTags}
      fetchedImage={fetchedImage}
      isLoading={isLoading}
    />
  );
};

export default inject(
  ({
    settingsStore,
    filesStore,
    tagsStore,
    filesActionsStore,
    selectedFolderStore,
    dialogsStore,
    filesSettingsStore,
    infoPanelStore,
    currentQuotaStore,
  }) => {
    const {
      editRoom,
      addTagsToRoom,
      removeTagsFromRoom,
      calculateRoomLogoParams,
      uploadRoomLogo,
      setFolder,
      getFolderIndex,
      updateFolder,
      addLogoToRoom,
      removeLogoFromRoom,
      addActiveItems,
      setActiveFolders,
    } = filesStore;

    const { createTag, fetchTags } = tagsStore;
    const {
      id: currentFolderId,
      updateEditedSelectedRoom,
      addDefaultLogoPaths,
      removeLogoPaths,
      updateLogoPathsCacheBreaker,
    } = selectedFolderStore;
    const { updateCurrentFolder, changeRoomOwner } = filesActionsStore;
    const { getThirdPartyIcon } = filesSettingsStore.thirdPartyStore;
    const { setCreateRoomDialogVisible } = dialogsStore;
    const { withPaging } = settingsStore;
    const { updateInfoPanelSelection } = infoPanelStore;

    const { defaultRoomsQuota, isDefaultRoomsQuotaSet } = currentQuotaStore;

    return {
      defaultRoomsQuota,
      isDefaultRoomsQuotaSet,
      addActiveItems,
      setActiveFolders,

      editRoom,
      addTagsToRoom,
      removeTagsFromRoom,

      createTag,
      fetchTags,

      getThirdPartyIcon,

      calculateRoomLogoParams,
      setFolder,
      getFolderIndex,
      updateFolder,
      uploadRoomLogo,
      removeLogoFromRoom,
      addLogoToRoom,

      currentFolderId,
      updateCurrentFolder,

      withPaging,
      setCreateRoomDialogVisible,

      updateEditedSelectedRoom,
      addDefaultLogoPaths,
      updateLogoPathsCacheBreaker,
      removeLogoPaths,

      updateInfoPanelSelection,
      changeRoomOwner,
    };
  },
)(observer(EditRoomEvent));<|MERGE_RESOLUTION|>--- conflicted
+++ resolved
@@ -105,14 +105,11 @@
       zoom: 1,
     },
     roomOwner: item.createdBy,
-<<<<<<< HEAD
     indexing: item.indexing,
-=======
 
     ...(isDefaultRoomsQuotaSet && {
       quota: item.quotaLimit,
     }),
->>>>>>> 312a2b03
   };
 
   const updateRoom = (oldRoom, newRoom) => {
