// (c) Copyright Ascensio System SIA 2009-2024
//
// This program is a free software product.
// You can redistribute it and/or modify it under the terms
// of the GNU Affero General Public License (AGPL) version 3 as published by the Free Software
// Foundation. In accordance with Section 7(a) of the GNU AGPL its Section 15 shall be amended
// to the effect that Ascensio System SIA expressly excludes the warranty of non-infringement of
// any third-party rights.
//
// This program is distributed WITHOUT ANY WARRANTY, without even the implied warranty
// of MERCHANTABILITY or FITNESS FOR A PARTICULAR  PURPOSE. For details, see
// the GNU AGPL at: http://www.gnu.org/licenses/agpl-3.0.html
//
// You can contact Ascensio System SIA at Lubanas st. 125a-25, Riga, Latvia, EU, LV-1021.
//
// The  interactive user interfaces in modified source and object code versions of the Program must
// display Appropriate Legal Notices, as required under Section 5 of the GNU AGPL version 3.
//
// Pursuant to Section 7(b) of the License you must retain the original Product logo when
// distributing the program. Pursuant to Section 7(e) we decline to grant you any rights under
// trademark law for use of our trademarks.
//
// All the Product's GUI elements, including illustrations and icon sets, as well as technical writing
// content are licensed under the terms of the Creative Commons Attribution-ShareAlike 4.0
// International. See the License terms at http://creativecommons.org/licenses/by-sa/4.0/legalcode

import { makeAutoObservable, runInAction } from "mobx";

import api from "@docspace/shared/api";
import { setDNSSettings } from "@docspace/shared/api/settings";
import { toastr } from "@docspace/shared/components/toast";
import { DeviceType } from "@docspace/shared/enums";
import { isManagement } from "@docspace/shared/utils/common";

class CommonStore {
  settingsStore = null;

<<<<<<< HEAD
  logoUrlsWhiteLabel = [];

  whiteLabelLogoText = null;

  defaultLogoTextWhiteLabel = null;

=======
>>>>>>> 811d6e73
  portalName = null;

  dnsSettings = {
    defaultObj: {},
    customObj: {},
  };

  isInit = false;

  isLoaded = false;

  isLoadedArticleBody = false;

  isLoadedSectionHeader = false;

  isLoadedSubmenu = false;

  isLoadedLngTZSettings = false;

  isLoadedDNSSettings = false;

  isLoadedPortalRenaming = false;

  isLoadedCustomization = false;

  isLoadedCustomizationNavbar = false;

  isLoadedWelcomePageSettings = false;
<<<<<<< HEAD

  isLoadedAdditionalResources = false;

  isLoadedCompanyInfoSettingsData = false;

  greetingSettingsIsDefault = true;

  enableRestoreButton = false;
=======

  greetingSettingsIsDefault = true;
>>>>>>> 811d6e73

  constructor(settingsStore) {
    this.settingsStore = settingsStore;
    makeAutoObservable(this);
  }

  resetIsInit = () => {
    this.isInit = false;
    this.setIsLoaded(false);
  };

  initSettings = async (page) => {
    const isMobileView = this.settingsStore.deviceType === DeviceType.mobile;

    if (this.isInit) return;

    this.isInit = Boolean(page);

    const { standalone } = this.settingsStore;

    const requests = [];

    if (isMobileView) {
      switch (page) {
        case "language-and-time-zone":
          requests.push(
            this.settingsStore.getPortalTimezones(),
            this.settingsStore.getPortalCultures(),
          );
          break;
        case "dns-settings":
          if (standalone) {
            requests.push(this.getDNSSettings());
          }
          break;

        default:
          break;
      }
    } else {
      switch (page) {
        case "general":
          {
            requests.push(
              this.settingsStore.getPortalTimezones(),
              this.settingsStore.getPortalCultures(),
            );

            if (standalone) {
              requests.push(this.getDNSSettings());
            }
          }
          break;
        default:
          break;
      }
    }

    return Promise.all(requests).finally(() => this.setIsLoaded(true));
  };

<<<<<<< HEAD
  setLogoUrlsWhiteLabel = (urls) => {
    this.logoUrlsWhiteLabel = urls;
  };

  setLogoText = (text) => {
    this.whiteLabelLogoText = text;
  };

  setWhiteLabelSettings = async (data) => {
    const response = await api.settings.setWhiteLabelSettings(
      data,
      isManagement(),
    );
    return Promise.resolve(response);
  };

  getWhiteLabelLogoUrls = async () => {
    const { getWhiteLabelLogoUrls } = this.settingsStore;

    const logos = await getWhiteLabelLogoUrls();

    this.setLogoUrlsWhiteLabel(Object.values(logos));

    return logos;
  };

  getWhiteLabelLogoText = async () => {
    const res = await api.settings.getLogoText(isManagement());
    this.setLogoText(res);
    this.defaultLogoTextWhiteLabel = res;
    return res;
  };

  applyNewLogos = (logos) => {
    const theme = this.settingsStore.theme.isBase ? "light" : "dark";

    const favicon = document.getElementById("favicon");
    const logo = document.getElementsByClassName("logo-icon_svg")?.[0];
    const logoBurger = document.getElementsByClassName("burger-logo")?.[0];

    runInAction(() => {
      favicon && (favicon.href = logos?.[2]?.path?.light); // we have single favicon for both themes
      logo && (logo.src = logos?.[0]?.path?.[theme]);
      logoBurger && (logoBurger.src = logos?.[5]?.path?.[theme]);
    });
  };

  saveWhiteLabelSettings = async (data) => {
    await this.setWhiteLabelSettings(data);

    const logos = await this.getWhiteLabelLogoUrls();
    this.getIsDefaultWhiteLabel();
    this.getWhiteLabelLogoText();

    this.applyNewLogos(logos);
  };

  getIsDefaultWhiteLabel = async () => {
    const res = await api.settings.getIsDefaultWhiteLabel(isManagement());
    const enableRestoreButton = res.map((item) => item.default).includes(false);
    this.enableRestoreButton = enableRestoreButton;
  };

  restoreWhiteLabelSettings = async () => {
    await api.settings.restoreWhiteLabelSettings(isManagement());

    const logos = await this.getWhiteLabelLogoUrls();
    this.getIsDefaultWhiteLabel();
    this.getWhiteLabelLogoText();

    this.applyNewLogos(logos);
  };

  get isWhitelableLoaded() {
    return (
      this.logoUrlsWhiteLabel.length > 0 &&
      this.whiteLabelLogoText !== undefined
    );
  }

=======
>>>>>>> 811d6e73
  getGreetingSettingsIsDefault = async () => {
    const isDefault = await api.settings.getGreetingSettingsIsDefault();
    runInAction(() => {
      this.greetingSettingsIsDefault = isDefault;
    });
  };

  get isDefaultDNS() {
    const { customObj, defaultObj } = this.dnsSettings;
    return (
      defaultObj.dnsName === customObj.dnsName &&
      defaultObj.enable === customObj.enable
    );
  }

  setIsEnableDNS = (value) => {
    this.dnsSettings.customObj.enable = value;
  };

  setDNSName = (value) => {
    this.dnsSettings.customObj.dnsName = value;
  };

  setPortalName = (value) => {
    this.portalName = value;
  };

  setDNSSettings = (data) => {
    this.dnsSettings = { defaultObj: data, customObj: data };
  };

  getMappedDomain = async () => {
    const res = await api.portal.getPortal();
    const { mappedDomain } = res;

    const tempObject = {};

    tempObject.enable = !!mappedDomain;

    if (tempObject.enable) {
      tempObject.dnsName = mappedDomain;
    }

    this.setDNSSettings(tempObject);
  };

  saveDNSSettings = async () => {
    const { customObj } = this.dnsSettings;
    const { dnsName, enable } = customObj;

    await setDNSSettings(dnsName, enable);

    try {
      this.getMappedDomain();
    } catch (e) {
      toastr.error(e);
    }
  };

  getDNSSettings = async () => {
    this.getMappedDomain();
  };

  setIsLoadedArticleBody = (isLoadedArticleBody) => {
    this.isLoadedArticleBody = isLoadedArticleBody;
  };

  setIsLoadedSectionHeader = (isLoadedSectionHeader) => {
    this.isLoadedSectionHeader = isLoadedSectionHeader;
  };

  setIsLoadedSubmenu = (isLoadedSubmenu) => {
    this.isLoadedSubmenu = isLoadedSubmenu;
  };

  setIsLoadedLngTZSettings = (isLoadedLngTZSettings) => {
    this.isLoadedLngTZSettings = isLoadedLngTZSettings;
  };

  setIsLoadedWelcomePageSettings = (isLoadedWelcomePageSettings) => {
    this.isLoadedWelcomePageSettings = isLoadedWelcomePageSettings;
  };

  setIsLoadedPortalRenaming = (isLoadedPortalRenaming) => {
    this.isLoadedPortalRenaming = isLoadedPortalRenaming;
  };

  setIsLoadedDNSSettings = (isLoadedDNSSettings) => {
    this.isLoadedDNSSettings = isLoadedDNSSettings;
  };

  setIsLoadedCustomization = (isLoadedCustomization) => {
    this.isLoadedCustomization = isLoadedCustomization;
  };

  setIsLoadedCustomizationNavbar = (isLoadedCustomizationNavbar) => {
    this.isLoadedCustomizationNavbar = isLoadedCustomizationNavbar;
  };

  setIsLoaded = (isLoaded) => {
    this.isLoaded = isLoaded;
  };
}

export default CommonStore;<|MERGE_RESOLUTION|>--- conflicted
+++ resolved
@@ -30,20 +30,10 @@
 import { setDNSSettings } from "@docspace/shared/api/settings";
 import { toastr } from "@docspace/shared/components/toast";
 import { DeviceType } from "@docspace/shared/enums";
-import { isManagement } from "@docspace/shared/utils/common";
 
 class CommonStore {
   settingsStore = null;
 
-<<<<<<< HEAD
-  logoUrlsWhiteLabel = [];
-
-  whiteLabelLogoText = null;
-
-  defaultLogoTextWhiteLabel = null;
-
-=======
->>>>>>> 811d6e73
   portalName = null;
 
   dnsSettings = {
@@ -72,19 +62,8 @@
   isLoadedCustomizationNavbar = false;
 
   isLoadedWelcomePageSettings = false;
-<<<<<<< HEAD
-
-  isLoadedAdditionalResources = false;
-
-  isLoadedCompanyInfoSettingsData = false;
 
   greetingSettingsIsDefault = true;
-
-  enableRestoreButton = false;
-=======
-
-  greetingSettingsIsDefault = true;
->>>>>>> 811d6e73
 
   constructor(settingsStore) {
     this.settingsStore = settingsStore;
@@ -146,89 +125,6 @@
     return Promise.all(requests).finally(() => this.setIsLoaded(true));
   };
 
-<<<<<<< HEAD
-  setLogoUrlsWhiteLabel = (urls) => {
-    this.logoUrlsWhiteLabel = urls;
-  };
-
-  setLogoText = (text) => {
-    this.whiteLabelLogoText = text;
-  };
-
-  setWhiteLabelSettings = async (data) => {
-    const response = await api.settings.setWhiteLabelSettings(
-      data,
-      isManagement(),
-    );
-    return Promise.resolve(response);
-  };
-
-  getWhiteLabelLogoUrls = async () => {
-    const { getWhiteLabelLogoUrls } = this.settingsStore;
-
-    const logos = await getWhiteLabelLogoUrls();
-
-    this.setLogoUrlsWhiteLabel(Object.values(logos));
-
-    return logos;
-  };
-
-  getWhiteLabelLogoText = async () => {
-    const res = await api.settings.getLogoText(isManagement());
-    this.setLogoText(res);
-    this.defaultLogoTextWhiteLabel = res;
-    return res;
-  };
-
-  applyNewLogos = (logos) => {
-    const theme = this.settingsStore.theme.isBase ? "light" : "dark";
-
-    const favicon = document.getElementById("favicon");
-    const logo = document.getElementsByClassName("logo-icon_svg")?.[0];
-    const logoBurger = document.getElementsByClassName("burger-logo")?.[0];
-
-    runInAction(() => {
-      favicon && (favicon.href = logos?.[2]?.path?.light); // we have single favicon for both themes
-      logo && (logo.src = logos?.[0]?.path?.[theme]);
-      logoBurger && (logoBurger.src = logos?.[5]?.path?.[theme]);
-    });
-  };
-
-  saveWhiteLabelSettings = async (data) => {
-    await this.setWhiteLabelSettings(data);
-
-    const logos = await this.getWhiteLabelLogoUrls();
-    this.getIsDefaultWhiteLabel();
-    this.getWhiteLabelLogoText();
-
-    this.applyNewLogos(logos);
-  };
-
-  getIsDefaultWhiteLabel = async () => {
-    const res = await api.settings.getIsDefaultWhiteLabel(isManagement());
-    const enableRestoreButton = res.map((item) => item.default).includes(false);
-    this.enableRestoreButton = enableRestoreButton;
-  };
-
-  restoreWhiteLabelSettings = async () => {
-    await api.settings.restoreWhiteLabelSettings(isManagement());
-
-    const logos = await this.getWhiteLabelLogoUrls();
-    this.getIsDefaultWhiteLabel();
-    this.getWhiteLabelLogoText();
-
-    this.applyNewLogos(logos);
-  };
-
-  get isWhitelableLoaded() {
-    return (
-      this.logoUrlsWhiteLabel.length > 0 &&
-      this.whiteLabelLogoText !== undefined
-    );
-  }
-
-=======
->>>>>>> 811d6e73
   getGreetingSettingsIsDefault = async () => {
     const isDefault = await api.settings.getGreetingSettingsIsDefault();
     runInAction(() => {
