import React from "react";

import toastr from "studio/toastr";
import Loaders from "@appserver/common/components/Loaders";
import TreeFolders from "./TreeFolders";
import TreeSettings from "./TreeSettings";
import isEmpty from "lodash/isEmpty";
import { setDocumentTitle } from "../../../helpers/utils";
import ThirdPartyList from "./ThirdPartyList";
import DownloadAppList from "./DownloadAppList";
import Banner from "./Banner";
import { inject, observer } from "mobx-react";
import { withRouter } from "react-router-dom";
import config from "../../../../package.json";
import { combineUrl } from "@appserver/common/utils";
import { AppServerConfig } from "@appserver/common/constants";
import FilesFilter from "@appserver/common/api/files/filter";
import { isDesktop, isTablet } from "react-device-detect";
import { showLoader, hideLoader } from "@appserver/common/utils";
class ArticleBodyContent extends React.Component {
  onSelect = (data, e) => {
    const {
      setIsLoading,
      setSelectedNode,
      fetchFiles,
      homepage,
      history,
      hideArticle,
    } = this.props;

    setSelectedNode(data);
<<<<<<< HEAD
=======
    setIsLoading(true);
    hideArticle(false);
>>>>>>> 43ee204e

    // const selectedFolderTitle =
    //   (e.node && e.node.props && e.node.props.title) || null;

    // selectedFolderTitle
    //   ? setDocumentTitle(selectedFolderTitle)
    //   : setDocumentTitle();

    if (window.location.pathname.indexOf("/filter") > 0) {
      setIsLoading(true);
      fetchFiles(data[0], null, true, false, true)
        .catch((err) => toastr.error(err))
        .finally(() => setIsLoading(false));
    } else {
<<<<<<< HEAD
      const filter = FilesFilter.getDefault();

      filter.folder = data[0];

      const urlFilter = filter.toUrlParams();
      showLoader();
      fetchFiles(data[0], null, true, false, true)
        .then(() =>
          history.push(
            combineUrl(
              AppServerConfig.proxyURL,
              homepage,
              `/filter?${urlFilter}`
            )
          )
        )
        .catch((err) => toastr.error(err))
        .finally(() => hideLoader());
=======
      const newFilter = FilesFilter.getDefault();
      newFilter.folder = data[0];
      const urlFilter = newFilter.toUrlParams();
      history.push(
        combineUrl(AppServerConfig.proxyURL, homepage, `/filter?${urlFilter}`)
      );
>>>>>>> 43ee204e
    }
    //}
  };

  onShowNewFilesPanel = (folderId) => {
    this.props.setNewFilesPanelVisible(true, [folderId]);
  };

  render() {
    const {
      treeFolders,
      onTreeDrop,
      enableThirdParty,
      isVisitor,
      personal,
    } = this.props;

    //console.log("Article Body render");

    const campaigns = (localStorage.getItem("campaigns") || "")
      .split(",")
      .filter((campaign) => campaign.length > 0);

    return isEmpty(treeFolders) ? (
      <Loaders.TreeFolders />
    ) : (
      <>
        <TreeFolders
          useDefaultSelectedKeys
          onSelect={this.onSelect}
          data={treeFolders}
          onBadgeClick={this.onShowNewFilesPanel}
          onTreeDrop={onTreeDrop}
        />
        {!personal && <TreeSettings />}
        {enableThirdParty && !isVisitor && <ThirdPartyList />}
        <DownloadAppList />
        {(isDesktop || isTablet) && personal && campaigns.length > 0 && (
          <Banner />
        )}
      </>
    );
  }
}

export default inject(
  ({
    auth,
    filesStore,
    treeFoldersStore,
    selectedFolderStore,
    dialogsStore,
    settingsStore,
  }) => {
    const { fetchFiles, setIsLoading } = filesStore;
    const { treeFolders, setSelectedNode, setTreeFolders } = treeFoldersStore;

    const { setNewFilesPanelVisible } = dialogsStore;

    const { personal, hideArticle } = auth.settingsStore;

    const selectedFolderTitle = selectedFolderStore.title;

    selectedFolderTitle
      ? setDocumentTitle(selectedFolderTitle)
      : setDocumentTitle();

    return {
      treeFolders,
<<<<<<< HEAD
      selectedTreeNode,
=======
>>>>>>> 43ee204e
      enableThirdParty: settingsStore.enableThirdParty,
      isVisitor: auth.userStore.user.isVisitor,
      homepage: config.homepage,
      personal,

      setIsLoading,
      fetchFiles,
      setSelectedNode,
      setTreeFolders,
      setNewFilesPanelVisible,
      hideArticle,
    };
  }
)(observer(withRouter(ArticleBodyContent)));<|MERGE_RESOLUTION|>--- conflicted
+++ resolved
@@ -29,11 +29,7 @@
     } = this.props;
 
     setSelectedNode(data);
-<<<<<<< HEAD
-=======
-    setIsLoading(true);
     hideArticle(false);
->>>>>>> 43ee204e
 
     // const selectedFolderTitle =
     //   (e.node && e.node.props && e.node.props.title) || null;
@@ -48,7 +44,6 @@
         .catch((err) => toastr.error(err))
         .finally(() => setIsLoading(false));
     } else {
-<<<<<<< HEAD
       const filter = FilesFilter.getDefault();
 
       filter.folder = data[0];
@@ -67,14 +62,6 @@
         )
         .catch((err) => toastr.error(err))
         .finally(() => hideLoader());
-=======
-      const newFilter = FilesFilter.getDefault();
-      newFilter.folder = data[0];
-      const urlFilter = newFilter.toUrlParams();
-      history.push(
-        combineUrl(AppServerConfig.proxyURL, homepage, `/filter?${urlFilter}`)
-      );
->>>>>>> 43ee204e
     }
     //}
   };
@@ -144,10 +131,6 @@
 
     return {
       treeFolders,
-<<<<<<< HEAD
-      selectedTreeNode,
-=======
->>>>>>> 43ee204e
       enableThirdParty: settingsStore.enableThirdParty,
       isVisitor: auth.userStore.user.isVisitor,
       homepage: config.homepage,
