--- conflicted
+++ resolved
@@ -60,11 +60,7 @@
     }
 
     [HttpGet("remove/progress")]
-<<<<<<< HEAD
     public async Task<RemoveProgressItem> GetRemoveProgressAsync(Guid userId)
-=======
-    public RemoveProgressItem GetRemoveProgress(Guid userId)
->>>>>>> e790b13d
     {
         await _permissionContext.DemandPermissionsAsync(Constants.Action_EditUser);
 
@@ -88,15 +84,9 @@
     }
 
     [HttpPost("remove/start")]
-<<<<<<< HEAD
     public async Task<RemoveProgressItem> StartRemoveAsync(TerminateRequestDto inDto)
     {
         await _permissionContext.DemandPermissionsAsync(Constants.Action_EditUser);
-=======
-    public RemoveProgressItem StartRemove(TerminateRequestDto inDto)
-    {
-        _permissionContext.DemandPermissions(Constants.Action_EditUser);
->>>>>>> e790b13d
 
         var user = await _userManager.GetUsersAsync(inDto.UserId);
 
@@ -114,15 +104,9 @@
     }
 
     [HttpPut("remove/terminate")]
-<<<<<<< HEAD
     public async Task TerminateRemoveAsync(TerminateRequestDto inDto)
     {
         await _permissionContext.DemandPermissionsAsync(Constants.Action_EditUser);
-=======
-    public void TerminateRemove(TerminateRequestDto inDto)
-    {
-        _permissionContext.DemandPermissions(Constants.Action_EditUser);
->>>>>>> e790b13d
 
         _queueWorkerRemove.Terminate(Tenant.Id, inDto.UserId);
     }
