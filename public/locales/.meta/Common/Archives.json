{
  "key_path": "Archives",
  "content": "Archives",
  "content_en_sha1_hash": "a50710e773e144dc2bef188e769e70476bfa5af3",
  "created_at": "2025-05-19T21:30:43.070Z",
<<<<<<< HEAD
  "updated_at": "2025-06-08T12:02:32.717Z",
=======
  "updated_at": "2025-07-10T11:11:06.890Z",
>>>>>>> 4378f47c
  "comment": {
    "text": "This translation key is used for the label \"Archives\" in a filter dropdown menu, likely found on a page or button related to document or file management. It appears in the UI when filtering by type and selecting \"ArchiveOnly\". The translator should consider how this term will be displayed to users.",
    "is_auto": true,
    "updated_at": "2025-05-20T09:37:21.069Z"
  },
  "usage": [
    {
      "file_path": "/packages/client/src/pages/Home/Section/Filter/index.js",
      "line_number": 596,
      "context": "break;\n case FilterType.SpreadsheetsOnly.toString():\n label = t(\"Common:Spreadsheets\");\n break;\n case FilterType.ArchiveOnly.toString():\n label = t(\"Common:Archives\");\n break;\n case FilterType.PresentationsOnly.toString():\n label = t(\"Common:Presentations\");\n break;\n case FilterType.ImagesOnly.toString():",
      "module": "/packages/client"
    },
    {
      "file_path": "/packages/client/src/pages/Home/Section/Filter/index.js",
      "line_number": 596,
      "context": "break;\n case FilterType.SpreadsheetsOnly.toString():\n label = t(\"Common:Spreadsheets\");\n break;\n case FilterType.ArchiveOnly.toString():\n label = t(\"Common:Archives\");\n break;\n case FilterType.PresentationsOnly.toString():\n label = t(\"Common:Presentations\");\n break;\n case FilterType.ImagesOnly.toString():",
      "module": "/packages/client"
    },
    {
      "file_path": "/packages/client/src/pages/PortalSettings/categories/developer-tools/JavascriptSDK/presets/FileSelector.js",
      "line_number": 125,
      "context": "key: FilterType.Pdf,\n label: getManyPDFTitle(t, false),\n },\n {\n key: FilterType.ArchiveOnly,\n label: t(`Common:Archives`),\n },\n {\n key: FilterType.ImagesOnly,\n label: t(`Common:Images`),\n },",
      "module": "/packages/client"
    },
    {
      "file_path": "/packages/client/src/pages/PortalSettings/categories/developer-tools/JavascriptSDK/sub-components/FilterBlock.js",
      "line_number": 158,
      "context": "label: t(\"Common:Spreadsheets\"),\n typeKey: FilterType.SpreadsheetsOnly,\n },\n {\n key: \"filter-type-archives\",\n label: t(\"Common:Archives\"),\n typeKey: FilterType.ArchiveOnly,\n },\n {\n key: \"filter-type-presentations\",\n label: t(\"Common:Presentations\"),",
      "module": "/packages/client"
    },
    {
      "file_path": "/packages/shared/utils/index.ts",
<<<<<<< HEAD
      "line_number": 357,
      "context": "case FilterType.ImagesOnly:\n return t(\"Common:Images\");\n case FilterType.MediaOnly:\n return t(\"Common:Media\");\n case FilterType.ArchiveOnly:\n return t(\"Common:Archives\");\n case FilterType.FilesOnly:\n return t(\"Common:Files\");\n \n case `room-${RoomsType.CustomRoom}`:\n return t(\"Common:CustomRooms\");",
=======
      "line_number": 359,
      "context": "case FilterType.ImagesOnly:\n return t(\"Common:Images\");\n case FilterType.MediaOnly:\n return t(\"Common:Media\");\n case FilterType.ArchiveOnly:\n return t(\"Common:Archives\");\n case FilterType.FilesOnly:\n return t(\"Common:Files\");\n case FilterType.DiagramsOnly:\n return t(\"Common:Diagrams\");",
>>>>>>> 4378f47c
      "module": "/packages/shared"
    }
  ],
  "languages": {
    "en": {
      "ai_translated": false,
      "ai_model": null,
      "ai_spell_check_issues": [],
      "approved_at": null
    },
    "ar-SA": {
      "ai_translated": false,
      "ai_model": null,
      "ai_spell_check_issues": [],
      "approved_at": null
    },
    "az": {
      "ai_translated": false,
      "ai_model": null,
      "ai_spell_check_issues": [],
      "approved_at": null
    },
    "bg": {
      "ai_translated": false,
      "ai_model": null,
      "ai_spell_check_issues": [],
      "approved_at": null
    },
    "cs": {
      "ai_translated": false,
      "ai_model": null,
      "ai_spell_check_issues": [],
      "approved_at": null
    },
    "de": {
      "ai_translated": false,
      "ai_model": null,
      "ai_spell_check_issues": [
        {
          "type": "incorrect_translation",
          "description": "The singular form 'Archive' is used for the English plural 'Archives'. While 'Archive' can sometimes be acceptable, the more accurate translation, depending on context, could be 'Archive' (singular) or 'Archive' (plural, slightly modified).",
          "suggestion": "Consider 'Archive' (if referring to a single archive) or 'Archive' (if referring to multiple archives)."
        }
      ],
      "approved_at": null
    },
    "el-GR": {
      "ai_translated": false,
      "ai_model": null,
      "ai_spell_check_issues": [],
      "approved_at": null
    },
    "es": {
      "ai_translated": false,
      "ai_model": null,
      "ai_spell_check_issues": [],
      "approved_at": null
    },
    "fi": {
      "ai_translated": false,
      "ai_model": null,
      "ai_spell_check_issues": [],
      "approved_at": null
    },
    "fr": {
      "ai_translated": false,
      "ai_model": null,
      "ai_spell_check_issues": [],
      "approved_at": null
    },
    "hy-AM": {
      "ai_translated": false,
      "ai_model": null,
      "ai_spell_check_issues": [],
      "approved_at": null
    },
    "it": {
      "ai_translated": false,
      "ai_model": null,
      "ai_spell_check_issues": [],
      "approved_at": null
    },
    "ja-JP": {
      "ai_translated": false,
      "ai_model": null,
      "ai_spell_check_issues": [],
      "approved_at": null
    },
    "ko-KR": {
      "ai_translated": false,
      "ai_model": null,
      "ai_spell_check_issues": [],
      "approved_at": null
    },
    "lo-LA": {
      "ai_translated": false,
      "ai_model": null,
      "ai_spell_check_issues": [
        {
          "type": "incorrect_translation",
          "description": "The Lao translation \"ຮວບຮວມ\" (ruap ruam) translates to 'collect' or 'gather', not 'archives'. 'Archives' implies a collection of historical records, which requires a more specific term in Lao.",
          "suggestion": "Consider using a term like \"ເອກະສານບັນທຶກ\" (ekasane bantuek) for 'archives' or a similar phrase conveying the meaning of historical records."
        }
      ],
      "approved_at": null
    },
    "lv": {
      "ai_translated": false,
      "ai_model": null,
      "ai_spell_check_issues": [],
      "approved_at": null
    },
    "nl": {
      "ai_translated": false,
      "ai_model": null,
      "ai_spell_check_issues": [],
      "approved_at": null
    },
    "pl": {
      "ai_translated": false,
      "ai_model": null,
      "ai_spell_check_issues": [],
      "approved_at": null
    },
    "pt": {
      "ai_translated": false,
      "ai_model": null,
      "ai_spell_check_issues": [],
      "approved_at": null
    },
    "pt-BR": {
      "ai_translated": false,
      "ai_model": null,
      "ai_spell_check_issues": [],
      "approved_at": null
    },
    "ro": {
      "ai_translated": false,
      "ai_model": null,
      "ai_spell_check_issues": [],
      "approved_at": null
    },
    "ru": {
      "ai_translated": false,
      "ai_model": null,
      "ai_spell_check_issues": [],
      "approved_at": null
    },
    "si": {
      "ai_translated": false,
      "ai_model": null,
      "ai_spell_check_issues": [
        {
          "type": "incorrect_translation",
          "description": "The Sinhala translation 'සංරක්‍ෂිත' (sanrakshita) while technically meaning 'protected' or 'preserved', doesn't accurately convey the English meaning of 'Archives'. Archives refers to a collection of historical records, not necessarily something that is simply protected. A more appropriate translation might focus on 'recordings', 'historical documents', or a similar concept depending on the context.",
          "suggestion": "Consider alternatives like 'ලේඛන ගබඩාව' (lekana gabadawa - record repository) or 'ଐතිහාසික ලේඛనాలు' (itihasika lekhanaw - historical documents)."
        }
      ],
      "approved_at": null
    },
    "sk": {
      "ai_translated": false,
      "ai_model": null,
      "ai_spell_check_issues": [],
      "approved_at": null
    },
    "sl": {
      "ai_translated": false,
      "ai_model": null,
      "ai_spell_check_issues": [],
      "approved_at": null
    },
    "sr-Cyrl-RS": {
      "ai_translated": false,
      "ai_model": null,
      "ai_spell_check_issues": [
        {
          "type": "incorrect_translation",
          "description": "The Serbian (Cyrillic) translation \"Архиве\" is the genitive singular form of \"архива\" (archive). The English word 'Archives' (plural) typically requires the nominative plural form \"Архиве\" (Arhive) in Serbian (Cyrillic).",
          "suggestion": "Архиве"
        }
      ],
      "approved_at": null
    },
    "sr-Latn-RS": {
      "ai_translated": false,
      "ai_model": null,
      "ai_spell_check_issues": [
        {
          "type": "incorrect_translation",
          "description": "The Serbian (Latin) translation 'Arhive' is a misspelling and does not accurately translate 'Archives'. The correct Serbian (Latin) translation is 'Arhiva'.",
          "suggestion": "Arhiva"
        }
      ],
      "approved_at": null
    },
    "tr": {
      "ai_translated": false,
      "ai_model": null,
      "ai_spell_check_issues": [],
      "approved_at": null
    },
    "uk-UA": {
      "ai_translated": false,
      "ai_model": null,
      "ai_spell_check_issues": [],
      "approved_at": null
    },
    "vi": {
      "ai_translated": false,
      "ai_model": null,
      "ai_spell_check_issues": [],
      "approved_at": null
    },
    "zh-CN": {
      "ai_translated": false,
      "ai_model": null,
      "ai_spell_check_issues": [],
      "approved_at": null
    }
  }
}<|MERGE_RESOLUTION|>--- conflicted
+++ resolved
@@ -3,11 +3,7 @@
   "content": "Archives",
   "content_en_sha1_hash": "a50710e773e144dc2bef188e769e70476bfa5af3",
   "created_at": "2025-05-19T21:30:43.070Z",
-<<<<<<< HEAD
-  "updated_at": "2025-06-08T12:02:32.717Z",
-=======
   "updated_at": "2025-07-10T11:11:06.890Z",
->>>>>>> 4378f47c
   "comment": {
     "text": "This translation key is used for the label \"Archives\" in a filter dropdown menu, likely found on a page or button related to document or file management. It appears in the UI when filtering by type and selecting \"ArchiveOnly\". The translator should consider how this term will be displayed to users.",
     "is_auto": true,
@@ -16,37 +12,32 @@
   "usage": [
     {
       "file_path": "/packages/client/src/pages/Home/Section/Filter/index.js",
-      "line_number": 596,
+      "line_number": 599,
       "context": "break;\n case FilterType.SpreadsheetsOnly.toString():\n label = t(\"Common:Spreadsheets\");\n break;\n case FilterType.ArchiveOnly.toString():\n label = t(\"Common:Archives\");\n break;\n case FilterType.PresentationsOnly.toString():\n label = t(\"Common:Presentations\");\n break;\n case FilterType.ImagesOnly.toString():",
       "module": "/packages/client"
     },
     {
       "file_path": "/packages/client/src/pages/Home/Section/Filter/index.js",
-      "line_number": 596,
+      "line_number": 599,
       "context": "break;\n case FilterType.SpreadsheetsOnly.toString():\n label = t(\"Common:Spreadsheets\");\n break;\n case FilterType.ArchiveOnly.toString():\n label = t(\"Common:Archives\");\n break;\n case FilterType.PresentationsOnly.toString():\n label = t(\"Common:Presentations\");\n break;\n case FilterType.ImagesOnly.toString():",
       "module": "/packages/client"
     },
     {
       "file_path": "/packages/client/src/pages/PortalSettings/categories/developer-tools/JavascriptSDK/presets/FileSelector.js",
-      "line_number": 125,
-      "context": "key: FilterType.Pdf,\n label: getManyPDFTitle(t, false),\n },\n {\n key: FilterType.ArchiveOnly,\n label: t(`Common:Archives`),\n },\n {\n key: FilterType.ImagesOnly,\n label: t(`Common:Images`),\n },",
+      "line_number": 129,
+      "context": "key: FilterType.DiagramsOnly,\n label: t(`Common:Diagrams`),\n },\n {\n key: FilterType.ArchiveOnly,\n label: t(`Common:Archives`),\n },\n {\n key: FilterType.ImagesOnly,\n label: t(`Common:Images`),\n },",
       "module": "/packages/client"
     },
     {
       "file_path": "/packages/client/src/pages/PortalSettings/categories/developer-tools/JavascriptSDK/sub-components/FilterBlock.js",
-      "line_number": 158,
-      "context": "label: t(\"Common:Spreadsheets\"),\n typeKey: FilterType.SpreadsheetsOnly,\n },\n {\n key: \"filter-type-archives\",\n label: t(\"Common:Archives\"),\n typeKey: FilterType.ArchiveOnly,\n },\n {\n key: \"filter-type-presentations\",\n label: t(\"Common:Presentations\"),",
+      "line_number": 178,
+      "context": "label: t(\"Common:Diagrams\"),\n typeKey: FilterType.DiagramsOnly,\n },\n {\n key: \"filter-type-archives\",\n label: t(\"Common:Archives\"),\n typeKey: FilterType.ArchiveOnly,\n },\n {\n key: \"filter-type-images\",\n label: t(\"Common:Images\"),",
       "module": "/packages/client"
     },
     {
       "file_path": "/packages/shared/utils/index.ts",
-<<<<<<< HEAD
-      "line_number": 357,
-      "context": "case FilterType.ImagesOnly:\n return t(\"Common:Images\");\n case FilterType.MediaOnly:\n return t(\"Common:Media\");\n case FilterType.ArchiveOnly:\n return t(\"Common:Archives\");\n case FilterType.FilesOnly:\n return t(\"Common:Files\");\n \n case `room-${RoomsType.CustomRoom}`:\n return t(\"Common:CustomRooms\");",
-=======
       "line_number": 359,
       "context": "case FilterType.ImagesOnly:\n return t(\"Common:Images\");\n case FilterType.MediaOnly:\n return t(\"Common:Media\");\n case FilterType.ArchiveOnly:\n return t(\"Common:Archives\");\n case FilterType.FilesOnly:\n return t(\"Common:Files\");\n case FilterType.DiagramsOnly:\n return t(\"Common:Diagrams\");",
->>>>>>> 4378f47c
       "module": "/packages/shared"
     }
   ],
@@ -87,8 +78,8 @@
       "ai_spell_check_issues": [
         {
           "type": "incorrect_translation",
-          "description": "The singular form 'Archive' is used for the English plural 'Archives'. While 'Archive' can sometimes be acceptable, the more accurate translation, depending on context, could be 'Archive' (singular) or 'Archive' (plural, slightly modified).",
-          "suggestion": "Consider 'Archive' (if referring to a single archive) or 'Archive' (if referring to multiple archives)."
+          "description": "The singular form 'Archive' is used for the English plural 'Archives'. The appropriate German translation would depend on the intended meaning (e.g., 'Archive' for a single archive, 'Archive' for a collection of archives, or 'Archiv' for a more formal/official context).",
+          "suggestion": "Consider 'Archiv', 'Archive' (for a collection) or 'Archiv' (formal) depending on the context."
         }
       ],
       "approved_at": null
@@ -96,7 +87,13 @@
     "el-GR": {
       "ai_translated": false,
       "ai_model": null,
-      "ai_spell_check_issues": [],
+      "ai_spell_check_issues": [
+        {
+          "type": "incorrect_translation",
+          "description": "While 'Αρχειοθετήσεις' is a valid Greek word, it doesn't directly translate to 'Archives'. It more accurately means 'archivings' or 'recordings for archiving'. 'Archives' implies a collection or repository of historical records, which could be better represented by terms like 'Αρχεία' (Archeia) or 'Αρχειακό υλικό' (Archeiako yliko).",
+          "suggestion": "Consider 'Αρχεία' (Archeia) for a more direct translation of 'Archives', or 'Αρχειακό υλικό' (Archeiako yliko) for 'archival material'."
+        }
+      ],
       "approved_at": null
     },
     "es": {
@@ -147,8 +144,8 @@
       "ai_spell_check_issues": [
         {
           "type": "incorrect_translation",
-          "description": "The Lao translation \"ຮວບຮວມ\" (ruap ruam) translates to 'collect' or 'gather', not 'archives'. 'Archives' implies a collection of historical records, which requires a more specific term in Lao.",
-          "suggestion": "Consider using a term like \"ເອກະສານບັນທຶກ\" (ekasane bantuek) for 'archives' or a similar phrase conveying the meaning of historical records."
+          "description": "The Lao translation \"ຮວບຮວມ\" (ruap ruam) means 'collect' or 'assemble', not 'archives'. 'Archives' implies a collection of historical records, which requires a different nuance.",
+          "suggestion": "Consider translations like \"ເອກະສານບັນທຶກ\" (ekasan bantuek - record documents) or \"ຫ້ອງເອກະສານ\" (hong ekasan - document room), depending on the specific context."
         }
       ],
       "approved_at": null
@@ -201,8 +198,8 @@
       "ai_spell_check_issues": [
         {
           "type": "incorrect_translation",
-          "description": "The Sinhala translation 'සංරක්‍ෂිත' (sanrakshita) while technically meaning 'protected' or 'preserved', doesn't accurately convey the English meaning of 'Archives'. Archives refers to a collection of historical records, not necessarily something that is simply protected. A more appropriate translation might focus on 'recordings', 'historical documents', or a similar concept depending on the context.",
-          "suggestion": "Consider alternatives like 'ලේඛන ගබඩාව' (lekana gabadawa - record repository) or 'ଐතිහාසික ලේඛనాలు' (itihasika lekhanaw - historical documents)."
+          "description": "The Sinhala translation \"සංරක්‍ෂිත\" (Sanrakshita) translates to 'protected' or 'preserved,' not 'archives.' 'Archives' implies a collection of historical records, which requires a more specific term.",
+          "suggestion": "Consider using \"ලේඛන ගබඩාව\" (Lekana Gabadawa) which means 'records archive' or a similar term that conveys the meaning of 'archives.'"
         }
       ],
       "approved_at": null
@@ -225,8 +222,8 @@
       "ai_spell_check_issues": [
         {
           "type": "incorrect_translation",
-          "description": "The Serbian (Cyrillic) translation \"Архиве\" is the genitive singular form of \"архива\" (archive). The English word 'Archives' (plural) typically requires the nominative plural form \"Архиве\" (Arhive) in Serbian (Cyrillic).",
-          "suggestion": "Архиве"
+          "description": "The Serbian (Cyrillic) translation \"Архиве\" is in the genitive singular case. \"Archives\" as a plural noun, likely requires the nominative plural form.",
+          "suggestion": "Архиве should be changed to Архиви."
         }
       ],
       "approved_at": null
@@ -237,7 +234,7 @@
       "ai_spell_check_issues": [
         {
           "type": "incorrect_translation",
-          "description": "The Serbian (Latin) translation 'Arhive' is a misspelling and does not accurately translate 'Archives'. The correct Serbian (Latin) translation is 'Arhiva'.",
+          "description": "The Serbian (Latin) translation 'Arhive' is a misspelling of 'Arhiva'. While it's recognizable, it's not the correct spelling.",
           "suggestion": "Arhiva"
         }
       ],
