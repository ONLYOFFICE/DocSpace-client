import Avatar from "@appserver/components/avatar";
import Button from "@appserver/components/button";
import IconButton from "@appserver/components/icon-button";
import Text from "@appserver/components/text";
import SocialButton from "@appserver/components/social-button";
import FacebookButton from "@appserver/components/facebook-button";
import ToggleContent from "@appserver/components/toggle-content";
import ToggleButton from "@appserver/components/toggle-button";
import Box from "@appserver/components/box";
import Link from "@appserver/components/link";
import ProfileInfo from "./ProfileInfo/ProfileInfo";
import toastr from "studio/toastr";
import React from "react";
import {
  combineUrl,
  isMe,
  getProviderTranslation,
} from "@appserver/common/utils";
import styled from "styled-components";

import { withRouter } from "react-router";
import { withTranslation } from "react-i18next";
import { inject, observer } from "mobx-react";
import {
  getUserContacts,
  getUserRole,
} from "../../../../helpers/people-helpers";
import config from "../../../../../package.json";
import { AppServerConfig, providersData } from "@appserver/common/constants";
import { unlinkOAuth, linkOAuth } from "@appserver/common/api/people";
import { getAuthProviders } from "@appserver/common/api/settings";
import { Trans, useTranslation } from "react-i18next";
import {
  ResetApplicationDialog,
  BackupCodesDialog,
} from "../../../../components/dialogs";

import Loaders from "@appserver/common/components/Loaders";
import withLoader from "../../../../HOCs/withLoader";

const ProfileWrapper = styled.div`
  display: flex;
  align-items: flex-start;
  flex-direction: row;
  flex-wrap: wrap;

  .toggle-btn {
    position: relative;

    .toggle-button-text {
      margin-top: -1px;
    }
  }
`;

const AvatarWrapper = styled.div`
  margin-right: 32px;
  margin-bottom: 24px;
`;

const EditButtonWrapper = styled.div`
  margin-top: 16px;
  width: 160px;
`;

const ToggleWrapper = styled.div`
  width: 100%;
  min-width: 100%;
  ${(props) => props.isSelf && `margin-bottom: 24px;`}
  ${(props) => props.isContacts && `margin-top: 24px;`}
  max-width: 1024px;
`;

const ContactWrapper = styled.div`
  display: inline-flex;
  width: 300px;
  margin-bottom: 12px;

  .icon-button {
    min-width: 16px;
  }

  .contact-link {
    padding: 0 8px;
    line-height: 16px;
  }
`;

const LinkActionWrapper = styled.div`
  margin-top: 17px;

  .link-action-reset {
    margin-right: 18px;
  }

  .link-action-backup {
    margin-right: 5px;
  }
`;
const ProviderButtonsWrapper = styled.div`
  align-items: center;
  display: grid;
  grid-template-columns: auto 1fr;
  grid-gap: 16px 22px;

  .link-action {
    margin-right: 5px;
  }
`;

const createContacts = (contacts, theme) => {
  const styledContacts = contacts.map((contact, index) => {
    let url = null;
    if (contact.link && contact.link.length > 0) {
      url = stringFormat(contact.link, [contact.value]);
    }
    return (
      <ContactWrapper key={index}>
        <IconButton
          className="icon-button"
          color={theme ? theme.profileInfo.iconButtonColor : "#333333"}
          size={16}
          iconName={contact.icon}
          isFill={true}
        />
        <Link className="contact-link" isTextOverflow href={url}>
          {contact.value}
        </Link>
      </ContactWrapper>
    );
  });

  return styledContacts;
};

const stringFormat = (string, data) =>
  string.replace(/\{(\d+)\}/g, (m, n) => data[n] || m);

class SectionBodyContent extends React.PureComponent {
  constructor(props) {
    super(props);
    this.state = {
      resetAppDialogVisible: false,
      backupCodesDialogVisible: false,
      tfa: null,
    };
  }
  async componentDidMount() {
    const {
      //cultures,
      //getPortalCultures,
      //profile,
      //viewer,
      isSelf,
      setProviders,
      getTfaType,
      getBackupCodes,
      setBackupCodes,
    } = this.props;

    //const isSelf = isMe(viewer, profile.userName);
    //if (isSelf && !cultures.length) {
    //getPortalCultures();
    //}

    if (!isSelf) return;

    try {
      await getAuthProviders().then((providers) => {
        setProviders(providers);
      });
    } catch (e) {
      console.error(e);
    }

    const type = await getTfaType();
    this.setState({ tfa: type });

    if (type && type !== "none") {
      const codes = await getBackupCodes();
      setBackupCodes(codes);
    }
    window.loginCallback = this.loginCallback;
  }

  onEditSubscriptionsClick = () => console.log("Edit subscriptions onClick()");

  onEditProfileClick = () => {
    const {
      isMy,
      avatarMax,
      setAvatarMax,
      history,
      profile,
      setIsEditTargetUser,
    } = this.props;

    avatarMax && setAvatarMax(null);
    setIsEditTargetUser(true);
    const editUrl = isMy
      ? combineUrl(AppServerConfig.proxyURL, `/my?action=edit`)
      : combineUrl(
          AppServerConfig.proxyURL,
          config.homepage,
          `/edit/${profile.userName}`
        );

    history.push(editUrl);
  };

  toggleResetAppDialogVisible = () => {
    this.setState({ resetAppDialogVisible: !this.state.resetAppDialogVisible });
  };

  toggleBackupCodesDialogVisible = () => {
    this.setState({
      backupCodesDialogVisible: !this.state.backupCodesDialogVisible,
    });
  };
  loginCallback = (profile) => {
    const { setProviders, t } = this.props;
    linkOAuth(profile).then((resp) => {
      getAuthProviders().then((providers) => {
        setProviders(providers);
        toastr.success(t("ProviderSuccessfullyConnected"));
      });
    });
  };

  unlinkAccount = (providerName) => {
    const { setProviders, t } = this.props;
    unlinkOAuth(providerName).then(() => {
      getAuthProviders().then((providers) => {
        setProviders(providers);
        toastr.success(t("ProviderSuccessfullyDisconnected"));
      });
    });
  };

  linkAccount = (providerName, link, e) => {
    const { getOAuthToken, getLoginLink } = this.props;
    e.preventDefault();

    try {
      const tokenGetterWin = window.open(
        link,
        "login",
        "width=800,height=500,status=no,toolbar=no,menubar=no,resizable=yes,scrollbars=no"
      );

      getOAuthToken(tokenGetterWin).then((code) => {
        const token = window.btoa(
          JSON.stringify({
            auth: providerName,
            mode: "popup",
            callback: "loginCallback",
          })
        );

        tokenGetterWin.location.href = getLoginLink(token, code);
      });
    } catch (err) {
      console.log(err);
    }
  };

  providerButtons = () => {
    const { t, providers, theme } = this.props;

    const providerButtons =
      providers &&
      providers.map((item) => {
        if (!providersData[item.provider]) return;
        const { icon, label, iconOptions } = providersData[item.provider];

        if (!icon || !label) return <React.Fragment></React.Fragment>;
        return (
          <React.Fragment key={`${item.provider}ProviderItem`}>
            <div>
              {item.provider === "facebook" ? (
                <FacebookButton
                  noHover={true}
                  iconName={icon}
                  label={getProviderTranslation(label, t)}
                  className="socialButton"
                  $iconOptions={iconOptions}
                />
              ) : (
                <SocialButton
                  noHover={true}
                  iconName={icon}
                  label={getProviderTranslation(label, t)}
                  className="socialButton"
                  $iconOptions={iconOptions}
                />
              )}
            </div>
            {item.linked ? (
              <div>
                <Link
                  type="action"
                  color={theme.profileInfo.linkColor}
                  onClick={(e) => this.unlinkAccount(item.provider, e)}
                  isHovered={true}
                >
                  {t("Disconnect")}
                </Link>
              </div>
            ) : (
              <div>
                <Link
                  type="action"
                  color={theme.profileInfo.linkColor}
                  onClick={(e) => this.linkAccount(item.provider, item.url, e)}
                  isHovered={true}
                >
                  {t("Connect")}
                </Link>
              </div>
            )}
          </React.Fragment>
        );
      });

    return providerButtons;
  };

  oauthDataExists = () => {
    const { providers } = this.props;

    let existProviders = 0;
    providers && providers.length > 0;
    providers.map((item) => {
      if (!providersData[item.provider]) return;
      existProviders++;
    });

    return !!existProviders;
  };

  onChangeEmailSubscription = (e) => {
    const checked = e.currentTarget.checked;

    this.props.changeEmailSubscription(checked);
  };

  render() {
    const { resetAppDialogVisible, backupCodesDialogVisible, tfa } = this.state;
    const {
      profile,
      cultures,
      culture,
      isAdmin,
      viewer,
      t,
      isSelf,
      providers,
      backupCodes,
      personal,
<<<<<<< HEAD
      theme,
=======
      tipsSubscription,
>>>>>>> b7b59072
    } = this.props;
    const contacts = profile.contacts && getUserContacts(profile.contacts);
    const role = getUserRole(profile);
    const socialContacts =
      (contacts &&
        contacts.social &&
        contacts.social.length > 0 &&
        createContacts(contacts.social, theme)) ||
      null;
    const infoContacts = contacts && createContacts(contacts.contact, theme);
    //const isSelf = isMe(viewer, profile.userName);

    let backupCodesCount = 0;

    if (backupCodes && backupCodes.length > 0) {
      backupCodes.map((item) => {
        if (!item.isUsed) {
          backupCodesCount++;
        }
      });
    }

    return (
      <ProfileWrapper>
        <AvatarWrapper>
          <Avatar
            size="max"
            role={role}
            source={profile.avatarMax}
            userName={profile.displayName}
          />
          {profile.status !== 2 && (isAdmin || isSelf) && (
            <EditButtonWrapper>
              <Button
                size="big"
                scale={true}
                label={t("EditUser")}
                title={t("EditUser")}
                onClick={this.onEditProfileClick}
                className="edit-profile-button"
              />
            </EditButtonWrapper>
          )}
        </AvatarWrapper>
        <ProfileInfo
          profile={profile}
          isSelf={isSelf}
          isAdmin={isAdmin}
          t={t}
          //cultures={cultures}
          //culture={culture}
        />

        {!personal && isSelf && this.oauthDataExists() && (
          <ToggleWrapper>
            <ToggleContent label={t("LoginSettings")} isOpen={true}>
              <ProviderButtonsWrapper>
                {this.providerButtons()}
              </ProviderButtonsWrapper>
            </ToggleContent>
          </ToggleWrapper>
        )}
        {personal && isSelf && (
          <ToggleWrapper isSelf={true}>
            <ToggleContent
              label={t("Subscriptions")}
              isOpen={true}
              enableToggle={false}
            >
              <ToggleButton
                className="toggle-btn"
                label={t("SubscriptionEmailTipsToggleLbl")}
                onChange={this.onChangeEmailSubscription}
                isChecked={tipsSubscription}
              />
            </ToggleContent>
          </ToggleWrapper>
        )}
        {!personal && isSelf && false && (
          <ToggleWrapper isSelf={true}>
            <ToggleContent label={t("Subscriptions")} isOpen={true}>
              <Text as="span">
                <Button
                  size="big"
                  label={t("EditSubscriptionsBtn")}
                  primary={true}
                  onClick={this.onEditSubscriptionsClick}
                />
              </Text>
            </ToggleContent>
          </ToggleWrapper>
        )}
        {isSelf && tfa && tfa !== "none" && (
          <ToggleWrapper>
            <ToggleContent label={t("TfaLoginSettings")} isOpen={true}>
              <Text as="span">{t("TwoFactorDescription")}</Text>
              <LinkActionWrapper>
                <Link
                  type="action"
                  isHovered={true}
                  className="link-action-reset"
                  isBold={true}
                  onClick={this.toggleResetAppDialogVisible}
                >
                  {t("Common:ResetApplication")}
                </Link>
                <Link
                  type="action"
                  isHovered={true}
                  className="link-action-backup"
                  isBold={true}
                  onClick={this.toggleBackupCodesDialogVisible}
                >
                  {t("ShowBackupCodes")}
                </Link>

                <Link color={theme.profileInfo.linkColor} noHover={true}>
                  ({backupCodesCount} {t("CountCodesRemaining")})
                </Link>
              </LinkActionWrapper>
            </ToggleContent>
          </ToggleWrapper>
        )}

        {profile.notes && (
          <ToggleWrapper>
            <ToggleContent label={t("Translations:Comments")} isOpen={true}>
              <Text className="profile-comments" as="span">
                {profile.notes}
              </Text>
            </ToggleContent>
          </ToggleWrapper>
        )}
        {profile.contacts && (
          <ToggleWrapper isContacts={true}>
            <ToggleContent label={t("ContactInformation")} isOpen={true}>
              <Text as="span">{infoContacts}</Text>
            </ToggleContent>
          </ToggleWrapper>
        )}
        {socialContacts && (
          <ToggleWrapper isContacts={true}>
            <ToggleContent
              label={t("Translations:SocialProfiles")}
              isOpen={true}
            >
              <Text as="span">{socialContacts}</Text>
            </ToggleContent>
          </ToggleWrapper>
        )}
        {resetAppDialogVisible && (
          <ResetApplicationDialog
            visible={resetAppDialogVisible}
            onClose={this.toggleResetAppDialogVisible}
            resetTfaApp={this.props.resetTfaApp}
          />
        )}
        {backupCodesDialogVisible && (
          <BackupCodesDialog
            visible={backupCodesDialogVisible}
            onClose={this.toggleBackupCodesDialogVisible}
            getNewBackupCodes={this.props.getNewBackupCodes}
            backupCodes={backupCodes}
            backupCodesCount={backupCodesCount}
            setBackupCodes={this.props.setBackupCodes}
          />
        )}
      </ProfileWrapper>
    );
  }
}

export default withRouter(
  inject(({ auth, peopleStore }) => {
    const { isAdmin, userStore, settingsStore, tfaStore } = auth;
    const { user: viewer } = userStore;
    const { isTabletView, getOAuthToken, getLoginLink, theme } = settingsStore;
    const { targetUserStore, avatarEditorStore, usersStore } = peopleStore;
    const {
      targetUser: profile,
      isMe: isSelf,
      setIsEditTargetUser,
      changeEmailSubscription,
      tipsSubscription,
    } = targetUserStore;
    const { avatarMax, setAvatarMax } = avatarEditorStore;
    const { providers, setProviders } = usersStore;
    const {
      getBackupCodes,
      getNewBackupCodes,
      unlinkApp: resetTfaApp,
      getTfaType,
      backupCodes,
      setBackupCodes,
    } = tfaStore;

    return {
      isAdmin,
      profile,
      viewer,
      isTabletView,
      isSelf,
      avatarMax,
      setAvatarMax,
      providers,
      setProviders,
      getOAuthToken,
      getLoginLink,
      getBackupCodes,
      getNewBackupCodes,
      resetTfaApp,
      getTfaType,
      backupCodes,
      setBackupCodes,
      setIsEditTargetUser,
      personal: auth.settingsStore.personal,
<<<<<<< HEAD
      theme,
=======
      changeEmailSubscription,
      tipsSubscription,
>>>>>>> b7b59072
    };
  })(
    observer(
      withTranslation(["Profile", "Common", "Translations"])(
        withLoader(SectionBodyContent)(<Loaders.ProfileView />)
      )
    )
  )
);<|MERGE_RESOLUTION|>--- conflicted
+++ resolved
@@ -357,11 +357,8 @@
       providers,
       backupCodes,
       personal,
-<<<<<<< HEAD
+      tipsSubscription,
       theme,
-=======
-      tipsSubscription,
->>>>>>> b7b59072
     } = this.props;
     const contacts = profile.contacts && getUserContacts(profile.contacts);
     const role = getUserRole(profile);
@@ -578,12 +575,9 @@
       setBackupCodes,
       setIsEditTargetUser,
       personal: auth.settingsStore.personal,
-<<<<<<< HEAD
-      theme,
-=======
       changeEmailSubscription,
       tipsSubscription,
->>>>>>> b7b59072
+      theme,
     };
   })(
     observer(
