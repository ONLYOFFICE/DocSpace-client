// (c) Copyright Ascensio System SIA 2009-2024
//
// This program is a free software product.
// You can redistribute it and/or modify it under the terms
// of the GNU Affero General Public License (AGPL) version 3 as published by the Free Software
// Foundation. In accordance with Section 7(a) of the GNU AGPL its Section 15 shall be amended
// to the effect that Ascensio System SIA expressly excludes the warranty of non-infringement of
// any third-party rights.
//
// This program is distributed WITHOUT ANY WARRANTY, without even the implied warranty
// of MERCHANTABILITY or FITNESS FOR A PARTICULAR  PURPOSE. For details, see
// the GNU AGPL at: http://www.gnu.org/licenses/agpl-3.0.html
//
// You can contact Ascensio System SIA at Lubanas st. 125a-25, Riga, Latvia, EU, LV-1021.
//
// The  interactive user interfaces in modified source and object code versions of the Program must
// display Appropriate Legal Notices, as required under Section 5 of the GNU AGPL version 3.
//
// Pursuant to Section 7(b) of the License you must retain the original Product logo when
// distributing the program. Pursuant to Section 7(e) we decline to grant you any rights under
// trademark law for use of our trademarks.
//
// All the Product's GUI elements, including illustrations and icon sets, as well as technical writing
// content are licensed under the terms of the Creative Commons Attribution-ShareAlike 4.0
// International. See the License terms at http://creativecommons.org/licenses/by-sa/4.0/legalcode

import React from "react";
import { isMobile } from "react-device-detect";
import { useTranslation } from "react-i18next";

import { Text } from "../../../components/text";
import { Badge } from "../../../components/badge";
import { HelpButton } from "../../../components/help-button";
import { FieldContainer } from "../../../components/field-container";
import {
  TextInput,
  InputType,
  InputSize,
} from "../../../components/text-input";
import { Button, ButtonSize } from "../../../components/button";

import { NotAvailable } from "./NotAvailable";
import { StyledHeader } from "./WhiteLabel.styled";
import { IHeaderProps } from "./WhiteLabel.types";

export const WhiteLabelHeader = ({
  showNotAvailable,
  isSettingPaid,
  standalone,
  onUseTextAsLogo,
  isEmpty,
  logoTextWhiteLabel,
  onChangeCompanyName,
}: IHeaderProps) => {
  const { t } = useTranslation("Common");

  return (
    <StyledHeader>
      <Text className="subtitle">{t("BrandingSubtitle")}</Text>
<<<<<<< HEAD
      {showNotAvailable && <NotAvailable />}
=======
      {showNotAvailable ? <NotAvailable t={t} /> : null}
>>>>>>> 6b9c9508
      <div className="header-container">
        <Text fontSize="16px" fontWeight="700">
          {t("WhiteLabel")}
        </Text>
        {!isSettingPaid && !standalone ? (
          <Badge
            className="paid-badge"
            fontWeight="700"
            label={t("Common:Paid")}
            isPaidBadge
          />
        ) : null}
      </div>
      <Text className="wl-subtitle settings_unavailable" fontSize="12px">
        {t("WhiteLabelSubtitle")}
      </Text>

      <div className="wl-helper">
        <Text className="wl-helper-label settings_unavailable" as="div">
          {t("WhiteLabelHelper")}
          <HelpButton
            tooltipContent={
              <Text fontSize="12px">{t("WhiteLabelTooltip")}</Text>
            }
            place="right"
            offsetRight={0}
            className="settings_unavailable"
          />
        </Text>
      </div>
      <div className="settings-block">
        <FieldContainer
          id="fieldContainerCompanyName"
          labelText={t("Common:CompanyName")}
          isVertical
          className="settings_unavailable"
          hasError={isEmpty}
          labelVisible
        >
          <TextInput
            testId="logo-text-input"
            className="company-name input"
            value={logoTextWhiteLabel}
            onChange={onChangeCompanyName}
            isDisabled={!isSettingPaid}
            isReadOnly={!isSettingPaid}
            scale
            isAutoFocussed={!isMobile}
            maxLength={30}
            hasError={isEmpty}
            type={InputType.text}
            size={InputSize.base}
          />
          <Button
            testId="use-as-logo-button"
            id="btnUseAsLogo"
            className="use-as-logo"
            size={ButtonSize.small}
            label={t("UseAsLogoButton")}
            onClick={onUseTextAsLogo}
            isDisabled={!isSettingPaid}
          />
        </FieldContainer>
      </div>
    </StyledHeader>
  );
};<|MERGE_RESOLUTION|>--- conflicted
+++ resolved
@@ -57,11 +57,7 @@
   return (
     <StyledHeader>
       <Text className="subtitle">{t("BrandingSubtitle")}</Text>
-<<<<<<< HEAD
-      {showNotAvailable && <NotAvailable />}
-=======
-      {showNotAvailable ? <NotAvailable t={t} /> : null}
->>>>>>> 6b9c9508
+      {showNotAvailable ? <NotAvailable /> : null}
       <div className="header-container">
         <Text fontSize="16px" fontWeight="700">
           {t("WhiteLabel")}
