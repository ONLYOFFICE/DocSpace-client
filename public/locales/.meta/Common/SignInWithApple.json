{
  "key_path": "SignInWithApple",
  "content": "Sign in with Apple",
  "content_en_sha1_hash": "a5331c078a904d6fac5ef4352f021b442da8a2d4",
  "created_at": "2025-05-19T21:30:48.744Z",
<<<<<<< HEAD
  "updated_at": "2025-05-26T07:57:32.977Z",
=======
  "updated_at": "2025-05-28T09:30:02.987Z",
>>>>>>> 398dda3c
  "comment": {
    "text": "This translation key represents the text used to describe the \"Sign in with Apple\" option on a sign-up form. It is displayed as a button or link, allowing users to select this authentication method. Translators should provide a clear and concise version of this phrase for different languages.",
    "is_auto": true,
    "updated_at": "2025-05-20T08:40:32.466Z"
  },
  "usage": [
    {
      "file_path": "/packages/shared/utils/common.ts",
<<<<<<< HEAD
      "line_number": 386,
=======
      "line_number": 382,
>>>>>>> 398dda3c
      "context": "return `${t(\"Common:Disconnect\")} ${capitalizeProvider}`;\n }\n \n switch (provider) {\n case \"apple\":\n return signUp ? t(\"Common:SignUpWithApple\") : t(\"Common:SignInWithApple\");\n case \"google\":\n return signUp\n ? t(\"Common:SignUpWithGoogle\")\n : t(\"Common:SignInWithGoogle\");\n case \"facebook\":",
      "module": "/packages/shared"
    }
  ],
  "languages": {
    "en": {
      "ai_translated": false,
      "ai_model": null,
      "ai_spell_check_issues": [],
      "approved_at": null
    },
    "ar-SA": {
      "ai_translated": false,
      "ai_model": null,
      "ai_spell_check_issues": [
        {
          "type": "incorrect_translation",
          "description": "The Arabic translation 'تسجيل الدخول Apple' is a literal translation of 'Sign in with Apple' but lacks a proper connective word or phrase to make it flow naturally in Arabic. It simply places 'تسجيل الدخول' (Sign in) and 'Apple' next to each other.",
          "suggestion": "تسجيل الدخول باستخدام Apple"
        },
        {
          "type": "formatting",
          "description": "The translation lacks proper spacing and article usage, which can impact readability in Arabic.",
          "suggestion": "تسجيل الدخول باستخدام Apple"
        }
      ],
      "approved_at": null
    },
    "az": {
      "ai_translated": false,
      "ai_model": null,
      "ai_spell_check_issues": [],
      "approved_at": null
    },
    "bg": {
      "ai_translated": false,
      "ai_model": null,
      "ai_spell_check_issues": [],
      "approved_at": null
    },
    "cs": {
      "ai_translated": false,
      "ai_model": null,
      "ai_spell_check_issues": [],
      "approved_at": null
    },
    "de": {
      "ai_translated": false,
      "ai_model": null,
      "ai_spell_check_issues": [
        {
          "type": "incorrect_translation",
          "description": "The translation 'Login über Apple' is not the most natural or accurate translation of 'Sign in with Apple'. 'Sign in' is better conveyed as 'Anmelden' rather than 'Login'.",
          "suggestion": "Anmelden mit Apple"
        }
      ],
      "approved_at": null
    },
    "el-GR": {
      "ai_translated": false,
      "ai_model": null,
      "ai_spell_check_issues": [],
      "approved_at": null
    },
    "es": {
      "ai_translated": false,
      "ai_model": null,
      "ai_spell_check_issues": [],
      "approved_at": null
    },
    "fi": {
      "ai_translated": false,
      "ai_model": null,
      "ai_spell_check_issues": [],
      "approved_at": null
    },
    "fr": {
      "ai_translated": false,
      "ai_model": null,
      "ai_spell_check_issues": [],
      "approved_at": null
    },
    "hy-AM": {
      "ai_translated": false,
      "ai_model": null,
      "ai_spell_check_issues": [
        {
          "type": "incorrect_translation",
          "description": "The translation 'Մուտք գործել Apple-ով' is a literal translation and doesn't sound natural in Armenian. A more idiomatic translation would be preferable.",
          "suggestion": "Մուտքագրվել Apple-ի միջոցով"
        }
      ],
      "approved_at": null
    },
    "it": {
      "ai_translated": false,
      "ai_model": null,
      "ai_spell_check_issues": [],
      "approved_at": null
    },
    "ja-JP": {
      "ai_translated": false,
      "ai_model": null,
      "ai_spell_check_issues": [],
      "approved_at": null
    },
    "ko-KR": {
      "ai_translated": false,
      "ai_model": null,
      "ai_spell_check_issues": [],
      "approved_at": null
    },
    "lo-LA": {
      "ai_translated": false,
      "ai_model": null,
      "ai_spell_check_issues": [],
      "approved_at": null
    },
    "lv": {
      "ai_translated": false,
      "ai_model": null,
      "ai_spell_check_issues": [],
      "approved_at": null
    },
    "nl": {
      "ai_translated": false,
      "ai_model": null,
      "ai_spell_check_issues": [],
      "approved_at": null
    },
    "pl": {
      "ai_translated": false,
      "ai_model": null,
      "ai_spell_check_issues": [],
      "approved_at": null
    },
    "pt": {
      "ai_translated": false,
      "ai_model": null,
      "ai_spell_check_issues": [],
      "approved_at": null
    },
    "pt-BR": {
      "ai_translated": false,
      "ai_model": null,
      "ai_spell_check_issues": [
        {
          "type": "incorrect_translation",
          "description": "While 'Entrar com Apple' is understandable, a more natural and idiomatic translation of 'Sign in with Apple' in Portuguese (Brazil) would be 'Acessar com Apple' or 'Fazer login com Apple'. 'Entrar' is often used for entering a place, not for signing into an account.",
          "suggestion": "Acessar com Apple"
        }
      ],
      "approved_at": null
    },
    "ro": {
      "ai_translated": false,
      "ai_model": null,
      "ai_spell_check_issues": [
        {
          "type": "incorrect_translation",
          "description": "While \"Conectare cu Apple\" is understandable, a more accurate and natural translation of \"Sign in with Apple\" in Romanian would be \"Autentificare cu Apple\" or \"Logare cu Apple\". \"Conectare\" implies connecting to a network, rather than authentication.",
          "suggestion": "Autentificare cu Apple"
        }
      ],
      "approved_at": null
    },
    "ru": {
      "ai_translated": false,
      "ai_model": null,
      "ai_spell_check_issues": [],
      "approved_at": null
    },
    "si": {
      "ai_translated": false,
      "ai_model": null,
      "ai_spell_check_issues": [],
      "approved_at": null
    },
    "sk": {
      "ai_translated": false,
      "ai_model": null,
      "ai_spell_check_issues": [],
      "approved_at": null
    },
    "sl": {
      "ai_translated": false,
      "ai_model": null,
      "ai_spell_check_issues": [],
      "approved_at": null
    },
    "sr-Cyrl-RS": {
      "ai_translated": false,
      "ai_model": null,
      "ai_spell_check_issues": [
        {
          "type": "incorrect_translation",
          "description": "The translation \"Пријави се путем Apple-а\" is not the most natural or accurate rendering of \"Sign in with Apple.\" While understandable, it's a literal translation that sounds slightly awkward in Serbian. A more idiomatic translation would be 'Улазак са Apple' or 'Пријава са Apple'.",
          "suggestion": "Улазак са Apple"
        },
        {
          "type": "formatting",
          "description": "The use of 'Apple-а' implies a genitive case. While technically correct, it might be more user-friendly to use the locative case, aligning with common usage for platform identifiers.",
          "suggestion": "Улазак са Apple"
        }
      ],
      "approved_at": null
    },
    "sr-Latn-RS": {
      "ai_translated": false,
      "ai_model": null,
      "ai_spell_check_issues": [
        {
          "type": "incorrect_translation",
          "description": "The translation 'Prijavi se putem Apple-a' is a literal translation but sounds unnatural in Serbian. A more natural phrasing would be 'Prijava sa Apple-om' or 'Prijava putem Apple-a'.",
          "suggestion": "Prijava sa Apple-om"
        }
      ],
      "approved_at": null
    },
    "tr": {
      "ai_translated": false,
      "ai_model": null,
      "ai_spell_check_issues": [],
      "approved_at": null
    },
    "uk-UA": {
      "ai_translated": false,
      "ai_model": null,
      "ai_spell_check_issues": [],
      "approved_at": null
    },
    "vi": {
      "ai_translated": false,
      "ai_model": null,
      "ai_spell_check_issues": [],
      "approved_at": null
    },
    "zh-CN": {
      "ai_translated": false,
      "ai_model": null,
      "ai_spell_check_issues": [],
      "approved_at": null
    }
  }
}<|MERGE_RESOLUTION|>--- conflicted
+++ resolved
@@ -3,11 +3,7 @@
   "content": "Sign in with Apple",
   "content_en_sha1_hash": "a5331c078a904d6fac5ef4352f021b442da8a2d4",
   "created_at": "2025-05-19T21:30:48.744Z",
-<<<<<<< HEAD
-  "updated_at": "2025-05-26T07:57:32.977Z",
-=======
   "updated_at": "2025-05-28T09:30:02.987Z",
->>>>>>> 398dda3c
   "comment": {
     "text": "This translation key represents the text used to describe the \"Sign in with Apple\" option on a sign-up form. It is displayed as a button or link, allowing users to select this authentication method. Translators should provide a clear and concise version of this phrase for different languages.",
     "is_auto": true,
@@ -16,11 +12,7 @@
   "usage": [
     {
       "file_path": "/packages/shared/utils/common.ts",
-<<<<<<< HEAD
-      "line_number": 386,
-=======
       "line_number": 382,
->>>>>>> 398dda3c
       "context": "return `${t(\"Common:Disconnect\")} ${capitalizeProvider}`;\n }\n \n switch (provider) {\n case \"apple\":\n return signUp ? t(\"Common:SignUpWithApple\") : t(\"Common:SignInWithApple\");\n case \"google\":\n return signUp\n ? t(\"Common:SignUpWithGoogle\")\n : t(\"Common:SignInWithGoogle\");\n case \"facebook\":",
       "module": "/packages/shared"
     }
@@ -38,192 +30,193 @@
       "ai_spell_check_issues": [
         {
           "type": "incorrect_translation",
-          "description": "The Arabic translation 'تسجيل الدخول Apple' is a literal translation of 'Sign in with Apple' but lacks a proper connective word or phrase to make it flow naturally in Arabic. It simply places 'تسجيل الدخول' (Sign in) and 'Apple' next to each other.",
-          "suggestion": "تسجيل الدخول باستخدام Apple"
+          "description": "The Arabic translation \"تسجيل الدخول Apple\" is a literal transliteration of \"Sign in with Apple.\" It doesn't convey the meaning naturally in Arabic. It is missing the verb 'with'.",
+          "suggestion": "تسجيل الدخول باستخدام Apple (تسجيل الدخول بواسطة Apple) - This translates to 'Sign in using Apple' or 'Sign in via Apple'."
+        }
+      ],
+      "approved_at": null
+    },
+    "az": {
+      "ai_translated": false,
+      "ai_model": null,
+      "ai_spell_check_issues": [],
+      "approved_at": null
+    },
+    "bg": {
+      "ai_translated": false,
+      "ai_model": null,
+      "ai_spell_check_issues": [
+        {
+          "type": "incorrect_translation",
+          "description": "The translation 'Влез с Apple' is a literal translation of 'Sign in with Apple'. While understandable, a more natural and idiomatic translation in Bulgarian might be 'Вход с Apple' or 'Влезте с Apple'.",
+          "suggestion": "Вход с Apple"
+        }
+      ],
+      "approved_at": null
+    },
+    "cs": {
+      "ai_translated": false,
+      "ai_model": null,
+      "ai_spell_check_issues": [],
+      "approved_at": null
+    },
+    "de": {
+      "ai_translated": false,
+      "ai_model": null,
+      "ai_spell_check_issues": [
+        {
+          "type": "incorrect_translation",
+          "description": "While 'Login über Apple' is understandable, 'Sign in with Apple' typically translates to 'Anmelden mit Apple' or 'Mit Apple anmelden'. 'Login' is an English loanword and 'Anmelden' is the standard German term for signing in.",
+          "suggestion": "Anmelden mit Apple"
+        }
+      ],
+      "approved_at": null
+    },
+    "el-GR": {
+      "ai_translated": false,
+      "ai_model": null,
+      "ai_spell_check_issues": [],
+      "approved_at": null
+    },
+    "es": {
+      "ai_translated": false,
+      "ai_model": null,
+      "ai_spell_check_issues": [],
+      "approved_at": null
+    },
+    "fi": {
+      "ai_translated": false,
+      "ai_model": null,
+      "ai_spell_check_issues": [],
+      "approved_at": null
+    },
+    "fr": {
+      "ai_translated": false,
+      "ai_model": null,
+      "ai_spell_check_issues": [],
+      "approved_at": null
+    },
+    "hy-AM": {
+      "ai_translated": false,
+      "ai_model": null,
+      "ai_spell_check_issues": [
+        {
+          "type": "incorrect_translation",
+          "description": "The translation 'Մուտք գործել Apple-ով' is a literal translation and sounds unnatural in Armenian. A more natural phrasing would be closer to 'Մուտքագրվել Apple-ի միջոցով' or 'Մուտք Apple-ով'.",
+          "suggestion": "Մուտքագրվել Apple-ի միջոցով"
+        }
+      ],
+      "approved_at": null
+    },
+    "it": {
+      "ai_translated": false,
+      "ai_model": null,
+      "ai_spell_check_issues": [],
+      "approved_at": null
+    },
+    "ja-JP": {
+      "ai_translated": false,
+      "ai_model": null,
+      "ai_spell_check_issues": [],
+      "approved_at": null
+    },
+    "ko-KR": {
+      "ai_translated": false,
+      "ai_model": null,
+      "ai_spell_check_issues": [],
+      "approved_at": null
+    },
+    "lo-LA": {
+      "ai_translated": false,
+      "ai_model": null,
+      "ai_spell_check_issues": [],
+      "approved_at": null
+    },
+    "lv": {
+      "ai_translated": false,
+      "ai_model": null,
+      "ai_spell_check_issues": [],
+      "approved_at": null
+    },
+    "nl": {
+      "ai_translated": false,
+      "ai_model": null,
+      "ai_spell_check_issues": [],
+      "approved_at": null
+    },
+    "pl": {
+      "ai_translated": false,
+      "ai_model": null,
+      "ai_spell_check_issues": [],
+      "approved_at": null
+    },
+    "pt": {
+      "ai_translated": false,
+      "ai_model": null,
+      "ai_spell_check_issues": [],
+      "approved_at": null
+    },
+    "pt-BR": {
+      "ai_translated": false,
+      "ai_model": null,
+      "ai_spell_check_issues": [
+        {
+          "type": "incorrect_translation",
+          "description": "While 'Entrar com Apple' is understandable, a more natural and idiomatic translation of 'Sign in with Apple' would be 'Acessar com Apple' or 'Fazer login com Apple'. 'Entrar com' can sound slightly awkward in this context.",
+          "suggestion": "Acessar com Apple"
+        }
+      ],
+      "approved_at": null
+    },
+    "ro": {
+      "ai_translated": false,
+      "ai_model": null,
+      "ai_spell_check_issues": [
+        {
+          "type": "incorrect_translation",
+          "description": "While 'Conectare cu Apple' is understandable, a more accurate and natural translation of 'Sign in with Apple' would be 'Autentificare cu Apple' or 'Logare cu Apple'. 'Conectare' implies a connection rather than authentication.",
+          "suggestion": "Autentificare cu Apple"
+        }
+      ],
+      "approved_at": null
+    },
+    "ru": {
+      "ai_translated": false,
+      "ai_model": null,
+      "ai_spell_check_issues": [],
+      "approved_at": null
+    },
+    "si": {
+      "ai_translated": false,
+      "ai_model": null,
+      "ai_spell_check_issues": [],
+      "approved_at": null
+    },
+    "sk": {
+      "ai_translated": false,
+      "ai_model": null,
+      "ai_spell_check_issues": [],
+      "approved_at": null
+    },
+    "sl": {
+      "ai_translated": false,
+      "ai_model": null,
+      "ai_spell_check_issues": [],
+      "approved_at": null
+    },
+    "sr-Cyrl-RS": {
+      "ai_translated": false,
+      "ai_model": null,
+      "ai_spell_check_issues": [
+        {
+          "type": "incorrect_translation",
+          "description": "The translation \"Пријави се путем Apple-а\" is not the most natural or accurate rendering of \"Sign in with Apple\". While technically understandable, it's a very literal and somewhat awkward phrasing.",
+          "suggestion": "Повежи се са Apple"
         },
         {
           "type": "formatting",
-          "description": "The translation lacks proper spacing and article usage, which can impact readability in Arabic.",
-          "suggestion": "تسجيل الدخول باستخدام Apple"
-        }
-      ],
-      "approved_at": null
-    },
-    "az": {
-      "ai_translated": false,
-      "ai_model": null,
-      "ai_spell_check_issues": [],
-      "approved_at": null
-    },
-    "bg": {
-      "ai_translated": false,
-      "ai_model": null,
-      "ai_spell_check_issues": [],
-      "approved_at": null
-    },
-    "cs": {
-      "ai_translated": false,
-      "ai_model": null,
-      "ai_spell_check_issues": [],
-      "approved_at": null
-    },
-    "de": {
-      "ai_translated": false,
-      "ai_model": null,
-      "ai_spell_check_issues": [
-        {
-          "type": "incorrect_translation",
-          "description": "The translation 'Login über Apple' is not the most natural or accurate translation of 'Sign in with Apple'. 'Sign in' is better conveyed as 'Anmelden' rather than 'Login'.",
-          "suggestion": "Anmelden mit Apple"
-        }
-      ],
-      "approved_at": null
-    },
-    "el-GR": {
-      "ai_translated": false,
-      "ai_model": null,
-      "ai_spell_check_issues": [],
-      "approved_at": null
-    },
-    "es": {
-      "ai_translated": false,
-      "ai_model": null,
-      "ai_spell_check_issues": [],
-      "approved_at": null
-    },
-    "fi": {
-      "ai_translated": false,
-      "ai_model": null,
-      "ai_spell_check_issues": [],
-      "approved_at": null
-    },
-    "fr": {
-      "ai_translated": false,
-      "ai_model": null,
-      "ai_spell_check_issues": [],
-      "approved_at": null
-    },
-    "hy-AM": {
-      "ai_translated": false,
-      "ai_model": null,
-      "ai_spell_check_issues": [
-        {
-          "type": "incorrect_translation",
-          "description": "The translation 'Մուտք գործել Apple-ով' is a literal translation and doesn't sound natural in Armenian. A more idiomatic translation would be preferable.",
-          "suggestion": "Մուտքագրվել Apple-ի միջոցով"
-        }
-      ],
-      "approved_at": null
-    },
-    "it": {
-      "ai_translated": false,
-      "ai_model": null,
-      "ai_spell_check_issues": [],
-      "approved_at": null
-    },
-    "ja-JP": {
-      "ai_translated": false,
-      "ai_model": null,
-      "ai_spell_check_issues": [],
-      "approved_at": null
-    },
-    "ko-KR": {
-      "ai_translated": false,
-      "ai_model": null,
-      "ai_spell_check_issues": [],
-      "approved_at": null
-    },
-    "lo-LA": {
-      "ai_translated": false,
-      "ai_model": null,
-      "ai_spell_check_issues": [],
-      "approved_at": null
-    },
-    "lv": {
-      "ai_translated": false,
-      "ai_model": null,
-      "ai_spell_check_issues": [],
-      "approved_at": null
-    },
-    "nl": {
-      "ai_translated": false,
-      "ai_model": null,
-      "ai_spell_check_issues": [],
-      "approved_at": null
-    },
-    "pl": {
-      "ai_translated": false,
-      "ai_model": null,
-      "ai_spell_check_issues": [],
-      "approved_at": null
-    },
-    "pt": {
-      "ai_translated": false,
-      "ai_model": null,
-      "ai_spell_check_issues": [],
-      "approved_at": null
-    },
-    "pt-BR": {
-      "ai_translated": false,
-      "ai_model": null,
-      "ai_spell_check_issues": [
-        {
-          "type": "incorrect_translation",
-          "description": "While 'Entrar com Apple' is understandable, a more natural and idiomatic translation of 'Sign in with Apple' in Portuguese (Brazil) would be 'Acessar com Apple' or 'Fazer login com Apple'. 'Entrar' is often used for entering a place, not for signing into an account.",
-          "suggestion": "Acessar com Apple"
-        }
-      ],
-      "approved_at": null
-    },
-    "ro": {
-      "ai_translated": false,
-      "ai_model": null,
-      "ai_spell_check_issues": [
-        {
-          "type": "incorrect_translation",
-          "description": "While \"Conectare cu Apple\" is understandable, a more accurate and natural translation of \"Sign in with Apple\" in Romanian would be \"Autentificare cu Apple\" or \"Logare cu Apple\". \"Conectare\" implies connecting to a network, rather than authentication.",
-          "suggestion": "Autentificare cu Apple"
-        }
-      ],
-      "approved_at": null
-    },
-    "ru": {
-      "ai_translated": false,
-      "ai_model": null,
-      "ai_spell_check_issues": [],
-      "approved_at": null
-    },
-    "si": {
-      "ai_translated": false,
-      "ai_model": null,
-      "ai_spell_check_issues": [],
-      "approved_at": null
-    },
-    "sk": {
-      "ai_translated": false,
-      "ai_model": null,
-      "ai_spell_check_issues": [],
-      "approved_at": null
-    },
-    "sl": {
-      "ai_translated": false,
-      "ai_model": null,
-      "ai_spell_check_issues": [],
-      "approved_at": null
-    },
-    "sr-Cyrl-RS": {
-      "ai_translated": false,
-      "ai_model": null,
-      "ai_spell_check_issues": [
-        {
-          "type": "incorrect_translation",
-          "description": "The translation \"Пријави се путем Apple-а\" is not the most natural or accurate rendering of \"Sign in with Apple.\" While understandable, it's a literal translation that sounds slightly awkward in Serbian. A more idiomatic translation would be 'Улазак са Apple' or 'Пријава са Apple'.",
-          "suggestion": "Улазак са Apple"
-        },
-        {
-          "type": "formatting",
-          "description": "The use of 'Apple-а' implies a genitive case. While technically correct, it might be more user-friendly to use the locative case, aligning with common usage for platform identifiers.",
-          "suggestion": "Улазак са Apple"
+          "description": "The inclusion of the possessive suffix '-а' with 'Apple' isn't standard. In Serbian, 'Apple' is usually used without modification.",
+          "suggestion": "Remove the '-а' suffix: Повежи се са Apple"
         }
       ],
       "approved_at": null
@@ -234,8 +227,8 @@
       "ai_spell_check_issues": [
         {
           "type": "incorrect_translation",
-          "description": "The translation 'Prijavi se putem Apple-a' is a literal translation but sounds unnatural in Serbian. A more natural phrasing would be 'Prijava sa Apple-om' or 'Prijava putem Apple-a'.",
-          "suggestion": "Prijava sa Apple-om"
+          "description": "While technically correct, 'Prijavi se putem Apple-a' is a bit clunky and not the most natural way to say 'Sign in with Apple' in Serbian. It translates literally to 'Log in through Apple'.",
+          "suggestion": "Consider 'Prijava putem Apple-a' or 'Uloguj se putem Apple-a'. 'Prijava putem Apple-a' is slightly more concise and common."
         }
       ],
       "approved_at": null
@@ -261,7 +254,13 @@
     "zh-CN": {
       "ai_translated": false,
       "ai_model": null,
-      "ai_spell_check_issues": [],
+      "ai_spell_check_issues": [
+        {
+          "type": "incorrect_translation",
+          "description": "While '使用Apple登录' is understandable, a more natural and accurate translation of 'Sign in with Apple' would be something like '通过Apple登录' or '使用苹果ID登录'.  '使用Apple登录' sounds a bit literal and less idiomatic in Chinese.",
+          "suggestion": "通过Apple登录"
+        }
+      ],
       "approved_at": null
     }
   }
