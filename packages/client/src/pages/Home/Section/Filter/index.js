﻿import React, { useCallback } from "react";
import { inject, observer } from "mobx-react";
import { useLocation, useNavigate } from "react-router-dom";
import { isMobile, isMobileOnly } from "react-device-detect";
import { withTranslation } from "react-i18next";
import find from "lodash/find";
import result from "lodash/result";

import FilterInput from "@docspace/common/components/FilterInput";
import Loaders from "@docspace/common/components/Loaders";
import { withLayoutSize } from "@docspace/common/utils";
import { getUser } from "@docspace/common/api/people";
import RoomsFilter from "@docspace/common/api/rooms/filter";
import AccountsFilter from "@docspace/common/api/people/filter";
import FilesFilter from "@docspace/common/api/files/filter";
import {
  FilterGroups,
  FilterKeys,
  FilterType,
  RoomsType,
  RoomsProviderType,
  RoomsProviderTypeName,
  FilterSubject,
  RoomSearchArea,
  EmployeeType,
  EmployeeStatus,
  PaymentsType,
  AccountLoginType,
} from "@docspace/common/constants";

import { getDefaultRoomName } from "SRC_DIR/helpers/filesUtils";

import {
  TableVersions,
  SortByFieldName,
  SSO_LABEL,
} from "SRC_DIR/helpers/constants";

import ViewRowsReactSvgUrl from "PUBLIC_DIR/images/view-rows.react.svg?url";
import ViewTilesReactSvgUrl from "PUBLIC_DIR/images/view-tiles.react.svg?url";
import ViewDashboardReactSvgUrl from "PUBLIC_DIR/images/view-board.react.svg?url";

import { getRoomInfo } from "@docspace/common/api/rooms";

const getAccountLoginType = (filterValues) => {
  const accountLoginType = result(
    find(filterValues, (value) => {
      return value.group === "filter-login-type";
    }),
    "key"
  );

  return accountLoginType || null;
};

const getFilterType = (filterValues) => {
  const filterType = result(
    find(filterValues, (value) => {
      return value.group === FilterGroups.filterType;
    }),
    "key"
  );

  return filterType?.toString() ? +filterType : null;
};

const getSubjectFilter = (filterValues) => {
  const subjectFilter = result(
    find(filterValues, (value) => {
      return value.group === FilterGroups.roomFilterOwner;
    }),
    "key"
  );

  return subjectFilter?.toString() ? subjectFilter?.toString() : null;
};

const getAuthorType = (filterValues) => {
  const authorType = result(
    find(filterValues, (value) => {
      return value.group === FilterGroups.filterAuthor;
    }),
    "key"
  );

  return authorType ? authorType : null;
};

const getRoomId = (filterValues) => {
  const filterRoomId = result(
    find(filterValues, (value) => {
      return value.group === FilterGroups.filterRoom;
    }),
    "key"
  );

  return filterRoomId || null;
};

const getSearchParams = (filterValues) => {
  const searchParams = result(
    find(filterValues, (value) => {
      return value.group === FilterGroups.filterFolders;
    }),
    "key"
  );

  return searchParams || FilterKeys.excludeSubfolders;
};

const getType = (filterValues) => {
  const filterType = filterValues.find(
    (value) => value.group === FilterGroups.roomFilterType
  )?.key;

  const type = filterType;

  return type;
};

const getProviderType = (filterValues) => {
  const filterType = filterValues.find(
    (value) => value.group === FilterGroups.roomFilterProviderType
  )?.key;

  const type = filterType;

  return type;
};

const getSubjectId = (filterValues) => {
  const filterOwner = result(
    find(filterValues, (value) => {
      return value.group === FilterGroups.roomFilterSubject;
    }),
    "key"
  );

  return filterOwner ? filterOwner : null;
};

const getStatus = (filterValues) => {
  const employeeStatus = result(
    find(filterValues, (value) => {
      return value.group === "filter-status";
    }),
    "key"
  );

  return employeeStatus ? +employeeStatus : null;
};

const getRole = (filterValues) => {
  const employeeStatus = result(
    find(filterValues, (value) => {
      return value.group === "filter-type";
    }),
    "key"
  );

  return employeeStatus || null;
};

const getPayments = (filterValues) => {
  const employeeStatus = result(
    find(filterValues, (value) => {
      return value.group === "filter-account";
    }),
    "key"
  );

  return employeeStatus || null;
};

const getGroup = (filterValues) => {
  const groupId = result(
    find(filterValues, (value) => {
      return value.group === "filter-other";
    }),
    "key"
  );

  return groupId || null;
};

const getFilterContent = (filterValues) => {
  const filterContent = result(
    find(filterValues, (value) => {
      return value.group === FilterGroups.filterContent;
    }),
    "key"
  );

  return filterContent ? filterContent : null;
};

const getTags = (filterValues) => {
  const filterTags = filterValues.find(
    (value) => value.group === FilterGroups.roomFilterTags
  )?.key;

  const tags = filterTags?.length > 0 ? filterTags : null;

  return tags;
};

const TABLE_COLUMNS = `filesTableColumns_ver-${TableVersions.Files}`;

const COLUMNS_SIZE_INFO_PANEL = `filesColumnsSizeInfoPanel_ver-${TableVersions.Files}`;

const TABLE_ROOMS_COLUMNS = `roomsTableColumns_ver-${TableVersions.Rooms}`;

const COLUMNS_ROOMS_SIZE_INFO_PANEL = `roomsColumnsSizeInfoPanel_ver-${TableVersions.Rooms}`;

const TABLE_TRASH_COLUMNS = `trashTableColumns_ver-${TableVersions.Trash}`;

const COLUMNS_TRASH_SIZE_INFO_PANEL = `trashColumnsSizeInfoPanel_ver-${TableVersions.Trash}`;

const SectionFilterContent = ({
  t,
  filter,
  roomsFilter,
  personal,
  isRecentFolder,
  isFavoritesFolder,
  sectionWidth,
  viewAs,
  createThumbnails,
  setViewAs,
  setIsLoading,

  fetchTags,
  infoPanelVisible,
  isRooms,
  isTrash,
  userId,
  isPersonalRoom,

  providers,

  clearSearch,
  setClearSearch,
  setMainButtonMobileVisible,
  isArchiveFolder,
  canSearchByContent,
  accountsViewAs,
  groups,

  accountsFilter,
  dashboardViewAs,
  setDashboardViewAs,
  showFilterLoader,
  isPublicRoom,
  publicRoomKey,
  setRoomsFilter,
  standalone,
}) => {
  const location = useLocation();
  const navigate = useNavigate();

  const isAccountsPage = location.pathname.includes("accounts");
  const isRolePage = location.pathname.includes("role");
  const isDashboardPage =
    location.pathname.includes("dashboard") && !isRolePage;

  const [selectedFilterValues, setSelectedFilterValues] = React.useState(null);

  const onNavigate = (path, filter) => {
    if (isPublicRoom) {
      navigate(`${path}?key=${publicRoomKey}&${filter.toUrlParams()}`);
    } else {
      navigate(`${path}/filter?${filter.toUrlParams()}`);
    }
  };

  const onFilter = React.useCallback(
    (data) => {
      setIsLoading(true);

      if (isDashboardPage) {
        const tags = getTags(data);
        const withContent = getFilterContent(data);
        const authorType = getAuthorType(data);

        return console.log("onFilter", { data, tags, withContent, authorType });
      }

      if (isAccountsPage) {
        const status = getStatus(data);

        const role = getRole(data);
        const group = getGroup(data);
        const payments = getPayments(data);
        const accountLoginType = getAccountLoginType(data);

        const newFilter = accountsFilter.clone();

        if (status === 3) {
          newFilter.employeeStatus = EmployeeStatus.Disabled;
          newFilter.activationStatus = null;
        } else if (status === 2) {
          newFilter.employeeStatus = EmployeeStatus.Active;
          newFilter.activationStatus = status;
        } else {
          newFilter.employeeStatus = null;
          newFilter.activationStatus = status;
        }

        newFilter.page = 0;

        newFilter.role = role;

        newFilter.group = group;

        newFilter.payments = payments;

        newFilter.accountLoginType = accountLoginType;

        //console.log(newFilter);

        navigate(`accounts/filter?${newFilter.toUrlParams()}`);
      } else if (isRooms) {
        const type = getType(data) || null;

        const subjectId = getSubjectId(data) || null;

        const subjectFilter = getSubjectFilter(data) || null;

        const providerType = getProviderType(data) || null;
        const tags = getTags(data) || null;

        const newFilter = roomsFilter.clone();

        newFilter.page = 0;
        newFilter.provider = providerType ? providerType : null;
        newFilter.type = type ? type : null;

        newFilter.subjectFilter = null;
        newFilter.subjectId = null;

        if (subjectId) {
          newFilter.subjectId = subjectId;

          if (subjectId === FilterKeys.me) {
            newFilter.subjectId = `${userId}`;
          }

          newFilter.subjectFilter = subjectFilter?.toString()
            ? subjectFilter.toString()
            : FilterSubject.Member;
        }

        if (tags) {
          if (!tags?.length) {
            newFilter.tags = null;
            newFilter.withoutTags = true;
          } else {
            newFilter.tags = tags;
            newFilter.withoutTags = false;
          }
        } else {
          newFilter.tags = null;
          newFilter.withoutTags = false;
        }

        const path =
          newFilter.searchArea === RoomSearchArea.Active
            ? "rooms/shared"
            : "rooms/archived";
        navigate(`${path}/filter?${newFilter.toUrlParams()}`);
      } else {
        const filterType = getFilterType(data) || null;

        const authorType = getAuthorType(data);

        const withSubfolders = getSearchParams(data);
        const withContent = getFilterContent(data);

        const roomId = getRoomId(data);

        const newFilter = filter.clone();
        newFilter.page = 0;

        newFilter.filterType = filterType;

        if (authorType === FilterKeys.me || authorType === FilterKeys.other) {
          newFilter.authorType = `user_${userId}`;
          newFilter.excludeSubject = authorType === FilterKeys.other;
        } else {
          newFilter.authorType = authorType ? `user_${authorType}` : null;
          newFilter.excludeSubject = null;
        }

        newFilter.withSubfolders =
          withSubfolders === FilterKeys.excludeSubfolders ? null : "true";
        console.log(data);
        newFilter.searchInContent = withContent === "true" ? "true" : null;

        const path = location.pathname.split("/filter")[0];
        if (isTrash) {
          newFilter.roomId = roomId;
        }

        onNavigate(path, newFilter);
      }
    },
    [
      isRooms,
      isAccountsPage,
      isDashboardPage,
      isTrash,
      setIsLoading,
      roomsFilter,
      accountsFilter,
      filter,

      isAccountsPage,
      location.pathname,
    ]
  );

  const onClearFilter = useCallback(() => {
    if (isAccountsPage) {
      return;
    }
    setIsLoading(true);
    if (isRooms) {
      const newFilter = RoomsFilter.getDefault();
      newFilter.searchArea = roomsFilter.searchArea;

      const path =
        roomsFilter.searchArea === RoomSearchArea.Active
          ? "rooms/shared"
          : "rooms/archived";

      navigate(`${path}/filter?${newFilter.toUrlParams()}`);
    } else {
      const newFilter = filter.clone();
      newFilter.page = 0;
      newFilter.filterValue = "";

      const path = location.pathname.split("/filter")[0];

      onNavigate(path, newFilter);
    }
  }, [
    isRooms,
    setIsLoading,

    filter,

    roomsFilter,
    isAccountsPage,

    location.pathname,
  ]);

  const onSearch = React.useCallback(
    (data = "") => {
      setIsLoading(true);

      if (isDashboardPage) {
        // TODO: add a search handler for the dashboard

        console.log("Search", { data });
        return;
      }

      if (isAccountsPage) {
        const newFilter = accountsFilter.clone();
        newFilter.page = 0;
        newFilter.search = data;

        navigate(`accounts/filter?${newFilter.toUrlParams()}`);
      } else if (isRooms) {
        const newFilter = roomsFilter.clone();

        newFilter.page = 0;
        newFilter.filterValue = data;

        const path =
          newFilter.searchArea === RoomSearchArea.Active
            ? "rooms/shared"
            : "rooms/archived";

        navigate(`${path}/filter?${newFilter.toUrlParams()}`);
      } else {
        const newFilter = filter.clone();
        newFilter.page = 0;
        newFilter.search = data;

        const path = location.pathname.split("/filter")[0];

        onNavigate(path, newFilter);
      }
    },
    [
      isRooms,
      isAccountsPage,
      isDashboardPage,
      setIsLoading,

      filter,
      roomsFilter,
      accountsFilter,
      location.pathname,
    ]
  );

  const onSort = React.useCallback(
    (sortId, sortDirection) => {
      const sortBy = sortId;
      const sortOrder = sortDirection === "desc" ? "descending" : "ascending";

      const newFilter = isAccountsPage
        ? accountsFilter.clone()
        : isRooms
        ? roomsFilter.clone()
        : filter.clone();
      newFilter.page = 0;
      newFilter.sortBy = sortBy;
      newFilter.sortOrder = sortOrder;

      setIsLoading(true);

      if (isAccountsPage) {
        navigate(`accounts/filter?${newFilter.toUrlParams()}`);
      } else if (isRooms) {
        const path =
          newFilter.searchArea === RoomSearchArea.Active
            ? "rooms/shared"
            : "rooms/archived";
        setRoomsFilter(newFilter);
        navigate(`${path}/filter?${newFilter.toUrlParams()}`);
      } else {
        const path = location.pathname.split("/filter")[0];

        onNavigate(path, newFilter);
      }
    },
    [isRooms, isAccountsPage, setIsLoading, filter, roomsFilter, accountsFilter]
  );

  const onChangeViewAs = React.useCallback(
    (view) => {
      if (isDashboardPage) {
        return setDashboardViewAs(view);
      }

      if (view === "row") {
        if (
          (sectionWidth < 1025 && !infoPanelVisible) ||
          (sectionWidth < 625 && infoPanelVisible) ||
          isMobile
        ) {
          setViewAs("row");
        } else {
          setViewAs("table");
        }
      } else {
        setViewAs(view);
      }
    },
    [
      sectionWidth,
      infoPanelVisible,
      setViewAs,
      isDashboardPage,
      setDashboardViewAs,
    ]
  );

  const getSelectedInputValue = React.useCallback(() => {
    return isAccountsPage
      ? accountsFilter.search
        ? accountsFilter.search
        : ""
      : isRooms
      ? roomsFilter.filterValue
        ? roomsFilter.filterValue
        : ""
      : filter.search
      ? filter.search
      : "";
  }, [
    isRooms,
    isAccountsPage,
    roomsFilter.filterValue,
    filter.search,
    accountsFilter.search,
  ]);

  const getSelectedSortData = React.useCallback(() => {
    const currentFilter = isAccountsPage
      ? accountsFilter
      : isRooms
      ? roomsFilter
      : filter;
    return {
      sortDirection: currentFilter.sortOrder === "ascending" ? "asc" : "desc",
      sortId: currentFilter.sortBy,
    };
  }, [
    isRooms,
    isAccountsPage,
    filter.sortOrder,
    filter.sortBy,
    roomsFilter.sortOrder,
    roomsFilter.sortBy,
    accountsFilter.sortOrder,
    accountsFilter.sortBy,
  ]);

  const getSelectedFilterData = React.useCallback(async () => {
    const filterValues = [];

    if (isAccountsPage) {
      if (accountsFilter.employeeStatus || accountsFilter.activationStatus) {
        const key =
          accountsFilter.employeeStatus === 2
            ? 3
            : accountsFilter.activationStatus;
        let label = "";

        switch (key) {
          case 1:
            label = t("Common:Active");
            break;
          case 2:
            label = t("PeopleTranslations:PendingTitle");
            break;
          case 3:
            label = t("PeopleTranslations:DisabledEmployeeStatus");
            break;
        }

        filterValues.push({
          key,
          label,
          group: "filter-status",
        });
      }

      if (accountsFilter.role) {
        let label = null;

        switch (+accountsFilter.role) {
          case EmployeeType.Admin:
            label = t("Common:DocSpaceAdmin");
            break;
          case EmployeeType.User:
            label = t("Common:RoomAdmin");
            break;
          case EmployeeType.Collaborator:
            label = t("Common:PowerUser");
            break;
          case EmployeeType.Guest:
            label = t("Common:User");
            break;
          default:
            label = "";
        }

        filterValues.push({
          key: +accountsFilter.role,
          label: label,
          group: "filter-type",
        });
      }

      if (accountsFilter?.payments?.toString()) {
        filterValues.push({
          key: accountsFilter.payments.toString(),
          label:
            PaymentsType.Paid === accountsFilter.payments.toString()
              ? t("Common:Paid")
              : t("SmartBanner:Price"),
          group: "filter-account",
        });
      }

      if (accountsFilter?.accountLoginType?.toString()) {
        const label =
          AccountLoginType.SSO === accountsFilter.accountLoginType.toString()
            ? SSO_LABEL
            : AccountLoginType.LDAP ===
              accountsFilter.accountLoginType.toString()
            ? t("PeopleTranslations:LDAPLbl")
            : t("PeopleTranslations:StandardLogin");
        filterValues.push({
          key: accountsFilter.accountLoginType.toString(),
          label: label,
          group: "filter-login-type",
        });
      }

      if (accountsFilter.group) {
        const group = groups.find((group) => group.id === accountsFilter.group);

        if (group) {
          filterValues.push({
            key: accountsFilter.group,
            label: group.name,
            group: "filter-other",
          });
        }
      }

      const currentFilterValues = [];

      setSelectedFilterValues((value) => {
        if (!value) {
          currentFilterValues.push(...filterValues);
          return filterValues.map((f) => ({ ...f }));
        }

        const items = value.map((v) => {
          const item = filterValues.find((f) => f.group === v.group);

          if (item) {
            if (item.isMultiSelect) {
              let isEqual = true;

              item.key.forEach((k) => {
                if (!v.key.includes(k)) {
                  isEqual = false;
                }
              });

              if (isEqual) return item;

              return false;
            } else {
              if (item.key === v.key) return item;
              return false;
            }
          } else {
            return false;
          }
        });

        const newItems = filterValues.filter(
          (v) => !items.find((i) => i.group === v.group)
        );

        items.push(...newItems);

        currentFilterValues.push(...items.filter((i) => i));

        return items.filter((i) => i);
      });

      return currentFilterValues;
    }

    if (isRooms) {
      // if (!roomsFilter.withSubfolders) {
      //   filterValues.push({
      //     key: FilterKeys.excludeSubfolders,
      //     label: "Exclude subfolders",
      //     group: FilterGroups.roomFilterFolders,
      //   });
      // }

      // if (roomsFilter.searchInContent) {
      //   filterValues.push({
      //     key: FilterKeys.withContent,
      //     label: "File contents",
      //     group: FilterGroups.roomFilterContent,
      //   });
      // }

      if (roomsFilter.subjectId) {
        const user = await getUser(roomsFilter.subjectId);
        const isMe = userId === roomsFilter.subjectId;

        let label = isMe ? t("Common:MeLabel") : user.displayName;

        const subject = {
          key: isMe ? FilterKeys.me : roomsFilter.subjectId,
          group: FilterGroups.roomFilterSubject,
          label: label,
        };

        if (roomsFilter.subjectFilter?.toString()) {
          if (roomsFilter.subjectFilter.toString() === FilterSubject.Owner) {
            subject.selectedLabel = t("Common:Owner") + ": " + label;
          }

          filterValues.push(subject);

          filterValues.push({
            key: roomsFilter?.subjectFilter?.toString(),
            group: FilterGroups.roomFilterOwner,
          });
        } else {
          filterValues.push(subject);
        }
      }

      if (roomsFilter.type) {
        const key = +roomsFilter.type;

        const label = getDefaultRoomName(key, t);

        filterValues.push({
          key: key,
          label: label,
          group: FilterGroups.roomFilterType,
        });
      }

      if (roomsFilter?.tags?.length > 0) {
        filterValues.push({
          key: roomsFilter.tags,
          group: FilterGroups.roomFilterTags,
          isMultiSelect: true,
        });
      }

      if (roomsFilter.provider) {
        const provider = +roomsFilter.provider;

        const label = RoomsProviderTypeName[provider];

        filterValues.push({
          key: provider,
          label: label,
          group: FilterGroups.roomFilterProviderType,
        });
      }
    } else {
      if (filter.withSubfolders === "true") {
        filterValues.push({
          key: FilterKeys.withSubfolders,
          label: t("WithSubfolders"),
          group: FilterGroups.filterFolders,
        });
      }

      if (filter.searchInContent) {
        filterValues.push({
          key: "true",
          label: t("FileContents"),
          group: FilterGroups.filterContent,
        });
      }

      if (filter.filterType) {
        let label = "";

        switch (filter.filterType.toString()) {
          case FilterType.DocumentsOnly.toString():
            label = t("Common:Documents");
            break;
          case FilterType.FoldersOnly.toString():
            label = t("Translations:Folders");
            break;
          case FilterType.SpreadsheetsOnly.toString():
            label = t("Translations:Spreadsheets");
            break;
          case FilterType.ArchiveOnly.toString():
            label = t("Archives");
            break;
          case FilterType.PresentationsOnly.toString():
            label = t("Translations:Presentations");
            break;
          case FilterType.ImagesOnly.toString():
            label = t("Images");
            break;
          case FilterType.MediaOnly.toString():
            label = t("Media");
            break;
          case FilterType.FilesOnly.toString():
            label = t("AllFiles");
            break;
          case FilterType.OFormTemplateOnly.toString():
            label = t("FormsTemplates");
            break;
          case FilterType.OFormOnly.toString():
            label = t("Forms");
            break;
        }

        filterValues.push({
          key: `${filter.filterType}`,
          label: label.toLowerCase(),
          group: FilterGroups.filterType,
        });
      }

      if (filter.authorType) {
        const isMe = userId === filter.authorType.replace("user_", "");

        let label = isMe
          ? filter.excludeSubject
            ? t("Common:OtherLabel")
            : t("Common:MeLabel")
          : null;

        if (!isMe) {
          const user = await getUser(filter.authorType.replace("user_", ""));
          label = user.displayName;
        }

        filterValues.push({
          key: isMe
            ? filter.excludeSubject
              ? FilterKeys.other
              : FilterKeys.me
            : filter.authorType.replace("user_", ""),
          group: FilterGroups.filterAuthor,
          label: label,
        });
      }

      if (filter.roomId) {
        const room = await getRoomInfo(filter.roomId);
        const label = room.title;

        filterValues.push({
          key: filter.roomId,
          group: FilterGroups.filterRoom,
          label: label,
        });
      }
    }

    // return filterValues;
    const currentFilterValues = [];

    setSelectedFilterValues((value) => {
      if (!value) {
        currentFilterValues.push(...filterValues);
        return filterValues.map((f) => ({ ...f }));
      }

      const items = value.map((v) => {
        const item = filterValues.find((f) => f.group === v.group);

        if (item) {
          if (item.isMultiSelect) {
            let isEqual = true;

            item.key.forEach((k) => {
              if (!v.key.includes(k)) {
                isEqual = false;
              }
            });

            if (isEqual) return item;

            return false;
          } else {
            if (item.key === v.key) return item;
            return false;
          }
        } else {
          return false;
        }
      });

      const newItems = filterValues.filter(
        (v) => !items.find((i) => i.group === v.group)
      );

      items.push(...newItems);

      currentFilterValues.push(...items.filter((i) => i));

      return items.filter((i) => i);
    });

    return currentFilterValues;
  }, [
    filter.withSubfolders,
    filter.authorType,
    filter.roomId,
    filter.filterType,
    filter.searchInContent,
    filter.excludeSubject,
    roomsFilter.provider,
    roomsFilter.type,
    roomsFilter.subjectId,
    roomsFilter.subjectFilter,
    roomsFilter.tags,
    roomsFilter.tags?.length,
    roomsFilter.excludeSubject,
    roomsFilter.withoutTags,
    // roomsFilter.withSubfolders,
    // roomsFilter.searchInContent,
    userId,
    isRooms,
    isAccountsPage,
    accountsFilter.employeeStatus,
    accountsFilter.activationStatus,
    accountsFilter.role,
    accountsFilter.payments,
    accountsFilter.group,
    accountsFilter.accountLoginType,
    t,
  ]);

  const getFilterData = React.useCallback(async () => {
    if (isDashboardPage) {
      const dashboardFilterOptions = [
        //contentOptions
        {
          key: FilterGroups.roomFilterContent,
          group: FilterGroups.roomFilterContent,
          label: t("Common:Search"),
          isHeader: true,
        },
        {
          id: "filter_search-by-file-contents",
          key: FilterKeys.withContent,
          group: FilterGroups.roomFilterContent,
          label: t("SearchByContent"),
          isCheckbox: true,
        },
        //fillerByAuthor
        {
          key: FilterGroups.filterAuthor,
          group: FilterGroups.filterAuthor,
          label: t("ByAuthor"),
          isHeader: true,
          withMultiItems: true,
        },
        {
          id: "filter_author-me",
          key: FilterKeys.me,
          group: FilterGroups.filterAuthor,
          label: t("Common:MeLabel"),
        },
        {
          id: "filter_author-other",
          key: FilterKeys.other,
          group: FilterGroups.filterAuthor,
          label: t("Common:OtherLabel"),
        },
      ];

      // temp TODO: remove

      const columns = [
        "Сотрудник",
        "Руководитель",
        "Бухгалтер",
        "Директор",
        "Готовые",
        "Отказ",
      ];

      if (columns.length > 0) {
        const tagsOptions = columns.map((column) => ({
          key: column,
          group: FilterGroups.roomFilterTags,
          label: column,
          isMultiSelect: true,
        }));

        dashboardFilterOptions.push({
          key: FilterGroups.roomFilterTags,
          group: FilterGroups.roomFilterTags,
          label: "Show columns",
          isHeader: true,
          isLast: true,
        });

        dashboardFilterOptions.push(...tagsOptions);
      }

      return dashboardFilterOptions;
    }

    if (isAccountsPage) {
      const statusItems = [
        {
          id: "filter_status-user",
          key: "filter-status",
          group: "filter-status",
          label: t("People:UserStatus"),
          isHeader: true,
        },
        {
          id: "filter_status-active",
          key: 1,
          group: "filter-status",
          label: t("Common:Active"),
        },
        {
          id: "filter_status-pending",
          key: 2,
          group: "filter-status",
          label: t("PeopleTranslations:PendingTitle"),
        },
        {
          id: "filter_status-disabled",
          key: 3,
          group: "filter-status",
          label: t("PeopleTranslations:DisabledEmployeeStatus"),
        },
      ];

      const typeItems = [
        {
          key: "filter-type",
          group: "filter-type",
          label: t("Common:Type"),
          isHeader: true,
        },
        {
          id: "filter_type-docspace-admin",
          key: EmployeeType.Admin,
          group: "filter-type",
          label: t("Common:DocSpaceAdmin"),
        },
        {
          id: "filter_type-room-admin",
          key: EmployeeType.User,
          group: "filter-type",
          label: t("Common:RoomAdmin"),
        },
        {
          id: "filter_type-room-admin",
          key: EmployeeType.Collaborator,
          group: "filter-type",
          label: t("Common:PowerUser"),
        },
        {
          id: "filter_type-user",
          key: EmployeeType.Guest,
          group: "filter-type",
          label: t("Common:User"),
        },
      ];

      // const roleItems = [
      //   {
      //     key: "filter-role",
      //     group: "filter-role",
      //     label: "Role in room",
      //     isHeader: true,
      //   },
      //   { key: "1", group: "filter-role", label: "Room manager" },
      //   { key: "2", group: "filter-role", label: "Co-worker" },
      //   { key: "3", group: "filter-role", label: "Editor" },
      //   { key: "4", group: "filter-role", label: "Form filler" },
      //   { key: "5", group: "filter-role", label: "Reviewer" },
      //   { key: "6", group: "filter-role", label: "Commentator" },
      //   { key: "7", group: "filter-role", label: "Viewer" },
      // ];

      const accountItems = [
        {
          key: "filter-account",
          group: "filter-account",
          label: t("ConnectDialog:Account"),
          isHeader: true,
          isLast: false,
        },
        {
          key: PaymentsType.Paid,
          group: "filter-account",
          label: t("Common:Paid"),
        },
        {
          key: PaymentsType.Free,
          group: "filter-account",
          label: t("SmartBanner:Price"),
        },
      ];

      // const roomItems = [
      //   {
      //     key: "filter-status",
      //     group: "filter-status",
      //     label: t("People:UserStatus"),
      //     isHeader: true,
      //   },
      //   {
      //     key: "1",
      //     group: "filter-status",
      //     label: t("Common:Active"),
      //     isSelector: true,
      //     selectorType: "room",
      //   },
      // ];

      const accountLoginTypeItems = [
        {
          key: "filter-login-type",
          group: "filter-login-type",
          label: t("PeopleTranslations:AccountLoginType"),
          isHeader: true,
          isLast: true,
        },
        {
          key: AccountLoginType.SSO,
          group: "filter-login-type",
          label: SSO_LABEL,
        },
        //TODO: uncomment after ldap be ready
        /*{
          key: AccountLoginType.LDAP,
          group: "filter-login-type",
          label: t("PeopleTranslations:LDAPLbl"),
        },*/
        {
          key: AccountLoginType.STANDART,
          group: "filter-login-type",
          label: t("PeopleTranslations:StandardLogin"),
        },
      ];

      const filterOptions = [];

      filterOptions.push(...statusItems);
      filterOptions.push(...typeItems);
      // filterOptions.push(...roleItems);
      if (!standalone) filterOptions.push(...accountItems);
      // filterOptions.push(...roomItems);
      filterOptions.push(...accountLoginTypeItems);

      return filterOptions;
    }

    let tags = null;
    if (!isPublicRoom) tags = await fetchTags();
    const connectedThirdParty = [];

    providers.forEach((item) => {
      if (connectedThirdParty.includes(item.provider_key)) return;
      connectedThirdParty.push(item.provider_key);
    });

    const isLastTypeOptionsRooms = !connectedThirdParty.length && !tags?.length;

    const folders =
      !isFavoritesFolder && !isRecentFolder
        ? [
            {
              id: "filter_type-folders",
              key: FilterType.FoldersOnly.toString(),
              group: FilterGroups.filterType,
              label: t("Translations:Folders").toLowerCase(),
            },
          ]
        : "";

    const images = !isRecentFolder
      ? [
          {
            id: "filter_type-images",
            key: FilterType.ImagesOnly.toString(),
            group: FilterGroups.filterType,
            label: t("Images").toLowerCase(),
          },
        ]
      : "";

    const archives = !isRecentFolder
      ? [
          {
            id: "filter_type-archive",
            key: FilterType.ArchiveOnly.toString(),
            group: FilterGroups.filterType,
            label: t("Archives").toLowerCase(),
          },
        ]
      : "";

    const media = !isRecentFolder
      ? [
          {
            id: "filter_type-media",
            key: FilterType.MediaOnly.toString(),
            group: FilterGroups.filterType,
            label: t("Media").toLowerCase(),
          },
        ]
      : "";

    const typeOptions = isRooms
      ? [
          {
            key: FilterGroups.filterType,
            group: FilterGroups.roomFilterType,
            label: t("Common:Type"),
            isHeader: true,
            isLast: isLastTypeOptionsRooms,
          },
          ...Object.values(RoomsType).map((roomType) => {
            switch (roomType) {
              case RoomsType.FillingFormsRoom:
                return {
                  id: "filter_type-filling-form",
                  key: RoomsType.FillingFormsRoom,
                  group: FilterGroups.roomFilterType,
                  label: t("FillingFormRooms"),
                };
              case RoomsType.EditingRoom:
                return {
                  id: "filter_type-collaboration",
                  key: RoomsType.EditingRoom,
                  group: FilterGroups.roomFilterType,
                  label: t("CollaborationRooms"),
                };
              case RoomsType.ReviewRoom:
                return {
                  id: "filter_type-review",
                  key: RoomsType.ReviewRoom,
                  group: FilterGroups.roomFilterType,
                  label: t("Common:Review"),
                };
              case RoomsType.ReadOnlyRoom:
                return {
                  id: "filter_type-view-only",
                  key: RoomsType.ReadOnlyRoom,
                  group: FilterGroups.roomFilterType,
                  label: t("ViewOnlyRooms"),
                };
              case RoomsType.CustomRoom:
              default:
                return {
                  id: "filter_type-custom",
                  key: RoomsType.CustomRoom,
                  group: FilterGroups.roomFilterType,
                  label: t("CustomRooms"),
                };
            }
          }),
        ]
      : [
          {
            key: FilterGroups.filterType,
            group: FilterGroups.filterType,
            label: t("Common:Type"),
            isHeader: true,
            isLast: !isTrash,
          },
          ...folders,
          {
            id: "filter_type-documents",
            key: FilterType.DocumentsOnly.toString(),
            group: FilterGroups.filterType,
            label: t("Common:Documents").toLowerCase(),
          },
          {
            id: "filter_type-presentations",
            key: FilterType.PresentationsOnly.toString(),
            group: FilterGroups.filterType,
            label: t("Translations:Presentations").toLowerCase(),
          },
          {
            id: "filter_type-spreadsheets",
            key: FilterType.SpreadsheetsOnly.toString(),
            group: FilterGroups.filterType,
            label: t("Translations:Spreadsheets").toLowerCase(),
          },
          {
            id: "filter_type-form-templates",
            key: FilterType.OFormTemplateOnly.toString(),
            group: FilterGroups.filterType,
            label: t("FormsTemplates").toLowerCase(),
          },
          {
            id: "filter_type-forms",
            key: FilterType.OFormOnly.toString(),
            group: FilterGroups.filterType,
            label: t("Forms").toLowerCase(),
          },
          ...archives,

          ...images,
          ...media,
          {
            id: "filter_type-all-files",
            key: FilterType.FilesOnly.toString(),
            group: FilterGroups.filterType,
            label: t("AllFiles").toLowerCase(),
          },
        ];

    const subjectOptions = [
      {
        key: FilterGroups.roomFilterSubject,
        group: FilterGroups.roomFilterSubject,
        label: t("Common:Member"),
        isHeader: true,
        withoutSeparator: true,
        withMultiItems: true,
      },
      {
        id: "filter_author-me",
        key: FilterKeys.me,
        group: FilterGroups.roomFilterSubject,
        label: t("Common:MeLabel"),
      },
      {
        id: "filter_author-other",
        key: FilterKeys.other,
        group: FilterGroups.roomFilterSubject,
        label: t("Common:OtherLabel"),
      },
      {
        id: "filter_author-user",
        key: FilterKeys.user,
        group: FilterGroups.roomFilterSubject,
        displaySelectorType: "link",
      },
    ];

    const ownerOptions = [
      {
        key: FilterGroups.roomFilterOwner,
        group: FilterGroups.roomFilterOwner,
        isHeader: true,
        withoutHeader: true,
      },
      {
        id: "filter_author-user",
        key: FilterSubject.Owner,
        group: FilterGroups.roomFilterOwner,
        label: t("Translations:SearchByOwner"),
        isCheckbox: true,
      },
    ];

    // const foldersOptions = [
    //   {
    //     key: FilterGroups.roomFilterFolders,
    //     group: FilterGroups.roomFilterFolders,
    //     label: "Search",
    //     isHeader: true,
    //     withoutSeparator: true,
    //   },
    //   {
    //     key: "folders",
    //     group: FilterGroups.roomFilterFolders,
    //     label: "",
    //     withOptions: true,
    //     options: [
    //       { key: FilterKeys.withSubfolders, label: "With subfolders" },
    //       { key: FilterKeys.excludeSubfolders, label: "Exclude subfolders" },
    //     ],
    //   },
    // ];

    // const contentOptions = [
    //   {
    //     key: FilterGroups.roomFilterContent,
    //     group: FilterGroups.roomFilterContent,
    //     isHeader: true,
    //     withoutHeader: true,
    //   },
    //   {
    //     key: FilterKeys.withContent,
    //     group: FilterGroups.roomFilterContent,
    //     label: "Search by file contents",
    //     isCheckbox: true,
    //   },
    // ];

    const filterOptions = [];

    if (isRooms) {
      // filterOptions.push(...foldersOptions);
      // filterOptions.push(...contentOptions);

      filterOptions.push(...subjectOptions);
      filterOptions.push(...ownerOptions);

      filterOptions.push(...typeOptions);

      if (tags.length > 0) {
        const tagsOptions = tags.map((tag) => ({
          key: tag,
          group: FilterGroups.roomFilterTags,
          label: tag,
          isMultiSelect: true,
        }));

        const isLast = connectedThirdParty.length === 0;

        filterOptions.push({
          key: FilterGroups.roomFilterTags,
          group: FilterGroups.roomFilterTags,
          label: t("Common:Tags"),
          isHeader: true,
          isLast,
        });

        filterOptions.push(...tagsOptions);
      }

      if (connectedThirdParty.length > 0) {
        const thirdPartyOptions = connectedThirdParty.map((thirdParty) => {
          const key = Object.entries(RoomsProviderType).find(
            (item) => item[0] === thirdParty
          )[1];

          const label = RoomsProviderTypeName[key];

          return {
            key,
            group: FilterGroups.roomFilterProviderType,
            label,
          };
        });

        filterOptions.push({
          key: FilterGroups.roomFilterProviderType,
          group: FilterGroups.roomFilterProviderType,
          label: t("Settings:ThirdPartyResource"),
          isHeader: true,
          isLast: true,
        });

        filterOptions.push(...thirdPartyOptions);
      }
    } else {
      if (!isRecentFolder && !isFavoritesFolder && !isTrash) {
        const foldersOptions = [
          {
            key: FilterGroups.filterFolders,
            group: FilterGroups.filterFolders,
            label: t("Common:Search"),
            isHeader: true,
            withoutSeparator: true,
          },
          {
            id: "filter_folders",
            key: "folders",
            group: FilterGroups.filterFolders,
            label: "",
            withOptions: true,
            options: [
              {
                id: "filter_folders_exclude-subfolders",
                key: FilterKeys.excludeSubfolders,
                label: t("ExcludeSubfolders"),
              },
              {
                id: "filter_folders_with-subfolders",
                key: FilterKeys.withSubfolders,
                label: t("WithSubfolders"),
              },
            ],
          },
        ];

        const contentOptions = [
          {
            key: FilterGroups.filterContent,
            group: FilterGroups.filterContent,
            isHeader: true,
            withoutHeader: true,
          },
        ];
        canSearchByContent &&
          contentOptions.push({
            id: "filter_search-by-file-contents",
            key: "true",
            group: FilterGroups.filterContent,
            label: t("SearchByContent"),
            isCheckbox: true,
          });

        filterOptions.push(...foldersOptions);
        filterOptions.push(...contentOptions);
      }

      const authorOption = [
        {
          key: FilterGroups.filterAuthor,
          group: FilterGroups.filterAuthor,
          label: t("ByAuthor"),
          isHeader: true,
          withMultiItems: true,
        },
        {
          id: "filter_author-me",
          key: FilterKeys.me,
          group: FilterGroups.filterAuthor,
          label: t("Common:MeLabel"),
        },
        {
          id: "filter_author-other",
          key: FilterKeys.other,
          group: FilterGroups.filterAuthor,
          label: t("Common:OtherLabel"),
        },
        {
          id: "filter_author-user",
          key: FilterKeys.user,
          group: FilterGroups.filterAuthor,
          displaySelectorType: "link",
        },
      ];

      !isPublicRoom && filterOptions.push(...authorOption);
      filterOptions.push(...typeOptions);

      if (isTrash) {
        const roomOption = [
          {
            id: "filter_search-by-room-content-header",
            key: "filter_search-by-room-content-header",
            group: FilterGroups.filterRoom,
            label: "Room",
            isHeader: true,
            isLast: true,
          },
          {
            id: "filter_search-by-room-content",
            key: "filter_search-by-room-content",
            group: FilterGroups.filterRoom,
            withoutHeader: true,
            label: "Select room",
            displaySelectorType: "button",
            isLast: true,
          },
        ];
        filterOptions.push(...roomOption);
      }
    }
    return filterOptions;
  }, [
    t,
    personal,
    providers,
    isPersonalRoom,
    isRooms,
    isAccountsPage,
    isFavoritesFolder,
    isRecentFolder,
    isTrash,
<<<<<<< HEAD
    isDashboardPage,
=======
    isPublicRoom,
>>>>>>> 0c94da69
  ]);

  const getViewSettingsData = React.useCallback(() => {
    if (isDashboardPage) {
      return [
        {
          id: "view-switch_rows",
          value: "row",
          label: t("ViewList"),
          icon: ViewRowsReactSvgUrl,
        },
        {
          id: "view-switch_dashboard",
          value: "dashboard",
          label: "DashBoard",
          icon: ViewDashboardReactSvgUrl,
        },
      ];
    }
    const viewSettings = [
      {
        id: "view-switch_rows",
        value: "row",
        label: t("ViewList"),
        icon: ViewRowsReactSvgUrl,
      },
      {
        id: "view-switch_tiles",
        value: "tile",
        label: t("ViewTiles"),
        icon: ViewTilesReactSvgUrl,
        callback: createThumbnails,
      },
    ];

    return viewSettings;
  }, [createThumbnails, isDashboardPage]);

  const getSortData = React.useCallback(() => {
    if (isAccountsPage) {
      return [
        {
          id: "sory-by_first-name",
          key: "firstname",
          label: t("Common:ByFirstNameSorting"),
          default: true,
        },
        {
          id: "sory-by_last-name",
          key: "lastname",
          label: t("Common:ByLastNameSorting"),
          default: true,
        },
        {
          id: "sory-by_type",
          key: "type",
          label: t("Common:Type"),
          default: true,
        },
        {
          id: "sory-by_email",
          key: "email",
          label: t("Common:Email"),
          default: true,
        },
      ];
    }

    const commonOptions = [];

    const name = {
      id: "sort-by_name",
      key: SortByFieldName.Name,
      label: t("Common:Name"),
      default: true,
    };
    const modifiedDate = {
      id: "sort-by_modified",
      key: SortByFieldName.ModifiedDate,
      label: t("Common:LastModifiedDate"),
      default: true,
    };
    const room = {
      id: "sort-by_room",
      key: SortByFieldName.Room,
      label: t("Common:Room"),
      default: true,
    };
    const authorOption = {
      id: "sort-by_author",
      key: SortByFieldName.Author,
      label: t("ByAuthor"),
      default: true,
    };
    const creationDate = {
      id: "sort-by_created",
      key: SortByFieldName.CreationDate,
      label: t("InfoPanel:CreationDate"),
      default: true,
    };
    const owner = {
      id: "sort-by_owner",
      key: SortByFieldName.Author,
      label: t("Common:Owner"),
      default: true,
    };
    const erasure = {
      id: "sort-by_erasure",
      key: SortByFieldName.ModifiedDate,
      label: t("ByErasure"),
      default: true,
    };
    const tags = {
      id: "sort-by_tags",
      key: SortByFieldName.Tags,
      label: t("Common:Tags"),
      default: true,
    };
    const size = {
      id: "sort-by_size",
      key: SortByFieldName.Size,
      label: t("Common:Size"),
      default: true,
    };
    const type = {
      id: "sort-by_type",
      key: SortByFieldName.Type,
      label: t("Common:Type"),
      default: true,
    };
    const roomType = {
      id: "sort-by_room-type",
      key: SortByFieldName.RoomType,
      label: t("Common:Type"),
      default: true,
    };
    const queueNumber = {
      id: "sort-by_queue-number",
      key: SortByFieldName.QueueNumber,
      label: t("Common:QueueNumber"),
      default: true,
    };

    if (isDashboardPage) {
      if (dashboardViewAs === "dashboard") {
        return [name, modifiedDate];
      }

      return [name, queueNumber];
    }

    commonOptions.push(name);

    if (viewAs === "table") {
      if (isRooms) {
        const availableSort = localStorage
          ?.getItem(`${TABLE_ROOMS_COLUMNS}=${userId}`)
          ?.split(",");

        const infoPanelColumnsSize = localStorage
          ?.getItem(`${COLUMNS_ROOMS_SIZE_INFO_PANEL}=${userId}`)
          ?.split(" ");

        if (availableSort?.includes("Type")) {
          const idx = availableSort.findIndex((x) => x === "Type");
          const hide =
            infoPanelVisible &&
            infoPanelColumnsSize &&
            infoPanelColumnsSize[idx] === "0px";

          !hide && commonOptions.push(roomType);
        }

        if (availableSort?.includes("Tags")) {
          const idx = availableSort.findIndex((x) => x === "Tags");
          const hide =
            infoPanelVisible &&
            infoPanelColumnsSize &&
            infoPanelColumnsSize[idx] === "0px";

          !hide && commonOptions.push(tags);
        }

        if (availableSort?.includes("Owner")) {
          const idx = availableSort.findIndex((x) => x === "Owner");
          const hide =
            infoPanelVisible &&
            infoPanelColumnsSize &&
            infoPanelColumnsSize[idx] === "0px";

          !hide && commonOptions.push(owner);
        }

        if (availableSort?.includes("Activity")) {
          const idx = availableSort.findIndex((x) => x === "Activity");
          const hide =
            infoPanelVisible &&
            infoPanelColumnsSize &&
            infoPanelColumnsSize[idx] === "0px";

          !hide && commonOptions.push(modifiedDate);
        }
      } else if (isTrash) {
        const availableSort = localStorage
          ?.getItem(`${TABLE_TRASH_COLUMNS}=${userId}`)
          ?.split(",");

        const infoPanelColumnsSize = localStorage
          ?.getItem(`${COLUMNS_TRASH_SIZE_INFO_PANEL}=${userId}`)
          ?.split(" ");

        if (availableSort?.includes("Room")) {
          const idx = availableSort.findIndex((x) => x === "Room");
          const hide =
            infoPanelVisible &&
            infoPanelColumnsSize &&
            infoPanelColumnsSize[idx] === "0px";

          // !hide && commonOptions.push(room);
        }
        if (availableSort?.includes("AuthorTrash")) {
          const idx = availableSort.findIndex((x) => x === "AuthorTrash");
          const hide =
            infoPanelVisible &&
            infoPanelColumnsSize &&
            infoPanelColumnsSize[idx] === "0px";

          // !hide && commonOptions.push(authorOption);
        }
        if (availableSort?.includes("CreatedTrash")) {
          const idx = availableSort.findIndex((x) => x === "CreatedTrash");
          const hide =
            infoPanelVisible &&
            infoPanelColumnsSize &&
            infoPanelColumnsSize[idx] === "0px";

          // !hide && commonOptions.push(creationDate);
        }
        if (availableSort?.includes("Erasure")) {
          const idx = availableSort.findIndex((x) => x === "Erasure");
          const hide =
            infoPanelVisible &&
            infoPanelColumnsSize &&
            infoPanelColumnsSize[idx] === "0px";

          !hide && commonOptions.push(erasure);
        }
        if (availableSort?.includes("SizeTrash")) {
          const idx = availableSort.findIndex((x) => x === "SizeTrash");
          const hide =
            infoPanelVisible &&
            infoPanelColumnsSize &&
            infoPanelColumnsSize[idx] === "0px";

          !hide && commonOptions.push(size);
        }
        if (availableSort?.includes("TypeTrash")) {
          const idx = availableSort.findIndex((x) => x === "TypeTrash");
          const hide =
            infoPanelVisible &&
            infoPanelColumnsSize &&
            infoPanelColumnsSize[idx] === "0px";

          // !hide && commonOptions.push(type);
        }
      } else {
        const availableSort = localStorage
          ?.getItem(`${TABLE_COLUMNS}=${userId}`)
          ?.split(",");

        const infoPanelColumnsSize = localStorage
          ?.getItem(`${COLUMNS_SIZE_INFO_PANEL}=${userId}`)
          ?.split(" ");

        if (availableSort?.includes("Author")) {
          const idx = availableSort.findIndex((x) => x === "Author");
          const hide =
            infoPanelVisible &&
            infoPanelColumnsSize &&
            infoPanelColumnsSize[idx] === "0px";

          // !hide && commonOptions.push(authorOption);
        }
        if (availableSort?.includes("Created")) {
          const idx = availableSort.findIndex((x) => x === "Created");
          const hide =
            infoPanelVisible &&
            infoPanelColumnsSize &&
            infoPanelColumnsSize[idx] === "0px";

          // !hide && commonOptions.push(creationDate);
        }
        if (availableSort?.includes("Modified")) {
          const idx = availableSort.findIndex((x) => x === "Modified");
          const hide =
            infoPanelVisible &&
            infoPanelColumnsSize &&
            infoPanelColumnsSize[idx] === "0px";

          !hide && commonOptions.push(modifiedDate);
        }
        if (availableSort?.includes("Size")) {
          const idx = availableSort.findIndex((x) => x === "Size");
          const hide =
            infoPanelVisible &&
            infoPanelColumnsSize &&
            infoPanelColumnsSize[idx] === "0px";

          !hide && commonOptions.push(size);
        }
        if (availableSort?.includes("Type")) {
          const idx = availableSort.findIndex((x) => x === "Type");
          const hide =
            infoPanelVisible &&
            infoPanelColumnsSize &&
            infoPanelColumnsSize[idx] === "0px";

          // !hide && commonOptions.push(type);
        }
      }
    } else {
      if (isRooms) {
        commonOptions.push(roomType);
        commonOptions.push(tags);
        commonOptions.push(owner);
        commonOptions.push(modifiedDate);
      } else if (isTrash) {
        // commonOptions.push(authorOption);
        // commonOptions.push(creationDate);
        commonOptions.push(erasure);
        commonOptions.push(size);
        // commonOptions.push(type);
      } else {
        // commonOptions.push(authorOption);
        // commonOptions.push(creationDate);
        commonOptions.push(modifiedDate);
        commonOptions.push(size);
        // commonOptions.push(type);
      }
    }

    return commonOptions;
  }, [
    personal,
    isRooms,
    isAccountsPage,
    t,
    userId,
    infoPanelVisible,
    viewAs,
    isPersonalRoom,
    isTrash,
    isDashboardPage,
    dashboardViewAs,
  ]);

  const removeSelectedItem = React.useCallback(
    ({ key, group }) => {
      setIsLoading(true);
      if (isAccountsPage) {
        const newFilter = accountsFilter.clone();
        newFilter.page = 0;

        if (group === "filter-status") {
          newFilter.employeeStatus = null;
          newFilter.activationStatus = null;
        }

        if (group === "filter-type") {
          newFilter.role = null;
        }

        if (group === "filter-other") {
          newFilter.group = null;
        }

        if (group === "filter-account") {
          newFilter.payments = null;
        }

        if (group === "filter-login-type") {
          newFilter.accountLoginType = null;
        }

        navigate(`accounts/filter?${newFilter.toUrlParams()}`);
      } else if (isRooms) {
        const newFilter = roomsFilter.clone();

        if (group === FilterGroups.roomFilterProviderType) {
          newFilter.provider = null;
        }

        if (group === FilterGroups.roomFilterType) {
          newFilter.type = null;
        }

        if (group === FilterGroups.roomFilterSubject) {
          newFilter.subjectId = null;
          newFilter.excludeSubject = false;
          newFilter.filterSubject = null;
        }

        if (group === FilterGroups.roomFilterTags) {
          const newTags = newFilter.tags;

          if (newTags?.length > 0) {
            const idx = newTags.findIndex((tag) => tag === key);

            if (idx > -1) {
              newTags.splice(idx, 1);
            }

            newFilter.tags = newTags.length > 0 ? newTags : null;

            newFilter.withoutTags = false;
          } else {
            newFilter.tags = null;
            newFilter.withoutTags = false;
          }
        }

        // if (group === FilterGroups.roomFilterContent) {
        //   newFilter.searchInContent = false;
        // }

        // if (group === FilterGroups.roomFilterFolders) {
        //   newFilter.withSubfolders = true;
        // }

        newFilter.page = 0;

        const path =
          newFilter.searchArea === RoomSearchArea.Active
            ? "rooms/shared"
            : "rooms/archived";

        navigate(`${path}/filter?${newFilter.toUrlParams()}`);
      } else {
        const newFilter = filter.clone();

        if (group === FilterGroups.filterType) {
          newFilter.filterType = null;
        }
        if (group === FilterGroups.filterAuthor) {
          newFilter.authorType = null;
          newFilter.excludeSubject = null;
        }
        if (group === FilterGroups.filterFolders) {
          newFilter.withSubfolders = null;
        }
        if (group === FilterGroups.filterContent) {
          newFilter.searchInContent = null;
        }
        if (group === FilterGroups.filterRoom) {
          newFilter.roomId = null;
        }

        newFilter.page = 0;

        const path = location.pathname.split("/filter")[0];

        onNavigate(path, newFilter);
      }
    },
    [isRooms, isAccountsPage, setIsLoading, roomsFilter, filter, accountsFilter]
  );

  const onSortButtonClick = (isOpen) => {
    if (isMobileOnly) {
      setMainButtonMobileVisible(isOpen);
    }
  };

  const clearAll = () => {
    setIsLoading(true);
    if (isAccountsPage) {
      const newFilter = AccountsFilter.getDefault();

      navigate(`accounts/filter?${newFilter.toUrlParams()}`);
    } else if (isRooms) {
      const newFilter = RoomsFilter.getDefault();

      if (isArchiveFolder) {
        newFilter.searchArea = RoomSearchArea.Archive;
      }

      const path =
        newFilter.searchArea === RoomSearchArea.Active
          ? "rooms/shared"
          : "rooms/archived";

      navigate(`${path}/filter?${newFilter.toUrlParams()}`);
    } else {
      const newFilter = FilesFilter.getDefault();

      const path = location.pathname.split("/filter")[0];

      onNavigate(path, newFilter);
    }
  };

  const getViewAs = useCallback(() => {
    if (isAccountsPage) return accountsViewAs;

    if (isDashboardPage) return dashboardViewAs;

    return viewAs;
  }, [
    isAccountsPage,
    isDashboardPage,
    viewAs,
    accountsViewAs,
    dashboardViewAs,
  ]);

  const visibleFilterButton = !(
    isDashboardPage && dashboardViewAs !== "dashboard"
  );

  if (showFilterLoader) return <Loaders.Filter />;

  return (
    <FilterInput
      t={t}
      onFilter={onFilter}
      getFilterData={getFilterData}
      getSelectedFilterData={getSelectedFilterData}
      onSort={onSort}
      getSortData={getSortData}
      getSelectedSortData={getSelectedSortData}
      viewAs={getViewAs()}
      viewSelectorVisible={!isAccountsPage}
      onChangeViewAs={onChangeViewAs}
      getViewSettingsData={getViewSettingsData}
      onSearch={onSearch}
      onClearFilter={onClearFilter}
      getSelectedInputValue={getSelectedInputValue}
      filterHeader={t("Common:AdvancedFilter")}
      placeholder={t("Common:Search")}
      view={t("Common:View")}
      isFavoritesFolder={isFavoritesFolder}
      isRecentFolder={isRecentFolder}
      isPersonalRoom={isPersonalRoom}
      isRooms={isRooms}
      visibleFilterButton={visibleFilterButton}
      removeSelectedItem={removeSelectedItem}
      clearAll={clearAll}
      filterTitle={t("Filter")}
      sortByTitle={t("Common:SortBy")}
      clearSearch={clearSearch}
      setClearSearch={setClearSearch}
      onSortButtonClick={onSortButtonClick}
    />
  );
};

export default inject(
  ({
    auth,
    filesStore,
    treeFoldersStore,
    clientLoadingStore,
    tagsStore,
    peopleStore,
<<<<<<< HEAD
    dashboardStore,
=======
    publicRoomStore,
>>>>>>> 0c94da69
  }) => {
    const {
      filter,

      roomsFilter,

      setViewAs,
      viewAs,
      createThumbnails,
      setCurrentRoomsFilter,
      setMainButtonMobileVisible,
      thirdPartyStore,
      clearSearch,
      setClearSearch,
      isLoadedEmptyPage,
      filesSettingsStore,
      setRoomsFilter,
    } = filesStore;

    const { viewAs: dashboardViewAs, setViewAs: setDashboardViewAs } =
      dashboardStore;

    const { providers } = thirdPartyStore;

    const { fetchTags } = tagsStore;

    const { user } = auth.userStore;
    const { personal, standalone } = auth.settingsStore;
    const {
      isFavoritesFolder,
      isRecentFolder,
      isRoomsFolder,
      isArchiveFolder,
      isPersonalRoom,
      isTrashFolder: isTrash,
    } = treeFoldersStore;

    const isRooms = isRoomsFolder || isArchiveFolder;

    const { isVisible: infoPanelVisible } = auth.infoPanelStore;

    const {
      filterStore,

      groupsStore,
      viewAs: accountsViewAs,
    } = peopleStore;

    const { groups } = groupsStore;

    const { filter: accountsFilter } = filterStore;
    const { isPublicRoom, publicRoomKey } = publicRoomStore;

    const { canSearchByContent } = filesSettingsStore;

    return {
      user,
      userId: user?.id,

      selectedItem: filter.selectedItem,
      filter,
      roomsFilter,
      viewAs,

      isFavoritesFolder,
      isRecentFolder,
      isRooms,
      isTrash,
      isArchiveFolder,

      setIsLoading: clientLoadingStore.setIsSectionBodyLoading,
      showFilterLoader: clientLoadingStore.showFilterLoader,

      fetchTags,
      setViewAs,
      createThumbnails,

      personal,
      isPersonalRoom,
      infoPanelVisible,
      setCurrentRoomsFilter,
      providers,

      isLoadedEmptyPage,

      clearSearch,
      setClearSearch,

      setMainButtonMobileVisible,

      canSearchByContent,

      user,

      accountsViewAs,
      groups,

      accountsFilter,
<<<<<<< HEAD

      dashboardViewAs,
      setDashboardViewAs,
=======
      isPublicRoom,
      publicRoomKey,
      setRoomsFilter,
      standalone,
>>>>>>> 0c94da69
    };
  }
)(
  withLayoutSize(
    withTranslation([
      "Files",
      "Settings",
      "Common",
      "Translations",
      "InfoPanel",
      "People",
      "PeopleTranslations",
      "ConnectDialog",
      "SmartBanner",
    ])(observer(SectionFilterContent))
  )
);<|MERGE_RESOLUTION|>--- conflicted
+++ resolved
@@ -1636,11 +1636,8 @@
     isFavoritesFolder,
     isRecentFolder,
     isTrash,
-<<<<<<< HEAD
     isDashboardPage,
-=======
     isPublicRoom,
->>>>>>> 0c94da69
   ]);
 
   const getViewSettingsData = React.useCallback(() => {
@@ -2205,11 +2202,8 @@
     clientLoadingStore,
     tagsStore,
     peopleStore,
-<<<<<<< HEAD
     dashboardStore,
-=======
     publicRoomStore,
->>>>>>> 0c94da69
   }) => {
     const {
       filter,
@@ -2308,16 +2302,13 @@
       groups,
 
       accountsFilter,
-<<<<<<< HEAD
 
       dashboardViewAs,
       setDashboardViewAs,
-=======
       isPublicRoom,
       publicRoomKey,
       setRoomsFilter,
       standalone,
->>>>>>> 0c94da69
     };
   }
 )(
