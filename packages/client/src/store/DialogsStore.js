// (c) Copyright Ascensio System SIA 2009-2024
//
// This program is a free software product.
// You can redistribute it and/or modify it under the terms
// of the GNU Affero General Public License (AGPL) version 3 as published by the Free Software
// Foundation. In accordance with Section 7(a) of the GNU AGPL its Section 15 shall be amended
// to the effect that Ascensio System SIA expressly excludes the warranty of non-infringement of
// any third-party rights.
//
// This program is distributed WITHOUT ANY WARRANTY, without even the implied warranty
// of MERCHANTABILITY or FITNESS FOR A PARTICULAR  PURPOSE. For details, see
// the GNU AGPL at: http://www.gnu.org/licenses/agpl-3.0.html
//
// You can contact Ascensio System SIA at Lubanas st. 125a-25, Riga, Latvia, EU, LV-1021.
//
// The  interactive user interfaces in modified source and object code versions of the Program must
// display Appropriate Legal Notices, as required under Section 5 of the GNU AGPL version 3.
//
// Pursuant to Section 7(b) of the License you must retain the original Product logo when
// distributing the program. Pursuant to Section 7(e) we decline to grant you any rights under
// trademark law for use of our trademarks.
//
// All the Product's GUI elements, including illustrations and icon sets, as well as technical writing
// content are licensed under the terms of the Creative Commons Attribution-ShareAlike 4.0
// International. See the License terms at http://creativecommons.org/licenses/by-sa/4.0/legalcode

import { getNewFiles } from "@docspace/shared/api/files";
import {
  FilesSelectorFilterTypes,
  FilterType,
  ShareAccessRights,
} from "@docspace/shared/enums";
import { makeAutoObservable, runInAction } from "mobx";
import { Events } from "@docspace/shared/enums";

class DialogsStore {
  authStore;
  treeFoldersStore;
  filesStore;
  selectedFolderStore;
  versionHistoryStore;
  infoPanelStore;

  ownerPanelVisible = false;
  moveToPanelVisible = false;
  restorePanelVisible = false;
  copyPanelVisible = false;
  deleteThirdPartyDialogVisible = false;
  connectDialogVisible = false;
  thirdPartyMoveDialogVisible = false;
  deleteDialogVisible = false;
  downloadDialogVisible = false;
  emptyTrashDialogVisible = false;
  newFilesPanelVisible = false;
  editGroupMembersDialogVisible = false;
  conflictResolveDialogVisible = false;
  convertDialogVisible = false;
  selectFileDialogVisible = false;
  selectFileFormRoomDialogVisible = false;
  convertPasswordDialogVisible = false;
  inviteUsersWarningDialogVisible = false;
  changeQuotaDialogVisible = false;
  unsavedChangesDialogVisible = false;
  moveToPublicRoomVisible = false;
  moveToPublicRoomData = null;
  backupToPublicRoomVisible = false;
  backupToPublicRoomData = null;
  isFolderActions = false;
  roomCreation = false;
  culture = {
    key: "",
    label: "",
  };
  invitePanelOptions = {
    visible: false,
    hideSelector: false,
    defaultAccess: ShareAccessRights.FullAccess,
  };
  restoreAllPanelVisible = false;
  archiveDialogVisible = false;
  restoreRoomDialogVisible = false;
  eventDialogVisible = false;
  deleteLinkDialogVisible = false;

  removeItem = null;
  connectItem = null;
  formItem = null;
  destFolderId = null;
  newFilesIds = null;
  newFiles = null;
  conflictResolveDialogData = null;
  conflictResolveDialogItems = null;
  removeMediaItem = null;
  unsubscribe = null;
  isRoomDelete = false;
  convertItem = null;
  formCreationInfo = null;
  saveThirdpartyResponse = null;
  inviteItems = [];
  restoreAllArchive = false;
  isConnectDialogReconnect = false;
  saveAfterReconnectOAuth = false;
  createRoomDialogVisible = false;
  createRoomConfirmDialogVisible = false;
  changeUserTypeDialogVisible = false;
  editLinkPanelIsVisible = false;
  embeddingPanelData = { visible: false, item: null };
  submitToGalleryDialogVisible = false;
  linkParams = null;
  leaveRoomDialogVisible = false;
  changeRoomOwnerIsVisible = false;
  changeRoomOwnerData = null;
  editMembersGroup = null;
  pdfFormEditVisible = false;
  pdfFormEditData = null;
  shareFolderDialogVisible = false;
  userSessionsPanelVisible = false;
  cancelUploadDialogVisible = false;
  selectFileFormRoomFilterParam = FilesSelectorFilterTypes.DOCX;
  selectFileFormRoomOpenRoot = false;
  fillPDFDialogData = {
    visible: false,
    data: null,
  };
  shareCollectSelector = {
    visible: false,
    file: null,
  };

  constructor(
    authStore,
    treeFoldersStore,
    filesStore,
    selectedFolderStore,
    versionHistoryStore,
    infoPanelStore,
  ) {
    makeAutoObservable(this);

    this.treeFoldersStore = treeFoldersStore;
    this.filesStore = filesStore;
    this.selectedFolderStore = selectedFolderStore;
    this.authStore = authStore;
    this.versionHistoryStore = versionHistoryStore;
    this.infoPanelStore = infoPanelStore;
  }
  setInviteLanguage = (culture) => {
    this.culture = culture;
  };
  setIsRoomDelete = (isRoomDelete) => {
    this.isRoomDelete = isRoomDelete;
  };

  setRestoreAllArchive = (restoreAllArchive) => {
    this.restoreAllArchive = restoreAllArchive;
  };

  setArchiveDialogVisible = (visible) => {
    this.archiveDialogVisible = visible;
  };

  setRestoreRoomDialogVisible = (visible) => {
    this.restoreRoomDialogVisible = visible;
  };

  setIsFolderActions = (isFolderActions) => {
    this.isFolderActions = isFolderActions;
  };

  setChangeOwnerPanelVisible = (ownerPanelVisible) => {
    this.ownerPanelVisible = ownerPanelVisible;
  };

  setMoveToPanelVisible = (visible) => {
    if (
      visible &&
      !this.filesStore.hasSelection &&
      !this.filesStore.hasBufferSelection &&
      !this.infoPanelStore.infoPanelSelection
    )
      return;

    this.moveToPanelVisible = visible;
  };

  setRestorePanelVisible = (visible) => {
    !visible && this.deselectActiveFiles();

    if (
      visible &&
      !this.filesStore.hasSelection &&
      !this.filesStore.hasBufferSelection
    )
      return;

    this.restorePanelVisible = visible;
  };

  setRestoreAllPanelVisible = (visible) => {
    this.restoreAllPanelVisible = visible;
  };

  setCopyPanelVisible = (visible) => {
    if (
      visible &&
      !this.filesStore.hasSelection &&
      !this.filesStore.hasBufferSelection &&
      !this.infoPanelStore.infoPanelSelection
    ) {
      console.log("No files selected");
      return;
    }

    this.copyPanelVisible = visible;
  };

  setRoomCreation = (roomCreation) => {
    this.roomCreation = roomCreation;
  };

  setSaveThirdpartyResponse = (saveThirdpartyResponse) => {
    this.saveThirdpartyResponse = saveThirdpartyResponse;
  };

  setConnectDialogVisible = (connectDialogVisible) => {
    if (!connectDialogVisible) this.setConnectItem(null);
    this.connectDialogVisible = connectDialogVisible;
    if (!this.connectDialogVisible) this.setRoomCreation(false);
  };

  setRemoveItem = (removeItem) => {
    this.removeItem = removeItem;
  };

  setDeleteThirdPartyDialogVisible = (deleteThirdPartyDialogVisible) => {
    this.deleteThirdPartyDialogVisible = deleteThirdPartyDialogVisible;
  };

  setDeleteDialogVisible = (deleteDialogVisible) => {
    this.deleteDialogVisible = deleteDialogVisible;
  };

  setEventDialogVisible = (eventDialogVisible) => {
    this.eventDialogVisible = eventDialogVisible;
  };

  setDownloadDialogVisible = (downloadDialogVisible) => {
    this.downloadDialogVisible = downloadDialogVisible;
  };

  setEmptyTrashDialogVisible = (emptyTrashDialogVisible) => {
    this.emptyTrashDialogVisible = emptyTrashDialogVisible;
  };

  setConnectItem = (connectItem) => {
    this.connectItem = connectItem;
  };

  setIsConnectDialogReconnect = (isConnectDialogReconnect) => {
    this.isConnectDialogReconnect = isConnectDialogReconnect;
  };

  setSaveAfterReconnectOAuth = (saveAfterReconnectOAuth) => {
    this.saveAfterReconnectOAuth = saveAfterReconnectOAuth;
  };

  setDestFolderId = (destFolderId) => {
    this.destFolderId = destFolderId;
  };

  setChangeQuotaDialogVisible = (changeQuotaDialogVisible) => {
    this.changeQuotaDialogVisible = changeQuotaDialogVisible;
  };
  setNewFilesPanelVisible = async (visible, newId, item) => {
    const { pathParts } = this.selectedFolderStore;

    const id = visible && !newId ? item.id : newId;
    const newIds = newId
      ? [newId]
      : pathParts
        ? pathParts.map((p) => p.id)
        : [];
    item &&
      pathParts.push({
        id: item.id,
        title: item.title,
        roomType: item.roomType,
      });

    let newFilesPanelVisible = visible;

    if (visible) {
      const files = await getNewFiles(id);
      if (files && files.length) {
        this.setNewFiles(files);
        this.setNewFilesIds(newIds);
      } else {
        newFilesPanelVisible = false;
        //   const {
        //     getRootFolder,
        //     updateRootBadge,
        //     treeFolders,
        //   } = this.treeFoldersStore;
        //   const { updateFolderBadge, updateFoldersBadge } = this.filesStore;

        //   if (item) {
        //     const { rootFolderType, id } = item;
        //     const rootFolder = getRootFolder(rootFolderType);
        //     updateRootBadge(rootFolder.id, item.new);
        //     updateFolderBadge(id, item.new);
        //   } else {
        //     const rootFolder = treeFolders.find((x) => x.id === +newIds[0]);
        //     updateRootBadge(rootFolder.id, rootFolder.new);
        //     if (this.selectedFolderStore.id === rootFolder.id)
        //       updateFoldersBadge();
        //   }
      }
    } else {
      this.setNewFilesIds(null);
    }

    this.newFilesPanelVisible = newFilesPanelVisible;
  };

  setNewFilesIds = (newFilesIds) => {
    this.newFilesIds = newFilesIds;
  };

  setNewFiles = (files) => {
    this.newFiles = files;
  };

  setEditGroupMembersDialogVisible = (editGroupMembersDialogVisible) => {
    this.editGroupMembersDialogVisible = editGroupMembersDialogVisible;
  };

  setEditMembersGroup = (editMembersGroup) => {
    this.editMembersGroup = editMembersGroup;
  };

  setConflictResolveDialogVisible = (conflictResolveDialogVisible) => {
    this.conflictResolveDialogVisible = conflictResolveDialogVisible;
  };

  setConflictResolveDialogData = (data) => {
    this.conflictResolveDialogData = data;
  };

  setConflictResolveDialogItems = (items) => {
    this.conflictResolveDialogItems = items;
  };

  setRemoveMediaItem = (removeMediaItem) => {
    this.removeMediaItem = removeMediaItem;
  };

  setUnsubscribe = (unsubscribe) => {
    this.unsubscribe = unsubscribe;
  };

  setConvertDialogVisible = (visible) => {
    this.convertDialogVisible = visible;
  };

  setConvertPasswordDialogVisible = (visible) => {
    this.convertPasswordDialogVisible = visible;
  };

  setFormCreationInfo = (item) => {
    this.formCreationInfo = item;
  };

  setConvertItem = (item) => {
    this.convertItem = item;
  };

  setSelectFileDialogVisible = (visible) => {
    this.selectFileDialogVisible = visible;
  };

  /**
   *  @param {boolean} visible
   *  @param {FilesSelectorFilterTypes | FilterType} [filterParam = FilesSelectorFilterTypes.DOCX]
   *  @param {boolean} [openRoot = false]
   */
  setSelectFileFormRoomDialogVisible = (
    visible,
    filterParam = FilesSelectorFilterTypes.DOCX,
    openRoot = false,
  ) => {
    this.selectFileFormRoomDialogVisible = visible;
    this.selectFileFormRoomFilterParam = filterParam;
    this.selectFileFormRoomOpenRoot = openRoot;
  };

  createMasterForm = async (fileInfo, options) => {
    const { extension = "pdf", withoutDialog, preview } = options;

    const newTitle = fileInfo.title;

    let lastIndex = newTitle.lastIndexOf(".");

    if (lastIndex === -1) {
      lastIndex = newTitle.length;
    }

    const event = new Event(Events.CREATE);

    const title = newTitle.substring(0, lastIndex);

    const payload = {
      extension,
      id: -1,
      title: withoutDialog ? title : `${title}.${extension}`,
      templateId: fileInfo.id,
      withoutDialog,
      preview,
      edit: true,
      toForm: true,
    };

    event.payload = payload;

    window.dispatchEvent(event);
  };

  setInvitePanelOptions = (invitePanelOptions) => {
    this.invitePanelOptions = invitePanelOptions;
  };

  setInviteItems = (inviteItems) => {
    this.inviteItems = inviteItems;
  };

  changeInviteItem = async (item) =>
    runInAction(() => {
      const index = this.inviteItems.findIndex((iItem) => iItem.id === item.id);

      this.inviteItems[index] = { ...this.inviteItems[index], ...item };
    });

  setInviteUsersWarningDialogVisible = (inviteUsersWarningDialogVisible) => {
    this.inviteUsersWarningDialogVisible = inviteUsersWarningDialogVisible;
  };

  setCreateRoomDialogVisible = (createRoomDialogVisible) => {
    this.createRoomDialogVisible = createRoomDialogVisible;
  };

  setCreateRoomConfirmDialogVisible = (createRoomConfirmDialogVisible) => {
    this.createRoomConfirmDialogVisible = createRoomConfirmDialogVisible;
  };

  setChangeUserTypeDialogVisible = (changeUserTypeDialogVisible) => {
    this.changeUserTypeDialogVisible = changeUserTypeDialogVisible;
  };

  setSubmitToGalleryDialogVisible = (submitToGalleryDialogVisible) => {
    this.submitToGalleryDialogVisible = submitToGalleryDialogVisible;
  };

  setFormItem = (formItem) => {
    if (formItem && !formItem.exst) {
      const splitted = formItem.title.split(".");
      formItem.title = splitted.slice(0, -1).join(".");
      formItem.exst = splitted.length !== 1 ? `.${splitted.at(-1)}` : null;
    }
    this.formItem = formItem;
  };

  setLinkParams = (linkParams) => {
    this.linkParams = linkParams;
  };

  setUnsavedChangesDialog = (unsavedChangesDialogVisible) => {
    this.unsavedChangesDialogVisible = unsavedChangesDialogVisible;
  };

  setEditLinkPanelIsVisible = (editLinkPanelIsVisible) => {
    this.editLinkPanelIsVisible = editLinkPanelIsVisible;
  };

  setLeaveRoomDialogVisible = (visible) => {
    this.leaveRoomDialogVisible = visible;
  };

  setChangeRoomOwnerIsVisible = (
    visible,
    showBackButton = false,
    setRoomParams,
  ) => {
    this.changeRoomOwnerIsVisible = visible;

    this.changeRoomOwnerData = {
      showBackButton,
      setRoomParams,
    };
  };

  setDeleteLinkDialogVisible = (visible) => {
    this.deleteLinkDialogVisible = visible;
  };

  setEmbeddingPanelData = (embeddingPanelData) => {
    this.embeddingPanelData = embeddingPanelData;
  };

  setMoveToPublicRoomVisible = (visible, data = null) => {
    this.moveToPublicRoomVisible = visible;
    this.moveToPublicRoomData = data;
  };
  setBackupToPublicRoomVisible = (visible, data = null) => {
    this.backupToPublicRoomVisible = visible;
    this.backupToPublicRoomData = data;
  };
  deselectActiveFiles = () => {
    this.filesStore.setSelected("none");
  };

  setShareFolderDialogVisible = (visible) => {
    this.shareFolderDialogVisible = visible;
  };

  setCancelUploadDialogVisible = (visible) => {
    this.cancelUploadDialogVisible = visible;
  };

  setPdfFormEditVisible = (visible, data) => {
    this.pdfFormEditVisible = visible;
    this.pdfFormEditData = data;
  };

<<<<<<< HEAD
  setUserSessionPanelVisible = (visible) => {
    this.userSessionsPanelVisible = visible;
=======
  setFillPDFDialogData = (visible, data) => {
    this.fillPDFDialogData = {
      visible,
      data,
    };
  };

  /**
   * @param {boolean} visible
   * @param {import("@docspace/shared/api/files/types").TFile} [file = null]
   * @returns {void}
   */
  setShareCollectSelector = (visible, file = null) => {
    this.shareCollectSelector = {
      visible,
      file,
    };
>>>>>>> 602ce534
  };
}

export default DialogsStore;<|MERGE_RESOLUTION|>--- conflicted
+++ resolved
@@ -530,10 +530,10 @@
     this.pdfFormEditData = data;
   };
 
-<<<<<<< HEAD
   setUserSessionPanelVisible = (visible) => {
     this.userSessionsPanelVisible = visible;
-=======
+  };
+
   setFillPDFDialogData = (visible, data) => {
     this.fillPDFDialogData = {
       visible,
@@ -551,7 +551,6 @@
       visible,
       file,
     };
->>>>>>> 602ce534
   };
 }
 
