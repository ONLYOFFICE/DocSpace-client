{
  "key_path": "DefineQuotaPerAIAgent",
  "content": "Define quota per {{aiAgent}}",
  "content_en_sha1_hash": "67bd11cee455fc7d91c09f4826591aa3fd7fa108",
  "created_at": "2025-12-19T13:03:35.396Z",
<<<<<<< HEAD
  "updated_at": "2025-12-19T13:04:05.903Z",
  "comment": {
    "text": "",
    "is_auto": false,
    "updated_at": null
=======
  "updated_at": "2025-12-22T10:10:15.552Z",
  "comment": {
    "text": "This key provides the label for a button or toggle used to define a quota specifically for an AI agent. It appears in the Portal Settings, within the storage management section, and refers to the AI agent, which is a common term for an automated assistant. Translators should ensure the phrasing accurately conveys the action of setting a limit for an AI agent's resource usage.",
    "is_auto": true,
    "updated_at": "2025-12-22T10:10:15.552Z"
>>>>>>> 7bd0b0d7
  },
  "usage": [
    {
      "file_path": "/packages/client/src/pages/PortalSettings/categories/storage-management/sub-components/QuotaPerAIAgent.tsx",
      "line_number": 56,
      "context": "<QuotaPerItemComponent\n type=\"agent\"\n formLabel={t(\"QuotaPerAIAgent\", {\n aiAgent: t(\"Common:AIAgent\"),\n })}\n toggleLabel={t(\"DefineQuotaPerAIAgent\", {\n aiAgent: t(\"Common:AIAgent\"),\n })}\n disableQuota={disableQuota}\n saveQuota={saveQuota}\n {...initialSizeProp}",
      "module": "/packages/client"
    }
  ],
  "languages": {
    "en": {
      "ai_translated": false,
      "ai_model": null,
      "ai_spell_check_issues": [],
      "approved_at": null
    },
    "ar-SA": {
      "ai_translated": false,
      "ai_model": null,
      "ai_spell_check_issues": [],
      "approved_at": null
    },
    "az": {
      "ai_translated": false,
      "ai_model": null,
      "ai_spell_check_issues": [],
      "approved_at": null
    },
    "bg": {
      "ai_translated": false,
      "ai_model": null,
      "ai_spell_check_issues": [],
      "approved_at": null
    },
    "cs": {
      "ai_translated": false,
      "ai_model": null,
      "ai_spell_check_issues": [],
      "approved_at": null
    },
    "de": {
      "ai_translated": false,
      "ai_model": null,
      "ai_spell_check_issues": [],
      "approved_at": null
    },
    "el-GR": {
      "ai_translated": false,
      "ai_model": null,
      "ai_spell_check_issues": [],
      "approved_at": null
    },
    "es": {
      "ai_translated": false,
      "ai_model": null,
      "ai_spell_check_issues": [],
      "approved_at": null
    },
    "fi": {
      "ai_translated": false,
      "ai_model": null,
      "ai_spell_check_issues": [],
      "approved_at": null
    },
    "fr": {
      "ai_translated": false,
      "ai_model": null,
      "ai_spell_check_issues": [],
      "approved_at": null
    },
    "hy-AM": {
      "ai_translated": false,
      "ai_model": null,
      "ai_spell_check_issues": [],
      "approved_at": null
    },
    "it": {
      "ai_translated": false,
      "ai_model": null,
      "ai_spell_check_issues": [],
      "approved_at": null
    },
    "ja-JP": {
      "ai_translated": false,
      "ai_model": null,
      "ai_spell_check_issues": [],
      "approved_at": null
    },
    "ko-KR": {
      "ai_translated": false,
      "ai_model": null,
      "ai_spell_check_issues": [],
      "approved_at": null
    },
    "lo-LA": {
      "ai_translated": false,
      "ai_model": null,
      "ai_spell_check_issues": [],
      "approved_at": null
    },
    "lv": {
      "ai_translated": false,
      "ai_model": null,
      "ai_spell_check_issues": [],
      "approved_at": null
    },
    "nl": {
      "ai_translated": false,
      "ai_model": null,
      "ai_spell_check_issues": [],
      "approved_at": null
    },
    "pl": {
      "ai_translated": false,
      "ai_model": null,
      "ai_spell_check_issues": [],
      "approved_at": null
    },
    "pt": {
      "ai_translated": false,
      "ai_model": null,
      "ai_spell_check_issues": [],
      "approved_at": null
    },
    "pt-BR": {
      "ai_translated": false,
      "ai_model": null,
      "ai_spell_check_issues": [],
      "approved_at": null
    },
    "ro": {
      "ai_translated": false,
      "ai_model": null,
      "ai_spell_check_issues": [],
      "approved_at": null
    },
    "ru": {
      "ai_translated": false,
      "ai_model": null,
      "ai_spell_check_issues": [],
      "approved_at": null
    },
    "si": {
      "ai_translated": false,
      "ai_model": null,
      "ai_spell_check_issues": [],
      "approved_at": null
    },
    "sk": {
      "ai_translated": false,
      "ai_model": null,
      "ai_spell_check_issues": [],
      "approved_at": null
    },
    "sl": {
      "ai_translated": false,
      "ai_model": null,
      "ai_spell_check_issues": [],
      "approved_at": null
    },
    "sq-AL": {
      "ai_translated": false,
      "ai_model": null,
      "ai_spell_check_issues": [],
      "approved_at": null
    },
    "sr-Cyrl-RS": {
      "ai_translated": false,
      "ai_model": null,
      "ai_spell_check_issues": [],
      "approved_at": null
    },
    "sr-Latn-RS": {
      "ai_translated": false,
      "ai_model": null,
      "ai_spell_check_issues": [],
      "approved_at": null
    },
    "tr": {
      "ai_translated": false,
      "ai_model": null,
      "ai_spell_check_issues": [],
      "approved_at": null
    },
    "uk-UA": {
      "ai_translated": false,
      "ai_model": null,
      "ai_spell_check_issues": [],
      "approved_at": null
    },
    "vi": {
      "ai_translated": false,
      "ai_model": null,
      "ai_spell_check_issues": [],
      "approved_at": null
    },
    "zh-CN": {
      "ai_translated": false,
      "ai_model": null,
      "ai_spell_check_issues": [],
      "approved_at": null
    }
  }
}<|MERGE_RESOLUTION|>--- conflicted
+++ resolved
@@ -3,19 +3,11 @@
   "content": "Define quota per {{aiAgent}}",
   "content_en_sha1_hash": "67bd11cee455fc7d91c09f4826591aa3fd7fa108",
   "created_at": "2025-12-19T13:03:35.396Z",
-<<<<<<< HEAD
-  "updated_at": "2025-12-19T13:04:05.903Z",
-  "comment": {
-    "text": "",
-    "is_auto": false,
-    "updated_at": null
-=======
   "updated_at": "2025-12-22T10:10:15.552Z",
   "comment": {
     "text": "This key provides the label for a button or toggle used to define a quota specifically for an AI agent. It appears in the Portal Settings, within the storage management section, and refers to the AI agent, which is a common term for an automated assistant. Translators should ensure the phrasing accurately conveys the action of setting a limit for an AI agent's resource usage.",
     "is_auto": true,
     "updated_at": "2025-12-22T10:10:15.552Z"
->>>>>>> 7bd0b0d7
   },
   "usage": [
     {
