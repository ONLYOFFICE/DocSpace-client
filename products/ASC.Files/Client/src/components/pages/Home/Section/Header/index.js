import React from "react";
import copy from "copy-to-clipboard";
import styled, { css } from "styled-components";
import { withRouter } from "react-router";
import {
  constants,
  Headline,
  store,
  api,
  toastr,
  Loaders,
} from "asc-web-common";
import { connect } from "react-redux";
import { withTranslation } from "react-i18next";
import {
  ContextMenuButton,
  DropDownItem,
  GroupButtonsMenu,
  IconButton,
  utils,
} from "asc-web-components";
import {
  fetchFiles,
  setAction,
  setSecondaryProgressBarData,
  clearSecondaryProgressData,
  setIsLoading,
  setSelected,
  setSharingPanelVisible,
} from "../../../../../store/files/actions";
import { TIMEOUT } from "../../../../../helpers/constants";
import {
  EmptyTrashDialog,
  DeleteDialog,
  DownloadDialog,
} from "../../../../dialogs";
import { OperationsPanel } from "../../../../panels";
import {
  isCanBeDeleted,
  getIsRecycleBinFolder,
  canCreate,
  getSelectedFolderTitle,
  getFilter,
  getSelectedFolderId,
  getSelection,
  getSelectedFolderParentId,
  getIsRootFolder,
  getHeaderVisible,
  getHeaderIndeterminate,
  getHeaderChecked,
  getOnlyFoldersSelected,
  getAccessedSelected,
<<<<<<< HEAD
  getIsPrivacyFolder,
=======
  getSelectionLength,
  getSharePanelVisible,
>>>>>>> 543f5a82
} from "../../../../../store/files/selectors";

const { isAdmin } = store.auth.selectors;
const { FilterType, FileAction } = constants;
const { tablet, desktop } = utils.device;
const { Consumer } = utils.context;

const StyledContainer = styled.div`
  .header-container {
    position: relative;
    ${(props) =>
      props.title &&
      css`
        display: grid;
        grid-template-columns: ${(props) =>
          props.isRootFolder
            ? "auto auto 1fr"
            : props.canCreate
            ? "auto auto auto auto 1fr"
            : "auto auto auto 1fr"};

        @media ${tablet} {
          grid-template-columns: ${(props) =>
            props.isRootFolder
              ? "1fr auto"
              : props.canCreate
              ? "auto 1fr auto auto"
              : "auto 1fr auto"};
        }
      `}
    align-items: center;
    max-width: calc(100vw - 32px);

    @media ${tablet} {
      .headline-header {
        margin-left: -1px;
      }
    }
    .arrow-button {
      margin-right: 15px;
      min-width: 17px;

      @media ${tablet} {
        padding: 8px 0 8px 8px;
        margin-left: -8px;
        margin-right: 16px;
      }
    }

    .add-button {
      margin-bottom: -1px;
      margin-left: 16px;

      @media ${tablet} {
        margin-left: auto;

        & > div:first-child {
          padding: 8px 8px 8px 8px;
          margin-right: -8px;
        }
      }
    }

    .option-button {
      margin-bottom: -1px;

      @media (min-width: 1024px) {
        margin-left: 8px;
      }

      @media ${tablet} {
        & > div:first-child {
          padding: 8px 8px 8px 8px;
          margin-right: -8px;
        }
      }
    }
  }

  .group-button-menu-container {
    margin: 0 -16px;
    -webkit-tap-highlight-color: rgba(0, 0, 0, 0);
    padding-bottom: 56px;

    @media ${tablet} {
      & > div:first-child {
        ${(props) =>
          props.width &&
          css`
            width: ${props.width + 16 + "px"};
          `}
        position: absolute;
        top: 56px;
        z-index: 180;
      }
    }

    @media ${desktop} {
      margin: 0 -24px;
    }
  }
`;

class SectionHeaderContent extends React.Component {
  constructor(props) {
    super(props);

    this.state = {
      showDeleteDialog: false,
      showDownloadDialog: false,
      showEmptyTrashDialog: false,
      showMoveToPanel: false,
      showCopyPanel: false,
    };
  }

  onCreate = (format) => {
    this.props.setAction({
      type: FileAction.Create,
      extension: format,
      id: -1,
    });
  };

  createDocument = () => this.onCreate("docx");

  createSpreadsheet = () => this.onCreate("xlsx");

  createPresentation = () => this.onCreate("pptx");

  createFolder = () => this.onCreate();

  uploadToFolder = () => toastr.info("Upload To Folder click");

  getContextOptionsPlus = () => {
    const { t } = this.props;

    return [
      {
        key: "new-document",
        label: t("NewDocument"),
        onClick: this.createDocument,
      },
      {
        key: "new-spreadsheet",
        label: t("NewSpreadsheet"),
        onClick: this.createSpreadsheet,
      },
      {
        key: "new-presentation",
        label: t("NewPresentation"),
        onClick: this.createPresentation,
      },
      {
        key: "new-folder",
        label: t("NewFolder"),
        onClick: this.createFolder,
      },
      { key: "separator", isSeparator: true },
      {
        key: "make-invitation-link",
        label: t("UploadToFolder"),
        onClick: this.uploadToFolder,
        disabled: true,
      },
    ];
  };

  createLinkForPortalUsers = () => {
    const { currentFolderId } = this.props;
    const { t } = this.props;

    copy(
      `${window.location.origin}/products/files/filter?folder=${currentFolderId}`
    );

    toastr.success(t("LinkCopySuccess"));
  };

  onMoveAction = () =>
    this.setState({ showMoveToPanel: !this.state.showMoveToPanel });

  onCopyAction = () =>
    this.setState({ showCopyPanel: !this.state.showCopyPanel });

  loop = (data) => {
    const url = data.url;
    api.files
      .getProgress()
      .then((res) => {
        const currentItem = res.find((x) => x.id === data.id);
        if (!url) {
          this.props.setSecondaryProgressBarData({
            icon: "file",
            visible: true,
            percent: currentItem.progress,
            label: this.props.t("ArchivingData"),
            alert: false,
          });
          setTimeout(() => this.loop(currentItem), 1000);
        } else {
          setTimeout(() => this.props.clearSecondaryProgressData(), TIMEOUT);
          return (window.location.href = url);
        }
      })
      .catch((err) => {
        setSecondaryProgressBarData({
          visible: true,
          alert: true,
        });
        //toastr.error(err);
        setTimeout(() => this.props.clearSecondaryProgressData(), TIMEOUT);
      });
  };

  downloadAction = () => {
    const {
      t,
      selection,
      setSecondaryProgressBarData,
      clearSecondaryProgressData,
    } = this.props;
    const fileIds = [];
    const folderIds = [];
    const items = [];

    for (let item of selection) {
      if (item.fileExst) {
        fileIds.push(item.id);
        items.push({ id: item.id, fileExst: item.fileExst });
      } else {
        folderIds.push(item.id);
        items.push({ id: item.id });
      }
    }

    setSecondaryProgressBarData({
      icon: "file",
      visible: true,
      percent: 0,
      label: t("ArchivingData"),
      alert: false,
    });

    api.files
      .downloadFiles(fileIds, folderIds)
      .then((res) => {
        this.loop(res[0]);
      })
      .catch((err) => {
        setSecondaryProgressBarData({
          visible: true,
          alert: true,
        });
        //toastr.error(err);
        setTimeout(() => clearSecondaryProgressData(), TIMEOUT);
      });
  };

  downloadAsAction = () =>
    this.setState({ showDownloadDialog: !this.state.showDownloadDialog });

  renameAction = () => toastr.info("renameAction click");

  onOpenSharingPanel = () =>
    this.props.setSharingPanelVisible(!this.props.sharingPanelVisible);

  onDeleteAction = () =>
    this.setState({ showDeleteDialog: !this.state.showDeleteDialog });

  onEmptyTrashAction = () =>
    this.setState({ showEmptyTrashDialog: !this.state.showEmptyTrashDialog });

  getContextOptionsFolder = () => {
    const { t } = this.props;
    return [
      {
        key: "sharing-settings",
        label: t("SharingSettings"),
        onClick: this.onOpenSharingPanel,
        disabled: true,
      },
      {
        key: "link-portal-users",
        label: t("LinkForPortalUsers"),
        onClick: this.createLinkForPortalUsers,
        disabled: false,
      },
      { key: "separator-2", isSeparator: true },
      {
        key: "move-to",
        label: t("MoveTo"),
        onClick: this.onMoveAction,
        disabled: true,
      },
      {
        key: "copy",
        label: t("Copy"),
        onClick: this.onCopyAction,
        disabled: true,
      },
      {
        key: "download",
        label: t("Download"),
        onClick: this.downloadAction,
        disabled: true,
      },
      {
        key: "rename",
        label: t("Rename"),
        onClick: this.renameAction,
        disabled: true,
      },
      {
        key: "delete",
        label: t("Delete"),
        onClick: this.onDeleteAction,
        disabled: true,
      },
    ];
  };

  onBackToParentFolder = () => {
    const { setIsLoading, parentId, filter, fetchFiles } = this.props;
    setIsLoading(true);
    fetchFiles(parentId, filter).finally(() => setIsLoading(false));
  };

  onCheck = (checked) => {
    this.props.setSelected(checked ? "all" : "none");
  };

  onSelect = (item) => {
    this.props.setSelected(item.key);
  };

  onClose = () => {
    this.props.setSelected("close");
  };

  getMenuItems = () => {
    const {
      t,
      isItemsSelected,
      isAccessedSelected,
      isOnlyFoldersSelected,
      deleteDialogVisible,
      isRecycleBin,
      isPrivacy,
      selection,
    } = this.props;

    let menu = [
      {
        label: t("LblSelect"),
        isDropdown: true,
        isSeparator: true,
        isSelect: true,
        fontWeight: "bold",
        children: [
          <DropDownItem key="all" label={t("All")} data-index={0} />,
          <DropDownItem
            key={FilterType.FoldersOnly}
            label={t("Folders")}
            data-index={1}
          />,
          <DropDownItem
            key={FilterType.DocumentsOnly}
            label={t("Documents")}
            data-index={2}
          />,
          <DropDownItem
            key={FilterType.PresentationsOnly}
            label={t("Presentations")}
            data-index={3}
          />,
          <DropDownItem
            key={FilterType.SpreadsheetsOnly}
            label={t("Spreadsheets")}
            data-index={4}
          />,
          <DropDownItem
            key={FilterType.ImagesOnly}
            label={t("Images")}
            data-index={5}
          />,
          <DropDownItem
            key={FilterType.MediaOnly}
            label={t("Media")}
            data-index={6}
          />,
          <DropDownItem
            key={FilterType.ArchiveOnly}
            label={t("Archives")}
            data-index={7}
          />,
          <DropDownItem
            key={FilterType.FilesOnly}
            label={t("AllFiles")}
            data-index={8}
          />,
        ],
        onSelect: this.onSelect,
      },
      {
        label: t("Share"),
        disabled:
          !isAccessedSelected ||
          (isPrivacy && (isOnlyFoldersSelected || selection.length > 1)),
        onClick: this.onOpenSharingPanel,
      },
      {
        label: t("Download"),
        disabled: !isItemsSelected,
        onClick: this.downloadAction,
      },
      {
        label: t("DownloadAs"),
        disabled: !isItemsSelected || isOnlyFoldersSelected,
        onClick: this.downloadAsAction,
      },
      {
        label: t("MoveTo"),
        disabled: !isItemsSelected,
        onClick: this.onMoveAction,
      },
      {
        label: t("Copy"),
        disabled: !isItemsSelected,
        onClick: this.onCopyAction,
      },
      {
        label: t("Delete"),
        disabled: !isItemsSelected || !deleteDialogVisible,
        onClick: this.onDeleteAction,
      },
    ];

    if (isRecycleBin) {
      menu.push({
        label: t("EmptyRecycleBin"),
        onClick: this.onEmptyTrashAction,
      });

      menu.splice(4, 2, {
        label: t("Restore"),
        onClick: this.onMoveAction,
      });

      menu.splice(1, 1);
    }

    if (isPrivacy) {
      menu.splice(3, 1);
      menu.splice(4, 1);
    }

    return menu;
  };

  render() {
    //console.log("Body header render");

    const {
      t,
      selection,
      isHeaderVisible,
      isRecycleBin,
      isHeaderChecked,
      isHeaderIndeterminate,
      isRootFolder,
      title,
      canCreate,
    } = this.props;

    const {
      showDeleteDialog,
      showEmptyTrashDialog,
      showDownloadDialog,
      showMoveToPanel,
      showCopyPanel,
    } = this.state;

    const menuItems = this.getMenuItems();

    return (
      <Consumer>
        {(context) => (
          <StyledContainer
            width={context.sectionWidth}
            isRootFolder={isRootFolder}
            canCreate={canCreate}
            title={title}
          >
            {isHeaderVisible ? (
              <div className="group-button-menu-container">
                <GroupButtonsMenu
                  checked={isHeaderChecked}
                  isIndeterminate={isHeaderIndeterminate}
                  onChange={this.onCheck}
                  menuItems={menuItems}
                  visible={isHeaderVisible}
                  moreLabel={t("More")}
                  closeTitle={t("CloseButton")}
                  onClose={this.onClose}
                  selected={menuItems[0].label}
                  sectionWidth={context.sectionWidth}
                />
              </div>
            ) : (
              <div className="header-container">
                {!title ? (
                  <Loaders.SectionHeader />
                ) : (
                  <>
                    {!isRootFolder && (
                      <IconButton
                        iconName="ArrowPathIcon"
                        size="17"
                        color="#A3A9AE"
                        hoverColor="#657077"
                        isFill={true}
                        onClick={this.onBackToParentFolder}
                        className="arrow-button"
                      />
                    )}
                    <Headline
                      className="headline-header"
                      type="content"
                      truncate={true}
                    >
                      {title}
                    </Headline>
                    {!isRootFolder && canCreate ? (
                      <>
                        <ContextMenuButton
                          className="add-button"
                          directionX="right"
                          iconName="PlusIcon"
                          size={17}
                          color="#A3A9AE"
                          hoverColor="#657077"
                          isFill
                          getData={this.getContextOptionsPlus}
                          isDisabled={false}
                        />
                        <ContextMenuButton
                          className="option-button"
                          directionX="right"
                          iconName="VerticalDotsIcon"
                          size={17}
                          color="#A3A9AE"
                          hoverColor="#657077"
                          isFill
                          getData={this.getContextOptionsFolder}
                          isDisabled={false}
                        />
                      </>
                    ) : (
                      canCreate && (
                        <ContextMenuButton
                          className="add-button"
                          directionX="right"
                          iconName="PlusIcon"
                          size={17}
                          color="#A3A9AE"
                          hoverColor="#657077"
                          isFill
                          getData={this.getContextOptionsPlus}
                          isDisabled={false}
                        />
                      )
                    )}
                  </>
                )}
              </div>
            )}

            {showDeleteDialog && (
              <DeleteDialog
                isRecycleBin={isRecycleBin}
                visible={showDeleteDialog}
                onClose={this.onDeleteAction}
                selection={selection}
              />
            )}

            {showEmptyTrashDialog && (
              <EmptyTrashDialog
                visible={showEmptyTrashDialog}
                onClose={this.onEmptyTrashAction}
              />
            )}

            {showMoveToPanel && (
              <OperationsPanel
                isCopy={false}
                visible={showMoveToPanel}
                onClose={this.onMoveAction}
              />
            )}

            {showCopyPanel && (
              <OperationsPanel
                isCopy={true}
                visible={showCopyPanel}
                onClose={this.onCopyAction}
              />
            )}

            {showDownloadDialog && (
              <DownloadDialog
                visible={showDownloadDialog}
                onClose={this.downloadAsAction}
                onDownloadProgress={this.loop}
              />
            )}
          </StyledContainer>
        )}
      </Consumer>
    );
  }
}

const mapStateToProps = (state) => {
  return {
    isRootFolder: getIsRootFolder(state),
    isAdmin: isAdmin(state),
    isRecycleBin: getIsRecycleBinFolder(state),
    isPrivacy: getIsPrivacyFolder(state),
    parentId: getSelectedFolderParentId(state),
    selection: getSelection(state),
    title: getSelectedFolderTitle(state),
    filter: getFilter(state),
    deleteDialogVisible: isCanBeDeleted(state),
    currentFolderId: getSelectedFolderId(state),
    canCreate: canCreate(state),
    isHeaderVisible: getHeaderVisible(state),
    isHeaderIndeterminate: getHeaderIndeterminate(state),
    isHeaderChecked: getHeaderChecked(state),
    isAccessedSelected: getAccessedSelected(state),
    isOnlyFoldersSelected: getOnlyFoldersSelected(state),
    isItemsSelected: getSelectionLength(state),
    sharingPanelVisible: getSharePanelVisible(state),
  };
};

export default connect(mapStateToProps, {
  setAction,
  setSecondaryProgressBarData,
  setIsLoading,
  clearSecondaryProgressData,
  fetchFiles,
  setSelected,
  setSharingPanelVisible,
})(withTranslation()(withRouter(SectionHeaderContent)));<|MERGE_RESOLUTION|>--- conflicted
+++ resolved
@@ -50,12 +50,9 @@
   getHeaderChecked,
   getOnlyFoldersSelected,
   getAccessedSelected,
-<<<<<<< HEAD
-  getIsPrivacyFolder,
-=======
   getSelectionLength,
   getSharePanelVisible,
->>>>>>> 543f5a82
+  getIsPrivacyFolder
 } from "../../../../../store/files/selectors";
 
 const { isAdmin } = store.auth.selectors;
