// (c) Copyright Ascensio System SIA 2009-2024
//
// This program is a free software product.
// You can redistribute it and/or modify it under the terms
// of the GNU Affero General Public License (AGPL) version 3 as published by the Free Software
// Foundation. In accordance with Section 7(a) of the GNU AGPL its Section 15 shall be amended
// to the effect that Ascensio System SIA expressly excludes the warranty of non-infringement of
// any third-party rights.
//
// This program is distributed WITHOUT ANY WARRANTY, without even the implied warranty
// of MERCHANTABILITY or FITNESS FOR A PARTICULAR  PURPOSE. For details, see
// the GNU AGPL at: http://www.gnu.org/licenses/agpl-3.0.html
//
// You can contact Ascensio System SIA at Lubanas st. 125a-25, Riga, Latvia, EU, LV-1021.
//
// The  interactive user interfaces in modified source and object code versions of the Program must
// display Appropriate Legal Notices, as required under Section 5 of the GNU AGPL version 3.
//
// Pursuant to Section 7(b) of the License you must retain the original Product logo when
// distributing the program. Pursuant to Section 7(e) we decline to grant you any rights under
// trademark law for use of our trademarks.
//
// All the Product's GUI elements, including illustrations and icon sets, as well as technical writing
// content are licensed under the terms of the Creative Commons Attribution-ShareAlike 4.0
// International. See the License terms at http://creativecommons.org/licenses/by-sa/4.0/legalcode

import moment from "moment";
import { TCreatedBy, TPathParts } from "../../types";
import {
  EmployeeActivationStatus,
  EmployeeStatus,
  FileStatus,
  FileType,
  FolderType,
  RoomsType,
  ShareAccessRights,
} from "../../enums";
import { TUser } from "../people/types";
import type { TRoom } from "../rooms/types";

export type TFileViewAccessibility = {
  CanConvert: boolean;
  CoAuhtoring: boolean;
  ImageView: boolean;
  MediaView: boolean;
  MustConvert: boolean;
  WebComment: boolean;
  WebCustomFilterEditing: boolean;
  WebEdit: boolean;
  WebRestrictedEditing: boolean;
  WebReview: boolean;
  WebView: boolean;
};

export type TFileSecurity = {
  Convert: boolean;
  Copy: boolean;
  CustomFilter: boolean;
  Delete: boolean;
  Download: boolean;
  Duplicate: boolean;
  Edit: boolean;
  EditHistory: boolean;
  FillForms: boolean;
  Lock: boolean;
  Move: boolean;
  Read: boolean;
  ReadHistory: boolean;
  Rename: boolean;
  Review: boolean;
  SubmitToFormGallery: boolean;
<<<<<<< HEAD
  EditForm: boolean;
=======
  Comment: boolean;
  CreateRoomFrom: boolean;
  CopyLink: boolean;
  Embed: boolean;
>>>>>>> 88c16976
};

export type TAvailableExternalRights = {
  Comment: boolean;
  CustomFilter: boolean;
  Editing: boolean;
  None: boolean;
  Read: boolean;
  Restrict: boolean;
  Review: boolean;
};

export type TFile = {
  isFile?: boolean;
  access: ShareAccessRights;
  canShare: boolean;
  comment: string;
  contentLength: string;
  created: string;
  createdBy: TCreatedBy;
  denyDownload?: boolean;
  denySharing?: boolean;
  fileExst: string;
  fileStatus: FileStatus;
  fileType: FileType;
  folderId: number;
  id: number;
  mute: boolean;
  pureContentLength: number;
  rootFolderId: number;
  rootFolderType: FolderType;
  security: TFileSecurity;
  shared: boolean;
  thumbnailStatus: number;
  title: string;
  updated: string;
  updatedBy: TCreatedBy;
  version: number;
  versionGroup: number;
  viewAccessibility: TFileViewAccessibility;
  viewUrl: string;
  webUrl: string;
  availableExternalRights?: TAvailableExternalRights;
  providerId?: number;
  providerKey?: string;
  providerItem?: boolean;
  thumbnailUrl?: string;
  expired?: string;
  isForm?: boolean;
<<<<<<< HEAD
  startFilling?: boolean;
=======
  fileEntryType: number;
  hasDraft?: boolean;
>>>>>>> 88c16976
};

export type TOpenEditRequest = {
  documentType: string;
  editorUrl: string;
  token: string;
  type: string;
  file: TFile;
  errorMessage: string;
};

export type TGetReferenceData = {
  fileKey: number | string;
  instanceId: string;
  sourceFileId?: number;
  path?: string;
};

export type TGetReferenceDataRequest = {
  referenceData: {
    FileKey: number;
    InstanceId: string;
  };
  error: string;
  path: string;
  url: string;
  fileType: string;
  key: string;
  link: string;
  token: string;
};

export type TFolderSecurity = {
  Read: boolean;
  Create: boolean;
  Delete: boolean;
  EditRoom: boolean;
  Rename: boolean;
  CopyTo: boolean;
  Copy: boolean;
  MoveTo: boolean;
  Move: boolean;
  Pin: boolean;
  Mute: boolean;
  EditAccess: boolean;
  Duplicate: boolean;
  Download: boolean;
  CopySharedLink: boolean;
  Reconnect: boolean;
  CreateRoomFrom: boolean;
  CopyLink: boolean;
  Embed: boolean;
  ChangeOwner: boolean;
  IndexExport: boolean;
};

export type TFolder = {
  parentId: number;
  filesCount: number;
  foldersCount: number;
  new: number;
  mute: boolean;
  pinned: boolean;
  private: boolean;
  id: number;
  rootFolderId: number;
  canShare: boolean;
  security: TFolderSecurity;
  title: string;
  access: ShareAccessRights;
  shared: boolean;
  created: string;
  createdBy: TCreatedBy;
  updated: string;
  updatedBy: TCreatedBy;
  rootFolderType: FolderType;
  isArchive?: boolean;
  roomType?: RoomsType;
  path?: TPathParts[];
  type?: FolderType;
  indexing: boolean;
  denyDownload: boolean;
  fileEntryType: number;
  parentRoomType?: number;
};

export type TGetFolderPath = TFolder[];

export type TGetFolder = {
  files: TFile[];
  folders: TFolder[];
  current: TFolder;
  pathParts: TPathParts[];
  startIndex: number;
  count: number;
  total: number;
  new: number;
};

export type TGetRootFolder = {
  files: TFile[];
  folders: (TFolder | TRoom)[];
  current: TFolder;
  pathParts: TPathParts[];
  startIndex: number;
  count: number;
  total: number;
  new: number;
};

export type TOperation = {
  Operation: number;
  error: string;
  finished: boolean;
  id: string;
  processed: string;
  progress: number;
};

export type TUploadOperation = {
  bytes_total: number;
  bytes_uploaded: number;
  created: Date;
  expired: Date;
  id: string;
  location: string;
  path: number[];
};

export type TThirdPartyCapabilities = string[][];

export type TThierdParty = {
  corporate: boolean;
  roomsStorage: boolean;
  customerTitle: string;
  providerId: string;
  providerKey: string;
};

export type TTirdParties = TThierdParty[];

export type TFilesSettings = {
  automaticallyCleanUp: {
    gap: number;
    isAutoCleanUp: boolean;
  };
  canSearchByContent: boolean;
  chunkUploadSize: number;
  maxUploadThreadCount: number;
  maxUploadFilesCount?: number;
  confirmDelete: boolean;
  convertNotify: boolean;
  defaultOrder: { is_asc: boolean; property: number };
  defaultSharingAccessRights: ShareAccessRights[];
  downloadTarGz: boolean;
  enableThirdParty: boolean;
  externalShare: boolean;
  externalShareSocialMedia: boolean;
  extsArchive: string[];
  extsAudio: string[];
  extsCoAuthoring: string[];
  extsConvertible: Record<string, string[]>;
  extsDocument: string[];
  extsImage: string[];
  extsImagePreviewed: string[];
  extsMediaPreviewed: string[];
  extsMustConvert: string[];
  extsPresentation: string[];
  extsSpreadsheet: string[];
  extsUploadable: string[];
  extsVideo: string[];
  extsWebCommented: string[];
  extsWebCustomFilterEditing: string[];
  extsWebEdited: string[];
  extsWebEncrypt: string[];
  extsWebPreviewed: string[];
  extsWebRestrictedEditing: string[];
  extsWebReviewed: string[];
  extsWebTemplate: string[];
  favoritesSection: boolean;
  fileDownloadUrlString: string;
  fileRedirectPreviewUrlString: string;
  fileThumbnailUrlString: string;
  fileWebEditorExternalUrlString: string;
  fileWebEditorUrlString: string;
  fileWebViewerExternalUrlString: string;
  fileWebViewerUrlString: string;
  forcesave: boolean;
  hideConfirmConvertOpen: boolean;
  hideConfirmConvertSave: boolean;
  internalFormats: {
    Document: string;
    Presentation: string;
    Spreadsheet: string;
    Pdf: string;
  };
  keepNewFileName: boolean;
  masterFormExtension: string;
  paramOutType: string;
  paramVersion: string;
  recentSection: boolean;
  storeForcesave: boolean;
  storeOriginalFiles: boolean;
  templatesSection: boolean;
  updateIfExist?: boolean;
  openEditorInSameTab: boolean;
  displayFileExtension: boolean;
};

export type TPresignedUri = {
  filetype: string;
  token: string;
  url: string;
};

export type TEditHistoryUser = {
  id: string;
  name: string;
};

export type TEditHistoryChanges = {
  created: string;
  user: TEditHistoryUser;
};

export type TEditHistory = {
  changes: TEditHistoryChanges[];
  changesHistory: string;
  created: string;
  id: number;
  key: string;
  serverVersion?: string;
  user: TEditHistoryUser;
  version: number;
  versionGroup: number;
};

export type TEditDiff = {
  changesUrl: string;
  fileType: string;
  key: string;
  previous: {
    fileType: string;
    key: string;
    url: string;
  };
  token: string;
  url: string;
  version: number;
};

export type TDocUser = {
  id: string;
  firstName: string;
  lastName: string;
  status: EmployeeStatus;
  activationStatus: EmployeeActivationStatus;
  workFromDate: Date;
  email: string;
  removed: boolean;
  lastModified: Date;
  tenantId: null;
  isActive: boolean;
  mobilePhoneActivationStatus: number;
  ldapQouta: number;
  createDate: Date;
  checkActivation: boolean;
};

export type TSharedUsers = {
  user: TDocUser;
  email: string;
  id: string;
  hasAccess: boolean;
  name: string;
};

export type TSendEditorNotify = {
  user: TUser;
  permissions: string;
};

export type TDocServiceLocation = {
  version: string;
  docServiceUrlApi: string;
  docServiceUrl: string;
  docServiceUrlInternal: string;
  docServicePortalUrl: string;
  isDefault: boolean;
};

export type TFileLink = {
  access: ShareAccessRights;
  canEditAccess: boolean;
  isLocked: boolean;
  isOwner: boolean;
  sharedTo: {
    denyDownload: boolean;
    id: string;
    isExpired: boolean;
    linkType: number;
    primary: boolean;
    requestToken: string;
    shareLink: string;
    title: string;
    expirationDate?: moment.Moment | null;
    internal?: boolean;
    password?: string;
  };
  subjectType: number;
};

export type TFilesUsedSpace = {
  myDocumentsUsedSpace: {
    title: string;
    usedSpace: number;
  };
  trashUsedSpace: {
    title: string;
    usedSpace: number;
  };
  archiveUsedSpace: {
    title: string;
    usedSpace: number;
  };
  roomsUsedSpace: {
    title: string;
    usedSpace: number;
  };
};

export type TConnectingStorage = {
  name: string;
  key: string;
  connected: boolean;
  oauth: boolean;
  redirectUrl: string;
};

export type TIndexItems = {
  order: string;
  entryType: number;
  entryId: number;
};

export type TConnectingStorages = TConnectingStorage[];<|MERGE_RESOLUTION|>--- conflicted
+++ resolved
@@ -69,14 +69,11 @@
   Rename: boolean;
   Review: boolean;
   SubmitToFormGallery: boolean;
-<<<<<<< HEAD
   EditForm: boolean;
-=======
   Comment: boolean;
   CreateRoomFrom: boolean;
   CopyLink: boolean;
   Embed: boolean;
->>>>>>> 88c16976
 };
 
 export type TAvailableExternalRights = {
@@ -126,12 +123,9 @@
   thumbnailUrl?: string;
   expired?: string;
   isForm?: boolean;
-<<<<<<< HEAD
   startFilling?: boolean;
-=======
   fileEntryType: number;
   hasDraft?: boolean;
->>>>>>> 88c16976
 };
 
 export type TOpenEditRequest = {
