--- conflicted
+++ resolved
@@ -116,25 +116,16 @@
     public static class FactoryIndexerFileExtention
     {
         public static DIHelper AddFactoryIndexerFileService(this DIHelper services)
-<<<<<<< HEAD
-        {
-            _ = services.TryAddTransient<DbFile>();
-            _ = services.TryAddScoped<FactoryIndexer<DbFile>, FactoryIndexerFile>();
-
-            return services
-                .AddFactoryIndexerService<DbFile>(false);
-=======
         {
             if (services.TryAddScoped<FactoryIndexer<DbFile>, FactoryIndexerFile>())
             {
                 services.TryAddTransient<DbFile>();
 
-                return services
-                    .AddFactoryIndexerService<DbFile>(false);
-            }
-
+            return services
+                .AddFactoryIndexerService<DbFile>(false);
+        }
+
             return services;
->>>>>>> 43a085eb
-        }
+    }
     }
 }