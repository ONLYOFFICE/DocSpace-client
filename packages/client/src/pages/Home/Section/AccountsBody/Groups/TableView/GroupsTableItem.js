--- conflicted
+++ resolved
@@ -78,11 +78,7 @@
       className={`group-item ${
         (isChecked || isActive) && "table-row-selected"
       }`}
-<<<<<<< HEAD
-      value={`folder_${item.id}_false_index_${itemIndex}`}
-=======
       value={value}
->>>>>>> 4e1e6be9
     >
       <Styled.GroupsRow
         key={item.id}
