// (c) Copyright Ascensio System SIA 2009-2025
//
// This program is a free software product.
// You can redistribute it and/or modify it under the terms
// of the GNU Affero General Public License (AGPL) version 3 as published by the Free Software
// Foundation. In accordance with Section 7(a) of the GNU AGPL its Section 15 shall be amended
// to the effect that Ascensio System SIA expressly excludes the warranty of non-infringement of
// any third-party rights.
//
// This program is distributed WITHOUT ANY WARRANTY, without even the implied warranty
// of MERCHANTABILITY or FITNESS FOR A PARTICULAR  PURPOSE. For details, see
// the GNU AGPL at: http://www.gnu.org/licenses/agpl-3.0.html
//
// You can contact Ascensio System SIA at Lubanas st. 125a-25, Riga, Latvia, EU, LV-1021.
//
// The  interactive user interfaces in modified source and object code versions of the Program must
// display Appropriate Legal Notices, as required under Section 5 of the GNU AGPL version 3.
//
// Pursuant to Section 7(b) of the License you must retain the original Product logo when
// distributing the program. Pursuant to Section 7(e) we decline to grant you any rights under
// trademark law for use of our trademarks.
//
// All the Product's GUI elements, including illustrations and icon sets, as well as technical writing
// content are licensed under the terms of the Creative Commons Attribution-ShareAlike 4.0
// International. See the License terms at http://creativecommons.org/licenses/by-sa/4.0/legalcode

import React, { useEffect } from "react";
import { inject, observer } from "mobx-react";
import { useTranslation } from "react-i18next";

import { ToggleButton } from "@docspace/shared/components/toggle-button";
import { Text } from "@docspace/shared/components/text";
import { SettingsCommonSkeleton } from "@docspace/shared/skeletons/settings";

import StyledWrapper from "./styled-file-management";

const FileManagement = ({
  storeOriginalFiles,
  confirmDelete,

  setStoreOriginal,

  setConfirmDelete,

  showTitle,

  showAdminSettings,

  keepNewFileName,
  setKeepNewFileName,

  openEditorInSameTab,
  setOpenEditorInSameTab,

  displayFileExtension,
  setDisplayFileExtension,
  getFilesSettings,
  logoText,
  hideConfirmCancelOperation,
  setHideConfirmCancelOperation,
}) => {
  const { t, ready } = useTranslation(["FilesSettings", "Common"]);

  const getData = () => getFilesSettings();

  useEffect(() => {
    const prefix =
      window.DocSpace.location.pathname.includes("portal-settings");

    if (prefix) getData();
  }, []);

  const onChangeOriginalCopy = React.useCallback(() => {
    setStoreOriginal(!storeOriginalFiles, "storeOriginalFiles");
  }, [setStoreOriginal, storeOriginalFiles]);

  const onChangeDeleteConfirm = React.useCallback(() => {
    setConfirmDelete(!confirmDelete, "confirmDelete");
  }, [setConfirmDelete, confirmDelete]);

  const onChangeKeepNewFileName = React.useCallback(() => {
    setKeepNewFileName(!keepNewFileName);
  }, [setKeepNewFileName, keepNewFileName]);

  const onChangeDisplayFileExtension = React.useCallback(() => {
    setDisplayFileExtension(!displayFileExtension);
    window.DocSpace.displayFileExtension = !displayFileExtension;
  }, [setDisplayFileExtension, displayFileExtension]);

  const onChangeCancellationNotification = React.useCallback(() => {
    setHideConfirmCancelOperation(!hideConfirmCancelOperation);
  }, [hideConfirmCancelOperation, setHideConfirmCancelOperation]);

  const onChangeOpenEditorInSameTab = React.useCallback(() => {
    setOpenEditorInSameTab(!openEditorInSameTab);
  }, [setOpenEditorInSameTab, openEditorInSameTab]);

  if (!ready) return <SettingsCommonSkeleton />;
  return (
    <StyledWrapper showTitle={showTitle} hideAdminSettings={!showAdminSettings}>
      <div className="settings-section">
        <div className="toggle-btn-wrapper">
          <ToggleButton
            className="ask-again toggle-btn"
            onChange={onChangeKeepNewFileName}
            isChecked={keepNewFileName}
          />
          <Text>{t("Common:DontAskAgain")}</Text>
        </div>

        <div className="toggle-btn-wrapper">
          <ToggleButton
            className="save-copy-original toggle-btn"
            onChange={onChangeOriginalCopy}
            isChecked={storeOriginalFiles}
          />
          <Text>{t("OriginalCopy")}</Text>
        </div>

        <div className="toggle-btn-wrapper">
          <ToggleButton
            className="display-notification toggle-btn"
            onChange={onChangeDeleteConfirm}
            isChecked={confirmDelete}
          />
          <Text>{t("DisplayNotification")}</Text>
        </div>

        <div className="toggle-btn-wrapper">
          <ToggleButton
            className="open-same-tab toggle-btn"
            onChange={onChangeOpenEditorInSameTab}
            isChecked={openEditorInSameTab}
          />
          <Text>
            {t("OpenSameTab", {
              organizationName: logoText,
            })}
          </Text>
        </div>

        <div className="toggle-btn-wrapper">
          <ToggleButton
            className="display-file-extension toggle-btn"
            onChange={onChangeDisplayFileExtension}
            isChecked={displayFileExtension}
          />
          <Text>{t("DisplayFileExtension")}</Text>
        </div>
<<<<<<< HEAD
        <div className="toggle-btn-wrapper">
          <ToggleButton
            className="cancelletion-notification toggle-btn"
            onChange={onChangeCancellationNotification}
            isChecked={hideConfirmCancelOperation}
          />
          <Text>{t("CancellaionNotification")}</Text>
        </div>
      </Box>
=======
      </div>
>>>>>>> d343aab6
    </StyledWrapper>
  );
};

export default inject(
  ({ filesSettingsStore, treeFoldersStore, settingsStore }) => {
    const {
      storeOriginalFiles,
      confirmDelete,

      setStoreOriginal,

      setConfirmDelete,

      favoritesSection,
      recentSection,

      keepNewFileName,
      setKeepNewFileName,

      openEditorInSameTab,
      setOpenEditorInSameTab,

      displayFileExtension,
      setDisplayFileExtension,
      getFilesSettings,
      hideConfirmCancelOperation,
      setHideConfirmCancelOperation,
    } = filesSettingsStore;
    const { logoText } = settingsStore;

    const { myFolderId, commonFolderId } = treeFoldersStore;

    return {
      storeOriginalFiles,
      confirmDelete,

      myFolderId,
      commonFolderId,

      favoritesSection,
      recentSection,

      setStoreOriginal,

      setConfirmDelete,

      keepNewFileName,
      setKeepNewFileName,

      openEditorInSameTab,
      setOpenEditorInSameTab,

      displayFileExtension,
      setDisplayFileExtension,
      getFilesSettings,
      logoText,
      hideConfirmCancelOperation,
      setHideConfirmCancelOperation,
    };
  },
)(observer(FileManagement));<|MERGE_RESOLUTION|>--- conflicted
+++ resolved
@@ -147,7 +147,6 @@
           />
           <Text>{t("DisplayFileExtension")}</Text>
         </div>
-<<<<<<< HEAD
         <div className="toggle-btn-wrapper">
           <ToggleButton
             className="cancelletion-notification toggle-btn"
@@ -156,10 +155,7 @@
           />
           <Text>{t("CancellaionNotification")}</Text>
         </div>
-      </Box>
-=======
       </div>
->>>>>>> d343aab6
     </StyledWrapper>
   );
 };
