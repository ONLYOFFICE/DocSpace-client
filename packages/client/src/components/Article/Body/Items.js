// (c) Copyright Ascensio System SIA 2009-2024
//
// This program is a free software product.
// You can redistribute it and/or modify it under the terms
// of the GNU Affero General Public License (AGPL) version 3 as published by the Free Software
// Foundation. In accordance with Section 7(a) of the GNU AGPL its Section 15 shall be amended
// to the effect that Ascensio System SIA expressly excludes the warranty of non-infringement of
// any third-party rights.
//
// This program is distributed WITHOUT ANY WARRANTY, without even the implied warranty
// of MERCHANTABILITY or FITNESS FOR A PARTICULAR  PURPOSE. For details, see
// the GNU AGPL at: http://www.gnu.org/licenses/agpl-3.0.html
//
// You can contact Ascensio System SIA at Lubanas st. 125a-25, Riga, Latvia, EU, LV-1021.
//
// The  interactive user interfaces in modified source and object code versions of the Program must
// display Appropriate Legal Notices, as required under Section 5 of the GNU AGPL version 3.
//
// Pursuant to Section 7(b) of the License you must retain the original Product logo when
// distributing the program. Pursuant to Section 7(e) we decline to grant you any rights under
// trademark law for use of our trademarks.
//
// All the Product's GUI elements, including illustrations and icon sets, as well as technical writing
// content are licensed under the terms of the Creative Commons Attribution-ShareAlike 4.0
// International. See the License terms at http://creativecommons.org/licenses/by-sa/4.0/legalcode

import PropTypes from "prop-types";
import styled from "styled-components";
import React, { useState } from "react";
import { inject, observer } from "mobx-react";
import { withTranslation } from "react-i18next";

import {
  FolderType,
  ShareAccessRights,
  DeviceType,
} from "@docspace/shared/enums";
import { FOLDER_NAMES } from "@docspace/shared/constants";
import { getCatalogIconUrlByType } from "@docspace/shared/utils/catalogIconHelper";

import { ArticleItem } from "@docspace/shared/components/article-item";
import DragAndDrop from "@docspace/shared/components/drag-and-drop/DragAndDrop";

import BonusItem from "./BonusItem";
import AccountsItem from "./AccountsItem";

import ClearTrashReactSvgUrl from "PUBLIC_DIR/images/clear.trash.react.svg?url";
import { toastr } from "@docspace/shared/components/toast";
import NewFilesBadge from "SRC_DIR/components/NewFilesBadge";

const StyledDragAndDrop = styled(DragAndDrop)`
  display: contents;
`;

const CatalogDivider = styled.div`
  height: 16px;
`;

const Item = ({
  t,
  item,
  dragging,
  getFolderIcon,
  setBufferSelection,
  isActive,
  getEndOfBlock,
  showText,
  onClick,
  onMoveTo,
  showDragItems,
  startUpload,
  createFoldersTree,
  setDragging,
  showBadge,
  labelBadge,
  iconBadge,
  folderId,
  currentColorScheme,
  isIndexEditingMode,
  getLinkData,
  onBadgeClick,
  roomsFolderId,
}) => {
  const [isDragActive, setIsDragActive] = useState(false);

  const isDragging =
    dragging && !isIndexEditingMode ? showDragItems(item) : false;

  let value = "";
  if (isDragging) value = `${item.id} dragging`;

  const onDropZoneUpload = React.useCallback(
    (files, uploadToFolder) => {
      dragging && setDragging(false);

      createFoldersTree(t, files, uploadToFolder)
        .then((f) => {
          if (f.length > 0) startUpload(f, null, t);
        })
        .catch((err) => {
          toastr.error(err);
        });
    },
    [t, dragging, setDragging, startUpload, createFoldersTree],
  );

  const onDrop = React.useCallback(
    (items) => {
      if (!isDragging) return dragging && setDragging(false);

      const { fileExst, id } = item;

      if (!fileExst) {
        onDropZoneUpload(items, id);
      } else {
        onDropZoneUpload(items);
      }
    },
    [item, startUpload, dragging, setDragging],
  );

  const onDragOver = React.useCallback(
    (dragActive) => {
      if (dragActive !== isDragActive) {
        setIsDragActive(dragActive);
      }
    },
    [isDragActive],
  );

  const onDragLeave = React.useCallback(() => {
    setIsDragActive(false);
  }, []);

  const onClickAction = React.useCallback(
    (e, folderId) => {
      setBufferSelection(null);

      onClick?.(
        e,
        folderId,
        item.title,
        item.rootFolderType,
        item.security.Create,
      );
    },
    [onClick, item.title, item.rootFolderType],
  );

  const linkData = getLinkData(
    item.id,
    item.title,
    item.rootFolderType,
    item.security.Create,
  );

  return (
    <StyledDragAndDrop
      key={item.id}
      data-title={item.title}
      value={value}
      onDrop={onDrop}
      dragging={dragging && isDragging}
      onDragOver={onDragOver}
      onDragLeave={onDragLeave}
      className={"document-catalog"}
    >
      <ArticleItem
        key={item.id}
        id={item.id}
        title={item.title}
        folderId={folderId}
        className={`tree-drag ${item.folderClassName} document-catalog`}
        icon={getFolderIcon(item)}
        showText={showText}
        text={item.title}
        isActive={isActive}
        onClick={onClickAction}
        onDrop={onMoveTo}
        isEndOfBlock={getEndOfBlock(item)}
        isDragging={isDragging}
        isDragActive={isDragActive && isDragging}
        value={value}
        showBadge={showBadge}
        labelBadge={labelBadge}
        onClickBadge={onBadgeClick}
        iconBadge={iconBadge}
        badgeTitle={labelBadge ? "" : t("EmptyRecycleBin")}
        badgeComponent={
          <NewFilesBadge
            newFilesCount={labelBadge}
            folderId={item.id === roomsFolderId ? "rooms" : item.id}
            parentDOMId={folderId}
            onBadgeClick={onBadgeClick}
          />
        }
        linkData={linkData}
        $currentColorScheme={currentColorScheme}
      />
    </StyledDragAndDrop>
  );
};

const Items = ({
  t,
  data,
  showText,

  onClick,

  dragging,
  setDragging,
  startUpload,
  createFoldersTree,
  isVisitor,
  isCollaborator,
  isAdmin,
  myId,
  commonId,
  currentId,
  draggableItems,
  setBufferSelection,

  moveDragItems,

  setEmptyTrashDialogVisible,
  trashIsEmpty,

  onHide,
  firstLoad,
  deleteAction,
  startDrag,

  activeItemId,
  emptyTrashInProgress,

  isCommunity,
  isPaymentPageAvailable,
  currentDeviceType,
  folderAccess,
  currentColorScheme,
  isIndexEditingMode,

  getLinkData,
  roomsFolderId,
}) => {
  const getEndOfBlock = React.useCallback((item) => {
    switch (item.key) {
      case "0-3":
      case "0-5":
      case "0-6":
        return true;
      default:
        return false;
    }
  }, []);

  const getFolderIcon = React.useCallback((item) => {
    return getCatalogIconUrlByType(item.rootFolderType);
  }, []);

  const showDragItems = React.useCallback(
    (item) => {
      if (item.id === currentId) {
        return false;
      }

      if (
        !draggableItems ||
        draggableItems.find(
          (x) => x.id === item.id && x.isFolder === item.isFolder,
        )
      )
        return false;

      const isArchive = draggableItems.find(
        (f) => f.rootFolderType === FolderType.Archive,
      );

      if (
        item.rootFolderType === FolderType.SHARE &&
        item.access === ShareAccessRights.FullAccess
      ) {
        return true;
      }

      if (item.rootFolderType === FolderType.TRASH && startDrag && !isArchive) {
        return draggableItems.some(
          (draggableItem) => draggableItem.security.Delete,
        );
      }

      if (item.rootFolderType === FolderType.USER) {
        return (
          folderAccess === ShareAccessRights.None ||
          folderAccess === ShareAccessRights.FullAccess ||
          folderAccess === ShareAccessRights.RoomManager
        );
      }

      return false;
    },
    [currentId, draggableItems, isAdmin],
  );

  const onMoveTo = React.useCallback(
    (destFolderId, title) => {
      moveDragItems(destFolderId, title, {
        copy: t("Common:CopyOperation"),
        move: t("Common:MoveToOperation"),
      });
    },
    [moveDragItems, t],
  );

  const onRemove = React.useCallback(() => {
    const translations = {
      deleteOperation: t("Translations:DeleteOperation"),
      deleteFromTrash: t("Translations:DeleteFromTrash"),
      deleteSelectedElem: t("Translations:DeleteSelectedElem"),
      FileRemoved: t("Files:FileRemoved"),
      FolderRemoved: t("Files:FolderRemoved"),
    };

    deleteAction(translations);
  }, [deleteAction]);

  const onEmptyTrashAction = () => {
    currentDeviceType === DeviceType.mobile && onHide();
    setEmptyTrashDialogVisible(true);
  };

  const onBadgeClick = () => {
    if (currentDeviceType === DeviceType.mobile) onHide();
  };

  const getItems = React.useCallback(
    (data) => {
      const items = data.map((item, index) => {
        const isTrash = item.rootFolderType === FolderType.TRASH;
        const showBadge = emptyTrashInProgress
          ? false
          : item.newItems
            ? item.newItems > 0 && true
            : isTrash && !trashIsEmpty;
        const labelBadge = showBadge ? item.newItems : null;
        const iconBadge = isTrash ? ClearTrashReactSvgUrl : null;

        return (
          <Item
            key={`${item.id}_${index}`}
            t={t}
            setDragging={setDragging}
            startUpload={startUpload}
            createFoldersTree={createFoldersTree}
            item={item}
            setBufferSelection={setBufferSelection}
            dragging={dragging}
            getFolderIcon={getFolderIcon}
            isActive={item.id === activeItemId}
            getEndOfBlock={getEndOfBlock}
            showText={showText}
            onClick={onClick}
            getLinkData={getLinkData}
            onMoveTo={isTrash ? onRemove : onMoveTo}
            onBadgeClick={isTrash ? onEmptyTrashAction : onBadgeClick}
            showDragItems={showDragItems}
            showBadge={showBadge}
            labelBadge={labelBadge}
            iconBadge={iconBadge}
            folderId={`document_catalog-${FOLDER_NAMES[item.rootFolderType]}`}
            currentColorScheme={currentColorScheme}
<<<<<<< HEAD
            roomsFolderId={roomsFolderId}
            onHide={onHide}
=======
            isIndexEditingMode={isIndexEditingMode}
>>>>>>> cb901418
          />
        );
      });

      if (!isVisitor && !isCollaborator)
        items.splice(
          3,
          0,
          <AccountsItem
            key="accounts-item"
            onClick={onClick}
            getLinkData={getLinkData}
            isActive={activeItemId === "accounts"}
          />,
        );

      if (!isVisitor) items.splice(3, 0, <CatalogDivider key="other-header" />);
      else items.splice(2, 0, <CatalogDivider key="other-header" />);

      if (isCommunity && isPaymentPageAvailable)
        items.push(<BonusItem key="bonus-item" />);

      return items;
    },
    [
      t,
      dragging,
      getFolderIcon,
      onClick,
      getLinkData,
      onMoveTo,
      getEndOfBlock,
      showDragItems,
      showText,
      setDragging,
      startUpload,
      createFoldersTree,
      trashIsEmpty,
      isAdmin,
      isVisitor,
      firstLoad,
      activeItemId,
      emptyTrashInProgress,
      isIndexEditingMode,
    ],
  );

  return <>{getItems(data)}</>;
};

Items.propTypes = {
  data: PropTypes.array,
  showText: PropTypes.bool,
  onClick: PropTypes.func,
  onClickBadge: PropTypes.func,
  onHide: PropTypes.func,
};

export default inject(
  ({
    authStore,
    treeFoldersStore,
    selectedFolderStore,
    filesStore,
    filesActionsStore,
    uploadDataStore,
    dialogsStore,
    clientLoadingStore,
    userStore,
    settingsStore,
    indexingStore,
    currentTariffStatusStore,
  }) => {
    const { isPaymentPageAvailable, currentDeviceType } = authStore;
    const { isCommunity } = currentTariffStatusStore;

    const { showText, currentColorScheme } = settingsStore;

    const {
      selection,
      bufferSelection,
      setBufferSelection,
      dragging,
      setDragging,
      trashIsEmpty,

      startDrag,
    } = filesStore;

    const { isIndexEditingMode } = indexingStore;

    const { firstLoad } = clientLoadingStore;

    const { startUpload } = uploadDataStore;

    const {
      treeFolders,
      myFolderId,
      commonFolderId,
      isPrivacyFolder,
      roomsFolderId,
    } = treeFoldersStore;

    const { id, access: folderAccess } = selectedFolderStore;
    const {
      moveDragItems,
      createFoldersTree,
      deleteAction,
      emptyTrashInProgress,
    } = filesActionsStore;
    const { setEmptyTrashDialogVisible } = dialogsStore;

    return {
      isAdmin: authStore.isAdmin,
      isVisitor: userStore.user.isVisitor,
      isCollaborator: userStore.user.isCollaborator,
      myId: myFolderId,
      commonId: commonFolderId,
      isPrivacy: isPrivacyFolder,
      currentId: id,
      showText,

      data: treeFolders,

      draggableItems: dragging
        ? bufferSelection
          ? [bufferSelection]
          : selection
        : null,
      dragging,
      setDragging,
      moveDragItems,
      setBufferSelection,
      deleteAction,
      startUpload,
      createFoldersTree,
      setEmptyTrashDialogVisible,
      trashIsEmpty,

      firstLoad,
      startDrag,
      emptyTrashInProgress,
      isCommunity,
      isPaymentPageAvailable,
      currentDeviceType,
      folderAccess,
      currentColorScheme,
<<<<<<< HEAD
      roomsFolderId,
=======
      isIndexEditingMode,
>>>>>>> cb901418
    };
  },
)(withTranslation(["Files", "Common", "Translations"])(observer(Items)));<|MERGE_RESOLUTION|>--- conflicted
+++ resolved
@@ -370,12 +370,9 @@
             iconBadge={iconBadge}
             folderId={`document_catalog-${FOLDER_NAMES[item.rootFolderType]}`}
             currentColorScheme={currentColorScheme}
-<<<<<<< HEAD
             roomsFolderId={roomsFolderId}
             onHide={onHide}
-=======
             isIndexEditingMode={isIndexEditingMode}
->>>>>>> cb901418
           />
         );
       });
@@ -523,11 +520,8 @@
       currentDeviceType,
       folderAccess,
       currentColorScheme,
-<<<<<<< HEAD
       roomsFolderId,
-=======
       isIndexEditingMode,
->>>>>>> cb901418
     };
   },
 )(withTranslation(["Files", "Common", "Translations"])(observer(Items)));