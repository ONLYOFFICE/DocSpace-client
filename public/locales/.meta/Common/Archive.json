--- conflicted
+++ resolved
@@ -3,11 +3,7 @@
   "content": "Archive",
   "content_en_sha1_hash": "2621c6fd51a58e1d1d5c491aac71488647b20224",
   "created_at": "2025-05-19T21:30:43.051Z",
-<<<<<<< HEAD
-  "updated_at": "2025-06-02T10:20:51.068Z",
-=======
   "updated_at": "2025-05-28T09:30:02.458Z",
->>>>>>> 398dda3c
   "comment": {
     "text": "This translation key is used to display the text \"Archive\" as a label when indicating that a file has been archived. It appears in a table view cell on the Home page, displaying information about different types of files.",
     "is_auto": true,
@@ -15,46 +11,10 @@
   },
   "usage": [
     {
-<<<<<<< HEAD
-      "file_path": "/packages/client/src/components/dialogs/ArchiveDialog/index.js",
-      "line_number": 86,
-      "context": "onClose={onClose}\n displayType=\"modal\"\n >\n <ModalDialog.Header>\n {t(\"Common:SectionMoveConfirmation\", {\n sectionName: t(\"Common:Archive\"),\n })}\n </ModalDialog.Header>\n <ModalDialog.Body>\n <Text noSelect>{description}</Text>\n </ModalDialog.Body>",
-      "module": "/packages/client"
-    },
-    {
-      "file_path": "/packages/client/src/components/dialogs/EmptyTrashDialog/index.js",
-      "line_number": 52,
-      "context": "} = props;\n \n const onClose = () => setEmptyTrashDialogVisible(false);\n \n const sectionName = isArchiveFolder\n ? t(\"Common:Archive\")\n : isPersonalReadOnly\n ? t(\"Common:MyFilesSection\")\n : t(\"Common:TrashSection\");\n \n const onEmptyTrash = () => {",
-      "module": "/packages/client"
-    },
-    {
-      "file_path": "/packages/client/src/pages/Home/InfoPanel/Body/views/History/useFeedTranslation.tsx",
-      "line_number": 292,
-      "context": "return t(\"InfoPanel:RoomDenyDownloadEnabled\");\n case \"RoomDenyDownloadDisabled\":\n return t(\"InfoPanel:RoomDenyDownloadDisabled\");\n case \"RoomToArchiveMove\":\n return t(\"InfoPanel:RoomToArchiveMove\", {\n sectionName: t(\"Common:Archive\"),\n });\n case \"RoomFromArchiveRestore\":\n return t(\"InfoPanel:RoomFromArchiveRestore\", {\n sectionName: t(\"Common:Archive\"),\n });",
-      "module": "/packages/client"
-    },
-    {
-      "file_path": "/packages/client/src/pages/Home/InfoPanel/Body/views/History/useFeedTranslation.tsx",
-      "line_number": 292,
-      "context": "return t(\"InfoPanel:RoomDenyDownloadEnabled\");\n case \"RoomDenyDownloadDisabled\":\n return t(\"InfoPanel:RoomDenyDownloadDisabled\");\n case \"RoomToArchiveMove\":\n return t(\"InfoPanel:RoomToArchiveMove\", {\n sectionName: t(\"Common:Archive\"),\n });\n case \"RoomFromArchiveRestore\":\n return t(\"InfoPanel:RoomFromArchiveRestore\", {\n sectionName: t(\"Common:Archive\"),\n });",
-      "module": "/packages/client"
-    },
-    {
-=======
->>>>>>> 398dda3c
       "file_path": "/packages/client/src/pages/Home/Section/Body/TableView/sub-components/TypeCell.js",
       "line_number": 41,
       "context": "const getItemType = () => {\n switch (fileType) {\n case FileType.Unknown:\n return fileTypeName || t(\"Common:Unknown\");\n case FileType.Archive:\n return t(\"Common:Archive\");\n case FileType.Video:\n return t(\"Common:Video\");\n case FileType.Audio:\n return t(\"Common:Audio\");\n case FileType.Image:",
       "module": "/packages/client"
-<<<<<<< HEAD
-    },
-    {
-      "file_path": "/packages/client/src/store/TreeFoldersStore.js",
-      "line_number": 73,
-      "context": "break;\n case FolderType.Rooms:\n folder.title = i18n.t(\"Common:Rooms\");\n break;\n case FolderType.Archive:\n folder.title = i18n.t(\"Common:Archive\");\n break;\n case FolderType.TRASH:\n folder.title = i18n.t(\"Common:TrashSection\");\n break;\n default:",
-      "module": "/packages/client"
-=======
->>>>>>> 398dda3c
     },
     {
       "file_path": "/packages/shared/utils/getFileType.ts",
@@ -220,8 +180,8 @@
       "ai_spell_check_issues": [
         {
           "type": "incorrect_translation",
-          "description": "The Serbian (Cyrillic) translation \"Архива\" is the genitive/locative singular form of \"архива\" (archive).  The appropriate translation depends on the context.  Without more context, it's difficult to determine the correct translation, but the nominative singular \"Архива\" is incorrect.",
-          "suggestion": "More context is needed to determine the correct translation. Possible corrections could include 'Архива' (nominative singular), 'Архиви' (plural nominative), or other forms depending on the sentence structure."
+          "description": "The Serbian (Cyrillic) translation \"Архива\" is the genitive or locative singular form of the word \"архива\" (archive). It doesn't represent the English word \"Archive\" in its nominative singular form, which would be \"Архива\".  The context dictates which form is appropriate, but without knowing the context, it's potentially inaccurate.",
+          "suggestion": "Consider if the genitive/locative case is necessary in the given context. If a nominative form is needed, the correct translation would be \"Архива\" (nominative singular)."
         }
       ],
       "approved_at": null
