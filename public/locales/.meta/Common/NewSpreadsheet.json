--- conflicted
+++ resolved
@@ -3,11 +3,7 @@
   "content": "New spreadsheet",
   "content_en_sha1_hash": "6bde054ddba34bfc0975daa6211434db38bf5b6f",
   "created_at": "2025-05-19T21:30:46.791Z",
-<<<<<<< HEAD
-  "updated_at": "2025-08-29T14:33:38.096Z",
-=======
   "updated_at": "2025-09-01T11:05:24.195Z",
->>>>>>> b75318d3
   "comment": {
     "text": "This translation key is used to display the label for a \"Create New Spreadsheet\" button in a user interface. It appears as part of a contextual menu or dialog, allowing users to create a new spreadsheet file when selecting an option from a list.",
     "is_auto": true,
@@ -22,11 +18,7 @@
     },
     {
       "file_path": "/packages/client/src/store/ContextOptionsStore.js",
-<<<<<<< HEAD
-      "line_number": 2769,
-=======
       "line_number": 3012,
->>>>>>> b75318d3
       "context": "};\n \n const createNewSpreadsheet = {\n id: \"personal_new-spreadsheet\",\n key: \"new-spreadsheet\",\n label: t(\"Common:NewSpreadsheet\"),\n onClick: () => this.onCreate(\"xlsx\"),\n icon: SpreadsheetReactSvgUrl,\n };\n \n const createNewPresentation = {",
       "module": "/packages/client"
     },
