--- conflicted
+++ resolved
@@ -72,10 +72,6 @@
           scale
         />
         <Button
-<<<<<<< HEAD
-=======
-          className="cancel-btn"
->>>>>>> 6acc0ac7
           key="CancelButton"
           label={t("Common:CancelButton")}
           size="normal"
