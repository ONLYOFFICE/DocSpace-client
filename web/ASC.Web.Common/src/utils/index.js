<<<<<<< HEAD
import { AUTH_KEY, LANGUAGE } from "../constants";
=======
import { LANGUAGE } from "../constants";
import sjcl from "sjcl";
>>>>>>> 58f4f6b9

export const toUrlParams = (obj, skipNull) => {
  let str = "";
  for (var key in obj) {
    if (skipNull && !obj[key]) continue;

    if (str !== "") {
      str += "&";
    }

    str += key + "=" + encodeURIComponent(obj[key]);
  }

  return str;
};

export function getObjectByLocation(location) {
  if (!location.search || !location.search.length) return null;

  const searchUrl = location.search.substring(1);
  const object = JSON.parse(
    '{"' +
      decodeURIComponent(searchUrl)
        .replace(/"/g, '\\"')
        .replace(/&/g, '","')
        .replace(/=/g, '":"') +
      '"}'
  );

  return object;
}

<<<<<<< HEAD
export function changeLanguage(i18n, currentLng = localStorage.getItem(LANGUAGE)) {
=======
export function changeLanguage(i18n) {
  const currentLng = localStorage.getItem(LANGUAGE);
>>>>>>> 58f4f6b9
  return currentLng
    ? i18n.language !== currentLng
      ? i18n.changeLanguage(currentLng)
      : Promise.resolve((...args) => i18n.t(...args))
    : i18n.changeLanguage("en");
}

<<<<<<< HEAD
export function redirectToDefaultPage() {
  if (
    (window.location.pathname === "/" || window.location.pathname === "") &&
    localStorage.getItem(AUTH_KEY) !== null
  ) {
    setTimeout(() => window.location.replace("/products/files"), 0);
    return true;
  }

  return false;
=======
export function createPasswordHash(password, hashSettings) {
  if (
    !password ||
    !hashSettings ||
    typeof password !== "string" ||
    typeof hashSettings !== "object" ||
    !hashSettings.hasOwnProperty("salt") ||
    !hashSettings.hasOwnProperty("size") ||
    !hashSettings.hasOwnProperty("iterations") ||
    typeof hashSettings.size !== "number" ||
    typeof hashSettings.iterations !== "number" ||
    typeof hashSettings.salt !== "string"
  )
    throw new Error("Invalid params.");

  const { size, iterations, salt } = hashSettings;

  let bits = sjcl.misc.pbkdf2(password, salt, iterations);
  bits = bits.slice(0, size / 32);
  const hash = sjcl.codec.hex.fromBits(bits);

  return hash;
>>>>>>> 58f4f6b9
}<|MERGE_RESOLUTION|>--- conflicted
+++ resolved
@@ -1,9 +1,5 @@
-<<<<<<< HEAD
 import { AUTH_KEY, LANGUAGE } from "../constants";
-=======
-import { LANGUAGE } from "../constants";
 import sjcl from "sjcl";
->>>>>>> 58f4f6b9
 
 export const toUrlParams = (obj, skipNull) => {
   let str = "";
@@ -36,12 +32,7 @@
   return object;
 }
 
-<<<<<<< HEAD
 export function changeLanguage(i18n, currentLng = localStorage.getItem(LANGUAGE)) {
-=======
-export function changeLanguage(i18n) {
-  const currentLng = localStorage.getItem(LANGUAGE);
->>>>>>> 58f4f6b9
   return currentLng
     ? i18n.language !== currentLng
       ? i18n.changeLanguage(currentLng)
@@ -49,7 +40,6 @@
     : i18n.changeLanguage("en");
 }
 
-<<<<<<< HEAD
 export function redirectToDefaultPage() {
   if (
     (window.location.pathname === "/" || window.location.pathname === "") &&
@@ -60,7 +50,8 @@
   }
 
   return false;
-=======
+}
+
 export function createPasswordHash(password, hashSettings) {
   if (
     !password ||
@@ -83,5 +74,4 @@
   const hash = sjcl.codec.hex.fromBits(bits);
 
   return hash;
->>>>>>> 58f4f6b9
 }