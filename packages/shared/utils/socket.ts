--- conflicted
+++ resolved
@@ -71,14 +71,11 @@
   RestoreProgress = "s:restore-progress",
   EncryptionProgress = "s:encryption-progress",
   ChangeMyType = "s:change-my-type",
-<<<<<<< HEAD
   ChatMessageId = "s:commit-chat-message",
   UpdateChat = "s:update-chat",
-=======
   UpdateTelegram = "s:update-telegram",
   SelfRestrictionFile = "s:self-restriction-file",
   SelfRestrictionFolder = "s:self-restriction-folder",
->>>>>>> e7431986
 }
 
 /**
@@ -290,12 +287,11 @@
     admin: string;
     hasPersonalFolder: boolean;
   }) => void;
-<<<<<<< HEAD
   [SocketEvents.ChatMessageId]: (data: { messageId: number }) => void;
   [SocketEvents.UpdateChat]: (data: {
     chatId: string;
     chatTitle: string;
-=======
+  }) => void;
   [SocketEvents.UpdateTelegram]: (data: { username: string }) => void;
   [SocketEvents.SelfRestrictionFile]: (data: {
     id: number;
@@ -304,7 +300,6 @@
   [SocketEvents.SelfRestrictionFolder]: (data: {
     id: number;
     data: string;
->>>>>>> e7431986
   }) => void;
 };
 
