--- conflicted
+++ resolved
@@ -51,11 +51,7 @@
   getCategoryUrl,
 } from "SRC_DIR/helpers/utils";
 import TariffBar from "SRC_DIR/components/TariffBar";
-<<<<<<< HEAD
-import { PRODUCT_NAME } from "@docspace/shared/constants";
 import { getLifetimePeriodTranslation } from "@docspace/shared/utils/common";
-=======
->>>>>>> d40881ec
 
 const StyledContainer = styled.div`
   width: 100%;
@@ -232,14 +228,8 @@
     isPublicRoom,
     theme,
     isPublicRoomType,
-<<<<<<< HEAD
     isVirtualDataRoomType,
-    isCustomRoomType,
-    primaryLink,
-    getPrimaryLink,
-    setExternalLink,
-=======
->>>>>>> d40881ec
+
     moveToPublicRoom,
     currentDeviceType,
     isFrame,
@@ -814,12 +804,7 @@
       moveToRoomsPage,
       onClickBack,
       isPublicRoomType,
-<<<<<<< HEAD
       isVirtualDataRoomType,
-      isCustomRoomType,
-      isFormRoomType,
-=======
->>>>>>> d40881ec
       isPublicRoom,
 
       moveToPublicRoom,
