--- conflicted
+++ resolved
@@ -137,11 +137,6 @@
   "IncludedInBusiness": "Included in Business plan",
   "IntegrationRequest": "Missing a useful integration or component in {{organizationName}} {{productName}}? Leave a request to our team and we will look into that.",
   "InvitationSettings": "Invitation Settings",
-<<<<<<< HEAD
-=======
-  "InvitationSettingsContacts": "Invite {{productName}} members via Contacts",
-  "InvitationSettingsContactsDescription": "Enable this option to allow invitations to be sent to new {{productName}} members through the Contacts section. Disable this option in case you want to invite new members through LDAP only.",
->>>>>>> 398dda3c
   "InvitationSettingsDescription": "Configure the invitation options for internal members and external guests of your {{productName}}. These settings can help you comply with your company's security guidelines, for example, if you use LDAP or other user management systems.",
   "InvitationSettingsGuests": "Allow inviting guests",
   "InvitationSettingsGuestsDescription": "Enable this option to allow all {{productName}} members to invite external guests to rooms.",
@@ -226,13 +221,7 @@
   "SelectUserTypes": "Select user types",
   "SelectUserTypesDescription": "Select {{productName}} roles for the imported users: <1>{{productName}} admin</1>, <1>Room admin</1> or <1>User</1>. By default, User role is selected for each user. You can manage the roles after the import.",
   "SendInviteLetter": "Send invite letter",
-<<<<<<< HEAD
-=======
-  "SendNotificationAboutRestoring": "Send notification about space restoring to users",
-  "ServerSideEncryptionMethod": "Server Side Encryption Method",
   "Services": "Services",
-  "ServiceUrl": "Service URL",
->>>>>>> 398dda3c
   "SessionLifetime": "Session Lifetime",
   "SessionLifetimeMobileDescription": "Session Lifetime allows to set time (in minutes) before the {{productName}} users will need to enter the space credentials again in order to access the space.",
   "SessionLifetimeSettingDescription": "Adjust Session Lifetime to define the time period before automatic logoff. After saving, logoff will be performed for all users.",
