--- conflicted
+++ resolved
@@ -19,11 +19,8 @@
       viewAs,
       showBodyLoader,
       isLoadingFilesFind,
-<<<<<<< HEAD
       isPublicRoom,
-=======
       accountsViewAs,
->>>>>>> 14b139ca
     } = props;
 
     const location = useLocation();
@@ -32,27 +29,17 @@
       ? accountsViewAs
       : viewAs;
 
-<<<<<<< HEAD
     let isPublicRoomLoaded = true;
     if (window.location.pathname === "/rooms/share") {
       isPublicRoomLoaded = isPublicRoom;
     }
 
-    return !isPublicRoomLoaded &&
-      ((!isEditor && firstLoad && !isGallery) ||
-        !isLoaded ||
-        (isMobile && inLoad && !firstLoad) ||
-        (isLoadingFilesFind && !Loader) ||
-        !tReady ||
-        !isInit) ? (
-=======
-    return (!isEditor && firstLoad && !isGallery) ||
+    return (!isPublicRoomLoaded && !isEditor && firstLoad && !isGallery) ||
       !isLoaded ||
       showBodyLoader ||
       (isLoadingFilesFind && !Loader) ||
       !tReady ||
       !isInit ? (
->>>>>>> 14b139ca
       Loader ? (
         Loader
       ) : currentViewAs === "tile" ? (
@@ -67,36 +54,34 @@
     );
   };
 
-<<<<<<< HEAD
-  return inject(({ auth, filesStore, publicRoomStore }) => {
-    const {
-      firstLoad,
-      isLoading,
-      viewAs,
-      isLoadingFilesFind,
-      isInit,
-    } = filesStore;
-=======
-  return inject(({ auth, filesStore, peopleStore, clientLoadingStore }) => {
-    const { viewAs, isLoadingFilesFind, isInit } = filesStore;
-    const { viewAs: accountsViewAs } = peopleStore;
+  return inject(
+    ({
+      auth,
+      filesStore,
+      peopleStore,
+      clientLoadingStore,
+      publicRoomStore,
+    }) => {
+      const { viewAs, isLoadingFilesFind, isInit } = filesStore;
+      const { viewAs: accountsViewAs } = peopleStore;
 
-    const { firstLoad, isLoading, showBodyLoader } = clientLoadingStore;
->>>>>>> 14b139ca
-    const { settingsStore } = auth;
-    const { setIsBurgerLoading } = settingsStore;
-    const { isPublicRoom } = publicRoomStore;
-    return {
-      firstLoad,
-      isLoaded: auth.isLoaded,
-      isLoading,
-      viewAs,
-      setIsBurgerLoading,
-      isLoadingFilesFind,
-      isInit,
-      showBodyLoader,
-      accountsViewAs,
-    };
-  })(observer(withLoader));
+      const { firstLoad, isLoading, showBodyLoader } = clientLoadingStore;
+      const { settingsStore } = auth;
+      const { setIsBurgerLoading } = settingsStore;
+      const { isPublicRoom } = publicRoomStore;
+      return {
+        firstLoad,
+        isLoaded: auth.isLoaded,
+        isLoading,
+        viewAs,
+        setIsBurgerLoading,
+        isLoadingFilesFind,
+        isInit,
+        showBodyLoader,
+        isPublicRoom,
+        accountsViewAs,
+      };
+    }
+  )(observer(withLoader));
 };
 export default withLoader;