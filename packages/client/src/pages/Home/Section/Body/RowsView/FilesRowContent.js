import React from "react";
import { inject, observer } from "mobx-react";
import { withTranslation } from "react-i18next";
import styled, { css } from "styled-components";
import {
  isMobile,
  isTablet,
  mobile,
  tablet,
} from "@docspace/components/utils/device";

import Link from "@docspace/components/link";
import Text from "@docspace/components/text";
import RowContent from "@docspace/components/row-content";

import withContent from "../../../../../HOCs/withContent";

import { Base } from "@docspace/components/themes";
import { RoomsTypeTranslations } from "@docspace/common/constants";
import { desktop } from "@docspace/components/utils/device";
import { getFileTypeName } from "../../../../../helpers/filesUtils";
import { SortByFieldName } from "../../../../../helpers/constants";

const SimpleFilesRowContent = styled(RowContent)`
  .row-main-container-wrapper {
    width: 100%;
    max-width: min-content;
    min-width: inherit;
    ${(props) =>
      props.theme.interfaceDirection === "rtl"
        ? css`
            margin-left: 0px;
          `
        : css`
            margin-right: 0px;
          `}

    @media ${desktop} {
      margin-top: 0px;
    }
  }

  .row_update-text {
    overflow: hidden;
    text-overflow: ellipsis;
  }

  .new-items {
    min-width: 12px;
    width: max-content;
    margin: 0 -2px -2px -2px;
  }

  .badge-version {
    width: max-content;
    ${(props) =>
      props.theme.interfaceDirection === "rtl"
        ? css`
            margin: -2px -2px -2px 6px;
          `
        : css`
            margin: -2px 6px -2px -2px;
          `}
  }

  .bagde_alert {
    ${(props) =>
      props.theme.interfaceDirection === "rtl"
        ? css`
            margin-left: 8px;
          `
        : css`
            margin-right: 8px;
          `}
  }

  .badge-new-version {
    width: max-content;
  }

<<<<<<< HEAD
  ${(props) =>
    ((props.sectionWidth <= 1024 && props.sectionWidth > 500) || isTablet) &&
    css`
      .row-main-container-wrapper {
        display: flex;
        justify-content: space-between;
        max-width: inherit;
      }

      .badges {
        flex-direction: row-reverse;
      }

      .tablet-badge {
        margin-top: 5px;
      }

      .tablet-edit,
      .can-convert {
        margin-top: 6px;
        ${(props) =>
          props.theme.interfaceDirection === "rtl"
            ? css`
                margin-left: 24px !important;
              `
            : css`
                margin-right: 24px !important;
              `}
      }

      .badge-version {
        ${(props) =>
          props.theme.interfaceDirection === "rtl"
            ? css`
                margin-left: 22px;
              `
            : css`
                margin-right: 22px;
              `}
      }

      .bagde_alert {
        margin-top: 5px;
        ${(props) =>
          props.theme.interfaceDirection === "rtl"
            ? css`
                margin-left: 22px;
              `
            : css`
                margin-right: 22px;
              `};
      }

      .new-items {
        min-width: 16px;
        ${(props) =>
          props.theme.interfaceDirection === "rtl"
            ? css`
                margin: 5px 0 0 24px;
              `
            : css`
                margin: 5px 24px 0 0;
              `}
      }
    `}

=======
>>>>>>> cf96a0be
  .row-content-link {
    ${(props) =>
      props.theme.interfaceDirection === "rtl"
        ? css`
            padding: 12px 0px 0px 12px;
          `
        : css`
            padding: 12px 12px 0px 0px;
          `}
    margin-top: -12px;
  }

  @media ${tablet} {
    .row-main-container-wrapper {
      display: flex;
      justify-content: space-between;
      max-width: inherit;
    }

    .badges {
      flex-direction: row-reverse;
    }

    .tablet-badge {
      margin-top: 5px;
    }

    .tablet-edit,
    .can-convert {
      margin-top: 6px;
      ${(props) =>
        props.theme.interfaceDirection === "rtl"
          ? css`
              margin-left: 24px;
            `
          : css`
              margin-right: 24px;
            `}
    }

    .badge-version {
      ${(props) =>
        props.theme.interfaceDirection === "rtl"
          ? css`
              margin-left: 22px;
            `
          : css`
              margin-right: 22px;
            `}
    }

    .new-items {
      min-width: 16px;
      ${(props) =>
        props.theme.interfaceDirection === "rtl"
          ? css`
              margin: 5px 0 0 24px;
            `
          : css`
              margin: 5px 24px 0 0;
            `}
    }
  }

  @media ${mobile} {
    .row-main-container-wrapper {
      justify-content: flex-start;
    }

    .additional-badges {
      margin-top: 0;
    }

    .tablet-edit,
    .new-items,
    .tablet-badge {
      margin: 0;
    }

    .can-convert {
      margin: 0 1px;
    }

    .row-content-link {
      padding: 12px 0px 0px 0px;
    }
  }
`;

SimpleFilesRowContent.defaultProps = { theme: Base };

const FilesRowContent = ({
  t,
  item,
  sectionWidth,
  titleWithoutExt,
  updatedDate,
  linkStyles,
  badgesComponent,
  quickButtons,
  theme,
  isRooms,
  isTrashFolder,
  filterSortBy,
  createdDate,
  fileOwner,
}) => {
  const {
    contentLength,
    fileExst,
    filesCount,
    foldersCount,
    providerKey,
    title,
    isRoom,
    daysRemaining,
    fileType,
    tags,
  } = item;

  const contentComponent = () => {
    switch (filterSortBy) {
      case SortByFieldName.Size:
        if (!contentLength) return "";
        return contentLength;

      case SortByFieldName.CreationDate:
        return createdDate;

      case SortByFieldName.Author:
        return fileOwner;

      case SortByFieldName.Type:
        return getFileTypeName(fileType);

      case SortByFieldName.Tags:
<<<<<<< HEAD
        if (tags?.length === 0) return "—";
=======
        if (tags?.length === 0) return "";
>>>>>>> cf96a0be
        return tags?.map((elem) => {
          return elem;
        });

      default:
        if (isTrashFolder)
          return t("Files:DaysRemaining", {
            daysRemaining,
          });

        return updatedDate;
    }
  };

  return (
    <>
      <SimpleFilesRowContent
        sectionWidth={sectionWidth}
        isMobile={!isTablet()}
        isFile={fileExst || contentLength}
        sideColor={theme.filesSection.rowView.sideColor}
      >
        <Link
          className="row-content-link"
          containerWidth="55%"
          type="page"
          title={title}
          fontWeight="600"
          fontSize="15px"
          target="_blank"
          {...linkStyles}
          isTextOverflow={true}
        >
          {titleWithoutExt}
        </Link>
        <div className="badges">
          {badgesComponent}
          {!isRoom && !isRooms && quickButtons}
        </div>

        <Text
          containerMinWidth="200px"
          containerWidth="15%"
          fontSize="12px"
          fontWeight={400}
          className="row_update-text"
        >
          {contentComponent()}
        </Text>

        <Text
          containerMinWidth="90px"
          containerWidth="10%"
          as="div"
          className="row-content-text"
          fontSize="12px"
          fontWeight={400}
          truncate={true}
        >
          {isRooms
            ? t(RoomsTypeTranslations[item.roomType])
            : !fileExst && !contentLength && !providerKey
            ? `${foldersCount} ${t("Translations:Folders")} | ${filesCount} ${t(
                "Translations:Files"
              )}`
            : fileExst
            ? `${fileExst.toUpperCase().replace(/^\./, "")}`
            : ""}
        </Text>
      </SimpleFilesRowContent>
    </>
  );
};

export default inject(({ auth, treeFoldersStore, filesStore }) => {
  const { filter, roomsFilter } = filesStore;
  const { isRecycleBinFolder, isRoomsFolder, isArchiveFolder } =
    treeFoldersStore;

  const isRooms = isRoomsFolder || isArchiveFolder;
  const filterSortBy = isRooms ? roomsFilter.sortBy : filter.sortBy;

  return {
    filterSortBy,
    theme: auth.settingsStore.theme,
    isTrashFolder: isRecycleBinFolder,
  };
})(
  observer(
    withTranslation(["Files", "Translations", "Notifications"])(
      withContent(FilesRowContent)
    )
  )
);<|MERGE_RESOLUTION|>--- conflicted
+++ resolved
@@ -78,75 +78,6 @@
     width: max-content;
   }
 
-<<<<<<< HEAD
-  ${(props) =>
-    ((props.sectionWidth <= 1024 && props.sectionWidth > 500) || isTablet) &&
-    css`
-      .row-main-container-wrapper {
-        display: flex;
-        justify-content: space-between;
-        max-width: inherit;
-      }
-
-      .badges {
-        flex-direction: row-reverse;
-      }
-
-      .tablet-badge {
-        margin-top: 5px;
-      }
-
-      .tablet-edit,
-      .can-convert {
-        margin-top: 6px;
-        ${(props) =>
-          props.theme.interfaceDirection === "rtl"
-            ? css`
-                margin-left: 24px !important;
-              `
-            : css`
-                margin-right: 24px !important;
-              `}
-      }
-
-      .badge-version {
-        ${(props) =>
-          props.theme.interfaceDirection === "rtl"
-            ? css`
-                margin-left: 22px;
-              `
-            : css`
-                margin-right: 22px;
-              `}
-      }
-
-      .bagde_alert {
-        margin-top: 5px;
-        ${(props) =>
-          props.theme.interfaceDirection === "rtl"
-            ? css`
-                margin-left: 22px;
-              `
-            : css`
-                margin-right: 22px;
-              `};
-      }
-
-      .new-items {
-        min-width: 16px;
-        ${(props) =>
-          props.theme.interfaceDirection === "rtl"
-            ? css`
-                margin: 5px 0 0 24px;
-              `
-            : css`
-                margin: 5px 24px 0 0;
-              `}
-      }
-    `}
-
-=======
->>>>>>> cf96a0be
   .row-content-link {
     ${(props) =>
       props.theme.interfaceDirection === "rtl"
@@ -283,11 +214,7 @@
         return getFileTypeName(fileType);
 
       case SortByFieldName.Tags:
-<<<<<<< HEAD
-        if (tags?.length === 0) return "—";
-=======
         if (tags?.length === 0) return "";
->>>>>>> cf96a0be
         return tags?.map((elem) => {
           return elem;
         });
