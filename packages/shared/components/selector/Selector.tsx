--- conflicted
+++ resolved
@@ -16,6 +16,7 @@
   TSelectorAccessRights,
   TSelectorFooterInput,
   TSelectorFooterCheckbox,
+  TWithTabs,
 } from "./Selector.types";
 
 const Selector = ({
@@ -96,15 +97,10 @@
   descriptionText,
 
   cancelButtonId,
-<<<<<<< HEAD
-=======
-  isChecked,
-  setIsChecked,
 
   withTabs,
   tabsData,
   activeTabId,
->>>>>>> cde5c71b
 }: SelectorProps) => {
   const [areItemsUpdated, setAreItemsUpdated] = React.useState(false);
   const [footerVisible, setFooterVisible] = React.useState<boolean>(false);
@@ -297,7 +293,6 @@
       setRenderedItems(newItems);
       setNewSelectedItems(cloneSelectedItems);
     }
-<<<<<<< HEAD
   }, [items, selectedItems, isMultiSelect]);
 
   const breadCrumbsProps: TSelectorBreadCrumbs = withBreadCrumbs
@@ -387,40 +382,41 @@
         setIsChecked,
       } as TSelectorFooterCheckbox);
 
-=======
-  }, [items, selectedItems, isMultiSelect, compareSelectedItems]);
-
-  React.useEffect(() => {
-    if (!areItemsUpdated) return;
-    if (!newSelectedItems.length || !isMultiSelect || !items) {
-      setAreItemsUpdated(false);
-      return;
-    }
-
-    let hasConflict = false;
-
-    const cloneItems = items.map((x) => {
-      if (x.isSelected) return { ...x };
-
-      const isSelected = newSelectedItems.some(
-        (selectedItem) => selectedItem.id === x.id,
-      );
-
-      if (isSelected) hasConflict = true;
-
-      return { ...x, isSelected };
-    });
-
-    if (hasConflict) {
-      setRenderedItems(cloneItems);
-    }
-    setAreItemsUpdated(false);
-  }, [areItemsUpdated, isMultiSelect, items, newSelectedItems]);
-
-  React.useEffect(() => {
-    setAreItemsUpdated(true);
-  }, [items]);
->>>>>>> cde5c71b
+  const tabsProps: TWithTabs = withTabs
+    ? { withTabs, tabsData, activeTabId }
+    : {};
+
+  // React.useEffect(() => {
+  //   if (!areItemsUpdated) return;
+  //   if (!newSelectedItems.length || !isMultiSelect || !items) {
+  //     setAreItemsUpdated(false);
+  //     return;
+  //   }
+
+  //   let hasConflict = false;
+
+  //   const cloneItems = items.map((x) => {
+  //     if (x.isSelected) return { ...x };
+
+  //     const isSelected = newSelectedItems.some(
+  //       (selectedItem) => selectedItem.id === x.id,
+  //     );
+
+  //     if (isSelected) hasConflict = true;
+
+  //     return { ...x, isSelected };
+  //   });
+
+  //   if (hasConflict) {
+  //     setRenderedItems(cloneItems);
+  //   }
+  //   setAreItemsUpdated(false);
+  // }, [areItemsUpdated, isMultiSelect, items, newSelectedItems]);
+
+  // React.useEffect(() => {
+  //   setAreItemsUpdated(true);
+  // }, [items]);
+
   return (
     <StyledSelector
       id={id}
@@ -429,7 +425,6 @@
       data-testid="selector"
     >
       {withHeader && <Header {...headerProps} />}
-
       <Body
         withHeader={withHeader}
         footerVisible={footerVisible || !!alwaysShowFooter}
@@ -453,18 +448,14 @@
         withFooterInput={withFooterInput}
         withFooterCheckbox={withFooterCheckbox}
         descriptionText={descriptionText}
-<<<<<<< HEAD
         // bread crumbs
         {...breadCrumbsProps}
         // select all
         {...onSelectAllProps}
         // search
         {...searchProps}
-=======
-        withTabs={withTabs}
-        tabsData={tabsData}
-        activeTabId={activeTabId}
->>>>>>> cde5c71b
+        //tabs
+        {...tabsProps}
       />
 
       {(footerVisible || alwaysShowFooter) && (
@@ -489,24 +480,4 @@
   );
 };
 
-<<<<<<< HEAD
-=======
-Selector.defaultProps = {
-  isMultiSelect: false,
-  withSelectAll: false,
-  withAccessRights: false,
-  withCancelButton: false,
-  withoutBackButton: false,
-  isBreadCrumbsLoading: false,
-  withSearch: true,
-  withFooterInput: false,
-  alwaysShowFooter: false,
-  disableAcceptButton: false,
-  withHeader: true,
-  withTabs: false,
-
-  selectedItems: [],
-};
-
->>>>>>> cde5c71b
 export { Selector };