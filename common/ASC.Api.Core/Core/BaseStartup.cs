--- conflicted
+++ resolved
@@ -1,361 +1,356 @@
-﻿// (c) Copyright Ascensio System SIA 2010-2022
-//
-// This program is a free software product.
-// You can redistribute it and/or modify it under the terms
-// of the GNU Affero General Public License (AGPL) version 3 as published by the Free Software
-// Foundation. In accordance with Section 7(a) of the GNU AGPL its Section 15 shall be amended
-// to the effect that Ascensio System SIA expressly excludes the warranty of non-infringement of
-// any third-party rights.
-//
-// This program is distributed WITHOUT ANY WARRANTY, without even the implied warranty
-// of MERCHANTABILITY or FITNESS FOR A PARTICULAR  PURPOSE. For details, see
-// the GNU AGPL at: http://www.gnu.org/licenses/agpl-3.0.html
-//
-// You can contact Ascensio System SIA at Lubanas st. 125a-25, Riga, Latvia, EU, LV-1021.
-//
-// The  interactive user interfaces in modified source and object code versions of the Program must
-// display Appropriate Legal Notices, as required under Section 5 of the GNU AGPL version 3.
-//
-// Pursuant to Section 7(b) of the License you must retain the original Product logo when
-// distributing the program. Pursuant to Section 7(e) we decline to grant you any rights under
-// trademark law for use of our trademarks.
-//
-// All the Product's GUI elements, including illustrations and icon sets, as well as technical writing
-// content are licensed under the terms of the Creative Commons Attribution-ShareAlike 4.0
-// International. See the License terms at http://creativecommons.org/licenses/by-sa/4.0/legalcode
-
-using JsonConverter = System.Text.Json.Serialization.JsonConverter;
-
-namespace ASC.Api.Core;
-
-public abstract class BaseStartup
-{
-    private const string CustomCorsPolicyName = "Basic";
-    private const string BasicAuthScheme = "Basic";
-    private const string MultiAuthSchemes = "MultiAuthSchemes";
-
-    protected readonly IConfiguration _configuration;
-    private readonly IHostEnvironment _hostEnvironment;
-    private readonly string _corsOrigin;
-
-    protected virtual JsonConverter[] Converters { get; }
-    protected virtual bool AddControllersAsServices { get; }
-    protected virtual bool ConfirmAddScheme { get; }
-    protected virtual bool AddAndUseSession { get; }
-    protected DIHelper DIHelper { get; }
-    protected bool LoadProducts { get; set; } = true;
-    protected bool LoadConsumers { get; } = true;
-    protected bool WebhooksEnabled { get; set; }
-
-    public BaseStartup(IConfiguration configuration, IHostEnvironment hostEnvironment)
-    {
-        _configuration = configuration;
-        _hostEnvironment = hostEnvironment;
-
-        _corsOrigin = _configuration["core:cors"];
-
-        DIHelper = new DIHelper();
-
-        if (bool.TryParse(_configuration["core:products"], out var loadProducts))
-        {
-            LoadProducts = loadProducts;
-        }
+﻿// (c) Copyright Ascensio System SIA 2010-2022
+//
+// This program is a free software product.
+// You can redistribute it and/or modify it under the terms
+// of the GNU Affero General Public License (AGPL) version 3 as published by the Free Software
+// Foundation. In accordance with Section 7(a) of the GNU AGPL its Section 15 shall be amended
+// to the effect that Ascensio System SIA expressly excludes the warranty of non-infringement of
+// any third-party rights.
+//
+// This program is distributed WITHOUT ANY WARRANTY, without even the implied warranty
+// of MERCHANTABILITY or FITNESS FOR A PARTICULAR  PURPOSE. For details, see
+// the GNU AGPL at: http://www.gnu.org/licenses/agpl-3.0.html
+//
+// You can contact Ascensio System SIA at Lubanas st. 125a-25, Riga, Latvia, EU, LV-1021.
+//
+// The  interactive user interfaces in modified source and object code versions of the Program must
+// display Appropriate Legal Notices, as required under Section 5 of the GNU AGPL version 3.
+//
+// Pursuant to Section 7(b) of the License you must retain the original Product logo when
+// distributing the program. Pursuant to Section 7(e) we decline to grant you any rights under
+// trademark law for use of our trademarks.
+//
+// All the Product's GUI elements, including illustrations and icon sets, as well as technical writing
+// content are licensed under the terms of the Creative Commons Attribution-ShareAlike 4.0
+// International. See the License terms at http://creativecommons.org/licenses/by-sa/4.0/legalcode
+
+using JsonConverter = System.Text.Json.Serialization.JsonConverter;
+
+namespace ASC.Api.Core;
+
+public abstract class BaseStartup
+{
+    private const string CustomCorsPolicyName = "Basic";
+    private const string BasicAuthScheme = "Basic";
+    private const string MultiAuthSchemes = "MultiAuthSchemes";
+
+    protected readonly IConfiguration _configuration;
+    private readonly IHostEnvironment _hostEnvironment;
+    private readonly string _corsOrigin;
+
+    protected virtual JsonConverter[] Converters { get; }
+    protected virtual bool AddControllersAsServices { get; }
+    protected virtual bool ConfirmAddScheme { get; }
+    protected virtual bool AddAndUseSession { get; }
+    protected DIHelper DIHelper { get; }
+    protected bool LoadProducts { get; set; } = true;
+    protected bool LoadConsumers { get; } = true;
+    protected bool WebhooksEnabled { get; set; }
+
+    public BaseStartup(IConfiguration configuration, IHostEnvironment hostEnvironment)
+    {
+        _configuration = configuration;
+        _hostEnvironment = hostEnvironment;
+
+        _corsOrigin = _configuration["core:cors"];
+
+        DIHelper = new DIHelper();
+
+        if (bool.TryParse(_configuration["core:products"], out var loadProducts))
+        {
+            LoadProducts = loadProducts;
+        }
+    }
+
+    public virtual void ConfigureServices(IServiceCollection services)
+    {
+        services.AddCustomHealthCheck(_configuration);
+        services.AddHttpContextAccessor();
+        services.AddMemoryCache();
+        services.AddHttpClient();
+
+        services.Configure<ForwardedHeadersOptions>(options =>
+        {
+            options.ForwardedHeaders = ForwardedHeaders.XForwardedFor | ForwardedHeaders.XForwardedProto;
+            options.ForwardLimit = null;
+            options.KnownNetworks.Clear();
+            options.KnownProxies.Clear();
+
+            var knownProxies = _configuration.GetSection("core:hosting:forwardedHeadersOptions:knownProxies").Get<List<String>>();
+            var knownNetworks = _configuration.GetSection("core:hosting:forwardedHeadersOptions:knownNetworks").Get<List<String>>();
+
+            if (knownProxies != null && knownProxies.Count > 0)
+            {
+                foreach (var knownProxy in knownProxies)
+                {
+                    options.KnownProxies.Add(IPAddress.Parse(knownProxy));
+                }
+            }
+
+
+            if (knownNetworks != null && knownNetworks.Count > 0)
+            {
+                foreach (var knownNetwork in knownNetworks)
+                {
+                    var prefix = IPAddress.Parse(knownNetwork.Split("/")[0]);
+                    var prefixLength = Convert.ToInt32(knownNetwork.Split("/")[1]);
+
+                    options.KnownNetworks.Add(new IPNetwork(prefix, prefixLength));
+                }
+            }
+        });
+
+        services.AddScoped<EFLoggerFactory>();
+
+        services.AddBaseDbContextPool<AccountLinkContext>()
+                .AddBaseDbContextPool<CoreDbContext>()
+                .AddBaseDbContextPool<TenantDbContext>()
+                .AddBaseDbContextPool<UserDbContext>()
+                .AddBaseDbContextPool<TelegramDbContext>()
+                .AddBaseDbContextPool<FirebaseDbContext>()
+                .AddBaseDbContextPool<CustomDbContext>()
+                .AddBaseDbContextPool<UrlShortenerDbContext>()
+                .AddBaseDbContextPool<WebstudioDbContext>()
+                .AddBaseDbContextPool<InstanceRegistrationContext>()
+                .AddBaseDbContextPool<IntegrationEventLogContext>()
+                .AddBaseDbContextPool<FeedDbContext>()
+                .AddBaseDbContextPool<MessagesContext>()
+                .AddBaseDbContextPool<WebhooksDbContext>();
+
+        if (AddAndUseSession)
+        {
+            services.AddSession();
+        }
+
+        DIHelper.Configure(services);
+
+        Action<JsonOptions> jsonOptions = options =>
+            {
+                options.JsonSerializerOptions.WriteIndented = false;
+                options.JsonSerializerOptions.DefaultIgnoreCondition = JsonIgnoreCondition.WhenWritingNull;
+                options.JsonSerializerOptions.Converters.Add(new ApiDateTimeConverter());
+
+                if (Converters != null)
+                {
+                    foreach (var c in Converters)
+                    {
+                        options.JsonSerializerOptions.Converters.Add(c);
+                    }
+                }
+            };
+
+        services.AddControllers().AddJsonOptions(jsonOptions);
+
+        services.AddSingleton(jsonOptions);
+
+        DIHelper.AddControllers();
+        DIHelper.TryAdd<CultureMiddleware>();
+        DIHelper.TryAdd<LoggerMiddleware>();
+        DIHelper.TryAdd<IpSecurityFilter>();
+        DIHelper.TryAdd<PaymentFilter>();
+        DIHelper.TryAdd<ProductSecurityFilter>();
+        DIHelper.TryAdd<TenantStatusFilter>();
+        DIHelper.TryAdd<ConfirmAuthHandler>();
+        DIHelper.TryAdd<BasicAuthHandler>();
+        DIHelper.TryAdd<CookieAuthHandler>();
+        DIHelper.TryAdd<WebhooksGlobalFilterAttribute>();
+
+
+        if (!string.IsNullOrEmpty(_corsOrigin))
+        {
+            services.AddCors(options =>
+            {
+                options.AddPolicy(name: CustomCorsPolicyName,
+                                  policy =>
+                                  {
+                                      policy.WithOrigins(_corsOrigin)
+                                      .SetIsOriginAllowedToAllowWildcardSubdomains()
+                                      .AllowAnyHeader()
+                                      .AllowAnyMethod()
+                                      .AllowCredentials();
+                                  });
+            });
+        }
+
+        services.AddDistributedCache(_configuration);
+        services.AddEventBus(_configuration);
+        services.AddDistributedTaskQueue();
+        services.AddCacheNotify(_configuration);
+
+        services.RegisterFeature();
+
+        DIHelper.TryAdd(typeof(IWebhookPublisher), typeof(WebhookPublisher));
+
+        if (LoadProducts)
+        {
+            DIHelper.RegisterProducts(_configuration, _hostEnvironment.ContentRootPath);
+        }
+
+        services.AddOptions();
+
+        services.AddMvcCore(config =>
+        {
+            config.Conventions.Add(new ControllerNameAttributeConvention());
+
+            var policy = new AuthorizationPolicyBuilder().RequireAuthenticatedUser().Build();
+
+            config.Filters.Add(new AuthorizeFilter(policy));
+            config.Filters.Add(new TypeFilterAttribute(typeof(TenantStatusFilter)));
+            config.Filters.Add(new TypeFilterAttribute(typeof(PaymentFilter)));
+            config.Filters.Add(new TypeFilterAttribute(typeof(IpSecurityFilter)));
+            config.Filters.Add(new TypeFilterAttribute(typeof(ProductSecurityFilter)));
+            config.Filters.Add(new CustomResponseFilterAttribute());
+            config.Filters.Add<CustomExceptionFilterAttribute>();
+            config.Filters.Add(new TypeFilterAttribute(typeof(WebhooksGlobalFilterAttribute)));
+        });
+
+        var authBuilder = services.AddAuthentication(options =>
+        {
+            options.DefaultScheme = MultiAuthSchemes;
+            options.DefaultChallengeScheme = MultiAuthSchemes;
+        }).AddScheme<AuthenticationSchemeOptions, CookieAuthHandler>(CookieAuthenticationDefaults.AuthenticationScheme, a => { })
+          .AddScheme<AuthenticationSchemeOptions, BasicAuthHandler>(BasicAuthScheme, a => { })
+          .AddScheme<AuthenticationSchemeOptions, ConfirmAuthHandler>("confirm", a => { })
+          .AddJwtBearer("Bearer", options =>
+            {
+                options.Authority = _configuration["core:oidc:authority"];
+                options.IncludeErrorDetails = true;
+
+                options.TokenValidationParameters = new TokenValidationParameters
+                {
+                    ValidateAudience = false
+                };
+
+                options.Events = new JwtBearerEvents
+                {
+                    OnTokenValidated = async ctx =>
+                    {
+                        using var scope = ctx.HttpContext.RequestServices.CreateScope();
+
+                        var securityContext = scope.ServiceProvider.GetService<ASC.Core.SecurityContext>();
+
+                        var claimUserId = ctx.Principal.FindFirstValue("userId");
+
+                        if (string.IsNullOrEmpty(claimUserId))
+                        {
+                            throw new Exception("Claim 'UserId' is not present in claim list");
+                        }
+
+                        var userId = new Guid(claimUserId);
+
+                        await securityContext.AuthenticateMeWithoutCookieAsync(userId, ctx.Principal.Claims.ToList());
+                    }
+                };
+            })
+          .AddPolicyScheme(MultiAuthSchemes, JwtBearerDefaults.AuthenticationScheme, options =>
+            {
+                options.ForwardDefaultSelector = context =>
+                {
+                    var authorizationHeader = context.Request.Headers[HeaderNames.Authorization].FirstOrDefault();
+
+                    if (string.IsNullOrEmpty(authorizationHeader))
+                    {
+                        return CookieAuthenticationDefaults.AuthenticationScheme;
+                    }
+
+                    if (authorizationHeader.StartsWith("Basic "))
+                    {
+                        return BasicAuthScheme;
+                    }
+
+                    if (authorizationHeader.StartsWith("Bearer "))
+                    {
+                        var token = authorizationHeader.Substring("Bearer ".Length).Trim();
+                        var jwtHandler = new JwtSecurityTokenHandler();
+
+                        if (jwtHandler.CanReadToken(token))
+                        {
+                            var issuer = jwtHandler.ReadJwtToken(token).Issuer;
+                            if (!string.IsNullOrEmpty(issuer) && issuer.Equals(_configuration["core:oidc:authority"]))
+                            {
+                                return JwtBearerDefaults.AuthenticationScheme;
+                            }
+                        }
+                    }
+
+                    return CookieAuthenticationDefaults.AuthenticationScheme;
+                };
+            });
+
+        services.AddAutoMapper(GetAutoMapperProfileAssemblies());
+
+        if (!_hostEnvironment.IsDevelopment())
+        {
+            services.AddStartupTask<WarmupServicesStartupTask>()
+                    .TryAddSingleton(services);
+        }
+    }
+
+    public static IEnumerable<Assembly> GetAutoMapperProfileAssemblies()
+    {
+        return AppDomain.CurrentDomain.GetAssemblies().Where(x => x.GetName().Name.StartsWith("ASC."));
+    }
+
+    public virtual void Configure(IApplicationBuilder app, IWebHostEnvironment env)
+    {
+        app.UseForwardedHeaders();
+
+        app.UseRouting();
+
+        if (!string.IsNullOrEmpty(_corsOrigin))
+        {
+            app.UseCors(CustomCorsPolicyName);
+        }
+
+        if (AddAndUseSession)
+        {
+            app.UseSession();
+        }
+
+        app.UseSynchronizationContextMiddleware();
+
+        app.UseAuthentication();
+
+        app.UseAuthorization();
+
+        app.UseCultureMiddleware();
+
+        app.UseLoggerMiddleware();
+
+        app.UseEndpoints(endpoints =>
+        {
+            endpoints.MapHealthChecks("/health", new HealthCheckOptions()
+            {
+                Predicate = _ => true,
+                ResponseWriter = UIResponseWriter.WriteHealthCheckUIResponse
+            });
+
+            endpoints.MapHealthChecks("/ready", new HealthCheckOptions
+            {
+                Predicate = r => r.Name.Contains("services")
+            });
+
+            endpoints.MapHealthChecks("/liveness", new HealthCheckOptions
+            {
+                Predicate = r => r.Name.Contains("self")
+            });
+
+            endpoints.MapCustomAsync(WebhooksEnabled, app.ApplicationServices).Wait();
+        });
+
+        app.Map("/switch", appBuilder =>
+        {
+            appBuilder.Run(async context =>
+            {
+                CustomHealthCheck.Running = !CustomHealthCheck.Running;
+                await context.Response.WriteAsync($"{Environment.MachineName} running {CustomHealthCheck.Running}");
+            });
+        });
+    }
+
+    public void ConfigureContainer(ContainerBuilder builder)
+    {
+        builder.Register(_configuration, LoadProducts, LoadConsumers);
     }
-
-    public virtual void ConfigureServices(IServiceCollection services)
-    {
-        services.AddCustomHealthCheck(_configuration);
-        services.AddHttpContextAccessor();
-        services.AddMemoryCache();
-        services.AddHttpClient();
-
-        services.Configure<ForwardedHeadersOptions>(options =>
-        {
-            options.ForwardedHeaders = ForwardedHeaders.XForwardedFor | ForwardedHeaders.XForwardedProto;
-            options.ForwardLimit = null;
-            options.KnownNetworks.Clear();
-            options.KnownProxies.Clear();
-
-            var knownProxies = _configuration.GetSection("core:hosting:forwardedHeadersOptions:knownProxies").Get<List<String>>();
-            var knownNetworks = _configuration.GetSection("core:hosting:forwardedHeadersOptions:knownNetworks").Get<List<String>>();
-
-            if (knownProxies != null && knownProxies.Count > 0)
-            {
-                foreach (var knownProxy in knownProxies)
-                {
-                    options.KnownProxies.Add(IPAddress.Parse(knownProxy));
-                }
-            }
-
-
-            if (knownNetworks != null && knownNetworks.Count > 0)
-            {
-                foreach (var knownNetwork in knownNetworks)
-                {
-                    var prefix = IPAddress.Parse(knownNetwork.Split("/")[0]);
-                    var prefixLength = Convert.ToInt32(knownNetwork.Split("/")[1]);
-
-                    options.KnownNetworks.Add(new IPNetwork(prefix, prefixLength));
-                }
-            }
-        });
-
-        services.AddScoped<EFLoggerFactory>();
-
-        services.AddBaseDbContextPool<AccountLinkContext>()
-                .AddBaseDbContextPool<CoreDbContext>()
-                .AddBaseDbContextPool<TenantDbContext>()
-                .AddBaseDbContextPool<UserDbContext>()
-                .AddBaseDbContextPool<TelegramDbContext>()
-                .AddBaseDbContextPool<FirebaseDbContext>()
-                .AddBaseDbContextPool<CustomDbContext>()
-                .AddBaseDbContextPool<UrlShortenerDbContext>()
-                .AddBaseDbContextPool<WebstudioDbContext>()
-                .AddBaseDbContextPool<InstanceRegistrationContext>()
-                .AddBaseDbContextPool<IntegrationEventLogContext>()
-                .AddBaseDbContextPool<FeedDbContext>()
-                .AddBaseDbContextPool<MessagesContext>()
-                .AddBaseDbContextPool<WebhooksDbContext>();
-
-        if (AddAndUseSession)
-        {
-            services.AddSession();
-        }
-
-        DIHelper.Configure(services);
-
-        Action<JsonOptions> jsonOptions = options =>
-            {
-                options.JsonSerializerOptions.WriteIndented = false;
-                options.JsonSerializerOptions.DefaultIgnoreCondition = JsonIgnoreCondition.WhenWritingNull;
-                options.JsonSerializerOptions.Converters.Add(new ApiDateTimeConverter());
-
-                if (Converters != null)
-                {
-                    foreach (var c in Converters)
-                    {
-                        options.JsonSerializerOptions.Converters.Add(c);
-                    }
-                }
-            };
-
-        services.AddControllers().AddJsonOptions(jsonOptions);
-
-        services.AddSingleton(jsonOptions);
-
-        DIHelper.AddControllers();
-        DIHelper.TryAdd<CultureMiddleware>();
-        DIHelper.TryAdd<LoggerMiddleware>();
-        DIHelper.TryAdd<IpSecurityFilter>();
-        DIHelper.TryAdd<PaymentFilter>();
-        DIHelper.TryAdd<ProductSecurityFilter>();
-        DIHelper.TryAdd<TenantStatusFilter>();
-        DIHelper.TryAdd<ConfirmAuthHandler>();
-        DIHelper.TryAdd<BasicAuthHandler>();
-        DIHelper.TryAdd<CookieAuthHandler>();
-        DIHelper.TryAdd<WebhooksGlobalFilterAttribute>();
-
-
-        if (!string.IsNullOrEmpty(_corsOrigin))
-        {
-            services.AddCors(options =>
-            {
-                options.AddPolicy(name: CustomCorsPolicyName,
-                                  policy =>
-                                  {
-                                      policy.WithOrigins(_corsOrigin)
-                                      .SetIsOriginAllowedToAllowWildcardSubdomains()
-                                      .AllowAnyHeader()
-                                      .AllowAnyMethod()
-                                      .AllowCredentials();
-                                  });
-            });
-        }
-
-        services.AddDistributedCache(_configuration);
-        services.AddEventBus(_configuration);
-        services.AddDistributedTaskQueue();
-        services.AddCacheNotify(_configuration);
-
-        services.RegisterFeature();
-
-        DIHelper.TryAdd(typeof(IWebhookPublisher), typeof(WebhookPublisher));
-
-        if (LoadProducts)
-        {
-            DIHelper.RegisterProducts(_configuration, _hostEnvironment.ContentRootPath);
-        }
-
-        services.AddOptions();
-
-        services.AddMvcCore(config =>
-        {
-            config.Conventions.Add(new ControllerNameAttributeConvention());
-
-            var policy = new AuthorizationPolicyBuilder().RequireAuthenticatedUser().Build();
-
-            config.Filters.Add(new AuthorizeFilter(policy));
-            config.Filters.Add(new TypeFilterAttribute(typeof(TenantStatusFilter)));
-            config.Filters.Add(new TypeFilterAttribute(typeof(PaymentFilter)));
-            config.Filters.Add(new TypeFilterAttribute(typeof(IpSecurityFilter)));
-            config.Filters.Add(new TypeFilterAttribute(typeof(ProductSecurityFilter)));
-            config.Filters.Add(new CustomResponseFilterAttribute());
-            config.Filters.Add<CustomExceptionFilterAttribute>();
-            config.Filters.Add(new TypeFilterAttribute(typeof(WebhooksGlobalFilterAttribute)));
-        });
-
-        var authBuilder = services.AddAuthentication(options =>
-        {
-            options.DefaultScheme = MultiAuthSchemes;
-            options.DefaultChallengeScheme = MultiAuthSchemes;
-        }).AddScheme<AuthenticationSchemeOptions, CookieAuthHandler>(CookieAuthenticationDefaults.AuthenticationScheme, a => { })
-          .AddScheme<AuthenticationSchemeOptions, BasicAuthHandler>(BasicAuthScheme, a => { })
-          .AddScheme<AuthenticationSchemeOptions, ConfirmAuthHandler>("confirm", a => { })
-          .AddJwtBearer("Bearer", options =>
-            {
-                options.Authority = _configuration["core:oidc:authority"];
-                options.IncludeErrorDetails = true;
-
-                options.TokenValidationParameters = new TokenValidationParameters
-                {
-                    ValidateAudience = false
-                };
-
-                options.Events = new JwtBearerEvents
-                {
-                    OnTokenValidated = async ctx =>
-                    {
-                        using var scope = ctx.HttpContext.RequestServices.CreateScope();
-
-                        var securityContext = scope.ServiceProvider.GetService<ASC.Core.SecurityContext>();
-
-                        var claimUserId = ctx.Principal.FindFirstValue("userId");
-
-                        if (string.IsNullOrEmpty(claimUserId))
-                        {
-                            throw new Exception("Claim 'UserId' is not present in claim list");
-                        }
-
-                        var userId = new Guid(claimUserId);
-
-                        await securityContext.AuthenticateMeWithoutCookieAsync(userId, ctx.Principal.Claims.ToList());
-                    }
-                };
-            })
-          .AddPolicyScheme(MultiAuthSchemes, JwtBearerDefaults.AuthenticationScheme, options =>
-            {
-                options.ForwardDefaultSelector = context =>
-                {
-                    var authorizationHeader = context.Request.Headers[HeaderNames.Authorization].FirstOrDefault();
-
-                    if (string.IsNullOrEmpty(authorizationHeader))
-                    {
-                        return CookieAuthenticationDefaults.AuthenticationScheme;
-                    }
-
-                    if (authorizationHeader.StartsWith("Basic "))
-                    {
-                        return BasicAuthScheme;
-                    }
-
-                    if (authorizationHeader.StartsWith("Bearer "))
-                    {
-                        var token = authorizationHeader.Substring("Bearer ".Length).Trim();
-                        var jwtHandler = new JwtSecurityTokenHandler();
-
-                        if (jwtHandler.CanReadToken(token))
-                        {
-                            var issuer = jwtHandler.ReadJwtToken(token).Issuer;
-                            if (!string.IsNullOrEmpty(issuer) && issuer.Equals(_configuration["core:oidc:authority"]))
-                            {
-                                return JwtBearerDefaults.AuthenticationScheme;
-                            }
-                        }
-                    }
-
-                    return CookieAuthenticationDefaults.AuthenticationScheme;
-                };
-            });
-
-        services.AddAutoMapper(GetAutoMapperProfileAssemblies());
-
-        if (!_hostEnvironment.IsDevelopment())
-        {
-            services.AddStartupTask<WarmupServicesStartupTask>()
-                    .TryAddSingleton(services);
-        }
-    }
-
-    public static IEnumerable<Assembly> GetAutoMapperProfileAssemblies()
-    {
-        return AppDomain.CurrentDomain.GetAssemblies().Where(x => x.GetName().Name.StartsWith("ASC."));
-    }
-
-    public virtual void Configure(IApplicationBuilder app, IWebHostEnvironment env)
-    {
-        app.UseForwardedHeaders();
-
-        app.UseRouting();
-
-        if (!string.IsNullOrEmpty(_corsOrigin))
-        {
-            app.UseCors(CustomCorsPolicyName);
-        }
-
-        if (AddAndUseSession)
-        {
-            app.UseSession();
-        }
-
-        app.UseSynchronizationContextMiddleware();
-
-        app.UseAuthentication();
-
-        app.UseAuthorization();
-
-        app.UseCultureMiddleware();
-
-        app.UseLoggerMiddleware();
-
-        app.UseEndpoints(endpoints =>
-        {
-<<<<<<< HEAD
-=======
-            endpoints.MapCustomAsync(WebhooksEnabled, app.ApplicationServices).Wait();
-
->>>>>>> 4d2254d8
-            endpoints.MapHealthChecks("/health", new HealthCheckOptions()
-            {
-                Predicate = _ => true,
-                ResponseWriter = UIResponseWriter.WriteHealthCheckUIResponse
-            });
-
-            endpoints.MapHealthChecks("/ready", new HealthCheckOptions
-            {
-                Predicate = r => r.Name.Contains("services")
-            });
-
-            endpoints.MapHealthChecks("/liveness", new HealthCheckOptions
-            {
-                Predicate = r => r.Name.Contains("self")
-            });
-
-            await endpoints.MapCustomAsync(WebhooksEnabled, app.ApplicationServices);
-        });
-
-        app.Map("/switch", appBuilder =>
-        {
-            appBuilder.Run(async context =>
-            {
-                CustomHealthCheck.Running = !CustomHealthCheck.Running;
-                await context.Response.WriteAsync($"{Environment.MachineName} running {CustomHealthCheck.Running}");
-            });
-        });
-    }
-
-    public void ConfigureContainer(ContainerBuilder builder)
-    {
-        builder.Register(_configuration, LoadProducts, LoadConsumers);
-    }
-}
-
+}
+