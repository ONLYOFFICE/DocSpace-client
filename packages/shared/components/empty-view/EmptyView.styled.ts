--- conflicted
+++ resolved
@@ -59,11 +59,7 @@
   }
 
   .ev-item-header {
-<<<<<<< HEAD
-    font-size: 16px;
-=======
     font-size: 13px;
->>>>>>> 434986bb
     color: ${(props) => props.theme.emptyContent.header.color};
   }
 
