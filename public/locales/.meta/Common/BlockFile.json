{
  "key_path": "BlockFile",
  "content": "Block",
  "content_en_sha1_hash": "82dd2cdf36f9436d89f404454654ad3e53fd428d",
  "created_at": "2025-05-19T21:30:43.300Z",
<<<<<<< HEAD
  "updated_at": "2025-08-29T14:33:38.373Z",
=======
  "updated_at": "2025-09-01T11:05:24.396Z",
>>>>>>> b75318d3
  "comment": {
    "text": "This translation key is used to display a file as \"blocked\" or \"unlocked\", depending on its locked status. It appears in UI elements such as quick buttons and color themes, providing a visual indication of file access permissions.",
    "is_auto": true,
    "updated_at": "2025-05-20T09:37:12.815Z"
  },
  "usage": [
    {
      "file_path": "/packages/client/src/store/ContextOptionsStore.js",
<<<<<<< HEAD
      "line_number": 2063,
=======
      "line_number": 2106,
>>>>>>> b75318d3
      "context": "),\n },\n {\n id: \"option_block-unblock-version\",\n key: \"block-unblock-version\",\n label: item.locked ? t(\"Common:UnblockFile\") : t(\"Common:BlockFile\"),\n icon: LockedReactSvgUrl,\n onClick: () => this.lockFile(item, t),\n disabled: false,\n },\n {",
      "module": "/packages/client"
    }
  ],
  "languages": {
    "en": {
      "ai_translated": false,
      "ai_model": null,
      "ai_spell_check_issues": [],
      "approved_at": null
    }
  }
}<|MERGE_RESOLUTION|>--- conflicted
+++ resolved
@@ -3,11 +3,7 @@
   "content": "Block",
   "content_en_sha1_hash": "82dd2cdf36f9436d89f404454654ad3e53fd428d",
   "created_at": "2025-05-19T21:30:43.300Z",
-<<<<<<< HEAD
-  "updated_at": "2025-08-29T14:33:38.373Z",
-=======
   "updated_at": "2025-09-01T11:05:24.396Z",
->>>>>>> b75318d3
   "comment": {
     "text": "This translation key is used to display a file as \"blocked\" or \"unlocked\", depending on its locked status. It appears in UI elements such as quick buttons and color themes, providing a visual indication of file access permissions.",
     "is_auto": true,
@@ -16,11 +12,7 @@
   "usage": [
     {
       "file_path": "/packages/client/src/store/ContextOptionsStore.js",
-<<<<<<< HEAD
-      "line_number": 2063,
-=======
       "line_number": 2106,
->>>>>>> b75318d3
       "context": "),\n },\n {\n id: \"option_block-unblock-version\",\n key: \"block-unblock-version\",\n label: item.locked ? t(\"Common:UnblockFile\") : t(\"Common:BlockFile\"),\n icon: LockedReactSvgUrl,\n onClick: () => this.lockFile(item, t),\n disabled: false,\n },\n {",
       "module": "/packages/client"
     }
