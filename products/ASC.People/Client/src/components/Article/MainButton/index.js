import React from "react";
//import PropTypes from "prop-types";
import { withRouter } from "react-router";
<<<<<<< HEAD
import { store } from "@appserver/common/src";
import { MainButton, DropDownItem } from "@appserver/components/src";
import { InviteDialog } from "./../../dialogs";
import { withTranslation, I18nextProvider } from "react-i18next";
import { utils, toastr, Loaders } from "@appserver/common/src";
import { createI18N } from "../../../helpers/i18n";
const { getLanguage, getSettings } = store.auth.selectors;
const i18n = createI18N({
  page: "Article",
  localesPath: "Article",
});

const { changeLanguage } = utils;
=======
import { MainButton, DropDownItem } from "asc-web-components";
import { InviteDialog } from "./../../dialogs";
import { withTranslation } from "react-i18next";
import { toastr, Loaders } from "asc-web-common";
import { inject, observer } from "mobx-react";
>>>>>>> a586f8fe

class PureArticleMainButtonContent extends React.Component {
  constructor(props) {
    super(props);
    this.state = {
      dialogVisible: false,
    };
  }

  onDropDownItemClick = (link) => {
    this.props.history.push(link);
  };

  goToEmployeeCreate = () => {
    const { history, settings } = this.props;
    history.push(`${settings.homepage}/create/user`);
  };

  goToGuestCreate = () => {
    const { history, settings } = this.props;
    history.push(`${settings.homepage}/create/guest`);
  };

  goToGroupCreate = () => {
    const { history, settings } = this.props;
    history.push(`${settings.homepage}/group/create`);
  };

  onNotImplementedClick = (text) => {
    toastr.success(text);
  };

  onInvitationDialogClick = () =>
    this.setState({ dialogVisible: !this.state.dialogVisible });

  render() {
    //console.log("People ArticleMainButtonContent render");
    const { settings, t, isLoaded } = this.props;
    const { userCaption, guestCaption, groupCaption } = settings.customNames;
    const { dialogVisible } = this.state;
    return !isLoaded ? (
      <Loaders.Rectangle />
    ) : (
      <>
        <MainButton isDisabled={false} isDropdown={true} text={t("Actions")}>
          <DropDownItem
            icon="AddEmployeeIcon"
            label={userCaption}
            onClick={this.goToEmployeeCreate}
          />
          <DropDownItem
            icon="AddGuestIcon"
            label={guestCaption}
            onClick={this.goToGuestCreate}
          />
          <DropDownItem
            icon="AddDepartmentIcon"
            label={groupCaption}
            onClick={this.goToGroupCreate}
          />
          <DropDownItem isSeparator />
          <DropDownItem
            icon="InvitationLinkIcon"
            label={t("InviteLinkTitle")}
            onClick={this.onInvitationDialogClick}
          />
          {/* <DropDownItem
              icon="PlaneIcon"
              label={t('LblInviteAgain')}
              onClick={this.onNotImplementedClick.bind(this, "Invite again action")}
            /> */}
          {false && (
            <DropDownItem
              icon="ImportIcon"
              label={t("ImportPeople")}
              onClick={this.onDropDownItemClick.bind(
                this,
                `${settings.homepage}/import`
              )}
            />
          )}
        </MainButton>
        {dialogVisible && (
          <InviteDialog
            visible={dialogVisible}
            onClose={this.onInvitationDialogClick}
            onCloseButton={this.onInvitationDialogClick}
          />
        )}
      </>
    );
  }
}

const ArticleMainButtonContent = withTranslation("Article")(
  PureArticleMainButtonContent
);

export default inject(({ auth }) => ({
  isAdmin: auth.isAdmin,
  settings: auth.settingsStore,
  isLoaded: auth.isLoaded,
  language: auth.language,
}))(observer(withRouter(ArticleMainButtonContent)));<|MERGE_RESOLUTION|>--- conflicted
+++ resolved
@@ -1,27 +1,12 @@
 import React from "react";
 //import PropTypes from "prop-types";
 import { withRouter } from "react-router";
-<<<<<<< HEAD
-import { store } from "@appserver/common/src";
+
 import { MainButton, DropDownItem } from "@appserver/components/src";
 import { InviteDialog } from "./../../dialogs";
-import { withTranslation, I18nextProvider } from "react-i18next";
-import { utils, toastr, Loaders } from "@appserver/common/src";
-import { createI18N } from "../../../helpers/i18n";
-const { getLanguage, getSettings } = store.auth.selectors;
-const i18n = createI18N({
-  page: "Article",
-  localesPath: "Article",
-});
-
-const { changeLanguage } = utils;
-=======
-import { MainButton, DropDownItem } from "asc-web-components";
-import { InviteDialog } from "./../../dialogs";
 import { withTranslation } from "react-i18next";
-import { toastr, Loaders } from "asc-web-common";
+import { toastr, Loaders } from "@appserver/common/src";
 import { inject, observer } from "mobx-react";
->>>>>>> a586f8fe
 
 class PureArticleMainButtonContent extends React.Component {
   constructor(props) {
