--- conflicted
+++ resolved
@@ -3,11 +3,7 @@
 
 const IndicatorLoader = () => {
   return (
-<<<<<<< HEAD
-    <ColorTheme elementType={ThemeType.IndicatorLoader}>
-=======
     <ColorTheme themeId={ThemeType.IndicatorLoader}>
->>>>>>> 409d05d2
       <div id="ipl-progress-indicator"></div>
     </ColorTheme>
   );
