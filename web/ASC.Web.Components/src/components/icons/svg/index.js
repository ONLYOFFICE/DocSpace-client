import createStyledIcon from './create-styled-icon';
import OrigPeopleIcon from './people.react.svg';
import OrigCalendarIcon from './calendar.react.svg';
import OrigExpanderDownIcon from './expander-down.react.svg';
import OrigExpanderRightIcon from './expander-right.react.svg';
import OrigRotateIcon from './rotate.react.svg';
import OrigUploadIcon from './upload.react.svg';
import OrigGuestIcon from './guest.react.svg';
import OrigAdministratorIcon from './administrator.react.svg';
import OrigOwnerIcon from './owner.react.svg';
import OrigVerticalDotsIcon from './vertical-dots.react.svg';
import OrigCloudServicesGoogleDriveIcon from './cloud.services.google.drive.react.svg';
import OrigCloudServicesDropboxIcon from './cloud.services.dropbox.react.svg';
import OrigHorizontalDotsIcon from './horizontal-dots.react.svg';
import OrigCloudServicesOneDriveIcon from './cloud.services.onedrive.react.svg';
import OrigCloudServicesBoxIcon from './cloud.services.box.react.svg';
import OrigCloudServicesNextcloudIcon from './cloud.services.nextcloud.react.svg';
import OrigCommunityIcon from './community.react.svg';
import OrigAppsIcon from './apps.react.svg';
import OrigCalendarCheckedIcon from './calendar.checked.react.svg';
import OrigCrmIcon from './crm.react.svg';
import OrigDocumentsIcon from './documents.react.svg';
import OrigCatalogSharedIcon from './catalog.shared.react.svg';
import OrigMailIcon from './mail.react.svg';
import OrigMoneyIcon from './money.react.svg';
import OrigMediaPauseIcon from './media.pause.react.svg';
import OrigMediaPlayIcon from './media.play.react.svg';
import OrigMediaMuteIcon from './media.mute.react.svg';
import OrigMediaFullScreenIcon from './media.fullscreen.react.svg';
import OrigMediaDownloadIcon from './media.download.react.svg';
import OrigMediaDeleteIcon from './media.delete.react.svg';
import OrigMediaMuteOffIcon from './media.muteoff.react.svg';
import OrigMediaResetIcon from './media.reset.react.svg';
import OrigMediaRotateLeftIcon from './media.rotateleft.react.svg';
import OrigMediaRotateRightIcon from './media.rotateright.react.svg';
import OrigMediaZoomInIcon from './media.zoomin.react.svg';
import OrigMediaZoomOutIcon from './media.zoomout.react.svg';
import OrigProjectsIcon from './projects.react.svg';
import OrigSearchIcon from './search.react.svg';
import OrigSettingsIcon from './settings.react.svg';
import OrigProjectDocumentsUpIcon from './project.documents.up.react.svg';
import OrigProjectsTemplatesIcon from './projects.templates.react.svg';
import OrigItemPausedIcon from './item.paused.react.svg';
import OrigProjectsTasksIcon from './projects.tasks.react.svg';
import OrigActionsReportsIcon from './actions.reports.react.svg';
import OrigProjectsMilestoneIcon from './projects.milestone.react.svg';
import OrigItemActiveIcon from './item.active.react.svg';
import OrigDownloadIcon from './download.react.svg';
import OrigCatalogPortfolioIcon from './catalog.portfolio.react.svg';
import OrigActionsDocumentsIcon from './actions.documents.react.svg';
import OrigAccessEditIcon from './access.edit.react.svg';
import OrigCatalogFolderIcon from './catalog.folder.react.svg';
import OrigCreateFolderIcon from './catalog.create.folder.react.svg';
import OrigCatalogUnpinIcon from './catalog.unpin.react.svg';
import OrigCatalogUserIcon from './catalog.user.react.svg';
import OrigProjectsTimeTrackingIcon from './projects.time.tracking.react.svg';
import OrigActionsUploadIcon from './actions.upload.react.svg';
import OrigCameraIcon from './camera.react.svg';
import OrigCatalogArchiveIcon from './catalog.archive.react.svg';
import OrigCatalogDepartmentsIcon from './catalog.departments.react.svg';
import OrigCatalogInboxIcon from './catalog.inbox.react.svg';
import OrigCatalogSentIcon from './catalog.sent.react.svg';
import OrigPlaneIcon from './plane.react.svg';
import OrigCatalogSpamIcon from './catalog.spam.react.svg';
import OrigActionsSpreadsheetIcon from './actions.spreadsheet.react.svg';
import OrigCatalogEmployeeIcon from './catalog.employee.react.svg';
import OrigCatalogGuestIcon from './catalog.guest.react.svg';
import OrigInvitationLinkIcon from './invitation.link.react.svg';
import OrigAlertIcon from './alert.react.svg';
import OrigImportIcon from './import.react.svg';
import OrigCatalogPinIcon from './catalog.pin.react.svg';
import OrigCopyIcon from './copy.react.svg';
import OrigShareEmailIcon from './share.e-mail.react.svg';
import OrigShareGooglePlusIcon from './share.google.plus.react.svg';
import OrigSendClockIcon from './send.clock.react.svg';
import OrigAccessNoneIcon from './access.none.react.svg';
import OrigTimeTrackingNotBilledIcon from './time.tracking.not.billed.react.svg';
import OrigAccessFormIcon from './access.form.react.svg';
import OrigAccessReviewIcon from './access.review.react.svg';
import OrigAccessCommentIcon from './access.comment.react.svg';
import OrigProjectsDiscussionsIcon from './projects.discussions.react.svg';
import OrigGanttChartIcon from './projects.gantt.chart.react.svg';
import OrigCatalogTagIcon from './catalog.tag.react.svg';
import OrigCatalogAccountsIcon from './catalog.accounts.react.svg';
import OrigCatalogContactsIcon from './catalog.contacts.react.svg';
import OrigActionsPresentationIcon from './actions.presentation.react.svg';
import OrigCatalogTrashIcon from './catalog.trash.react.svg';
import OrigRemoveIcon from './remove.react.svg';
import OrigCatalogQuestionIcon from './catalog.question.react.svg';
import OrigArrowContentIcon from './arrow.content.react.svg';
import OrigPhoneIcon from './phone.react.svg';
import OrigMobileIcon from './mobile.react.svg';
import OrigGmailIcon from './gmail.react.svg';
import OrigGoogleIcon from './google.react.svg';
import OrigGoogleSquareIcon from './google.sq.react.svg';
import OrigStarIcon from './star.react.svg';
import OrigSkypeIcon from './skype.react.svg';
import OrigWindowsMsnIcon from './windows.msn.react.svg';
import OrigIcqIcon from './icq.react.svg';
import OrigJabberIcon from './jabber.react.svg';
import OrigAimIcon from './aim.react.svg';
import OrigLivejournalIcon from './livejournal.react.svg';
import OrigMyspaceIcon from './myspace.react.svg';
import OrigBloggerIcon from './blogger.react.svg';
import OrigYahooIcon from './yahoo.react.svg';
import OrigCalendarEmptyIcon from './calendar.empty.react.svg';
import OrigRefreshIcon from './refresh.react.svg';
import OrigForwardIcon from './forward.react.svg';
import OrigFileActionsLockedIcon from './file.actions.locked.react.svg';
import OrigReplyAllIcon from './reply.all.react.svg';
import OrigFileActionsConvertEditDocIcon from './file.actions.convert.edit.doc.react.svg';
import OrigFileActionsConvertIcon from './file.actions.convert.react.svg';
import OrigReplyIcon from './reply.react.svg';
import OrigClipIcon from './clip.react.svg';
import OrigAZSortingIcon from './a-z.sorting.react.svg';
import OrigZASortingIcon from './z-a.sorting.react.svg';
import OrigExternalLinkIcon from './external.link.react.svg';
import OrigRadiobuttonIcon from './radiobutton.react.svg';
import OrigRadiobuttonCheckedIcon from './radiobutton.checked.react.svg';
import OrigPlusIcon from './actions.header.touch.react.svg';
import OrigPlusSharpIcon from './plus.sharp.react.svg';
import OrigMainMenuPeopleIcon from './main.menu.people.react.svg';
import OrigMainMenuFeedbackIcon from './main.menu.feedback.react.svg';
import OrigMainMenuVideoGuideIcon from './main.menu.video.guide.react.svg';
import OrigChatIcon from './chat.react.svg';
import OrigRectangleFilterIcon from './rectangle.filter.react.svg';
import OrigRectangleFilterDisabledIcon from './rectangle.filter.click.disabled.react.svg';
import OrigRectangleFilterHoverIcon from './rectangle.filter.hover.react.svg';
import OrigRectangleFilterClickIcon from './rectangle.filter.click.react.svg';
import OrigCatalogButtonIcon from './catalog.button.react.svg';
import OrigCrossIcon from './cross.react.svg';
import OrigCrossSidebarIcon from './cross.sidebar.react.svg';
import OrigCheckboxIcon from './checkbox.react.svg';
import OrigCheckboxCheckedIcon from './checkbox.checked.react.svg';
import OrigCheckboxIndeterminateIcon from './checkbox.indeterminate.react.svg';
import OrigFilterViewSelectorRowIcon from './filter.view.selector.row.react.svg';
import OrigFilterViewSelectorTileIcon from './filter.view.selector.tile.react.svg';
import OrigSecurityIcon from './security.react.svg';
import OrigArrowRightIcon from './arrow.right.react.svg'

import OrigEyeIcon from './eye.react.svg';
import OrigEyeOffIcon from './eye.off.react.svg';
import OrigMenuIcon from './menu.react.svg';

import OrigNavLogoIcon from './nav.logo.react.svg';
import OrigNavLogoOpenedIcon from './nav.logo.opened.react.svg';

import OrigCheckIcon from './check.react.svg';
import OrigDangerIcon from './danger.react.svg';
import OrigInfoIcon from './info.react.svg';

import OrigArrowPathIcon from './arrow.path.react.svg'

import OrigToggleButtonCheckedIcon from './toggle.button.checked.react.svg';
import OrigToggleButtonIcon from './toggle.button.react.svg';

import OrigQuestionIcon from './question.react.svg';

import OrigShareGoogleIcon from './share.google.react.svg';
import OrigShareFacebookIcon from './share.facebook.react.svg';
import OrigShareTwitterIcon from './share.twitter.react.svg';
import OrigShareLinkedInIcon from './share.linkedin.react.svg';

import OrigAddDepartmentIcon from './add.department.react.svg';
import OrigAddEmployeeIcon from './add.employee.react.svg';
import OrigAddGuestIcon from './add.guest.react.svg';

import OrigSpreadsheetIcon from './spreadsheet.react.svg';
import OrigUnionIcon from './union.react.svg';
import OrigKeyIcon from './key.react.svg';

<<<<<<< HEAD
import OrigAmazonIcon from './amazon.react.svg';
import OrigMailRuIcon from './mail.ru.react.svg';
import OrigTelegramIcon from './telegram.react.svg';
import OrigBitlyIcon from './bitly.react.svg';
import OrigBoxIcon from './box.react.svg';

=======
import OrigHistoryFinalizedIcon from './history-finalized.react.svg';
import OrigHistoryIcon from './history.react.svg';
import OrigLockIcon from './lock.react.svg';
import OrigDownloadAsIcon from './download-as.react.svg';
import OrigRenameIcon from './rename.react.svg';
>>>>>>> 5633d246

export const AZSortingIcon = createStyledIcon(
  OrigAZSortingIcon,
  'AZSortingIcon'
);
export const AccessCommentIcon = createStyledIcon(
  OrigAccessCommentIcon,
  'AccessCommentIcon'
);
export const AccessEditIcon = createStyledIcon(
  OrigAccessEditIcon,
  'AccessEditIcon'
);
export const AccessFormIcon = createStyledIcon(
  OrigAccessFormIcon,
  'AccessFormIcon'
);
export const AccessNoneIcon = createStyledIcon(
  OrigAccessNoneIcon,
  'AccessNoneIcon'
);
export const AccessReviewIcon = createStyledIcon(
  OrigAccessReviewIcon,
  'AccessReviewIcon'
);
export const ActionsDocumentsIcon = createStyledIcon(
  OrigActionsDocumentsIcon,
  'ActionsDocumentsIcon'
);
export const ActionsPresentationIcon = createStyledIcon(
  OrigActionsPresentationIcon,
  'ActionsPresentationIcon'
);
export const ActionsReportsIcon = createStyledIcon(
  OrigActionsReportsIcon,
  'ActionsReportsIcon'
);
export const ActionsSpreadsheetIcon = createStyledIcon(
  OrigActionsSpreadsheetIcon,
  'ActionsSpreadsheetIcon'
);
export const ActionsUploadIcon = createStyledIcon(
  OrigActionsUploadIcon,
  'ActionsUploadIcon'
);
export const AddDepartmentIcon = createStyledIcon(
  OrigAddDepartmentIcon,
  'AddDepartmentIcon'
);
export const AddEmployeeIcon = createStyledIcon(
  OrigAddEmployeeIcon,
  'AddEmployeeIcon'
);
export const AddGuestIcon = createStyledIcon(
  OrigAddGuestIcon,
  'AddGuestIcon'
);
export const AdministratorIcon = createStyledIcon(
  OrigAdministratorIcon,
  'AdministratorIcon'
);
export const AimIcon = createStyledIcon(
  OrigAimIcon,
  'AimIcon'
);
export const AlertIcon = createStyledIcon(
  OrigAlertIcon,
  'AlertIcon'
);
export const AppsIcon = createStyledIcon(
  OrigAppsIcon,
  'AppsIcon'
);
export const ArrowContentIcon = createStyledIcon(
  OrigArrowContentIcon,
  'ArrowContentIcon'
);
export const BloggerIcon = createStyledIcon(
  OrigBloggerIcon,
  'BloggerIcon'
);
export const CalendarCheckedIcon = createStyledIcon(
  OrigCalendarCheckedIcon,
  'CalendarCheckedIcon'
);
export const CalendarEmptyIcon = createStyledIcon(
  OrigCalendarEmptyIcon,
  'CalendarEmptyIcon'
);
export const CalendarIcon = createStyledIcon(
  OrigCalendarIcon,
  'CalendarIcon'
);
export const CameraIcon = createStyledIcon(
  OrigCameraIcon,
  'CameraIcon'
);
export const CatalogAccountsIcon = createStyledIcon(
  OrigCatalogAccountsIcon,
  'CatalogAccountsIcon'
);
export const CatalogArchiveIcon = createStyledIcon(
  OrigCatalogArchiveIcon,
  'CatalogArchiveIcon'
);
export const CatalogButtonIcon = createStyledIcon(
  OrigCatalogButtonIcon,
  'CatalogButtonIcon'
);
export const CatalogContactsIcon = createStyledIcon(
  OrigCatalogContactsIcon,
  'CatalogContactsIcon'
);
export const CatalogDepartmentsIcon = createStyledIcon(
  OrigCatalogDepartmentsIcon,
  'CatalogDepartmentsIcon'
);
export const CatalogEmployeeIcon = createStyledIcon(
  OrigCatalogEmployeeIcon,
  'CatalogEmployeeIcon'
);
export const CatalogFolderIcon = createStyledIcon(
  OrigCatalogFolderIcon,
  'CatalogFolderIcon'
);
export const CatalogGuestIcon = createStyledIcon(
  OrigCatalogGuestIcon,
  'CatalogGuestIcon'
);
export const CatalogInboxIcon = createStyledIcon(
  OrigCatalogInboxIcon,
  'CatalogInboxIcon'
);
export const CatalogPinIcon = createStyledIcon(
  OrigCatalogPinIcon,
  'CatalogPinIcon'
);
export const CatalogPortfolioIcon = createStyledIcon(
  OrigCatalogPortfolioIcon,
  'CatalogPortfolioIcon'
);
export const CatalogQuestionIcon = createStyledIcon(
  OrigCatalogQuestionIcon,
  'CatalogQuestionIcon'
);
export const CatalogSentIcon = createStyledIcon(
  OrigCatalogSentIcon,
  'CatalogSentIcon'
);
export const CatalogSharedIcon = createStyledIcon(
  OrigCatalogSharedIcon,
  'CatalogSharedIcon'
);
export const CatalogSpamIcon = createStyledIcon(
  OrigCatalogSpamIcon,
  'CatalogSpamIcon'
);
export const CatalogTagIcon = createStyledIcon(
  OrigCatalogTagIcon,
  'CatalogTagIcon'
);
export const CatalogTrashIcon = createStyledIcon(
  OrigCatalogTrashIcon,
  'CatalogTrashIcon'
);
export const CatalogUnpinIcon = createStyledIcon(
  OrigCatalogUnpinIcon,
  'CatalogUnpinIcon'
);
export const CatalogUserIcon = createStyledIcon(
  OrigCatalogUserIcon,
  'CatalogUserIcon'
);
export const ChatIcon = createStyledIcon(
  OrigChatIcon,
  'ChatIcon'
);
export const CheckIcon = createStyledIcon(
  OrigCheckIcon,
  'CheckIcon'
);
export const CheckboxIcon = createStyledIcon(
  OrigCheckboxIcon,
  'CheckboxIcon',
  "rect"
);
export const CheckboxCheckedIcon = createStyledIcon(
  OrigCheckboxCheckedIcon,
  'CheckboxCheckedIcon',
  "rect",
  'rect'
);
export const CheckboxIndeterminateIcon = createStyledIcon(
  OrigCheckboxIndeterminateIcon,
  'CheckboxIndeterminateIcon',
  "rect:first-child",
  'rect:first-child'
);
export const ClipIcon = createStyledIcon(
  OrigClipIcon,
  'ClipIcon'
);
export const CloudServicesBoxIcon = createStyledIcon(
  OrigCloudServicesBoxIcon,
  'CloudServicesBoxIcon'
);
export const CloudServicesDropboxIcon = createStyledIcon(
  OrigCloudServicesDropboxIcon,
  'CloudServicesDropboxIcon'
);
export const CloudServicesGoogleDriveIcon = createStyledIcon(
  OrigCloudServicesGoogleDriveIcon,
  'CloudServicesGoogleDriveIcon'
);
export const CloudServicesNextcloudIcon = createStyledIcon(
  OrigCloudServicesNextcloudIcon,
  'CloudServicesNextcloudIcon'
);
export const CloudServicesOneDriveIcon = createStyledIcon(
  OrigCloudServicesOneDriveIcon,
  'CloudServicesOneDriveIcon'
);
export const CommunityIcon = createStyledIcon(
  OrigCommunityIcon,
  'CommunityIcon'
);
export const CopyIcon = createStyledIcon(
  OrigCopyIcon,
  'CopyIcon'
);
export const CreateFolderIcon = createStyledIcon(
  OrigCreateFolderIcon,
  'CreateFolderIcon'
);
export const CrmIcon = createStyledIcon(
  OrigCrmIcon,
  'CrmIcon'
);
export const CrossIcon = createStyledIcon(
  OrigCrossIcon,
  'CrossIcon'
);
export const CrossSidebarIcon = createStyledIcon(
  OrigCrossSidebarIcon,
  'CrossSidebarIcon'
);
export const DangerIcon = createStyledIcon(
  OrigDangerIcon,
  'DangerIcon'
);
export const DocumentsIcon = createStyledIcon(
  OrigDocumentsIcon,
  'DocumentsIcon'
);
export const DownloadIcon = createStyledIcon(
  OrigDownloadIcon,
  'DownloadIcon'
);
export const ExpanderDownIcon = createStyledIcon(
  OrigExpanderDownIcon,
  'ExpanderDownIcon'
);
export const ExpanderRightIcon = createStyledIcon(
  OrigExpanderRightIcon,
  'ExpanderRightIcon'
);
export const ExternalLinkIcon = createStyledIcon(
  OrigExternalLinkIcon,
  'ExternalLinkIcon'
);
export const EyeIcon = createStyledIcon(
  OrigEyeIcon,
  'EyeIcon'
);
export const EyeOffIcon = createStyledIcon(
  OrigEyeOffIcon,
  'EyeOffIcon'
);
export const FileActionsConvertEditDocIcon = createStyledIcon(
  OrigFileActionsConvertEditDocIcon,
  'FileActionsConvertEditDocIcon'
);
export const FileActionsConvertIcon = createStyledIcon(
  OrigFileActionsConvertIcon,
  'FileActionsConvertIcon'
);
export const FileActionsLockedIcon = createStyledIcon(
  OrigFileActionsLockedIcon,
  'FileActionsLockedIcon'
);
export const ForwardIcon = createStyledIcon(
  OrigForwardIcon,
  'ForwardIcon'
);
export const GanttChartIcon = createStyledIcon(
  OrigGanttChartIcon,
  'GanttChartIcon'
);
export const GmailIcon = createStyledIcon(
  OrigGmailIcon,
  'GmailIcon'
);
export const GoogleIcon = createStyledIcon(
  OrigGoogleIcon,
  'GoogleIcon'
);
export const GoogleSquareIcon = createStyledIcon(
  OrigGoogleSquareIcon,
  'GoogleSquareIcon'
);
export const GuestIcon = createStyledIcon(
  OrigGuestIcon,
  'GuestIcon'
);
export const HorizontalDotsIcon = createStyledIcon(
  OrigHorizontalDotsIcon,
  'HorizontalDotsIcon'
);
export const IcqIcon = createStyledIcon(
  OrigIcqIcon,
  'IcqIcon'
);
export const ImportIcon = createStyledIcon(
  OrigImportIcon,
  'ImportIcon'
);
export const InfoIcon = createStyledIcon(
  OrigInfoIcon,
  'InfoIcon'
);
export const InvitationLinkIcon = createStyledIcon(
  OrigInvitationLinkIcon,
  'InvitationLinkIcon'
);
export const ItemActiveIcon = createStyledIcon(
  OrigItemActiveIcon,
  'ItemActiveIcon'
);
export const ItemPausedIcon = createStyledIcon(
  OrigItemPausedIcon,
  'ItemPausedIcon'
);
export const JabberIcon = createStyledIcon(
  OrigJabberIcon,
  'JabberIcon'
);
export const LivejournalIcon = createStyledIcon(
  OrigLivejournalIcon,
  'LivejournalIcon'
);
export const MailIcon = createStyledIcon(
  OrigMailIcon,
  'MailIcon'
);
export const MainMenuFeedbackIcon = createStyledIcon(
  OrigMainMenuFeedbackIcon,
  'MainMenuFeedbackIcon'
);
export const MainMenuPeopleIcon = createStyledIcon(
  OrigMainMenuPeopleIcon,
  'MainMenuPeopleIcon'
);
export const MainMenuVideoGuideIcon = createStyledIcon(
  OrigMainMenuVideoGuideIcon,
  'MainMenuVideoGuideIcon'
);
export const MobileIcon = createStyledIcon(
  OrigMobileIcon,
  'MobileIcon'
);
export const MoneyIcon = createStyledIcon(
  OrigMoneyIcon,
  'MoneyIcon'
);
export const MenuIcon = createStyledIcon(
  OrigMenuIcon,
  'MenuIcon'
);
export const MediaPauseIcon = createStyledIcon(
  OrigMediaPauseIcon,
  'MediaPauseIcon'
);
export const MediaPlayIcon = createStyledIcon(
  OrigMediaPlayIcon,
  'MediaPlayIcon'
);
export const MediaMuteIcon = createStyledIcon(
  OrigMediaMuteIcon,
  'MediaMuteIcon'
);
export const MediaFullScreenIcon = createStyledIcon(
  OrigMediaFullScreenIcon,
  'MediaFullScreenIcon'
);
export const MediaDownloadIcon = createStyledIcon(
  OrigMediaDownloadIcon,
  'MediaDownloadIcon'
);
export const MediaDeleteIcon = createStyledIcon(
  OrigMediaDeleteIcon,
  'MediaDeleteIcon'
);
export const MediaMuteOffIcon = createStyledIcon(
  OrigMediaMuteOffIcon,
  'MediaMuteOffIcon'
);
export const MediaResetIcon = createStyledIcon(
  OrigMediaResetIcon,
  'MediaResetIcon'
);
export const MediaRotateLeftIcon = createStyledIcon(
  OrigMediaRotateLeftIcon,
  'MediaRotateLeftIcon'
);
export const MediaRotateRightIcon = createStyledIcon(
  OrigMediaRotateRightIcon,
  'MediaRotateRightIcon'
);
export const MediaZoomInIcon = createStyledIcon(
  OrigMediaZoomInIcon,
  'MediaZoomInIcon'
);
export const MediaZoomOutIcon = createStyledIcon(
  OrigMediaZoomOutIcon,
  'MediaZoomOutIcon'
);
export const MyspaceIcon = createStyledIcon(
  OrigMyspaceIcon,
  'MyspaceIcon'
);
export const OwnerIcon = createStyledIcon(
  OrigOwnerIcon,
  'OwnerIcon'
);
export const PeopleIcon = createStyledIcon(
  OrigPeopleIcon,
  'PeopleIcon'
);
export const PhoneIcon = createStyledIcon(
  OrigPhoneIcon,
  'PhoneIcon'
);
export const PlaneIcon = createStyledIcon(
  OrigPlaneIcon,
  'PlaneIcon'
);
export const PlusIcon = createStyledIcon(
  OrigPlusIcon,
  'PlusIcon'
);
export const PlusSharpIcon = createStyledIcon(
  OrigPlusSharpIcon,
  'PlusSharpIcon'
);
export const ProjectDocumentsUpIcon = createStyledIcon(
  OrigProjectDocumentsUpIcon,
  'ProjectDocumentsUpIcon'
);
export const ProjectsDiscussionsIcon = createStyledIcon(
  OrigProjectsDiscussionsIcon,
  'ProjectsDiscussionsIcon'
);
export const ProjectsIcon = createStyledIcon(
  OrigProjectsIcon,
  'ProjectsIcon'
);
export const ProjectsMilestoneIcon = createStyledIcon(
  OrigProjectsMilestoneIcon,
  'ProjectsMilestoneIcon'
);
export const ProjectsTasksIcon = createStyledIcon(
  OrigProjectsTasksIcon,
  'ProjectsTasksIcon'
);
export const ProjectsTemplatesIcon = createStyledIcon(
  OrigProjectsTemplatesIcon,
  'ProjectsTemplatesIcon'
);
export const ProjectsTimeTrackingIcon = createStyledIcon(
  OrigProjectsTimeTrackingIcon,
  'ProjectsTimeTrackingIcon'
);
export const RadiobuttonCheckedIcon = createStyledIcon(
  OrigRadiobuttonCheckedIcon,
  'RadiobuttonCheckedIcon'
);
export const RadiobuttonIcon = createStyledIcon(
  OrigRadiobuttonIcon,
  'RadiobuttonIcon'
);
export const RectangleFilterIcon = createStyledIcon(
  OrigRectangleFilterIcon,
  'RectangleFilterIcon'
);
export const RectangleFilterDisabledIcon = createStyledIcon(
  OrigRectangleFilterDisabledIcon,
  'RectangleFilterDisabledIcon'
);
export const RectangleFilterHoverIcon = createStyledIcon(
  OrigRectangleFilterHoverIcon,
  'RectangleFilterHoverIcon'
);
export const RectangleFilterClickIcon = createStyledIcon(
  OrigRectangleFilterClickIcon,
  'RectangleFilterClickIcon'
);
export const RefreshIcon = createStyledIcon(
  OrigRefreshIcon,
  'RefreshIcon'
);
export const RemoveIcon = createStyledIcon(
  OrigRemoveIcon,
  'RemoveIcon'
);
export const ReplyAllIcon = createStyledIcon(
  OrigReplyAllIcon,
  'ReplyAllIcon'
);
export const ReplyIcon = createStyledIcon(
  OrigReplyIcon,
  'ReplyIcon'
);
export const RotateIcon = createStyledIcon(
  OrigRotateIcon,
  'RotateIcon'
);
export const SearchIcon = createStyledIcon(
  OrigSearchIcon,
  'SearchIcon'
);
export const SendClockIcon = createStyledIcon(
  OrigSendClockIcon,
  'SendClockIcon'
);
export const SettingsIcon = createStyledIcon(
  OrigSettingsIcon,
  'SettingsIcon'
);
export const ShareEmailIcon = createStyledIcon(
  OrigShareEmailIcon,
  'ShareEmailIcon'
);
export const ShareGooglePlusIcon = createStyledIcon(
  OrigShareGooglePlusIcon,
  'ShareGooglePlusIcon'
);
export const SkypeIcon = createStyledIcon(
  OrigSkypeIcon,
  'SkypeIcon'
);
export const SpreadsheetIcon = createStyledIcon(
  OrigSpreadsheetIcon,
  'SpreadsheetIcon'
);

export const StarIcon = createStyledIcon(
  OrigStarIcon,
  'StarIcon'
);
export const TimeTrackingNotBilledIcon = createStyledIcon(
  OrigTimeTrackingNotBilledIcon,
  'TimeTrackingNotBilledIcon'
);
export const UnionIcon = createStyledIcon(
  OrigUnionIcon,
  'UnionIcon'
);
export const UploadIcon = createStyledIcon(
  OrigUploadIcon,
  'UploadIcon'
);
export const VerticalDotsIcon = createStyledIcon(
  OrigVerticalDotsIcon,
  'VerticalDotsIcon'
);
export const WindowsMsnIcon = createStyledIcon(
  OrigWindowsMsnIcon,
  'WindowsMsnIcon'
);
export const YahooIcon = createStyledIcon(
  OrigYahooIcon,
  'YahooIcon'
);
export const ZASortingIcon = createStyledIcon(
  OrigZASortingIcon,
  'ZASortingIcon'
);
export const NavLogoIcon = createStyledIcon(
  OrigNavLogoIcon,
  'NavLogoIcon'
);
export const NavLogoOpenedIcon = createStyledIcon(
  OrigNavLogoOpenedIcon,
  'NavLogoOpenedIcon'
);
export const ArrowPathIcon = createStyledIcon(
  OrigArrowPathIcon,
  'ArrowPathIcon'
);

export const ToggleButtonCheckedIcon = createStyledIcon(
  OrigToggleButtonCheckedIcon,
  'ToggleButtonCheckedIcon',
  "rect"
);

export const ToggleButtonIcon = createStyledIcon(
  OrigToggleButtonIcon,
  'ToggleButtonIcon',
  "rect"
);

export const QuestionIcon = createStyledIcon(
  OrigQuestionIcon,
  'ToggleButtonIcon',
  "rect"
);

export const ShareGoogleIcon = createStyledIcon(
  OrigShareGoogleIcon,
  'ShareGoogleIcon'
);

export const ShareFacebookIcon = createStyledIcon(
  OrigShareFacebookIcon,
  'ShareFacebookIcon'
);
export const ShareTwitterIcon = createStyledIcon(
  OrigShareTwitterIcon,
  'ShareTwitterIcon'
);

export const ShareLinkedInIcon = createStyledIcon(
  OrigShareLinkedInIcon,
  'ShareLinkedInIcon'
);

export const KeyIcon = createStyledIcon(
  OrigKeyIcon,
  'KeyIcon'
);
export const FilterViewSelectorRowIcon = createStyledIcon(
  OrigFilterViewSelectorRowIcon,
  'FilterViewSelectorRowIcon'
);
export const FilterViewSelectorTileIcon = createStyledIcon(
  OrigFilterViewSelectorTileIcon,
  'FilterViewSelectorTileIcon'
);
<<<<<<< HEAD
export const AmazonIcon = createStyledIcon(
  OrigAmazonIcon,
  'AmazonIcon'
);
export const MailRuIcon = createStyledIcon(
  OrigMailRuIcon,
  'MailRuIcon'
);
export const TelegramIcon = createStyledIcon(
  OrigTelegramIcon,
  'TelegramIcon'
);
export const BitlyIcon = createStyledIcon(
  OrigBitlyIcon,
  'BitlyIcon'
);
export const BoxIcon = createStyledIcon(
  OrigBoxIcon,
  'BoxIcon'
=======
export const SecurityIcon = createStyledIcon(
  OrigSecurityIcon,
  'SecurityIcon'
);
export const ArrowRightIcon = createStyledIcon(
  OrigArrowRightIcon,
  'ArrowRightIcon'
);

export const HistoryFinalizedIcon = createStyledIcon(
  OrigHistoryFinalizedIcon,
  'HistoryFinalizedIcon'
);
export const HistoryIcon = createStyledIcon(
  OrigHistoryIcon,
  'HistoryIcon'
);
export const LockIcon = createStyledIcon(
  OrigLockIcon,
  'LockIcon'
);
export const DownloadAsIcon = createStyledIcon(
  OrigDownloadAsIcon,
  'DownloadAsIcon'
);
export const RenameIcon = createStyledIcon(
  OrigRenameIcon,
  'RenameIcon'
>>>>>>> 5633d246
);<|MERGE_RESOLUTION|>--- conflicted
+++ resolved
@@ -169,20 +169,18 @@
 import OrigUnionIcon from './union.react.svg';
 import OrigKeyIcon from './key.react.svg';
 
-<<<<<<< HEAD
+import OrigHistoryFinalizedIcon from './history-finalized.react.svg';
+import OrigHistoryIcon from './history.react.svg';
+import OrigLockIcon from './lock.react.svg';
+import OrigDownloadAsIcon from './download-as.react.svg';
+import OrigRenameIcon from './rename.react.svg';
+
 import OrigAmazonIcon from './amazon.react.svg';
 import OrigMailRuIcon from './mail.ru.react.svg';
 import OrigTelegramIcon from './telegram.react.svg';
 import OrigBitlyIcon from './bitly.react.svg';
 import OrigBoxIcon from './box.react.svg';
 
-=======
-import OrigHistoryFinalizedIcon from './history-finalized.react.svg';
-import OrigHistoryIcon from './history.react.svg';
-import OrigLockIcon from './lock.react.svg';
-import OrigDownloadAsIcon from './download-as.react.svg';
-import OrigRenameIcon from './rename.react.svg';
->>>>>>> 5633d246
 
 export const AZSortingIcon = createStyledIcon(
   OrigAZSortingIcon,
@@ -832,7 +830,35 @@
   OrigFilterViewSelectorTileIcon,
   'FilterViewSelectorTileIcon'
 );
-<<<<<<< HEAD
+export const SecurityIcon = createStyledIcon(
+  OrigSecurityIcon,
+  'SecurityIcon'
+);
+export const ArrowRightIcon = createStyledIcon(
+  OrigArrowRightIcon,
+  'ArrowRightIcon'
+);
+
+export const HistoryFinalizedIcon = createStyledIcon(
+  OrigHistoryFinalizedIcon,
+  'HistoryFinalizedIcon'
+);
+export const HistoryIcon = createStyledIcon(
+  OrigHistoryIcon,
+  'HistoryIcon'
+);
+export const LockIcon = createStyledIcon(
+  OrigLockIcon,
+  'LockIcon'
+);
+export const DownloadAsIcon = createStyledIcon(
+  OrigDownloadAsIcon,
+  'DownloadAsIcon'
+);
+export const RenameIcon = createStyledIcon(
+  OrigRenameIcon,
+  'RenameIcon'
+);
 export const AmazonIcon = createStyledIcon(
   OrigAmazonIcon,
   'AmazonIcon'
@@ -851,35 +877,4 @@
 );
 export const BoxIcon = createStyledIcon(
   OrigBoxIcon,
-  'BoxIcon'
-=======
-export const SecurityIcon = createStyledIcon(
-  OrigSecurityIcon,
-  'SecurityIcon'
-);
-export const ArrowRightIcon = createStyledIcon(
-  OrigArrowRightIcon,
-  'ArrowRightIcon'
-);
-
-export const HistoryFinalizedIcon = createStyledIcon(
-  OrigHistoryFinalizedIcon,
-  'HistoryFinalizedIcon'
-);
-export const HistoryIcon = createStyledIcon(
-  OrigHistoryIcon,
-  'HistoryIcon'
-);
-export const LockIcon = createStyledIcon(
-  OrigLockIcon,
-  'LockIcon'
-);
-export const DownloadAsIcon = createStyledIcon(
-  OrigDownloadAsIcon,
-  'DownloadAsIcon'
-);
-export const RenameIcon = createStyledIcon(
-  OrigRenameIcon,
-  'RenameIcon'
->>>>>>> 5633d246
-);+  'BoxIcon');