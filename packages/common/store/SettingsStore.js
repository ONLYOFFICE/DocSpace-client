--- conflicted
+++ resolved
@@ -729,15 +729,7 @@
       case ThemeKeys.System:
       case ThemeKeys.SystemStr:
       default:
-<<<<<<< HEAD
-        theme =
-          window.matchMedia &&
-          window.matchMedia("(prefers-color-scheme: dark)").matches
-            ? ThemeKeys.DarkStr
-            : ThemeKeys.BaseStr;
-=======
         theme = getSystemTheme();
->>>>>>> ca3f18e3
     }
 
     this.theme = themes[theme];
