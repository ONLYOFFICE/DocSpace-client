--- conflicted
+++ resolved
@@ -82,12 +82,9 @@
 
   descriptionText,
   setSelectedItems,
-<<<<<<< HEAD
 
   includeFolder,
-=======
   setMoveToPublicRoomVisible,
->>>>>>> e8ebb197
 }: FilesSelectorProps) => {
   const { t } = useTranslation(["Files", "Common", "Translations"]);
 
@@ -622,11 +619,8 @@
       setRestoreAllPanelVisible,
       setIsFolderActions,
       setSelectedItems,
-<<<<<<< HEAD
       includeFolder,
-=======
       setMoveToPublicRoomVisible,
->>>>>>> e8ebb197
     };
   }
 )(observer(FilesSelector));