// (c) Copyright Ascensio System SIA 2009-2025
//
// This program is a free software product.
// You can redistribute it and/or modify it under the terms
// of the GNU Affero General Public License (AGPL) version 3 as published by the Free Software
// Foundation. In accordance with Section 7(a) of the GNU AGPL its Section 15 shall be amended
// to the effect that Ascensio System SIA expressly excludes the warranty of non-infringement of
// any third-party rights.
//
// This program is distributed WITHOUT ANY WARRANTY, without even the implied warranty
// of MERCHANTABILITY or FITNESS FOR A PARTICULAR  PURPOSE. For details, see
// the GNU AGPL at: http://www.gnu.org/licenses/agpl-3.0.html
//
// You can contact Ascensio System SIA at Lubanas st. 125a-25, Riga, Latvia, EU, LV-1021.
//
// The  interactive user interfaces in modified source and object code versions of the Program must
// display Appropriate Legal Notices, as required under Section 5 of the GNU AGPL version 3.
//
// Pursuant to Section 7(b) of the License you must retain the original Product logo when
// distributing the program. Pursuant to Section 7(e) we decline to grant you any rights under
// trademark law for use of our trademarks.
//
// All the Product's GUI elements, including illustrations and icon sets, as well as technical writing
// content are licensed under the terms of the Creative Commons Attribution-ShareAlike 4.0
// International. See the License terms at http://creativecommons.org/licenses/by-sa/4.0/legalcode

import React from "react";
import {
  EmployeeStatus,
  EmployeeType,
  RoomsType,
  ShareAccessRights,
  FileType,
} from "../../enums";
import { MergeTypes, Nullable, WithFlag } from "../../types";

import { TFileSecurity, TFolderSecurity } from "../../api/files/types";
import { TRoomSecurity, ICover } from "../../api/rooms/types";
import { TUserGroup } from "../../api/people/types";

import { AvatarRole } from "../avatar";
import { TTabItem } from "../tabs";

import { SelectorAccessRightsMode } from "./Selector.enums";

// header
type THeaderBackButton =
  | {
      onBackClick: () => void;
      withoutBackButton: false;
      withoutBorder: boolean;
    }
  | {
      onBackClick?: undefined;
      withoutBackButton?: undefined;
      withoutBorder?: undefined;
    };

export type TInfoBarData = {
  title: string;
  description: string;
  icon?: string;
  onClose?: VoidFunction;
};

export type TInfoBar = {
  withInfoBar?: boolean;
  infoBarData?: TInfoBarData;
};

export type InfoBarProps = {
  ref?: React.RefObject<HTMLDivElement>;
  visible: boolean;
  className?: string;
};

export type BreadCrumbsProps = {
  visible?: boolean;
};

export type HeaderProps = {
  headerLabel: string;
  onCloseClick: () => void;
  isCloseable?: boolean;
} & THeaderBackButton;

export type TSelectorHeader = WithFlag<
  "withHeader",
  {
    withHeader: true;
    headerProps: HeaderProps;
  }
>;

// bread crumbs
type TOnBreadCrumbClick = ({
  e,
  open,
  item,
}: {
  e: React.MouseEvent;
  open: boolean;
  item: TBreadCrumb;
}) => void;

export type TBreadCrumb = {
  id: string | number;
  label: string;
  isRoom?: boolean;
  minWidth?: string;
  roomType?: RoomsType;
  shared?: boolean;
  onClick?: TOnBreadCrumbClick;
};

export type TDisplayedItem = {
  id: string | number;
  label: string;
  isArrow: boolean;
  isList: boolean;
  isRoom?: boolean;
  listItems?: TBreadCrumb[];
};

export type TSelectorBreadCrumbs = WithFlag<
  "withBreadCrumbs",
  {
    withBreadCrumbs: true;
    isBreadCrumbsLoading: boolean;
    breadCrumbs: TBreadCrumb[];
    breadCrumbsLoader: React.ReactNode;
    onSelectBreadCrumb: (item: TBreadCrumb) => void;
  }
>;

// tabs
export type TSelectorTabs = WithFlag<
  "withTabs",
  {
    withTabs: true;
    tabsData: TTabItem[];
    activeTabId: string;
  }
>;

// select all
export type SelectAllProps = {
  show: boolean;
  isLoading: boolean;
  rowLoader: React.ReactNode;
};

export type TSelectorSelectAll = WithFlag<
  "withSelectAll",
  {
    withSelectAll: true;
    selectAllLabel: string;
    selectAllIcon: string;
    onSelectAll: () => void;
  }
>;
// search
export type SearchProps = {
  isSearch: boolean;
};

export type TSelectorSearch = WithFlag<
  "withSearch",
  {
    withSearch: true;
    searchLoader: React.ReactNode;
    isSearchLoading: boolean;
    searchPlaceholder?: string;
    searchValue?: string;
    onSearch: (value: string, callback?: VoidFunction) => void;
    onClearSearch: (callback?: VoidFunction) => void;
  }
>;

// empty screen form room
export type EmptyScreenFormRoomProps = {
  onCreateClickAction: VoidFunction;
  createDefineRoomType: RoomsType;
};

// empty screen
export type EmptyScreenProps = {
  withSearch: boolean;

  items: TSelectorItem[];
  inputItemVisible: boolean;
};

export type TSelectorEmptyScreen = {
  emptyScreenImage: string;
  emptyScreenHeader: string;
  emptyScreenDescription: string;

  searchEmptyScreenImage: string;
  searchEmptyScreenHeader: string;
  searchEmptyScreenDescription: string;
};

// Pagination

type TSelectorPagination = {
  items: TSelectorItem[];
  rowLoader: React.ReactNode;
  hasNextPage: boolean;
  isNextPageLoading: boolean;
  totalItems: number;
  isLoading: boolean;
};

// NewItem
export type NewItemProps = {
  label: string;
  style: React.CSSProperties;
  dropDownItems?: React.ReactElement[];
  onCreateClick?: VoidFunction;
  hotkey?: string;
  inputItemVisible?: boolean;
  listHeight: number;
};

// NewItemDropDown
export type NewItemDropDownProps = {
  dropDownItems: React.ReactElement[];
  isEmpty?: boolean;
  onCloseDropDown: (e?: MouseEvent) => void;
  listHeight?: number;
};

// InputItem
type TBaseInputProps = {
  style: React.CSSProperties;
  placeholder?: string;
  color?: string;
  icon?: string;
};

export type InputItemProps = TBaseInputProps & {
  defaultInputValue: string;
  onAcceptInput: (value: string) => void;
  onCancelInput: VoidFunction;
  roomType?: RoomsType;
  cover?: ICover;
  setInputItemVisible: (value: boolean) => void;
  setSavedInputValue: (value: Nullable<string>) => void;
};

// submit button
export type TOnSubmit = (
  selectedItems: TSelectorItem[],
  access: TAccessRight | null,
  fileName: string,
  isFooterCheckboxChecked: boolean,
) => void | Promise<void>;

export type TSelectorSubmitButton = {
  submitButtonLabel: string;
  disableSubmitButton: boolean;
  onSubmit: TOnSubmit;
  submitButtonId?: string;
};

type TSelectorFooterSubmitButton = Omit<TSelectorSubmitButton, "onSubmit"> & {
  onSubmit: (item?: TSelectorItem | React.MouseEvent) => Promise<void>;
};

// cancel button

export type TSelectorCancelButton = WithFlag<
  "withCancelButton",
  {
    withCancelButton: true;
    cancelButtonLabel: string;
    onCancel: () => void;
    cancelButtonId?: string;
  }
>;

// access rights

export type TAccessRight = {
  key: string;
  label: string;
  description?: string;
  access: string | number;
  isSeparator?: boolean;
};

type TWithAccessRightsProps = {
  withAccessRights: true;
  accessRights: TAccessRight[];
  selectedAccessRight: TAccessRight | null;
  onAccessRightsChange: (access: TAccessRight) => void;
  accessRightsMode?: SelectorAccessRightsMode;
};

export type TSelectorWithAside = WithFlag<
  "useAside",
  {
    useAside: true;
    onClose: VoidFunction;
    withoutBackground?: boolean;
    withBlur?: boolean;
  }
>;

export type TSelectorAccessRights = WithFlag<
  "withAccessRights",
  TWithAccessRightsProps
>;

export type AccessSelectorProps = Omit<
  TWithAccessRightsProps,
  "withAccessRights"
> & {
  footerRef: React.RefObject<HTMLDivElement | null>;
};

// footer input

export type TSelectorInput = WithFlag<
  "withFooterInput",
  {
    withFooterInput: true;
    footerInputHeader: string;
    currentFooterInputValue: string;
  }
>;

export type TSelectorFooterInput = TSelectorInput & {
  setNewFooterInputValue: React.Dispatch<React.SetStateAction<string>>;
};

// footer checkbox

export type TSelectorCheckbox = WithFlag<
  "withFooterCheckbox",
  {
    withFooterCheckbox: true;
    footerCheckboxLabel: string;
    isChecked: boolean;
  }
>;

export type TSelectorFooterCheckbox = TSelectorCheckbox & {
  setIsFooterCheckboxChecked: React.Dispatch<React.SetStateAction<boolean>>;
};

export type TSelectorInfo = WithFlag<
  "withInfo",
  {
    withInfo: true;
    infoText: string;
    withInfoBadge?: boolean;
  }
>;

export type TRenderCustomItem = (
  label: string,
  role?: string,
  email?: string,
  isGroup?: boolean,
  status?: EmployeeStatus,
) => React.ReactNode | null;

export type SelectorProps = TSelectorHeader &
  TInfoBar &
  TSelectorInfo &
  TSelectorTabs &
  TSelectorSelectAll &
  TSelectorEmptyScreen &
  TSelectorSearch &
  TSelectorBreadCrumbs &
  TSelectorSubmitButton &
  TSelectorCancelButton &
  TSelectorAccessRights &
  TSelectorInput &
  TSelectorCheckbox &
  TSelectorWithAside &
  TSelectorPagination & {
    id?: string;
    className?: string;
    style?: React.CSSProperties;

    onSelect?: (
      item: TSelectorItem,
      isDoubleClick: boolean,
      doubleClickCallback: () => Promise<void>,
    ) => void;

    isMultiSelect: boolean;
    selectedItems?: TSelectorItem[];

    disableFirstFetch?: boolean;
    loadNextPage: (startIndex: number) => Promise<void>;

    renderCustomItem?: TRenderCustomItem;

    alwaysShowFooter?: boolean;
    descriptionText?: string;

    withPadding?: boolean;
    injectedElement?: React.ReactElement<any>;

    isSSR?: boolean;
    selectedItem?: TSelectorItem | null; // no multiSelect only
  };

export type BodyProps = TSelectorInfo &
  TSelectorPagination & {
    footerVisible: boolean;
    withHeader?: boolean;
    withPadding?: boolean;

    value?: string;

    isMultiSelect: boolean;

    inputItemVisible: boolean;
    setInputItemVisible: (value: boolean) => void;

    renderCustomItem?: TRenderCustomItem;
    onSelect: (item: TSelectorItem, isDoubleClick: boolean) => void;

    loadMoreItems: (startIndex: number) => void;

<<<<<<< HEAD
  withFooterInput?: boolean;
  withFooterCheckbox?: boolean;
  descriptionText?: string;
  withInfoBadge?: boolean;
  injectedElement?: React.ReactElement<any>;
=======
    withFooterInput?: boolean;
    withFooterCheckbox?: boolean;
    descriptionText?: string;
    withInfoBadge?: boolean;
    injectedElement?: React.ReactElement;
>>>>>>> 7ffb433a

    isSSR?: boolean;
  };

export type FooterProps = TSelectorFooterSubmitButton &
  TSelectorCancelButton &
  TSelectorAccessRights &
  TSelectorFooterInput &
  TSelectorFooterCheckbox & {
    isMultiSelect: boolean;
    selectedItemsCount: number;
    requestRunning?: boolean;
  };

type TSelectorItemEmpty = {
  avatar?: undefined;
  color?: undefined;
  hasAvatar?: undefined;
  icon?: undefined;
  iconOriginal?: undefined;
  role?: undefined;
  email?: undefined;
  groups?: undefined;
  isOwner?: undefined;
  isAdmin?: undefined;
  isVisitor?: undefined;
  isCollaborator?: undefined;
  isRoomAdmin?: undefined;
  status?: undefined;
  access?: undefined;
  fileExst?: undefined;
  fileType?: undefined;
  shared?: undefined;
  parentId?: undefined;
  rootFolderType?: undefined;
  security?: undefined;
  isFolder?: undefined;
  filesCount?: undefined;
  foldersCount?: undefined;
  roomType?: undefined;
  isGroup?: undefined;
  name?: undefined;
  isCreateNewItem?: undefined;
  onCreateClick?: undefined;
  hotkey?: undefined;
  onBackClick?: undefined;
  dropDownItems?: undefined;
  isInputItem?: undefined;
  defaultInputValue?: undefined;
  onAcceptInput?: undefined;
  onCancelInput?: undefined;
  placeholder?: undefined;
  cover?: undefined;
  userType?: undefined;

  isRoomsOnly?: undefined;
  createDefineRoomType?: undefined;
};

export type TSelectorItemUser = MergeTypes<
  TSelectorItemEmpty,
  {
    email: string;
    isOwner: boolean;
    isAdmin: boolean;
    isVisitor: boolean;
    isCollaborator: boolean;
    isRoomAdmin: boolean;
    avatar: string;
    hasAvatar: boolean;
    role: AvatarRole;
    userType: EmployeeType;
    groups?: TUserGroup[];
    status: EmployeeStatus;
    access?: ShareAccessRights | string | number;
  }
>;

export type TSelectorItemFile = MergeTypes<
  TSelectorItemEmpty,
  {
    fileExst: string;
    fileType: FileType;
    parentId: string | number;
    rootFolderType: string | number;
    security: TFileSecurity;
    icon: string;
  }
>;

export type TSelectorItemFolder = MergeTypes<
  TSelectorItemEmpty,
  {
    isFolder: boolean;
    parentId: string | number;
    rootFolderType: string | number;
    filesCount: number;
    foldersCount: number;
    security: TFolderSecurity;
    icon?: string;
    avatar?: string;
  }
>;

export type TSelectorItemRoom = MergeTypes<
  TSelectorItemEmpty,
  {
    isFolder: boolean;
    roomType: RoomsType;
    shared: boolean;
    parentId: string | number;
    rootFolderType: string | number;
    filesCount: number;
    foldersCount: number;
    security: TRoomSecurity;
    icon?: string;
    color?: string;
    iconOriginal?: string;
    cover?: ICover;
  }
>;

export type TSelectorItemGroup = MergeTypes<
  TSelectorItemEmpty,
  {
    isGroup: boolean;
    name: string;
  }
>;

export type TSelectorItemNew = MergeTypes<
  TSelectorItemEmpty,
  {
    isCreateNewItem: boolean;
    hotkey?: string;
    dropDownItems?: React.ReactElement<any>[];
    onCreateClick?: VoidFunction;
    onBackClick: VoidFunction;

    isRoomsOnly?: boolean;
    createDefineRoomType?: RoomsType;
  }
>;

export type TSelectorItemInput = MergeTypes<
  TSelectorItemEmpty,
  {
    isInputItem: boolean;
    defaultInputValue: string;
    icon?: string;
    color?: string;
    roomType?: RoomsType;
    cover?: ICover;
    placeholder?: string;

    onAcceptInput: (value: string) => void;
    onCancelInput: VoidFunction;
  }
>;

type TSelectorItemType =
  | TSelectorItemUser
  | TSelectorItemFile
  | TSelectorItemFolder
  | TSelectorItemRoom
  | TSelectorItemGroup
  | TSelectorItemNew
  | TSelectorItemInput;

export type TSelectorItem = TSelectorItemType & {
  label: string;

  key?: string;
  id?: string | number;
  displayName?: string;
  isSelected?: boolean;
  isDisabled?: boolean;
  disabledText?: string;
  lifetimeTooltip?: string | null;
  viewUrl?: string;
  isTemplate?: boolean;
};

export type Data = {
  items: TSelectorItem[];
  onSelect?: (item: TSelectorItem, isDoubleClick: boolean) => void;
  isMultiSelect: boolean;
  isItemLoaded: (index: number) => boolean;
  rowLoader: React.ReactNode;
  renderCustomItem?: TRenderCustomItem;
  setInputItemVisible: (value: boolean) => void;
  inputItemVisible: boolean;
  savedInputValue: Nullable<string>;
  setSavedInputValue: (value: Nullable<string>) => void;
  listHeight: number;
};

export interface ItemProps {
  index: number;
  style: React.CSSProperties;
  data: Data;
}

export type ProvidersProps = {
  emptyScreenProps: TSelectorEmptyScreen;
  breadCrumbsProps: TSelectorBreadCrumbs;
  infoBarProps: TInfoBar;
  searchProps: TSelectorSearch;
  selectAllProps: TSelectorSelectAll & {
    isAllChecked: boolean;
    isAllIndeterminate: boolean;
  };
  tabsProps: TSelectorTabs;
};<|MERGE_RESOLUTION|>--- conflicted
+++ resolved
@@ -428,19 +428,11 @@
 
     loadMoreItems: (startIndex: number) => void;
 
-<<<<<<< HEAD
-  withFooterInput?: boolean;
-  withFooterCheckbox?: boolean;
-  descriptionText?: string;
-  withInfoBadge?: boolean;
-  injectedElement?: React.ReactElement<any>;
-=======
     withFooterInput?: boolean;
     withFooterCheckbox?: boolean;
     descriptionText?: string;
     withInfoBadge?: boolean;
     injectedElement?: React.ReactElement;
->>>>>>> 7ffb433a
 
     isSSR?: boolean;
   };
