﻿// (c) Copyright Ascensio System SIA 2010-2022
//
// This program is a free software product.
// You can redistribute it and/or modify it under the terms
// of the GNU Affero General Public License (AGPL) version 3 as published by the Free Software
// Foundation. In accordance with Section 7(a) of the GNU AGPL its Section 15 shall be amended
// to the effect that Ascensio System SIA expressly excludes the warranty of non-infringement of
// any third-party rights.
//
// This program is distributed WITHOUT ANY WARRANTY, without even the implied warranty
// of MERCHANTABILITY or FITNESS FOR A PARTICULAR  PURPOSE. For details, see
// the GNU AGPL at: http://www.gnu.org/licenses/agpl-3.0.html
//
// You can contact Ascensio System SIA at Lubanas st. 125a-25, Riga, Latvia, EU, LV-1021.
//
// The  interactive user interfaces in modified source and object code versions of the Program must
// display Appropriate Legal Notices, as required under Section 5 of the GNU AGPL version 3.
//
// Pursuant to Section 7(b) of the License you must retain the original Product logo when
// distributing the program. Pursuant to Section 7(e) we decline to grant you any rights under
// trademark law for use of our trademarks.
//
// All the Product's GUI elements, including illustrations and icon sets, as well as technical writing
// content are licensed under the terms of the Creative Commons Attribution-ShareAlike 4.0
// International. See the License terms at http://creativecommons.org/licenses/by-sa/4.0/legalcode

namespace ASC.Files.Api;

[ConstraintRoute("int")]
public class VirtualRoomsInternalController : VirtualRoomsController<int>
{
    public VirtualRoomsInternalController(
        GlobalFolderHelper globalFolderHelper,
        FileOperationDtoHelper fileOperationDtoHelper,
        CoreBaseSettings coreBaseSettings,
        CustomTagsService customTagsService,
        RoomLogoManager roomLogoManager,
        FileStorageService fileStorageService,
        FolderDtoHelper folderDtoHelper,
        FileDtoHelper fileDtoHelper,
        FileShareDtoHelper fileShareDtoHelper,
        IMapper mapper,
        SocketManager socketManager) : base(
            globalFolderHelper,
            fileOperationDtoHelper,
            coreBaseSettings,
            customTagsService,
            roomLogoManager,
            fileStorageService,
            folderDtoHelper,
            fileDtoHelper,
            fileShareDtoHelper,
            mapper,
            socketManager)
    {
    }

    /// <summary>
    /// Create a room in the virtual rooms section
    /// </summary>
    /// <short>
    /// Create room
    /// </short>
    /// <param name="title">
    /// Room name
    /// </param>
    /// <param name="roomType">
    /// Room preset type
    /// </param>
    /// <returns>
    /// Room info
    /// </returns>
    [HttpPost("rooms")]
    public async Task<FolderDto<int>> CreateRoomAsync(CreateRoomRequestDto inDto)
    {
        ErrorIfNotDocSpace();

        var room = await _fileStorageService.CreateRoomAsync(inDto.Title, inDto.RoomType, inDto.Private, inDto.Share, inDto.Notify, inDto.SharingMessage);

        return await _folderDtoHelper.GetAsync(room);
    }
}

public class VirtualRoomsThirdPartyController : VirtualRoomsController<string>
{
    public VirtualRoomsThirdPartyController(
        GlobalFolderHelper globalFolderHelper,
        FileOperationDtoHelper fileOperationDtoHelper,
        CoreBaseSettings coreBaseSettings,
        CustomTagsService customTagsService,
        RoomLogoManager roomLogoManager,
        FileStorageService fileStorageService,
        FolderDtoHelper folderDtoHelper,
        FileDtoHelper fileDtoHelper,
        FileShareDtoHelper fileShareDtoHelper,
        IMapper mapper,
        SocketManager socketManager) : base(
            globalFolderHelper,
            fileOperationDtoHelper,
            coreBaseSettings,
            customTagsService,
            roomLogoManager,
            fileStorageService,
            folderDtoHelper,
            fileDtoHelper,
            fileShareDtoHelper,
            mapper,
            socketManager)
    {
    }

    /// <summary>
    /// Creates a room in the virtual rooms section stored in a third-party storage
    /// </summary>
    /// <short>
    /// Create third-party room
    /// </short>
    /// <param name="id">
    /// ID of the folder in the third-party storage in which the contents of the room will be stored
    /// </param>
    /// <param name="title">
    /// Room name
    /// </param>
    /// <param name="roomType">
    /// Room preset type
    /// </param>
    /// <returns>
    /// Room info
    /// </returns>
    [HttpPost("rooms/thirdparty/{id}")]
    public async Task<FolderDto<string>> CreateRoomAsync(string id, CreateRoomRequestDto inDto)
    {
        ErrorIfNotDocSpace();

        var room = await _fileStorageService.CreateThirdPartyRoomAsync(inDto.Title, inDto.RoomType, id, inDto.Private, inDto.Share, inDto.Notify, inDto.SharingMessage);

        return await _folderDtoHelper.GetAsync(room);
    }
}

public abstract class VirtualRoomsController<T> : ApiControllerBase
{
    private readonly GlobalFolderHelper _globalFolderHelper;
    private readonly FileOperationDtoHelper _fileOperationDtoHelper;
    private readonly CoreBaseSettings _coreBaseSettings;
    private readonly CustomTagsService _customTagsService;
    private readonly RoomLogoManager _roomLogoManager;
    protected readonly FileStorageService _fileStorageService;
    private readonly FileShareDtoHelper _fileShareDtoHelper;
    private readonly IMapper _mapper;
    private readonly SocketManager _socketManager;

    protected VirtualRoomsController(
        GlobalFolderHelper globalFolderHelper,
        FileOperationDtoHelper fileOperationDtoHelper,
        CoreBaseSettings coreBaseSettings,
        CustomTagsService customTagsService,
        RoomLogoManager roomLogoManager,
        FileStorageService fileStorageService,
        FolderDtoHelper folderDtoHelper,
        FileDtoHelper fileDtoHelper,
        FileShareDtoHelper fileShareDtoHelper,
        IMapper mapper,
        SocketManager socketManager) : base(folderDtoHelper, fileDtoHelper)
    {
        _globalFolderHelper = globalFolderHelper;
        _fileOperationDtoHelper = fileOperationDtoHelper;
        _coreBaseSettings = coreBaseSettings;
        _customTagsService = customTagsService;
        _roomLogoManager = roomLogoManager;
        _fileStorageService = fileStorageService;
        _fileShareDtoHelper = fileShareDtoHelper;
        _mapper = mapper;
        _socketManager = socketManager;
    }

    /// <summary>
    /// Getting virtual room information
    /// </summary>
    /// <param name="id">
    /// Room ID
    /// </param>
    /// <returns>
    /// Room info
    /// </returns>
    [HttpGet("rooms/{id}")]
    public async Task<FolderDto<T>> GetRoomInfoAsync(T id)
    {
        ErrorIfNotDocSpace();

        var folder = await _fileStorageService.GetFolderAsync(id).NotFoundIfNull("Folder not found");

        return await _folderDtoHelper.GetAsync(folder);
    }

    /// <summary>
    /// Renaming a virtual room
    /// </summary>
    /// <param name="id">
    /// Room ID
    /// </param>
    /// <param name="title">
    /// New room name
    /// </param>
    /// <returns>
    /// Updated room info
    /// </returns>
    [HttpPut("rooms/{id}")]
    public async Task<FolderDto<T>> UpdateRoomAsync(T id, UpdateRoomRequestDto inDto)
    {
        ErrorIfNotDocSpace();

        var room = await _fileStorageService.FolderRenameAsync(id, inDto.Title);

        return await _folderDtoHelper.GetAsync(room);
    }

    /// <summary>
    /// Permanent deletion of a virtual room
    /// </summary>
    /// <short>
    /// Deleting room
    /// </short>
    /// <param name="id">
    /// Room ID
    /// </param>
    /// <param name="deleteAfter">
    /// Delete after finished
    /// </param>
    /// <returns>
    /// Result of the operation
    /// </returns>
    [HttpDelete("rooms/{id}")]
    public async Task<FileOperationDto> DeleteRoomAsync(T id, DeleteRoomRequestDto inDto)
    {
        ErrorIfNotDocSpace();

        var operationResult = _fileStorageService.DeleteFolder("delete", id, false, inDto.DeleteAfter, true)
            .FirstOrDefault();

        return await _fileOperationDtoHelper.GetAsync(operationResult);
    }

    /// <summary>
    /// Moving a room to the archive section
    /// </summary>
    /// <short>
    /// Archiving room
    /// </short>
    /// <param name="id">
    /// Room ID
    /// </param>
    /// <param name="deleteAfter">
    /// Archive after finished
    /// </param>
    /// <returns>
    /// Result of the operation
    /// </returns>
    [HttpPut("rooms/{id}/archive")]
    public async Task<FileOperationDto> ArchiveRoomAsync(T id, ArchiveRoomRequestDto inDto)
    {
        ErrorIfNotDocSpace();

        var destFolder = JsonSerializer.SerializeToElement(await _globalFolderHelper.FolderArchiveAsync);
        var movableRoom = JsonSerializer.SerializeToElement(id);

        var operationResult = _fileStorageService.MoveOrCopyItems(new List<JsonElement> { movableRoom }, new List<JsonElement>(), destFolder, FileConflictResolveType.Skip, false, inDto.DeleteAfter)
            .FirstOrDefault();

        return await _fileOperationDtoHelper.GetAsync(operationResult);
    }

    /// <summary>
    /// Moving a room to the virtual room section
    /// </summary>
    /// <short>
    /// Unarchiving room
    /// </short>
    /// <param name="id">
    /// Room ID
    /// </param>
    /// <param name="deleteAfter">
    /// Unarchive after finished
    /// </param>
    /// <returns>
    /// Result of the operation
    /// </returns>
    [HttpPut("rooms/{id}/unarchive")]
    public async Task<FileOperationDto> UnarchiveRoomAsync(T id, ArchiveRoomRequestDto inDto)
    {
        ErrorIfNotDocSpace();

        var destFolder = JsonSerializer.SerializeToElement(await _globalFolderHelper.FolderVirtualRoomsAsync);
        var movableRoom = JsonSerializer.SerializeToElement(id);

        var operationResult = _fileStorageService.MoveOrCopyItems(new List<JsonElement> { movableRoom }, new List<JsonElement>(), destFolder, FileConflictResolveType.Skip, false, inDto.DeleteAfter)
            .FirstOrDefault();

        return await _fileOperationDtoHelper.GetAsync(operationResult);
    }

    /// <summary>
    /// Setting access rights for a virtual room
    /// </summary>
    /// <short>
    /// Set access
    /// </short>
    /// <param name="id">
    /// Room ID
    /// </param>
    /// <param name="shareTo">
    /// ID of the user to whom access will be assigned
    /// </param>
    /// <param name="access">
    /// Access level
    /// </param>
    /// <param name="notify">
    /// Notifying users about access
    /// </param>
    /// <param name="sharingMessage">
    /// Notification message
    /// </param>
    /// <returns>
    /// Room security info
    /// </returns>
    [HttpPut("rooms/{id}/share")]
    public async Task<RoomSecurityDto> SetRoomSecurityAsync(T id, RoomInvitationRequestDto inDto)
    {
        ErrorIfNotDocSpace();

        var result = new RoomSecurityDto();

        if (inDto.Invitations != null && inDto.Invitations.Any())
        {
            var wrappers = _mapper.Map<IEnumerable<RoomInvitation>, List<AceWrapper>>(inDto.Invitations);

            var aceCollection = new AceCollection<T>
            {
                Files = Array.Empty<T>(),
                Folders = new[] { id },
                Aces = wrappers,
                Message = inDto.Message
            };

            result.Warning = await _fileStorageService.SetAceObjectAsync(aceCollection, inDto.Notify);
        }

        result.Members = await GetRoomSecurityInfoAsync(id).ToListAsync();

        return result;
    }

    /// <summary>
    /// Setting access rights for a virtual room
    /// </summary>
    /// <param name="id">
    /// Room ID
    /// </param>
    /// <returns>Room security info</returns>
    [HttpGet("rooms/{id}/share")]
    public async IAsyncEnumerable<FileShareDto> GetRoomSecurityInfoAsync(T id)
    {
        var fileShares = await _fileStorageService.GetSharedInfoAsync(Array.Empty<T>(), new[] { id });

        foreach (var fileShareDto in fileShares)
        {
            yield return await _fileShareDtoHelper.Get(fileShareDto);
        }
    }

    /// <summary>
    /// Setting an external invite link
    /// </summary>
    /// <param name="id">
    /// Room ID
    /// </param>
    /// <param name="linkId">
    /// Link ID
    /// </param>
    /// <param name="title">
    /// External link name
    /// </param>
    /// /// <param name="access">
    /// Access level
    /// </param>
    /// <returns>Room security info</returns>
    [HttpPut("rooms/{id}/links")]
    public async IAsyncEnumerable<FileShareDto> SetInvintationLinkAsync(T id, InvintationLinkRequestDto inDto)
    {
        var fileShares = await _fileStorageService.SetInvitationLink(id, inDto.LinkId, inDto.Title, inDto.Access);

        foreach (var fileShareDto in fileShares)
        {
            yield return await _fileShareDtoHelper.Get(fileShareDto);
        }
    }

    /// <summary>
    /// Add tags for a virtual room
    /// </summary>
    /// <short>
    /// Add tags
    /// </short>
    /// <param name="id">
    /// Room ID
    /// </param>
    /// <param name="names">
    /// Tag names
    /// </param>
    /// <returns>
    /// Room info
    /// </returns>
    [HttpPut("rooms/{id}/tags")]
    public async Task<FolderDto<T>> AddTagsAsync(T id, BatchTagsRequestDto inDto)
    {
        ErrorIfNotDocSpace();

        var room = await _customTagsService.AddRoomTagsAsync(id, inDto.Names);

        return await _folderDtoHelper.GetAsync(room);
    }

    /// <summary>
    /// Attaching a tag to a virtual room
    /// </summary>
    /// <short>
    /// Add tags
    /// </short>
    /// <param name="id">
    /// Room ID
    /// </param>
    /// <param name="names">
    /// Tag names
    /// </param>
    /// <returns>
    /// Room info
    /// </returns>
    [HttpDelete("rooms/{id}/tags")]
    public async Task<FolderDto<T>> DeleteTagsAsync(T id, BatchTagsRequestDto inDto)
    {
        ErrorIfNotDocSpace();

        var room = await _customTagsService.DeleteRoomTagsAsync(id, inDto.Names);

        return await _folderDtoHelper.GetAsync(room);
    }

    /// <summary>
    /// Creating a logo for a virtual room
    /// </summary>
    /// <short>
    /// Create room logo
    /// </short>
    /// <param name="id">
    /// Room ID
    /// </param>
    /// <param name="tmpFile">
    /// The path to the temporary image file
    /// </param>
    /// <param name="x">
    /// The coordinate X of the rectangle's starting point
    /// </param>
    /// <param name="y">
    /// The coordinate Y of the rectangle's starting point
    /// </param>
    /// <param name="width">
    /// Rectangle width
    /// </param>
    /// <param name="height">
    /// Rectangle height
    /// </param>
    /// <returns>
    /// Room info
    /// </returns>
    [HttpPost("rooms/{id}/logo")]
    public async Task<FolderDto<T>> CreateRoomLogoAsync(T id, LogoRequestDto inDto)
    {
        ErrorIfNotDocSpace();

        var room = await _roomLogoManager.CreateAsync(id, inDto.TmpFile, inDto.X, inDto.Y, inDto.Width, inDto.Height);

        await _socketManager.UpdateFolderAsync(room);

        return await _folderDtoHelper.GetAsync(room);
    }

    /// <summary>
    /// Removing the virtual room logo
    /// </summary>
    /// <short>
    /// Remove room logo
    /// </short>
    /// <param name="id">
    /// Room ID
    /// </param>
    /// <returns>
    /// Room info
    /// </returns>
    [HttpDelete("rooms/{id}/logo")]
    public async Task<FolderDto<T>> DeleteRoomLogoAsync(T id)
    {
        ErrorIfNotDocSpace();

        var room = await _roomLogoManager.DeleteAsync(id);

        await _socketManager.UpdateFolderAsync(room);

        return await _folderDtoHelper.GetAsync(room);
    }

    /// <summary>
    /// Pins a virtual room to the list
    /// </summary>
    /// <short>
    /// Pin room
    /// </short>
    /// <param name="id">
    /// Room ID
    /// </param>
    /// <returns>
    /// Room info
    /// </returns>
    [HttpPut("rooms/{id}/pin")]
    public async Task<FolderDto<T>> PinRoomAsync(T id)
    {
        ErrorIfNotDocSpace();

        var room = await _fileStorageService.SetPinnedStatusAsync(id, true);

        return await _folderDtoHelper.GetAsync(room);
    }

    /// <summary>
    /// Unpins a virtual room to the list
    /// </summary>
    /// <short>
    /// Unpin room
    /// </short>
    /// <param name="id">
    /// Room ID
    /// </param>
    /// <returns>
    /// Room info
    /// </returns>
    [HttpPut("rooms/{id}/unpin")]
    public async Task<FolderDto<T>> UnpinRoomAsync(T id)
    {
        ErrorIfNotDocSpace();

        var room = await _fileStorageService.SetPinnedStatusAsync(id, false);

        return await _folderDtoHelper.GetAsync(room);
    }

    /// <summary>
    /// Resend room invitations
    /// </summary>
    /// <param name="id">
    /// Room ID
    /// </param>
    /// <param name="usersIds">
    /// User IDs
    /// </param>
    /// <returns>
    /// Void
    /// </returns>
    [HttpPost("rooms/{id}/resend")]
    public async Task ResendEmailInvitationsAsync(T id, UserInvintationRequestDto inDto)
    {
        await _fileStorageService.ResendEmailInvitationsAsync(id, inDto.UsersIds);
    }

    protected void ErrorIfNotDocSpace()
    {
        if (_coreBaseSettings.DisableDocSpace)
        {
            throw new NotSupportedException();
        }
    }
}

public class VirtualRoomsCommonController : ApiControllerBase
{
    private readonly FileStorageService _fileStorageService;
    private readonly FolderContentDtoHelper _folderContentDtoHelper;
    private readonly GlobalFolderHelper _globalFolderHelper;
    private readonly CoreBaseSettings _coreBaseSettings;
    private readonly ApiContext _apiContext;
    private readonly CustomTagsService _customTagsService;
    private readonly RoomLogoManager _roomLogoManager;
    private readonly SetupInfo _setupInfo;
    private readonly FileSizeComment _fileSizeComment;
    private readonly RoomLinkService _roomLinkService;
    private readonly AuthContext _authContext;

    public VirtualRoomsCommonController(
        FileStorageService fileStorageService,
        FolderContentDtoHelper folderContentDtoHelper,
        GlobalFolderHelper globalFolderHelper,
        CoreBaseSettings coreBaseSettings,
        ApiContext apiContext,
        CustomTagsService customTagsService,
        RoomLogoManager roomLogoManager,
        SetupInfo setupInfo,
        FileSizeComment fileSizeComment,
        FolderDtoHelper folderDtoHelper,
        FileDtoHelper fileDtoHelper,
        RoomLinkService roomLinkService,
        AuthContext authContext) : base(folderDtoHelper, fileDtoHelper)
    {
        _fileStorageService = fileStorageService;
        _folderContentDtoHelper = folderContentDtoHelper;
        _globalFolderHelper = globalFolderHelper;
        _coreBaseSettings = coreBaseSettings;
        _apiContext = apiContext;
        _customTagsService = customTagsService;
        _roomLogoManager = roomLogoManager;
        _setupInfo = setupInfo;
        _fileSizeComment = fileSizeComment;
        _roomLinkService = roomLinkService;
        _authContext = authContext;
    }

    /// <summary>
    /// Getting the contents of the virtual rooms section
    /// </summary>
    /// <short>
    /// Get rooms
    /// </short>
    /// <param name="startIndex">
    /// The value of the beginning of the enumeration
    /// </param>
    /// <param name="count">
    /// Quantity
    /// </param>
    /// <param name="filterValue">
    /// Filter by name
    /// </param>
    /// <param name="types">
    /// Filter by room type
    /// </param>
    /// <param name="subjectId">
    /// Filter by user ID
    /// </param>
    /// <param name="searchInContent">
    /// Full-text content search
    /// </param>
    /// <param name="withSubfolders">
    /// Search by subfolders
    /// </param>
    /// <param name="searchArea">
    /// Room search area
    /// </param>
    /// <param name="withoutTags">
    /// Search by rooms without tags
    /// </param>
    /// <param name="tags">
    /// Filter by tags
    /// </param>
    /// <param name="excludeSubject">
    /// Exclude subject from search
    /// </param>
    /// <returns>
    /// Virtual Rooms content
    /// </returns>
    [HttpGet("rooms")]
    public async Task<FolderContentDto<int>> GetRoomsFolderAsync(RoomFilterType? type, string subjectId, bool? searchInContent, bool? withSubfolders, SearchArea? searchArea, bool? withoutTags, string tags, bool? excludeSubject,
        ProviderFilter? provider, SubjectFilter? subjectFilter)
    {
        ErrorIfNotDocSpace();

        var parentId = searchArea != SearchArea.Archive ? await _globalFolderHelper.GetFolderVirtualRooms()
            : await _globalFolderHelper.GetFolderArchive();

        var filter = type switch
        {
            RoomFilterType.FillingFormsRoomOnly => FilterType.FillingFormsRooms,
            RoomFilterType.ReadOnlyRoomOnly => FilterType.ReadOnlyRooms,
            RoomFilterType.EditingRoomOnly => FilterType.EditingRooms,
            RoomFilterType.ReviewRoomOnly => FilterType.ReviewRooms,
            RoomFilterType.CustomRoomOnly => FilterType.CustomRooms,
            RoomFilterType.FoldersOnly => FilterType.FoldersOnly,
            _ => FilterType.None
        };

        var tagNames = !string.IsNullOrEmpty(tags) ? JsonSerializer.Deserialize<IEnumerable<string>>(tags) : null;

        OrderBy orderBy = null;
        if (SortedByTypeExtensions.TryParse(_apiContext.SortBy, true, out var sortBy))
        {
            orderBy = new OrderBy(sortBy, !_apiContext.SortDescending);
        }

        var startIndex = Convert.ToInt32(_apiContext.StartIndex);
        var count = Convert.ToInt32(_apiContext.Count);
        var filterValue = _apiContext.FilterValue;

<<<<<<< HEAD
        var content = await _fileStorageService.GetFolderItemsAsync(parentId, startIndex, count, filter, false, subjectId, filterValue,
=======
        var content = await _fileStorageServiceInt.GetFolderItemsAsync(parentId, startIndex, count, filter, false, subjectId, filterValue,
>>>>>>> f548b4f9
            searchInContent ?? false, withSubfolders ?? false, orderBy, searchArea ?? SearchArea.Active, withoutTags ?? false, tagNames, excludeSubject ?? false,
            provider ?? ProviderFilter.None, subjectFilter ?? SubjectFilter.Owner);

        var dto = await _folderContentDtoHelper.GetAsync(content, startIndex);

        return dto.NotFoundIfNull();
    }

    /// <summary>
    /// Create a custom tag
    /// </summary>
    /// <short>
    /// Create tag
    /// </short>
    /// <param name="name">
    /// Tag name
    /// </param>
    /// <returns>
    /// Tag name
    /// </returns>
    [HttpPost("tags")]
    public async Task<string> CreateTagAsync(CreateTagRequestDto inDto)
    {
        ErrorIfNotDocSpace();

        return await _customTagsService.CreateTagAsync(inDto.Name);
    }

    /// <summary>
    /// Getting a list of custom tags
    /// </summary>
    /// <short>
    /// Get tags
    /// </short>
    /// <param name="startIndex">
    /// The value of the beginning of the enumeration
    /// </param>
    /// <param name="count">
    /// Quantity
    /// </param>
    /// <param name="filterValue">
    /// Filter by name
    /// </param>
    /// <returns>
    /// Tag names
    /// </returns>
    [HttpGet("tags")]
    public async IAsyncEnumerable<object> GetTagsInfoAsync()
    {
        ErrorIfNotDocSpace();

        var from = Convert.ToInt32(_apiContext.StartIndex);
        var count = Convert.ToInt32(_apiContext.Count);

        await foreach (var tag in _customTagsService.GetTagsInfoAsync<int>(_apiContext.FilterValue, TagType.Custom, from, count))
        {
            yield return tag;
        }
    }

    /// <summary>
    /// Delete a bunch of custom tags
    /// </summary>
    /// <short>
    /// Delete tags
    /// </short>
    /// <returns>
    /// Void
    /// </returns>
    [HttpDelete("tags")]
    public async Task DeleteTagsAsync(BatchTagsRequestDto inDto)
    {
        ErrorIfNotDocSpace();

        await _customTagsService.DeleteTagsAsync<int>(inDto.Names);
    }

    /// <summary>
    /// Upload a temporary image to create a virtual room logo
    /// </summary>
    /// <short>
    /// Upload image for room logo
    /// </short>
    /// <param name="formCollection">
    /// Image data
    /// </param>
    /// <returns>
    /// Upload result
    /// </returns>
    [HttpPost("logos")]
    public async Task<UploadResultDto> UploadRoomLogo(IFormCollection formCollection)
    {
        var result = new UploadResultDto();

        try
        {
            if (formCollection.Files.Count != 0)
            {
                var roomLogo = formCollection.Files[0];

                if (roomLogo.Length > _setupInfo.MaxImageUploadSize)
                {
                    result.Success = false;
                    result.Message = _fileSizeComment.FileImageSizeExceptionString;

                    return result;
                }

                var data = new byte[roomLogo.Length];
                using var inputStream = roomLogo.OpenReadStream();

                var br = new BinaryReader(inputStream);

                br.Read(data, 0, (int)roomLogo.Length);
                br.Close();

                UserPhotoThumbnailManager.CheckImgFormat(data);

                result.Data = await _roomLogoManager.SaveTempAsync(data, _setupInfo.MaxImageUploadSize);
                result.Success = true;
            }
            else
            {
                result.Success = false;
            }
        }
        catch (Exception ex)
        {
            result.Success = false;
            result.Message = ex.Message;
        }

        return result;
    }

    /// <summary>
    /// Accept an invitation in a room via an external link
    /// </summary>
    /// <param name="key">
    /// Link key
    /// </param>
    /// <returns>
    /// Void
    /// </returns>
    [HttpPost("rooms/accept")]
    public async Task SetSecurityByLink(AcceptInvitationDto inDto)
    {
        var options = await _roomLinkService.GetOptionsAsync(inDto.Key, null);

        if (!options.IsCorrect)
        {
            throw new SecurityException(FilesCommonResource.ErrorMessage_InvintationLink);
        }

        var aces = new List<AceWrapper>
        {
            new AceWrapper
            {
                Access = options.Share,
                Id = _authContext.CurrentAccount.ID
            }
        };

        var settings = new AceAdvancedSettingsWrapper
        {
            InvitationLink = true
        };

        if (int.TryParse(options.RoomId, out var id))
        {
            var aceCollection = new AceCollection<int>
            {
                Aces = aces,
                Files = Array.Empty<int>(),
                Folders = new[] { id },
                AdvancedSettings = settings
            };

            await _fileStorageService.SetAceObjectAsync(aceCollection, false);
        }
        else
        {
            var aceCollection = new AceCollection<string>
            {
                Aces = aces,
                Files = Array.Empty<string>(),
                Folders = new[] { options.RoomId },
                AdvancedSettings = settings
            };

            await _fileStorageService.SetAceObjectAsync(aceCollection, false);
        }
    }

    private void ErrorIfNotDocSpace()
    {
        if (_coreBaseSettings.DisableDocSpace)
        {
            throw new NotSupportedException();
        }
    }
}<|MERGE_RESOLUTION|>--- conflicted
+++ resolved
@@ -695,11 +695,7 @@
         var count = Convert.ToInt32(_apiContext.Count);
         var filterValue = _apiContext.FilterValue;
 
-<<<<<<< HEAD
         var content = await _fileStorageService.GetFolderItemsAsync(parentId, startIndex, count, filter, false, subjectId, filterValue,
-=======
-        var content = await _fileStorageServiceInt.GetFolderItemsAsync(parentId, startIndex, count, filter, false, subjectId, filterValue,
->>>>>>> f548b4f9
             searchInContent ?? false, withSubfolders ?? false, orderBy, searchArea ?? SearchArea.Active, withoutTags ?? false, tagNames, excludeSubject ?? false,
             provider ?? ProviderFilter.None, subjectFilter ?? SubjectFilter.Owner);
 
