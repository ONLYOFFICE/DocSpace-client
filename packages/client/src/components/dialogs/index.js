import EmptyTrashDialog from "./EmptyTrashDialog";
import DeleteDialog from "./DeleteDialog";
import DownloadDialog from "./DownloadDialog";
import ConvertDialog from "./ConvertDialog";
import DeleteThirdPartyDialog from "./DeleteThirdPartyDialog";
import ConnectDialog from "./ConnectDialog";
import ConflictResolveDialog from "./ConflictResolveDialog";
import ChangeEmailDialog from "./ChangeEmailDialog";
import ChangePasswordDialog from "./ChangePasswordDialog";
import ChangePhoneDialog from "./ChangePhoneDialog";
import DeleteProfileEverDialog from "./DeleteProfileEverDialog";
import DeleteSelfProfileDialog from "./DeleteSelfProfileDialog";
import DeleteOwnerProfileDialog from "./DeleteOwnerProfileDialog";
import DeleteUsersDialog from "./DeleteUsersDialog";
import SendInviteDialog from "./SendInviteDialog";
import ChangeUserStatusDialog from "./ChangeUserStatusDialog";
import ChangeUserTypeDialog from "./ChangeUserTypeDialog";
import DataLossWarningDialog from "./DataLossWarningDialog";
import ResetApplicationDialog from "./ResetApplicationDialog";
import BackupCodesDialog from "./BackupCodesDialog";
import CreateRoomDialog from "./CreateEditRoomDialog/CreateRoomDialog";
import EditRoomDialog from "./CreateEditRoomDialog/EditRoomDialog";
import ChangePortalOwnerDialog from "./ChangePortalOwnerDialog";
import ChangeNameDialog from "./ChangeNameDialog";
import AvatarEditorDialog from "./AvatarEditorDialog";
import DeletePortalDialog from "./DeletePortalDialog";
import InviteUsersWarningDialog from "./InviteUsersWarningDialog";
import LogoutConnectionDialog from "./LogoutConnectionDialog";
import LogoutAllConnectionDialog from "./LogoutAllConnectionDialog";
import CreateRoomConfirmDialog from "./CreateRoomConfirmDialog";
import PortalRenamingDialog from "./PortalRenamingDialog";
<<<<<<< HEAD
import ChangeQuotaDialog from "./ChangeQuotaDialog";
=======
import ReportDialog from "./ReportDialog";
>>>>>>> ca3f18e3

export {
  EmptyTrashDialog,
  DeleteDialog,
  DownloadDialog,
  ConvertDialog,
  DeleteThirdPartyDialog,
  ConnectDialog,
  ConflictResolveDialog,
  ChangeEmailDialog,
  ChangePasswordDialog,
  ChangePhoneDialog,
  DeleteProfileEverDialog,
  DeleteSelfProfileDialog,
  DeleteOwnerProfileDialog,
  DeleteUsersDialog,
  SendInviteDialog,
  ChangeUserStatusDialog,
  ChangeUserTypeDialog,
  DataLossWarningDialog,
  ResetApplicationDialog,
  BackupCodesDialog,
  CreateRoomDialog,
  CreateRoomConfirmDialog,
  EditRoomDialog,
  ChangePortalOwnerDialog,
  ChangeNameDialog,
  AvatarEditorDialog,
  DeletePortalDialog,
  LogoutConnectionDialog,
  InviteUsersWarningDialog,
  LogoutAllConnectionDialog,
  PortalRenamingDialog,
<<<<<<< HEAD
  ChangeQuotaDialog,
=======
  ReportDialog,
>>>>>>> ca3f18e3
};<|MERGE_RESOLUTION|>--- conflicted
+++ resolved
@@ -29,11 +29,8 @@
 import LogoutAllConnectionDialog from "./LogoutAllConnectionDialog";
 import CreateRoomConfirmDialog from "./CreateRoomConfirmDialog";
 import PortalRenamingDialog from "./PortalRenamingDialog";
-<<<<<<< HEAD
+import ReportDialog from "./ReportDialog";
 import ChangeQuotaDialog from "./ChangeQuotaDialog";
-=======
-import ReportDialog from "./ReportDialog";
->>>>>>> ca3f18e3
 
 export {
   EmptyTrashDialog,
@@ -67,9 +64,6 @@
   InviteUsersWarningDialog,
   LogoutAllConnectionDialog,
   PortalRenamingDialog,
-<<<<<<< HEAD
+  ReportDialog,
   ChangeQuotaDialog,
-=======
-  ReportDialog,
->>>>>>> ca3f18e3
 };