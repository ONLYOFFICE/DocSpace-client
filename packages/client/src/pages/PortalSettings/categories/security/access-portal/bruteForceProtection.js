// (c) Copyright Ascensio System SIA 2009-2025
//
// This program is a free software product.
// You can redistribute it and/or modify it under the terms
// of the GNU Affero General Public License (AGPL) version 3 as published by the Free Software
// Foundation. In accordance with Section 7(a) of the GNU AGPL its Section 15 shall be amended
// to the effect that Ascensio System SIA expressly excludes the warranty of non-infringement of
// any third-party rights.
//
// This program is distributed WITHOUT ANY WARRANTY, without even the implied warranty
// of MERCHANTABILITY or FITNESS FOR A PARTICULAR  PURPOSE. For details, see
// the GNU AGPL at: http://www.gnu.org/licenses/agpl-3.0.html
//
// You can contact Ascensio System SIA at Lubanas st. 125a-25, Riga, Latvia, EU, LV-1021.
//
// The  interactive user interfaces in modified source and object code versions of the Program must
// display Appropriate Legal Notices, as required under Section 5 of the GNU AGPL version 3.
//
// Pursuant to Section 7(b) of the License you must retain the original Product logo when
// distributing the program. Pursuant to Section 7(e) we decline to grant you any rights under
// trademark law for use of our trademarks.
//
// All the Product's GUI elements, including illustrations and icon sets, as well as technical writing
// content are licensed under the terms of the Creative Commons Attribution-ShareAlike 4.0
// International. See the License terms at http://creativecommons.org/licenses/by-sa/4.0/legalcode

import { useState, useEffect } from "react";
import api from "@docspace/shared/api";
import { size, isMobileDevice } from "@docspace/shared/utils";
import { withTranslation } from "react-i18next";
import { inject, observer } from "mobx-react";
import isEqual from "lodash/isEqual";
import { FieldContainer } from "@docspace/shared/components/field-container";
import { toastr } from "@docspace/shared/components/toast";
import { TextInput } from "@docspace/shared/components/text-input";
import { SaveCancelButtons } from "@docspace/shared/components/save-cancel-buttons";
import { Text } from "@docspace/shared/components/text";
import { useNavigate, useLocation } from "react-router";
import { Link } from "@docspace/shared/components/link";
import { DeviceType } from "@docspace/shared/enums";
import { saveToSessionStorage } from "@docspace/shared/utils/saveToSessionStorage";
import { getFromSessionStorage } from "@docspace/shared/utils/getFromSessionStorage";
import BruteForceProtectionLoader from "../sub-components/loaders/brute-force-protection-loader";
import { StyledBruteForceProtection } from "../StyledSecurity";
import useSecurity from "../useSecurity";
import { createDefaultHookSettingsProps } from "../../../utils/createDefaultHookSettingsProps";

const BruteForceProtection = (props) => {
  const {
    t,
    tReady,
    numberAttempt,
    blockingTime,
    checkPeriod,

    getBruteForceProtection,

    bruteForceProtectionUrl,
    currentDeviceType,
    currentColorScheme,
    isDefaultPasswordProtection,
    setBruteForceProtectionSettings,
    isInit,

    settingsStore,
    tfaStore,
    setup,
  } = props;

  const defaultNumberAttempt = numberAttempt?.toString();
  const defaultBlockingTime = blockingTime?.toString();
  const defaultCheckPeriod = checkPeriod?.toString();

  const [currentNumberAttempt, setCurrentNumberAttempt] =
    useState(defaultNumberAttempt);
  const [currentBlockingTime, setCurrentBlockingTime] =
    useState(defaultBlockingTime);
  const [currentCheckPeriod, setCurrentCheckPeriod] =
    useState(defaultCheckPeriod);
  const [isDefault, setIsDefault] = useState(isDefaultPasswordProtection);

  const [showReminder, setShowReminder] = useState(false);
  const [isGetSettingsLoaded, setIsGetSettingsLoaded] = useState(false);

  const [isLoadingSave, setIsLoadingSave] = useState(false);

  const [hasErrorNumberAttempt, setHasErrorNumberAttempt] = useState(false);
  const [hasErrorBlockingTime, setHasErrorBlockingTime] = useState(false);
  const [hasErrorCheckPeriod, setHasErrorCheckPeriod] = useState(false);

  const navigate = useNavigate();
  const location = useLocation();

  const defaultProps = createDefaultHookSettingsProps({
    settingsStore,
    tfaStore,
    setup,
  });

  const { getSecurityInitialValue } = useSecurity(defaultProps.security);

  const checkWidth = () => {
    window.innerWidth > size.mobile &&
      location.pathname.includes("brute-force-protection") &&
      navigate("/portal-settings/security/access-portal");
  };

  const getSettings = () => {
    const defaultData = {
      numberAttempt: defaultNumberAttempt.replace(/^0+/, ""),
      blockingTime: defaultBlockingTime.replace(/^0+/, ""),
      checkPeriod: defaultCheckPeriod.replace(/^0+/, ""),
    };
    saveToSessionStorage("defaultBruteForceProtection", defaultData);

    setCurrentNumberAttempt(defaultNumberAttempt);
    setCurrentBlockingTime(defaultBlockingTime);
    setCurrentCheckPeriod(defaultCheckPeriod);
    setIsDefault(isDefaultPasswordProtection);
    setIsGetSettingsLoaded(true);
  };

  useEffect(() => {
    if (isMobileDevice()) {
      getSecurityInitialValue();
      setIsGetSettingsLoaded(true);
    }
  }, [isMobileDevice]);

  useEffect(() => {
    if (isInit) {
      setIsGetSettingsLoaded(true);
    }
  }, []);

  useEffect(() => {
    if (
      currentNumberAttempt == null ||
      currentCheckPeriod == null ||
      currentBlockingTime == null
    )
      return;

    setHasErrorNumberAttempt(!parseInt(currentNumberAttempt, 10));
    setHasErrorBlockingTime(!parseInt(currentBlockingTime, 10));
    setHasErrorCheckPeriod(!parseInt(currentCheckPeriod, 10));
  }, [currentNumberAttempt, currentBlockingTime, currentCheckPeriod]);

  useEffect(() => {
    if (!isGetSettingsLoaded || !numberAttempt || !blockingTime || !checkPeriod)
      return;
    getSettings();
  }, [isGetSettingsLoaded, numberAttempt, blockingTime, checkPeriod]);

  useEffect(() => {
    checkWidth();
    window.addEventListener("resize", checkWidth);

    return () => window.removeEventListener("resize", checkWidth);
  }, []);

  useEffect(() => {
    if (!isGetSettingsLoaded) return;

    const defaultSettings = getFromSessionStorage(
      "defaultBruteForceProtection",
    );

    const checkNullNumberAttempt = !+currentNumberAttempt;
    const checkNullBlockingTime = !+currentBlockingTime;
    const checkNullCheckPeriod = !+currentCheckPeriod;

    const newSettings = {
      numberAttempt: checkNullNumberAttempt
        ? currentNumberAttempt
        : currentNumberAttempt.replace(/^0+/, ""),
      blockingTime: checkNullBlockingTime
        ? currentBlockingTime
        : currentBlockingTime.replace(/^0+/, ""),
      checkPeriod: checkNullCheckPeriod
        ? currentCheckPeriod
        : currentCheckPeriod.replace(/^0+/, ""),
    };

    saveToSessionStorage("currentBruteForceProtection", newSettings);

    if (isEqual(defaultSettings, newSettings)) {
      setShowReminder(false);
      return;
    }

    setShowReminder(true);
  }, [
    currentNumberAttempt,
    currentBlockingTime,
    currentCheckPeriod,
    isGetSettingsLoaded,
  ]);

  const onValidation = (inputValue) => {
    const isPositiveOrZeroNumber =
      Math.sign(inputValue) === 1 || Math.sign(inputValue) === 0;

    return !(
      !isPositiveOrZeroNumber ||
      inputValue.indexOf(".") !== -1 ||
      inputValue.indexOf(" ") !== -1 ||
      inputValue.length > 4
    );
  };

  const onChangeNumberAttempt = (e) => {
    const inputValue = e.target.value;

    onValidation(inputValue) &&
      setCurrentNumberAttempt(inputValue) &&
      setShowReminder(true);
  };

  const onChangeBlockingTime = (e) => {
    const inputValue = e.target.value;

    onValidation(inputValue) &&
      setCurrentBlockingTime(inputValue) &&
      setShowReminder(true);
  };

  const onChangeCheckPeriod = (e) => {
    const inputValue = e.target.value;

    onValidation(inputValue) &&
      setCurrentCheckPeriod(inputValue) &&
      setShowReminder(true);
  };

  const onSaveClick = () => {
    if (hasErrorNumberAttempt || hasErrorCheckPeriod) return;
    setIsLoadingSave(true);

    const numberCurrentNumberAttempt = parseInt(currentNumberAttempt, 10);
    const numberCurrentBlockingTime = parseInt(currentBlockingTime, 10);
    const numberCurrentCheckPeriod = parseInt(currentCheckPeriod, 10);

    api.settings
      .setBruteForceProtection(
        numberCurrentNumberAttempt,
        numberCurrentBlockingTime,
        numberCurrentCheckPeriod,
      )
      .then(() => {
        saveToSessionStorage("defaultBruteForceProtection", {
          numberAttempt: currentNumberAttempt.replace(/^0+/, ""),
          blockingTime: currentBlockingTime.replace(/^0+/, ""),
          checkPeriod: currentCheckPeriod.replace(/^0+/, ""),
        });

        getBruteForceProtection();
        setShowReminder(false);
        setIsLoadingSave(false);
        toastr.success(t("Common:SuccessfullySaveSettingsMessage"));
      })
      .catch((error) => {
        toastr.error(error);
      });
  };

  const onCancelClick = async () => {
    const result = await api.settings.deleteBruteForceProtection();

    setBruteForceProtectionSettings(result);
  };

<<<<<<< HEAD
  if (
    (currentDeviceType !== DeviceType.desktop && !isGetSettingsLoaded) ||
    !tReady
  )
=======
  if (currentDeviceType === DeviceType.mobile && !isGetSettingsLoaded)
>>>>>>> 8d2ca150
    return <BruteForceProtectionLoader />;

  return (
    <StyledBruteForceProtection withoutExternalLink={!bruteForceProtectionUrl}>
      <div className="description">
        <Text className="page-subtitle">
          {t("BruteForceProtectionDescription")}
        </Text>

        {bruteForceProtectionUrl ? (
          <Link
            className="link"
            dataTestId="brute_force_protection_learn_more"
            fontSize="13px"
            target="_blank"
            isHovered
            href={bruteForceProtectionUrl}
            color={currentColorScheme.main?.accent}
          >
            {t("Common:LearnMore")}
          </Link>
        ) : null}
      </div>

      <FieldContainer
        className="input-container"
        labelVisible
        labelText={t("NumberOfAttempts")}
        isVertical
        place="top"
        hasError={hasErrorNumberAttempt}
        errorMessage={t("ErrorMessageBruteForceProtection")}
      >
        <TextInput
          className="brute-force-protection-input"
          testId="brute_force_protection_number_attempts_input"
          tabIndex={1}
          value={currentNumberAttempt}
          onChange={onChangeNumberAttempt}
          isDisabled={isLoadingSave}
          placeholder={t("EnterNumber")}
          hasError={hasErrorNumberAttempt}
        />
      </FieldContainer>

      <FieldContainer
        className="input-container"
        labelVisible
        labelText={t("BlockingTime")}
        isVertical
        place="top"
        hasError={hasErrorBlockingTime}
        errorMessage={t("ErrorMessageBruteForceProtection")}
      >
        <TextInput
          className="brute-force-protection-input"
          testId="brute_force_protection_blocking_time_input"
          tabIndex={2}
          value={currentBlockingTime}
          onChange={onChangeBlockingTime}
          isDisabled={isLoadingSave}
          placeholder={t("EnterTime")}
          hasError={hasErrorBlockingTime}
        />
      </FieldContainer>

      <FieldContainer
        className="input-container"
        labelVisible
        labelText={t("CheckPeriod")}
        isVertical
        place="top"
        hasError={hasErrorCheckPeriod}
        errorMessage={t("ErrorMessageBruteForceProtection")}
      >
        <TextInput
          className="brute-force-protection-input"
          testId="brute_force_protection_check_period_input"
          tabIndex={3}
          value={currentCheckPeriod}
          onChange={onChangeCheckPeriod}
          isDisabled={isLoadingSave}
          placeholder={t("EnterTime")}
          hasError={hasErrorCheckPeriod}
        />
      </FieldContainer>
      <SaveCancelButtons
        className="save-cancel-buttons"
        tabIndex={4}
        onSaveClick={onSaveClick}
        onCancelClick={onCancelClick}
        showReminder={showReminder}
        saveButtonLabel={t("Common:SaveButton")}
        cancelButtonLabel={t("RestoreToDefault")}
        displaySettings
        hasScroll={false}
        additionalClassSaveButton="brute-force-protection-save"
        additionalClassCancelButton="brute-force-protection-cancel"
        isSaving={isLoadingSave}
        disableRestoreToDefault={isDefault}
        saveButtonDataTestId="brute_force_protection_save_button"
        cancelButtonDataTestId="brute_force_protection_cancel_button"
      />
    </StyledBruteForceProtection>
  );
};

export const BruteForceProtectionSection = inject(
  ({ settingsStore, tfaStore, setup }) => {
    const {
      numberAttempt,
      blockingTime,
      checkPeriod,
      isDefaultPasswordProtection,
      getBruteForceProtection,
      bruteForceProtectionUrl,
      currentDeviceType,
      currentColorScheme,
      setBruteForceProtectionSettings,
    } = settingsStore;

    const { isInit } = setup;

    return {
      numberAttempt,
      blockingTime,
      checkPeriod,
      isDefaultPasswordProtection,
      setBruteForceProtectionSettings,
      getBruteForceProtection,
      bruteForceProtectionUrl,
      currentDeviceType,
      currentColorScheme,
      isInit,

      settingsStore,
      tfaStore,
      setup,
    };
  },
)(withTranslation(["Settings", "Common"])(observer(BruteForceProtection)));<|MERGE_RESOLUTION|>--- conflicted
+++ resolved
@@ -270,14 +270,10 @@
     setBruteForceProtectionSettings(result);
   };
 
-<<<<<<< HEAD
   if (
     (currentDeviceType !== DeviceType.desktop && !isGetSettingsLoaded) ||
     !tReady
   )
-=======
-  if (currentDeviceType === DeviceType.mobile && !isGetSettingsLoaded)
->>>>>>> 8d2ca150
     return <BruteForceProtectionLoader />;
 
   return (
