// (c) Copyright Ascensio System SIA 2009-2024
//
// This program is a free software product.
// You can redistribute it and/or modify it under the terms
// of the GNU Affero General Public License (AGPL) version 3 as published by the Free Software
// Foundation. In accordance with Section 7(a) of the GNU AGPL its Section 15 shall be amended
// to the effect that Ascensio System SIA expressly excludes the warranty of non-infringement of
// any third-party rights.
//
// This program is distributed WITHOUT ANY WARRANTY, without even the implied warranty
// of MERCHANTABILITY or FITNESS FOR A PARTICULAR  PURPOSE. For details, see
// the GNU AGPL at: http://www.gnu.org/licenses/agpl-3.0.html
//
// You can contact Ascensio System SIA at Lubanas st. 125a-25, Riga, Latvia, EU, LV-1021.
//
// The  interactive user interfaces in modified source and object code versions of the Program must
// display Appropriate Legal Notices, as required under Section 5 of the GNU AGPL version 3.
//
// Pursuant to Section 7(b) of the License you must retain the original Product logo when
// distributing the program. Pursuant to Section 7(e) we decline to grant you any rights under
// trademark law for use of our trademarks.
//
// All the Product's GUI elements, including illustrations and icon sets, as well as technical writing
// content are licensed under the terms of the Creative Commons Attribution-ShareAlike 4.0
// International. See the License terms at http://creativecommons.org/licenses/by-sa/4.0/legalcode

import React from "react";

import { getFolder, getFolderInfo } from "../../../api/files";
import FilesFilter from "../../../api/files/filter";
import {
  ApplyFilterOption,
  FilesSelectorExtendedFilterTypes,
  FilesSelectorFilterTypes,
  FilterType,
  FolderType,
} from "../../../enums";
import { toastr } from "../../../components/toast";
import { TSelectorItem } from "../../../components/selector";
import { TData } from "../../../components/toast/Toast.type";
import { TBreadCrumb } from "../../../components/selector/Selector.types";

import { PAGE_COUNT, DEFAULT_BREAD_CRUMB } from "../FilesSelector.constants";
import { UseFilesHelpersProps } from "../FilesSelector.types";
import {
  convertFilesToItems,
  convertFoldersToItems,
} from "../FilesSelector.utils";

const useFilesHelper = ({
  setIsNextPageLoading,
  setHasNextPage,
  setTotal,
  setItems,
  setBreadCrumbs,
  setIsBreadCrumbsLoading,
  isFirstLoad,
  selectedItemId,
  setIsRoot,
  searchValue,
  disabledItems,
  setSelectedItemSecurity,
  isThirdParty,
  setSelectedTreeNode,
  filterParam,
  getRootData,
  onSetBaseFolderPath,
  isRoomsOnly,
  rootThirdPartyId,
  getRoomList,
  getIcon,
  setIsSelectedParentFolder,
  roomsFolderId,
  getFilesArchiveError,
  isInit,
  setIsInit,
<<<<<<< HEAD
  availableForEditing = true,
=======
  setIsFirstLoad,
>>>>>>> 39a6a50f
}: UseFilesHelpersProps) => {
  const requestRunning = React.useRef(false);
  const initRef = React.useRef(isInit);
  const firstLoadRef = React.useRef(isFirstLoad);
  const disabledItemsRef = React.useRef(disabledItems);

  React.useEffect(() => {
    disabledItemsRef.current = disabledItems;
  }, [disabledItems]);

  React.useEffect(() => {
    firstLoadRef.current = isFirstLoad;
  }, [isFirstLoad]);

  React.useEffect(() => {
    initRef.current = isInit;
  }, [isInit]);

  const getFileList = React.useCallback(
    async (startIndex: number) => {
      if (requestRunning.current) return;

      requestRunning.current = true;
      setIsNextPageLoading(true);

      const currentSearch = searchValue || "";

      const page = startIndex / PAGE_COUNT;

      const filter = FilesFilter.getDefault();

      filter.page = page;
      filter.pageCount = PAGE_COUNT;
      filter.search = currentSearch;
      filter.applyFilterOption = null;
      filter.withSubfolders = false;
      if (filterParam) {
        filter.applyFilterOption = ApplyFilterOption.Files;
        if (availableForEditing) {
          switch (filterParam) {
            case FilesSelectorFilterTypes.DOCX:
              filter.extension = FilesSelectorFilterTypes.DOCX;
              break;

            case FilesSelectorFilterTypes.IMG:
              filter.filterType = FilterType.ImagesOnly;
              break;

            case FilesSelectorFilterTypes.BackupOnly:
              filter.extension = "gz,tar";
              break;

            case FilesSelectorFilterTypes.DOCXF:
              filter.filterType = FilterType.OFormTemplateOnly;
              break;

            case FilesSelectorFilterTypes.XLSX:
              filter.filterType = FilterType.SpreadsheetsOnly;
              break;

            case FilesSelectorFilterTypes.PDF:
              filter.extension = FilesSelectorFilterTypes.PDF;
              break;

            case FilesSelectorFilterTypes.ALL:
              filter.filterType = FilterType.FilesOnly;
              break;

            default:
          }
        } else {
          switch (filterParam) {
            case FilesSelectorExtendedFilterTypes.Documents:
              filter.filterType = FilterType.DocumentsOnly;
              break;

            case FilesSelectorExtendedFilterTypes.Presentations:
              filter.filterType = FilterType.PresentationsOnly;
              break;

            case FilesSelectorExtendedFilterTypes.Spreadsheets:
              filter.filterType = FilterType.SpreadsheetsOnly;
              break;

            case FilesSelectorExtendedFilterTypes.Images:
              filter.filterType = FilterType.ImagesOnly;
              break;

            case FilesSelectorExtendedFilterTypes.Media:
              filter.filterType = FilterType.MediaOnly;
              break;

            case FilesSelectorExtendedFilterTypes.Archives:
              filter.filterType = FilterType.ArchiveOnly;
              break;

            case FilesSelectorFilterTypes.ALL:
              filter.filterType = FilterType.FilesOnly;
              break;

            default:
          }
        }
      }

      const id = selectedItemId || "";

      filter.folder = id.toString();

      const setSettings = async (
        folderId: string | number,
        isErrorPath = false,
      ) => {
        if (initRef.current && getRootData) {
          const folder = await getFolderInfo(folderId, true);

          const isArchive = folder.rootFolderType === FolderType.Archive;

          if (folder.rootFolderType === FolderType.TRASH || isArchive) {
            if (isRoomsOnly && getRoomList) {
              await getRoomList(0);
              onSetBaseFolderPath?.([]);
              const error = getFilesArchiveError(folder.title);
              toastr.error(error);

              requestRunning.current = false;
              return;
            }

            await getRootData();

            if (onSetBaseFolderPath && isArchive) {
              onSetBaseFolderPath?.([]);
              const error = getFilesArchiveError(folder.title);
              toastr.error(error);
            }
            requestRunning.current = false;
            return;
          }
        }

        const currentFolder = await getFolder(folderId, filter);

        const { folders, files, total, count, pathParts, current } =
          currentFolder;

        setSelectedItemSecurity(current.security);

        const foldersList: TSelectorItem[] = convertFoldersToItems(
          folders,
          disabledItemsRef.current,
          filterParam,
        );

        const filesList: TSelectorItem[] = convertFilesToItems(
          files,
          getIcon,
          filterParam,
        );

        const itemList = [...foldersList, ...filesList];

        setHasNextPage(count === PAGE_COUNT);

        setSelectedTreeNode?.({ ...current, path: pathParts });

        if (initRef.current) {
          let foundParentId = false;
          let currentFolderIndex = -1;

          const breadCrumbs: TBreadCrumb[] = pathParts.map(
            (
              {
                id: breadCrumbId,
                title,
                roomType,
              }: {
                id: number | string;
                title: string;
                roomType?: number;
              },
              index,
            ) => {
              if (!foundParentId && disabledItemsRef.current) {
                currentFolderIndex = disabledItemsRef.current.findIndex(
                  (x) => x === id,
                );
              }

              if (!foundParentId && currentFolderIndex !== -1) {
                foundParentId = true;
                setIsSelectedParentFolder(true);
              }

              const nextItem = pathParts[index + 1];

              return {
                label: title,
                id: breadCrumbId,
                isRoom:
                  roomsFolderId === id ||
                  (index === 0 && typeof nextItem?.roomType !== "undefined"),
                roomType,
              };
            },
          );

          // breadCrumbs.forEach((item, idx) => {
          //   if (item.roomType) breadCrumbs[idx].isRoom = true;
          // });

          if (!isThirdParty && !isRoomsOnly)
            breadCrumbs.unshift({ ...DEFAULT_BREAD_CRUMB });

          onSetBaseFolderPath?.(isErrorPath ? [] : breadCrumbs);

          setBreadCrumbs(breadCrumbs);
          setIsBreadCrumbsLoading(false);
        }

        if (firstLoadRef.current || startIndex === 0) {
          setTotal(total);
          setItems(itemList);
        } else {
          setItems((prevState) => {
            if (prevState) return [...prevState, ...itemList];
            return [...itemList];
          });
        }
        setIsRoot(false);
        setIsInit(false);
        setIsNextPageLoading(false);
        setIsFirstLoad(false);
      };

      try {
        await setSettings(id);

        requestRunning.current = false;
      } catch (e) {
        sessionStorage.removeItem("filesSelectorPath");
        if (isThirdParty && rootThirdPartyId) {
          await setSettings(rootThirdPartyId, true);

          toastr.error(e as TData);
          requestRunning.current = false;
          return;
        }

        if (isRoomsOnly && getRoomList) {
          await getRoomList(0, null, true, true);

          toastr.error(e as TData);
          requestRunning.current = false;
          return;
        }

        requestRunning.current = false;

        getRootData?.();

        if (onSetBaseFolderPath) {
          onSetBaseFolderPath([]);
          toastr.error(e as TData);
        }
        setIsFirstLoad(false);
      }
    },
    [
      setIsNextPageLoading,
      searchValue,
      filterParam,
      selectedItemId,
      getRootData,
      setSelectedItemSecurity,
      getIcon,
      setHasNextPage,
      setSelectedTreeNode,
      setIsRoot,
      setIsInit,
      setIsFirstLoad,
      isRoomsOnly,
      getRoomList,
      onSetBaseFolderPath,
      getFilesArchiveError,
      isThirdParty,
      setBreadCrumbs,
      setIsBreadCrumbsLoading,
      roomsFolderId,
      setIsSelectedParentFolder,
      setTotal,
      setItems,
      rootThirdPartyId,
      availableForEditing,
    ],
  );

  return { getFileList };
};

export default useFilesHelper;<|MERGE_RESOLUTION|>--- conflicted
+++ resolved
@@ -74,11 +74,8 @@
   getFilesArchiveError,
   isInit,
   setIsInit,
-<<<<<<< HEAD
   availableForEditing = true,
-=======
   setIsFirstLoad,
->>>>>>> 39a6a50f
 }: UseFilesHelpersProps) => {
   const requestRunning = React.useRef(false);
   const initRef = React.useRef(isInit);
