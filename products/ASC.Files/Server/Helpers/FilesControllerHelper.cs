--- conflicted
+++ resolved
@@ -1,451 +1,297 @@
-﻿// (c) Copyright Ascensio System SIA 2010-2022
-//
-// This program is a free software product.
-// You can redistribute it and/or modify it under the terms
-// of the GNU Affero General Public License (AGPL) version 3 as published by the Free Software
-// Foundation. In accordance with Section 7(a) of the GNU AGPL its Section 15 shall be amended
-// to the effect that Ascensio System SIA expressly excludes the warranty of non-infringement of
-// any third-party rights.
-//
-// This program is distributed WITHOUT ANY WARRANTY, without even the implied warranty
-// of MERCHANTABILITY or FITNESS FOR A PARTICULAR  PURPOSE. For details, see
-// the GNU AGPL at: http://www.gnu.org/licenses/agpl-3.0.html
-//
-// You can contact Ascensio System SIA at Lubanas st. 125a-25, Riga, Latvia, EU, LV-1021.
-//
-// The  interactive user interfaces in modified source and object code versions of the Program must
-// display Appropriate Legal Notices, as required under Section 5 of the GNU AGPL version 3.
-//
-// Pursuant to Section 7(b) of the License you must retain the original Product logo when
-// distributing the program. Pursuant to Section 7(e) we decline to grant you any rights under
-// trademark law for use of our trademarks.
-//
-// All the Product's GUI elements, including illustrations and icon sets, as well as technical writing
-// content are licensed under the terms of the Creative Commons Attribution-ShareAlike 4.0
-// International. See the License terms at http://creativecommons.org/licenses/by-sa/4.0/legalcode
-
-namespace ASC.Files.Helpers;
-
-public class FilesControllerHelper<T> : FilesHelperBase<T>
-{
-    private readonly IServiceProvider _serviceProvider;
-    private readonly ILog _logger;
-    private readonly ApiDateTimeHelper _apiDateTimeHelper;
-    private readonly UserManager _userManager;
-    private readonly DisplayUserSettingsHelper _displayUserSettingsHelper;
-    private readonly FileConverter _fileConverter;
-    private readonly FileOperationDtoHelper _fileOperationDtoHelper;
-
-    public FilesControllerHelper(
-        IServiceProvider serviceProvider,
-        FilesSettingsHelper filesSettingsHelper,
-        FileUploader fileUploader,
-        SocketManager socketManager,
-        FileDtoHelper fileDtoHelper,
-        ApiContext apiContext,
-        FileStorageService<T> fileStorageService,
-        FolderContentDtoHelper folderContentDtoHelper,
-        IHttpContextAccessor httpContextAccessor,
-        FolderDtoHelper folderDtoHelper,
-        ILog logger,
-        ApiDateTimeHelper apiDateTimeHelper,
-        UserManager userManager,
-        DisplayUserSettingsHelper displayUserSettingsHelper,
-        FileConverter fileConverter,
-        FileOperationDtoHelper fileOperationDtoHelper)
-        : base(
-            filesSettingsHelper,
-            fileUploader,
-            socketManager,
-            fileDtoHelper,
-            apiContext,
-            fileStorageService,
-            folderContentDtoHelper,
-            httpContextAccessor,
-            folderDtoHelper)
-    {
-        _serviceProvider = serviceProvider;
-        _logger = logger;
-        _apiDateTimeHelper = apiDateTimeHelper;
-        _fileConverter = fileConverter;
-        _userManager = userManager;
-        _displayUserSettingsHelper = displayUserSettingsHelper;
-        _fileOperationDtoHelper = fileOperationDtoHelper;
-    }
-
-    public async Task<IEnumerable<FileDto<T>>> ChangeHistoryAsync(T fileId, int version, bool continueVersion)
-    {
-        var pair = await _fileStorageService.CompleteVersionAsync(fileId, version, continueVersion);
-        var history = pair.Value;
-
-        var result = new List<FileDto<T>>();
-
-        foreach (var e in history)
-        {
-            result.Add(await _fileDtoHelper.GetAsync(e));
-        }
-
-        return result;
-    }
-
-    public async IAsyncEnumerable<ConversationResultDto<T>> CheckConversionAsync(CheckConversionRequestDto<T> cheqConversionRequestDto)
-    {
-        var checkConversaion = _fileStorageService.CheckConversionAsync(new List<CheckConversionRequestDto<T>>() { cheqConversionRequestDto }, cheqConversionRequestDto.Sync);
-
-        await foreach (var r in checkConversaion)
-        {
-            var o = new ConversationResultDto<T>
-            {
-                Id = r.Id,
-                Error = r.Error,
-                OperationType = r.OperationType,
-                Processed = r.Processed,
-                Progress = r.Progress,
-                Source = r.Source,
-            };
-
-            if (!string.IsNullOrEmpty(r.Result))
-            {
-                try
-                {
-                    var options = new JsonSerializerOptions
-                    {
-                        AllowTrailingCommas = true,
-                        PropertyNameCaseInsensitive = true
-                    };
-
-                    var jResult = JsonSerializer.Deserialize<FileJsonSerializerData<T>>(r.Result, options);
-                    o.File = await GetFileInfoAsync(jResult.Id, jResult.Version);
-                }
-<<<<<<< HEAD
-                catch (Exception e)
-=======
-            }
-            return CreateFileAsync(folderId, title, content, extension);
-        }
-
-        private async Task<FileWrapper<T>> CreateFileAsync(T folderId, string title, string content, string extension)
-        {
-            using var memStream = new MemoryStream(Encoding.UTF8.GetBytes(content));
-            var file = await FileUploader.ExecAsync(folderId,
-                              title.EndsWith(extension, StringComparison.OrdinalIgnoreCase) ? title : (title + extension),
-                              memStream.Length, memStream);
-            return await FileWrapperHelper.GetAsync(file);
-        }
-
-        public Task<FileWrapper<T>> CreateHtmlFileAsync(T folderId, string title, string content)
-        {
-            if (title == null) throw new ArgumentNullException(nameof(title));
-            return CreateFileAsync(folderId, title, content, ".html");
-        }
-
-        public async Task<FolderWrapper<T>> CreateFolderAsync(T folderId, string title)
-        {
-            var folder = await FileStorageService.CreateNewFolderAsync(folderId, title);
-
-            return await FolderWrapperHelper.GetAsync(folder);
-        }
-
-        public async Task<FileWrapper<T>> CreateFileAsync(T folderId, string title, JsonElement templateId, int formId, bool enableExternalExt = false)
-        {
-            File<T> file;
-
-            if (templateId.ValueKind == JsonValueKind.Number)
-            {
-                file = await FileStorageService.CreateNewFileAsync(new FileModel<T, int> { ParentId = folderId, Title = title, TemplateId = templateId.GetInt32() }, enableExternalExt);
-            }
-            else if (templateId.ValueKind == JsonValueKind.String)
-            {
-                file = await FileStorageService.CreateNewFileAsync(new FileModel<T, string> { ParentId = folderId, Title = title, TemplateId = templateId.GetString() }, enableExternalExt);
-            }
-            else
-            {
-                file = await FileStorageService.CreateNewFileAsync(new FileModel<T, int> { ParentId = folderId, Title = title, TemplateId = 0, FormId = formId }, enableExternalExt);
-            }
-
-            return await FileWrapperHelper.GetAsync(file);
-        }
-
-        public async Task<FolderWrapper<T>> RenameFolderAsync(T folderId, string title)
-        {
-            var folder = await FileStorageService.FolderRenameAsync(folderId, title);
-            return await FolderWrapperHelper.GetAsync(folder);
-        }
-
-        public async Task<FolderWrapper<T>> GetFolderInfoAsync(T folderId)
-        {
-            var folder = await FileStorageService.GetFolderAsync(folderId).NotFoundIfNull("Folder not found");
-
-            return await FolderWrapperHelper.GetAsync(folder);
-        }
-
-        public async IAsyncEnumerable<FileEntryWrapper> GetFolderPathAsync(T folderId)
-        {
-            var breadCrumbs = await EntryManager.GetBreadCrumbsAsync(folderId);
-
-            foreach (var e in breadCrumbs)
-            {
-                yield return await GetFileEntryWrapperAsync(e);
-            }
-        }
-
-        public async Task<FileWrapper<T>> GetFileInfoAsync(T fileId, int version = -1)
-        {
-            var file = await FileStorageService.GetFileAsync(fileId, version);
-            file = file.NotFoundIfNull("File not found");
-            return await FileWrapperHelper.GetAsync(file);
-        }
-
-        public async Task<FileWrapper<TTemplate>> CopyFileAsAsync<TTemplate>(T fileId, TTemplate destFolderId, string destTitle, string password = null)
-        {
-            var service = ServiceProvider.GetService<FileStorageService<TTemplate>>();
-            var file = await FileStorageService.GetFileAsync(fileId, -1);
-            var ext = FileUtility.GetFileExtension(file.Title);
-            var destExt = FileUtility.GetFileExtension(destTitle);
-
-            if (ext == destExt)
-            {
-                var newFile = await service.CreateNewFileAsync(new FileModel<TTemplate, T> { ParentId = destFolderId, Title = destTitle, TemplateId = fileId }, false);
-                return await FileWrapperHelper.GetAsync(newFile);
-            }
-
-            using (var fileStream = await FileConverter.ExecAsync(file, destExt, password))
-            {
-                var controller = ServiceProvider.GetService<FilesControllerHelper<TTemplate>>();
-                return await controller.InsertFileAsync(destFolderId, fileStream, destTitle, true);
-            }
-        }
-
-        public async Task<FileWrapper<T>> AddToRecentAsync(T fileId, int version = -1)
-        {
-            var file = await FileStorageService.GetFileAsync(fileId, version).NotFoundIfNull("File not found");
-            EntryManager.MarkAsRecent(file);
-            return await FileWrapperHelper.GetAsync(file);
-        }
-
-        public async Task<List<FileEntryWrapper>> GetNewItemsAsync(T folderId)
-        {
-            var newItems = await FileStorageService.GetNewItemsAsync(folderId);
-            var result = new List<FileEntryWrapper>();
-
-            foreach (var e in newItems)
-            {
-                result.Add(await GetFileEntryWrapperAsync(e));
-            }
-
-            return result;
-        }
-
-        public async Task<FileWrapper<T>> UpdateFileAsync(T fileId, string title, int lastVersion)
-        {
-            if (!string.IsNullOrEmpty(title))
-                await FileStorageService.FileRenameAsync(fileId, title);
-
-            if (lastVersion > 0)
-                await FileStorageService.UpdateToVersionAsync(fileId, lastVersion);
-
-            return await GetFileInfoAsync(fileId);
-        }
-
-        public async Task<IEnumerable<FileOperationWraper>> DeleteFileAsync(T fileId, bool deleteAfter, bool immediately)
-        {
-            var result = new List<FileOperationWraper>();
-
-            foreach (var e in FileStorageService.DeleteFile("delete", fileId, false, deleteAfter, immediately))
-            {
-                result.Add(await FileOperationWraperHelper.GetAsync(e));
-            }
-
-            return result;
-        }
-        public IAsyncEnumerable<ConversationResult<T>> StartConversionAsync(CheckConversionModel<T> model)
-        {
-            model.StartConvert = true;
-            return CheckConversionAsync(model);
-        }
-
-        public async IAsyncEnumerable<ConversationResult<T>> CheckConversionAsync(CheckConversionModel<T> model)
-        {
-            var checkConversaion = FileStorageService.CheckConversionAsync(new List<CheckConversionModel<T>>() { model }, model.Sync);
-
-            await foreach (var r in checkConversaion)
-            {
-                var o = new ConversationResult<T>
->>>>>>> 6c9a9f7a
-                {
-                    o.File = r.Result;
-                    _logger.Error(e);
-                }
-            }
-
-            yield return o;
-        }
-    }
-
-    public async Task<FileDto<T>> CreateFileAsync(T folderId, string title, JsonElement templateId, bool enableExternalExt = false)
-    {
-        File<T> file;
-
-        if (templateId.ValueKind == JsonValueKind.Number)
-        {
-            file = await _fileStorageService.CreateNewFileAsync(new FileModel<T, int> { ParentId = folderId, Title = title, TemplateId = templateId.GetInt32() }, enableExternalExt);
-        }
-        else if (templateId.ValueKind == JsonValueKind.String)
-        {
-            file = await _fileStorageService.CreateNewFileAsync(new FileModel<T, string> { ParentId = folderId, Title = title, TemplateId = templateId.GetString() }, enableExternalExt);
-        }
-        else
-        {
-            file = await _fileStorageService.CreateNewFileAsync(new FileModel<T, int> { ParentId = folderId, Title = title, TemplateId = 0 }, enableExternalExt);
-        }
-
-        return await _fileDtoHelper.GetAsync(file);
-    }
-
-    public Task<FileDto<T>> CreateHtmlFileAsync(T folderId, string title, string content)
-    {
-        ArgumentNullException.ThrowIfNull(title);
-
-        return CreateFileAsync(folderId, title, content, ".html");
-    }
-
-    public Task<FileDto<T>> CreateTextFileAsync(T folderId, string title, string content)
-    {
-        ArgumentNullException.ThrowIfNull(title);
-
-        //Try detect content
-        var extension = ".txt";
-        if (!string.IsNullOrEmpty(content))
-        {
-            if (Regex.IsMatch(content, @"<([^\s>]*)(\s[^<]*)>"))
-            {
-                extension = ".html";
-            }
-        }
-
-        return CreateFileAsync(folderId, title, content, extension);
-    }
-
-    private async Task<FileDto<T>> CreateFileAsync(T folderId, string title, string content, string extension)
-    {
-        using var memStream = new MemoryStream(Encoding.UTF8.GetBytes(content));
-        var file = await _fileUploader.ExecAsync(folderId,
-                          title.EndsWith(extension, StringComparison.OrdinalIgnoreCase) ? title : (title + extension),
-                          memStream.Length, memStream);
-
-        return await _fileDtoHelper.GetAsync(file);
-    }
-
-    public Task<EditHistoryDataDto> GetEditDiffUrlAsync(T fileId, int version = 0, string doc = null)
-    {
-        return _fileStorageService.GetEditDiffUrlAsync(fileId, version, doc);
-    }
-
-    public async Task<List<EditHistoryDto>> GetEditHistoryAsync(T fileId, string doc = null)
-    {
-        var result = await _fileStorageService.GetEditHistoryAsync(fileId, doc);
-
-        return result.Select(r => new EditHistoryDto(r, _apiDateTimeHelper, _userManager, _displayUserSettingsHelper)).ToList();
-    }
-
-    public async Task<IEnumerable<FileDto<T>>> GetFileVersionInfoAsync(T fileId)
-    {
-        var files = await _fileStorageService.GetFileHistoryAsync(fileId);
-        var result = new List<FileDto<T>>();
-
-        foreach (var e in files)
-        {
-            result.Add(await _fileDtoHelper.GetAsync(e));
-        }
-
-        return result;
-    }
-
-    public async Task<FileDto<T>> LockFileAsync(T fileId, bool lockFile)
-    {
-        var result = await _fileStorageService.LockFileAsync(fileId, lockFile);
-
-        return await _fileDtoHelper.GetAsync(result);
-    }
-
-    public async Task<List<EditHistoryDto>> RestoreVersionAsync(T fileId, int version = 0, string url = null, string doc = null)
-    {
-        var result = await _fileStorageService.RestoreVersionAsync(fileId, version, url, doc);
-
-        return result.Select(r => new EditHistoryDto(r, _apiDateTimeHelper, _userManager, _displayUserSettingsHelper)).ToList();
-    }
-
-    public IAsyncEnumerable<ConversationResultDto<T>> StartConversionAsync(CheckConversionRequestDto<T> cheqConversionRequestDto)
-    {
-        cheqConversionRequestDto.StartConvert = true;
-
-        return CheckConversionAsync(cheqConversionRequestDto);
-    }
-
-    public Task<string> UpdateCommentAsync(T fileId, int version, string comment)
-    {
-        return _fileStorageService.UpdateCommentAsync(fileId, version, comment);
-    }
-
-    public async Task<FileDto<T>> UpdateFileAsync(T fileId, string title, int lastVersion)
-    {
-        if (!string.IsNullOrEmpty(title))
-        {
-            await _fileStorageService.FileRenameAsync(fileId, title);
-        }
-
-        if (lastVersion > 0)
-        {
-            await _fileStorageService.UpdateToVersionAsync(fileId, lastVersion);
-        }
-
-        return await GetFileInfoAsync(fileId);
-    }
-
-    public async Task<FileDto<T>> UpdateFileStreamAsync(Stream file, T fileId, string fileExtension, bool encrypted = false, bool forcesave = false)
-    {
-        try
-        {
-            var resultFile = await _fileStorageService.UpdateFileStreamAsync(fileId, file, fileExtension, encrypted, forcesave);
-
-            return await _fileDtoHelper.GetAsync(resultFile);
-        }
-        catch (FileNotFoundException e)
-        {
-            throw new ItemNotFoundException("File not found", e);
-        }
-    }
-
-    public async Task<FileDto<TTemplate>> CopyFileAsAsync<TTemplate>(T fileId, TTemplate destFolderId, string destTitle, string password = null)
-    {
-        var service = _serviceProvider.GetService<FileStorageService<TTemplate>>();
-        var file = await _fileStorageService.GetFileAsync(fileId, -1);
-        var ext = FileUtility.GetFileExtension(file.Title);
-        var destExt = FileUtility.GetFileExtension(destTitle);
-
-        if (ext == destExt)
-        {
-            var newFile = await service.CreateNewFileAsync(new FileModel<TTemplate, T> { ParentId = destFolderId, Title = destTitle, TemplateId = fileId }, false);
-
-            return await _fileDtoHelper.GetAsync(newFile);
-        }
-
-        using (var fileStream = await _fileConverter.ExecAsync(file, destExt, password))
-        {
-            var controller = _serviceProvider.GetService<FilesControllerHelper<TTemplate>>();
-            return await controller.InsertFileAsync(destFolderId, fileStream, destTitle, true);
-        }
-    }
-
-    public async Task<IEnumerable<FileOperationDto>> DeleteFileAsync(T fileId, bool deleteAfter, bool immediately)
-    {
-        var result = new List<FileOperationDto>();
-
-        foreach (var e in _fileStorageService.DeleteFile("delete", fileId, false, deleteAfter, immediately))
-        {
-            result.Add(await _fileOperationDtoHelper.GetAsync(e));
-        }
-
-        return result;
-    }
-}
+﻿// (c) Copyright Ascensio System SIA 2010-2022
+//
+// This program is a free software product.
+// You can redistribute it and/or modify it under the terms
+// of the GNU Affero General Public License (AGPL) version 3 as published by the Free Software
+// Foundation. In accordance with Section 7(a) of the GNU AGPL its Section 15 shall be amended
+// to the effect that Ascensio System SIA expressly excludes the warranty of non-infringement of
+// any third-party rights.
+//
+// This program is distributed WITHOUT ANY WARRANTY, without even the implied warranty
+// of MERCHANTABILITY or FITNESS FOR A PARTICULAR  PURPOSE. For details, see
+// the GNU AGPL at: http://www.gnu.org/licenses/agpl-3.0.html
+//
+// You can contact Ascensio System SIA at Lubanas st. 125a-25, Riga, Latvia, EU, LV-1021.
+//
+// The  interactive user interfaces in modified source and object code versions of the Program must
+// display Appropriate Legal Notices, as required under Section 5 of the GNU AGPL version 3.
+//
+// Pursuant to Section 7(b) of the License you must retain the original Product logo when
+// distributing the program. Pursuant to Section 7(e) we decline to grant you any rights under
+// trademark law for use of our trademarks.
+//
+// All the Product's GUI elements, including illustrations and icon sets, as well as technical writing
+// content are licensed under the terms of the Creative Commons Attribution-ShareAlike 4.0
+// International. See the License terms at http://creativecommons.org/licenses/by-sa/4.0/legalcode
+
+namespace ASC.Files.Helpers;
+
+public class FilesControllerHelper<T> : FilesHelperBase<T>
+{
+    private readonly IServiceProvider _serviceProvider;
+    private readonly ILog _logger;
+    private readonly ApiDateTimeHelper _apiDateTimeHelper;
+    private readonly UserManager _userManager;
+    private readonly DisplayUserSettingsHelper _displayUserSettingsHelper;
+    private readonly FileConverter _fileConverter;
+    private readonly FileOperationDtoHelper _fileOperationDtoHelper;
+
+    public FilesControllerHelper(
+        IServiceProvider serviceProvider,
+        FilesSettingsHelper filesSettingsHelper,
+        FileUploader fileUploader,
+        SocketManager socketManager,
+        FileDtoHelper fileDtoHelper,
+        ApiContext apiContext,
+        FileStorageService<T> fileStorageService,
+        FolderContentDtoHelper folderContentDtoHelper,
+        IHttpContextAccessor httpContextAccessor,
+        FolderDtoHelper folderDtoHelper,
+        ILog logger,
+        ApiDateTimeHelper apiDateTimeHelper,
+        UserManager userManager,
+        DisplayUserSettingsHelper displayUserSettingsHelper,
+        FileConverter fileConverter,
+        FileOperationDtoHelper fileOperationDtoHelper)
+        : base(
+            filesSettingsHelper,
+            fileUploader,
+            socketManager,
+            fileDtoHelper,
+            apiContext,
+            fileStorageService,
+            folderContentDtoHelper,
+            httpContextAccessor,
+            folderDtoHelper)
+    {
+        _serviceProvider = serviceProvider;
+        _logger = logger;
+        _apiDateTimeHelper = apiDateTimeHelper;
+        _fileConverter = fileConverter;
+        _userManager = userManager;
+        _displayUserSettingsHelper = displayUserSettingsHelper;
+        _fileOperationDtoHelper = fileOperationDtoHelper;
+    }
+
+    public async Task<IEnumerable<FileDto<T>>> ChangeHistoryAsync(T fileId, int version, bool continueVersion)
+    {
+        var pair = await _fileStorageService.CompleteVersionAsync(fileId, version, continueVersion);
+        var history = pair.Value;
+
+        var result = new List<FileDto<T>>();
+
+        foreach (var e in history)
+        {
+            result.Add(await _fileDtoHelper.GetAsync(e));
+        }
+
+        return result;
+    }
+
+    public async IAsyncEnumerable<ConversationResultDto<T>> CheckConversionAsync(CheckConversionRequestDto<T> cheqConversionRequestDto)
+    {
+        var checkConversaion = _fileStorageService.CheckConversionAsync(new List<CheckConversionRequestDto<T>>() { cheqConversionRequestDto }, cheqConversionRequestDto.Sync);
+
+        await foreach (var r in checkConversaion)
+        {
+            var o = new ConversationResultDto<T>
+            {
+                Id = r.Id,
+                Error = r.Error,
+                OperationType = r.OperationType,
+                Processed = r.Processed,
+                Progress = r.Progress,
+                Source = r.Source,
+            };
+
+            if (!string.IsNullOrEmpty(r.Result))
+            {
+                try
+                {
+                    var options = new JsonSerializerOptions
+                    {
+                        AllowTrailingCommas = true,
+                        PropertyNameCaseInsensitive = true
+                    };
+
+                    var jResult = JsonSerializer.Deserialize<FileJsonSerializerData<T>>(r.Result, options);
+                    o.File = await GetFileInfoAsync(jResult.Id, jResult.Version);
+                }
+                catch (Exception e)
+                {
+                    o.File = r.Result;
+                    _logger.Error(e);
+                }
+            }
+
+            yield return o;
+        }
+    }
+
+    public async Task<FileDto<T>> CreateFileAsync(T folderId, string title, JsonElement templateId, int formId, bool enableExternalExt = false)
+    {
+        File<T> file;
+
+        if (templateId.ValueKind == JsonValueKind.Number)
+        {
+            file = await _fileStorageService.CreateNewFileAsync(new FileModel<T, int> { ParentId = folderId, Title = title, TemplateId = templateId.GetInt32() }, enableExternalExt);
+        }
+        else if (templateId.ValueKind == JsonValueKind.String)
+        {
+            file = await _fileStorageService.CreateNewFileAsync(new FileModel<T, string> { ParentId = folderId, Title = title, TemplateId = templateId.GetString() }, enableExternalExt);
+        }
+        else
+        {
+            file = await _fileStorageService.CreateNewFileAsync(new FileModel<T, int> { ParentId = folderId, Title = title, TemplateId = 0, FormId = formId }, enableExternalExt);
+        }
+
+        return await _fileDtoHelper.GetAsync(file);
+    }
+
+    public Task<FileDto<T>> CreateHtmlFileAsync(T folderId, string title, string content)
+    {
+        ArgumentNullException.ThrowIfNull(title);
+
+        return CreateFileAsync(folderId, title, content, ".html");
+    }
+
+    public Task<FileDto<T>> CreateTextFileAsync(T folderId, string title, string content)
+    {
+        ArgumentNullException.ThrowIfNull(title);
+
+        //Try detect content
+        var extension = ".txt";
+        if (!string.IsNullOrEmpty(content))
+        {
+            if (Regex.IsMatch(content, @"<([^\s>]*)(\s[^<]*)>"))
+            {
+                extension = ".html";
+            }
+        }
+
+        return CreateFileAsync(folderId, title, content, extension);
+    }
+
+    private async Task<FileDto<T>> CreateFileAsync(T folderId, string title, string content, string extension)
+    {
+        using var memStream = new MemoryStream(Encoding.UTF8.GetBytes(content));
+        var file = await _fileUploader.ExecAsync(folderId,
+                          title.EndsWith(extension, StringComparison.OrdinalIgnoreCase) ? title : (title + extension),
+                          memStream.Length, memStream);
+
+        return await _fileDtoHelper.GetAsync(file);
+    }
+
+    public Task<EditHistoryDataDto> GetEditDiffUrlAsync(T fileId, int version = 0, string doc = null)
+    {
+        return _fileStorageService.GetEditDiffUrlAsync(fileId, version, doc);
+    }
+
+    public async Task<List<EditHistoryDto>> GetEditHistoryAsync(T fileId, string doc = null)
+    {
+        var result = await _fileStorageService.GetEditHistoryAsync(fileId, doc);
+
+        return result.Select(r => new EditHistoryDto(r, _apiDateTimeHelper, _userManager, _displayUserSettingsHelper)).ToList();
+    }
+
+    public async Task<IEnumerable<FileDto<T>>> GetFileVersionInfoAsync(T fileId)
+    {
+        var files = await _fileStorageService.GetFileHistoryAsync(fileId);
+        var result = new List<FileDto<T>>();
+
+        foreach (var e in files)
+        {
+            result.Add(await _fileDtoHelper.GetAsync(e));
+        }
+
+        return result;
+    }
+
+    public async Task<FileDto<T>> LockFileAsync(T fileId, bool lockFile)
+    {
+        var result = await _fileStorageService.LockFileAsync(fileId, lockFile);
+
+        return await _fileDtoHelper.GetAsync(result);
+    }
+
+    public async Task<List<EditHistoryDto>> RestoreVersionAsync(T fileId, int version = 0, string url = null, string doc = null)
+    {
+        var result = await _fileStorageService.RestoreVersionAsync(fileId, version, url, doc);
+
+        return result.Select(r => new EditHistoryDto(r, _apiDateTimeHelper, _userManager, _displayUserSettingsHelper)).ToList();
+    }
+
+    public IAsyncEnumerable<ConversationResultDto<T>> StartConversionAsync(CheckConversionRequestDto<T> cheqConversionRequestDto)
+    {
+        cheqConversionRequestDto.StartConvert = true;
+
+        return CheckConversionAsync(cheqConversionRequestDto);
+    }
+
+    public Task<string> UpdateCommentAsync(T fileId, int version, string comment)
+    {
+        return _fileStorageService.UpdateCommentAsync(fileId, version, comment);
+    }
+
+    public async Task<FileDto<T>> UpdateFileAsync(T fileId, string title, int lastVersion)
+    {
+        if (!string.IsNullOrEmpty(title))
+        {
+            await _fileStorageService.FileRenameAsync(fileId, title);
+        }
+
+        if (lastVersion > 0)
+        {
+            await _fileStorageService.UpdateToVersionAsync(fileId, lastVersion);
+        }
+
+        return await GetFileInfoAsync(fileId);
+    }
+
+    public async Task<FileDto<T>> UpdateFileStreamAsync(Stream file, T fileId, string fileExtension, bool encrypted = false, bool forcesave = false)
+    {
+        try
+        {
+            var resultFile = await _fileStorageService.UpdateFileStreamAsync(fileId, file, fileExtension, encrypted, forcesave);
+
+            return await _fileDtoHelper.GetAsync(resultFile);
+        }
+        catch (FileNotFoundException e)
+        {
+            throw new ItemNotFoundException("File not found", e);
+        }
+    }
+
+    public async Task<FileDto<TTemplate>> CopyFileAsAsync<TTemplate>(T fileId, TTemplate destFolderId, string destTitle, string password = null)
+    {
+        var service = _serviceProvider.GetService<FileStorageService<TTemplate>>();
+        var file = await _fileStorageService.GetFileAsync(fileId, -1);
+        var ext = FileUtility.GetFileExtension(file.Title);
+        var destExt = FileUtility.GetFileExtension(destTitle);
+
+        if (ext == destExt)
+        {
+            var newFile = await service.CreateNewFileAsync(new FileModel<TTemplate, T> { ParentId = destFolderId, Title = destTitle, TemplateId = fileId }, false);
+
+            return await _fileDtoHelper.GetAsync(newFile);
+        }
+
+        using (var fileStream = await _fileConverter.ExecAsync(file, destExt, password))
+        {
+            var controller = _serviceProvider.GetService<FilesControllerHelper<TTemplate>>();
+            return await controller.InsertFileAsync(destFolderId, fileStream, destTitle, true);
+        }
+    }
+
+    public async Task<IEnumerable<FileOperationDto>> DeleteFileAsync(T fileId, bool deleteAfter, bool immediately)
+    {
+        var result = new List<FileOperationDto>();
+
+        foreach (var e in _fileStorageService.DeleteFile("delete", fileId, false, deleteAfter, immediately))
+        {
+            result.Add(await _fileOperationDtoHelper.GetAsync(e));
+        }
+
+        return result;
+    }
+}