--- conflicted
+++ resolved
@@ -10,15 +10,9 @@
   "NoPlugins": "Nessun plugin aggiunto",
   "NotNeedSettings": "Non è necessario inserire le impostazioni",
   "PluginSamples": "Esempi di plugin",
-<<<<<<< HEAD
-  "PluginSDK": "SDK di plugin",
-  "PluginSDKDescription": "Utilizzando Plugin SDK puoi estendere le funzionalità di DocSpace, connettere servizi di terze parti o migliorare l'esperienza utente esistente. Qui puoi trovare gli esempi di plugin con il codice sorgente disponibile su GitHub.",
-  "PluginSDKInstruction": "ໃຫ້ຄລິກໃສ່ປຸ່ມສໍາລັບຄໍາແນະນໍາລາຍລະອຽດກ່ຽວກັບວິທີການສ້າງ plugins ຂອງທ່ານເອງ.",
-=======
   "PluginSDK": "SDK di Plugin",
   "PluginSDKDescription": "Utilizzando Plugin SDK puoi estendere le funzionalità di DocSpace, connettere servizi di terze parti o migliorare l'esperienza utente esistente. Qui puoi trovare gli esempi di plugin con il codice sorgente disponibile su GitHub.",
   "PluginSDKInstruction": "Fai clic sul pulsante per istruzioni dettagliate su come creare i tuoi plugin.",
->>>>>>> 431878a4
   "PluginsHelp": "I plugin ti consentono di estendere le funzionalità di DocSpace",
   "UploadPlugin": "Carica plugin"
 }