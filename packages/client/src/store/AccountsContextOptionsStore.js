--- conflicted
+++ resolved
@@ -366,23 +366,6 @@
     changeStatus(EmployeeStatus.Disabled, [id]);
   };
 
-<<<<<<< HEAD
-  onReassignDataClick = (item) => {
-    const { userName } = item;
-
-    toastr.warning("Work at progress");
-
-    // history.push(
-    //   combineUrl(
-    //     window.DocSpaceConfig?.proxy?.url,
-    //     config.homepage,
-    //     `/reassign/${userName}`
-    //   )
-    // );
-  };
-
-=======
->>>>>>> b39b2949
   onDeletePersonalDataClick = (t, item) => {
     toastr.success(t("PeopleTranslations:SuccessDeletePersonalData"));
   };
