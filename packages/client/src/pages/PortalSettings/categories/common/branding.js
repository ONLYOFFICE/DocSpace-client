import React, { useState, useEffect } from "react";
import { withTranslation } from "react-i18next";

import { inject, observer } from "mobx-react";
import { isMobile, isDesktop } from "react-device-detect";

import withLoading from "SRC_DIR/HOCs/withLoading";
import Whitelabel from "./Branding/whitelabel";
import CompanyInfoSettings from "./Branding/companyInfoSettings";
import styled from "styled-components";
import AdditionalResources from "./Branding/additionalResources";

import LoaderBrandingDescription from "./sub-components/loaderBrandingDescription";

import BreakpointWarning from "../../../../components/BreakpointWarning/index";

import { UnavailableStyles } from "../../utils/commonSettingsStyles";
import { resetSessionStorage } from "../../utils";

const StyledComponent = styled.div`
  max-width: 700px;
  width: 100%;
  font-weight: 400;
  font-size: 13px;

  .header {
    font-weight: 700;
    font-size: 16px;
    line-height: 22px;
    padding-bottom: 9px;
  }

  .description {
    padding-bottom: 16px;
  }

  .settings-block {
    max-width: 433px;
  }

  .section-description {
    color: ${(props) =>
      props.theme.client.settings.common.brandingDescriptionColor};
    line-height: 20px;
    padding-bottom: 20px;
  }

  hr {
    margin: 24px 0;
    border: none;
    border-top: ${(props) => props.theme.client.settings.separatorBorder};
  }

  ${(props) => !props.isSettingPaid && UnavailableStyles}
`;

const Branding = ({
  t,
  isLoadedCompanyInfoSettingsData,
  isSettingPaid,
  standalone,
}) => {
<<<<<<< HEAD
  // const [viewDesktop, setViewDesktop] = useState(false);
=======
  const [isSmallWindow, setIsSmallWindow] = useState(false);
>>>>>>> 4058e2bd

  useEffect(() => {
    return () => {
      if (!window.location.pathname.includes("customization")) {
        resetSessionStorage();
      }
    };
  }, []);

  // useEffect(() => {
  //   onCheckView();
  //   window.addEventListener("resize", onCheckView);

  //   return () => window.removeEventListener("resize", onCheckView);
  // }, []);

<<<<<<< HEAD
  // const onCheckView = () => {
  //   if (!isMobile && window.innerWidth > 1024) {
  //     setViewDesktop(true);
  //   } else {
  //     setViewDesktop(false);
  //   }
  // };

=======
  const onCheckView = () => {
    if (isDesktop && window.innerWidth < 795) {
      setIsSmallWindow(true);
    } else {
      setIsSmallWindow(false);
    }
  };

  if (isSmallWindow)
    return (
      <BreakpointWarning sectionName={t("Settings:Branding")} isSmallWindow />
    );

>>>>>>> 4058e2bd
  if (isMobile)
    return <BreakpointWarning sectionName={t("Settings:Branding")} />;

  return (
    <StyledComponent isSettingPaid={isSettingPaid}>
      <Whitelabel isSettingPaid={isSettingPaid} />
      {standalone && (
        <>
          <hr />
          {isLoadedCompanyInfoSettingsData ? (
            <div className="section-description settings_unavailable">
              {t("Settings:BrandingSectionDescription")}
            </div>
          ) : (
            <LoaderBrandingDescription />
          )}
          <CompanyInfoSettings isSettingPaid={isSettingPaid} />
          <AdditionalResources isSettingPaid={isSettingPaid} />
        </>
      )}
    </StyledComponent>
  );
};

export default inject(({ auth, setup, common }) => {
  const { currentQuotaStore, settingsStore } = auth;
  const { isBrandingAndCustomizationAvailable } = currentQuotaStore;
  const { isLoadedCompanyInfoSettingsData } = common;
  const { standalone } = settingsStore;

  return {
    isLoadedCompanyInfoSettingsData,
    isSettingPaid: isBrandingAndCustomizationAvailable,
    standalone,
  };
})(withLoading(withTranslation(["Settings", "Common"])(observer(Branding))));<|MERGE_RESOLUTION|>--- conflicted
+++ resolved
@@ -60,11 +60,7 @@
   isSettingPaid,
   standalone,
 }) => {
-<<<<<<< HEAD
   // const [viewDesktop, setViewDesktop] = useState(false);
-=======
-  const [isSmallWindow, setIsSmallWindow] = useState(false);
->>>>>>> 4058e2bd
 
   useEffect(() => {
     return () => {
@@ -81,7 +77,6 @@
   //   return () => window.removeEventListener("resize", onCheckView);
   // }, []);
 
-<<<<<<< HEAD
   // const onCheckView = () => {
   //   if (!isMobile && window.innerWidth > 1024) {
   //     setViewDesktop(true);
@@ -90,21 +85,6 @@
   //   }
   // };
 
-=======
-  const onCheckView = () => {
-    if (isDesktop && window.innerWidth < 795) {
-      setIsSmallWindow(true);
-    } else {
-      setIsSmallWindow(false);
-    }
-  };
-
-  if (isSmallWindow)
-    return (
-      <BreakpointWarning sectionName={t("Settings:Branding")} isSmallWindow />
-    );
-
->>>>>>> 4058e2bd
   if (isMobile)
     return <BreakpointWarning sectionName={t("Settings:Branding")} />;
 
