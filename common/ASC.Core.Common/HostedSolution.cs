--- conflicted
+++ resolved
@@ -78,7 +78,7 @@
     public async Task<List<Tenant>> FindTenantsAsync(string login, string passwordHash = null)
     {
         if (!string.IsNullOrEmpty(passwordHash) && await UserService.GetUserByPasswordHashAsync(Tenant.DefaultTenant, login, passwordHash) == null)
-        {
+    {
             throw new SecurityException("Invalid login or password.");
         }
 
@@ -229,11 +229,7 @@
         var quota = (await QuotaService.GetTenantQuotasAsync()).FirstOrDefault(q => paid ? q.NonProfit : q.Trial);
         if (quota != null)
         {
-<<<<<<< HEAD
-            TariffService.SetTariff(tenant, new Tariff { Quotas = new List<Quota> { new Quota(quota.TenantId, 1) }, DueDate = DateTime.MaxValue, });
-=======
-            await TariffService.SetTariffAsync(tenant, new Tariff { Quotas = new List<Quota> { new Quota(quota.Tenant, 1) }, DueDate = DateTime.MaxValue, });
->>>>>>> 6d89a03a
+            await TariffService.SetTariffAsync(tenant, new Tariff { Quotas = new List<Quota> { new Quota(quota.TenantId, 1) }, DueDate = DateTime.MaxValue, });
         }
     }
 
