--- conflicted
+++ resolved
@@ -1,284 +1,280 @@
-// (c) Copyright Ascensio System SIA 2010-2022
-//
-// This program is a free software product.
-// You can redistribute it and/or modify it under the terms
-// of the GNU Affero General Public License (AGPL) version 3 as published by the Free Software
-// Foundation. In accordance with Section 7(a) of the GNU AGPL its Section 15 shall be amended
-// to the effect that Ascensio System SIA expressly excludes the warranty of non-infringement of
-// any third-party rights.
-//
-// This program is distributed WITHOUT ANY WARRANTY, without even the implied warranty
-// of MERCHANTABILITY or FITNESS FOR A PARTICULAR  PURPOSE. For details, see
-// the GNU AGPL at: http://www.gnu.org/licenses/agpl-3.0.html
-//
-// You can contact Ascensio System SIA at Lubanas st. 125a-25, Riga, Latvia, EU, LV-1021.
-//
-// The  interactive user interfaces in modified source and object code versions of the Program must
-// display Appropriate Legal Notices, as required under Section 5 of the GNU AGPL version 3.
-//
-// Pursuant to Section 7(b) of the License you must retain the original Product logo when
-// distributing the program. Pursuant to Section 7(e) we decline to grant you any rights under
-// trademark law for use of our trademarks.
-//
-// All the Product's GUI elements, including illustrations and icon sets, as well as technical writing
-// content are licensed under the terms of the Creative Commons Attribution-ShareAlike 4.0
-// International. See the License terms at http://creativecommons.org/licenses/by-sa/4.0/legalcode
-
-namespace ASC.Web.Studio.UserControls.FirstTime;
-
-[Transient]
-public class FirstTimeTenantSettings
-{
-    private readonly ILogger<FirstTimeTenantSettings> _log;
-    private readonly TenantManager _tenantManager;
-    private readonly TenantExtra _tenantExtra;
-    private readonly SettingsManager _settingsManager;
-    private readonly UserManager _userManager;
-    private readonly SetupInfo _setupInfo;
-    private readonly SecurityContext _securityContext;
-    private readonly MessageService _messageService;
-    private readonly LicenseReader _licenseReader;
-    private readonly StudioNotifyService _studioNotifyService;
-    private readonly TimeZoneConverter _timeZoneConverter;
-    private readonly CoreBaseSettings _coreBaseSettings;
-    private readonly IHttpClientFactory _clientFactory;
-    private readonly CookiesManager _cookiesManager;
-
-    public FirstTimeTenantSettings(
-        ILogger<FirstTimeTenantSettings> logger,
-        TenantManager tenantManager,
-        TenantExtra tenantExtra,
-        SettingsManager settingsManager,
-        UserManager userManager,
-        SetupInfo setupInfo,
-        SecurityContext securityContext,
-        MessageService messageService,
-        LicenseReader licenseReader,
-        StudioNotifyService studioNotifyService,
-        TimeZoneConverter timeZoneConverter,
-        CoreBaseSettings coreBaseSettings,
-        IHttpClientFactory clientFactory,
-        CookiesManager cookiesManager)
-    {
-        _log = logger;
-        _tenantManager = tenantManager;
-        _tenantExtra = tenantExtra;
-        _settingsManager = settingsManager;
-        _userManager = userManager;
-        _setupInfo = setupInfo;
-        _securityContext = securityContext;
-        _messageService = messageService;
-        _licenseReader = licenseReader;
-        _studioNotifyService = studioNotifyService;
-        _timeZoneConverter = timeZoneConverter;
-        _coreBaseSettings = coreBaseSettings;
-        _clientFactory = clientFactory;
-        _cookiesManager = cookiesManager;
-    }
-
-    public async Task<WizardSettings> SaveDataAsync(WizardRequestsDto inDto)
-    {
-        try
-        {
-            var (email, passwordHash, lng, timeZone, amiid, subscribeFromSite) = inDto;
-
-            var tenant = await _tenantManager.GetCurrentTenantAsync();
-            var settings = await _settingsManager.LoadAsync<WizardSettings>();
-            if (settings.Completed)
-            {
-                throw new Exception("Wizard passed.");
-            }
-
-            if (!string.IsNullOrEmpty(_setupInfo.AmiMetaUrl) && IncorrectAmiId(amiid))
-            {
-                //throw new Exception(Resource.EmailAndPasswordIncorrectAmiId); TODO
-            }
-
-            if (tenant.OwnerId == Guid.Empty)
-            {
-                await Task.Delay(TimeSpan.FromSeconds(6));// wait cache interval
-                tenant = await _tenantManager.GetTenantAsync(tenant.Id);
-                if (tenant.OwnerId == Guid.Empty)
-                {
-                    _log.ErrorOwnerEmpty(tenant.Id);
-                }
-            }
-
-            var currentUser = await _userManager.GetUsersAsync((await _tenantManager.GetCurrentTenantAsync()).OwnerId);
-
-            if (!UserManagerWrapper.ValidateEmail(email))
-            {
-                throw new Exception(Resource.EmailAndPasswordIncorrectEmail);
-            }
-
-            if (string.IsNullOrEmpty(passwordHash))
-            {
-                throw new Exception(Resource.ErrorPasswordEmpty);
-            }
-
-            await _securityContext.SetUserPasswordHashAsync(currentUser.Id, passwordHash);
-
-            email = email.Trim();
-            if (currentUser.Email != email)
-            {
-                currentUser.Email = email;
-                currentUser.ActivationStatus = EmployeeActivationStatus.NotActivated;
-            }
-
-            await _userManager.UpdateUserInfoAsync(currentUser);
-
-            if (_tenantExtra.EnableTariffSettings && _tenantExtra.Enterprise)
-            {
-                await TariffSettings.SetLicenseAcceptAsync(_settingsManager);
-                await _messageService.SendAsync(MessageAction.LicenseKeyUploaded);
-
-                await _licenseReader.RefreshLicenseAsync();
-            }
-
-            settings.Completed = true;
-            await _settingsManager.SaveAsync(settings);
-
-            TrySetLanguage(tenant, lng);
-
-            tenant.TimeZone = _timeZoneConverter.GetTimeZone(timeZone).Id;
-
-            await _tenantManager.SaveTenantAsync(tenant);
-
-            await _studioNotifyService.SendCongratulationsAsync(currentUser);
-            await _studioNotifyService.SendRegDataAsync(currentUser);
-
-            if (subscribeFromSite && _tenantExtra.Opensource && !_coreBaseSettings.CustomMode)
-            {
-                SubscribeFromSite(currentUser);
-            }
-
-<<<<<<< HEAD
-            await _cookiesManager.AuthenticateMeAndSetCookiesAsync(currentUser.TenantId, currentUser.Id, MessageAction.LoginSuccess);
-=======
-            _cookiesManager.AuthenticateMeAndSetCookies(currentUser.Tenant, currentUser.Id);
->>>>>>> 15d345d4
-
-            return settings;
-        }
-        catch (BillingNotFoundException)
-        {
-            throw new Exception(UserControlsCommonResource.LicenseKeyNotFound);
-        }
-        catch (BillingNotConfiguredException)
-        {
-            throw new Exception(UserControlsCommonResource.LicenseKeyNotCorrect);
-        }
-        catch (BillingException)
-        {
-            throw new Exception(UserControlsCommonResource.LicenseException);
-        }
-        catch (Exception ex)
-        {
-            _log.ErrorFirstTimeTenantSettings(ex);
-            throw;
-        }
-    }
-
-    public bool RequestLicense
-    {
-        get
-        {
-            return _tenantExtra.EnableTariffSettings && _tenantExtra.Enterprise
-                && !File.Exists(_licenseReader.LicensePath);
-        }
-    }
-
-    private void TrySetLanguage(Tenant tenant, string lng)
-    {
-        if (string.IsNullOrEmpty(lng))
-        {
-            return;
-        }
-
-        try
-        {
-            var culture = CultureInfo.GetCultureInfo(lng);
-            tenant.Language = culture.Name;
-        }
-        catch (Exception err)
-        {
-            _log.ErrorTrySetLanguage(err);
-        }
-    }
-
-    private static string _amiId;
-
-    private bool IncorrectAmiId(string customAmiId)
-    {
-        customAmiId = (customAmiId ?? "").Trim();
-        if (string.IsNullOrEmpty(customAmiId))
-        {
-            return true;
-        }
-
-        if (string.IsNullOrEmpty(_amiId))
-        {
-            var getAmiIdUrl = _setupInfo.AmiMetaUrl + "instance-id";
-            var request = new HttpRequestMessage
-            {
-                RequestUri = new Uri(getAmiIdUrl)
-            };
-
-            try
-            {
-                var httpClient = _clientFactory.CreateClient();
-                using (var response = httpClient.Send(request))
-                using (var responseStream = response.Content.ReadAsStream())
-                using (var reader = new StreamReader(responseStream))
-                {
-                    _amiId = reader.ReadToEnd();
-                }
-
-                _log.DebugInstanceId(_amiId);
-            }
-            catch (Exception e)
-            {
-                _log.ErrorRequestAMIId(e);
-            }
-        }
-
-        return string.IsNullOrEmpty(_amiId) || _amiId != customAmiId;
-    }
-
-    private void SubscribeFromSite(UserInfo user)
-    {
-        try
-        {
-            var url = (_setupInfo.TeamlabSiteRedirect ?? "").Trim().TrimEnd('/');
-
-            if (string.IsNullOrEmpty(url))
-            {
-                return;
-            }
-
-            url += "/post.ashx";
-            var request = new HttpRequestMessage
-            {
-                RequestUri = new Uri(url)
-            };
-            var values = new NameValueCollection
-                    {
-                        { "type", "sendsubscription" },
-                        { "subscr_type", "Opensource" },
-                        { "email", user.Email }
-                    };
-            var data = JsonSerializer.Serialize(values);
-            request.Content = new StringContent(data);
-
-            var httpClient = _clientFactory.CreateClient();
-            using var response = httpClient.Send(request);
-
-            _log.DebugSubscribeResponse(response);//toto write
-
-        }
-        catch (Exception e)
-        {
-            _log.ErrorSubscribeRequest(e);
-        }
-    }
+// (c) Copyright Ascensio System SIA 2010-2022
+//
+// This program is a free software product.
+// You can redistribute it and/or modify it under the terms
+// of the GNU Affero General Public License (AGPL) version 3 as published by the Free Software
+// Foundation. In accordance with Section 7(a) of the GNU AGPL its Section 15 shall be amended
+// to the effect that Ascensio System SIA expressly excludes the warranty of non-infringement of
+// any third-party rights.
+//
+// This program is distributed WITHOUT ANY WARRANTY, without even the implied warranty
+// of MERCHANTABILITY or FITNESS FOR A PARTICULAR  PURPOSE. For details, see
+// the GNU AGPL at: http://www.gnu.org/licenses/agpl-3.0.html
+//
+// You can contact Ascensio System SIA at Lubanas st. 125a-25, Riga, Latvia, EU, LV-1021.
+//
+// The  interactive user interfaces in modified source and object code versions of the Program must
+// display Appropriate Legal Notices, as required under Section 5 of the GNU AGPL version 3.
+//
+// Pursuant to Section 7(b) of the License you must retain the original Product logo when
+// distributing the program. Pursuant to Section 7(e) we decline to grant you any rights under
+// trademark law for use of our trademarks.
+//
+// All the Product's GUI elements, including illustrations and icon sets, as well as technical writing
+// content are licensed under the terms of the Creative Commons Attribution-ShareAlike 4.0
+// International. See the License terms at http://creativecommons.org/licenses/by-sa/4.0/legalcode
+
+namespace ASC.Web.Studio.UserControls.FirstTime;
+
+[Transient]
+public class FirstTimeTenantSettings
+{
+    private readonly ILogger<FirstTimeTenantSettings> _log;
+    private readonly TenantManager _tenantManager;
+    private readonly TenantExtra _tenantExtra;
+    private readonly SettingsManager _settingsManager;
+    private readonly UserManager _userManager;
+    private readonly SetupInfo _setupInfo;
+    private readonly SecurityContext _securityContext;
+    private readonly MessageService _messageService;
+    private readonly LicenseReader _licenseReader;
+    private readonly StudioNotifyService _studioNotifyService;
+    private readonly TimeZoneConverter _timeZoneConverter;
+    private readonly CoreBaseSettings _coreBaseSettings;
+    private readonly IHttpClientFactory _clientFactory;
+    private readonly CookiesManager _cookiesManager;
+
+    public FirstTimeTenantSettings(
+        ILogger<FirstTimeTenantSettings> logger,
+        TenantManager tenantManager,
+        TenantExtra tenantExtra,
+        SettingsManager settingsManager,
+        UserManager userManager,
+        SetupInfo setupInfo,
+        SecurityContext securityContext,
+        MessageService messageService,
+        LicenseReader licenseReader,
+        StudioNotifyService studioNotifyService,
+        TimeZoneConverter timeZoneConverter,
+        CoreBaseSettings coreBaseSettings,
+        IHttpClientFactory clientFactory,
+        CookiesManager cookiesManager)
+    {
+        _log = logger;
+        _tenantManager = tenantManager;
+        _tenantExtra = tenantExtra;
+        _settingsManager = settingsManager;
+        _userManager = userManager;
+        _setupInfo = setupInfo;
+        _securityContext = securityContext;
+        _messageService = messageService;
+        _licenseReader = licenseReader;
+        _studioNotifyService = studioNotifyService;
+        _timeZoneConverter = timeZoneConverter;
+        _coreBaseSettings = coreBaseSettings;
+        _clientFactory = clientFactory;
+        _cookiesManager = cookiesManager;
+    }
+
+    public async Task<WizardSettings> SaveDataAsync(WizardRequestsDto inDto)
+    {
+        try
+        {
+            var (email, passwordHash, lng, timeZone, amiid, subscribeFromSite) = inDto;
+
+            var tenant = await _tenantManager.GetCurrentTenantAsync();
+            var settings = await _settingsManager.LoadAsync<WizardSettings>();
+            if (settings.Completed)
+            {
+                throw new Exception("Wizard passed.");
+            }
+
+            if (!string.IsNullOrEmpty(_setupInfo.AmiMetaUrl) && IncorrectAmiId(amiid))
+            {
+                //throw new Exception(Resource.EmailAndPasswordIncorrectAmiId); TODO
+            }
+
+            if (tenant.OwnerId == Guid.Empty)
+            {
+                await Task.Delay(TimeSpan.FromSeconds(6));// wait cache interval
+                tenant = await _tenantManager.GetTenantAsync(tenant.Id);
+                if (tenant.OwnerId == Guid.Empty)
+                {
+                    _log.ErrorOwnerEmpty(tenant.Id);
+                }
+            }
+
+            var currentUser = await _userManager.GetUsersAsync((await _tenantManager.GetCurrentTenantAsync()).OwnerId);
+
+            if (!UserManagerWrapper.ValidateEmail(email))
+            {
+                throw new Exception(Resource.EmailAndPasswordIncorrectEmail);
+            }
+
+            if (string.IsNullOrEmpty(passwordHash))
+            {
+                throw new Exception(Resource.ErrorPasswordEmpty);
+            }
+
+            await _securityContext.SetUserPasswordHashAsync(currentUser.Id, passwordHash);
+
+            email = email.Trim();
+            if (currentUser.Email != email)
+            {
+                currentUser.Email = email;
+                currentUser.ActivationStatus = EmployeeActivationStatus.NotActivated;
+            }
+
+            await _userManager.UpdateUserInfoAsync(currentUser);
+
+            if (_tenantExtra.EnableTariffSettings && _tenantExtra.Enterprise)
+            {
+                await TariffSettings.SetLicenseAcceptAsync(_settingsManager);
+                await _messageService.SendAsync(MessageAction.LicenseKeyUploaded);
+
+                await _licenseReader.RefreshLicenseAsync();
+            }
+
+            settings.Completed = true;
+            await _settingsManager.SaveAsync(settings);
+
+            TrySetLanguage(tenant, lng);
+
+            tenant.TimeZone = _timeZoneConverter.GetTimeZone(timeZone).Id;
+
+            await _tenantManager.SaveTenantAsync(tenant);
+
+            await _studioNotifyService.SendCongratulationsAsync(currentUser);
+            await _studioNotifyService.SendRegDataAsync(currentUser);
+
+            if (subscribeFromSite && _tenantExtra.Opensource && !_coreBaseSettings.CustomMode)
+            {
+                SubscribeFromSite(currentUser);
+            }
+
+            await _cookiesManager.AuthenticateMeAndSetCookiesAsync(currentUser.TenantId, currentUser.Id);
+
+            return settings;
+        }
+        catch (BillingNotFoundException)
+        {
+            throw new Exception(UserControlsCommonResource.LicenseKeyNotFound);
+        }
+        catch (BillingNotConfiguredException)
+        {
+            throw new Exception(UserControlsCommonResource.LicenseKeyNotCorrect);
+        }
+        catch (BillingException)
+        {
+            throw new Exception(UserControlsCommonResource.LicenseException);
+        }
+        catch (Exception ex)
+        {
+            _log.ErrorFirstTimeTenantSettings(ex);
+            throw;
+        }
+    }
+
+    public bool RequestLicense
+    {
+        get
+        {
+            return _tenantExtra.EnableTariffSettings && _tenantExtra.Enterprise
+                && !File.Exists(_licenseReader.LicensePath);
+        }
+    }
+
+    private void TrySetLanguage(Tenant tenant, string lng)
+    {
+        if (string.IsNullOrEmpty(lng))
+        {
+            return;
+        }
+
+        try
+        {
+            var culture = CultureInfo.GetCultureInfo(lng);
+            tenant.Language = culture.Name;
+        }
+        catch (Exception err)
+        {
+            _log.ErrorTrySetLanguage(err);
+        }
+    }
+
+    private static string _amiId;
+
+    private bool IncorrectAmiId(string customAmiId)
+    {
+        customAmiId = (customAmiId ?? "").Trim();
+        if (string.IsNullOrEmpty(customAmiId))
+        {
+            return true;
+        }
+
+        if (string.IsNullOrEmpty(_amiId))
+        {
+            var getAmiIdUrl = _setupInfo.AmiMetaUrl + "instance-id";
+            var request = new HttpRequestMessage
+            {
+                RequestUri = new Uri(getAmiIdUrl)
+            };
+
+            try
+            {
+                var httpClient = _clientFactory.CreateClient();
+                using (var response = httpClient.Send(request))
+                using (var responseStream = response.Content.ReadAsStream())
+                using (var reader = new StreamReader(responseStream))
+                {
+                    _amiId = reader.ReadToEnd();
+                }
+
+                _log.DebugInstanceId(_amiId);
+            }
+            catch (Exception e)
+            {
+                _log.ErrorRequestAMIId(e);
+            }
+        }
+
+        return string.IsNullOrEmpty(_amiId) || _amiId != customAmiId;
+    }
+
+    private void SubscribeFromSite(UserInfo user)
+    {
+        try
+        {
+            var url = (_setupInfo.TeamlabSiteRedirect ?? "").Trim().TrimEnd('/');
+
+            if (string.IsNullOrEmpty(url))
+            {
+                return;
+            }
+
+            url += "/post.ashx";
+            var request = new HttpRequestMessage
+            {
+                RequestUri = new Uri(url)
+            };
+            var values = new NameValueCollection
+                    {
+                        { "type", "sendsubscription" },
+                        { "subscr_type", "Opensource" },
+                        { "email", user.Email }
+                    };
+            var data = JsonSerializer.Serialize(values);
+            request.Content = new StringContent(data);
+
+            var httpClient = _clientFactory.CreateClient();
+            using var response = httpClient.Send(request);
+
+            _log.DebugSubscribeResponse(response);//toto write
+
+        }
+        catch (Exception e)
+        {
+            _log.ErrorSubscribeRequest(e);
+        }
+    }
 }