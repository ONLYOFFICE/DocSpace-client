// (c) Copyright Ascensio System SIA 2009-2025
//
// This program is a free software product.
// You can redistribute it and/or modify it under the terms
// of the GNU Affero General Public License (AGPL) version 3 as published by the Free Software
// Foundation. In accordance with Section 7(a) of the GNU AGPL its Section 15 shall be amended
// to the effect that Ascensio System SIA expressly excludes the warranty of non-infringement of
// any third-party rights.
//
// This program is distributed WITHOUT ANY WARRANTY, without even the implied warranty
// of MERCHANTABILITY or FITNESS FOR A PARTICULAR  PURPOSE. For details, see
// the GNU AGPL at: http://www.gnu.org/licenses/agpl-3.0.html
//
// You can contact Ascensio System SIA at Lubanas st. 125a-25, Riga, Latvia, EU, LV-1021.
//
// The  interactive user interfaces in modified source and object code versions of the Program must
// display Appropriate Legal Notices, as required under Section 5 of the GNU AGPL version 3.
//
// Pursuant to Section 7(b) of the License you must retain the original Product logo when
// distributing the program. Pursuant to Section 7(e) we decline to grant you any rights under
// trademark law for use of our trademarks.
//
// All the Product's GUI elements, including illustrations and icon sets, as well as technical writing
// content are licensed under the terms of the Creative Commons Attribution-ShareAlike 4.0
// International. See the License terms at http://creativecommons.org/licenses/by-sa/4.0/legalcode

import {
  useState,
  useEffect,
  useRef,
  forwardRef,
  useImperativeHandle,
} from "react";
import { useTranslation } from "react-i18next";
import classNames from "classnames";

import {
  conversionToBytes,
  getPowerFromBytes,
  getSizeFromBytes,
} from "../../utils/common";
import { TextInput, InputType } from "../text-input";
import { ComboBox, ComboBoxSize, TOption } from "../combobox";
import { SaveCancelButtons } from "../save-cancel-buttons";
import { Text } from "../text";
import { Checkbox } from "../checkbox";
import { TTranslation } from "../../types";

import { QuotaFormProps } from "./QuotaForm.types";
import styles from "./QuotaForm.module.scss";

const isDefaultValue = (
  initPower: number,
  initSize: number,
  power: number,
  value: number,
  initialSize: number,
) => {
  if (!initialSize && initialSize !== 0) return false;

  if (initialSize === -1) return false;

  if (initPower === power && initSize === value) return true;

  return false;
};

const getInitialSize = (initialSize: number, initPower: number) => {
  if (initialSize > 0)
    return getSizeFromBytes(initialSize, initPower).toString();

  if (initialSize < 0) return "";

  return initialSize.toString();
};

const getInitialPower = (initialSize: number) => {
  if (initialSize > 0) return getPowerFromBytes(initialSize, 4);

  return 2;
};

const getOptions = (t: TTranslation) => [
  { key: 0, label: t("Common:Bytes") },
  { key: 1, label: t("Common:Kilobyte") },
  { key: 2, label: t("Common:Megabyte") },
  { key: 3, label: t("Common:Gigabyte") },
  { key: 4, label: t("Common:Terabyte") },
];

const getConvertedSize = (value: string, power: number) => {
  if (value.trim() === "") return "";
  return conversionToBytes(Number(value), power);
};
export const QuotaForm = forwardRef<{ focus: () => void }, QuotaFormProps>(
  (
    {
      isLoading,
      isDisabled,
      maxInputWidth,
      onSetQuotaBytesSize,
      initialSize = 0,
      isError,
      isButtonsEnable = false,
      onSave,
      onCancel,
      label,
      checkboxLabel,
      description,
      isAutoFocussed = false,
      tabIndex,
      dataTestId,
    },
    ref,
  ) => {
    const initPower = getInitialPower(initialSize);
    const initSize = getInitialSize(initialSize, initPower);

    const [power, setPower] = useState(initPower);
    const [size, setSize] = useState(initSize);
    const [hasError, setHasError] = useState(false);
    const [isChecked, setIsChecked] = useState(initialSize === -1);

    const inputRef = useRef<HTMLInputElement>(null);

    useEffect(() => {
      setSize(initSize);
      setPower(initPower);
    }, [initSize, initPower, setSize, setPower]);

    useImperativeHandle(ref, () => ({
      focus: () => {
        inputRef.current?.focus();
        inputRef.current?.select();
      },
    }));

    const { t } = useTranslation(["Common"]);
    const options = getOptions(t);

    const onChangeTextInput = (e: React.ChangeEvent<HTMLInputElement>) => {
      const { value, validity } = e.target;

      if (validity.valid) {
        const transmittedSize = getConvertedSize(value, power);

        if (onSetQuotaBytesSize) onSetQuotaBytesSize(transmittedSize);
        setSize(value);
      }
    };

    const onSelectComboBox = (option: TOption) => {
      const { key } = option;

      if (onSetQuotaBytesSize && size.trim() !== "")
        onSetQuotaBytesSize(conversionToBytes(Number(size), Number(key)));

      setPower(Number(key));
    };

    const onChangeCheckbox = () => {
      const changeCheckbox = !isChecked;

      setIsChecked(changeCheckbox);

      const sizeValue = changeCheckbox ? -1 : getConvertedSize(size, power);

      if (onSetQuotaBytesSize) onSetQuotaBytesSize(sizeValue.toString());
    };

    const isSizeError = () => {
      if (size.trim() === "") {
        setHasError(true);
        return true;
      }

      return false;
    };

    const onSaveClick = async () => {
      if (isSizeError()) return;

      if (onSave) onSave(conversionToBytes(Number(size), Number(power)));

      setHasError(false);
    };

    const onKeyDownInput = (e: React.KeyboardEvent<HTMLInputElement>) => {
      if (e.keyCode === 13 || e.which === 13) {
        if (isButtonsEnable) {
          if (isSizeError()) return;

          onSaveClick();

          setHasError(false);
        }
      }
    };

    const onCancelClick = () => {
      if (onCancel) onCancel();

      setSize(initSize);
      setPower(initPower);
    };

    const isDisable =
      isLoading ||
      isDisabled ||
      (checkboxLabel !== undefined && checkboxLabel.length > 0 && isChecked);

    const isDefaultQuota = isDefaultValue(
      initPower,
      Number(initSize),
      power,
      Number(size),
      initialSize,
    );

    return (
      <div
        className={classNames(styles.quotaForm, {
          [styles.isCheckbox]: !!checkboxLabel,
          [styles.isLabel]: !!label,
          [styles.isButtonsEnable]: isButtonsEnable,
        })}
        data-testid={dataTestId ?? "quota-form"}
      >
        {label ? <Text fontWeight={600}>{label}</Text> : null}
        {description ? (
          <Text
            fontSize="12px"
            className={classNames(styles.quotaDescription, "quota_description")}
          >
            {description}
          </Text>
        ) : null}
        <div className={classNames(styles.quotaContainer, "quota-container")}>
          <TextInput
            forwardedRef={inputRef}
            type={InputType.text}
            className={classNames(styles.quotaLimit, "quota_limit")}
            style={{ maxWidth: maxInputWidth }}
            isAutoFocussed={isAutoFocussed}
            value={size}
            onChange={onChangeTextInput}
            isDisabled={isDisable}
            onKeyDown={onKeyDownInput}
            hasError={isError || hasError}
            pattern="^\d+(?:\.\d{0,2})?"
            scale
            withBorder
            tabIndex={tabIndex}
            testId={dataTestId ? `${dataTestId}_input` : "quota-text-input"}
          />
          <ComboBox
            className={classNames(styles.quotaValue, "quota_value")}
            options={options}
            isDisabled={isDisable}
            selectedOption={options.find((elem) => elem.key === power)!}
            size={ComboBoxSize.content}
            onSelect={onSelectComboBox}
            showDisabledItems
            manualWidth="auto"
            directionY="both"
            dataTestId={
              dataTestId ? `${dataTestId}_size_combo_box` : "quota-combo-box"
            }
          />
        </div>
        {checkboxLabel ? (
          <Checkbox
            label={checkboxLabel}
            isChecked={isChecked}
            className={classNames(styles.quotaCheckbox, "quota_checkbox", {
              [styles.isButtonsEnable]: isButtonsEnable,
            })}
            onChange={onChangeCheckbox}
            isDisabled={isLoading || isDisabled}
            dataTestId={
              dataTestId ? `${dataTestId}_checkbox` : "quota-checkbox"
            }
          />
        ) : null}

        {isButtonsEnable ? (
          <SaveCancelButtons
            isSaving={isLoading}
            onSaveClick={onSaveClick}
            onCancelClick={onCancelClick}
            saveButtonLabel={t("Common:SaveButton")}
            cancelButtonLabel={t("Common:CancelButton")}
            reminderText={t("Common:YouHaveUnsavedChanges")}
            displaySettings
            saveButtonDisabled={isDefaultQuota}
            disableRestoreToDefault={isDefaultQuota}
            showReminder={!isDefaultQuota}
            saveButtonDataTestId={
              dataTestId ? `${dataTestId}_save_button` : "quota-save-button"
            }
            cancelButtonDataTestId={
              dataTestId ? `${dataTestId}_cancel_button` : "quota-cancel-button"
            }
          />
        ) : null}
      </div>
<<<<<<< HEAD
      {checkboxLabel ? (
        <Checkbox
          label={checkboxLabel}
          isChecked={isChecked}
          className={classNames(styles.quotaCheckbox, "quota_checkbox", {
            [styles.isButtonsEnable]: isButtonsEnable,
          })}
          onChange={onChangeCheckbox}
          isDisabled={isLoading || isDisabled}
          dataTestId={dataTestId ? `${dataTestId}_checkbox` : "quota-checkbox"}
        />
      ) : null}

      {isButtonsEnable ? (
        <SaveCancelButtons
          isSaving={isLoading}
          onSaveClick={onSaveClick}
          onCancelClick={onCancelClick}
          saveButtonLabel={t("Common:SaveButton")}
          cancelButtonLabel={t("Common:CancelButton")}
          reminderText={t("Common:YouHaveUnsavedChanges")}
          displaySettings
          saveButtonDisabled={isDefaultQuota}
          disableRestoreToDefault={isDefaultQuota}
          showReminder={!isDefaultQuota}
          saveButtonDataTestId={
            dataTestId ? `${dataTestId}_save_button` : "quota-save-button"
          }
          cancelButtonDataTestId={
            dataTestId ? `${dataTestId}_cancel_button` : "quota-cancel-button"
          }
        />
      ) : null}
    </div>
  );
};
=======
    );
  },
);

export default QuotaForm;
>>>>>>> 1896187c
<|MERGE_RESOLUTION|>--- conflicted
+++ resolved
@@ -304,47 +304,8 @@
           />
         ) : null}
       </div>
-<<<<<<< HEAD
-      {checkboxLabel ? (
-        <Checkbox
-          label={checkboxLabel}
-          isChecked={isChecked}
-          className={classNames(styles.quotaCheckbox, "quota_checkbox", {
-            [styles.isButtonsEnable]: isButtonsEnable,
-          })}
-          onChange={onChangeCheckbox}
-          isDisabled={isLoading || isDisabled}
-          dataTestId={dataTestId ? `${dataTestId}_checkbox` : "quota-checkbox"}
-        />
-      ) : null}
-
-      {isButtonsEnable ? (
-        <SaveCancelButtons
-          isSaving={isLoading}
-          onSaveClick={onSaveClick}
-          onCancelClick={onCancelClick}
-          saveButtonLabel={t("Common:SaveButton")}
-          cancelButtonLabel={t("Common:CancelButton")}
-          reminderText={t("Common:YouHaveUnsavedChanges")}
-          displaySettings
-          saveButtonDisabled={isDefaultQuota}
-          disableRestoreToDefault={isDefaultQuota}
-          showReminder={!isDefaultQuota}
-          saveButtonDataTestId={
-            dataTestId ? `${dataTestId}_save_button` : "quota-save-button"
-          }
-          cancelButtonDataTestId={
-            dataTestId ? `${dataTestId}_cancel_button` : "quota-cancel-button"
-          }
-        />
-      ) : null}
-    </div>
-  );
-};
-=======
     );
   },
 );
 
-export default QuotaForm;
->>>>>>> 1896187c
+export default QuotaForm;