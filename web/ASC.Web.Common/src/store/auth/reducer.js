import {
  SET_CURRENT_USER,
  SET_MODULES,
  SET_SETTINGS,
  SET_IS_LOADED,
  SET_IS_LOADED_SECTION,
  LOGOUT,
  SET_PASSWORD_SETTINGS,
  SET_NEW_EMAIL,
  SET_PORTAL_CULTURES,
  SET_PORTAL_LANGUAGE_AND_TIME,
  SET_TIMEZONES,
  SET_CURRENT_PRODUCT_ID,
  SET_CURRENT_PRODUCT_HOME_PAGE,
  SET_GREETING_SETTINGS,
  SET_CUSTOM_NAMES,
  SET_WIZARD_COMPLETED,
<<<<<<< HEAD
  FETCH_ENCRYPTION_KEYS,
  SET_IS_ENCRYPTION_SUPPORT,
=======
  SET_IS_AUTHENTICATED,
>>>>>>> dbc30ff4
} from "./actions";
import { LANGUAGE } from "../../constants";

const desktop = window["AscDesktopEditor"] !== undefined;
const desktopEncryption =
  desktop && typeof window.AscDesktopEditor.cloudCryptoCommand === "function";

const initialState = {
  isAuthenticated: false,
  isLoaded: false,
  isLoadedSection: true,
  user: {},
  modules: [],
  settings: {
    currentProductId: "",
    culture: "en-US",
    cultures: [],
    trustedDomains: [],
    trustedDomainsType: 1,
    timezone: "UTC",
    timezones: [],
    utcOffset: "00:00:00",
    utcHoursOffset: 0,
    defaultPage: "/products/files",
    homepage: "", //config.homepage,
    datePattern: "M/d/yyyy",
    datePatternJQ: "00/00/0000",
    dateTimePattern: "dddd, MMMM d, yyyy h:mm:ss tt",
    datepicker: {
      datePattern: "mm/dd/yy",
      dateTimePattern: "DD, mm dd, yy h:mm:ss tt",
      timePattern: "h:mm tt",
    },
    organizationName: "ONLYOFFICE",
    greetingSettings: "Web Office Applications",
    enableAdmMess: false,
    urlLicense: "https://gnu.org/licenses/gpl-3.0.html",
    logoUrl: "",
    customNames: {
      id: "Common",
      userCaption: "User",
      usersCaption: "Users",
      groupCaption: "Group",
      groupsCaption: "Groups",
      userPostCaption: "Title",
      regDateCaption: "Registration Date",
      groupHeadCaption: "Head",
      guestCaption: "Guest",
      guestsCaption: "Guests",
    },
    isDesktopClient: desktop,
    //isDesktopEncryption: desktopEncryption,
    isEncryptionSupport: false,
    encryptionKeys: null,
  },
};

const authReducer = (state = initialState, action) => {
  switch (action.type) {
    case SET_CURRENT_USER:
      action.user.cultureName &&
        localStorage.getItem(LANGUAGE) !== action.user.cultureName &&
        localStorage.setItem(LANGUAGE, action.user.cultureName);
      return Object.assign({}, state, {
        user: action.user,
      });
    case SET_IS_AUTHENTICATED:
      return Object.assign({}, state, {
        isAuthenticated: action.isAuthenticated,
      });
    case SET_MODULES:
      return Object.assign({}, state, {
        modules: action.modules,
      });
    case SET_SETTINGS:
      if (!localStorage.getItem(LANGUAGE)) {
        localStorage.setItem(LANGUAGE, action.settings.culture);
      }
      return Object.assign({}, state, {
        settings: {
          ...state.settings,
          ...action.settings,
        },
      });
    case SET_PORTAL_CULTURES:
      return Object.assign({}, state, {
        settings: { ...state.settings, cultures: action.cultures },
      });
    case SET_PASSWORD_SETTINGS:
      return Object.assign({}, state, {
        settings: {
          ...state.settings,
          passwordSettings: action.passwordSettings,
        },
      });
    case SET_IS_LOADED:
      return Object.assign({}, state, {
        isLoaded: action.isLoaded,
      });
    case SET_IS_LOADED_SECTION:
      return Object.assign({}, state, {
        isLoadedSection: action.isLoadedSection,
      });
    case SET_NEW_EMAIL:
      return Object.assign({}, state, {
        user: { ...state.user, email: action.email },
      });
    case SET_PORTAL_LANGUAGE_AND_TIME:
      if (!state.user.cultureName) {
        localStorage.setItem(LANGUAGE, action.newSettings.lng);
      }
      return Object.assign({}, state, {
        settings: {
          ...state.settings,
          culture: action.newSettings.lng,
          timezone: action.newSettings.timeZoneID,
        },
      });
    case SET_TIMEZONES:
      return Object.assign({}, state, {
        settings: { ...state.settings, timezones: action.timezones },
      });
    case SET_CURRENT_PRODUCT_ID:
      return Object.assign({}, state, {
        settings: {
          ...state.settings,
          currentProductId: action.currentProductId,
        },
      });
    case SET_CURRENT_PRODUCT_HOME_PAGE:
      return Object.assign({}, state, {
        settings: { ...state.settings, homepage: action.homepage },
      });
    case SET_GREETING_SETTINGS:
      return Object.assign({}, state, {
        settings: { ...state.settings, greetingSettings: action.title },
      });
    case SET_CUSTOM_NAMES:
      return Object.assign({}, state, {
        settings: { ...state.settings, customNames: action.customNames },
      });
    case LOGOUT:
      return Object.assign({}, initialState, {
        isLoaded: true,
        settings: state.settings,
      });
    case SET_WIZARD_COMPLETED:
      return Object.assign({}, state, {
        settings: { ...state.settings, wizardCompleted: true },
      });
    case FETCH_ENCRYPTION_KEYS:
      return {
        ...state,
        settings: {
          ...state.settings,
          encryptionKeys: action.keys,
        },
      };
    case SET_IS_ENCRYPTION_SUPPORT:
      return {
        ...state,
        settings: {
          ...state.settings,
          isEncryptionSupport: action.isSupport,
          //isEncryptionSupport: state.isDesktopEncryption && action.isSupport,
        },
      };
    default:
      return state;
  }
};

export default authReducer;<|MERGE_RESOLUTION|>--- conflicted
+++ resolved
@@ -15,12 +15,9 @@
   SET_GREETING_SETTINGS,
   SET_CUSTOM_NAMES,
   SET_WIZARD_COMPLETED,
-<<<<<<< HEAD
   FETCH_ENCRYPTION_KEYS,
   SET_IS_ENCRYPTION_SUPPORT,
-=======
-  SET_IS_AUTHENTICATED,
->>>>>>> dbc30ff4
+  SET_IS_AUTHENTICATED
 } from "./actions";
 import { LANGUAGE } from "../../constants";
 
