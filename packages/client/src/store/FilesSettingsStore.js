// (c) Copyright Ascensio System SIA 2009-2025
//
// This program is a free software product.
// You can redistribute it and/or modify it under the terms
// of the GNU Affero General Public License (AGPL) version 3 as published by the Free Software
// Foundation. In accordance with Section 7(a) of the GNU AGPL its Section 15 shall be amended
// to the effect that Ascensio System SIA expressly excludes the warranty of non-infringement of
// any third-party rights.
//
// This program is distributed WITHOUT ANY WARRANTY, without even the implied warranty
// of MERCHANTABILITY or FITNESS FOR A PARTICULAR  PURPOSE. For details, see
// the GNU AGPL at: http://www.gnu.org/licenses/agpl-3.0.html
//
// You can contact Ascensio System SIA at Lubanas st. 125a-25, Riga, Latvia, EU, LV-1021.
//
// The  interactive user interfaces in modified source and object code versions of the Program must
// display Appropriate Legal Notices, as required under Section 5 of the GNU AGPL version 3.
//
// Pursuant to Section 7(b) of the License you must retain the original Product logo when
// distributing the program. Pursuant to Section 7(e) we decline to grant you any rights under
// trademark law for use of our trademarks.
//
// All the Product's GUI elements, including illustrations and icon sets, as well as technical writing
// content are licensed under the terms of the Creative Commons Attribution-ShareAlike 4.0
// International. See the License terms at http://creativecommons.org/licenses/by-sa/4.0/legalcode

import api from "@docspace/shared/api";
import {
  setFavoritesSetting,
  setRecentSetting,
} from "@docspace/shared/api/files";
import { RoomsType } from "@docspace/shared/enums";
import axios from "axios";
import { makeAutoObservable } from "mobx";
import { presentInArray } from "@docspace/shared/utils";
import {
  iconSize24,
  iconSize32,
  iconSize64,
  iconSize96,
} from "@docspace/shared/utils/image-helpers";
import { HTML_EXST, EBOOK_EXST } from "@docspace/shared/constants";
import {
  getIconPathByFolderType,
  isPublicPreview,
  insertEditorPreloadFrame,
} from "@docspace/shared/utils/common";
import { toastr } from "@docspace/shared/components/toast";

class FilesSettingsStore {
  thirdPartyStore;

  treeFoldersStore;

  publicRoomStore;

  pluginStore;

  authStore;

  settingsStore;

  /**
   *  @type {import("@docspace/shared/api/files/types").TFilesSettings=}
   */
  filesSettings = null;

  isErrorSettings = null;

  expandedSetting = null;

  confirmDelete = null;

  enableThirdParty = null;

  forcesave = null;

  storeForcesave = null;

  storeOriginalFiles = null;

  favoritesSection = null;

  recentSection = null;

  hideConfirmConvertSave = null;

  keepNewFileName = null;

  openEditorInSameTab = null;

  chunkUploadSize = 1024 * 1023; // 1024 * 1023; //~0.999mb

  maxUploadThreadCount = 15;

  maxUploadFilesCount = 5;

  displayFileExtension = null;

  settingsIsLoaded = false;

  extsImagePreviewed = [];

  extsMediaPreviewed = [];

  extsWebPreviewed = [];

  extsWebEdited = [];

  extsWebEncrypt = [];

  extsWebReviewed = [];

  extsWebCustomFilterEditing = [];

  extsWebRestrictedEditing = [];

  extsWebCommented = [];

  extsWebTemplate = [];

  extsCoAuthoring = [];

  extsMustConvert = [];

  extsConvertible = [];

  extsUploadable = [];

  extsArchive = [];

  extsVideo = [];

  extsAudio = [];

  extsImage = [];

  extsSpreadsheet = [];

  extsPresentation = [];

  extsDocument = [];

  extsDiagram = [];

  internalFormats = {};

  masterFormExtension = "";

  canSearchByContent = false;

  hideConfirmRoomLifetime = false;

  hideConfirmCancelOperation = false;

<<<<<<< HEAD
  extsFilesVectorized = [];
=======
  documentServiceLocation = null;
>>>>>>> e7431986

  constructor(
    thirdPartyStore,
    treeFoldersStore,
    publicRoomStore,
    pluginStore,
    authStore,
    settingsStore,
  ) {
    makeAutoObservable(this);

    this.thirdPartyStore = thirdPartyStore;
    this.treeFoldersStore = treeFoldersStore;
    this.publicRoomStore = publicRoomStore;
    this.pluginStore = pluginStore;
    this.authStore = authStore;
    this.settingsStore = settingsStore;
  }

  setIsLoaded = (isLoaded) => {
    this.settingsIsLoaded = isLoaded;
  };

  get uploadThreadCount() {
    return this.maxUploadThreadCount / this.maxUploadFilesCount;
  }

  get isLoadedSettingsTree() {
    return (
      this.confirmDelete !== null &&
      this.enableThirdParty !== null &&
      this.forcesave !== null &&
      this.storeForcesave !== null &&
      this.storeOriginalFiles !== null
    );
  }

  setFilesSettings = (settings) => {
    this.filesSettings = settings;
    const settingsItems = Object.keys(settings);
    settingsItems.forEach((key) => {
      this[key] = settings[key];
    });
  };

  setIsErrorSettings = (isError) => {
    this.isErrorSettings = isError;
  };

  setExpandSettingsTree = (expandedSetting) => {
    this.expandedSetting = expandedSetting;
  };

  getFilesSettings = () => {
    if (this.isLoadedSettingsTree) return Promise.resolve();

    return api.files
      .getSettingsFiles()
      .then((settings) => {
        this.setFilesSettings(settings);
        this.setIsLoaded(true);

        if (
          !settings.enableThirdParty ||
          this.publicRoomStore.isPublicRoom ||
          isPublicPreview() ||
          (this.settingsStore.isFrame && !this.authStore.isAuthenticated)
        )
          return;

        return axios
          .all([
            api.files.getThirdPartyCapabilities(),
            api.files.getThirdPartyList(),
          ])
          .then(([capabilities, providers]) => {
            capabilities.forEach((item) => {
              item.splice(1, 1);
            });

            this.thirdPartyStore.setThirdPartyCapabilities(capabilities); // TODO: Out of bounds read: 1
            this.thirdPartyStore.setThirdPartyProviders(providers);
          });
      })
      .then(() => {
        api.files
          .getDocumentServiceLocation()
          .then(({ docServicePreloadUrl }) => {
            if (docServicePreloadUrl) {
              insertEditorPreloadFrame(docServicePreloadUrl);
            }
          });
      })
      .catch(() => this.setIsErrorSettings(true));
  };

  setFilesSetting = (setting, val) => {
    this[setting] = val;
  };

  setStoreOriginal = (data, setting) =>
    api.files
      .storeOriginal(data)
      .then((res) => this.setFilesSetting(setting, res))
      .catch((e) => toastr.error(e));

  setConfirmDelete = (data, setting) =>
    api.files
      .changeDeleteConfirm(data)
      .then((res) => this.setFilesSetting(setting, res))
      .catch((e) => toastr.error(e));

  setStoreForceSave = (data) =>
    api.files.storeForceSave(data).then((res) => this.setStoreForcesave(res));

  setStoreForcesave = (val) => (this.storeForcesave = val);

  setHideConfirmCancelOperation = (data) => {
    api.files
      .changeHideConfirmCancelOperation(data)
      .then((res) => this.setFilesSetting("hideConfirmCancelOperation", res))
      .catch((e) => toastr.error(e));
  };

  setKeepNewFileName = async (data) => {
    return api.files
      .changeKeepNewFileName(data)
      .then((res) => this.setFilesSetting("keepNewFileName", res))
      .catch((e) => toastr.error(e));
  };

  setDisplayFileExtension = (data) => {
    api.files
      .enableDisplayFileExtension(data)
      .then((res) => this.setFilesSetting("displayFileExtension", res))
      .catch((e) => toastr.error(e));
  };

  setOpenEditorInSameTab = (data) => {
    api.files
      .changeOpenEditorInSameTab(data)
      .then((res) => this.setFilesSetting("openEditorInSameTab", res))
      .catch((e) => toastr.error(e));
  };

  setEnableThirdParty = async (data, setting) => {
    const res = await api.files.enableThirdParty(data);
    this.setFilesSetting(setting, res);

    if (data) {
      return axios
        .all([
          api.files.getThirdPartyCapabilities(),
          api.files.getThirdPartyList(),
        ])
        .then(([capabilities, providers]) => {
          capabilities.forEach((item) => {
            item.splice(1, 1);
          });
          this.thirdPartyStore.setThirdPartyCapabilities(capabilities); // TODO: Out of bounds read: 1
          this.thirdPartyStore.setThirdPartyProviders(providers);
        });
    }
    return Promise.resolve();
  };

  setForceSave = (data) =>
    api.files.forceSave(data).then((res) => this.setForcesave(res));

  getDocumentServiceLocation = async () => {
    const abortController = new AbortController();
    this.settingsStore.addAbortControllers(abortController);

    try {
      return await api.files.getDocumentServiceLocation(
        null,
        abortController.signal,
      );
    } catch (error) {
      if (axios.isCancel(error)) return;

      throw error;
    }
  };

  setDocumentServiceLocation = (data) => {
    this.documentServiceLocation = data;
  };

  changeDocumentServiceLocation = (
    docServiceUrl,
    secretKey,
    authHeader,
    internalUrl,
    portalUrl,
    sslVerification,
  ) =>
    api.files.changeDocumentServiceLocation(
      docServiceUrl,
      secretKey,
      authHeader,
      internalUrl,
      portalUrl,
      sslVerification,
    );

  setForcesave = (val) => (this.forcesave = val);

  updateRootTreeFolders = () => {
    const { getFoldersTree, setTreeFolders } = this.treeFoldersStore;
    getFoldersTree().then((root) => setTreeFolders(root));
  };

  setFavoritesSetting = (set, setting) => {
    return setFavoritesSetting(set).then((res) => {
      this.setFilesSetting(setting, res);
      this.updateRootTreeFolders();
    });
  };

  setRecentSetting = (set, setting) => {
    return setRecentSetting(set).then((res) => {
      this.setFilesSetting(setting, res);
      this.updateRootTreeFolders();
    });
  };

  hideConfirmConvert = async (save = true) => {
    const hideConfirmConvertSave = await api.files.hideConfirmConvert(save);
    this.hideConfirmConvertSave = hideConfirmConvertSave;
  };

  canViewedDocs = (extension) =>
    presentInArray(this.extsWebPreviewed, extension);

  canConvert = (extension) => presentInArray(this.extsMustConvert, extension);

  // isMediaOrImage = (fileExst) => { TODO: no need, use the data from item
  //   if (
  //     this.extsVideo.includes(fileExst) ||
  //     this.extsImage.includes(fileExst) ||
  //     this.extsAudio.includes(fileExst)
  //   ) {
  //     return true;
  //   }
  //   return false;
  // };

  isArchive = (extension) => presentInArray(this.extsArchive, extension);

  isImage = (extension) => presentInArray(this.extsImage, extension);

  isSound = (extension) => presentInArray(this.extsAudio, extension);

  isHtml = (extension) => presentInArray(HTML_EXST, extension);

  isEbook = (extension) => presentInArray(EBOOK_EXST, extension);

  isDocument = (extension) => presentInArray(this.extsDocument, extension);

  isDiagram = (extension) => presentInArray(this.extsDiagram, extension);

  isMasterFormExtension = (extension) => this.masterFormExtension === extension;

  isPresentation = (extension) =>
    presentInArray(this.extsPresentation, extension);

  isSpreadsheet = (extension) =>
    presentInArray(this.extsSpreadsheet, extension);

  /**
   * @param {number} size
   * @param {string} fileExst
   * @param {string} providerKey
   * @param {*} contentLength
   * @param {RoomsType} roomType
   * @param {boolean } isArchive
   * @param {FolderType} folderType
   * @returns {string}
   */
  getIcon = (
    size = 32,
    fileExst = null,
    providerKey = null, // eslint-disable-line @typescript-eslint/no-unused-vars
    contentLength = null,
    roomType = null,
    isArchive = null,
    folderType = null,
  ) => {
    if (fileExst || contentLength) {
      const isArchiveItem = this.isArchive(fileExst);
      const isImageItem = this.isImage(fileExst);
      const isSoundItem = this.isSound(fileExst);
      const isHtmlItem = this.isHtml(fileExst);
      const isEbookItem = this.isEbook(fileExst);

      const icon = this.getFileIcon(
        fileExst,
        size,
        isArchiveItem,
        isImageItem,
        isSoundItem,
        isHtmlItem,
        isEbookItem,
      );
      return icon;
    }
    if (roomType) {
      return this.getRoomsIcon(roomType, isArchive, 32);
    }
    if (folderType) {
      return this.getIconByFolderType(folderType, size);
    }
    return this.getFolderIcon(size);
  };

  getIconByFolderType = (folderType, size = 32) => {
    const path = getIconPathByFolderType(folderType);
    return this.getIconBySize(path, size);
  };

  getIconBySize = (path, size = 32) => {
    const getOrDefault = (container) =>
      container.has(path) ? container.get(path) : container.get("file.svg");

    switch (+size) {
      case 24:
        return getOrDefault(iconSize24);
      case 32:
        return getOrDefault(iconSize32);
      case 64:
        return getOrDefault(iconSize64);
      case 96:
        return getOrDefault(iconSize96);
      default:
        return getOrDefault(iconSize32);
    }
  };

  getRoomsIcon = (roomType, isArchive, size = 32) => {
    let path = "";

    if (isArchive) {
      path = "archiveRoom.svg";
    } else {
      switch (roomType) {
        case RoomsType.CustomRoom:
          path = "customRoom.svg";
          break;
        case RoomsType.AIRoom:
          path = "aiRoom.svg";
          break;
        case RoomsType.EditingRoom:
          path = "editingRoom.svg";
          break;
        case RoomsType.PublicRoom:
          path = "publicRoom.svg";
          break;
        case RoomsType.VirtualDataRoom:
          path = "virtualRoom.svg";
          break;
        case RoomsType.FormRoom:
          path = "formRoom.svg";
          break;
        default:
          path = "customRoom.svg";
      }
    }

    return this.getIconBySize(path, size);
  };

  getFolderIcon = (size = 32) => {
    return this.getIconBySize("folder.svg", size);
  };

  getIconUrl = (extension, size) => {
    const { enablePlugins } = this.settingsStore;
    const { fileItemsList } = this.pluginStore;

    const path = `${extension.replace(/^\./, "")}.svg`;

    if (enablePlugins && fileItemsList) {
      const fileItem = fileItemsList.find(
        ({ value }) => value.extension === extension && value.fileIcon,
      );
      if (fileItem) {
        return fileItem.value.fileIcon;
      }
    }

    return this.getIconBySize(path, size);
  };

  getFileIcon = (
    extension,
    size = 32,
    archive = false,
    image = false,
    sound = false,
    html = false,
    ebook = false,
  ) => {
    let path = "";

    if (archive) path = "archive.svg";

    if (image) path = "image.svg";

    if (sound) path = "sound.svg";

    if (html) path = "html.svg";

    if (ebook) path = "ebook.svg";

    if (path) return this.getIconBySize(path, size);

    return this.getIconUrl(extension, size);
  };

  getIconSrc = (ext, size = 32) => {
    let path = "";

    if (presentInArray(this.extsArchive, ext, true)) path = "archive.svg";

    if (presentInArray(this.extsImage, ext, true)) path = "image.svg";

    if (presentInArray(this.extsAudio, ext, true)) path = "sound.svg";

    if (presentInArray(HTML_EXST, ext, true)) path = "html.svg";

    if (presentInArray(EBOOK_EXST, ext, true)) path = "ebook.svg";

    if (path) return this.getIconBySize(path, size);

    const extension = ext.toLowerCase();

    return this.getIconUrl(extension, size);
  };

  hideConfirmRoomLifetimeSetting = (set) => {
    return api.rooms
      .hideConfirmRoomLifetime(set)
      .then((res) => {
        this.setFilesSetting("hideConfirmRoomLifetime", res);
      })
      .catch((e) => toastr.error(e));
  };

  get openOnNewPage() {
    if (
      window.navigator.userAgent.includes("ZoomWebKit") ||
      window.navigator.userAgent.includes("ZoomApps")
    )
      return false;
    return !this.openEditorInSameTab;
  }
}

export default FilesSettingsStore;<|MERGE_RESOLUTION|>--- conflicted
+++ resolved
@@ -153,11 +153,9 @@
 
   hideConfirmCancelOperation = false;
 
-<<<<<<< HEAD
   extsFilesVectorized = [];
-=======
+
   documentServiceLocation = null;
->>>>>>> e7431986
 
   constructor(
     thirdPartyStore,
