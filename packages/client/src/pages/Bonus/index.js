--- conflicted
+++ resolved
@@ -62,11 +62,7 @@
   );
 };
 
-<<<<<<< HEAD
-export const Component = inject(({ settingsStore, paymentStore }) => {
-=======
-export default inject(({ paymentStore }) => {
->>>>>>> 88c0df3a
+export const Component = inject(({ paymentStore }) => {
   const { standaloneInit, isInitPaymentPage } = paymentStore;
   return {
     standaloneInit,
