﻿// (c) Copyright Ascensio System SIA 2010-2022
//
// This program is a free software product.
// You can redistribute it and/or modify it under the terms
// of the GNU Affero General Public License (AGPL) version 3 as published by the Free Software
// Foundation. In accordance with Section 7(a) of the GNU AGPL its Section 15 shall be amended
// to the effect that Ascensio System SIA expressly excludes the warranty of non-infringement of
// any third-party rights.
//
// This program is distributed WITHOUT ANY WARRANTY, without even the implied warranty
// of MERCHANTABILITY or FITNESS FOR A PARTICULAR  PURPOSE. For details, see
// the GNU AGPL at: http://www.gnu.org/licenses/agpl-3.0.html
//
// You can contact Ascensio System SIA at Lubanas st. 125a-25, Riga, Latvia, EU, LV-1021.
//
// The  interactive user interfaces in modified source and object code versions of the Program must
// display Appropriate Legal Notices, as required under Section 5 of the GNU AGPL version 3.
//
// Pursuant to Section 7(b) of the License you must retain the original Product logo when
// distributing the program. Pursuant to Section 7(e) we decline to grant you any rights under
// trademark law for use of our trademarks.
//
// All the Product's GUI elements, including illustrations and icon sets, as well as technical writing
// content are licensed under the terms of the Creative Commons Attribution-ShareAlike 4.0
// International. See the License terms at http://creativecommons.org/licenses/by-sa/4.0/legalcode

var options = new WebApplicationOptions
{
    Args = args,
    ContentRootPath = WindowsServiceHelpers.IsWindowsService() ? AppContext.BaseDirectory : default
};

var builder = WebApplication.CreateBuilder(options);

<<<<<<< HEAD
builder.WebHost.ConfigureAppConfiguration((hostContext, config) =>
{
    config.AddJsonFile($"appsettings.creator.json", true)
               .AddCommandLine(args);
});

builder.WebHost.ConfigureServices((hostContext, services) =>
{
    services.AddScoped<EFLoggerFactory>();
    services.AddBaseDbContext<AccountLinkContext>();
    services.AddBaseDbContext<CoreDbContext>();
    services.AddBaseDbContext<TenantDbContext>();
    services.AddBaseDbContext<UserDbContext>();
    services.AddBaseDbContext<TelegramDbContext>();
    services.AddBaseDbContext<CustomDbContext>();
    services.AddBaseDbContext<WebstudioDbContext>();
    services.AddBaseDbContext<InstanceRegistrationContext>();
    services.AddBaseDbContext<IntegrationEventLogContext>();
    services.AddBaseDbContext<FeedDbContext>();
    services.AddBaseDbContext<MessagesContext>();
    services.AddBaseDbContext<WebhooksDbContext>();
    services.AddBaseDbContext<MessagesContext>();
    services.AddBaseDbContext<BackupsContext>();
    services.AddBaseDbContext<FilesDbContext>();
    services.AddBaseDbContext<NotifyDbContext>();
    services.AddBaseDbContext<UrlShortenerFakeDbContext>();
    services.AddBaseDbContext<FirebaseDbContext>();
    services.AddBaseDbContext<TeamlabSiteContext>();
});
=======
builder.Configuration.AddJsonFile($"appsettings.creator.json", true)
                     .AddCommandLine(args);

builder.Services.AddScoped<EFLoggerFactory>()
    .AddBaseDbContext<AccountLinkContext>()
    .AddBaseDbContext<CoreDbContext>()
    .AddBaseDbContext<TenantDbContext>()
    .AddBaseDbContext<UserDbContext>()
    .AddBaseDbContext<TelegramDbContext>()
    .AddBaseDbContext<CustomDbContext>()
    .AddBaseDbContext<WebstudioDbContext>()
    .AddBaseDbContext<InstanceRegistrationContext>()
    .AddBaseDbContext<IntegrationEventLogContext>()
    .AddBaseDbContext<FeedDbContext>()
    .AddBaseDbContext<MessagesContext>()
    .AddBaseDbContext<WebhooksDbContext>()
    .AddBaseDbContext<MessagesContext>()
    .AddBaseDbContext<BackupsContext>()
    .AddBaseDbContext<FilesDbContext>()
    .AddBaseDbContext<NotifyDbContext>()
    .AddBaseDbContext<UrlShortenerFakeDbContext>()
    .AddBaseDbContext<FirebaseDbContext>();
>>>>>>> b39b2949

var app = builder.Build();

var conf = app.Configuration.GetSection("options").Get<Options>();

if (!Path.IsPathRooted(conf.Path))
{
    conf.Path = Path.GetFullPath(conf.Path);
}

var migrationCreator = new MigrationCreator(app.Services);
migrationCreator.RunCreateMigrations(conf);<|MERGE_RESOLUTION|>--- conflicted
+++ resolved
@@ -22,79 +22,50 @@
 //
 // All the Product's GUI elements, including illustrations and icon sets, as well as technical writing
 // content are licensed under the terms of the Creative Commons Attribution-ShareAlike 4.0
-// International. See the License terms at http://creativecommons.org/licenses/by-sa/4.0/legalcode
-
-var options = new WebApplicationOptions
-{
-    Args = args,
-    ContentRootPath = WindowsServiceHelpers.IsWindowsService() ? AppContext.BaseDirectory : default
-};
-
-var builder = WebApplication.CreateBuilder(options);
-
-<<<<<<< HEAD
-builder.WebHost.ConfigureAppConfiguration((hostContext, config) =>
-{
-    config.AddJsonFile($"appsettings.creator.json", true)
-               .AddCommandLine(args);
-});
-
-builder.WebHost.ConfigureServices((hostContext, services) =>
-{
-    services.AddScoped<EFLoggerFactory>();
-    services.AddBaseDbContext<AccountLinkContext>();
-    services.AddBaseDbContext<CoreDbContext>();
-    services.AddBaseDbContext<TenantDbContext>();
-    services.AddBaseDbContext<UserDbContext>();
-    services.AddBaseDbContext<TelegramDbContext>();
-    services.AddBaseDbContext<CustomDbContext>();
-    services.AddBaseDbContext<WebstudioDbContext>();
-    services.AddBaseDbContext<InstanceRegistrationContext>();
-    services.AddBaseDbContext<IntegrationEventLogContext>();
-    services.AddBaseDbContext<FeedDbContext>();
-    services.AddBaseDbContext<MessagesContext>();
-    services.AddBaseDbContext<WebhooksDbContext>();
-    services.AddBaseDbContext<MessagesContext>();
-    services.AddBaseDbContext<BackupsContext>();
-    services.AddBaseDbContext<FilesDbContext>();
-    services.AddBaseDbContext<NotifyDbContext>();
-    services.AddBaseDbContext<UrlShortenerFakeDbContext>();
-    services.AddBaseDbContext<FirebaseDbContext>();
-    services.AddBaseDbContext<TeamlabSiteContext>();
-});
-=======
-builder.Configuration.AddJsonFile($"appsettings.creator.json", true)
-                     .AddCommandLine(args);
-
-builder.Services.AddScoped<EFLoggerFactory>()
-    .AddBaseDbContext<AccountLinkContext>()
-    .AddBaseDbContext<CoreDbContext>()
-    .AddBaseDbContext<TenantDbContext>()
-    .AddBaseDbContext<UserDbContext>()
-    .AddBaseDbContext<TelegramDbContext>()
-    .AddBaseDbContext<CustomDbContext>()
-    .AddBaseDbContext<WebstudioDbContext>()
-    .AddBaseDbContext<InstanceRegistrationContext>()
-    .AddBaseDbContext<IntegrationEventLogContext>()
-    .AddBaseDbContext<FeedDbContext>()
-    .AddBaseDbContext<MessagesContext>()
-    .AddBaseDbContext<WebhooksDbContext>()
-    .AddBaseDbContext<MessagesContext>()
-    .AddBaseDbContext<BackupsContext>()
-    .AddBaseDbContext<FilesDbContext>()
-    .AddBaseDbContext<NotifyDbContext>()
-    .AddBaseDbContext<UrlShortenerFakeDbContext>()
-    .AddBaseDbContext<FirebaseDbContext>();
->>>>>>> b39b2949
-
-var app = builder.Build();
-
-var conf = app.Configuration.GetSection("options").Get<Options>();
-
-if (!Path.IsPathRooted(conf.Path))
-{
-    conf.Path = Path.GetFullPath(conf.Path);
-}
-
-var migrationCreator = new MigrationCreator(app.Services);
+// International. See the License terms at http://creativecommons.org/licenses/by-sa/4.0/legalcode
+
+var options = new WebApplicationOptions
+{
+    Args = args,
+    ContentRootPath = WindowsServiceHelpers.IsWindowsService() ? AppContext.BaseDirectory : default
+};
+
+var builder = WebApplication.CreateBuilder(options);
+
+builder.Configuration.AddJsonFile($"appsettings.creator.json", true)
+               .AddCommandLine(args);
+
+builder.WebHost.ConfigureServices((hostContext, services) =>
+{
+    services.AddScoped<EFLoggerFactory>();
+    services.AddBaseDbContext<AccountLinkContext>();
+    services.AddBaseDbContext<CoreDbContext>();
+    services.AddBaseDbContext<TenantDbContext>();
+    services.AddBaseDbContext<UserDbContext>();
+    services.AddBaseDbContext<TelegramDbContext>();
+    services.AddBaseDbContext<CustomDbContext>();
+    services.AddBaseDbContext<WebstudioDbContext>();
+    services.AddBaseDbContext<InstanceRegistrationContext>();
+    services.AddBaseDbContext<IntegrationEventLogContext>();
+    services.AddBaseDbContext<FeedDbContext>();
+    services.AddBaseDbContext<MessagesContext>();
+    services.AddBaseDbContext<WebhooksDbContext>();
+    services.AddBaseDbContext<BackupsContext>();
+    services.AddBaseDbContext<FilesDbContext>();
+    services.AddBaseDbContext<NotifyDbContext>();
+    services.AddBaseDbContext<UrlShortenerFakeDbContext>();
+    services.AddBaseDbContext<FirebaseDbContext>();
+    services.AddBaseDbContext<TeamlabSiteContext>();
+});
+
+var app = builder.Build();
+
+var conf = app.Configuration.GetSection("options").Get<Options>();
+
+if (!Path.IsPathRooted(conf.Path))
+{
+    conf.Path = Path.GetFullPath(conf.Path);
+}
+
+var migrationCreator = new MigrationCreator(app.Services);
 migrationCreator.RunCreateMigrations(conf);