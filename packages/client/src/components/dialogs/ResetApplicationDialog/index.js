// (c) Copyright Ascensio System SIA 2009-2024
//
// This program is a free software product.
// You can redistribute it and/or modify it under the terms
// of the GNU Affero General Public License (AGPL) version 3 as published by the Free Software
// Foundation. In accordance with Section 7(a) of the GNU AGPL its Section 15 shall be amended
// to the effect that Ascensio System SIA expressly excludes the warranty of non-infringement of
// any third-party rights.
//
// This program is distributed WITHOUT ANY WARRANTY, without even the implied warranty
// of MERCHANTABILITY or FITNESS FOR A PARTICULAR  PURPOSE. For details, see
// the GNU AGPL at: http://www.gnu.org/licenses/agpl-3.0.html
//
// You can contact Ascensio System SIA at Lubanas st. 125a-25, Riga, Latvia, EU, LV-1021.
//
// The  interactive user interfaces in modified source and object code versions of the Program must
// display Appropriate Legal Notices, as required under Section 5 of the GNU AGPL version 3.
//
// Pursuant to Section 7(b) of the License you must retain the original Product logo when
// distributing the program. Pursuant to Section 7(e) we decline to grant you any rights under
// trademark law for use of our trademarks.
//
// All the Product's GUI elements, including illustrations and icon sets, as well as technical writing
// content are licensed under the terms of the Creative Commons Attribution-ShareAlike 4.0
// International. See the License terms at http://creativecommons.org/licenses/by-sa/4.0/legalcode

import PropTypes from "prop-types";
import { Button } from "@docspace/shared/components/button";
import { ModalDialog } from "@docspace/shared/components/modal-dialog";
import { toastr } from "@docspace/shared/components/toast";
import { Text } from "@docspace/shared/components/text";
import { withTranslation } from "react-i18next";
<<<<<<< HEAD
import { useNavigate } from "react-router-dom";
=======
import ModalDialogContainer from "../ModalDialogContainer";
>>>>>>> 94e07e5b

const ResetApplicationDialogComponent = (props) => {
  const { t, resetTfaApp, id, onClose, tReady, visible } = props;

  const resetApp = async () => {
    onClose && onClose();
    try {
      const res = await resetTfaApp(id);
      toastr.success(t("SuccessResetApplication"));

      if (res) window.location.replace(res);
    } catch (e) {
      toastr.error(e);
    }
  };

  return (
    <ModalDialog isLoading={!tReady} visible={visible} onClose={onClose}>
      <ModalDialog.Header>{t("ResetApplicationTitle")}</ModalDialog.Header>
      <ModalDialog.Body>
        <Text>{t("ResetApplicationDescription")}</Text>
      </ModalDialog.Body>
      <ModalDialog.Footer>
        <Button
          key="ResetSendBtn"
          label={t("Common:ResetApplication")}
          size="normal"
          scale
          primary={true}
          onClick={resetApp}
        />
        <Button
          key="CloseBtn"
          label={t("Common:CancelButton")}
          size="normal"
          scale
          primary={false}
          onClick={onClose}
        />
      </ModalDialog.Footer>
    </ModalDialog>
  );
};

const ResetApplicationDialog = withTranslation([
  "ResetApplicationDialog",
  "Common",
])(ResetApplicationDialogComponent);

ResetApplicationDialog.propTypes = {
  visible: PropTypes.bool.isRequired,
  onClose: PropTypes.func.isRequired,
  resetTfaApp: PropTypes.func.isRequired,
  id: PropTypes.string.isRequired,
};

export default ResetApplicationDialog;<|MERGE_RESOLUTION|>--- conflicted
+++ resolved
@@ -30,11 +30,6 @@
 import { toastr } from "@docspace/shared/components/toast";
 import { Text } from "@docspace/shared/components/text";
 import { withTranslation } from "react-i18next";
-<<<<<<< HEAD
-import { useNavigate } from "react-router-dom";
-=======
-import ModalDialogContainer from "../ModalDialogContainer";
->>>>>>> 94e07e5b
 
 const ResetApplicationDialogComponent = (props) => {
   const { t, resetTfaApp, id, onClose, tReady, visible } = props;
