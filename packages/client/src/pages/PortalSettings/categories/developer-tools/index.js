--- conflicted
+++ resolved
@@ -32,12 +32,8 @@
 import { useNavigate, useLocation } from "react-router-dom";
 import { useTranslation } from "react-i18next";
 
-<<<<<<< HEAD
-import { Box } from "@docspace/shared/components/box";
 import { Tabs } from "@docspace/shared/components/tabs";
 
-=======
->>>>>>> f82b08bb
 import { SECTION_HEADER_HEIGHT } from "@docspace/shared/components/section/Section.constants";
 import { combineUrl } from "@docspace/shared/utils/combineUrl";
 
