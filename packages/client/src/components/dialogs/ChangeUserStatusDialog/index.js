// (c) Copyright Ascensio System SIA 2009-2024
//
// This program is a free software product.
// You can redistribute it and/or modify it under the terms
// of the GNU Affero General Public License (AGPL) version 3 as published by the Free Software
// Foundation. In accordance with Section 7(a) of the GNU AGPL its Section 15 shall be amended
// to the effect that Ascensio System SIA expressly excludes the warranty of non-infringement of
// any third-party rights.
//
// This program is distributed WITHOUT ANY WARRANTY, without even the implied warranty
// of MERCHANTABILITY or FITNESS FOR A PARTICULAR  PURPOSE. For details, see
// the GNU AGPL at: http://www.gnu.org/licenses/agpl-3.0.html
//
// You can contact Ascensio System SIA at Lubanas st. 125a-25, Riga, Latvia, EU, LV-1021.
//
// The  interactive user interfaces in modified source and object code versions of the Program must
// display Appropriate Legal Notices, as required under Section 5 of the GNU AGPL version 3.
//
// Pursuant to Section 7(b) of the License you must retain the original Product logo when
// distributing the program. Pursuant to Section 7(e) we decline to grant you any rights under
// trademark law for use of our trademarks.
//
// All the Product's GUI elements, including illustrations and icon sets, as well as technical writing
// content are licensed under the terms of the Creative Commons Attribution-ShareAlike 4.0
// International. See the License terms at http://creativecommons.org/licenses/by-sa/4.0/legalcode

import React, { memo } from "react";
import PropTypes from "prop-types";

import { ModalDialog } from "@docspace/shared/components/modal-dialog";
import { Button } from "@docspace/shared/components/button";
import { Text } from "@docspace/shared/components/text";
import { toastr } from "@docspace/shared/components/toast";

import { combineUrl } from "@docspace/shared/utils/combineUrl";

import { withTranslation } from "react-i18next";

import { EmployeeStatus } from "@docspace/shared/enums";
import ModalDialogContainer from "../ModalDialogContainer";
import { inject, observer } from "mobx-react";
import { globalColors } from "@docspace/shared/themes";

import PaidQuotaLimitError from "SRC_DIR/components/PaidQuotaLimitError";

class ChangeUserStatusDialogComponent extends React.Component {
  constructor(props) {
    super(props);

    this.state = { isRequestRunning: false };
  }

  onChangeUserStatus = () => {
    const {
      updateUserStatus,
      status,
      t,
      setSelected,
      onClose,
      userIDs,
      getPeopleListItem,
      setInfoPanelSelection,
      infoPanelVisible,
      needResetUserSelection,
    } = this.props;

    this.setState({ isRequestRunning: true }, () => {
      updateUserStatus(status, userIDs)
        .then((users) => {
          if (users.length === 1 && infoPanelVisible) {
            const user = getPeopleListItem(users[0]);

            setInfoPanelSelection(user);
          }

          toastr.success(t("PeopleTranslations:SuccessChangeUserStatus"));
        })
        .catch((err) => {
<<<<<<< HEAD
          toastr.error(
            <>
              <Text>{t("Common:QuotaPaidUserLimitError")}</Text>
              <Link
                color={globalColors.link}
                isHovered={true}
                onClick={this.onClickPayments}
              >
                {t("Common:PaymentsTitle")}
              </Link>
            </>,
            false,
            0,
            true,
            true,
          );
=======
          toastr.error(<PaidQuotaLimitError />, false, 0, true, true);
>>>>>>> 8c433f71
        })
        .finally(() => {
          this.setState({ isRequestRunning: false }, () => {
            needResetUserSelection && setSelected("close");
            onClose();
          });
        });
    });
  };

  onCloseAction = () => {
    const { onClose } = this.props;
    const { isRequestRunning } = this.state;

    !isRequestRunning && onClose();
  };

  render() {
    const { t, tReady, visible, status, userIDs } = this.props;
    const { isRequestRunning } = this.state;

    const needDisabled = status === EmployeeStatus.Disabled;
    const onlyOneUser = userIDs.length === 1;

    let header = "";
    let bodyText = "";
    let buttonLabelSave = "";

    if (needDisabled) {
      header = onlyOneUser ? t("DisableUser") : t("DisableUsers");

      bodyText = onlyOneUser
        ? t("DisableUserDescription", { productName: t("Common:ProductName") })
        : t("DisableUsersDescription", {
            productName: t("Common:ProductName"),
          });

      bodyText = bodyText + t("DisableGeneralDescription");

      buttonLabelSave = t("PeopleTranslations:DisableUserButton");
    } else {
      header = onlyOneUser ? t("EnableUser") : t("EnableUsers");

      bodyText = onlyOneUser
        ? t("EnableUserDescription", { productName: t("Common:ProductName") })
        : t("EnableUsersDescription", { productName: t("Common:ProductName") });

      buttonLabelSave = t("Common:Enable");
    }

    return (
      <ModalDialogContainer
        isLoading={!tReady}
        visible={visible}
        onClose={this.onCloseAction}
        autoMaxHeight
      >
        <ModalDialog.Header>{header}</ModalDialog.Header>
        <ModalDialog.Body>
          <Text>{bodyText}</Text>
        </ModalDialog.Body>
        <ModalDialog.Footer>
          <Button
            id="change-user-status-modal_submit"
            label={buttonLabelSave}
            size="normal"
            primary
            scale
            onClick={this.onChangeUserStatus}
            isLoading={isRequestRunning}
            isDisabled={userIDs.length === 0}
          />
          <Button
            id="change-user-status-modal_cancel"
            label={t("Common:CancelButton")}
            size="normal"
            scale
            onClick={this.onCloseAction}
            isDisabled={isRequestRunning}
          />
        </ModalDialog.Footer>
      </ModalDialogContainer>
    );
  }
}

const ChangeUserStatusDialog = withTranslation([
  "ChangeUserStatusDialog",
  "Common",
  "PeopleTranslations",
])(ChangeUserStatusDialogComponent);

ChangeUserStatusDialog.propTypes = {
  visible: PropTypes.bool.isRequired,
  onClose: PropTypes.func.isRequired,
  setSelected: PropTypes.func.isRequired,
  userIDs: PropTypes.arrayOf(PropTypes.string).isRequired,
};

export default inject(({ peopleStore, infoPanelStore }) => {
  const setSelected = peopleStore.selectionStore.setSelected;

  const { getPeopleListItem, updateUserStatus, needResetUserSelection } =
    peopleStore.usersStore;

  const { setInfoPanelSelection, isVisible: infoPanelVisible } = infoPanelStore;

  return {
    needResetUserSelection,
    updateUserStatus,

    setSelected,

    getPeopleListItem,

    setInfoPanelSelection,
    infoPanelVisible,
  };
})(observer(ChangeUserStatusDialog));<|MERGE_RESOLUTION|>--- conflicted
+++ resolved
@@ -24,7 +24,7 @@
 // content are licensed under the terms of the Creative Commons Attribution-ShareAlike 4.0
 // International. See the License terms at http://creativecommons.org/licenses/by-sa/4.0/legalcode
 
-import React, { memo } from "react";
+import React from "react";
 import PropTypes from "prop-types";
 
 import { ModalDialog } from "@docspace/shared/components/modal-dialog";
@@ -32,14 +32,11 @@
 import { Text } from "@docspace/shared/components/text";
 import { toastr } from "@docspace/shared/components/toast";
 
-import { combineUrl } from "@docspace/shared/utils/combineUrl";
-
 import { withTranslation } from "react-i18next";
 
 import { EmployeeStatus } from "@docspace/shared/enums";
 import ModalDialogContainer from "../ModalDialogContainer";
 import { inject, observer } from "mobx-react";
-import { globalColors } from "@docspace/shared/themes";
 
 import PaidQuotaLimitError from "SRC_DIR/components/PaidQuotaLimitError";
 
@@ -76,26 +73,7 @@
           toastr.success(t("PeopleTranslations:SuccessChangeUserStatus"));
         })
         .catch((err) => {
-<<<<<<< HEAD
-          toastr.error(
-            <>
-              <Text>{t("Common:QuotaPaidUserLimitError")}</Text>
-              <Link
-                color={globalColors.link}
-                isHovered={true}
-                onClick={this.onClickPayments}
-              >
-                {t("Common:PaymentsTitle")}
-              </Link>
-            </>,
-            false,
-            0,
-            true,
-            true,
-          );
-=======
           toastr.error(<PaidQuotaLimitError />, false, 0, true, true);
->>>>>>> 8c433f71
         })
         .finally(() => {
           this.setState({ isRequestRunning: false }, () => {
