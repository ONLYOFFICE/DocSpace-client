// (c) Copyright Ascensio System SIA 2009-2024
//
// This program is a free software product.
// You can redistribute it and/or modify it under the terms
// of the GNU Affero General Public License (AGPL) version 3 as published by the Free Software
// Foundation. In accordance with Section 7(a) of the GNU AGPL its Section 15 shall be amended
// to the effect that Ascensio System SIA expressly excludes the warranty of non-infringement of
// any third-party rights.
//
// This program is distributed WITHOUT ANY WARRANTY, without even the implied warranty
// of MERCHANTABILITY or FITNESS FOR A PARTICULAR  PURPOSE. For details, see
// the GNU AGPL at: http://www.gnu.org/licenses/agpl-3.0.html
//
// You can contact Ascensio System SIA at Lubanas st. 125a-25, Riga, Latvia, EU, LV-1021.
//
// The  interactive user interfaces in modified source and object code versions of the Program must
// display Appropriate Legal Notices, as required under Section 5 of the GNU AGPL version 3.
//
// Pursuant to Section 7(b) of the License you must retain the original Product logo when
// distributing the program. Pursuant to Section 7(e) we decline to grant you any rights under
// trademark law for use of our trademarks.
//
// All the Product's GUI elements, including illustrations and icon sets, as well as technical writing
// content are licensed under the terms of the Creative Commons Attribution-ShareAlike 4.0
// International. See the License terms at http://creativecommons.org/licenses/by-sa/4.0/legalcode

import { useState, useCallback } from "react";
import debounce from "lodash.debounce";

import { RadioButtonGroup } from "@docspace/shared/components/radio-button-group";
import { ColorInput } from "@docspace/shared/components/color-input";
import { TextInput } from "@docspace/shared/components/text-input";
import { Label } from "@docspace/shared/components/label";
import { Text } from "@docspace/shared/components/text";
import { Checkbox } from "@docspace/shared/components/checkbox";

import {
  CategorySubHeader,
  ControlsGroup,
  ControlsSection,
  RowContainer,
} from "../presets/StyledPresets";
import { PRODUCT_NAME } from "@docspace/shared/constants";

export const MainElementParameter = ({
  t,
  config,
  setConfig,
  isButtonMode = false,
}) => {
  const elementDisplayOptions = [
    { value: "element", label: t("ElementItself") },
    {
      value: "button",
      label: (
        <RowContainer>
          {t("Common:Button")}
          <Text color="gray">{`(${t("ElementCalledAfterClicking")})`}</Text>
        </RowContainer>
      ),
    },
  ];

  const [selectedElementType, setSelectedElementType] = useState(
    elementDisplayOptions[Number(isButtonMode)].value,
  );
  const [buttonValue, setButtonValue] = useState(config.buttonText);

  const debouncedSetConfig = useCallback(
    debounce((key, value) => {
      setConfig((config) => {
        return { ...config, [key]: value };
      });
    }, 500),
    [setConfig],
  );

  const toggleButtonMode = (e) => {
    setSelectedElementType(e.target.value);
    setConfig((config) => ({
      ...config,
      isButtonMode: e.target.value === "button",
    }));
  };

  const setButtonColor = (color) => {
    debouncedSetConfig("buttonColor", color);
  };

  const setButtonText = (e) => {
    setButtonValue(e.target.value);
    debouncedSetConfig("buttonText", e.target.value);
  };

  const toggleWithLogo = () => {
    setConfig((config) => ({
      ...config,
      buttonWithLogo: !config.buttonWithLogo,
    }));
  };

  return (
    <ControlsSection>
      <CategorySubHeader>{t("MainElementParameter")}</CategorySubHeader>
      <RadioButtonGroup
        orientation="vertical"
        options={elementDisplayOptions}
        name="elementDisplayInput"
        selected={selectedElementType}
        onClick={toggleButtonMode}
        spacing="8px"
      />
      {config.isButtonMode && (
        <>
          <CategorySubHeader>{t("ButtonCustomization")}</CategorySubHeader>
          <ControlsGroup>
            <Label className="label" text={t("ButtonColor")} />
            <ColorInput
              scale
              handleChange={setButtonColor}
              defaultColor={"#5299E0"}
            />
          </ControlsGroup>
          <ControlsGroup>
            <Label className="label" text={t("ButtonText")} />
            <TextInput
              scale
              onChange={setButtonText}
<<<<<<< HEAD
              placeholder={t("SelectToPortal", { portalName: PORTAL })}
=======
              placeholder={t("SelectToDocspace", { productName: PRODUCT_NAME })}
>>>>>>> caacc6e5
              value={buttonValue}
              tabIndex={3}
            />
            <Checkbox
              className="checkbox"
              label={t("Logo")}
              onChange={toggleWithLogo}
              isChecked={config.buttonWithLogo}
            />
          </ControlsGroup>
        </>
      )}
    </ControlsSection>
  );
};<|MERGE_RESOLUTION|>--- conflicted
+++ resolved
@@ -126,11 +126,7 @@
             <TextInput
               scale
               onChange={setButtonText}
-<<<<<<< HEAD
-              placeholder={t("SelectToPortal", { portalName: PORTAL })}
-=======
-              placeholder={t("SelectToDocspace", { productName: PRODUCT_NAME })}
->>>>>>> caacc6e5
+              placeholder={t("SelectToPortal", { productName: PRODUCT_NAME })}
               value={buttonValue}
               tabIndex={3}
             />
