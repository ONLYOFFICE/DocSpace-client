--- conflicted
+++ resolved
@@ -75,13 +75,7 @@
   display: none;
   @include truncate;
 
-<<<<<<< HEAD
-  color: var(--row-side-color);
-
-  @include tablet {
-=======
   @include tablet-and-below {
->>>>>>> 30f83b1a
     display: block;
   }
 }