--- conflicted
+++ resolved
@@ -150,31 +150,12 @@
       name: 'files',
       filename: 'remoteEntry.js',
       remotes: {
-<<<<<<< HEAD
-        studio: `studio@${combineUrl(
-          AppServerConfig.proxyURL,
-          "/remoteEntry.js"
-        )}`,
-        people: `people@${combineUrl(
-          AppServerConfig.proxyURL,
-          "/products/people/remoteEntry.js"
-        )}`,
+        studio: `studio@${combineUrl(AppServerConfig.proxyURL, '/remoteEntry.js')}`,
+        people: `people@${combineUrl(AppServerConfig.proxyURL, '/products/people/remoteEntry.js')}`,
         files: `files@${combineUrl(
           AppServerConfig.proxyURL,
           "/products/files/remoteEntry.js"
         )}`,
-      },
-      exposes: {
-        "./app": "./src/Files.jsx",
-        "./SharingDialog": "./src/components/panels/SharingDialog",
-        "./utils": "./src/helpers/utils.js",
-        "./SelectFileDialog": "./src/components/panels/SelectFileDialog",
-        "./SelectFolderDialog": "./src/components/panels/SelectFolderDialog",
-        "./SelectFolderInput": "./src/components/panels/SelectFolderInput",
-        "./SelectFileInput": "./src/components/panels/SelectFileInput",
-=======
-        studio: `studio@${combineUrl(AppServerConfig.proxyURL, '/remoteEntry.js')}`,
-        people: `people@${combineUrl(AppServerConfig.proxyURL, '/products/people/remoteEntry.js')}`,
       },
       exposes: {
         './app': './src/Files.jsx',
@@ -182,7 +163,8 @@
         './utils': './src/helpers/utils.js',
         './SelectFileDialog': './src/components/panels/SelectFileDialog',
         './SelectFolderDialog': './src/components/panels/SelectFolderDialog',
->>>>>>> e16d7583
+        "./SelectFolderInput": "./src/components/panels/SelectFolderInput",
+        "./SelectFileInput": "./src/components/panels/SelectFileInput",
       },
       shared: {
         ...deps,
