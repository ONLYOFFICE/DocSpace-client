--- conflicted
+++ resolved
@@ -30,12 +30,9 @@
   dropDownManualX?: string;
   model?: TModel[];
   logo?: TLogo | string;
-<<<<<<< HEAD
-  isTemplate?: boolean;
-=======
   tooltipContent?: string;
   tooltipId?: string;
->>>>>>> 6b9c9508
+  isTemplate?: boolean;
 };
 
 type RoomIconColor = {
