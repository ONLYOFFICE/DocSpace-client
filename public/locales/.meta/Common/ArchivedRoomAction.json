--- conflicted
+++ resolved
@@ -3,11 +3,7 @@
   "content": "The room '{{name}}' is archived",
   "content_en_sha1_hash": "4cf8fde269eac548a2798f4497add90e7c4d0b0a",
   "created_at": "2025-05-19T21:30:43.060Z",
-<<<<<<< HEAD
-  "updated_at": "2025-08-29T14:33:37.950Z",
-=======
   "updated_at": "2025-09-01T11:05:24.103Z",
->>>>>>> b75318d3
   "comment": {
     "text": "This translation key is used to display a message when a room is archived, indicating that the specific room with the provided name has been archived. It appears in error messages or success notifications related to file actions, such as archiving files or updating folders.",
     "is_auto": true,
@@ -28,13 +24,13 @@
     },
     {
       "file_path": "/packages/client/src/store/FilesActionsStore.js",
-      "line_number": 1478,
+      "line_number": 1469,
       "context": ".then(() => {\n const successTranslation =\n folders.length !== 1 && Array.isArray(folders)\n ? t(\"ArchivedRoomsAction\")\n : Array.isArray(folders)\n ? t(\"Common:ArchivedRoomAction\", { name: folders[0].title })\n : t(\"Common:ArchivedRoomAction\", { name: folders.title });\n \n toastr.success(successTranslation);\n })\n .then(() => {",
       "module": "/packages/client"
     },
     {
       "file_path": "/packages/client/src/store/FilesActionsStore.js",
-      "line_number": 1478,
+      "line_number": 1469,
       "context": ".then(() => {\n const successTranslation =\n folders.length !== 1 && Array.isArray(folders)\n ? t(\"ArchivedRoomsAction\")\n : Array.isArray(folders)\n ? t(\"Common:ArchivedRoomAction\", { name: folders[0].title })\n : t(\"Common:ArchivedRoomAction\", { name: folders.title });\n \n toastr.success(successTranslation);\n })\n .then(() => {",
       "module": "/packages/client"
     }
