import React from "react";
import styled from "styled-components";
import { withTranslation } from "react-i18next";

import TableRow from "@docspace/components/table-container/TableRow";
import TableCell from "@docspace/components/table-container/TableCell";
import Link from "@docspace/components/link";
import Text from "@docspace/components/text";
import Checkbox from "@docspace/components/checkbox";
import ComboBox from "@docspace/components/combobox";
import DropDownItem from "@docspace/components/drop-down-item";
import SpaceQuota from "SRC_DIR/components/SpaceQuota";
import withContent from "SRC_DIR/HOCs/withPeopleContent";

import Badges from "../Badges";
import { Base } from "@docspace/components/themes";

const StyledWrapper = styled.div`
  display: contents;
`;

const StyledPeopleRow = styled(TableRow)`
  :hover {
    .table-container_cell {
      cursor: pointer;
      background: ${(props) =>
        `${props.theme.filesSection.tableView.row.backgroundActive} !important`};
      border-top: ${(props) =>
        `1px solid ${props.theme.filesSection.tableView.row.borderColor}`};
      margin-top: -1px;
    }

    .table-container_user-name-cell {
      margin-left: -24px;
      padding-left: 24px;
    }
    .table-container_row-context-menu-wrapper {
      margin-right: -20px;
      padding-right: 18px;
    }
  }

  .table-container_cell {
    height: 48px;
    max-height: 48px;

    background: ${(props) =>
      (props.checked || props.isActive) &&
      `${props.theme.filesSection.tableView.row.backgroundActive} !important`};
  }

  .table-container_row-checkbox-wrapper {
    padding-right: 0px;
    min-width: 48px;

    .table-container_row-checkbox {
      margin-left: -4px;
      padding: 16px 0px 16px 12px;
    }
  }

  .link-with-dropdown-group {
    margin-right: 12px;
  }

  .table-cell_username {
    margin-right: 12px;
  }

  .table-container_row-context-menu-wrapper {
    padding-right: 0px;
  }

  .table-cell_type,
  .table-cell_room {
    margin-left: -8px;
  }

  .type-combobox {
    visibility: ${(props) => (props.hideColumns ? "hidden" : "visible")};
    opacity: ${(props) => (props.hideColumns ? 0 : 1)};

    & > div {
      max-width: fit-content;
    }
  }

  .type-combobox,
  .room-combobox {
    padding-left: 8px;
    .combo-button {
      padding-left: 8px;
      margin-left: -8px;

      .combo-button-label {
        font-size: 13px;
        font-weight: 600;
      }
    }
  }

  .room-combobox {
    .combo-buttons_arrow-icon {
      display: none;
    }
  }
`;

StyledPeopleRow.defaultProps = { theme: Base };

const fakeRooms = [
  {
    name: "Room 1",
    role: "Viewer",
  },
  {
    name: "Room 2",
    role: "Co-worker",
  },
];

const PeopleTableRow = (props) => {
  const {
    t,
    item,
    contextOptionsProps,
    element,
    checkedProps,
    onContentRowSelect,
    onContentRowClick,
    onEmailClick,

    isOwner,
    theme,
    changeUserType,

    setBufferSelection,
    isActive,
    isSeveralSelection,
    canChangeUserType,
    hideColumns,
<<<<<<< HEAD
=======
    value,
    standalone,
>>>>>>> 4d78309b
  } = props;

  const {
    displayName,
    email,
    statusType,

    position,
    rooms,

    role,
    isVisitor,
    isCollaborator,
    isSSO,
  } = item;

  const isPending = statusType === "pending" || statusType === "disabled";

  const [isLoading, setIsLoading] = React.useState(false);

  const nameColor = isPending
    ? theme.peopleTableRow.pendingNameColor
    : theme.peopleTableRow.nameColor;
  const sideInfoColor = theme.peopleTableRow.sideInfoColor;

  const getTypesOptions = React.useCallback(() => {
    const options = [];

    const adminOption = {
      key: "admin",
      title: t("Common:DocSpaceAdmin"),
      label: t("Common:DocSpaceAdmin"),
      action: "admin",
    };
    const managerOption = {
      key: "manager",
      title: t("Common:RoomAdmin"),
      label: t("Common:RoomAdmin"),
      action: "manager",
    };
    const collaboratorOption = {
      key: "collaborator",
      title: t("Common:PowerUser"),
      label: t("Common:PowerUser"),
      action: "collaborator",
    };
    const userOption = {
      key: "user",
      title: t("Common:User"),
      label: t("Common:User"),
      action: "user",
    };

    isOwner && options.push(adminOption);

    options.push(managerOption);

    if (isCollaborator || isVisitor) options.push(collaboratorOption);

    isVisitor && options.push(userOption);

    return options;
  }, [t, isOwner, isVisitor, isCollaborator]);

  const onAbort = () => {
    setIsLoading(false);
  };

  const onSuccess = () => {
    setIsLoading(false);
  };

  const onTypeChange = React.useCallback(
    ({ action }) => {
      setIsLoading(true);
      if (!changeUserType(action, [item], onSuccess, onAbort)) {
        setIsLoading(false);
      }
    },
    [item, changeUserType]
  );

  // const getRoomsOptions = React.useCallback(() => {
  //   const options = [];

  //   fakeRooms.forEach((room) => {
  //     options.push(
  //       <DropDownItem key={room.name} noHover={true}>
  //         {room.name} &nbsp;
  //         <Text fontSize="13px" fontWeight={600} color={sideInfoColor} truncate>
  //           ({room.role})
  //         </Text>
  //       </DropDownItem>
  //     );
  //   });

  //   return <>{options.map((option) => option)}</>;
  // }, []);

  const getUserTypeLabel = React.useCallback((role) => {
    switch (role) {
      case "owner":
        return t("Common:Owner");
      case "admin":
        return t("Common:DocSpaceAdmin");
      case "manager":
        return t("Common:RoomAdmin");
      case "collaborator":
        return t("Common:PowerUser");
      case "user":
        return t("Common:User");
    }
  }, []);

  const typeLabel = getUserTypeLabel(role);

  const isChecked = checkedProps.checked;

  const renderTypeCell = () => {
    const typesOptions = getTypesOptions();

    const combobox = (
      <ComboBox
        className="type-combobox"
        selectedOption={
          typesOptions.find((option) => option.key === role) || {}
        }
        options={typesOptions}
        onSelect={onTypeChange}
        scaled
        size="content"
        displaySelectedOption
        modernView
        manualWidth={"fit-content"}
        isLoading={isLoading}
      />
    );

    const text = (
      <Text
        type="page"
        title={position}
        fontSize="13px"
        fontWeight={600}
        color={sideInfoColor}
        truncate
        noSelect
        style={{ paddingLeft: "8px" }}
      >
        {typeLabel}
      </Text>
    );

    const canChange = canChangeUserType(item);

    return canChange ? combobox : text;
  };

  const typeCell = renderTypeCell();

  const onChange = (e) => {
    //console.log("onChange");
    onContentRowSelect && onContentRowSelect(e.target.checked, item);
  };

  const onRowContextClick = React.useCallback(() => {
    //console.log("userContextClick");
    onContentRowClick && onContentRowClick(!isChecked, item, false);
  }, [isChecked, item, onContentRowClick]);

  const onRowClick = (e) => {
    if (
      e.target.closest(".checkbox") ||
      e.target.closest(".table-container_row-checkbox") ||
      e.target.closest(".type-combobox") ||
      e.target.closest(".paid-badge") ||
      e.target.closest(".pending-badge") ||
      e.target.closest(".disabled-badge") ||
      e.detail === 0
    ) {
      return;
    }

    //console.log("onRowClick");

    onContentRowClick && onContentRowClick(!isChecked, item);
  };
  const isPaidUser = !standalone && !isVisitor;
  return (
    <StyledWrapper
      className={`user-item ${
        isChecked || isActive ? "table-row-selected" : ""
      }`}
    >
      <StyledPeopleRow
        key={item.id}
        className="table-row"
        sideInfoColor={sideInfoColor}
        checked={isChecked}
        isActive={isActive}
        onClick={onRowClick}
        fileContextClick={onRowContextClick}
        hideColumns={hideColumns}
        {...contextOptionsProps}
      >
        <TableCell className={"table-container_user-name-cell"}>
          <TableCell
            hasAccess={true}
            className="table-container_row-checkbox-wrapper"
            checked={isChecked}
          >
            <div className="table-container_element">{element}</div>
            <Checkbox
              className="table-container_row-checkbox"
              onChange={onChange}
              isChecked={isChecked}
            />
          </TableCell>

          <Link
            type="page"
            title={displayName}
            fontWeight="600"
            fontSize="13px"
            color={nameColor}
            isTextOverflow
            className="table-cell_username"
            noHover
          >
            {statusType === "pending"
              ? email
              : displayName?.trim()
              ? displayName
              : email}
          </Link>
          <Badges statusType={statusType} isPaid={isPaidUser} isSSO={isSSO} />
        </TableCell>

        <TableCell className={"table-cell_type"}>{typeCell}</TableCell>

        {/* <TableCell className="table-cell_room">
          {!rooms?.length ? (
            <Text
              type="page"
              title={position}
              fontSize="13px"
              fontWeight={400}
              color={sideInfoColor}
              truncate
              noSelect
              style={{ paddingLeft: "8px" }}
            >
              —
            </Text>
          ) : rooms?.length === 1 ? (
            <Text
              type="page"
              title={position}
              fontSize="13px"
              fontWeight={400}
              color={sideInfoColor}
              truncate
              style={{ paddingLeft: "8px" }}
            >
              {rooms[0].name} ({rooms[0].role})
            </Text>
          ) : (
            <ComboBox
              className="room-combobox"
              selectedOption={{ key: "length", label: `${fakeRooms.length}` }}
              options={[]}
              onSelect={onTypeChange}
              advancedOptions={getRoomsOptions()}
              scaled={false}
              size="content"
              displaySelectedOption
              modernView
            />
          )}
        </TableCell> */}

        <TableCell>
          <Link
            type="page"
            title={email}
            fontSize="13px"
            fontWeight={600}
            color={sideInfoColor}
            onClick={onEmailClick}
            isTextOverflow
            enableUserSelect
          >
            {email}
          </Link>
        </TableCell>
        <TableCell className={"table-cell_Storage/Quota"}>
          <SpaceQuota hideColumns={hideColumns} item={item} type="user" />
        </TableCell>
      </StyledPeopleRow>
    </StyledWrapper>
  );
};

export default withTranslation(["People", "Common", "Settings"])(
  withContent(PeopleTableRow)
);<|MERGE_RESOLUTION|>--- conflicted
+++ resolved
@@ -139,11 +139,7 @@
     isSeveralSelection,
     canChangeUserType,
     hideColumns,
-<<<<<<< HEAD
-=======
-    value,
     standalone,
->>>>>>> 4d78309b
   } = props;
 
   const {
