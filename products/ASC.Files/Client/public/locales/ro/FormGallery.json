--- conflicted
+++ resolved
@@ -1,15 +1,7 @@
 {
-<<<<<<< HEAD
-  "EmptyScreenDescription": "Please check your Internet connection and refresh the page or try later",
-  "FormTemplateInfo": "Form template info",
-  "GalleryEmptyScreenDescription": "Select any form template to see the details",
-  "GalleryEmptyScreenHeader": "Failed to load form templates",
-  "TemplateInfo": "Template info"
-=======
   "EmptyScreenDescription": "Vă rugăm să verificaţi conexiunea la Internet și reîmprospătați pagina sau încercați mai târziu",
   "FormTemplateInfo": "Form template info",
   "GalleryEmptyScreenDescription": "Selecționați orice şablon formular pentru a vedea detalii",
   "GalleryEmptyScreenHeader": "Failed to load form templates,\tÎncărcarea șabloanelor formular eșuată",
   "TemplateInfo": "Informații despre șablon"
->>>>>>> a8b5aad3
 }