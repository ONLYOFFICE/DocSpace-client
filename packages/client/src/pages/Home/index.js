--- conflicted
+++ resolved
@@ -132,10 +132,6 @@
     isEmptyGroups,
 
     isUsersEmptyView,
-<<<<<<< HEAD
-=======
-
->>>>>>> 25842f9b
     secondaryOperationsCompleted,
     primaryOperationsCompleted,
     secondaryActiveOperations,
@@ -208,30 +204,6 @@
     clearConversionData,
   });
 
-<<<<<<< HEAD
-  useContacts({
-    isContactsPage,
-    contactsView,
-
-    setContactsTab,
-
-    setIsLoading,
-    scrollToTop,
-    setSelectedNode,
-
-    getUsersList,
-    getGroups,
-    updateCurrentGroup,
-  });
-
-  useSettings({
-    t,
-    isSettingsPage,
-    setIsLoading,
-  });
-
-=======
->>>>>>> 25842f9b
   useSDK({
     frameConfig,
     setFrameConfig,
