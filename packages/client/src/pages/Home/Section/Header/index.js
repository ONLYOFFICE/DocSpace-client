﻿import FolderLockedReactSvgUrl from "ASSETS_DIR/images/folder.locked.react.svg?url";
import ActionsDocumentsReactSvgUrl from "ASSETS_DIR/images/actions.documents.react.svg?url";
import SpreadsheetReactSvgUrl from "ASSETS_DIR/images/spreadsheet.react.svg?url";
import ActionsPresentationReactSvgUrl from "ASSETS_DIR/images/actions.presentation.react.svg?url";
import FormReactSvgUrl from "ASSETS_DIR/images/form.react.svg?url";
import FormBlankReactSvgUrl from "ASSETS_DIR/images/form.blank.react.svg?url";
import FormFileReactSvgUrl from "ASSETS_DIR/images/form.file.react.svg?url";
import FormGalleryReactSvgUrl from "ASSETS_DIR/images/form.gallery.react.svg?url";
import CatalogFolderReactSvgUrl from "ASSETS_DIR/images/catalog.folder.react.svg?url";
import ActionsUploadReactSvgUrl from "ASSETS_DIR/images/actions.upload.react.svg?url";
import ClearTrashReactSvgUrl from "ASSETS_DIR/images/clear.trash.react.svg?url";
import SubtractReactSvgUrl from "ASSETS_DIR/images/subtract.react.svg?url";
import ReconnectSvgUrl from "ASSETS_DIR/images/reconnect.svg?url";
import SettingsReactSvgUrl from "ASSETS_DIR/images/settings.react.svg?url";
import DownloadReactSvgUrl from "ASSETS_DIR/images/download.react.svg?url";
import MoveReactSvgUrl from "ASSETS_DIR/images/move.react.svg?url";
import RenameReactSvgUrl from "ASSETS_DIR/images/rename.react.svg?url";
import ShareReactSvgUrl from "PUBLIC_DIR/images/share.react.svg?url";
import InvitationLinkReactSvgUrl from "PUBLIC_DIR/images/invitation.link.react.svg?url";
import InfoOutlineReactSvgUrl from "PUBLIC_DIR/images/info.outline.react.svg?url";
import PersonReactSvgUrl from "PUBLIC_DIR/images/person.react.svg?url";
import RoomArchiveSvgUrl from "PUBLIC_DIR/images/room.archive.svg?url";
import CopyReactSvgUrl from "PUBLIC_DIR/images/copy.react.svg?url";
import CatalogTrashReactSvgUrl from "PUBLIC_DIR/images/catalog.trash.react.svg?url";
import React from "react";
import copy from "copy-to-clipboard";
import styled, { css } from "styled-components";
import { withRouter } from "react-router";
import toastr from "@docspace/components/toast/toastr";
import Loaders from "@docspace/common/components/Loaders";
import { FolderType, RoomSearchArea } from "@docspace/common/constants";
import { withTranslation } from "react-i18next";
import { isMobile, isTablet, isMobileOnly } from "react-device-detect";
import DropDownItem from "@docspace/components/drop-down-item";
import { tablet, mobile } from "@docspace/components/utils/device";
import { Consumer } from "@docspace/components/utils/context";
import { inject, observer } from "mobx-react";
import TableGroupMenu from "@docspace/components/table-container/TableGroupMenu";
import Navigation from "@docspace/common/components/Navigation";
import { Events } from "@docspace/common/constants";
import config from "PACKAGE_FILE";
import { combineUrl } from "@docspace/common/utils";
import RoomsFilter from "@docspace/common/api/rooms/filter";
import { getMainButtonItems } from "SRC_DIR/helpers/plugins";

const StyledContainer = styled.div`
  width: 100%;
  min-height: 33px;

  .table-container_group-menu {
    margin: 0 0 0 -20px;
    -webkit-tap-highlight-color: rgba(0, 0, 0, 0);

    width: calc(100% + 40px);
    height: 68px;

    @media ${tablet} {
      height: 60px;
      margin: 0 0 0 -16px;
      width: calc(100% + 32px);
    }

    ${isMobile &&
    css`
      height: 60px;
      margin: 0 0 0 -16px;
      width: calc(100% + 32px);
    `}

    @media ${mobile} {
      height: 52px;
      margin: 0 0 0 -16px;
      width: calc(100% + 32px);
    }

    ${isMobileOnly &&
    css`
      height: 52px;
      margin: 0 0 0 -16px;
      width: calc(100% + 32px);
    `}
  }

  .header-container {
    min-height: 33px;

    @media ${tablet} {
      height: 60px;
    }
  }
`;

class SectionHeaderContent extends React.Component {
  constructor(props) {
    super(props);
    this.state = { navigationItems: [] };
  }

  componentDidMount() {
    window.addEventListener("popstate", this.onBackToParentFolder);
  }

  componentWillUnmount() {
    window.removeEventListener("popstate", this.onBackToParentFolder);
  }

  onCreate = (format) => {
    const event = new Event(Events.CREATE);

    const payload = {
      extension: format,
      id: -1,
    };

    event.payload = payload;

    window.dispatchEvent(event);
  };

  onCreateRoom = () => {
    const event = new Event(Events.ROOM_CREATE);
    window.dispatchEvent(event);
  };

  createDocument = () => this.onCreate("docx");

  createSpreadsheet = () => this.onCreate("xlsx");

  createPresentation = () => this.onCreate("pptx");

  createForm = () => this.onCreate("docxf");

  createFormFromFile = () => {
    this.props.setSelectFileDialogVisible(true);
  };

  onShowGallery = () => {
    const { history, currentFolderId } = this.props;
    history.push(
      combineUrl(
        window.DocSpaceConfig?.proxy?.url,
        config.homepage,
        `/form-gallery/${currentFolderId}/`
      )
    );
  };

  createFolder = () => this.onCreate();

  uploadToFolder = () => console.log("Upload To Folder click");

  getContextOptionsPlus = () => {
    const { t, isPrivacyFolder, isRoomsFolder, enablePlugins } = this.props;

    const options = isRoomsFolder
      ? [
          {
            key: "new-room",
            label: t("NewRoom"),
            onClick: this.onCreateRoom,
            icon: FolderLockedReactSvgUrl,
          },
        ]
      : [
          {
            id: "personal_new-documnet",
            key: "new-document",
            label: t("NewDocument"),
            onClick: this.createDocument,
            icon: ActionsDocumentsReactSvgUrl,
          },
          {
            id: "personal_new-spreadsheet",
            key: "new-spreadsheet",
            label: t("NewSpreadsheet"),
            onClick: this.createSpreadsheet,
            icon: SpreadsheetReactSvgUrl,
          },
          {
            id: "personal_new-presentation",
            key: "new-presentation",
            label: t("NewPresentation"),
            onClick: this.createPresentation,
            icon: ActionsPresentationReactSvgUrl,
          },
          {
            id: "personal_form-template",
            icon: FormReactSvgUrl,
            label: t("Translations:NewForm"),
            key: "new-form-base",
            items: [
              {
                id: "personal_template_black",
                key: "new-form",
                label: t("Translations:SubNewForm"),
                icon: FormBlankReactSvgUrl,
                onClick: this.createForm,
              },
              {
                id: "personal_template_new-form-file",
                key: "new-form-file",
                label: t("Translations:SubNewFormFile"),
                icon: FormFileReactSvgUrl,
                onClick: this.createFormFromFile,
                disabled: isPrivacyFolder,
              },
              {
                id: "personal_template_oforms-gallery",
                key: "oforms-gallery",
                label: t("Common:OFORMsGallery"),
                icon: FormGalleryReactSvgUrl,
                onClick: this.onShowGallery,
                disabled: isPrivacyFolder || (isMobile && isTablet),
              },
            ],
          },
          {
            id: "personal_new-folder",
            key: "new-folder",
            label: t("NewFolder"),
            onClick: this.createFolder,
            icon: CatalogFolderReactSvgUrl,
          },
          /*{ key: "separator", isSeparator: true },
      {
        key: "upload-to-folder",
        label: t("UploadToFolder"),
        onClick: this.uploadToFolder,
        disabled: true,
        icon: ActionsUploadReactSvgUrl,
      },*/
        ];

    if (enablePlugins) {
      const pluginOptions = getMainButtonItems();

      if (pluginOptions) {
        pluginOptions.forEach((option) => {
          options.splice(option.value.position, 0, {
            key: option.key,
            ...option.value,
          });
        });
      }
    }

    return options;
  };

  createLinkForPortalUsers = () => {
    const { currentFolderId } = this.props;
    const { t } = this.props;

    copy(
      `${window.location.origin}/filter?folder=${currentFolderId}` //TODO: Change url by category
    );

    toastr.success(t("Translations:LinkCopySuccess"));
  };

  onMoveAction = () => {
    this.props.setIsFolderActions(true);
    this.props.setBufferSelection(this.props.selectedFolder);
    return this.props.setMoveToPanelVisible(true);
  };
  onCopyAction = () => {
    this.props.setIsFolderActions(true);
    this.props.setBufferSelection(this.props.currentFolderId);
    return this.props.setCopyPanelVisible(true);
  };
  downloadAction = () => {
    this.props.setBufferSelection(this.props.currentFolderId);
    this.props.setIsFolderActions(true);
    this.props
      .downloadAction(this.props.t("Translations:ArchivingData"), [
        this.props.currentFolderId,
      ])
      .catch((err) => toastr.error(err));
  };

  renameAction = () => {
    const { selectedFolder } = this.props;

    const event = new Event(Events.RENAME);

    event.item = selectedFolder;

    window.dispatchEvent(event);
  };

  onOpenSharingPanel = () => {
    this.props.setBufferSelection(this.props.currentFolderId);
    this.props.setIsFolderActions(true);
    return this.props.setSharingPanelVisible(true);
  };

  onDeleteAction = () => {
    const {
      t,
      deleteAction,
      confirmDelete,
      setDeleteDialogVisible,
      isThirdPartySelection,
      currentFolderId,
      getFolderInfo,
      setBufferSelection,
    } = this.props;

    this.props.setIsFolderActions(true);

    if (confirmDelete || isThirdPartySelection) {
      getFolderInfo(currentFolderId).then((data) => {
        setBufferSelection(data);
        setDeleteDialogVisible(true);
      });
    } else {
      const translations = {
        deleteOperation: t("Translations:DeleteOperation"),
        deleteFromTrash: t("Translations:DeleteFromTrash"),
        deleteSelectedElem: t("Translations:DeleteSelectedElem"),
        FolderRemoved: t("Files:FolderRemoved"),
      };

      deleteAction(translations, [currentFolderId], true).catch((err) =>
        toastr.error(err)
      );
    }
  };

  onEmptyTrashAction = () => {
    const { activeFiles, activeFolders } = this.props;

    const isExistActiveItems = [...activeFiles, ...activeFolders].length > 0;

    if (isExistActiveItems) return;

    this.props.setEmptyTrashDialogVisible(true);
  };

  onRestoreAllAction = () => {
    const { activeFiles, activeFolders } = this.props;
    const isExistActiveItems = [...activeFiles, ...activeFolders].length > 0;

    if (isExistActiveItems) return;

    this.props.setRestoreAllPanelVisible(true);
  };

  onRestoreAllArchiveAction = () => {
    const { activeFiles, activeFolders } = this.props;
    const isExistActiveItems = [...activeFiles, ...activeFolders].length > 0;

    if (isExistActiveItems) return;

    this.props.setArchiveAction("unarchive");
    this.props.setRestoreAllArchive(true);
    this.props.setArchiveDialogVisible(true);
  };

  onShowInfo = () => {
    const { setIsInfoPanelVisible } = this.props;
    setIsInfoPanelVisible(true);
  };

  onToggleInfoPanel = () => {
    const { isInfoPanelVisible, setIsInfoPanelVisible } = this.props;
    setIsInfoPanelVisible(!isInfoPanelVisible);
  };

  onCopyLinkAction = () => {
    const { t, selectedFolder, onCopyLink } = this.props;

    onCopyLink && onCopyLink({ ...selectedFolder, isFolder: true }, t);
  };

  getContextOptionsFolder = () => {
    const {
      t,
      isRoom,
      isRecycleBinFolder,
      isArchiveFolder,
      isPersonalRoom,

      selectedFolder,

      onClickEditRoom,
      onClickInviteUsers,
      onShowInfoPanel,
      onClickArchive,
      onClickReconnectStorage,

      canRestoreAll,
      canDeleteAll,
    } = this.props;

    const isDisabled = isRecycleBinFolder || isRoom;

    if (isArchiveFolder) {
      return [
        {
          id: "header_option_empty-archive",
          key: "empty-archive",
          label: t("ArchiveAction"),
          onClick: this.onEmptyTrashAction,
          disabled: !canDeleteAll,
          icon: ClearTrashReactSvgUrl,
        },
        {
          id: "header_option_restore-all",
          key: "restore-all",
          label: t("RestoreAll"),
          onClick: this.onRestoreAllArchiveAction,
          disabled: !canRestoreAll,
          icon: SubtractReactSvgUrl,
        },
      ];
    }

    return [
      {
        id: "header_option_sharing-settings",
        key: "sharing-settings",
        label: t("SharingPanel:SharingSettingsTitle"),
        onClick: this.onOpenSharingPanel,
        disabled: true,
        icon: ShareReactSvgUrl,
      },
      {
        id: "header_option_link-portal-users",
        key: "link-portal-users",
        label: t("LinkForPortalUsers"),
        onClick: this.createLinkForPortalUsers,
        disabled: true,
        icon: InvitationLinkReactSvgUrl,
      },
      {
        id: "header_option_link-for-room-members",
        key: "link-for-room-members",
        label: t("LinkForRoomMembers"),
        onClick: this.onCopyLinkAction,
        disabled: isRecycleBinFolder || isPersonalRoom,
        icon: "/static/images/invitation.link.react.svg",
      },
      {
        id: "header_option_empty-trash",
        key: "empty-trash",
        label: t("RecycleBinAction"),
        onClick: this.onEmptyTrashAction,
        disabled: !isRecycleBinFolder,
        icon: ClearTrashReactSvgUrl,
      },
      {
        id: "header_option_restore-all",
        key: "restore-all",
        label: t("RestoreAll"),
        onClick: this.onRestoreAllAction,
        disabled: !isRecycleBinFolder,
        icon: SubtractReactSvgUrl,
      },
      {
        id: "header_option_show-info",
        key: "show-info",
        label: t("InfoPanel:ViewDetails"),
        onClick: this.onShowInfo,
        disabled: isDisabled,
        icon: InfoOutlineReactSvgUrl,
      },
      {
        id: "header_option_reconnect-storage",
        key: "reconnect-storage",
        label: t("Common:ReconnectStorage"),
        icon: ReconnectSvgUrl,
        onClick: () => onClickReconnectStorage(selectedFolder, t),
        disabled: !selectedFolder.providerKey || !isRoom,
      },
      {
        id: "header_option_edit-room",
        key: "edit-room",
        label: t("EditRoom"),
        icon: SettingsReactSvgUrl,
        onClick: () => onClickEditRoom(selectedFolder),
        disabled: !isRoom,
      },
      {
        id: "header_option_invite-users-to-room",
        key: "invite-users-to-room",
        label: t("Common:InviteUsers"),
        icon: PersonReactSvgUrl,
        onClick: () => onClickInviteUsers(selectedFolder.id),
        disabled: !isRoom,
      },
      {
        id: "header_option_room-info",
        key: "room-info",
        label: t("Common:Info"),
        icon: InfoOutlineReactSvgUrl,
        onClick: this.onToggleInfoPanel,
        disabled: !isRoom,
      },
      {
        id: "header_option_separator-2",
        key: "separator-2",
        isSeparator: true,
        disabled: isRecycleBinFolder,
      },
      {
        id: "header_option_archive-room",
        key: "archive-room",
        label: t("Archived"),
<<<<<<< HEAD
        icon: RoomArchiveSvgUrl,
        onClick: (e) => onClickArchive(e, selectedFolder, t),
=======
        icon: "/static/images/room.archive.svg",
        onClick: (e) => onClickArchive(e),
>>>>>>> 0dc14746
        disabled: !isRoom,
        "data-action": "archive",
        action: "archive",
      },
      {
        id: "header_option_download",
        key: "download",
        label: t("Common:Download"),
        onClick: this.downloadAction,
        disabled: isDisabled,
        icon: DownloadReactSvgUrl,
      },
      {
        id: "header_option_move-to",
        key: "move-to",
        label: t("MoveTo"),
        onClick: this.onMoveAction,
        disabled: isDisabled,
        icon: MoveReactSvgUrl,
      },
      {
        id: "header_option_copy",
        key: "copy",
        label: t("Translations:Copy"),
        onClick: this.onCopyAction,
        disabled: isDisabled,
        icon: CopyReactSvgUrl,
      },
      {
        id: "header_option_rename",
        key: "rename",
        label: t("Rename"),
        onClick: this.renameAction,
        disabled: isDisabled,
        icon: RenameReactSvgUrl,
      },
      {
        id: "header_option_separator-3",
        key: "separator-3",
        isSeparator: true,
        disabled: isDisabled,
      },
      {
        id: "header_option_delete",
        key: "delete",
        label: t("Common:Delete"),
        onClick: this.onDeleteAction,
        disabled: isDisabled,
        icon: CatalogTrashReactSvgUrl,
      },
    ];
  };

  onBackToParentFolder = () => {
    if (this.props.isRoom) {
      return this.moveToRoomsPage();
    }

    this.props.backToParentFolder();
  };

  onSelect = (e) => {
    const key = e.currentTarget.dataset.key;
    this.props.setSelected(key);
  };

  onClose = () => {
    this.props.setSelected("close");
  };

  getMenuItems = () => {
    const {
      t,
      cbMenuItems,
      getCheckboxItemLabel,
      getCheckboxItemId,
    } = this.props;
    const checkboxOptions = (
      <>
        {cbMenuItems.map((key) => {
          const label = getCheckboxItemLabel(t, key);
          const id = getCheckboxItemId(key);
          return (
            <DropDownItem
              id={id}
              key={key}
              label={label}
              data-key={key}
              onClick={this.onSelect}
            />
          );
        })}
      </>
    );

    return checkboxOptions;
  };

  onChange = (checked) => {
    this.props.setSelected(checked ? "all" : "none");
  };

  onClickFolder = (id, isRootRoom) => {
    const { setSelectedNode, setIsLoading, fetchFiles } = this.props;

    if (isRootRoom) {
      return this.moveToRoomsPage();
    }

    setSelectedNode(id);
    setIsLoading(true);
    fetchFiles(id, null, true, false)
      .catch((err) => toastr.error(err))
      .finally(() => setIsLoading(false));
  };

  moveToRoomsPage = () => {
    const {
      setIsLoading,

      fetchRooms,

      setAlreadyFetchingRooms,

      rootFolderType,
    } = this.props;

    setIsLoading(true);

    setAlreadyFetchingRooms(true);

    const filter = RoomsFilter.getDefault();

    if (rootFolderType === FolderType.Archive) {
      filter.searchArea = RoomSearchArea.Archive;
    }

    fetchRooms(null, filter).finally(() => {
      setIsLoading(false);
    });
  };

  render() {
    //console.log("Body header render");

    const {
      t,
      tReady,
      isInfoPanelVisible,
      isRootFolder,
      title,
      canCreate,
      isDesktop,
      isTabletView,
      personal,
      navigationPath,
      getHeaderMenu,
      isRecycleBinFolder,
      isArchiveFolder,
      isEmptyFilesList,
      isHeaderVisible,
      isHeaderChecked,
      isHeaderIndeterminate,
      showText,
      isRoomsFolder,
      isEmptyPage,
      canCreateFiles,
      isEmptyArchive,
      isVisitor,
      isRoom,
    } = this.props;

    const menuItems = this.getMenuItems();
    const isLoading = !title || !tReady;
    const headerMenu = getHeaderMenu(t);

    return (
      <Consumer>
        {(context) => (
          <StyledContainer>
            {isHeaderVisible && headerMenu.length ? (
              <TableGroupMenu
                checkboxOptions={menuItems}
                onChange={this.onChange}
                isChecked={isHeaderChecked}
                isIndeterminate={isHeaderIndeterminate}
                headerMenu={headerMenu}
                isInfoPanelVisible={isInfoPanelVisible}
                toggleInfoPanel={this.onToggleInfoPanel}
              />
            ) : (
              <div className="header-container">
                {isLoading ? (
                  <Loaders.SectionHeader />
                ) : (
                  <Navigation
                    sectionWidth={context.sectionWidth}
                    showText={showText}
                    isRootFolder={isRootFolder}
                    canCreate={
                      canCreate &&
                      !isVisitor &&
                      (canCreateFiles || isRoomsFolder)
                    }
                    title={title}
                    isDesktop={isDesktop}
                    isTabletView={isTabletView}
                    personal={personal}
                    tReady={tReady}
                    menuItems={menuItems}
                    navigationItems={navigationPath}
                    getContextOptionsPlus={this.getContextOptionsPlus}
                    getContextOptionsFolder={this.getContextOptionsFolder}
                    onClose={this.onClose}
                    onClickFolder={this.onClickFolder}
                    isRecycleBinFolder={isRecycleBinFolder || isArchiveFolder}
                    isEmptyFilesList={
                      isArchiveFolder ? isEmptyArchive : isEmptyFilesList
                    }
                    clearTrash={this.onEmptyTrashAction}
                    onBackToParentFolder={this.onBackToParentFolder}
                    toggleInfoPanel={this.onToggleInfoPanel}
                    isInfoPanelVisible={isInfoPanelVisible}
                    titles={{
                      trash: t("EmptyRecycleBin"),
                    }}
                    withMenu={!isRoomsFolder}
                    onPlusClick={this.onCreateRoom}
                    isEmptyPage={isEmptyPage}
                    isRoom={isRoom}
                  />
                )}
              </div>
            )}
          </StyledContainer>
        )}
      </Consumer>
    );
  }
}

export default inject(
  ({
    auth,
    filesStore,

    dialogsStore,
    selectedFolderStore,
    treeFoldersStore,
    filesActionsStore,
    settingsStore,
    accessRightsStore,
    contextOptionsStore,
  }) => {
    const {
      setSelected,
      canCreate,
      isHeaderVisible,
      isHeaderIndeterminate,
      isHeaderChecked,
      isThirdPartySelection,
      cbMenuItems,
      getCheckboxItemLabel,
      getCheckboxItemId,
      isEmptyFilesList,
      getFolderInfo,
      setBufferSelection,
      setIsLoading,
      fetchFiles,
      fetchRooms,
      activeFiles,
      activeFolders,

      setAlreadyFetchingRooms,

      roomsForRestore,
      roomsForDelete,

      isEmptyPage,
    } = filesStore;

    const {
      setSharingPanelVisible,
      setMoveToPanelVisible,
      setCopyPanelVisible,
      setDeleteDialogVisible,
      setEmptyTrashDialogVisible,
      setSelectFileDialogVisible,
      setIsFolderActions,
      setRestoreAllPanelVisible,
      setArchiveDialogVisible,
      setRestoreAllArchive,
      setArchiveAction,
    } = dialogsStore;

    const {
      isRecycleBinFolder,
      isPrivacyFolder,
      isRoomsFolder,
      isArchiveFolder,
      isPersonalRoom,
    } = treeFoldersStore;

    const {
      deleteAction,
      downloadAction,
      getHeaderMenu,
      backToParentFolder,
    } = filesActionsStore;

    const { setIsVisible, isVisible } = auth.infoPanelStore;

    const {
      title,
      id,
      roomType,
      pathParts,
      navigationPath,
      rootFolderType,
    } = selectedFolderStore;

    const selectedFolder = { ...selectedFolderStore };

    const { enablePlugins } = auth.settingsStore;

    const isRoom = !!roomType;

    const {
      onClickEditRoom,
      onClickInviteUsers,
      onShowInfoPanel,
      onClickArchive,
      onClickReconnectStorage,
      onCopyLink,
    } = contextOptionsStore;

    const { canCreateFiles } = accessRightsStore;

    const canRestoreAll = isArchiveFolder && roomsForRestore.length > 0;

    const canDeleteAll = isArchiveFolder && roomsForDelete.length > 0;

    const isEmptyArchive = !canRestoreAll && !canDeleteAll;

    return {
      showText: auth.settingsStore.showText,
      isDesktop: auth.settingsStore.isDesktopClient,
      isVisitor: auth.userStore.user.isVisitor,
      isRootFolder: pathParts?.length === 1,
      isPersonalRoom,
      title,
      isRoom,
      currentFolderId: id,
      pathParts: pathParts,
      navigationPath: navigationPath,
      canCreate,
      canCreateFiles,
      setIsInfoPanelVisible: setIsVisible,
      isInfoPanelVisible: isVisible,
      isHeaderVisible,
      isHeaderIndeterminate,
      isHeaderChecked,
      isThirdPartySelection,
      isTabletView: auth.settingsStore.isTabletView,
      confirmDelete: settingsStore.confirmDelete,
      personal: auth.settingsStore.personal,
      cbMenuItems,
      setSelectedNode: treeFoldersStore.setSelectedNode,
      getFolderInfo,

      setSelected,

      setSharingPanelVisible,
      setMoveToPanelVisible,
      setCopyPanelVisible,
      setBufferSelection,
      setIsFolderActions,
      deleteAction,
      setDeleteDialogVisible,
      downloadAction,
      getHeaderMenu,
      backToParentFolder,
      getCheckboxItemLabel,
      getCheckboxItemId,
      setSelectFileDialogVisible,

      isRecycleBinFolder,
      setEmptyTrashDialogVisible,
      isEmptyFilesList,
      isEmptyArchive,
      isPrivacyFolder,
      isArchiveFolder,

      setIsLoading,
      fetchFiles,
      fetchRooms,

      activeFiles,
      activeFolders,

      isRoomsFolder,

      setAlreadyFetchingRooms,

      enablePlugins,

      setRestoreAllPanelVisible,
      isEmptyPage,
      setArchiveDialogVisible,
      setRestoreAllArchive,
      setArchiveAction,

      selectedFolder,

      onClickEditRoom,
      onClickInviteUsers,
      onShowInfoPanel,
      onClickArchive,
      onCopyLink,

      rootFolderType,

      isEmptyArchive,
      canRestoreAll,
      canDeleteAll,
    };
  }
)(
  withTranslation([
    "Files",
    "Common",
    "Translations",
    "InfoPanel",
    "SharingPanel",
  ])(withRouter(observer(SectionHeaderContent)))
);<|MERGE_RESOLUTION|>--- conflicted
+++ resolved
@@ -507,13 +507,8 @@
         id: "header_option_archive-room",
         key: "archive-room",
         label: t("Archived"),
-<<<<<<< HEAD
         icon: RoomArchiveSvgUrl,
-        onClick: (e) => onClickArchive(e, selectedFolder, t),
-=======
-        icon: "/static/images/room.archive.svg",
         onClick: (e) => onClickArchive(e),
->>>>>>> 0dc14746
         disabled: !isRoom,
         "data-action": "archive",
         action: "archive",
