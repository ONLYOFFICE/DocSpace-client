{
  "key_path": "CreateVirtualDataRoom",
  "content": "Create virtual data room",
  "content_en_sha1_hash": "cffe205b69e44d4beb86299712697b1f2e680fe5",
  "created_at": "2025-05-19T21:30:43.931Z",
<<<<<<< HEAD
  "updated_at": "2025-05-26T07:57:32.198Z",
=======
  "updated_at": "2025-05-28T09:30:02.161Z",
>>>>>>> 398dda3c
  "comment": {
    "text": "This translation key is used to display the label for creating a virtual data room. It appears as a button label in an empty screen form, and its purpose is to provide a clear instruction for the user when they are presented with an option to create a virtual data room. The translated text will be displayed instead of \"CreateVirtualDataRoom\".",
    "is_auto": true,
    "updated_at": "2025-05-20T09:36:50.142Z"
  },
  "usage": [
    {
      "file_path": "/packages/client/src/components/ShareCollectSelector/ShareCollectSelector.tsx",
      "line_number": 262,
      "context": "icon: InfoIcon,\n onClose: onCloseInfoBar,\n };\n \n const createDefineRoomLabels: Partial<Record<RoomsType, string>> = {\n [RoomsType.VirtualDataRoom]: t(\"Common:CreateVirtualDataRoom\"),\n [RoomsType.FormRoom]: t(\"Common:CreateFormFillingRoom\"),\n };\n \n return (\n <FilesSelectorWrapper",
      "module": "/packages/client"
    },
    {
      "file_path": "/packages/doceditor/src/components/StartFillingSelectDialog.tsx",
      "line_number": 73,
      "context": "icon: InfoIcon,\n onClose: onCloseInfoBar,\n };\n \n const createDefineRoomLabels: Partial<Record<RoomsType, string>> = {\n [RoomsType.VirtualDataRoom]: t(\"Common:CreateVirtualDataRoom\"),\n [RoomsType.FormRoom]: t(\"Common:CreateFormFillingRoom\"),\n };\n \n return (\n <FilesSelectorWrapper",
      "module": "/packages/doceditor"
    },
    {
      "file_path": "/packages/shared/components/selector/sub-components/EmptySreen/EmptyScreenFormRoom.tsx",
      "line_number": 63,
      "context": ": t(\"Common:SelectorVDREmptyScreenDescription\");\n \n const buttonLabel =\n createDefineRoomType === RoomsType.FormRoom\n ? t(\"Common:CreateFormFillingRoom\")\n : t(\"Common:CreateVirtualDataRoom\");\n \n return (\n <section className={styles.newEmptyScreen}>\n <img\n className=\"empty-image\"",
      "module": "/packages/shared"
    }
  ],
  "languages": {
    "en": {
      "ai_translated": false,
      "ai_model": null,
      "ai_spell_check_issues": [],
      "approved_at": null
    },
    "ar-SA": {
      "ai_translated": false,
      "ai_model": null,
      "ai_spell_check_issues": [],
      "approved_at": null
    },
    "az": {
      "ai_translated": false,
      "ai_model": null,
      "ai_spell_check_issues": [
        {
          "type": "incorrect_translation",
          "description": "The Azerbaijani translation 'Virtual məlumat otağı yaradın' translates to 'You created a virtual data room'. The English phrase 'Create virtual data room' is an instruction or command, not a statement about someone having already created it. It should be translated as an imperative.",
          "suggestion": "Virtual məlumat otağını yaradın"
        }
      ],
      "approved_at": null
    },
    "bg": {
      "ai_translated": false,
      "ai_model": null,
      "ai_spell_check_issues": [],
      "approved_at": null
    },
    "cs": {
      "ai_translated": false,
      "ai_model": null,
      "ai_spell_check_issues": [],
      "approved_at": null
    },
    "de": {
      "ai_translated": false,
      "ai_model": null,
      "ai_spell_check_issues": [],
      "approved_at": null
    },
    "el-GR": {
      "ai_translated": false,
      "ai_model": null,
      "ai_spell_check_issues": [],
      "approved_at": null
    },
    "es": {
      "ai_translated": false,
      "ai_model": null,
      "ai_spell_check_issues": [],
      "approved_at": null
    },
    "fi": {
      "ai_translated": false,
      "ai_model": null,
      "ai_spell_check_issues": [],
      "approved_at": null
    },
    "fr": {
      "ai_translated": false,
      "ai_model": null,
      "ai_spell_check_issues": [],
      "approved_at": null
    },
    "hy-AM": {
      "ai_translated": false,
      "ai_model": null,
      "ai_spell_check_issues": [],
      "approved_at": null
    },
    "it": {
      "ai_translated": false,
      "ai_model": null,
      "ai_spell_check_issues": [],
      "approved_at": null
    },
    "ja-JP": {
      "ai_translated": false,
      "ai_model": null,
      "ai_spell_check_issues": [],
      "approved_at": null
    },
    "ko-KR": {
      "ai_translated": false,
      "ai_model": null,
      "ai_spell_check_issues": [],
      "approved_at": null
    },
    "lo-LA": {
      "ai_translated": false,
      "ai_model": null,
      "ai_spell_check_issues": [],
      "approved_at": null
    },
    "lv": {
      "ai_translated": false,
      "ai_model": null,
      "ai_spell_check_issues": [],
      "approved_at": null
    },
    "nl": {
      "ai_translated": false,
      "ai_model": null,
      "ai_spell_check_issues": [],
      "approved_at": null
    },
    "pl": {
      "ai_translated": false,
      "ai_model": null,
      "ai_spell_check_issues": [],
      "approved_at": null
    },
    "pt": {
      "ai_translated": false,
      "ai_model": null,
      "ai_spell_check_issues": [],
      "approved_at": null
    },
    "pt-BR": {
      "ai_translated": false,
      "ai_model": null,
      "ai_spell_check_issues": [],
      "approved_at": null
    },
    "ro": {
      "ai_translated": false,
      "ai_model": null,
      "ai_spell_check_issues": [],
      "approved_at": null
    },
    "ru": {
      "ai_translated": false,
      "ai_model": null,
      "ai_spell_check_issues": [],
      "approved_at": null
    },
    "si": {
      "ai_translated": false,
      "ai_model": null,
      "ai_spell_check_issues": [
        {
          "type": "incorrect_translation",
          "description": "The translation 'අතථ්‍ය දත්ත කාමරයක් සාදන්න' while conveying the general idea, isn't the most natural or precise rendering of 'Create virtual data room' in Sinhala. 'අතථ්‍ය' (athathya) means 'unreal' or 'imaginary,' which isn't the best fit for 'virtual'.",
          "suggestion": "Consider using 'විත්‍ථාරණ දත්ත කාමරයක් සාදන්න' (viththaran data kamarak saadinna). 'විත්‍ථාරණ' (viththaran) is closer to 'virtual' or 'digital'."
        }
      ],
      "approved_at": null
    },
    "sk": {
      "ai_translated": false,
      "ai_model": null,
      "ai_spell_check_issues": [],
      "approved_at": null
    },
    "sl": {
      "ai_translated": false,
      "ai_model": null,
      "ai_spell_check_issues": [],
      "approved_at": null
    },
    "sr-Cyrl-RS": {
      "ai_translated": false,
      "ai_model": null,
      "ai_spell_check_issues": [
        {
          "type": "spelling",
          "description": "The Serbian word 'Креирајте' is spelled correctly, but it might be more appropriate to use the imperative 'Креирај' for a more direct and user-friendly command in a UI context. 'Креирајте' is the formal/polite form, which might feel stiff.",
          "suggestion": "Креирај виртуелну собу за податке"
        }
      ],
      "approved_at": null
    },
    "sr-Latn-RS": {
      "ai_translated": false,
      "ai_model": null,
      "ai_spell_check_issues": [],
      "approved_at": null
    },
    "tr": {
      "ai_translated": false,
      "ai_model": null,
      "ai_spell_check_issues": [],
      "approved_at": null
    },
    "uk-UA": {
      "ai_translated": false,
      "ai_model": null,
      "ai_spell_check_issues": [],
      "approved_at": null
    },
    "vi": {
      "ai_translated": false,
      "ai_model": null,
      "ai_spell_check_issues": [],
      "approved_at": null
    },
    "zh-CN": {
      "ai_translated": false,
      "ai_model": null,
      "ai_spell_check_issues": [],
      "approved_at": null
    }
  }
}<|MERGE_RESOLUTION|>--- conflicted
+++ resolved
@@ -3,11 +3,7 @@
   "content": "Create virtual data room",
   "content_en_sha1_hash": "cffe205b69e44d4beb86299712697b1f2e680fe5",
   "created_at": "2025-05-19T21:30:43.931Z",
-<<<<<<< HEAD
-  "updated_at": "2025-05-26T07:57:32.198Z",
-=======
   "updated_at": "2025-05-28T09:30:02.161Z",
->>>>>>> 398dda3c
   "comment": {
     "text": "This translation key is used to display the label for creating a virtual data room. It appears as a button label in an empty screen form, and its purpose is to provide a clear instruction for the user when they are presented with an option to create a virtual data room. The translated text will be displayed instead of \"CreateVirtualDataRoom\".",
     "is_auto": true,
@@ -52,8 +48,8 @@
       "ai_spell_check_issues": [
         {
           "type": "incorrect_translation",
-          "description": "The Azerbaijani translation 'Virtual məlumat otağı yaradın' translates to 'You created a virtual data room'. The English phrase 'Create virtual data room' is an instruction or command, not a statement about someone having already created it. It should be translated as an imperative.",
-          "suggestion": "Virtual məlumat otağını yaradın"
+          "description": "The translation \"Virtual məlumat otağı yaradın\" is in the past tense (\"you created\"). The English \"Create virtual data room\" implies a command or option for creation, and should be in the present tense or infinitive form.",
+          "suggestion": "Virtual məlumat otağı yarat"
         }
       ],
       "approved_at": null
@@ -139,7 +135,13 @@
     "nl": {
       "ai_translated": false,
       "ai_model": null,
-      "ai_spell_check_issues": [],
+      "ai_spell_check_issues": [
+        {
+          "type": "incorrect_translation",
+          "description": "While technically correct, \"Creëer een virtuele data kamer\" sounds a bit literal and clunky in Dutch. \"Virtuele dataruimte\" is a more common and natural way to refer to a virtual data room.",
+          "suggestion": "Creëer een virtuele dataruimte"
+        }
+      ],
       "approved_at": null
     },
     "pl": {
@@ -178,8 +180,8 @@
       "ai_spell_check_issues": [
         {
           "type": "incorrect_translation",
-          "description": "The translation 'අතථ්‍ය දත්ත කාමරයක් සාදන්න' while conveying the general idea, isn't the most natural or precise rendering of 'Create virtual data room' in Sinhala. 'අතථ්‍ය' (athathya) means 'unreal' or 'imaginary,' which isn't the best fit for 'virtual'.",
-          "suggestion": "Consider using 'විත්‍ථාරණ දත්ත කාමරයක් සාදන්න' (viththaran data kamarak saadinna). 'විත්‍ථාරණ' (viththaran) is closer to 'virtual' or 'digital'."
+          "description": "The translation 'අතථ්‍ය දත්ත කාමරයක් සාදන්න' while conveying the general idea, is not the most natural or accurate rendering of 'Create virtual data room'. 'අතථ්‍ය' (athathya) implies something unreal or illusory, which might not be the intended nuance. A more suitable translation would emphasize the 'virtual' aspect as being digital or online.",
+          "suggestion": "Consider 'විචිත්‍ර‍්‍රීය දත්ත කාමරයක් සාදන්න' (vichitriy dath kamaraayak sadann) - 'Create a digital data room', or 'සරිව‍්‍රතී‍්‍ර‍ය දත්ත කාමරයක් සාදන්න' (sarivathriy dath kamaraayak sadann) - 'Create a virtual data room' which uses a more commonly understood term for 'virtual' in Sinhala. The best option depends on the target audience."
         }
       ],
       "approved_at": null
@@ -202,8 +204,8 @@
       "ai_spell_check_issues": [
         {
           "type": "spelling",
-          "description": "The Serbian word 'Креирајте' is spelled correctly, but it might be more appropriate to use the imperative 'Креирај' for a more direct and user-friendly command in a UI context. 'Креирајте' is the formal/polite form, which might feel stiff.",
-          "suggestion": "Креирај виртуелну собу за податке"
+          "description": "The word 'виртуелну' is misspelled. It should be 'виртуелну собу'.",
+          "suggestion": "виртуелну собу"
         }
       ],
       "approved_at": null
