--- conflicted
+++ resolved
@@ -3,11 +3,7 @@
   "content": "Settings have been successfully updated",
   "content_en_sha1_hash": "a3e0f1940499fb1b34253a9a7b050c2136e1f58b",
   "created_at": "2025-05-26T07:15:48.667Z",
-<<<<<<< HEAD
-  "updated_at": "2025-10-03T10:07:11.653Z",
-=======
   "updated_at": "2025-10-03T13:19:30.530Z",
->>>>>>> 4e3ade75
   "comment": {
     "text": "The translation key \"SuccessfullySaveSettingsMessage\" is used to display a success message after saving portal settings. It appears in UI elements such as buttons or dialogs that trigger setting updates, providing feedback to the user that changes have been successfully applied.",
     "is_auto": true,
