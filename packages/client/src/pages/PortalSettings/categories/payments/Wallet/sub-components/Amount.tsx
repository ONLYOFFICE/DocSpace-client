--- conflicted
+++ resolved
@@ -109,11 +109,7 @@
           </Text>
           <Tabs
             items={amountTabs()}
-<<<<<<< HEAD
-            selectedItemId={selectedAmount!}
-=======
             selectedItemId=""
->>>>>>> e3628de9
             onSelect={onSelectAmount}
             type={TabsTypes.Secondary}
             allowNoSelection
