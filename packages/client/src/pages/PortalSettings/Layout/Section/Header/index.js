// (c) Copyright Ascensio System SIA 2009-2024
//
// This program is a free software product.
// You can redistribute it and/or modify it under the terms
// of the GNU Affero General Public License (AGPL) version 3 as published by the Free Software
// Foundation. In accordance with Section 7(a) of the GNU AGPL its Section 15 shall be amended
// to the effect that Ascensio System SIA expressly excludes the warranty of non-infringement of
// any third-party rights.
//
// This program is distributed WITHOUT ANY WARRANTY, without even the implied warranty
// of MERCHANTABILITY or FITNESS FOR A PARTICULAR  PURPOSE. For details, see
// the GNU AGPL at: http://www.gnu.org/licenses/agpl-3.0.html
//
// You can contact Ascensio System SIA at Lubanas st. 125a-25, Riga, Latvia, EU, LV-1021.
//
// The  interactive user interfaces in modified source and object code versions of the Program must
// display Appropriate Legal Notices, as required under Section 5 of the GNU AGPL version 3.
//
// Pursuant to Section 7(b) of the License you must retain the original Product logo when
// distributing the program. Pursuant to Section 7(e) we decline to grant you any rights under
// trademark law for use of our trademarks.
//
// All the Product's GUI elements, including illustrations and icon sets, as well as technical writing
// content are licensed under the terms of the Creative Commons Attribution-ShareAlike 4.0
// International. See the License terms at http://creativecommons.org/licenses/by-sa/4.0/legalcode

import DeleteReactSvgUrl from "PUBLIC_DIR/images/delete.react.svg?url";
import ArrowPathReactSvgUrl from "PUBLIC_DIR/images/arrow.path.react.svg?url";
import ActionsHeaderTouchReactSvgUrl from "PUBLIC_DIR/images/actions.header.touch.react.svg?url";
import React from "react";
import { inject, observer } from "mobx-react";
import styled, { useTheme } from "styled-components";
import { useNavigate, useLocation } from "react-router-dom";
import { withTranslation } from "react-i18next";
import { Heading } from "@docspace/shared/components/heading";
import { IconButton } from "@docspace/shared/components/icon-button";
import { TableGroupMenu } from "@docspace/shared/components/table";
import { DropDownItem } from "@docspace/shared/components/drop-down-item";
import { mobile, tablet, desktop, isMobile } from "@docspace/shared/utils";
import withLoading from "SRC_DIR/HOCs/withLoading";
import { Badge } from "@docspace/shared/components/badge";
import { globalColors } from "@docspace/shared/themes";
import TariffBar from "SRC_DIR/components/TariffBar";
import { IMPORT_HEADER_CONST } from "SRC_DIR/pages/PortalSettings/utils/settingsTree";
import {
  getKeyByLink,
  settingsTree,
  getTKeyByKey,
  checkPropertyByLink,
} from "../../../utils";
import LoaderSectionHeader from "../loaderSectionHeader";

export const HeaderContainer = styled.div`
  position: relative;
  display: flex;
  align-items: center;
  max-width: calc(100vw - 32px);
  .settings-section_header {
    display: flex;
    align-items: center;
    .settings-section_badge {
      margin-inline-start: 8px;
      cursor: auto;
    }

    .header {
      text-overflow: ellipsis;
      white-space: nowrap;
      overflow: hidden;
      color: ${(props) => props.theme.client.settings.headerTitleColor};
    }
  }
  .action-wrapper {
    flex-grow: 1;

    .action-button {
      margin-inline-start: auto;
    }
  }

  .arrow-button {
    flex-shrink: 0;
    margin-inline-end: 12px;

    svg {
      ${({ theme }) =>
        theme.interfaceDirection === "rtl" && "transform: scaleX(-1);"}
    }
  }

  @media ${tablet} {
    h1 {
      line-height: 61px;
      font-size: 21px;
    }
  }

  @media ${desktop} {
    h1 {
      font-size: 18px;
      line-height: 59px !important;
    }
  }

  @media ${mobile} {
    h1 {
      line-height: 53px;
      font-size: 18px;
    }
  }

  .tariff-bar {
    margin-inline-start: auto;
  }
`;

export const StyledContainer = styled.div`
  .table-container_group-menu {
    margin-block: 0;
    margin-inline: -20px 0;
    -webkit-tap-highlight-color: ${globalColors.tapHighlight};

    width: calc(100% + 40px);
    height: 68px;

    @media ${tablet} {
      height: 61px;
      margin-block: 0;
      margin-inline: -16px 0;
      width: calc(100% + 32px);
    }

    @media ${mobile} {
      height: 52px !important;
      margin-block: 0;
      margin-inline: -16px 0;
      width: calc(100% + 32px);
    }
  }
`;

const SectionHeaderContent = (props) => {
  const {
    isCustomizationAvailable,
    isRestoreAndAutoBackupAvailable,
    tReady,
    setIsLoadedSectionHeader,
    isSSOAvailable,
    workspace,
    standalone,
    getHeaderMenuItems,
    setSelections,
    selectorIsOpen,
    toggleSelector,
    removeAdmins,
  } = props;

  const navigate = useNavigate();
  const location = useLocation();
  const theme = useTheme();

  const isOAuth = location.pathname.includes("oauth");

  const [state, setState] = React.useState({
    header: "",
    isCategoryOrHeader: false,
    showSelector: false,
    isHeaderVisible: false,
  });

  const getArrayOfParams = () => {
    const path = location.pathname;
    const arrayPath = path.split("/");
    const arrayOfParams = arrayPath.filter((item) => item !== "");

    return arrayOfParams;
  };

  const isAvailableSettings = (key) => {
    switch (key) {
      case "DNSSettings":
        return isCustomizationAvailable;
      case "RestoreBackup":
        return isRestoreAndAutoBackupAvailable;
      case "WhiteLabel":
        return isCustomizationAvailable || standalone;
      case "CompanyInfoSettings":
        return isCustomizationAvailable || standalone;
      case "AdditionalResources":
        return isCustomizationAvailable || standalone;
      case "SingleSignOn:ServiceProviderSettings":
      case "SingleSignOn:SpMetadata":
        return isSSOAvailable;
      default:
        return true;
    }
  };

  React.useEffect(() => {
    if (tReady) setIsLoadedSectionHeader(true);

    const arrayOfParams = getArrayOfParams();

    const key = getKeyByLink(arrayOfParams, settingsTree);

    const keysCollection = key.split("-");

    const currKey = keysCollection.length >= 3 ? key : keysCollection[0];

    const header = getTKeyByKey(currKey, settingsTree);
    const isCategory = checkPropertyByLink(
      arrayOfParams,
      settingsTree,
      "isCategory",
    );
    const isHeader = checkPropertyByLink(
      arrayOfParams,
      settingsTree,
      "isHeader",
    );
    const isCategoryOrHeader = isCategory || isHeader;

    const isNeedPaidIcon = !isAvailableSettings(header);

    state.isNeedPaidIcon !== isNeedPaidIcon &&
      setState((val) => ({ ...val, isNeedPaidIcon }));

    header !== state.header && setState((val) => ({ ...val, header }));

    isCategoryOrHeader !== state.isCategoryOrHeader &&
      setState((val) => ({ ...val, isCategoryOrHeader }));
  }, [
    tReady,
    setIsLoadedSectionHeader,
    getArrayOfParams,
    isAvailableSettings,
    state.isNeedPaidIcon,
    state.header,
    state.isCategoryOrHeader,
    location.pathname,
  ]);

  const onBackToParent = () => {
    const newArrayOfParams = getArrayOfParams();
    newArrayOfParams.splice(-1, 1);
    const newPath = newArrayOfParams.join("/");
    navigate(newPath);
  };

  const onToggleSelector = (isOpen = !selectorIsOpen) => {
    toggleSelector(isOpen);
  };

  const onCheck = (checked) => {
    if (isOAuth) {
      setSelections(checked);
      return;
    }

    const { setSelected } = props;
    setSelected(checked ? "all" : "close");
  };

  const onSelectAll = () => {
    const { setSelected } = props;
    setSelected("all");
  };

  const onClick = () => {
    if (!removeAdmins) return;
    removeAdmins();
  };

  const {
    t,
    isLoadedSectionHeader,

    isHeaderIndeterminate,
    isHeaderChecked,
    isHeaderVisible,
    selection,
    addUsers,
  } = props;

  const { header, isCategoryOrHeader, isNeedPaidIcon } = state;
  const arrayOfParams = getArrayOfParams();

  const menuItems = (
    <DropDownItem
      key="all"
      label={t("Common:SelectAll")}
      data-index={1}
      onClick={onSelectAll}
    />
  );

  const headerMenu = isOAuth
    ? getHeaderMenuItems(t, true)
    : [
        {
          label: t("Common:Delete"),
          disabled: !selection || !selection.length > 0,
          onClick,
          iconUrl: DeleteReactSvgUrl,
        },
      ];

  const translatedHeader =
    header === IMPORT_HEADER_CONST
      ? workspace === "GoogleWorkspace"
        ? t("ImportFromGoogle")
        : workspace === "Nextcloud"
          ? t("ImportFromNextcloud")
          : workspace === "Workspace"
            ? t("ImportFromPortal", {
                organizationName: t("Common:OrganizationName"),
              })
            : t("DataImport")
      : t(header, {
          organizationName: t("Common:OrganizationName"),
          license: t("Common:EnterpriseLicense"),
        });

  return (
    <StyledContainer isHeaderVisible={isHeaderVisible}>
      {isHeaderVisible ? (
        <TableGroupMenu
          checkboxOptions={menuItems}
          onChange={onCheck}
          isChecked={isHeaderChecked}
          isIndeterminate={isHeaderIndeterminate}
          headerMenu={headerMenu}
          withComboBox={false}
          withoutInfoPanelToggler
          isMobileView={false}
        />
      ) : !isLoadedSectionHeader ? (
        <LoaderSectionHeader />
      ) : (
        <HeaderContainer>
          {!isCategoryOrHeader &&
            arrayOfParams[0] &&
            (isMobile() ||
              window.location.href.indexOf("/javascript-sdk/") > -1) && (
              <IconButton
                iconName={ArrowPathReactSvgUrl}
                size="17"
                isFill
                onClick={onBackToParent}
                className="arrow-button"
              />
            )}
<<<<<<< HEAD
          <Heading type="content" truncate={true}>
=======
          <Headline type="content" truncate>
>>>>>>> 434ad0d3
            <div className="settings-section_header">
              <div className="header">{translatedHeader}</div>
              {isNeedPaidIcon ? (
                <Badge
                  backgroundColor={
                    theme.isBase
                      ? globalColors.favoritesStatus
                      : globalColors.favoriteStatusDark
                  }
                  label={t("Common:Paid")}
                  fontWeight="700"
                  className="settings-section_badge"
                  isPaidBadge
                />
              ) : (
                ""
              )}
            </div>
          </Heading>
          {arrayOfParams[0] !== "payments" && (
            <div className="tariff-bar">
              <TariffBar />
            </div>
          )}

          {addUsers && (
            <div className="action-wrapper">
              <IconButton
                iconName={ActionsHeaderTouchReactSvgUrl}
                size="17"
                isFill
                onClick={onToggleSelector}
                className="action-button"
              />
            </div>
          )}
        </HeaderContainer>
      )}
    </StyledContainer>
  );
};

export default inject(
  ({
    currentQuotaStore,
    setup,
    common,
    importAccountsStore,
    settingsStore,
    oauthStore,
  }) => {
    const {
      isCustomizationAvailable,
      isRestoreAndAutoBackupAvailable,
      isSSOAvailable,
    } = currentQuotaStore;
    const { addUsers, removeAdmins } = setup.headerAction;
    const { toggleSelector } = setup;
    const {
      selected,
      setSelected,
      isHeaderIndeterminate,
      isHeaderChecked,
      isHeaderVisible,
      deselectUser,
      selectAll,
      selection,
    } = setup.selectionStore;
    const { admins, selectorIsOpen } = setup.security.accessRight;
    const { isLoadedSectionHeader, setIsLoadedSectionHeader } = common;

    const { workspace } = importAccountsStore;
    const { standalone } = settingsStore;

    const { getHeaderMenuItems } = oauthStore;
    return {
      addUsers,
      removeAdmins,
      selected,
      setSelected,
      admins,
      isHeaderIndeterminate:
        isHeaderIndeterminate || oauthStore.isHeaderIndeterminate,
      isHeaderChecked: isHeaderChecked || oauthStore.isHeaderChecked,
      isHeaderVisible: isHeaderVisible || oauthStore.isHeaderVisible,
      deselectUser,
      selectAll,
      toggleSelector,
      selectorIsOpen,
      selection,
      isLoadedSectionHeader,
      setIsLoadedSectionHeader,
      isCustomizationAvailable,
      isRestoreAndAutoBackupAvailable,
      isSSOAvailable,
      workspace,
      standalone,
      getHeaderMenuItems,
      setSelections: oauthStore.setSelections,
    };
  },
)(
  withLoading(
    withTranslation([
      "Settings",
      "SingleSignOn",
      "Common",
      "JavascriptSdk",
      "OAuth",
    ])(observer(SectionHeaderContent)),
  ),
);<|MERGE_RESOLUTION|>--- conflicted
+++ resolved
@@ -339,22 +339,18 @@
       ) : (
         <HeaderContainer>
           {!isCategoryOrHeader &&
-            arrayOfParams[0] &&
-            (isMobile() ||
-              window.location.href.indexOf("/javascript-sdk/") > -1) && (
-              <IconButton
-                iconName={ArrowPathReactSvgUrl}
-                size="17"
-                isFill
-                onClick={onBackToParent}
-                className="arrow-button"
-              />
-            )}
-<<<<<<< HEAD
-          <Heading type="content" truncate={true}>
-=======
-          <Headline type="content" truncate>
->>>>>>> 434ad0d3
+          arrayOfParams[0] &&
+          (isMobile() ||
+            window.location.href.indexOf("/javascript-sdk/") > -1) ? (
+            <IconButton
+              iconName={ArrowPathReactSvgUrl}
+              size="17"
+              isFill
+              onClick={onBackToParent}
+              className="arrow-button"
+            />
+          ) : null}
+          <Heading type="content" truncate>
             <div className="settings-section_header">
               <div className="header">{translatedHeader}</div>
               {isNeedPaidIcon ? (
@@ -374,13 +370,13 @@
               )}
             </div>
           </Heading>
-          {arrayOfParams[0] !== "payments" && (
+          {arrayOfParams[0] !== "payments" ? (
             <div className="tariff-bar">
               <TariffBar />
             </div>
-          )}
-
-          {addUsers && (
+          ) : null}
+
+          {addUsers ? (
             <div className="action-wrapper">
               <IconButton
                 iconName={ActionsHeaderTouchReactSvgUrl}
@@ -390,7 +386,7 @@
                 className="action-button"
               />
             </div>
-          )}
+          ) : null}
         </HeaderContainer>
       )}
     </StyledContainer>
