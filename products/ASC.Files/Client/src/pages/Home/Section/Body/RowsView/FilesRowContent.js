--- conflicted
+++ resolved
@@ -39,7 +39,6 @@
     width: max-content;
   }
 
-<<<<<<< HEAD
   ${(props) =>
     props.sectionWidth <= 1024 &&
     props.sectionWidth > 500 &&
@@ -68,14 +67,12 @@
       margin: 7px 22px 0 0;
     }
   `}
-=======
   .edit {
     svg:not(:root) {
       width: 12px;
       height: 12px;
     }
   }
->>>>>>> 9d43cb07
 `;
 
 const FilesRowContent = ({
