{
  "key_path": "RoleRoomAdminDescription",
  "content": "Room admins can create and manage the assigned rooms, invite new users, and assign roles of room admin and lower. All admins have access to the {{sectionName}} section.",
  "content_en_sha1_hash": "9a3722d73aa3935ca6a26779438b5b1f420f67b4",
  "created_at": "2025-05-19T21:30:48.104Z",
<<<<<<< HEAD
  "updated_at": "2025-06-08T12:02:32.928Z",
=======
  "updated_at": "2025-06-24T16:31:24.508Z",
>>>>>>> 0de93b01
  "comment": {
    "text": "This translation key is used to describe the role and responsibilities of a Room Admin in the product. It appears as part of an access options menu in the UI, informing users about their permissions and roles within the system.",
    "is_auto": true,
    "updated_at": "2025-05-20T09:34:34.578Z"
  },
  "usage": [
    {
      "file_path": "/packages/shared/utils/common.ts",
<<<<<<< HEAD
      "line_number": 1258,
=======
      "line_number": 1250,
>>>>>>> 0de93b01
      "context": "productName: t(\"Common:ProductName\"),\n sectionName: t(\"Common:MyFilesSection\"),\n });\n \n if (isRoomAdmin)\n return t(\"Common:RoleRoomAdminDescription\", {\n sectionName: t(\"Common:MyFilesSection\"),\n });\n \n if (isCollaborator) return t(\"Common:RoleNewUserDescription\");",
      "module": "/packages/shared"
    },
    {
      "file_path": "/packages/shared/utils/getAccessOptions.ts",
      "line_number": 55,
      "context": "const getRoomAdminDescription = (roomType: RoomsType, t: TTranslation) => {\n switch (roomType) {\n case RoomsType.FormRoom:\n return t(\"Common:RoleRoomAdminFormRoomDescription\");\n case None:\n return t(\"Common:RoleRoomAdminDescription\", {\n sectionName: t(\"Common:MyFilesSection\"),\n });\n default:\n return t(\"Common:RoleRoomManagerDescription\");\n }",
      "module": "/packages/shared"
    }
  ],
  "languages": {
    "en": {
      "ai_translated": false,
      "ai_model": null,
      "ai_spell_check_issues": [],
      "approved_at": null
    },
    "ar-SA": {
      "ai_translated": false,
      "ai_model": null,
      "ai_spell_check_issues": [
        {
          "type": "incorrect_translation",
          "description": "The phrase \"assign roles of room admin and lower\" is not perfectly translated. 'وما دونها' technically means 'and below', but in the context of roles and permissions, it doesn't fully convey the intended meaning of 'lower' roles. It might be misinterpreted.",
          "suggestion": "يمكن لمسؤولي الغرف إنشاء الغرف المخصصة وإدارتها، ودعوة مستخدمين جدد، وتعيين أدوار مسؤول الغرفة والمستويات الأدنى. (or) يمكن لمسؤولي الغرف إنشاء الغرف المخصصة وإدارتها، ودعوة مستخدمين جدد، وتعيين أدوار مسؤول الغرفة ومستويات أقل."
        }
      ],
      "approved_at": null
    },
    "az": {
      "ai_translated": false,
      "ai_model": null,
      "ai_spell_check_issues": [
        {
          "type": "spelling",
          "description": "The word 'idarəçilərin' is likely a typo. It should be 'idarəetməçilərinin'.",
          "suggestion": "idarəetməçilərinin"
        },
        {
          "type": "grammar",
          "description": "The phrase 'otaq administratoruna və aşağı səviyyəli şəxslərə rollar təyin edə bilər' is grammatically awkward. A more natural phrasing would be 'otaq administratoru və aşağı səviyyəli rolverənlərə rollar təyin edə bilər' or 'otaq administratoru və daha aşağı səviyyəli istifadəçilərə rollar təyin edə bilər'.",
          "suggestion": "otaq administratoru və daha aşağı səviyyəli istifadəçilərə rollar təyin edə bilər"
        }
      ],
      "approved_at": null
    },
    "bg": {
      "ai_translated": false,
      "ai_model": null,
      "ai_spell_check_issues": [
        {
          "type": "incorrect_translation",
          "description": "The phrase 'assign roles of room admin and lower' is not accurately translated. 'assign roles of room admin and lower' is translated as 'да присвояват роли на администратор (или по-нисши) на стая'. It should more directly translate to something like 'да назначават роли на администратори на стаята или по-нисък ранг'.",
          "suggestion": "да назначават роли на администратори на стаята или по-нисък ранг"
        }
      ],
      "approved_at": null
    },
    "cs": {
      "ai_translated": false,
      "ai_model": null,
      "ai_spell_check_issues": [],
      "approved_at": null
    },
    "de": {
      "ai_translated": false,
      "ai_model": null,
      "ai_spell_check_issues": [
        {
          "type": "formatting",
          "description": "The German translation uses 'Bereich' for 'section'. While technically correct, 'Bereich' is often used for broader areas. 'Abschnitt' might be more accurate depending on the context of {{sectionName}}.",
          "suggestion": "Consider using 'Abschnitt' instead of 'Bereich' for a more precise translation of 'section'."
        }
      ],
      "approved_at": null
    },
    "el-GR": {
      "ai_translated": false,
      "ai_model": null,
      "ai_spell_check_issues": [],
      "approved_at": null
    },
    "es": {
      "ai_translated": false,
      "ai_model": null,
      "ai_spell_check_issues": [],
      "approved_at": null
    },
    "fi": {
      "ai_translated": false,
      "ai_model": null,
      "ai_spell_check_issues": [
        {
          "type": "incorrect_translation",
          "description": "The phrase 'Room admins' is translated as 'Huoneiden järjestelmänvalvojat'. While technically correct, it's a bit clunky. A more natural Finnish phrasing might be 'Huoneen ylläpitäjät' or 'Huonejärjestelmänvalvojat'.",
          "suggestion": "Consider using 'Huoneen ylläpitäjät' or 'Huonejärjestelmänvalvojat' for a more fluent translation."
        },
        {
          "type": "incorrect_translation",
          "description": "The phrase 'assign roles of room admin and lower' is translated as 'osoittaa huoneen järjestelmänvalvojia ja alempia rooleja'. 'Alemmat roolit' sounds somewhat formal and might be better rephrased to convey a sense of hierarchy in roles more naturally.",
          "suggestion": "Consider rephrasing as 'osoittaa huoneen järjestelmänvalvojia ja alemman tason rooleja' or 'osoittaa huoneen järjestelmänvalvojia ja alempia käyttäjärooleja'."
        }
      ],
      "approved_at": null
    },
    "fr": {
      "ai_translated": false,
      "ai_model": null,
      "ai_spell_check_issues": [
        {
          "type": "incorrect_translation",
          "description": "The phrase \"d'inférieur\" is an awkward and imprecise translation of \"lower\" in the context of roles. It literally means \"inferior\".",
          "suggestion": "Consider using a more appropriate term like \"subordonnés\", \"de niveau inférieur\", or rephrase the sentence to avoid the comparison altogether (e.g., 'attribuer des rôles d'administrateur de salle et de rôles moins élevés')."
        }
      ],
      "approved_at": null
    },
    "hy-AM": {
      "ai_translated": false,
      "ai_model": null,
      "ai_spell_check_issues": [
        {
          "type": "incorrect_translation",
          "description": "The phrase \"assign roles of room admin and lower\" is not accurately translated. \"ավելի ցածր դերեր\" can be interpreted as 'lower roles' in general, not specifically 'room admin and lower'.",
          "suggestion": "Սենյակի ադմինիստրատորի և ցածր կարգի դերեր:"
        },
        {
          "type": "formatting",
          "description": "The Armenian translation lacks the same flow and sentence structure as the English. It feels slightly more literal and less natural.",
          "suggestion": "Սենյակի ադմինիստրատորները կարող են ստեղծել և կառավարել հատկացված սենյակները, հրավիրել նոր օգտատերեր և շնորհել սենյակի ադմինիստրատորի և ցածր կարգի դերեր: Բոլոր ադմինները մուտք ունեն {{sectionName}} բաժին:"
        }
      ],
      "approved_at": null
    },
    "it": {
      "ai_translated": false,
      "ai_model": null,
      "ai_spell_check_issues": [],
      "approved_at": null
    },
    "ja-JP": {
      "ai_translated": false,
      "ai_model": null,
      "ai_spell_check_issues": [
        {
          "type": "incorrect_translation",
          "description": "The phrase 'assign roles of room admin and lower' is not perfectly conveyed. 'それ以下の役割' is a bit awkward. A more natural translation would be 'ルーム管理者以下の役割'.",
          "suggestion": "ルーム管理者以下の役割を割り当てることができます。"
        },
        {
          "type": "formatting",
          "description": "The Japanese translation consistently uses 'ルーム管理者は' which is slightly repetitive. While acceptable, consider varying the phrasing for better flow.",
          "suggestion": "ルーム管理者は割り当てられたルームを作成および管理し、新しいユーザーを招待し、ルーム管理者以下の役割を割り当てることができます。{{sectionName}}セクションにはルーム管理者もアクセスできます。"
        }
      ],
      "approved_at": null
    },
    "ko-KR": {
      "ai_translated": false,
      "ai_model": null,
      "ai_spell_check_issues": [],
      "approved_at": null
    },
    "lo-LA": {
      "ai_translated": false,
      "ai_model": null,
      "ai_spell_check_issues": [
        {
          "type": "formatting",
          "description": "The Lao translation uses commas (,) instead of periods (.) to separate clauses. This is not standard Lao punctuation.",
          "suggestion": "Replace commas with periods for better readability and adherence to Lao punctuation rules. For example, change ',ເຊີນຜູ້ໃຊ້ໃໝ່,' to '.ເຊີນຜູ້ໃຊ້ໃໝ່.'"
        },
        {
          "type": "spelling",
          "description": "While 'ບັນດາ' is a valid Lao word, it's a bit formal for this context. Using it repeatedly ('ບັນດາຜູ້ປົກຄອງຫ້ອງ' and 'ບັນດາຜູ້ປົກຄອງທັງໝົດ') can sound overly stiff.",
          "suggestion": "Consider replacing 'ບັນດາ' with a less formal term like 'ຜູ້ປົກຄອງ' or 'ເຈົ້າຂອງຫ້ອງ' in some instances to make the text more conversational. Evaluate the best option based on the specific tone desired."
        }
      ],
      "approved_at": null
    },
    "lv": {
      "ai_translated": false,
      "ai_model": null,
      "ai_spell_check_issues": [
        {
          "type": "incorrect_translation",
          "description": "The phrase 'assign roles of room admin and lower' is not accurately translated. 'Zemāka līmeņa funkcijas' implies functions, but the English refers to 'roles'.",
          "suggestion": "Telpu administratori var izveidot un pārvaldīt piešķirtās telpas, uzaicināt jaunus lietotājus un piešķirt telpas administratora un zemāka līmeņa **pielaiksnēšanas tiesības**."
        }
      ],
      "approved_at": null
    },
    "nl": {
      "ai_translated": false,
      "ai_model": null,
      "ai_spell_check_issues": [],
      "approved_at": null
    },
    "pl": {
      "ai_translated": false,
      "ai_model": null,
      "ai_spell_check_issues": [],
      "approved_at": null
    },
    "pt": {
      "ai_translated": false,
      "ai_model": null,
      "ai_spell_check_issues": [],
      "approved_at": null
    },
    "pt-BR": {
      "ai_translated": false,
      "ai_model": null,
      "ai_spell_check_issues": [],
      "approved_at": null
    },
    "ro": {
      "ai_translated": false,
      "ai_model": null,
      "ai_spell_check_issues": [
        {
          "type": "formatting",
          "description": "The Romanian translation uses 'și' multiple times, creating a slightly clunky feel. While grammatically correct, it can be improved for flow.",
          "suggestion": "Consider restructuring the sentence to avoid repetitive 'și'. For example: 'Administratorii sălii pot crea și gestiona sălile atribuite, invita noi utilizatori și pot atribui roluri de administrator sală și de nivel inferior. Toți administratorii pot accesa secțiunea {{sectionName}}.'"
        },
        {
          "type": "incorrect_translation",
          "description": "The term 'lower' is translated a bit literally.  A more natural Romanian equivalent for 'lower' in the context of roles might be 'inferior' or 'mai puține privilegii'.",
          "suggestion": "Replace 'de nivel inferior' with 'cu privilegii mai puține' or 'inferioare'."
        }
      ],
      "approved_at": null
    },
    "ru": {
      "ai_translated": false,
      "ai_model": null,
      "ai_spell_check_issues": [
        {
          "type": "grammar",
          "description": "The sentence 'Администраторы комнат могут создавать комнаты и управлять назначенными комнатами...' is slightly awkward. While grammatically correct, it repeats 'комнаты' unnecessarily.",
          "suggestion": "Администраторы комнат могут создавать и управлять назначенными комнатами..."
        },
        {
          "type": "incorrect_translation",
          "description": "The phrase 'ниже своего уровня' (below their level) in relation to roles is a bit literal and less natural in Russian.  It implies the admins themselves have a level.",
          "suggestion": "Администраторы комнат могут назначать роли администратора комнаты и нижестоящие роли."
        },
        {
          "type": "formatting",
          "description": "The repeated use of '.' at the end of each sentence makes it feel disjointed.  Russian prefers a more flowing style.",
          "suggestion": "Combine sentences with conjunctions where appropriate for a smoother read. For instance, 'Администраторы комнат могут создавать и управлять назначенными комнатами, приглашать новых пользователей и назначать роли администратора комнаты и нижестоящие роли. Доступ к разделу {{sectionName}} имеют все администраторы.' could be rewritten to flow better."
        }
      ],
      "approved_at": null
    },
    "si": {
      "ai_translated": false,
      "ai_model": null,
      "ai_spell_check_issues": [
        {
          "type": "incorrect_translation",
          "description": "The phrase \"කාමරයට පත් කිරීම\" (kamaratata patha kirima) translates to 'assigning to the room' which is not the intended meaning of 'create and manage'. It implies a pre-existing room.",
          "suggestion": "කාමරයන් නිර්මාණය කිරීම හා පරිපාලනය කිරීම (kamaran nirmanaya kirima ha paripalanaya kirima) - 'Creating and managing rooms'"
        },
        {
          "type": "incorrect_translation",
          "description": "The phrase \"වැඩ සිටුවීම\" (veda situvima) doesn't accurately convey the meaning of 'invite'. It literally means 'to establish in work' or 'settling someone in a job'.",
          "suggestion": "අමතන්නවුන් (amatannawan) - 'invitees' or  ප්‍රවේශපත් ලබා දීම (prave sapath laba dima) - 'granting access'"
        },
        {
          "type": "incorrect_translation",
          "description": "The phrase \"පරිච්ඡේදයට ප්‍රවේශය ඇත\" (paricchayadathya praveshaya atha) is a literal translation of 'access to the section'. It sounds unnatural in Sinhala. It needs to be a more idiomatic expression.",
          "suggestion": "සියලු පරිපාලකයින්ට {{sectionName}} ක්ෂේත්‍රයට පිවිසිය හැකිය (siyallu paripalakayinta {{sectionName}} kshetriyata pivisiya hadiya) - 'All admins have access to the {{sectionName}} area.'"
        }
      ],
      "approved_at": null
    },
    "sk": {
      "ai_translated": false,
      "ai_model": null,
      "ai_spell_check_issues": [],
      "approved_at": null
    },
    "sl": {
      "ai_translated": false,
      "ai_model": null,
      "ai_spell_check_issues": [],
      "approved_at": null
    },
    "sr-Cyrl-RS": {
      "ai_translated": false,
      "ai_model": null,
      "ai_spell_check_issues": [
        {
          "type": "spelling",
          "description": "The word 'собама' (sobama) is accusative plural, but it should be in the dative plural, 'собіма' (sobima) to correctly reflect 'assigned rooms'.",
          "suggestion": "Администратори собе могу креирати и управљати додељеним собом."
        },
        {
          "type": "grammar",
          "description": "The phrase 'доделити улоге администратора собе и ниже' is grammatically awkward. A more natural phrasing would be 'доделити улоге администратора собе и нижег ранга'.",
          "suggestion": "Администратори собе могу креирати и управљати додељеним собама, позвати нове кориснике и доделити улоге администратора собе и нижег ранга."
        }
      ],
      "approved_at": null
    },
    "sr-Latn-RS": {
      "ai_translated": false,
      "ai_model": null,
      "ai_spell_check_issues": [
        {
          "type": "incorrect_translation",
          "description": "The phrase \"assign roles of room admin and lower\" is not accurately translated. \"Niže\" doesn't quite convey the meaning of 'lower' in terms of roles. It's a bit ambiguous.",
          "suggestion": "Administratori sobe mogu kreirati i upravljati dodeljenim sobama, pozvati nove korisnike i dodeliti uloge administratora sobe i nižeg ranga."
        },
        {
          "type": "formatting",
          "description": "The Serbian translation uses a full stop (.) after 'sobe' and 'odeljku'. While grammatically correct, the English original uses a comma (,) after 'rooms' and 'section'. Maintaining consistency is preferred.",
          "suggestion": "Administratori sobe mogu kreirati i upravljati dodeljenim sobama, pozvati nove korisnike i dodeliti uloge administratora sobe i nižeg ranga. Svi administratori imaju pristup {{sectionName}}, odeljku."
        }
      ],
      "approved_at": null
    },
    "tr": {
      "ai_translated": false,
      "ai_model": null,
      "ai_spell_check_issues": [],
      "approved_at": null
    },
    "uk-UA": {
      "ai_translated": false,
      "ai_model": null,
      "ai_spell_check_issues": [],
      "approved_at": null
    },
    "vi": {
      "ai_translated": false,
      "ai_model": null,
      "ai_spell_check_issues": [
        {
          "type": "incorrect_translation",
          "description": "The phrase 'assign roles of room admin and lower' is not accurately translated. 'Cấp dưới' translates to 'subordinates' or 'lower levels' but doesn't fully convey the nuance of roles *below* room admin.",
          "suggestion": "Quản trị viên phòng có thể tạo và quản lý các phòng được chỉ định, mời người dùng mới và chỉ định vai trò quản trị viên phòng và các vai trò có quyền thấp hơn."
        }
      ],
      "approved_at": null
    },
    "zh-CN": {
      "ai_translated": false,
      "ai_model": null,
      "ai_spell_check_issues": [
        {
          "type": "formatting",
          "description": "The phrase '板块' (ban kuai) for 'section' might be too informal depending on the overall tone of the application. A more formal translation like '部分' (bu fen) or '区域' (qu yu) might be more appropriate.",
          "suggestion": "Consider using '部分' or '区域' instead of '板块'."
        }
      ],
      "approved_at": null
    }
  }
}<|MERGE_RESOLUTION|>--- conflicted
+++ resolved
@@ -3,11 +3,7 @@
   "content": "Room admins can create and manage the assigned rooms, invite new users, and assign roles of room admin and lower. All admins have access to the {{sectionName}} section.",
   "content_en_sha1_hash": "9a3722d73aa3935ca6a26779438b5b1f420f67b4",
   "created_at": "2025-05-19T21:30:48.104Z",
-<<<<<<< HEAD
-  "updated_at": "2025-06-08T12:02:32.928Z",
-=======
   "updated_at": "2025-06-24T16:31:24.508Z",
->>>>>>> 0de93b01
   "comment": {
     "text": "This translation key is used to describe the role and responsibilities of a Room Admin in the product. It appears as part of an access options menu in the UI, informing users about their permissions and roles within the system.",
     "is_auto": true,
@@ -16,11 +12,7 @@
   "usage": [
     {
       "file_path": "/packages/shared/utils/common.ts",
-<<<<<<< HEAD
-      "line_number": 1258,
-=======
       "line_number": 1250,
->>>>>>> 0de93b01
       "context": "productName: t(\"Common:ProductName\"),\n sectionName: t(\"Common:MyFilesSection\"),\n });\n \n if (isRoomAdmin)\n return t(\"Common:RoleRoomAdminDescription\", {\n sectionName: t(\"Common:MyFilesSection\"),\n });\n \n if (isCollaborator) return t(\"Common:RoleNewUserDescription\");",
       "module": "/packages/shared"
     },
