--- conflicted
+++ resolved
@@ -19,21 +19,6 @@
     css`
       position: relative;
       border-radius: 6px;
-<<<<<<< HEAD
-      outline: 1px solid ${(props) => props.theme.itemIcon.borderColor};
-    `}
-
-  ${(props) =>
-    props.isHidden &&
-    css`
-      display: none;
-      border-radius: none;
-      outline: none;
-    `}
-`;
-
-StyledIcon.defaultProps = { theme: Base };
-=======
 
       &::before {
         content: "";
@@ -52,7 +37,6 @@
 `;
 
 IconWrapper.defaultProps = { theme: Base };
->>>>>>> b39b2949
 
 const EncryptedFileIcon = styled.div`
   background: url(${SecuritySvgUrl}) no-repeat 0 0 / 16px 16px transparent;
@@ -65,39 +49,15 @@
 
 const ItemIcon = ({ icon, fileExst, isPrivacy, isRoom, defaultRoomIcon }) => {
   const [showDefaultIcon, setShowDefaultIcon] = React.useState(isRoom);
-<<<<<<< HEAD
 
   const onLoadRoomIcon = () => {
     if (!isRoom || defaultRoomIcon === icon) return;
 
-=======
-
-  const onLoadRoomIcon = () => {
-    if (!isRoom || defaultRoomIcon === icon) return;
-
->>>>>>> b39b2949
     setShowDefaultIcon(false);
   };
 
   return (
     <>
-<<<<<<< HEAD
-      {isRoom && (
-        <StyledIcon
-          className={`react-svg-icon`}
-          isHidden={!showDefaultIcon}
-          isRoom={isRoom}
-          src={defaultRoomIcon}
-        />
-      )}
-      <StyledIcon
-        className={`react-svg-icon`}
-        isHidden={showDefaultIcon}
-        isRoom={isRoom}
-        src={icon}
-        onLoad={onLoadRoomIcon}
-      />
-=======
       <IconWrapper isRoom={isRoom} default={showDefaultIcon}>
         <StyledIcon
           className={`react-svg-icon`}
@@ -106,7 +66,6 @@
           onLoad={onLoadRoomIcon}
         />
       </IconWrapper>
->>>>>>> b39b2949
       {isPrivacy && fileExst && <EncryptedFileIcon isEdit={false} />}
     </>
   );
