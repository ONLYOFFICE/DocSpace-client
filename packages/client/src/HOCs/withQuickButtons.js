// (c) Copyright Ascensio System SIA 2009-2024
//
// This program is a free software product.
// You can redistribute it and/or modify it under the terms
// of the GNU Affero General Public License (AGPL) version 3 as published by the Free Software
// Foundation. In accordance with Section 7(a) of the GNU AGPL its Section 15 shall be amended
// to the effect that Ascensio System SIA expressly excludes the warranty of non-infringement of
// any third-party rights.
//
// This program is distributed WITHOUT ANY WARRANTY, without even the implied warranty
// of MERCHANTABILITY or FITNESS FOR A PARTICULAR  PURPOSE. For details, see
// the GNU AGPL at: http://www.gnu.org/licenses/agpl-3.0.html
//
// You can contact Ascensio System SIA at Lubanas st. 125a-25, Riga, Latvia, EU, LV-1021.
//
// The  interactive user interfaces in modified source and object code versions of the Program must
// display Appropriate Legal Notices, as required under Section 5 of the GNU AGPL version 3.
//
// Pursuant to Section 7(b) of the License you must retain the original Product logo when
// distributing the program. Pursuant to Section 7(e) we decline to grant you any rights under
// trademark law for use of our trademarks.
//
// All the Product's GUI elements, including illustrations and icon sets, as well as technical writing
// content are licensed under the terms of the Creative Commons Attribution-ShareAlike 4.0
// International. See the License terms at http://creativecommons.org/licenses/by-sa/4.0/legalcode

import React from "react";
import { inject, observer } from "mobx-react";
import moment from "moment";
import { toastr } from "@docspace/shared/components/toast";
import { copyShareLink } from "@docspace/shared/utils/copy";
import QuickButtons from "../components/QuickButtons";
import { LANGUAGE } from "@docspace/shared/constants";
import { getCookie, getCorrectDate } from "@docspace/shared/utils";

export default function withQuickButtons(WrappedComponent) {
  class WithQuickButtons extends React.Component {
    constructor(props) {
      super(props);

      this.state = {
        isLoading: false,
      };
    }

    onClickLock = () => {
      const { item, lockFileAction, t } = this.props;
      const { locked, id, security } = item;

      if (security?.Lock && !this.state.isLoading) {
        this.setState({ isLoading: true });
        return lockFileAction(id, !locked)
          .then(() =>
            locked
              ? toastr.success(t("Translations:FileUnlocked"))
              : toastr.success(t("Translations:FileLocked")),
          )
          .catch(
            (err) => toastr.error(err),
            this.setState({ isLoading: false }),
          );
      }
      return;
    };

    onClickDownload = () => {
      window.open(this.props.item.viewUrl, "_self");
    };

    onClickFavorite = (showFavorite) => {
      const { t, item, setFavoriteAction } = this.props;

      if (showFavorite) {
        setFavoriteAction("remove", item.id)
          .then(() => toastr.success(t("RemovedFromFavorites")))
          .catch((err) => toastr.error(err));
        return;
      }

      setFavoriteAction("mark", item.id)
        .then(() => toastr.success(t("MarkedAsFavorite")))
        .catch((err) => toastr.error(err));
    };

    onClickShare = async () => {
      const { t, item, getPrimaryFileLink, setShareChanged } = this.props;
      const primaryLink = await getPrimaryFileLink(item.id);
      if (primaryLink) {
        copyShareLink(primaryLink.sharedTo.shareLink);
        item.shared
          ? toastr.success(t("Common:LinkSuccessfullyCopied"))
          : toastr.success(t("Files:LinkSuccessfullyCreatedAndCopied"));
        setShareChanged(true);
      }
    };

    onCopyPrimaryLink = async () => {
      const { t, item, getPrimaryLink } = this.props;
      const primaryLink = await getPrimaryLink(item.id);
      if (primaryLink) {
        copyShareLink(primaryLink.sharedTo.shareLink);
        toastr.success(t("Common:LinkSuccessfullyCopied"));
      }
    };

    getStartDate = () => {
      const { period, value } = this.props.roomLifetime;
      const date = new Date(this.props.item.expired);

      switch (period) {
        case 0:
          return new Date(date.setDate(date.getDate() - value));
        case 1:
          return new Date(date.setMonth(date.getMonth() - value));
        case 2:
          return new Date(date.setFullYear(date.getFullYear() - value));
        default:
          break;
      }
    };

    getShowLifetimeIcon = () => {
      const { item } = this.props;

      const startDate = this.getStartDate();
      const dateDiff = moment(startDate).diff(item.expired) * 0.1;
      const showDate = moment(item.expired).add(dateDiff, "milliseconds");

      return moment().valueOf() >= showDate.valueOf();
    };

    getItemExpiredDate = () => {
      const { culture, item } = this.props;

      const locale = getCookie(LANGUAGE) || culture;
      return getCorrectDate(locale, item.expired);
    };

    render() {
      const { isLoading } = this.state;

      const {
        t,
        theme,
        item,
        isAdmin,
        sectionWidth,
        viewAs,
        folderCategory,
        isPublicRoom,
        isPersonalRoom,
        isArchiveFolder,
        isIndexEditingMode,
        currentDeviceType,
        roomLifetime,
      } = this.props;

      const showLifetimeIcon =
        item.expired && roomLifetime ? this.getShowLifetimeIcon() : false;
      const expiredDate =
        item.expired && roomLifetime ? this.getItemExpiredDate() : null;

      const quickButtonsComponent = (
        <QuickButtons
          t={t}
          theme={theme}
          item={item}
          sectionWidth={sectionWidth}
          isAdmin={isAdmin}
          viewAs={viewAs}
          isDisabled={isLoading}
          isPublicRoom={isPublicRoom}
          isPersonalRoom={isPersonalRoom}
          onClickLock={this.onClickLock}
          onClickDownload={this.onClickDownload}
          onClickFavorite={this.onClickFavorite}
          onClickShare={this.onClickShare}
          folderCategory={folderCategory}
          onCopyPrimaryLink={this.onCopyPrimaryLink}
          isArchiveFolder={isArchiveFolder}
          isIndexEditingMode={isIndexEditingMode}
          currentDeviceType={currentDeviceType}
          showLifetimeIcon={showLifetimeIcon}
          expiredDate={expiredDate}
        />
      );

      return (
        <WrappedComponent
          quickButtonsComponent={quickButtonsComponent}
          {...this.props}
        />
      );
    }
  }

  return inject(
    ({
      authStore,
      settingsStore,
      filesActionsStore,
      dialogsStore,
      publicRoomStore,
      treeFoldersStore,
      filesStore,
      infoPanelStore,
      indexingStore,
    }) => {
      const { lockFileAction, setFavoriteAction, onSelectItem } =
        filesActionsStore;
      const {
        isPersonalFolderRoot,
        isArchiveFolderRoot,
        isTrashFolder,
        isPersonalRoom,
        isArchiveFolder,
      } = treeFoldersStore;

      const { isIndexEditingMode } = indexingStore;

      const { setSharingPanelVisible } = dialogsStore;

      const folderCategory =
        isTrashFolder || isArchiveFolderRoot || isPersonalFolderRoot;

      const { isPublicRoom } = publicRoomStore;
      const { getPrimaryFileLink, setShareChanged, infoPanelRoom } =
        infoPanelStore;

      return {
        theme: settingsStore.theme,
        culture: settingsStore.culture,
        currentDeviceType: settingsStore.currentDeviceType,
        isAdmin: authStore.isAdmin,
        lockFileAction,
        setFavoriteAction,
        onSelectItem,
        setSharingPanelVisible,
        folderCategory,
        isPublicRoom,
        isPersonalRoom,
        getPrimaryLink: filesStore.getPrimaryLink,
        isArchiveFolder,
        getPrimaryFileLink,
        setShareChanged,
<<<<<<< HEAD
        isIndexEditingMode,
=======
        roomLifetime: infoPanelRoom?.lifetime,
>>>>>>> 2a30838d
      };
    },
  )(observer(WithQuickButtons));
}<|MERGE_RESOLUTION|>--- conflicted
+++ resolved
@@ -243,11 +243,8 @@
         isArchiveFolder,
         getPrimaryFileLink,
         setShareChanged,
-<<<<<<< HEAD
         isIndexEditingMode,
-=======
         roomLifetime: infoPanelRoom?.lifetime,
->>>>>>> 2a30838d
       };
     },
   )(observer(WithQuickButtons));
