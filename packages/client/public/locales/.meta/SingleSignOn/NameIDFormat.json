--- conflicted
+++ resolved
@@ -3,11 +3,7 @@
   "content": "NameId Format",
   "content_en_sha1_hash": "09c33ee71511c0a8e0cba56fd26679f490c998fe",
   "created_at": "2025-05-19T21:30:50.112Z",
-<<<<<<< HEAD
-  "updated_at": "2025-10-03T10:07:11.825Z",
-=======
   "updated_at": "2025-10-03T13:19:30.645Z",
->>>>>>> 4e3ade75
   "comment": {
     "text": "This translation key is used for the label of a dropdown menu in a user interface, specifically related to Single Sign-On settings. It will appear as \"NameId Format\" in the application, and its purpose is to provide a clear indication of the option being selected from a list.",
     "is_auto": true,
