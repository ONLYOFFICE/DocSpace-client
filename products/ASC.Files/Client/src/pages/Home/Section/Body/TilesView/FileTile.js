--- conflicted
+++ resolved
@@ -34,13 +34,10 @@
     onMouseClick,
     isActive,
     isEdit,
-<<<<<<< HEAD
+    inProgress,
     quickButtonsComponent,
     badgesComponent,
     t,
-=======
-    inProgress,
->>>>>>> dadf439c
   } = props;
 
   const temporaryExtension =
