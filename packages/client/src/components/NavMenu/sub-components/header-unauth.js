﻿import LogoDocspaceReactSvgUrl from "PUBLIC_DIR/images/logo.docspace.react.svg?url";
import React from "react";
import PropTypes from "prop-types";
import styled from "styled-components";
import Box from "@docspace/components/box";
import { useTranslation } from "react-i18next";
import { inject, observer } from "mobx-react";
import { combineUrl } from "@docspace/common/utils";
import { Base } from "@docspace/components/themes";
import { hugeMobile } from "@docspace/components/utils/device";

const Header = styled.header`
  align-items: left;
  background-color: ${(props) => props.theme.header.backgroundColor};
  display: flex;
  width: 100vw;
  height: 48px;
  justify-content: center;

  .header-items-wrapper {
    width: 960px;

    @media (max-width: 768px) {
      width: 475px;
    }
    @media ${hugeMobile} {
      display: flex;
      align-items: center;
      justify-content: center;
      //padding: 0 16px;
    }
  }

  .header-logo-wrapper {
    -webkit-tap-highlight-color: rgba(0, 0, 0, 0);
  }

  .header-logo-min_icon {
    display: none;
    cursor: pointer;
    width: 24px;
    height: 24px;
  }

  .header-logo-icon {
    width: 100%;
    height: 100%;
    padding: 12px 0;
    cursor: pointer;
  }
`;

Header.defaultProps = { theme: Base };

const HeaderUnAuth = ({
  enableAdmMess,
  wizardToken,
  isAuthenticated,
  isLoaded,
  logoUrl,
  theme,
}) => {
  const { t } = useTranslation("NavMenu");

  const logo = !theme.isBase ? logoUrl?.path?.dark : logoUrl?.path?.light;

  return (
    <Header isLoaded={isLoaded} className="navMenuHeaderUnAuth">
      <Box
        displayProp="flex"
        justifyContent="space-between"
        alignItems="center"
        className="header-items-wrapper"
      >
        {!isAuthenticated && isLoaded ? (
          <div>
            <a className="header-logo-wrapper" href="/">
<<<<<<< HEAD
              <img className="header-logo-icon" src={logo} />
=======
              <img
                className="header-logo-icon"
                src={combineUrl(
                  window.DocSpaceConfig?.proxy?.url,
                  LogoDocspaceReactSvgUrl
                )}
              />
>>>>>>> 2dd7ffe7
            </a>
          </div>
        ) : (
          <></>
        )}
      </Box>
    </Header>
  );
};

HeaderUnAuth.displayName = "Header";

HeaderUnAuth.propTypes = {
  enableAdmMess: PropTypes.bool,
  wizardToken: PropTypes.string,
  isAuthenticated: PropTypes.bool,
  isLoaded: PropTypes.bool,
};

export default inject(({ auth }) => {
  const { settingsStore, isAuthenticated, isLoaded } = auth;
  const { enableAdmMess, wizardToken, logoUrl, theme } = settingsStore;

  return {
    enableAdmMess,
    wizardToken,
    isAuthenticated,
    isLoaded,
    logoUrl,
    theme,
  };
})(observer(HeaderUnAuth));<|MERGE_RESOLUTION|>--- conflicted
+++ resolved
@@ -1,5 +1,4 @@
-﻿import LogoDocspaceReactSvgUrl from "PUBLIC_DIR/images/logo.docspace.react.svg?url";
-import React from "react";
+﻿import React from "react";
 import PropTypes from "prop-types";
 import styled from "styled-components";
 import Box from "@docspace/components/box";
@@ -75,17 +74,7 @@
         {!isAuthenticated && isLoaded ? (
           <div>
             <a className="header-logo-wrapper" href="/">
-<<<<<<< HEAD
               <img className="header-logo-icon" src={logo} />
-=======
-              <img
-                className="header-logo-icon"
-                src={combineUrl(
-                  window.DocSpaceConfig?.proxy?.url,
-                  LogoDocspaceReactSvgUrl
-                )}
-              />
->>>>>>> 2dd7ffe7
             </a>
           </div>
         ) : (
