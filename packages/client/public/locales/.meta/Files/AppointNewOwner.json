--- conflicted
+++ resolved
@@ -3,11 +3,7 @@
   "content": "You have appointed a new owner.",
   "content_en_sha1_hash": "bfdff63ec08042212380b8b5ed1aeed73a496e37",
   "created_at": "2025-05-19T21:30:55.262Z",
-<<<<<<< HEAD
-  "updated_at": "2025-06-18T17:11:42.516Z",
-=======
   "updated_at": "2025-06-26T19:00:18.289Z",
->>>>>>> 0de93b01
   "comment": {
     "text": "This translation key is used for notifications that a new owner has been appointed. It displays a success message when a user successfully leaves a room and appoints a new owner in files management.",
     "is_auto": true,
@@ -16,11 +12,7 @@
   "usage": [
     {
       "file_path": "/packages/client/src/store/FilesActionsStore.js",
-<<<<<<< HEAD
-      "line_number": 3098,
-=======
       "line_number": 3102,
->>>>>>> 0de93b01
       "context": "const isMe = userId === this.userStore.user.id;\n if (isMe) setInRoom(true);\n }\n \n if (isLeaveChecked) await this.onLeaveRoom(t);\n else toastr.success(t(\"Files:AppointNewOwner\"));\n })\n .catch((e) => toastr.error(e))\n .finally(() => {\n setSelected(\"none\");\n });",
       "module": "/packages/client"
     }
@@ -83,25 +75,13 @@
     "fr": {
       "ai_translated": false,
       "ai_model": null,
-      "ai_spell_check_issues": [
-        {
-          "type": "incorrect_translation",
-          "description": "While 'Vous avez choisi un nouveau propriétaire' is understandable, 'appointed' implies a formal designation. 'Choisir' (to choose) is less formal. A more accurate translation would convey the formality of the original English.",
-          "suggestion": "Vous avez nommé un nouveau propriétaire."
-        }
-      ],
+      "ai_spell_check_issues": [],
       "approved_at": null
     },
     "hy-AM": {
       "ai_translated": false,
       "ai_model": null,
-      "ai_spell_check_issues": [
-        {
-          "type": "incorrect_translation",
-          "description": "The Armenian translation 'Դուք նոր սեփականատեր եք նշանակել։' literally translates to 'You are a new owner you have appointed.' It implies the user *is* the new owner, rather than having appointed someone else. The English phrase 'You have appointed a new owner' means the user has designated someone else as the new owner.",
-          "suggestion": "Նշանակվել է նոր սեփականատեր։ (New owner has been appointed.) or Դուք նշանակել եք նոր սեփականատեր։ (You have appointed a new owner.)"
-        }
-      ],
+      "ai_spell_check_issues": [],
       "approved_at": null
     },
     "it": {
@@ -113,13 +93,7 @@
     "ja-JP": {
       "ai_translated": false,
       "ai_model": null,
-      "ai_spell_check_issues": [
-        {
-          "type": "incorrect_translation",
-          "description": "The translation '新しい所有者を任命されました' implies 'you were appointed a new owner,' not 'you appointed a new owner'. It uses the passive voice incorrectly.",
-          "suggestion": "新しい所有者を指名しました。 (Atarashii shoyusha o shimei shimashita.) - 'You designated a new owner.' or 新しい所有者を割り当てました。(Atarashii shoyusha o wariate mashita.) - 'You assigned a new owner.'"
-        }
-      ],
+      "ai_spell_check_issues": [],
       "approved_at": null
     },
     "ko-KR": {
@@ -179,13 +153,7 @@
     "si": {
       "ai_translated": false,
       "ai_model": null,
-      "ai_spell_check_issues": [
-        {
-          "type": "incorrect_translation",
-          "description": "The translation 'ඔබ නව හිමිකරුවෙකු පත් කර ඇත.' while understandable, is a bit literal and slightly awkward in Sinhala. It translates to 'You have appointed a new owner.' but could be improved for natural flow.",
-          "suggestion": "Consider a more natural phrasing like 'ඔබව නව හිමිකරුවා ලෙස පත්කර ඇත' (Obava nava himikaruvawa lesa pathakara ath) or 'ඔබ නව හිමිකරුවෙකු ලෙස පත්කොළුවා' (Obava nava himikaruvawadenak pathakaru wala) depending on the desired tone and context.  The meaning remains 'You have appointed a new owner'."
-        }
-      ],
+      "ai_spell_check_issues": [],
       "approved_at": null
     },
     "sk": {
@@ -209,13 +177,7 @@
     "sr-Latn-RS": {
       "ai_translated": false,
       "ai_model": null,
-      "ai_spell_check_issues": [
-        {
-          "type": "incorrect_translation",
-          "description": "The translation 'Postavili ste novog vlasnika' is a literal translation and doesn't quite convey the natural flow of the English sentence in a user interface context. While grammatically correct, it sounds a little formal and clunky.",
-          "suggestion": "A more natural-sounding translation might be 'Imenovali ste novog vlasnika.' or 'Postanite novi vlasnik' (depending on the context and desired emphasis)"
-        }
-      ],
+      "ai_spell_check_issues": [],
       "approved_at": null
     },
     "tr": {
