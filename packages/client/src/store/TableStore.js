--- conflicted
+++ resolved
@@ -101,11 +101,6 @@
   sizeColumnIsEnabled = true;
 
   typeColumnIsEnabled = false;
-<<<<<<< HEAD
-=======
-
-  quickButtonsColumnIsEnabled = true;
->>>>>>> 434ad0d3
 
   authorRecentColumnIsEnabled = true;
 
@@ -166,7 +161,9 @@
   typeVDRColumnIsEnabled = false;
 
   templatesRoomColumnTypeIsEnabled = true;
+
   templatesContentColumnsIsEnabled = true;
+
   templatesRoomColumnOwnerIsEnabled = true;
 
   constructor(
