// (c) Copyright Ascensio System SIA 2010-2022
//
// This program is a free software product.
// You can redistribute it and/or modify it under the terms
// of the GNU Affero General Public License (AGPL) version 3 as published by the Free Software
// Foundation. In accordance with Section 7(a) of the GNU AGPL its Section 15 shall be amended
// to the effect that Ascensio System SIA expressly excludes the warranty of non-infringement of
// any third-party rights.
//
// This program is distributed WITHOUT ANY WARRANTY, without even the implied warranty
// of MERCHANTABILITY or FITNESS FOR A PARTICULAR  PURPOSE. For details, see
// the GNU AGPL at: http://www.gnu.org/licenses/agpl-3.0.html
//
// You can contact Ascensio System SIA at Lubanas st. 125a-25, Riga, Latvia, EU, LV-1021.
//
// The  interactive user interfaces in modified source and object code versions of the Program must
// display Appropriate Legal Notices, as required under Section 5 of the GNU AGPL version 3.
//
// Pursuant to Section 7(b) of the License you must retain the original Product logo when
// distributing the program. Pursuant to Section 7(e) we decline to grant you any rights under
// trademark law for use of our trademarks.
//
// All the Product's GUI elements, including illustrations and icon sets, as well as technical writing
// content are licensed under the terms of the Creative Commons Attribution-ShareAlike 4.0
// International. See the License terms at http://creativecommons.org/licenses/by-sa/4.0/legalcode

using DriveFile = Google.Apis.Drive.v3.Data.File;

namespace ASC.Files.Thirdparty.GoogleDrive;

[Singletone]
public class GoogleDriveProviderInfoHelper
{
    private readonly ICache _cacheChildFiles;
    private readonly ICache _cacheChildFolders;
    private readonly ICache _cacheEntry;
    private readonly TimeSpan _cacheExpiration;
    private readonly ICacheNotify<GoogleDriveCacheItem> _cacheNotify;

    public GoogleDriveProviderInfoHelper(ICacheNotify<GoogleDriveCacheItem> cacheNotify, ICache cache)
    {
        _cacheExpiration = TimeSpan.FromMinutes(1);
        _cacheEntry = cache;
        _cacheChildFiles = cache;
        _cacheChildFolders = cache;

        _cacheNotify = cacheNotify;
        _cacheNotify.Subscribe((i) =>
        {
            if (i.ResetEntry)
            {
                _cacheEntry.Remove("drive-" + i.Key);
            }
            if (i.ResetAll)
            {
                _cacheEntry.Remove(new Regex("^drive-" + i.Key + ".*"));
                _cacheChildFiles.Remove(new Regex("^drivef-" + i.Key + ".*"));
                _cacheChildFolders.Remove(new Regex("^drived-" + i.Key + ".*"));
            }
            if (i.ResetChilds)
            {
                if (!i.ChildFolderExist || !i.ChildFolder)
                {
                    _cacheChildFiles.Remove("drivef-" + i.Key);
                }
                if (!i.ChildFolderExist || i.ChildFolder)
                {
                    _cacheChildFolders.Remove("drived-" + i.Key);
                }
            }
        }, CacheNotifyAction.Remove);
    }

    internal async Task CacheResetAsync(DriveFile driveEntry, int id)
    {
        if (driveEntry != null)
        {
            await _cacheNotify.PublishAsync(new GoogleDriveCacheItem { ResetEntry = true, Key = id + "-" + driveEntry.Id }, CacheNotifyAction.Remove);
        }
    }

    internal async Task CacheResetAsync(string driveRootId, int id, string driveId = null, bool? childFolder = null)
    {
        var key = id + "-";
        if (driveId == null)
        {
            await _cacheNotify.PublishAsync(new GoogleDriveCacheItem { ResetAll = true, Key = key }, CacheNotifyAction.Remove);
        }
        else
        {
            if (driveId == driveRootId)
            {
                driveId = "root";
            }

            key += driveId;

            await _cacheNotify.PublishAsync(new GoogleDriveCacheItem { ResetEntry = true, ResetChilds = true, Key = key, ChildFolder = childFolder ?? false, ChildFolderExist = childFolder.HasValue }, CacheNotifyAction.Remove);
        }
    }

    internal Task CacheResetChildsAsync(int id, string parentDriveId, bool? childFolder = null)
    {
        return _cacheNotify.PublishAsync(new GoogleDriveCacheItem { ResetChilds = true, Key = id + "-" + parentDriveId, ChildFolder = childFolder ?? false, ChildFolderExist = childFolder.HasValue }, CacheNotifyAction.Remove);
    }

    internal async Task<List<DriveFile>> GetDriveEntriesAsync(GoogleDriveStorage storage, int id, string parentDriveId, bool? folder = null)
    {
        if (folder.HasValue)
        {
            if (folder.Value)
            {
                var value = _cacheChildFolders.Get<List<DriveFile>>("drived-" + id + "-" + parentDriveId);
                if (value == null)
                {
                    value = await storage.GetEntriesAsync(parentDriveId, true);
                    if (value != null)
                    {
                        _cacheChildFolders.Insert("drived-" + id + "-" + parentDriveId, value, DateTime.UtcNow.Add(_cacheExpiration));
                    }
                }

                return value;
            }
            else
            {
                var value = _cacheChildFiles.Get<List<DriveFile>>("drivef-" + id + "-" + parentDriveId);
                if (value == null)
                {
                    value = await storage.GetEntriesAsync(parentDriveId, false);
                    if (value != null)
                    {
                        _cacheChildFiles.Insert("drivef-" + id + "-" + parentDriveId, value, DateTime.UtcNow.Add(_cacheExpiration));
                    }
                }

                return value;
            }
        }

        if (_cacheChildFiles.Get<List<DriveFile>>("drivef-" + id + "-" + parentDriveId) == null &&
            _cacheChildFolders.Get<List<DriveFile>>("drived-" + id + "-" + parentDriveId) == null)
        {
            var entries = await storage.GetEntriesAsync(parentDriveId);

            _cacheChildFiles.Insert("drivef-" + id + "-" + parentDriveId, entries.Where(entry => entry.MimeType != GoogleLoginProvider.GoogleDriveMimeTypeFolder).ToList(), DateTime.UtcNow.Add(_cacheExpiration));
            _cacheChildFolders.Insert("drived-" + id + "-" + parentDriveId, entries.Where(entry => entry.MimeType == GoogleLoginProvider.GoogleDriveMimeTypeFolder).ToList(), DateTime.UtcNow.Add(_cacheExpiration));

            return entries;
        }

        var folders = _cacheChildFolders.Get<List<DriveFile>>("drived-" + id + "-" + parentDriveId);
        if (folders == null)
        {
            folders = await storage.GetEntriesAsync(parentDriveId, true);
            _cacheChildFolders.Insert("drived-" + id + "-" + parentDriveId, folders, DateTime.UtcNow.Add(_cacheExpiration));
        }

        var files = _cacheChildFiles.Get<List<DriveFile>>("drivef-" + id + "-" + parentDriveId);
        if (files == null)
        {
            files = await storage.GetEntriesAsync(parentDriveId, false);
            _cacheChildFiles.Insert("drivef-" + id + "-" + parentDriveId, files, DateTime.UtcNow.Add(_cacheExpiration));
        }

        return folders.Concat(files).ToList();
    }

    internal async Task<DriveFile> GetDriveEntryAsync(GoogleDriveStorage storage, int id, string driveId)
    {
        var entry = _cacheEntry.Get<DriveFile>("drive-" + id + "-" + driveId);
        if (entry == null)
        {
            entry = await storage.GetEntryAsync(driveId);
            if (entry != null)
            {
                _cacheEntry.Insert("drive-" + id + "-" + driveId, entry, DateTime.UtcNow.Add(_cacheExpiration));
            }
        }

        return entry;
    }
}

[Transient]
[DebuggerDisplay("{CustomerTitle}")]
internal class GoogleDriveProviderInfo : IProviderInfo
{
    private readonly GoogleDriveProviderInfoHelper _googleDriveProviderInfoHelper;
    private readonly ILogger _logger;
    private readonly GoogleDriveStorageDisposableWrapper _wrapper;
    private string _driveRootId;
    public GoogleDriveProviderInfo(
        GoogleDriveStorageDisposableWrapper storageDisposableWrapper,
        GoogleDriveProviderInfoHelper googleDriveProviderInfoHelper,
        ILoggerProvider options)
    {
        _wrapper = storageDisposableWrapper;
        _googleDriveProviderInfoHelper = googleDriveProviderInfoHelper;
        _logger = options.CreateLogger("ASC.Files");
    }

    public DateTime CreateOn { get; set; }
    public string CustomerTitle { get; set; }
    public string FolderId { get; set; }
    public FolderType FolderType { get; set; }
    public bool HasLogo { get; set; }
    public int ID { get; set; }
    public Guid Owner { get; set; }
    public bool Private { get; set; }
    public string ProviderKey { get; set; }
    public string RootFolderId => "drive-" + ID;
    public FolderType RootFolderType { get; set; }
<<<<<<< HEAD
    public FolderType FolderType { get; set; }
    public string FolderId { get; set; }
    public bool Private { get; set; }
    public bool HasLogo { get; set; }
=======
    public OAuth20Token Token { get; set; }
    internal bool StorageOpened => _wrapper.TryGetStorage(ID, out var storage) && storage.IsOpened;
>>>>>>> b39b2949
    public string DriveRootId
    {
        get
        {
            if (string.IsNullOrEmpty(_driveRootId))
            {
                try
                {
                    _driveRootId = StorageAsync.Result.GetRootFolderId();
                }
                catch (Exception ex)
                {
                    _logger.ErrorGoogleDrive(ex);

                    return null;
                }
            }

            return _driveRootId;
        }
    }

    internal Task<GoogleDriveStorage> StorageAsync
    {
        get
        {
            if (!_wrapper.TryGetStorage(ID, out var storage) || !storage.IsOpened)
            {
                return _wrapper.CreateStorageAsync(Token, ID);
            }

            return Task.FromResult(storage);
        }
    }

    public Task<bool> CheckAccessAsync()
    {
        try
        {
            return Task.FromResult(!string.IsNullOrEmpty(DriveRootId));
        }
        catch (UnauthorizedAccessException)
        {
            return Task.FromResult(false);
        }
    }

    public void Dispose()
    {
        if (StorageOpened)
        {
            StorageAsync.Result.Close();
        }
    }
    public Task InvalidateStorageAsync()
    {
        if (_wrapper != null)
        {
            _wrapper.Dispose();
        }

        return CacheResetAsync();
    }

    public void UpdateTitle(string newtitle)
    {
        CustomerTitle = newtitle;
    }

    internal Task CacheResetAsync(DriveFile driveEntry)
    {
        return _googleDriveProviderInfoHelper.CacheResetAsync(driveEntry, ID);
    }

    internal Task CacheResetAsync(string driveId = null, bool? childFolder = null)
    {
        return _googleDriveProviderInfoHelper.CacheResetAsync(DriveRootId, ID, driveId, childFolder);
    }

    internal Task CacheResetChildsAsync(string parentDriveId, bool? childFolder = null)
    {
        return _googleDriveProviderInfoHelper.CacheResetChildsAsync(ID, parentDriveId, childFolder);
    }

    internal async Task<List<DriveFile>> GetDriveEntriesAsync(string parentDriveId, bool? folder = null)
    {
        var storage = await StorageAsync;

        return await _googleDriveProviderInfoHelper.GetDriveEntriesAsync(storage, ID, parentDriveId, folder);
    }

    internal async Task<DriveFile> GetDriveEntryAsync(string driveId)
    {
        var storage = await StorageAsync;

        return await _googleDriveProviderInfoHelper.GetDriveEntryAsync(storage, ID, driveId);
    }

    internal async Task<Stream> GetThumbnail(string fileId, int width, int height)
    {
        var storage = await StorageAsync;
        return await storage.GetThumbnail(fileId, width, height);
    }
}

[Scope(Additional = typeof(GoogleDriveProviderInfoExtention))]
internal class GoogleDriveStorageDisposableWrapper : IDisposable
{
    private readonly ConsumerFactory _consumerFactory;
    private readonly OAuth20TokenHelper _oAuth20TokenHelper;
    private readonly IServiceProvider _serviceProvider;
    private readonly ConcurrentDictionary<int, GoogleDriveStorage> _storages =
        new ConcurrentDictionary<int, GoogleDriveStorage>();

    public GoogleDriveStorageDisposableWrapper(ConsumerFactory consumerFactory, IServiceProvider serviceProvider, OAuth20TokenHelper oAuth20TokenHelper)
    {
        _consumerFactory = consumerFactory;
        _serviceProvider = serviceProvider;
        _oAuth20TokenHelper = oAuth20TokenHelper;
    }

    public Task<GoogleDriveStorage> CreateStorageAsync(OAuth20Token token, int id)
    {
        if (TryGetStorage(id, out var storage) && storage.IsOpened)
        {
            return Task.FromResult(storage);
        }

        return InternalCreateStorageAsync(token, id);
    }

    public bool TryGetStorage(int id, out GoogleDriveStorage storage)
    {
        return _storages.TryGetValue(id, out storage);
    }

    public void Dispose()
    {
        foreach (var (key, storage) in _storages)
        {
            storage.Close();
            _storages.Remove(key, out _);
        }
    }

    public async Task<GoogleDriveStorage> InternalCreateStorageAsync(OAuth20Token token, int id)
    {
        var driveStorage = _serviceProvider.GetRequiredService<GoogleDriveStorage>();

        await CheckTokenAsync(token, id);

        driveStorage.Open(token);

        _storages.TryAdd(id, driveStorage);

        return driveStorage;
    }

    private Task CheckTokenAsync(OAuth20Token token, int id)
    {
        if (token == null)
        {
            throw new UnauthorizedAccessException("Cannot create GoogleDrive session with given token");
        }

        return InternalCheckTokenAsync(token, id);
    }

    private async Task InternalCheckTokenAsync(OAuth20Token token, int id)
    {
        if (token.IsExpired)
        {
            token = _oAuth20TokenHelper.RefreshToken<GoogleLoginProvider>(_consumerFactory, token);

            var dbDao = _serviceProvider.GetService<ProviderAccountDao>();
            var authData = new AuthData(token: token.ToJson());
            await dbDao.UpdateProviderInfoAsync(id, authData);
        }
    }
}
public static class GoogleDriveProviderInfoExtention
{
    public static void Register(DIHelper dIHelper)
    {
        dIHelper.TryAdd<GoogleDriveStorage>();
    }
}
<|MERGE_RESOLUTION|>--- conflicted
+++ resolved
@@ -1,409 +1,402 @@
-// (c) Copyright Ascensio System SIA 2010-2022
-//
-// This program is a free software product.
-// You can redistribute it and/or modify it under the terms
-// of the GNU Affero General Public License (AGPL) version 3 as published by the Free Software
-// Foundation. In accordance with Section 7(a) of the GNU AGPL its Section 15 shall be amended
-// to the effect that Ascensio System SIA expressly excludes the warranty of non-infringement of
-// any third-party rights.
-//
-// This program is distributed WITHOUT ANY WARRANTY, without even the implied warranty
-// of MERCHANTABILITY or FITNESS FOR A PARTICULAR  PURPOSE. For details, see
-// the GNU AGPL at: http://www.gnu.org/licenses/agpl-3.0.html
-//
-// You can contact Ascensio System SIA at Lubanas st. 125a-25, Riga, Latvia, EU, LV-1021.
-//
-// The  interactive user interfaces in modified source and object code versions of the Program must
-// display Appropriate Legal Notices, as required under Section 5 of the GNU AGPL version 3.
-//
-// Pursuant to Section 7(b) of the License you must retain the original Product logo when
-// distributing the program. Pursuant to Section 7(e) we decline to grant you any rights under
-// trademark law for use of our trademarks.
-//
-// All the Product's GUI elements, including illustrations and icon sets, as well as technical writing
-// content are licensed under the terms of the Creative Commons Attribution-ShareAlike 4.0
-// International. See the License terms at http://creativecommons.org/licenses/by-sa/4.0/legalcode
-
-using DriveFile = Google.Apis.Drive.v3.Data.File;
-
-namespace ASC.Files.Thirdparty.GoogleDrive;
-
-[Singletone]
-public class GoogleDriveProviderInfoHelper
-{
-    private readonly ICache _cacheChildFiles;
-    private readonly ICache _cacheChildFolders;
-    private readonly ICache _cacheEntry;
-    private readonly TimeSpan _cacheExpiration;
-    private readonly ICacheNotify<GoogleDriveCacheItem> _cacheNotify;
-
-    public GoogleDriveProviderInfoHelper(ICacheNotify<GoogleDriveCacheItem> cacheNotify, ICache cache)
-    {
-        _cacheExpiration = TimeSpan.FromMinutes(1);
-        _cacheEntry = cache;
-        _cacheChildFiles = cache;
-        _cacheChildFolders = cache;
-
-        _cacheNotify = cacheNotify;
-        _cacheNotify.Subscribe((i) =>
-        {
-            if (i.ResetEntry)
-            {
-                _cacheEntry.Remove("drive-" + i.Key);
-            }
-            if (i.ResetAll)
-            {
-                _cacheEntry.Remove(new Regex("^drive-" + i.Key + ".*"));
-                _cacheChildFiles.Remove(new Regex("^drivef-" + i.Key + ".*"));
-                _cacheChildFolders.Remove(new Regex("^drived-" + i.Key + ".*"));
-            }
-            if (i.ResetChilds)
-            {
-                if (!i.ChildFolderExist || !i.ChildFolder)
-                {
-                    _cacheChildFiles.Remove("drivef-" + i.Key);
-                }
-                if (!i.ChildFolderExist || i.ChildFolder)
-                {
-                    _cacheChildFolders.Remove("drived-" + i.Key);
-                }
-            }
-        }, CacheNotifyAction.Remove);
-    }
-
-    internal async Task CacheResetAsync(DriveFile driveEntry, int id)
-    {
-        if (driveEntry != null)
-        {
-            await _cacheNotify.PublishAsync(new GoogleDriveCacheItem { ResetEntry = true, Key = id + "-" + driveEntry.Id }, CacheNotifyAction.Remove);
-        }
-    }
-
-    internal async Task CacheResetAsync(string driveRootId, int id, string driveId = null, bool? childFolder = null)
-    {
-        var key = id + "-";
-        if (driveId == null)
-        {
-            await _cacheNotify.PublishAsync(new GoogleDriveCacheItem { ResetAll = true, Key = key }, CacheNotifyAction.Remove);
-        }
-        else
-        {
-            if (driveId == driveRootId)
-            {
-                driveId = "root";
-            }
-
-            key += driveId;
-
-            await _cacheNotify.PublishAsync(new GoogleDriveCacheItem { ResetEntry = true, ResetChilds = true, Key = key, ChildFolder = childFolder ?? false, ChildFolderExist = childFolder.HasValue }, CacheNotifyAction.Remove);
-        }
-    }
-
-    internal Task CacheResetChildsAsync(int id, string parentDriveId, bool? childFolder = null)
-    {
-        return _cacheNotify.PublishAsync(new GoogleDriveCacheItem { ResetChilds = true, Key = id + "-" + parentDriveId, ChildFolder = childFolder ?? false, ChildFolderExist = childFolder.HasValue }, CacheNotifyAction.Remove);
-    }
-
-    internal async Task<List<DriveFile>> GetDriveEntriesAsync(GoogleDriveStorage storage, int id, string parentDriveId, bool? folder = null)
-    {
-        if (folder.HasValue)
-        {
-            if (folder.Value)
-            {
-                var value = _cacheChildFolders.Get<List<DriveFile>>("drived-" + id + "-" + parentDriveId);
-                if (value == null)
-                {
-                    value = await storage.GetEntriesAsync(parentDriveId, true);
-                    if (value != null)
-                    {
-                        _cacheChildFolders.Insert("drived-" + id + "-" + parentDriveId, value, DateTime.UtcNow.Add(_cacheExpiration));
-                    }
-                }
-
-                return value;
-            }
-            else
-            {
-                var value = _cacheChildFiles.Get<List<DriveFile>>("drivef-" + id + "-" + parentDriveId);
-                if (value == null)
-                {
-                    value = await storage.GetEntriesAsync(parentDriveId, false);
-                    if (value != null)
-                    {
-                        _cacheChildFiles.Insert("drivef-" + id + "-" + parentDriveId, value, DateTime.UtcNow.Add(_cacheExpiration));
-                    }
-                }
-
-                return value;
-            }
-        }
-
-        if (_cacheChildFiles.Get<List<DriveFile>>("drivef-" + id + "-" + parentDriveId) == null &&
-            _cacheChildFolders.Get<List<DriveFile>>("drived-" + id + "-" + parentDriveId) == null)
-        {
-            var entries = await storage.GetEntriesAsync(parentDriveId);
-
-            _cacheChildFiles.Insert("drivef-" + id + "-" + parentDriveId, entries.Where(entry => entry.MimeType != GoogleLoginProvider.GoogleDriveMimeTypeFolder).ToList(), DateTime.UtcNow.Add(_cacheExpiration));
-            _cacheChildFolders.Insert("drived-" + id + "-" + parentDriveId, entries.Where(entry => entry.MimeType == GoogleLoginProvider.GoogleDriveMimeTypeFolder).ToList(), DateTime.UtcNow.Add(_cacheExpiration));
-
-            return entries;
-        }
-
-        var folders = _cacheChildFolders.Get<List<DriveFile>>("drived-" + id + "-" + parentDriveId);
-        if (folders == null)
-        {
-            folders = await storage.GetEntriesAsync(parentDriveId, true);
-            _cacheChildFolders.Insert("drived-" + id + "-" + parentDriveId, folders, DateTime.UtcNow.Add(_cacheExpiration));
-        }
-
-        var files = _cacheChildFiles.Get<List<DriveFile>>("drivef-" + id + "-" + parentDriveId);
-        if (files == null)
-        {
-            files = await storage.GetEntriesAsync(parentDriveId, false);
-            _cacheChildFiles.Insert("drivef-" + id + "-" + parentDriveId, files, DateTime.UtcNow.Add(_cacheExpiration));
-        }
-
-        return folders.Concat(files).ToList();
-    }
-
-    internal async Task<DriveFile> GetDriveEntryAsync(GoogleDriveStorage storage, int id, string driveId)
-    {
-        var entry = _cacheEntry.Get<DriveFile>("drive-" + id + "-" + driveId);
-        if (entry == null)
-        {
-            entry = await storage.GetEntryAsync(driveId);
-            if (entry != null)
-            {
-                _cacheEntry.Insert("drive-" + id + "-" + driveId, entry, DateTime.UtcNow.Add(_cacheExpiration));
-            }
-        }
-
-        return entry;
-    }
-}
-
-[Transient]
-[DebuggerDisplay("{CustomerTitle}")]
-internal class GoogleDriveProviderInfo : IProviderInfo
-{
-    private readonly GoogleDriveProviderInfoHelper _googleDriveProviderInfoHelper;
-    private readonly ILogger _logger;
-    private readonly GoogleDriveStorageDisposableWrapper _wrapper;
-    private string _driveRootId;
-    public GoogleDriveProviderInfo(
-        GoogleDriveStorageDisposableWrapper storageDisposableWrapper,
-        GoogleDriveProviderInfoHelper googleDriveProviderInfoHelper,
-        ILoggerProvider options)
-    {
-        _wrapper = storageDisposableWrapper;
-        _googleDriveProviderInfoHelper = googleDriveProviderInfoHelper;
-        _logger = options.CreateLogger("ASC.Files");
-    }
-
-    public DateTime CreateOn { get; set; }
-    public string CustomerTitle { get; set; }
-    public string FolderId { get; set; }
-    public FolderType FolderType { get; set; }
-    public bool HasLogo { get; set; }
-    public int ID { get; set; }
-    public Guid Owner { get; set; }
-    public bool Private { get; set; }
-    public string ProviderKey { get; set; }
-    public string RootFolderId => "drive-" + ID;
-    public FolderType RootFolderType { get; set; }
-<<<<<<< HEAD
-    public FolderType FolderType { get; set; }
-    public string FolderId { get; set; }
-    public bool Private { get; set; }
-    public bool HasLogo { get; set; }
-=======
-    public OAuth20Token Token { get; set; }
-    internal bool StorageOpened => _wrapper.TryGetStorage(ID, out var storage) && storage.IsOpened;
->>>>>>> b39b2949
-    public string DriveRootId
-    {
-        get
-        {
-            if (string.IsNullOrEmpty(_driveRootId))
-            {
-                try
-                {
-                    _driveRootId = StorageAsync.Result.GetRootFolderId();
-                }
-                catch (Exception ex)
-                {
-                    _logger.ErrorGoogleDrive(ex);
-
-                    return null;
-                }
-            }
-
-            return _driveRootId;
-        }
-    }
-
-    internal Task<GoogleDriveStorage> StorageAsync
-    {
-        get
-        {
-            if (!_wrapper.TryGetStorage(ID, out var storage) || !storage.IsOpened)
-            {
-                return _wrapper.CreateStorageAsync(Token, ID);
-            }
-
-            return Task.FromResult(storage);
-        }
-    }
-
-    public Task<bool> CheckAccessAsync()
-    {
-        try
-        {
-            return Task.FromResult(!string.IsNullOrEmpty(DriveRootId));
-        }
-        catch (UnauthorizedAccessException)
-        {
-            return Task.FromResult(false);
-        }
-    }
-
-    public void Dispose()
-    {
-        if (StorageOpened)
-        {
-            StorageAsync.Result.Close();
-        }
-    }
-    public Task InvalidateStorageAsync()
-    {
-        if (_wrapper != null)
-        {
-            _wrapper.Dispose();
-        }
-
-        return CacheResetAsync();
-    }
-
-    public void UpdateTitle(string newtitle)
-    {
-        CustomerTitle = newtitle;
-    }
-
-    internal Task CacheResetAsync(DriveFile driveEntry)
-    {
-        return _googleDriveProviderInfoHelper.CacheResetAsync(driveEntry, ID);
-    }
-
-    internal Task CacheResetAsync(string driveId = null, bool? childFolder = null)
-    {
-        return _googleDriveProviderInfoHelper.CacheResetAsync(DriveRootId, ID, driveId, childFolder);
-    }
-
-    internal Task CacheResetChildsAsync(string parentDriveId, bool? childFolder = null)
-    {
-        return _googleDriveProviderInfoHelper.CacheResetChildsAsync(ID, parentDriveId, childFolder);
-    }
-
-    internal async Task<List<DriveFile>> GetDriveEntriesAsync(string parentDriveId, bool? folder = null)
-    {
-        var storage = await StorageAsync;
-
-        return await _googleDriveProviderInfoHelper.GetDriveEntriesAsync(storage, ID, parentDriveId, folder);
-    }
-
-    internal async Task<DriveFile> GetDriveEntryAsync(string driveId)
-    {
-        var storage = await StorageAsync;
-
-        return await _googleDriveProviderInfoHelper.GetDriveEntryAsync(storage, ID, driveId);
-    }
-
-    internal async Task<Stream> GetThumbnail(string fileId, int width, int height)
-    {
-        var storage = await StorageAsync;
-        return await storage.GetThumbnail(fileId, width, height);
-    }
-}
-
-[Scope(Additional = typeof(GoogleDriveProviderInfoExtention))]
-internal class GoogleDriveStorageDisposableWrapper : IDisposable
-{
-    private readonly ConsumerFactory _consumerFactory;
-    private readonly OAuth20TokenHelper _oAuth20TokenHelper;
-    private readonly IServiceProvider _serviceProvider;
-    private readonly ConcurrentDictionary<int, GoogleDriveStorage> _storages =
-        new ConcurrentDictionary<int, GoogleDriveStorage>();
-
-    public GoogleDriveStorageDisposableWrapper(ConsumerFactory consumerFactory, IServiceProvider serviceProvider, OAuth20TokenHelper oAuth20TokenHelper)
-    {
-        _consumerFactory = consumerFactory;
-        _serviceProvider = serviceProvider;
-        _oAuth20TokenHelper = oAuth20TokenHelper;
-    }
-
-    public Task<GoogleDriveStorage> CreateStorageAsync(OAuth20Token token, int id)
-    {
-        if (TryGetStorage(id, out var storage) && storage.IsOpened)
-        {
-            return Task.FromResult(storage);
-        }
-
-        return InternalCreateStorageAsync(token, id);
-    }
-
-    public bool TryGetStorage(int id, out GoogleDriveStorage storage)
-    {
-        return _storages.TryGetValue(id, out storage);
-    }
-
-    public void Dispose()
-    {
-        foreach (var (key, storage) in _storages)
-        {
-            storage.Close();
-            _storages.Remove(key, out _);
-        }
-    }
-
-    public async Task<GoogleDriveStorage> InternalCreateStorageAsync(OAuth20Token token, int id)
-    {
-        var driveStorage = _serviceProvider.GetRequiredService<GoogleDriveStorage>();
-
-        await CheckTokenAsync(token, id);
-
-        driveStorage.Open(token);
-
-        _storages.TryAdd(id, driveStorage);
-
-        return driveStorage;
-    }
-
-    private Task CheckTokenAsync(OAuth20Token token, int id)
-    {
-        if (token == null)
-        {
-            throw new UnauthorizedAccessException("Cannot create GoogleDrive session with given token");
-        }
-
-        return InternalCheckTokenAsync(token, id);
-    }
-
-    private async Task InternalCheckTokenAsync(OAuth20Token token, int id)
-    {
-        if (token.IsExpired)
-        {
-            token = _oAuth20TokenHelper.RefreshToken<GoogleLoginProvider>(_consumerFactory, token);
-
-            var dbDao = _serviceProvider.GetService<ProviderAccountDao>();
-            var authData = new AuthData(token: token.ToJson());
-            await dbDao.UpdateProviderInfoAsync(id, authData);
-        }
-    }
-}
-public static class GoogleDriveProviderInfoExtention
-{
-    public static void Register(DIHelper dIHelper)
-    {
-        dIHelper.TryAdd<GoogleDriveStorage>();
-    }
-}
+// (c) Copyright Ascensio System SIA 2010-2022
+//
+// This program is a free software product.
+// You can redistribute it and/or modify it under the terms
+// of the GNU Affero General Public License (AGPL) version 3 as published by the Free Software
+// Foundation. In accordance with Section 7(a) of the GNU AGPL its Section 15 shall be amended
+// to the effect that Ascensio System SIA expressly excludes the warranty of non-infringement of
+// any third-party rights.
+//
+// This program is distributed WITHOUT ANY WARRANTY, without even the implied warranty
+// of MERCHANTABILITY or FITNESS FOR A PARTICULAR  PURPOSE. For details, see
+// the GNU AGPL at: http://www.gnu.org/licenses/agpl-3.0.html
+//
+// You can contact Ascensio System SIA at Lubanas st. 125a-25, Riga, Latvia, EU, LV-1021.
+//
+// The  interactive user interfaces in modified source and object code versions of the Program must
+// display Appropriate Legal Notices, as required under Section 5 of the GNU AGPL version 3.
+//
+// Pursuant to Section 7(b) of the License you must retain the original Product logo when
+// distributing the program. Pursuant to Section 7(e) we decline to grant you any rights under
+// trademark law for use of our trademarks.
+//
+// All the Product's GUI elements, including illustrations and icon sets, as well as technical writing
+// content are licensed under the terms of the Creative Commons Attribution-ShareAlike 4.0
+// International. See the License terms at http://creativecommons.org/licenses/by-sa/4.0/legalcode
+
+using DriveFile = Google.Apis.Drive.v3.Data.File;
+
+namespace ASC.Files.Thirdparty.GoogleDrive;
+
+[Singletone]
+public class GoogleDriveProviderInfoHelper
+{
+    private readonly ICache _cacheChildFiles;
+    private readonly ICache _cacheChildFolders;
+    private readonly ICache _cacheEntry;
+    private readonly TimeSpan _cacheExpiration;
+    private readonly ICacheNotify<GoogleDriveCacheItem> _cacheNotify;
+
+    public GoogleDriveProviderInfoHelper(ICacheNotify<GoogleDriveCacheItem> cacheNotify, ICache cache)
+    {
+        _cacheExpiration = TimeSpan.FromMinutes(1);
+        _cacheEntry = cache;
+        _cacheChildFiles = cache;
+        _cacheChildFolders = cache;
+
+        _cacheNotify = cacheNotify;
+        _cacheNotify.Subscribe((i) =>
+        {
+            if (i.ResetEntry)
+            {
+                _cacheEntry.Remove("drive-" + i.Key);
+            }
+            if (i.ResetAll)
+            {
+                _cacheEntry.Remove(new Regex("^drive-" + i.Key + ".*"));
+                _cacheChildFiles.Remove(new Regex("^drivef-" + i.Key + ".*"));
+                _cacheChildFolders.Remove(new Regex("^drived-" + i.Key + ".*"));
+            }
+            if (i.ResetChilds)
+            {
+                if (!i.ChildFolderExist || !i.ChildFolder)
+                {
+                    _cacheChildFiles.Remove("drivef-" + i.Key);
+                }
+                if (!i.ChildFolderExist || i.ChildFolder)
+                {
+                    _cacheChildFolders.Remove("drived-" + i.Key);
+                }
+            }
+        }, CacheNotifyAction.Remove);
+    }
+
+    internal async Task CacheResetAsync(DriveFile driveEntry, int id)
+    {
+        if (driveEntry != null)
+        {
+            await _cacheNotify.PublishAsync(new GoogleDriveCacheItem { ResetEntry = true, Key = id + "-" + driveEntry.Id }, CacheNotifyAction.Remove);
+        }
+    }
+
+    internal async Task CacheResetAsync(string driveRootId, int id, string driveId = null, bool? childFolder = null)
+    {
+        var key = id + "-";
+        if (driveId == null)
+        {
+            await _cacheNotify.PublishAsync(new GoogleDriveCacheItem { ResetAll = true, Key = key }, CacheNotifyAction.Remove);
+        }
+        else
+        {
+            if (driveId == driveRootId)
+            {
+                driveId = "root";
+            }
+
+            key += driveId;
+
+            await _cacheNotify.PublishAsync(new GoogleDriveCacheItem { ResetEntry = true, ResetChilds = true, Key = key, ChildFolder = childFolder ?? false, ChildFolderExist = childFolder.HasValue }, CacheNotifyAction.Remove);
+        }
+    }
+
+    internal Task CacheResetChildsAsync(int id, string parentDriveId, bool? childFolder = null)
+    {
+        return _cacheNotify.PublishAsync(new GoogleDriveCacheItem { ResetChilds = true, Key = id + "-" + parentDriveId, ChildFolder = childFolder ?? false, ChildFolderExist = childFolder.HasValue }, CacheNotifyAction.Remove);
+    }
+
+    internal async Task<List<DriveFile>> GetDriveEntriesAsync(GoogleDriveStorage storage, int id, string parentDriveId, bool? folder = null)
+    {
+        if (folder.HasValue)
+        {
+            if (folder.Value)
+            {
+                var value = _cacheChildFolders.Get<List<DriveFile>>("drived-" + id + "-" + parentDriveId);
+                if (value == null)
+                {
+                    value = await storage.GetEntriesAsync(parentDriveId, true);
+                    if (value != null)
+                    {
+                        _cacheChildFolders.Insert("drived-" + id + "-" + parentDriveId, value, DateTime.UtcNow.Add(_cacheExpiration));
+                    }
+                }
+
+                return value;
+            }
+            else
+            {
+                var value = _cacheChildFiles.Get<List<DriveFile>>("drivef-" + id + "-" + parentDriveId);
+                if (value == null)
+                {
+                    value = await storage.GetEntriesAsync(parentDriveId, false);
+                    if (value != null)
+                    {
+                        _cacheChildFiles.Insert("drivef-" + id + "-" + parentDriveId, value, DateTime.UtcNow.Add(_cacheExpiration));
+                    }
+                }
+
+                return value;
+            }
+        }
+
+        if (_cacheChildFiles.Get<List<DriveFile>>("drivef-" + id + "-" + parentDriveId) == null &&
+            _cacheChildFolders.Get<List<DriveFile>>("drived-" + id + "-" + parentDriveId) == null)
+        {
+            var entries = await storage.GetEntriesAsync(parentDriveId);
+
+            _cacheChildFiles.Insert("drivef-" + id + "-" + parentDriveId, entries.Where(entry => entry.MimeType != GoogleLoginProvider.GoogleDriveMimeTypeFolder).ToList(), DateTime.UtcNow.Add(_cacheExpiration));
+            _cacheChildFolders.Insert("drived-" + id + "-" + parentDriveId, entries.Where(entry => entry.MimeType == GoogleLoginProvider.GoogleDriveMimeTypeFolder).ToList(), DateTime.UtcNow.Add(_cacheExpiration));
+
+            return entries;
+        }
+
+        var folders = _cacheChildFolders.Get<List<DriveFile>>("drived-" + id + "-" + parentDriveId);
+        if (folders == null)
+        {
+            folders = await storage.GetEntriesAsync(parentDriveId, true);
+            _cacheChildFolders.Insert("drived-" + id + "-" + parentDriveId, folders, DateTime.UtcNow.Add(_cacheExpiration));
+        }
+
+        var files = _cacheChildFiles.Get<List<DriveFile>>("drivef-" + id + "-" + parentDriveId);
+        if (files == null)
+        {
+            files = await storage.GetEntriesAsync(parentDriveId, false);
+            _cacheChildFiles.Insert("drivef-" + id + "-" + parentDriveId, files, DateTime.UtcNow.Add(_cacheExpiration));
+        }
+
+        return folders.Concat(files).ToList();
+    }
+
+    internal async Task<DriveFile> GetDriveEntryAsync(GoogleDriveStorage storage, int id, string driveId)
+    {
+        var entry = _cacheEntry.Get<DriveFile>("drive-" + id + "-" + driveId);
+        if (entry == null)
+        {
+            entry = await storage.GetEntryAsync(driveId);
+            if (entry != null)
+            {
+                _cacheEntry.Insert("drive-" + id + "-" + driveId, entry, DateTime.UtcNow.Add(_cacheExpiration));
+            }
+        }
+
+        return entry;
+    }
+}
+
+[Transient]
+[DebuggerDisplay("{CustomerTitle}")]
+internal class GoogleDriveProviderInfo : IProviderInfo
+{
+    private readonly GoogleDriveProviderInfoHelper _googleDriveProviderInfoHelper;
+    private readonly ILogger _logger;
+    private readonly GoogleDriveStorageDisposableWrapper _wrapper;
+    private string _driveRootId;
+    public GoogleDriveProviderInfo(
+        GoogleDriveStorageDisposableWrapper storageDisposableWrapper,
+        GoogleDriveProviderInfoHelper googleDriveProviderInfoHelper,
+        ILoggerProvider options)
+    {
+        _wrapper = storageDisposableWrapper;
+        _googleDriveProviderInfoHelper = googleDriveProviderInfoHelper;
+        _logger = options.CreateLogger("ASC.Files");
+    }
+
+    public DateTime CreateOn { get; set; }
+    public string CustomerTitle { get; set; }
+    public string FolderId { get; set; }
+    public FolderType FolderType { get; set; }
+    public bool HasLogo { get; set; }
+    public int ID { get; set; }
+    public Guid Owner { get; set; }
+    public bool Private { get; set; }
+    public string ProviderKey { get; set; }
+    public string RootFolderId => "drive-" + ID;
+    public FolderType RootFolderType { get; set; }
+    public OAuth20Token Token { get; set; }
+    internal bool StorageOpened => _wrapper.TryGetStorage(ID, out var storage) && storage.IsOpened;
+    public string DriveRootId
+    {
+        get
+        {
+            if (string.IsNullOrEmpty(_driveRootId))
+            {
+                try
+                {
+                    _driveRootId = StorageAsync.Result.GetRootFolderId();
+                }
+                catch (Exception ex)
+                {
+                    _logger.ErrorGoogleDrive(ex);
+
+                    return null;
+                }
+            }
+
+            return _driveRootId;
+        }
+    }
+
+    internal Task<GoogleDriveStorage> StorageAsync
+    {
+        get
+        {
+            if (!_wrapper.TryGetStorage(ID, out var storage) || !storage.IsOpened)
+            {
+                return _wrapper.CreateStorageAsync(Token, ID);
+            }
+
+            return Task.FromResult(storage);
+        }
+    }
+
+    public Task<bool> CheckAccessAsync()
+    {
+        try
+        {
+            return Task.FromResult(!string.IsNullOrEmpty(DriveRootId));
+        }
+        catch (UnauthorizedAccessException)
+        {
+            return Task.FromResult(false);
+        }
+    }
+
+    public void Dispose()
+    {
+        if (StorageOpened)
+        {
+            StorageAsync.Result.Close();
+        }
+    }
+    public Task InvalidateStorageAsync()
+    {
+        if (_wrapper != null)
+        {
+            _wrapper.Dispose();
+        }
+
+        return CacheResetAsync();
+    }
+
+    public void UpdateTitle(string newtitle)
+    {
+        CustomerTitle = newtitle;
+    }
+
+    internal Task CacheResetAsync(DriveFile driveEntry)
+    {
+        return _googleDriveProviderInfoHelper.CacheResetAsync(driveEntry, ID);
+    }
+
+    internal Task CacheResetAsync(string driveId = null, bool? childFolder = null)
+    {
+        return _googleDriveProviderInfoHelper.CacheResetAsync(DriveRootId, ID, driveId, childFolder);
+    }
+
+    internal Task CacheResetChildsAsync(string parentDriveId, bool? childFolder = null)
+    {
+        return _googleDriveProviderInfoHelper.CacheResetChildsAsync(ID, parentDriveId, childFolder);
+    }
+
+    internal async Task<List<DriveFile>> GetDriveEntriesAsync(string parentDriveId, bool? folder = null)
+    {
+        var storage = await StorageAsync;
+
+        return await _googleDriveProviderInfoHelper.GetDriveEntriesAsync(storage, ID, parentDriveId, folder);
+    }
+
+    internal async Task<DriveFile> GetDriveEntryAsync(string driveId)
+    {
+        var storage = await StorageAsync;
+
+        return await _googleDriveProviderInfoHelper.GetDriveEntryAsync(storage, ID, driveId);
+    }
+
+    internal async Task<Stream> GetThumbnail(string fileId, int width, int height)
+    {
+        var storage = await StorageAsync;
+        return await storage.GetThumbnail(fileId, width, height);
+    }
+}
+
+[Scope(Additional = typeof(GoogleDriveProviderInfoExtention))]
+internal class GoogleDriveStorageDisposableWrapper : IDisposable
+{
+    private readonly ConsumerFactory _consumerFactory;
+    private readonly OAuth20TokenHelper _oAuth20TokenHelper;
+    private readonly IServiceProvider _serviceProvider;
+    private readonly ConcurrentDictionary<int, GoogleDriveStorage> _storages =
+        new ConcurrentDictionary<int, GoogleDriveStorage>();
+
+    public GoogleDriveStorageDisposableWrapper(ConsumerFactory consumerFactory, IServiceProvider serviceProvider, OAuth20TokenHelper oAuth20TokenHelper)
+    {
+        _consumerFactory = consumerFactory;
+        _serviceProvider = serviceProvider;
+        _oAuth20TokenHelper = oAuth20TokenHelper;
+    }
+
+    public Task<GoogleDriveStorage> CreateStorageAsync(OAuth20Token token, int id)
+    {
+        if (TryGetStorage(id, out var storage) && storage.IsOpened)
+        {
+            return Task.FromResult(storage);
+        }
+
+        return InternalCreateStorageAsync(token, id);
+    }
+
+    public bool TryGetStorage(int id, out GoogleDriveStorage storage)
+    {
+        return _storages.TryGetValue(id, out storage);
+    }
+
+    public void Dispose()
+    {
+        foreach (var (key, storage) in _storages)
+        {
+            storage.Close();
+            _storages.Remove(key, out _);
+        }
+    }
+
+    public async Task<GoogleDriveStorage> InternalCreateStorageAsync(OAuth20Token token, int id)
+    {
+        var driveStorage = _serviceProvider.GetRequiredService<GoogleDriveStorage>();
+
+        await CheckTokenAsync(token, id);
+
+        driveStorage.Open(token);
+
+        _storages.TryAdd(id, driveStorage);
+
+        return driveStorage;
+    }
+
+    private Task CheckTokenAsync(OAuth20Token token, int id)
+    {
+        if (token == null)
+        {
+            throw new UnauthorizedAccessException("Cannot create GoogleDrive session with given token");
+        }
+
+        return InternalCheckTokenAsync(token, id);
+    }
+
+    private async Task InternalCheckTokenAsync(OAuth20Token token, int id)
+    {
+        if (token.IsExpired)
+        {
+            token = _oAuth20TokenHelper.RefreshToken<GoogleLoginProvider>(_consumerFactory, token);
+
+            var dbDao = _serviceProvider.GetService<ProviderAccountDao>();
+            var authData = new AuthData(token: token.ToJson());
+            await dbDao.UpdateProviderInfoAsync(id, authData);
+        }
+    }
+}
+public static class GoogleDriveProviderInfoExtention
+{
+    public static void Register(DIHelper dIHelper)
+    {
+        dIHelper.TryAdd<GoogleDriveStorage>();
+    }
+}