--- conflicted
+++ resolved
@@ -21,15 +21,12 @@
       <PrivateRoute exact path={["/accounts/view/@self"]} component={Profile} />
       <PrivateRoute
         exact
-<<<<<<< HEAD
         path={["/accounts/view/@self/notification"]}
         component={NotificationComponent}
       />
       <PrivateRoute
         exact
-=======
-        withManager
->>>>>>> cbc8d7b2
+		withManager
         path={["/accounts"]}
         component={HomeRedirectToFilter}
       />
