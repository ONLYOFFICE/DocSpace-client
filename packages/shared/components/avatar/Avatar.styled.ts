--- conflicted
+++ resolved
@@ -205,16 +205,10 @@
 const heightStyle = ({ size, theme }: { size: AvatarSize; theme: TTheme }) =>
   theme.avatar.height[size];
 
-<<<<<<< HEAD
 const StyledAvatar = styled.div.attrs(injectDefaultTheme)<{
-  size: AvatarSize;
-  theme: TTheme;
-=======
-const StyledAvatar = styled.div<{
   size: AvatarSize;
   theme: TTheme;
   noClick: boolean;
->>>>>>> 566a46b5
 }>`
   position: relative;
   width: ${(props) => widthStyle(props)};
