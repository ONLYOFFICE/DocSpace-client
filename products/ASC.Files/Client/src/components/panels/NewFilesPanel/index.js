--- conflicted
+++ resolved
@@ -169,11 +169,7 @@
 
   render() {
     //console.log("NewFiles panel render");
-<<<<<<< HEAD
-    const { t, visible } = this.props;
-=======
     const { t, visible, onClose, isLoading } = this.props;
->>>>>>> 2c89dd48
     const { files } = this.state;
     const zIndex = 310;
 
@@ -196,28 +192,6 @@
                 {t("NewFiles")}
               </Heading>
             </StyledHeaderContent>
-<<<<<<< HEAD
-            <StyledBody className="files-operations-body">
-              <RowContainer useReactWindow>
-                {files.map((file) => {
-                  const element = this.getItemIcon(file);
-                  return (
-                    <Row key={file.id} element={element}>
-                      <Box
-                        onClick={this.onNewFileClick.bind(this, file)}
-                        marginProp="auto 0"
-                      >
-                        <Link
-                          containerWidth="100%"
-                          type="page"
-                          fontWeight="bold"
-                          color="#333"
-                          isTextOverflow
-                          truncate
-                          title={file.title}
-                          fontSize="14px"
-                          className="files-new-link"
-=======
             {!isLoading ? (
               <StyledBody className="files-operations-body">
                 <RowContainer useReactWindow>
@@ -228,7 +202,6 @@
                         <Box
                           onClick={this.onNewFilesClick.bind(this, file)}
                           marginProp="auto 0"
->>>>>>> 2c89dd48
                         >
                           <Link
                             containerWidth="100%"
@@ -292,12 +265,9 @@
       filter,
       addFileToRecentlyViewed,
       setIsLoading,
-<<<<<<< HEAD
+      isLoading,
       updateFileBadge,
       updateFolderBadge,
-=======
-      isLoading,
->>>>>>> 2c89dd48
     } = filesStore;
     const { updateRootBadge } = treeFoldersStore;
     const { setMediaViewerData } = mediaViewerDataStore;
