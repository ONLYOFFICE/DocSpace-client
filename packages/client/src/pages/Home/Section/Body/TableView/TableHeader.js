--- conflicted
+++ resolved
@@ -61,55 +61,6 @@
     this.isBeginScrolling = false;
   }
 
-<<<<<<< HEAD
-  getTemplatesColumns = () => {
-    const columns = [
-      {
-        key: "Name",
-        title: this.props.t("Common:Name"),
-        resizable: true,
-        enable: this.props.roomColumnNameIsEnabled,
-        default: true,
-        sortBy: SortByFieldName.Name,
-        minWidth: 210,
-        onClick: this.onRoomsFilter,
-      },
-      {
-        key: "TypeTemplates",
-        title: this.props.t("Common:Type"),
-        enable: this.props.templatesRoomColumnTypeIsEnabled,
-        resizable: true,
-        sortBy: SortByFieldName.RoomType,
-        onChange: this.onColumnChange,
-        onClick: this.onRoomsFilter,
-      },
-      {
-        key: "ContentTemplates",
-        title: this.props.t("Common:Content"),
-        enable: this.props.templatesContentColumnsIsEnabled,
-        resizable: true,
-        // sortBy: SortByFieldName.Author,
-        onChange: this.onColumnChange,
-        // onClick: this.onRoomsFilter,
-      },
-      {
-        key: "OwnerTemplates",
-        title: this.props.t("Common:Owner"),
-        enable: this.props.templatesRoomColumnOwnerIsEnabled,
-        resizable: true,
-        sortBy: SortByFieldName.Author,
-        onChange: this.onColumnChange,
-        onClick: this.onRoomsFilter,
-      },
-    ];
-
-    return [...columns];
-  };
-
-  getRoomsColumns = () => {
-    const { t, isDefaultRoomsQuotaSet, showStorageInfo, isArchiveFolder } =
-      this.props;
-=======
   componentDidMount() {
     this.customScrollElm = document.getElementsByClassName("section-scroll")[0];
     this.customScrollElm?.addEventListener("scroll", this.onBeginScroll);
@@ -248,8 +199,15 @@
   };
 
   getDefaultColumns = () => {
-    const { isRooms, isTrashFolder, isRecentTab, isIndexing } = this.props;
-
+    const {
+      isRooms,
+      isTrashFolder,
+      isRecentTab,
+      isTemplatesFolder,
+      isIndexing,
+    } = this.props;
+
+    if (isTemplatesFolder) return this.getTemplatesColumns();
     if (isRooms) return this.getRoomsColumns();
     if (isTrashFolder) return this.getTrashFolderColumns();
     if (isRecentTab) return this.getRecentTabColumns();
@@ -280,7 +238,6 @@
           onChange: this.onColumnChange,
         }
       : {};
->>>>>>> 434ad0d3
 
     const columns = [
       {
@@ -654,63 +611,6 @@
       },
     ];
 
-<<<<<<< HEAD
-    return [...columns];
-  };
-
-  getDefaultColumns = () => {
-    const {
-      isRooms,
-      isTrashFolder,
-      isRecentTab,
-      isTemplatesFolder,
-      isIndexing,
-    } = this.props;
-
-    if (isTemplatesFolder) return this.getTemplatesColumns();
-    else if (isRooms) return this.getRoomsColumns();
-    else if (isTrashFolder) return this.getTrashFolderColumns();
-    else if (isRecentTab) return this.getRecentTabColumns();
-    else if (isIndexing) return this.getIndexingColumns();
-    else return this.getFilesColumns();
-  };
-
-  getTableColumns = (fromUpdate = false) => {
-    const {
-      isRooms,
-      getColumns,
-      columnStorageName,
-      columnInfoPanelStorageName,
-      isRecentTab,
-      tableStorageName,
-      roomsFilter,
-      filter,
-    } = this.props;
-
-    const defaultColumns = this.getDefaultColumns();
-
-    let columns = getColumns(defaultColumns, isRecentTab);
-    const storageColumns = localStorage.getItem(tableStorageName);
-    const splitColumns = storageColumns && storageColumns.split(",");
-    const resetColumnsSize =
-      (splitColumns && splitColumns.length !== columns.length) || !splitColumns;
-
-    const tableColumns = columns.map((c) => c.enable && c.key);
-
-    const sortBy = isRooms ? roomsFilter.sortBy : filter.sortBy;
-    const sortOrder = isRooms ? roomsFilter.sortOrder : filter.sortOrder;
-
-    this.setTableColumns(tableColumns);
-    if (fromUpdate) {
-      this.setState({
-        columns,
-        resetColumnsSize,
-        columnStorageName,
-        columnInfoPanelStorageName,
-        sortBy,
-        sortOrder,
-        isRecentTab,
-=======
     showStorageInfo &&
       columns.splice(columns.length, 0, {
         key: "Storage",
@@ -723,8 +623,59 @@
         resizable: true,
         onChange: this.onColumnChange,
         onClick: this.onRoomsFilter,
->>>>>>> 434ad0d3
       });
+
+    return [...columns];
+  };
+
+  getTemplatesColumns = () => {
+    const {
+      t,
+      roomColumnNameIsEnabled,
+      templatesRoomColumnTypeIsEnabled,
+      templatesContentColumnsIsEnabled,
+      templatesRoomColumnOwnerIsEnabled,
+    } = this.props;
+
+    const columns = [
+      {
+        key: "Name",
+        title: t("Common:Name"),
+        resizable: true,
+        enable: roomColumnNameIsEnabled,
+        default: true,
+        sortBy: SortByFieldName.Name,
+        minWidth: 210,
+        onClick: this.onRoomsFilter,
+      },
+      {
+        key: "TypeTemplates",
+        title: t("Common:Type"),
+        enable: templatesRoomColumnTypeIsEnabled,
+        resizable: true,
+        sortBy: SortByFieldName.RoomType,
+        onChange: this.onColumnChange,
+        onClick: this.onRoomsFilter,
+      },
+      {
+        key: "ContentTemplates",
+        title: t("Common:Content"),
+        enable: templatesContentColumnsIsEnabled,
+        resizable: true,
+        // sortBy: SortByFieldName.Author,
+        onChange: this.onColumnChange,
+        // onClick: this.onRoomsFilter,
+      },
+      {
+        key: "OwnerTemplates",
+        title: t("Common:Owner"),
+        enable: templatesRoomColumnOwnerIsEnabled,
+        resizable: true,
+        sortBy: SortByFieldName.Author,
+        onChange: this.onColumnChange,
+        onClick: this.onRoomsFilter,
+      },
+    ];
 
     return [...columns];
   };
