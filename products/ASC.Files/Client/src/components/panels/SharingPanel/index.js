import React from "react";
import {
  Backdrop,
  Heading,
  Aside,
  IconButton,
  Checkbox,
  Button,
  DropDown,
  DropDownItem,
  Textarea,
<<<<<<< HEAD
  ComboBox,
  Icons,
} from "@appserver/components";
import { connect } from "react-redux";
import { withRouter } from "react-router";
import { withTranslation } from "react-i18next";
import {
  utils as commonUtils,
  constants,
  toastr,
  store,
} from "@appserver/common";
=======
} from "asc-web-components";
import { connect } from "react-redux";
import { withRouter } from "react-router";
import { withTranslation, Trans } from "react-i18next";
import { utils as commonUtils, constants, toastr, store } from "asc-web-common";
>>>>>>> 60022bbc
import {
  getShareUsers,
  setShareFiles,
  setSharingPanelVisible,
  setIsLoading,
  setFiles,
  setFolders,
} from "../../../store/files/actions";
import {
  getAccessOption,
  getExternalAccessOption,
  getSelection,
  getSharePanelVisible,
  getCanShareOwnerChange,
  getIsLoading,
  getFiles,
  getFolders,
  getIsPrivacyFolder,
} from "../../../store/files/selectors";
import {
  StyledAsidePanel,
  StyledContent,
  StyledFooter,
  StyledHeaderContent,
  StyledSharingBody,
} from "../StyledPanels";
import { AddUsersPanel, AddGroupsPanel, EmbeddingPanel } from "../index";
import SharingRow from "./SharingRow";
import { createI18N } from "../../../helpers/i18n";
import { setEncryptionAccess } from "../../../helpers/desktop";
const i18n = createI18N({
  page: "SharingPanel",
  localesPath: "panels/SharingPanel",
});
const { changeLanguage } = commonUtils;
const { ShareAccessRights } = constants;
const { replaceFileStream } = store.auth.actions;
const {
  getCurrentUserId,
  getSettingsCustomNamesGroupsCaption,
  getSettings,
} = store.auth.selectors;

const SharingBodyStyle = { height: `calc(100vh - 156px)` };

class SharingPanelComponent extends React.Component {
  constructor(props) {
    super(props);

    changeLanguage(i18n);

    this.state = {
      showActionPanel: false,
      isNotifyUsers: false,
      shareDataItems: [],
      baseShareData: [],
      message: "",
      showAddUsersPanel: false,
      showEmbeddingPanel: false,
      showAddGroupsPanel: false,
      showChangeOwnerPanel: false,
      shareLink: "",
      isLoadedShareData: false,
      showPanel: false,
      accessOptions: [],
      filesOwnerId: null,
    };

    this.ref = React.createRef();
    this.scrollRef = React.createRef();
  }

  onPlusClick = () =>
    this.setState({ showActionPanel: !this.state.showActionPanel });

  onCloseActionPanel = (e) => {
    if (this.ref.current.contains(e.target)) return;
    this.setState({ showActionPanel: !this.state.showActionPanel });
  };

  onToggleLink = (item) => {
    const { shareDataItems } = this.state;
    const { DenyAccess, ReadOnly } = ShareAccessRights;

    const rights = item.access !== DenyAccess ? DenyAccess : ReadOnly;
    const newDataItems = JSON.parse(JSON.stringify(shareDataItems));

    newDataItems[0].access = rights;
    this.setState({
      shareDataItems: newDataItems,
    });
  };

  updateRowData = (newRowData) => {
    const { files, folders, setFiles, setFolders } = this.props;

    for (let item of newRowData) {
      if (!item.fileExst && item.foldersCount) {
        let folderIndex = folders.findIndex((x) => x.id === item.id);
        if (folderIndex !== -1) {
          folders[folderIndex] = item;
        }
      } else {
        let fileIndex = files.findIndex((x) => x.id === item.id);
        if (fileIndex !== -1) {
          files[fileIndex] = item;
        }
      }
    }

    setFiles(files);
    setFolders(folders);
  };

  onSaveClick = () => {
    const {
      baseShareData,
      isNotifyUsers,
      message,
      shareDataItems,
      filesOwnerId,
    } = this.state;
    const {
      selection,
      setIsLoading,
      isPrivacy,
      replaceFileStream,
      i18n,
      t,
    } = this.props;

    const folderIds = [];
    const fileIds = [];
    const share = [];

    let externalAccess = null;

    for (let item of shareDataItems) {
      const baseItem = baseShareData.find(
        (x) => x.sharedTo.id === item.sharedTo.id
      );

      if (
        (baseItem &&
          baseItem.access !== item.access &&
          !item.sharedTo.shareLink) ||
        (!item.isOwner && !baseItem)
      ) {
        share.push({ shareTo: item.sharedTo.id, access: item.access });
      }

<<<<<<< HEAD
      if (
        item.shareLink &&
        item.rights.accessNumber !== baseItem.rights.accessNumber
      ) {
        externalAccess = item.rights.accessNumber;
    }
=======
      if (item.sharedTo.shareLink && item.access !== baseItem.access) {
        externalAccess = item.access;
      }
>>>>>>> 60022bbc
    }

    for (let item of baseShareData) {
      const baseItem = shareDataItems.find(
        (x) => x.sharedTo.id === item.sharedTo.id
      );
      if (!baseItem) {
        share.push({
          shareTo: item.sharedTo.id,
          access: ShareAccessRights.None,
        });
      }
    }

    for (let item of selection) {
      if (item.fileExst) {
        fileIds.push(item.id);
      } else {
        folderIds.push(item.id);
      }
    }
    const owner = shareDataItems.find((x) => x.isOwner);
    const ownerId =
      filesOwnerId !== owner.sharedTo.id ? owner.sharedTo.id : null;

    setIsLoading(true);
    this.onClose();
    setShareFiles(
      folderIds,
      fileIds,
      share,
      isNotifyUsers,
      message,
      externalAccess,
      ownerId
    )
      .then((res) => {
        if (ownerId) {
          this.updateRowData(res[0]);
        }
        if (isPrivacy) {
          if (share.length === 0) return Promise.resolve();
          selection.forEach((item) => {
            return setEncryptionAccess(item).then((encryptedFile) => {
              if (!encryptedFile) return Promise.resolve();

              toastr.info(t("EncryptedFileSaving"));

              const title = item.title;

              return replaceFileStream(item.id, encryptedFile, true, true).then(
                () =>
                  toastr.success(
                    <Trans i18nKey="EncryptedFileSharing" i18n={i18n}>
                      File {{ title }} successfully shared
                    </Trans>
                  )
              );
            });
          });
        }
        return Promise.resolve();
      })
      .catch((err) => toastr.error(err))
      .finally(() => setIsLoading(false));
  };

  onNotifyUsersChange = () =>
    this.setState({ isNotifyUsers: !this.state.isNotifyUsers });

  onShowUsersPanel = () =>
    this.setState({
      showAddUsersPanel: !this.state.showAddUsersPanel,
      showActionPanel: false,
    });

  onChangeItemAccess = (e) => {
    const id = e.currentTarget.dataset.id;
    const access = e.currentTarget.dataset.access;
    const shareDataItems = this.state.shareDataItems;
    const elem = shareDataItems.find((x) => x.sharedTo.id === id && !x.isOwner);

    if (elem.access !== +access) {
      elem.access = +access;
      this.setState({ shareDataItems });
    }
  };

  onRemoveUserItemClick = (e) => {
    const id = e.currentTarget.dataset.for;
    const shareDataItems = this.state.shareDataItems.slice(0);

    const index = shareDataItems.findIndex((x) => x.sharedTo.id === id);
    if (index !== -1) {
      shareDataItems.splice(index, 1);
      this.setState({ shareDataItems });
    }
  };

<<<<<<< HEAD
  getItemAccess = (accessType, isOwner = false) => {
    const fullAccessRights = {
      icon: "AccessEditIcon",
      rights: "FullAccess",
      accessNumber: ShareAccessRights.FullAccess,
      isOwner: isOwner,
    };
    switch (accessType) {
      case 1:
        return fullAccessRights;
      case 2:
        return {
          icon: "EyeIcon",
          rights: "ReadOnly",
          accessNumber: ShareAccessRights.ReadOnly,
          isOwner: false,
        };
      case 3:
        return {
          icon: "AccessNoneIcon",
          rights: "DenyAccess",
          accessNumber: ShareAccessRights.DenyAccess,
          isOwner: false,
        };
      case 5:
        return {
          icon: "AccessReviewIcon",
          rights: "Review",
          accessNumber: ShareAccessRights.Review,
          isOwner: false,
        };
      case 6:
        return {
          icon: "AccessCommentIcon",
          rights: "Comment",
          accessNumber: ShareAccessRights.Comment,
          isOwner: false,
        };
      case 7:
        return {
          icon: "AccessFormIcon",
          rights: "FormFilling",
          accessNumber: ShareAccessRights.FormFilling,
          isOwner: false,
        };
      case 8:
        return {
          icon: "CustomFilterIcon",
          rights: "CustomFilter",
          accessNumber: ShareAccessRights.CustomFilter,
          isOwner: false,
        };
      default:
        return;
    }
  };

  getShareDataItems = (items) => {
    const {
      getAccessOption,
      getExternalAccessOption,
      selectedItems,
    } = this.props;
    let arrayItems = [];
    const newItems = [];
    let stash = [];

    for (let array of items) {
      for (let item of array) {
        const rights = this.getItemAccess(item.access, item.isOwner);

        if (rights) {
          item.sharedTo = { ...item.sharedTo, ...{ rights } };
          arrayItems.push(item.sharedTo);
          stash.push(item.sharedTo);
        }
      }
      newItems.push(stash);
      stash = [];
    }
    stash = null;
    for (let item of arrayItems) {
      let length = newItems.length;
      if (!item.shareLink) {
        while (length !== 0) {
          if (newItems[length - 1].length !== 0) {
            stash = newItems[length - 1].find((x) => x.id === item.id);
            if (stash === this.props.isMyId) {
              const adminRights = {
                icon: "AccessEditIcon",
                rights: "FullAccess",
                accessNumber: ShareAccessRights.FullAccess,
                isOwner: item.isOwner,
              };
              item.rights = adminRights;
            } else if (
              !stash ||
              item.rights.rights !== stash.rights.rights ||
              item.rights.isOwner !== stash.rights.isOwner
            ) {
              const variesRights = {
                icon: "CatalogQuestionIcon",
                rights: "Varies",
                isOwner: false,
              };
              item.rights = variesRights;
            }
          }
          length--;
        }
      } else {
        const externalLinkAccess = items[0][0].access;
        item.access = externalLinkAccess;
        item.rights = this.getItemAccess(externalLinkAccess);
      }
    }

    arrayItems = this.removeDuplicateShareData(arrayItems);
    const baseShareData = JSON.parse(JSON.stringify(arrayItems));

    const accessOptions = getAccessOption(selectedItems);
    const externalAccessOptions = getExternalAccessOption(selectedItems);

    return {
      baseShareData,
      shareDataItems: arrayItems,
      accessOptions,
      externalAccessOptions,
  };
  };

  removeDuplicateShareData = (shareDataItems) => {
    let obj = {};
    return shareDataItems.filter((x) => {
      if (obj[x.id]) return false;
      obj[x.id] = true;
      return true;
    });
  };

=======
>>>>>>> 60022bbc
  getData = () => {
    const { selection } = this.props;
    const folderId = [];
    const fileId = [];

    for (let item of selection) {
      if (item.access === 1 || item.access === 0) {
        if (item.fileExst) {
          fileId.push(item.id);
        } else {
          folderId.push(item.id);
        }
      }
    }

    return [folderId, fileId];
  };

  getShareData = () => {
    const returnValue = this.getData();
    const folderId = returnValue[0];
    const fileId = returnValue[1];
    const {
      getAccessOption,
      getExternalAccessOption,
      selection,
      setIsLoading,
    } = this.props;

    if (folderId.length !== 0 || fileId.length !== 0) {
      setIsLoading(true);
      getShareUsers(folderId, fileId)
        .then((shareDataItems) => {
          const baseShareData = JSON.parse(JSON.stringify(shareDataItems));
          const accessOptions = getAccessOption(selection);
          const externalAccessOptions = getExternalAccessOption(selection);
          const filesOwner = shareDataItems.find((x) => x.isOwner);
          const filesOwnerId = filesOwner ? filesOwner.sharedTo.id : null;

          this.setState({
            baseShareData,
            shareDataItems,
            accessOptions,
            externalAccessOptions,
            showPanel: true,
            filesOwnerId,
          });
        })
        .catch((err) => {
          toastr.error(err);
          this.onClose();
        })
        .finally(() => setIsLoading(false));
    }
  };

  getInternalLink = () => {
    const { settings, selection } = this.props;
    const item = selection[0];
    const isFile = !!item.fileExst;

    if (selection.length !== 1) return null;

    return isFile
      ? item.canOpenPlayer
        ? `${window.location.href}&preview=${item.id}`
        : item.webUrl
      : `${window.location.origin + settings.homepage}/filter?folder=${
          item.id
        }`;
  };

  onShowEmbeddingPanel = (link) =>
    this.setState({
      showEmbeddingPanel: !this.state.showEmbeddingPanel,
      shareLink: link,
    });

  onShowGroupsPanel = () =>
    this.setState({
      showAddGroupsPanel: !this.state.showAddGroupsPanel,
      showActionPanel: false,
    });

  onShowChangeOwnerPanel = () =>
    this.setState({
      showChangeOwnerPanel: !this.state.showChangeOwnerPanel,
      showActionPanel: false,
    });

  onChangeMessage = (e) => this.setState({ message: e.target.value });

  setShareDataItems = (shareDataItems) => this.setState({ shareDataItems });

  onClose = () =>
    this.props.setSharingPanelVisible(!this.props.sharingPanelVisible);

  componentDidMount() {
    this.getShareData();

    document.addEventListener("keyup", this.onKeyPress);
  }

  componentWillUnmount() {
    document.removeEventListener("keyup", this.onKeyPress);
  }

  onKeyPress = (event) => {
    const {
      showAddUsersPanel,
      showEmbeddingPanel,
      showAddGroupsPanel,
      showChangeOwnerPanel,
    } = this.state;
    if (
      showAddUsersPanel ||
      showEmbeddingPanel ||
      showAddGroupsPanel ||
      showChangeOwnerPanel
    )
      return;
    if (event.key === "Esc" || event.key === "Escape") {
      this.onClose();
    }
  };

  componentDidUpdate(prevProps, prevState) {
    if (
      this.state.showPanel !== prevState.showPanel &&
      this.state.showPanel === false
    ) {
      this.onClose();
    }

    if (this.state.message === prevState.message) {
      this.scrollRef.current.view.focus();
    }
  }

  render() {
    //console.log("Sharing panel render");
    const {
      t,
      isMyId,
      selection,
      groupsCaption,
      canShareOwnerChange,
      isLoading,
    } = this.props;
    const {
      showActionPanel,
      isNotifyUsers,
      shareDataItems,
      message,
      showAddUsersPanel,
      showAddGroupsPanel,
      showEmbeddingPanel,
      showChangeOwnerPanel,
      shareLink,
      showPanel,
      accessOptions,
      externalAccessOptions,
    } = this.state;

    const visible = showPanel;
    const zIndex = 310;
    const onPlusClickProp = !isLoading ? { onClick: this.onPlusClick } : {};
    const internalLink = selection.length === 1 && this.getInternalLink();

    return (
      <StyledAsidePanel visible={visible}>
        <Backdrop
          onClick={this.onClose}
          visible={visible}
          zIndex={zIndex}
          isAside={true}
        />
        <Aside className="header_aside-panel" visible={visible}>
          <StyledContent isDisabled={isLoading}>
            <StyledHeaderContent>
              <Heading className="sharing_panel-header" size="medium" truncate>
                {t("SharingSettingsTitle")}
              </Heading>
              <div className="sharing_panel-icons-container">
                <div ref={this.ref} className="sharing_panel-drop-down-wrapper">
                  <IconButton
                    size="17"
                    iconName="PlusIcon"
                    className="sharing_panel-plus-icon"
                    {...onPlusClickProp}
                    color="A3A9AE"
                    isDisabled={isLoading}
                  />

                  <DropDown
                    directionX="right"
                    className="sharing_panel-drop-down"
                    open={showActionPanel}
                    manualY="30px"
                    clickOutsideAction={this.onCloseActionPanel}
                  >
                    <DropDownItem
                      label={t("LinkText")}
                      onClick={this.onShowUsersPanel}
                    />
                    <DropDownItem
                      label={t("AddGroupsForSharingButton")}
                      onClick={this.onShowGroupsPanel}
                    />
                  </DropDown>
                </div>

                {/*<IconButton
                  size="16"
                  iconName="KeyIcon"
                  onClick={this.onKeyClick}
                />*/}
              </div>
            </StyledHeaderContent>
            <StyledSharingBody
              ref={this.scrollRef}
              stype="mediumBlack"
              style={SharingBodyStyle}
            >
              {shareDataItems.map((item, index) => (
                <SharingRow
                  t={t}
                  index={index}
                  key={`${item.sharedTo.id}_${index}`}
                  selection={selection}
                  item={item}
                  isMyId={isMyId}
                  accessOptions={accessOptions}
                  externalAccessOptions={externalAccessOptions}
                  canShareOwnerChange={canShareOwnerChange}
                  onChangeItemAccess={this.onChangeItemAccess}
                  internalLink={internalLink}
                  onRemoveUserClick={this.onRemoveUserItemClick}
                  onShowEmbeddingPanel={this.onShowEmbeddingPanel}
                  onToggleLink={this.onToggleLink}
                  onShowChangeOwnerPanel={this.onShowChangeOwnerPanel}
                  isLoading={isLoading}
                />
              ))}
              {isNotifyUsers && (
                <div className="sharing_panel-text-area">
                  <Textarea
                    placeholder={t("AddShareMessage")}
                    onChange={this.onChangeMessage}
                    value={message}
                    isDisabled={isLoading}
                  />
                </div>
              )}
            </StyledSharingBody>
            <StyledFooter>
              <Checkbox
                isChecked={isNotifyUsers}
                label={t("Notify users")}
                onChange={this.onNotifyUsersChange}
                className="sharing_panel-checkbox"
                isDisabled={isLoading}
              />
              <Button
                className="sharing_panel-button"
                label={t("AddButton")}
                size="big"
                primary
                onClick={this.onSaveClick}
                isDisabled={isLoading}
              />
            </StyledFooter>
          </StyledContent>
        </Aside>

        {showAddUsersPanel && (
          <AddUsersPanel
            onSharingPanelClose={this.onClose}
            onClose={this.onShowUsersPanel}
            visible={showAddUsersPanel}
            shareDataItems={shareDataItems}
            setShareDataItems={this.setShareDataItems}
            groupsCaption={groupsCaption}
            accessOptions={accessOptions}
            isMultiSelect
          />
        )}

        {showAddGroupsPanel && (
          <AddGroupsPanel
            onSharingPanelClose={this.onClose}
            onClose={this.onShowGroupsPanel}
            visible={showAddGroupsPanel}
            shareDataItems={shareDataItems}
            setShareDataItems={this.setShareDataItems}
            accessOptions={accessOptions}
            isMultiSelect
          />
        )}

        {showChangeOwnerPanel && (
          <AddUsersPanel
            onSharingPanelClose={this.onClose}
            onClose={this.onShowChangeOwnerPanel}
            visible={showChangeOwnerPanel}
            shareDataItems={shareDataItems}
            setShareDataItems={this.setShareDataItems}
          />
        )}

        {showEmbeddingPanel && (
          <EmbeddingPanel
            visible={showEmbeddingPanel}
            onSharingPanelClose={this.onClose}
            onClose={this.onShowEmbeddingPanel}
            embeddingLink={shareLink}
          />
        )}
      </StyledAsidePanel>
    );
  }
}

const SharingPanelContainerTranslated = withTranslation()(
  SharingPanelComponent
);

const SharingPanel = (props) => (
  <SharingPanelContainerTranslated i18n={i18n} {...props} />
);

const mapStateToProps = (state) => {
  return {
    getAccessOption: (selection) => getAccessOption(state, selection),
    getExternalAccessOption: (selection) =>
      getExternalAccessOption(state, selection),
    isMyId: getCurrentUserId(state),
    selection: getSelection(state),
    isPrivacy: getIsPrivacyFolder(state),
    groupsCaption: getSettingsCustomNamesGroupsCaption(state),
    sharingPanelVisible: getSharePanelVisible(state),
    canShareOwnerChange: getCanShareOwnerChange(state),
    isLoading: getIsLoading(state),
    files: getFiles(state),
    folders: getFolders(state),
    settings: getSettings(state),
  };
};

export default connect(mapStateToProps, {
  replaceFileStream,
  setSharingPanelVisible,
  setIsLoading,
  setFiles,
  setFolders,
})(withRouter(SharingPanel));<|MERGE_RESOLUTION|>--- conflicted
+++ resolved
@@ -9,26 +9,16 @@
   DropDown,
   DropDownItem,
   Textarea,
-<<<<<<< HEAD
-  ComboBox,
-  Icons,
 } from "@appserver/components";
 import { connect } from "react-redux";
 import { withRouter } from "react-router";
-import { withTranslation } from "react-i18next";
+import { withTranslation, Trans } from "react-i18next";
 import {
   utils as commonUtils,
   constants,
   toastr,
   store,
 } from "@appserver/common";
-=======
-} from "asc-web-components";
-import { connect } from "react-redux";
-import { withRouter } from "react-router";
-import { withTranslation, Trans } from "react-i18next";
-import { utils as commonUtils, constants, toastr, store } from "asc-web-common";
->>>>>>> 60022bbc
 import {
   getShareUsers,
   setShareFiles,
@@ -180,18 +170,9 @@
         share.push({ shareTo: item.sharedTo.id, access: item.access });
       }
 
-<<<<<<< HEAD
-      if (
-        item.shareLink &&
-        item.rights.accessNumber !== baseItem.rights.accessNumber
-      ) {
-        externalAccess = item.rights.accessNumber;
-    }
-=======
       if (item.sharedTo.shareLink && item.access !== baseItem.access) {
         externalAccess = item.access;
-      }
->>>>>>> 60022bbc
+    }
     }
 
     for (let item of baseShareData) {
@@ -250,8 +231,8 @@
                     </Trans>
                   )
               );
-            });
-          });
+    });
+    });
         }
         return Promise.resolve();
       })
@@ -291,149 +272,6 @@
     }
   };
 
-<<<<<<< HEAD
-  getItemAccess = (accessType, isOwner = false) => {
-    const fullAccessRights = {
-      icon: "AccessEditIcon",
-      rights: "FullAccess",
-      accessNumber: ShareAccessRights.FullAccess,
-      isOwner: isOwner,
-    };
-    switch (accessType) {
-      case 1:
-        return fullAccessRights;
-      case 2:
-        return {
-          icon: "EyeIcon",
-          rights: "ReadOnly",
-          accessNumber: ShareAccessRights.ReadOnly,
-          isOwner: false,
-        };
-      case 3:
-        return {
-          icon: "AccessNoneIcon",
-          rights: "DenyAccess",
-          accessNumber: ShareAccessRights.DenyAccess,
-          isOwner: false,
-        };
-      case 5:
-        return {
-          icon: "AccessReviewIcon",
-          rights: "Review",
-          accessNumber: ShareAccessRights.Review,
-          isOwner: false,
-        };
-      case 6:
-        return {
-          icon: "AccessCommentIcon",
-          rights: "Comment",
-          accessNumber: ShareAccessRights.Comment,
-          isOwner: false,
-        };
-      case 7:
-        return {
-          icon: "AccessFormIcon",
-          rights: "FormFilling",
-          accessNumber: ShareAccessRights.FormFilling,
-          isOwner: false,
-        };
-      case 8:
-        return {
-          icon: "CustomFilterIcon",
-          rights: "CustomFilter",
-          accessNumber: ShareAccessRights.CustomFilter,
-          isOwner: false,
-        };
-      default:
-        return;
-    }
-  };
-
-  getShareDataItems = (items) => {
-    const {
-      getAccessOption,
-      getExternalAccessOption,
-      selectedItems,
-    } = this.props;
-    let arrayItems = [];
-    const newItems = [];
-    let stash = [];
-
-    for (let array of items) {
-      for (let item of array) {
-        const rights = this.getItemAccess(item.access, item.isOwner);
-
-        if (rights) {
-          item.sharedTo = { ...item.sharedTo, ...{ rights } };
-          arrayItems.push(item.sharedTo);
-          stash.push(item.sharedTo);
-        }
-      }
-      newItems.push(stash);
-      stash = [];
-    }
-    stash = null;
-    for (let item of arrayItems) {
-      let length = newItems.length;
-      if (!item.shareLink) {
-        while (length !== 0) {
-          if (newItems[length - 1].length !== 0) {
-            stash = newItems[length - 1].find((x) => x.id === item.id);
-            if (stash === this.props.isMyId) {
-              const adminRights = {
-                icon: "AccessEditIcon",
-                rights: "FullAccess",
-                accessNumber: ShareAccessRights.FullAccess,
-                isOwner: item.isOwner,
-              };
-              item.rights = adminRights;
-            } else if (
-              !stash ||
-              item.rights.rights !== stash.rights.rights ||
-              item.rights.isOwner !== stash.rights.isOwner
-            ) {
-              const variesRights = {
-                icon: "CatalogQuestionIcon",
-                rights: "Varies",
-                isOwner: false,
-              };
-              item.rights = variesRights;
-            }
-          }
-          length--;
-        }
-      } else {
-        const externalLinkAccess = items[0][0].access;
-        item.access = externalLinkAccess;
-        item.rights = this.getItemAccess(externalLinkAccess);
-      }
-    }
-
-    arrayItems = this.removeDuplicateShareData(arrayItems);
-    const baseShareData = JSON.parse(JSON.stringify(arrayItems));
-
-    const accessOptions = getAccessOption(selectedItems);
-    const externalAccessOptions = getExternalAccessOption(selectedItems);
-
-    return {
-      baseShareData,
-      shareDataItems: arrayItems,
-      accessOptions,
-      externalAccessOptions,
-  };
-  };
-
-  removeDuplicateShareData = (shareDataItems) => {
-    let obj = {};
-    return shareDataItems.filter((x) => {
-      if (obj[x.id]) return false;
-      obj[x.id] = true;
-      return true;
-    });
-  };
-
-=======
->>>>>>> 60022bbc
   getData = () => {
     const { selection } = this.props;
     const folderId = [];
