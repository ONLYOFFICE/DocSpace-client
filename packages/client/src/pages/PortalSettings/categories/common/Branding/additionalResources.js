--- conflicted
+++ resolved
@@ -326,39 +326,16 @@
     const {
       getAdditionalResources,
 
-<<<<<<< HEAD
-    additionalResourcesData,
-    additionalResourcesIsDefault,
-    checkEnablePortalSettings,
-    deviceType,
-  } = settingsStore;
-
-  const { isBrandingAndCustomizationAvailable } = currentQuotaStore;
-  const isSettingPaid = checkEnablePortalSettings(
-    isBrandingAndCustomizationAvailable,
-  );
-=======
       additionalResourcesData,
       additionalResourcesIsDefault,
       deviceType,
     } = settingsStore;
 
     const { isBrandingAndCustomizationAvailable } = currentQuotaStore;
->>>>>>> ef24b67a
 
     return {
       getAdditionalResources,
 
-<<<<<<< HEAD
-    additionalResourcesData,
-    additionalResourcesIsDefault,
-    setIsLoadedAdditionalResources,
-    isLoadedAdditionalResources,
-    isSettingPaid,
-    deviceType,
-  };
-})(
-=======
       additionalResourcesData,
       additionalResourcesIsDefault,
       setIsLoadedAdditionalResources,
@@ -368,7 +345,6 @@
     };
   },
 )(
->>>>>>> ef24b67a
   withLoading(
     withTranslation(["Settings", "Common"])(
       observer(AdditionalResourcesComponent),
