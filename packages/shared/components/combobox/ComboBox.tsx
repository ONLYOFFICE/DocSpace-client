--- conflicted
+++ resolved
@@ -183,11 +183,8 @@
     withLabel = true,
     displayArrow,
     topSpace,
-<<<<<<< HEAD
+    usePortalBackdrop,
     onToggle,
-=======
-    usePortalBackdrop,
->>>>>>> 95be201f
   } = props;
 
   const { tabIndex, onClickSelectedItem } = props;
@@ -350,12 +347,9 @@
           withoutBackground={withoutBackground}
           eventTypes={["mousedown"]}
           topSpace={topSpace}
-<<<<<<< HEAD
+          usePortalBackdrop={usePortalBackdrop}
           onCloseDropdown={onCloseCombobox}
           enableKeyboardEvents
-=======
-          usePortalBackdrop={usePortalBackdrop}
->>>>>>> 95be201f
         >
           {dropDownBody}
         </DropDown>
