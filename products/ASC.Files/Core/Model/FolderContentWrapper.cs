/*
 *
 * (c) Copyright Ascensio System Limited 2010-2018
 *
 * This program is freeware. You can redistribute it and/or modify it under the terms of the GNU 
 * General Public License (GPL) version 3 as published by the Free Software Foundation (https://www.gnu.org/copyleft/gpl.html). 
 * In accordance with Section 7(a) of the GNU GPL its Section 15 shall be amended to the effect that 
 * Ascensio System SIA expressly excludes the warranty of non-infringement of any third-party rights.
 *
 * THIS PROGRAM IS DISTRIBUTED WITHOUT ANY WARRANTY; WITHOUT EVEN THE IMPLIED WARRANTY OF MERCHANTABILITY OR
 * FITNESS FOR A PARTICULAR PURPOSE. For more details, see GNU GPL at https://www.gnu.org/copyleft/gpl.html
 *
 * You can contact Ascensio System SIA by email at sales@onlyoffice.com
 *
 * The interactive user interfaces in modified source and object code versions of ONLYOFFICE must display 
 * Appropriate Legal Notices, as required under Section 5 of the GNU GPL version 3.
 *
 * Pursuant to Section 7 § 3(b) of the GNU GPL you must retain the original ONLYOFFICE logo which contains 
 * relevant author attributions when distributing the software. If the display of the logo in its graphic 
 * form is not reasonably feasible for technical reasons, you must include the words "Powered by ONLYOFFICE" 
 * in every copy of the program you distribute. 
 * Pursuant to Section 7 § 3(e) we decline to grant you any rights under trademark law for use of our trademarks.
 *
*/


using System;
using System.Collections.Generic;
using System.Linq;
using System.Text.Json;
using System.Text.Json.Serialization;
using System.Threading.Tasks;

using ASC.Common;
using ASC.Files.Core;
using ASC.Files.Core.Security;
using ASC.Web.Files.Services.WCFService;

namespace ASC.Api.Documents
{
    /// <summary>
    /// </summary>
    public class FolderContentWrapper<T>
    {
        /// <summary>
        /// </summary>
        public List<FileEntryWrapper> Files { get; set; }

        /// <summary>
        /// </summary>
        public List<FileEntryWrapper> Folders { get; set; }

        /// <summary>
        /// </summary>
        public FolderWrapper<T> Current { get; set; }

        /// <summary>
        /// </summary>
        public object PathParts { get; set; }

        /// <summary>
        /// </summary>
        public int StartIndex { get; set; }

        /// <summary>
        /// </summary>
        public int Count { get; set; }

        /// <summary>
        /// </summary>
        public int Total { get; set; }

        public int New { get; set; }

        /// <summary>
        /// </summary>
        /// <param name="folderItems"></param>
        /// <param name="startIndex"></param>
        public FolderContentWrapper()
        {

        }

        /// <summary>
        /// </summary>
        /// <returns></returns>
        public static FolderContentWrapper<int> GetSample()
        {
            return new FolderContentWrapper<int>
            {
                Current = FolderWrapper<int>.GetSample(),
                Files = new List<FileEntryWrapper>(new[] { FileWrapper<int>.GetSample(), FileWrapper<int>.GetSample() }),
                Folders = new List<FileEntryWrapper>(new[] { FolderWrapper<int>.GetSample(), FolderWrapper<int>.GetSample() }),
                PathParts = new
                {
                    key = "Key",
                    path = "//path//to//folder"
                },

                StartIndex = 0,
                Count = 4,
                Total = 4,
            };
        }
    }

    [Scope]
    public class FolderContentWrapperHelper
    {
        private FileSecurity FileSecurity { get; }
        private IDaoFactory DaoFactory { get; }
        private FileWrapperHelper FileWrapperHelper { get; }
        private FolderWrapperHelper FolderWrapperHelper { get; }

        public FolderContentWrapperHelper(
            FileSecurity fileSecurity,
            IDaoFactory daoFactory,
            FileWrapperHelper fileWrapperHelper,
            FolderWrapperHelper folderWrapperHelper)
        {
            FileSecurity = fileSecurity;
            DaoFactory = daoFactory;
            FileWrapperHelper = fileWrapperHelper;
            FolderWrapperHelper = folderWrapperHelper;
        }

        public FolderContentWrapper<T> Get<T>(DataWrapper<T> folderItems, int startIndex)
        {
            var foldersIntWithRights = GetFoldersIntWithRights<int>();
            var foldersStringWithRights = GetFoldersIntWithRights<string>();

            var result = new FolderContentWrapper<T>
            {
                Files = folderItems.Entries
                .Where(r => r.FileEntryType == FileEntryType.File)
                .Select(r =>
                {
                    FileEntryWrapper wrapper = null;
                    if (r is File<int> fol1)
                    {
                        wrapper = FileWrapperHelper.Get(fol1, foldersIntWithRights);
                    }
                    if (r is File<string> fol2)
                    {
                        wrapper = FileWrapperHelper.Get(fol2, foldersStringWithRights);
                    }

                    return wrapper;
                }
                )
                .ToList(),
                Folders = folderItems.Entries
                .Where(r => r.FileEntryType == FileEntryType.Folder)
                .Select(r =>
                {
                    FileEntryWrapper wrapper = null;
                    if (r is Folder<int> fol1)
                    {
                        wrapper = FolderWrapperHelper.Get(fol1, foldersIntWithRights);
                    }
                    if (r is Folder<string> fol2)
                    {
                        wrapper = FolderWrapperHelper.Get(fol2, foldersStringWithRights);
                    }

                    return wrapper;
                }
                ).ToList(),
                PathParts = folderItems.FolderPathParts,
                StartIndex = startIndex
            };

            result.Current = FolderWrapperHelper.Get(folderItems.FolderInfo);
            result.Count = result.Files.Count + result.Folders.Count;
            result.Total = folderItems.Total;
            result.New = folderItems.New;

            return result;


            List<Tuple<FileEntry<T1>, bool>> GetFoldersIntWithRights<T1>()
            {
                var folderDao = DaoFactory.GetFolderDao<T1>();
                var folders = folderDao.GetFoldersAsync(folderItems.Entries.OfType<FileEntry<T1>>().Select(r => r.FolderID).Distinct().ToList()).ToListAsync().Result;
                return FileSecurity.CanReadAsync(folders).Result;
            }
        }

        public async Task<FolderContentWrapper<T>> GetAsync<T>(DataWrapper<T> folderItems, int startIndex)
        {
            var foldersIntWithRights = await GetFoldersIntWithRightsAsync<int>();
            var foldersStringWithRights = await GetFoldersIntWithRightsAsync<string>();
            var files = new List<FileEntryWrapper>();
            var folders = new List<FileEntryWrapper>();

            var fileEntries = folderItems.Entries.Where(r => r.FileEntryType == FileEntryType.File);
            foreach (var r in fileEntries)
            {
                FileEntryWrapper wrapper = null;
                if (r is File<int> fol1)
                {
                    wrapper = await FileWrapperHelper.GetAsync(fol1, foldersIntWithRights);
                }
                if (r is File<string> fol2)
                {
                    wrapper = await FileWrapperHelper.GetAsync(fol2, foldersStringWithRights);
                }

                files.Add(wrapper);
            }

            var folderEntries = folderItems.Entries.Where(r => r.FileEntryType == FileEntryType.Folder);
            foreach (var r in folderEntries)
            {
                FileEntryWrapper wrapper = null;
                if (r is Folder<int> fol1)
                {
                    wrapper = await FolderWrapperHelper.GetAsync(fol1, foldersIntWithRights);
                }
                if (r is Folder<string> fol2)
                {
                    wrapper = await FolderWrapperHelper.GetAsync(fol2, foldersStringWithRights);
                }

                folders.Add(wrapper);
            }


            var result = new FolderContentWrapper<T>
            {
                Files = files,
                Folders = folders,
                PathParts = folderItems.FolderPathParts,
                StartIndex = startIndex
            };

            result.Current = await FolderWrapperHelper.GetAsync(folderItems.FolderInfo);
            result.Count = result.Files.Count + result.Folders.Count;
            result.Total = folderItems.Total;
            result.New = folderItems.New;

            return result;


            async ValueTask<List<Tuple<FileEntry<T1>, bool>>> GetFoldersIntWithRightsAsync<T1>()
            {
<<<<<<< HEAD
                var folderDao = DaoFactory.GetFolderDao<T1>();
                var folders = await folderDao.GetFoldersAsync(folderItems.Entries.OfType<FileEntry<T1>>().Select(r => r.FolderID).Distinct()).ToListAsync();
                return await FileSecurity.CanReadAsync(folders);
=======
                var ids = folderItems.Entries.OfType<FileEntry<T1>>().Select(r => r.FolderID).Distinct();
                if (ids.Any())
                {
                    var folderDao = DaoFactory.GetFolderDao<T1>();
                    var folders = await folderDao.GetFoldersAsync(ids).ToListAsync();
                    return FileSecurity.CanRead(folders);
                }
                return new List<Tuple<FileEntry<T1>, bool>>();
>>>>>>> 7946cdfb
            }
        }
    }

    public class FileEntryWrapperConverter : JsonConverter<FileEntryWrapper>
    {
        public override FileEntryWrapper Read(ref Utf8JsonReader reader, Type typeToConvert, JsonSerializerOptions options)
        {
            return null;
        }

        public override void Write(Utf8JsonWriter writer, FileEntryWrapper value, JsonSerializerOptions options)
        {
            if (value is FolderWrapper<string> f1)
            {
                JsonSerializer.Serialize(writer, f1, typeof(FolderWrapper<string>), options);
                return;
            }

            if (value is FolderWrapper<int> f2)
            {
                JsonSerializer.Serialize(writer, f2, typeof(FolderWrapper<int>), options);
                return;
            }

            if (value is FileWrapper<string> f3)
            {
                JsonSerializer.Serialize(writer, f3, typeof(FileWrapper<string>), options);
                return;
            }

            if (value is FileWrapper<int> f4)
            {
                JsonSerializer.Serialize(writer, f4, typeof(FileWrapper<int>), options);
                return;
            }

            JsonSerializer.Serialize(writer, value, options);
        }
    }
}<|MERGE_RESOLUTION|>--- conflicted
+++ resolved
@@ -29,11 +29,11 @@
 using System.Linq;
 using System.Text.Json;
 using System.Text.Json.Serialization;
-using System.Threading.Tasks;
-
+using System.Threading.Tasks;
+
 using ASC.Common;
 using ASC.Files.Core;
-using ASC.Files.Core.Security;
+using ASC.Files.Core.Security;
 using ASC.Web.Files.Services.WCFService;
 
 namespace ASC.Api.Documents
@@ -103,36 +103,36 @@
             };
         }
     }
-
+
     [Scope]
     public class FolderContentWrapperHelper
-    {
-        private FileSecurity FileSecurity { get; }
-        private IDaoFactory DaoFactory { get; }
+    {
+        private FileSecurity FileSecurity { get; }
+        private IDaoFactory DaoFactory { get; }
         private FileWrapperHelper FileWrapperHelper { get; }
         private FolderWrapperHelper FolderWrapperHelper { get; }
 
-        public FolderContentWrapperHelper(
-            FileSecurity fileSecurity,
+        public FolderContentWrapperHelper(
+            FileSecurity fileSecurity,
             IDaoFactory daoFactory,
             FileWrapperHelper fileWrapperHelper,
             FolderWrapperHelper folderWrapperHelper)
-        {
-            FileSecurity = fileSecurity;
-            DaoFactory = daoFactory;
+        {
+            FileSecurity = fileSecurity;
+            DaoFactory = daoFactory;
             FileWrapperHelper = fileWrapperHelper;
             FolderWrapperHelper = folderWrapperHelper;
         }
 
         public FolderContentWrapper<T> Get<T>(DataWrapper<T> folderItems, int startIndex)
-        {
-            var foldersIntWithRights = GetFoldersIntWithRights<int>();
-            var foldersStringWithRights = GetFoldersIntWithRights<string>();
+        {
+            var foldersIntWithRights = GetFoldersIntWithRights<int>();
+            var foldersStringWithRights = GetFoldersIntWithRights<string>();
 
             var result = new FolderContentWrapper<T>
             {
-                Files = folderItems.Entries
-                .Where(r => r.FileEntryType == FileEntryType.File)
+                Files = folderItems.Entries
+                .Where(r => r.FileEntryType == FileEntryType.File)
                 .Select(r =>
                 {
                     FileEntryWrapper wrapper = null;
@@ -147,7 +147,7 @@
 
                     return wrapper;
                 }
-                )
+                )
                 .ToList(),
                 Folders = folderItems.Entries
                 .Where(r => r.FileEntryType == FileEntryType.Folder)
@@ -175,57 +175,57 @@
             result.Total = folderItems.Total;
             result.New = folderItems.New;
 
-            return result;
-
-
-            List<Tuple<FileEntry<T1>, bool>> GetFoldersIntWithRights<T1>()
-            {
-                var folderDao = DaoFactory.GetFolderDao<T1>();
-                var folders = folderDao.GetFoldersAsync(folderItems.Entries.OfType<FileEntry<T1>>().Select(r => r.FolderID).Distinct().ToList()).ToListAsync().Result;
-                return FileSecurity.CanReadAsync(folders).Result;
-            }
-        }
-
+            return result;
+
+
+            List<Tuple<FileEntry<T1>, bool>> GetFoldersIntWithRights<T1>()
+            {
+                var folderDao = DaoFactory.GetFolderDao<T1>();
+                var folders = folderDao.GetFoldersAsync(folderItems.Entries.OfType<FileEntry<T1>>().Select(r => r.FolderID).Distinct().ToList()).ToListAsync().Result;
+                return FileSecurity.CanReadAsync(folders).Result;
+            }
+        }
+
         public async Task<FolderContentWrapper<T>> GetAsync<T>(DataWrapper<T> folderItems, int startIndex)
-        {
-            var foldersIntWithRights = await GetFoldersIntWithRightsAsync<int>();
-            var foldersStringWithRights = await GetFoldersIntWithRightsAsync<string>();
-            var files = new List<FileEntryWrapper>();
-            var folders = new List<FileEntryWrapper>();
-
-            var fileEntries = folderItems.Entries.Where(r => r.FileEntryType == FileEntryType.File);
-            foreach (var r in fileEntries)
-            {
-                FileEntryWrapper wrapper = null;
-                if (r is File<int> fol1)
-                {
-                    wrapper = await FileWrapperHelper.GetAsync(fol1, foldersIntWithRights);
-                }
-                if (r is File<string> fol2)
-                {
-                    wrapper = await FileWrapperHelper.GetAsync(fol2, foldersStringWithRights);
-                }
-
-                files.Add(wrapper);
-            }
-
-            var folderEntries = folderItems.Entries.Where(r => r.FileEntryType == FileEntryType.Folder);
-            foreach (var r in folderEntries)
-            {
-                FileEntryWrapper wrapper = null;
-                if (r is Folder<int> fol1)
-                {
-                    wrapper = await FolderWrapperHelper.GetAsync(fol1, foldersIntWithRights);
-                }
-                if (r is Folder<string> fol2)
-                {
-                    wrapper = await FolderWrapperHelper.GetAsync(fol2, foldersStringWithRights);
-                }
-
-                folders.Add(wrapper);
-            }
-
-
+        {
+            var foldersIntWithRights = await GetFoldersIntWithRightsAsync<int>();
+            var foldersStringWithRights = await GetFoldersIntWithRightsAsync<string>();
+            var files = new List<FileEntryWrapper>();
+            var folders = new List<FileEntryWrapper>();
+
+            var fileEntries = folderItems.Entries.Where(r => r.FileEntryType == FileEntryType.File);
+            foreach (var r in fileEntries)
+            {
+                FileEntryWrapper wrapper = null;
+                if (r is File<int> fol1)
+                {
+                    wrapper = await FileWrapperHelper.GetAsync(fol1, foldersIntWithRights);
+                }
+                if (r is File<string> fol2)
+                {
+                    wrapper = await FileWrapperHelper.GetAsync(fol2, foldersStringWithRights);
+                }
+
+                files.Add(wrapper);
+            }
+
+            var folderEntries = folderItems.Entries.Where(r => r.FileEntryType == FileEntryType.Folder);
+            foreach (var r in folderEntries)
+            {
+                FileEntryWrapper wrapper = null;
+                if (r is Folder<int> fol1)
+                {
+                    wrapper = await FolderWrapperHelper.GetAsync(fol1, foldersIntWithRights);
+                }
+                if (r is Folder<string> fol2)
+                {
+                    wrapper = await FolderWrapperHelper.GetAsync(fol2, foldersStringWithRights);
+                }
+
+                folders.Add(wrapper);
+            }
+
+
             var result = new FolderContentWrapper<T>
             {
                 Files = files,
@@ -239,25 +239,19 @@
             result.Total = folderItems.Total;
             result.New = folderItems.New;
 
-            return result;
-
-
-            async ValueTask<List<Tuple<FileEntry<T1>, bool>>> GetFoldersIntWithRightsAsync<T1>()
-            {
-<<<<<<< HEAD
-                var folderDao = DaoFactory.GetFolderDao<T1>();
-                var folders = await folderDao.GetFoldersAsync(folderItems.Entries.OfType<FileEntry<T1>>().Select(r => r.FolderID).Distinct()).ToListAsync();
-                return await FileSecurity.CanReadAsync(folders);
-=======
+            return result;
+
+
+            async ValueTask<List<Tuple<FileEntry<T1>, bool>>> GetFoldersIntWithRightsAsync<T1>()
+            {
                 var ids = folderItems.Entries.OfType<FileEntry<T1>>().Select(r => r.FolderID).Distinct();
                 if (ids.Any())
                 {
                     var folderDao = DaoFactory.GetFolderDao<T1>();
                     var folders = await folderDao.GetFoldersAsync(ids).ToListAsync();
-                    return FileSecurity.CanRead(folders);
+                    return await FileSecurity.CanReadAsync(folders);
                 }
                 return new List<Tuple<FileEntry<T1>, bool>>();
->>>>>>> 7946cdfb
             }
         }
     }
