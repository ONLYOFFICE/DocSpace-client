--- conflicted
+++ resolved
@@ -73,7 +73,6 @@
       this.cm.current.show(e);
     };
 
-<<<<<<< HEAD
     let contextMenuHeader = {};
     if (children.props.item) {
       contextMenuHeader = {
@@ -82,10 +81,7 @@
       };
     }
 
-    const { onRowClick, ...rest } = this.props;
-=======
     const { onRowClick, inProgress, ...rest } = this.props;
->>>>>>> b7b59072
 
     return (
       <StyledRow ref={this.row} {...rest} onContextMenu={onContextMenu}>
