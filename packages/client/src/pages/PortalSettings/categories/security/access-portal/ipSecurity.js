// (c) Copyright Ascensio System SIA 2009-2025
//
// This program is a free software product.
// You can redistribute it and/or modify it under the terms
// of the GNU Affero General Public License (AGPL) version 3 as published by the Free Software
// Foundation. In accordance with Section 7(a) of the GNU AGPL its Section 15 shall be amended
// to the effect that Ascensio System SIA expressly excludes the warranty of non-infringement of
// any third-party rights.
//
// This program is distributed WITHOUT ANY WARRANTY, without even the implied warranty
// of MERCHANTABILITY or FITNESS FOR A PARTICULAR  PURPOSE. For details, see
// the GNU AGPL at: http://www.gnu.org/licenses/agpl-3.0.html
//
// You can contact Ascensio System SIA at Lubanas st. 125a-25, Riga, Latvia, EU, LV-1021.
//
// The  interactive user interfaces in modified source and object code versions of the Program must
// display Appropriate Legal Notices, as required under Section 5 of the GNU AGPL version 3.
//
// Pursuant to Section 7(b) of the License you must retain the original Product logo when
// distributing the program. Pursuant to Section 7(e) we decline to grant you any rights under
// trademark law for use of our trademarks.
//
// All the Product's GUI elements, including illustrations and icon sets, as well as technical writing
// content are licensed under the terms of the Creative Commons Attribution-ShareAlike 4.0
// International. See the License terms at http://creativecommons.org/licenses/by-sa/4.0/legalcode

import React, { useState, useEffect } from "react";
import styled from "styled-components";
import { useNavigate, useLocation } from "react-router";
import { withTranslation } from "react-i18next";
import { inject, observer } from "mobx-react";
import { Text } from "@docspace/shared/components/text";
import { Link } from "@docspace/shared/components/link";
import { RadioButtonGroup } from "@docspace/shared/components/radio-button-group";
import { toastr } from "@docspace/shared/components/toast";
import { size, isMobileDevice } from "@docspace/shared/utils";
import isEqual from "lodash/isEqual";
import { SaveCancelButtons } from "@docspace/shared/components/save-cancel-buttons";
import { DeviceType } from "@docspace/shared/enums";
import { saveToSessionStorage } from "@docspace/shared/utils/saveToSessionStorage";
import { getFromSessionStorage } from "@docspace/shared/utils/getFromSessionStorage";
import { LearnMoreWrapper } from "../StyledSecurity";
import UserFields from "../sub-components/user-fields";
import useSecurity from "../useSecurity";
import { createDefaultHookSettingsProps } from "../../../utils/createDefaultHookSettingsProps";

import IpSecurityLoader from "../sub-components/loaders/ip-security-loader";

const MainContainer = styled.div`
  width: 100%;

  .ip-security_warning {
    max-width: 700px;
  }

  .page-subtitle {
    margin-bottom: 10px;
  }

  .user-fields {
    margin-bottom: 18px;
  }

  .box {
    margin-bottom: 11px;
  }

  .warning-text {
    margin-bottom: 9px;
    color: ${(props) => props.theme.client.settings.security.ip.errorColor};
  }

  .save-cancel-buttons {
    margin-top: 24px;
  }
`;

const IpSecurity = (props) => {
  const {
    t,
    tReady,
    ipRestrictionEnable,
    ipRestrictions,
    setIpRestrictions,
    ipSettingsUrl,
    currentColorScheme,
    currentDeviceType,

    settingsStore,
    tfaStore,
    setup,
  } = props;

  const navigate = useNavigate();
  const location = useLocation();

  const regexp = /^(?!0)(?!.*\.$)((1?\d?\d|25[0-5]|2[0-4]\d)(\.|$)){4}$/; // check ip valid

  const [enable, setEnable] = useState(false);
  const [ips, setIps] = useState();
  const [showReminder, setShowReminder] = useState(false);
  const [isLoaded, setIsLoaded] = useState(false);
  const [isSaving, setIsSaving] = useState(false);
  const [autoFocus, setAutoFocus] = useState(false);
  const [errorMessages, setErrorMessages] = useState([]);

  const defaultProps = createDefaultHookSettingsProps({
    settingsStore,
    tfaStore,
    setup,
  });

  const { getSecurityInitialValue } = useSecurity(defaultProps.security);

  const checkWidth = () => {
    window.innerWidth > size.mobile &&
      location.pathname.includes("ip") &&
      navigate("/portal-settings/security/access-portal");
  };

  const getSettingsFromDefault = () => {
    const defaultSettings = getFromSessionStorage("defaultIPSettings");
    if (defaultSettings) {
      setEnable(defaultSettings.enable);
      setIps(defaultSettings.ips);
    }
  };

  const getSettings = () => {
    const currentSettings = getFromSessionStorage("currentIPSettings");
    const defaultData = {
      enable: ipRestrictionEnable,
      ips: ipRestrictions,
    };
    saveToSessionStorage("defaultIPSettings", defaultData);

    if (currentSettings) {
      setEnable(currentSettings.enable);
      setIps(currentSettings.ips);
    } else {
      setEnable(ipRestrictionEnable);
      setIps(ipRestrictions);
    }
  };

  useEffect(() => {
    if (isMobileDevice()) {
      getSecurityInitialValue();
      setIsLoaded(true);
    }
  }, [isMobileDevice]);

  useEffect(() => {
    checkWidth();
    window.addEventListener("resize", checkWidth);

    return () => window.removeEventListener("resize", checkWidth);
  }, []);

  useEffect(() => {
    const currentSettings = getFromSessionStorage("currentIPSettings");
    const defaultSettings = getFromSessionStorage("defaultIPSettings");

    if (isEqual(currentSettings, defaultSettings)) {
      getSettings();
    } else {
      getSettingsFromDefault();
    }
  }, []);

  useEffect(() => {
    const defaultSettings = getFromSessionStorage("defaultIPSettings");
    const newSettings = {
      enable,
      ips,
    };
    saveToSessionStorage("currentIPSettings", newSettings);

    if (isEqual(defaultSettings, newSettings)) {
      setShowReminder(false);
    } else {
      setShowReminder(true);
    }
  }, [enable, ips]);

  const onSelectType = (e) => {
    const value = e.target.value;
    if (value === "enable" && !autoFocus) setAutoFocus(true);
    setEnable(value === "enable");
  };

  const onChangeInput = (e, index) => {
    const newInputs = Array.from(ips);
    newInputs[index] = e.target.value;
    setIps(newInputs);
  };

  const onClickAdd = () => {
    if (!autoFocus) setAutoFocus(true);
    setIps([...ips, ""]);
    setErrorMessages((prev) => [...prev, null]);
  };

  const checkDuplicate = (ips, input, index) => {
    const firstIndex = ips.findIndex((d) => d === input && d !== "");
    return firstIndex !== -1 && firstIndex !== index;
  };

  const getErrorMessage = (ip, index, ipsArray = ips) => {
    const isDuplicate = checkDuplicate(ipsArray, ip, index);
    const isValidFormat = regexp.test(ip) && ip !== "";

    if (isDuplicate) return t("Common:IpAlreadyAdded");
    if (!isValidFormat) return t("Common:IncorrectIp");
    return null;
  };

  const validateAllIps = (ipsArray) => {
    return ipsArray.map((ip, index) => getErrorMessage(ip, index, ipsArray));
  };

  const onDeleteInput = (index) => {
    const newInputs = Array.from(ips);
    newInputs.splice(index, 1);
    setIps(newInputs);
    setErrorMessages(validateAllIps(newInputs));
  };

  const onCheckValid = (ip, index) => {
    const errorMessage = getErrorMessage(ip, index);

    setErrorMessages((prev) => {
      const newErrors = [...prev];
      newErrors[index] = errorMessage;
      return newErrors;
    });
    return !errorMessage;
  };

  const isValidIp = (input) => regexp.test(input);

  const onSaveClick = async () => {
    setIsSaving(true);
<<<<<<< HEAD

    const valid = ips.map((ip, index) => {
      return onCheckValid(ip, index);
    });
=======
    const valid = newIps.map((ip) => isValidIp(ip));
>>>>>>> ea540214

    if (valid.includes(false)) {
      setIsSaving(false);
      return;
    }

    const ipsObjectArr = ips.map((ip) => {
      return { ip };
    });

    try {
      await setIpRestrictions(ipsObjectArr, enable);

      saveToSessionStorage("currentIPSettings", {
        enable,
        ips,
      });
      saveToSessionStorage("defaultIPSettings", {
        enable,
        ips,
      });
      setShowReminder(false);
      toastr.success(t("Common:SuccessfullySaveSettingsMessage"));
    } catch (error) {
      toastr.error(error);
    }

    setIsSaving(false);
  };

  const onCancelClick = () => {
    const defaultSettings = getFromSessionStorage("defaultIPSettings");
    setEnable(defaultSettings?.enable);
    setIps(defaultSettings?.ips);
    setShowReminder(false);
    setErrorMessages([]);
  };

  if ((currentDeviceType === DeviceType.mobile && !isLoaded) || !tReady) {
    return <IpSecurityLoader />;
  }

  return (
    <MainContainer>
      <LearnMoreWrapper withoutExternalLink={!ipSettingsUrl}>
        <Text className="page-subtitle">
          {t("IPSecuritySettingDescription")}
        </Text>
        {ipSettingsUrl ? (
          <Link
            className="link-learn-more"
            dataTestId="ip_security_component_learn_more"
            color={currentColorScheme.main?.accent}
            target="_blank"
            isHovered
            href={ipSettingsUrl}
          >
            {t("Common:LearnMore")}
          </Link>
        ) : null}
      </LearnMoreWrapper>

      <RadioButtonGroup
        className="box"
        fontSize="13px"
        fontWeight="400"
        name="group"
        orientation="vertical"
        spacing="8px"
        dataTestId="ip_security_radio_button_group"
        options={[
          {
            id: "ip-security-disabled",
            label: t("Common:Disabled"),
            value: "disabled",
            dataTestId: "ip_security_disabled",
          },
          {
            id: "ip-security-enable",
            label: t("Common:Enable"),
            value: "enable",
            dataTestId: "ip_security_enabled",
          },
        ]}
        selected={enable ? "enable" : "disabled"}
        onClick={onSelectType}
      />

      {enable ? (
        <UserFields
          className="user-fields"
          inputs={ips}
          buttonLabel={t("AddAllowedIP")}
          onChangeInput={onChangeInput}
          onDeleteInput={onDeleteInput}
          onClickAdd={onClickAdd}
<<<<<<< HEAD
          onBlurAction={(index) => onCheckValid(ips[index], index)}
          regexp={regexp}
          errorMessages={errorMessages}
          hideDeleteIcon={ips.length === 1}
=======
          validateFunc={isValidIp}
>>>>>>> ea540214
          classNameAdditional="add-allowed-ip-address"
          isAutoFocussed={autoFocus}
          inputDataTestId="ip_security_ip_input"
          deleteIconDataTestId="ip_security_delete_ip_icon"
          addButtonDataTestId="ip_security_add_ip_button"
        />
      ) : null}

      {enable ? (
        <>
          <Text fontSize="16px" fontWeight="700" className="warning-text">
            {t("Common:Warning")}
          </Text>
          <Text className="ip-security_warning">
            {t("IPSecurityWarningHelper")}
          </Text>
        </>
      ) : null}

      <SaveCancelButtons
        className="save-cancel-buttons"
        onSaveClick={onSaveClick}
        onCancelClick={onCancelClick}
        showReminder={showReminder}
        reminderText={t("Common:YouHaveUnsavedChanges")}
        saveButtonLabel={t("Common:SaveButton")}
        cancelButtonLabel={t("Common:CancelButton")}
        displaySettings
        hasScroll={false}
        isSaving={isSaving}
        additionalClassSaveButton="ip-security-save"
        additionalClassCancelButton="ip-security-cancel"
        saveButtonDataTestId="ip_security_save_button"
        cancelButtonDataTestId="ip_security_cancel_button"
      />
    </MainContainer>
  );
};

export const IpSecuritySection = inject(
  ({ settingsStore, tfaStore, setup }) => {
    const {
      ipRestrictionEnable,
      ipRestrictions,
      setIpRestrictions,
      ipSettingsUrl,
      currentColorScheme,
      currentDeviceType,
    } = settingsStore;

    return {
      ipRestrictionEnable,
      ipRestrictions,
      setIpRestrictions,

      ipSettingsUrl,
      currentColorScheme,
      currentDeviceType,

      settingsStore,
      tfaStore,
      setup,
    };
  },
)(withTranslation(["Settings", "Common"])(observer(IpSecurity)));<|MERGE_RESOLUTION|>--- conflicted
+++ resolved
@@ -95,6 +95,7 @@
   const location = useLocation();
 
   const regexp = /^(?!0)(?!.*\.$)((1?\d?\d|25[0-5]|2[0-4]\d)(\.|$)){4}$/; // check ip valid
+  const isValidIp = (input) => regexp.test(input);
 
   const [enable, setEnable] = useState(false);
   const [ips, setIps] = useState();
@@ -208,7 +209,7 @@
 
   const getErrorMessage = (ip, index, ipsArray = ips) => {
     const isDuplicate = checkDuplicate(ipsArray, ip, index);
-    const isValidFormat = regexp.test(ip) && ip !== "";
+    const isValidFormat = isValidIp(ip) && ip !== "";
 
     if (isDuplicate) return t("Common:IpAlreadyAdded");
     if (!isValidFormat) return t("Common:IncorrectIp");
@@ -237,18 +238,10 @@
     return !errorMessage;
   };
 
-  const isValidIp = (input) => regexp.test(input);
-
   const onSaveClick = async () => {
     setIsSaving(true);
-<<<<<<< HEAD
-
-    const valid = ips.map((ip, index) => {
-      return onCheckValid(ip, index);
-    });
-=======
+
     const valid = newIps.map((ip) => isValidIp(ip));
->>>>>>> ea540214
 
     if (valid.includes(false)) {
       setIsSaving(false);
@@ -345,14 +338,10 @@
           onChangeInput={onChangeInput}
           onDeleteInput={onDeleteInput}
           onClickAdd={onClickAdd}
-<<<<<<< HEAD
           onBlurAction={(index) => onCheckValid(ips[index], index)}
-          regexp={regexp}
+          validateFunc={isValidIp}
           errorMessages={errorMessages}
           hideDeleteIcon={ips.length === 1}
-=======
-          validateFunc={isValidIp}
->>>>>>> ea540214
           classNameAdditional="add-allowed-ip-address"
           isAutoFocussed={autoFocus}
           inputDataTestId="ip_security_ip_input"
