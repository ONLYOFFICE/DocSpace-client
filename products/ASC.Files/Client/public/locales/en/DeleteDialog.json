<<<<<<< HEAD
﻿{
  "MoveToTrashButton": "Move to Trash",
  "MoveToTrashItemsNote": "If you delete shared items, other users won’t be able to access them.",
  "MoveToTrashItemsTitle": "Move items to Trash?",
  "MoveToTrashOneFileNote": "If you delete a shared file, other users won’t be able to access it.",
  "MoveToTrashOneFileTitle": "Move file to Trash?",
  "MoveToTrashOneFolderNote": "If you delete a shared folder, other users won’t be able to access it.",
  "MoveToTrashOneFolderTitle": "Move folder to Trash?"
}
=======
{
  "FilesModule": "Files",
  "FoldersModule": "Folders",

  "DeleteOperation": "Deleting",
  "DeleteSelectedElem": "Selected elements were successfully deleted",
  "DeleteFromTrash": "Selected elements were successfully deleted from trash",

  "MoveToTrashOneFileTitle": "Move file to Trash?",
  "MoveToTrashOneFolderTitle": "Move folder to Trash?",
  "MoveToTrashItemsTitle": "Move items to Trash?",

  "MoveToTrashOneFileNote": "If you delete a shared file, other users won’t be able to access it.",
  "MoveToTrashOneFolderNote": "If you delete a shared folder, other users won’t be able to access it.",
  "MoveToTrashItemsNote": "If you delete shared items, other users won’t be able to access them.",

  "MoveToTrashButton": "Move to Trash",
  "CancelButton": "Cancel",

  "UnsubscribeButton": "Unsubscribe",
  "UnsubscribeTitle": "Unsubscribe confirmation",
  "UnsubscribeNote": "Are you sure you want to unsubscribe from the selected items from the list?"
}
>>>>>>> 019af93d
<|MERGE_RESOLUTION|>--- conflicted
+++ resolved
@@ -1,35 +1,12 @@
-<<<<<<< HEAD
-﻿{
-  "MoveToTrashButton": "Move to Trash",
-  "MoveToTrashItemsNote": "If you delete shared items, other users won’t be able to access them.",
-  "MoveToTrashItemsTitle": "Move items to Trash?",
-  "MoveToTrashOneFileNote": "If you delete a shared file, other users won’t be able to access it.",
-  "MoveToTrashOneFileTitle": "Move file to Trash?",
-  "MoveToTrashOneFolderNote": "If you delete a shared folder, other users won’t be able to access it.",
-  "MoveToTrashOneFolderTitle": "Move folder to Trash?"
-}
-=======
-{
-  "FilesModule": "Files",
-  "FoldersModule": "Folders",
-
-  "DeleteOperation": "Deleting",
-  "DeleteSelectedElem": "Selected elements were successfully deleted",
-  "DeleteFromTrash": "Selected elements were successfully deleted from trash",
-
-  "MoveToTrashOneFileTitle": "Move file to Trash?",
-  "MoveToTrashOneFolderTitle": "Move folder to Trash?",
-  "MoveToTrashItemsTitle": "Move items to Trash?",
-
-  "MoveToTrashOneFileNote": "If you delete a shared file, other users won’t be able to access it.",
-  "MoveToTrashOneFolderNote": "If you delete a shared folder, other users won’t be able to access it.",
-  "MoveToTrashItemsNote": "If you delete shared items, other users won’t be able to access them.",
-
-  "MoveToTrashButton": "Move to Trash",
-  "CancelButton": "Cancel",
-
-  "UnsubscribeButton": "Unsubscribe",
-  "UnsubscribeTitle": "Unsubscribe confirmation",
-  "UnsubscribeNote": "Are you sure you want to unsubscribe from the selected items from the list?"
-}
->>>>>>> 019af93d
+{
+  "MoveToTrashButton": "Move to Trash",
+  "MoveToTrashItemsNote": "If you delete shared items, other users won’t be able to access them.",
+  "MoveToTrashItemsTitle": "Move items to Trash?",
+  "MoveToTrashOneFileNote": "If you delete a shared file, other users won’t be able to access it.",
+  "MoveToTrashOneFileTitle": "Move file to Trash?",
+  "MoveToTrashOneFolderNote": "If you delete a shared folder, other users won’t be able to access it.",
+  "UnsubscribeButton": "Unsubscribe",
+  "UnsubscribeTitle": "Unsubscribe confirmation",
+  "UnsubscribeNote": "Are you sure you want to unsubscribe from the selected items from the list?",
+  "MoveToTrashOneFolderTitle": "Move folder to Trash?"
+}