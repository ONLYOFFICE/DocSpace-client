--- conflicted
+++ resolved
@@ -2,14 +2,9 @@
 import styled from "styled-components";
 
 import RoomType from "../RoomType";
-<<<<<<< HEAD
-
+import { RoomsType } from "./../../../../../../../common/constants/index";
 import { Backdrop } from "@docspace/components";
 
-=======
-import { RoomsType } from "./../../../../../../../common/constants/index";
-import { Scrollbar } from "@docspace/components";
->>>>>>> 6bf003ca
 import { Base } from "@docspace/components/themes";
 
 const StyledDropdownMobile = styled.div`
@@ -29,48 +24,21 @@
 
 const DropdownMobile = ({ t, open, onClose, chooseRoomType }) => {
   return (
-<<<<<<< HEAD
     <>
       <Backdrop visible={open} onClick={onClose} zIndex={450} />
       <StyledDropdownMobile className="dropdown-mobile" isOpen={open}>
-        {roomTypes.map((room) => (
+        {Object.values(RoomsType).map((roomType) => (
           <RoomType
-            id={room.id}
+            id={roomType}
             t={t}
-            key={room.type}
-            room={room}
+            key={roomType}
+            roomType={roomType}
             type="dropdownItem"
-            onClick={() => chooseRoomType(room.type)}
+            onClick={() => chooseRoomType(roomType)}
           />
         ))}
       </StyledDropdownMobile>
     </>
-=======
-    <StyledDropdownMobile className="dropdown-mobile" isOpen={open}>
-      <div className="dropdown-mobile-backdrop" onClick={onClose}>
-        <div
-          className={`dropdown-mobile-wrapper ${
-            open && "dropdown-mobile-wrapper-active"
-          }`}
-        >
-          <Scrollbar className="dropdown-mobile-scrollbar">
-            <div className="dropdown-mobile-content">
-              {Object.values(RoomsType).map((roomType) => (
-                <RoomType
-                  id={roomType}
-                  t={t}
-                  key={roomType}
-                  roomType={roomType}
-                  type="dropdownItem"
-                  onClick={() => chooseRoomType(roomType)}
-                />
-              ))}
-            </div>
-          </Scrollbar>
-        </div>
-      </div>
-    </StyledDropdownMobile>
->>>>>>> 6bf003ca
   );
 };
 
