{
  "key_path": "Documents",
  "content": "Documents",
  "content_en_sha1_hash": "687c82861c956e47456186f6522cfc8dbadb8ef6",
  "created_at": "2025-05-19T21:30:44.581Z",
<<<<<<< HEAD
  "updated_at": "2025-10-03T10:07:11.474Z",
=======
  "updated_at": "2025-10-13T13:22:35.563Z",
>>>>>>> 93ebd7b5
  "comment": {
    "text": "This translation key \"Documents\" is used to display the label for a filter or progress section that focuses on documents in a UI application. It appears in contexts where users can select files or folders, such as filters and progress indicators in data management dialogs.",
    "is_auto": true,
    "updated_at": "2025-05-20T09:36:39.842Z"
  },
  "usage": [
    {
      "file_path": "/packages/client/src/components/dialogs/DataReassignmentDialog/sub-components/Body/Progress.js",
      "line_number": 206,
      "context": "{!noRooms ? (\n <Text className=\"progress-section-text\">{t(\"Common:Rooms\")}</Text>\n ) : null}\n {noRoomFilesToMove ? null : (\n <Text className=\"progress-section-text\">\n {t(\"Common:Documents\")}\n </Text>\n )}\n </div>\n \n <div className=\"progress-status\">",
      "module": "/packages/client"
    },
    {
      "file_path": "/packages/client/src/pages/Home/Section/Filter/index.js",
      "line_number": 601,
      "context": "if (filter.filterType) {\n let label = \"\";\n \n switch (filter.filterType.toString()) {\n case FilterType.DocumentsOnly.toString():\n label = t(\"Common:Documents\");\n break;\n case FilterType.FoldersOnly.toString():\n label = t(\"Common:Folders\");\n break;\n case FilterType.SpreadsheetsOnly.toString():",
      "module": "/packages/client"
    },
    {
      "file_path": "/packages/client/src/pages/Home/Section/Filter/index.js",
      "line_number": 601,
      "context": "if (filter.filterType) {\n let label = \"\";\n \n switch (filter.filterType.toString()) {\n case FilterType.DocumentsOnly.toString():\n label = t(\"Common:Documents\");\n break;\n case FilterType.FoldersOnly.toString():\n label = t(\"Common:Folders\");\n break;\n case FilterType.SpreadsheetsOnly.toString():",
      "module": "/packages/client"
    },
    {
      "file_path": "/packages/client/src/pages/Home/Section/Filter/index.js",
      "line_number": 601,
      "context": "if (filter.filterType) {\n let label = \"\";\n \n switch (filter.filterType.toString()) {\n case FilterType.DocumentsOnly.toString():\n label = t(\"Common:Documents\");\n break;\n case FilterType.FoldersOnly.toString():\n label = t(\"Common:Folders\");\n break;\n case FilterType.SpreadsheetsOnly.toString():",
      "module": "/packages/client"
    },
    {
      "file_path": "/packages/client/src/pages/Home/Section/Filter/index.js",
      "line_number": 601,
      "context": "if (filter.filterType) {\n let label = \"\";\n \n switch (filter.filterType.toString()) {\n case FilterType.DocumentsOnly.toString():\n label = t(\"Common:Documents\");\n break;\n case FilterType.FoldersOnly.toString():\n label = t(\"Common:Folders\");\n break;\n case FilterType.SpreadsheetsOnly.toString():",
      "module": "/packages/client"
    },
    {
      "file_path": "/packages/client/src/pages/Home/Section/Filter/index.js",
      "line_number": 601,
      "context": "if (filter.filterType) {\n let label = \"\";\n \n switch (filter.filterType.toString()) {\n case FilterType.DocumentsOnly.toString():\n label = t(\"Common:Documents\");\n break;\n case FilterType.FoldersOnly.toString():\n label = t(\"Common:Folders\");\n break;\n case FilterType.SpreadsheetsOnly.toString():",
      "module": "/packages/client"
    },
    {
      "file_path": "/packages/client/src/pages/PortalSettings/categories/developer-tools/JavascriptSDK/presets/FileSelector.js",
      "line_number": 114,
      "context": "key: FilterType.FoldersOnly,\n label: t(`Common:Folders`),\n },\n {\n key: FilterType.DocumentsOnly,\n label: t(`Common:Documents`),\n },\n {\n key: FilterType.PresentationsOnly,\n label: t(`Common:Presentations`),\n },",
      "module": "/packages/client"
    },
    {
      "file_path": "/packages/client/src/pages/PortalSettings/categories/developer-tools/JavascriptSDK/sub-components/FilterBlock.js",
      "line_number": 148,
      "context": "label: t(\"Common:Files\"),\n typeKey: FilterType.FilesOnly,\n },\n {\n key: \"filter-type-documents\",\n label: t(\"Common:Documents\"),\n typeKey: FilterType.DocumentsOnly,\n },\n {\n key: \"filter-type-spreadsheets\",\n label: t(\"Common:Spreadsheets\"),",
      "module": "/packages/client"
    },
    {
      "file_path": "/packages/shared/dialogs/download-dialog/index.tsx",
      "line_number": 460,
      "context": "isChecked={state.documents.isChecked}\n isIndeterminate={state.documents.isIndeterminate}\n items={state.documents.files}\n titleFormat={state.documents.format || t(\"Common:OriginalFormat\")}\n type={DownloadedDocumentType.Documents}\n title={t(\"Common:Documents\")}\n dataTestId=\"download_dialog_documents\"\n />\n ) : null}\n {state.spreadsheets.files.length > 0 ? (\n <DownloadContent",
      "module": "/packages/shared"
    },
    {
      "file_path": "/packages/shared/pages/Branding/WhiteLabel/index.tsx",
      "line_number": 413,
      "context": "<Text\n fontSize=\"15px\"\n fontWeight=\"600\"\n className=\"settings_unavailable\"\n >\n {/* t(\"LogoForEditors\", { editorName: t(\"Common:Documents\") })} */}\n {t(\"LogoDocsEditor\")} ({logoUrls[4].size.width}x\n {logoUrls[4].size.height})\n </Text>\n \n <div className={styles.logosWrapper}>",
      "module": "/packages/shared"
    },
    {
      "file_path": "/packages/shared/utils/getPDFTite.ts",
      "line_number": 34,
      "context": "export const getSinglePDFTitle = (t: TTranslation, isForm: boolean) => {\n return isForm ? t(\"Common:Form\") : t(\"Common:Document\");\n };\n \n export const getManyPDFTitle = (t: TTranslation, isForms: boolean) => {\n return `PDF-${(isForms ? t(\"Common:Forms\") : t(\"Common:Documents\")).toLowerCase()}`;\n };",
      "module": "/packages/shared"
    },
    {
      "file_path": "/packages/shared/utils/index.ts",
      "line_number": 352,
      "context": "case \"all\":\n return t(\"Common:All\");\n case FilterType.FoldersOnly:\n return t(\"Common:Folders\");\n case FilterType.DocumentsOnly:\n return t(\"Common:Documents\");\n case FilterType.PresentationsOnly:\n return t(\"Common:Presentations\");\n case FilterType.SpreadsheetsOnly:\n return t(\"Common:Spreadsheets\");\n case FilterType.ImagesOnly:",
      "module": "/packages/shared"
    }
  ],
  "languages": {
    "en": {
      "ai_translated": false,
      "ai_model": null,
      "ai_spell_check_issues": [],
      "approved_at": null
    },
    "ar-SA": {
      "ai_translated": false,
      "ai_model": null,
      "ai_spell_check_issues": [],
      "approved_at": null
    },
    "az": {
      "ai_translated": false,
      "ai_model": null,
      "ai_spell_check_issues": [],
      "approved_at": null
    },
    "bg": {
      "ai_translated": false,
      "ai_model": null,
      "ai_spell_check_issues": [],
      "approved_at": null
    },
    "cs": {
      "ai_translated": false,
      "ai_model": null,
      "ai_spell_check_issues": [],
      "approved_at": null
    },
    "de": {
      "ai_translated": false,
      "ai_model": null,
      "ai_spell_check_issues": [],
      "approved_at": null
    },
    "el-GR": {
      "ai_translated": false,
      "ai_model": null,
      "ai_spell_check_issues": [],
      "approved_at": null
    },
    "es": {
      "ai_translated": false,
      "ai_model": null,
      "ai_spell_check_issues": [],
      "approved_at": null
    },
    "fi": {
      "ai_translated": false,
      "ai_model": null,
      "ai_spell_check_issues": [],
      "approved_at": null
    },
    "fr": {
      "ai_translated": false,
      "ai_model": null,
      "ai_spell_check_issues": [],
      "approved_at": null
    },
    "hy-AM": {
      "ai_translated": false,
      "ai_model": null,
      "ai_spell_check_issues": [],
      "approved_at": null
    },
    "it": {
      "ai_translated": false,
      "ai_model": null,
      "ai_spell_check_issues": [],
      "approved_at": null
    },
    "ja-JP": {
      "ai_translated": false,
      "ai_model": null,
      "ai_spell_check_issues": [],
      "approved_at": null
    },
    "ko-KR": {
      "ai_translated": false,
      "ai_model": null,
      "ai_spell_check_issues": [],
      "approved_at": null
    },
    "lo-LA": {
      "ai_translated": false,
      "ai_model": null,
      "ai_spell_check_issues": [],
      "approved_at": null
    },
    "lv": {
      "ai_translated": false,
      "ai_model": null,
      "ai_spell_check_issues": [],
      "approved_at": null
    },
    "nl": {
      "ai_translated": false,
      "ai_model": null,
      "ai_spell_check_issues": [],
      "approved_at": null
    },
    "pl": {
      "ai_translated": false,
      "ai_model": null,
      "ai_spell_check_issues": [],
      "approved_at": null
    },
    "pt": {
      "ai_translated": false,
      "ai_model": null,
      "ai_spell_check_issues": [],
      "approved_at": null
    },
    "pt-BR": {
      "ai_translated": false,
      "ai_model": null,
      "ai_spell_check_issues": [],
      "approved_at": null
    },
    "ro": {
      "ai_translated": false,
      "ai_model": null,
      "ai_spell_check_issues": [],
      "approved_at": null
    },
    "ru": {
      "ai_translated": false,
      "ai_model": null,
      "ai_spell_check_issues": [],
      "approved_at": null
    },
    "si": {
      "ai_translated": false,
      "ai_model": null,
      "ai_spell_check_issues": [],
      "approved_at": null
    },
    "sk": {
      "ai_translated": false,
      "ai_model": null,
      "ai_spell_check_issues": [],
      "approved_at": null
    },
    "sl": {
      "ai_translated": false,
      "ai_model": null,
      "ai_spell_check_issues": [],
      "approved_at": null
    },
    "sr-Cyrl-RS": {
      "ai_translated": false,
      "ai_model": null,
      "ai_spell_check_issues": [
        {
          "type": "incorrect_translation",
          "description": "The Serbian (Cyrillic) translation 'Документа' is the genitive plural form of 'document'. The English word 'Documents' is plural nominative. A more appropriate translation would be 'Документи' (Dokumenti).",
          "suggestion": "Документи"
        }
      ],
      "approved_at": null
    },
    "sr-Latn-RS": {
      "ai_translated": false,
      "ai_model": null,
      "ai_spell_check_issues": [],
      "approved_at": null
    },
    "tr": {
      "ai_translated": false,
      "ai_model": null,
      "ai_spell_check_issues": [],
      "approved_at": null
    },
    "uk-UA": {
      "ai_translated": false,
      "ai_model": null,
      "ai_spell_check_issues": [],
      "approved_at": null
    },
    "vi": {
      "ai_translated": false,
      "ai_model": null,
      "ai_spell_check_issues": [],
      "approved_at": null
    },
    "zh-CN": {
      "ai_translated": false,
      "ai_model": null,
      "ai_spell_check_issues": [],
      "approved_at": null
    }
  }
}<|MERGE_RESOLUTION|>--- conflicted
+++ resolved
@@ -3,11 +3,7 @@
   "content": "Documents",
   "content_en_sha1_hash": "687c82861c956e47456186f6522cfc8dbadb8ef6",
   "created_at": "2025-05-19T21:30:44.581Z",
-<<<<<<< HEAD
-  "updated_at": "2025-10-03T10:07:11.474Z",
-=======
   "updated_at": "2025-10-13T13:22:35.563Z",
->>>>>>> 93ebd7b5
   "comment": {
     "text": "This translation key \"Documents\" is used to display the label for a filter or progress section that focuses on documents in a UI application. It appears in contexts where users can select files or folders, such as filters and progress indicators in data management dialogs.",
     "is_auto": true,
@@ -48,6 +44,18 @@
       "file_path": "/packages/client/src/pages/Home/Section/Filter/index.js",
       "line_number": 601,
       "context": "if (filter.filterType) {\n let label = \"\";\n \n switch (filter.filterType.toString()) {\n case FilterType.DocumentsOnly.toString():\n label = t(\"Common:Documents\");\n break;\n case FilterType.FoldersOnly.toString():\n label = t(\"Common:Folders\");\n break;\n case FilterType.SpreadsheetsOnly.toString():",
+      "module": "/packages/client"
+    },
+    {
+      "file_path": "/packages/client/src/pages/PortalSettings/categories/data-import/components/ImportStep.tsx",
+      "line_number": 151,
+      "context": "sectionName: personalExportDetails.name,\n workspace: serviceName,\n sectionIcon: personalExportDetails.icon,\n }}\n importSection={{\n sectionName: t(\"Common:Documents\"),\n workspace: t(\"Common:ProductName\"),\n sectionIcon: DocumentsIcon,\n }}\n isDisabled={false}\n dataTestId=\"import_personal_files_section\"",
+      "module": "/packages/client"
+    },
+    {
+      "file_path": "/packages/client/src/pages/PortalSettings/categories/data-import/components/ImportStep.tsx",
+      "line_number": 151,
+      "context": "sectionName: personalExportDetails.name,\n workspace: serviceName,\n sectionIcon: personalExportDetails.icon,\n }}\n importSection={{\n sectionName: t(\"Common:Documents\"),\n workspace: t(\"Common:ProductName\"),\n sectionIcon: DocumentsIcon,\n }}\n isDisabled={false}\n dataTestId=\"import_personal_files_section\"",
       "module": "/packages/client"
     },
     {
