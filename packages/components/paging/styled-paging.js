--- conflicted
+++ resolved
@@ -1,10 +1,6 @@
 import styled from "styled-components";
 import Base from "../themes/base";
-<<<<<<< HEAD
-import { tablet } from "../utils/device";
-=======
-import { mobile } from "../utils/device";
->>>>>>> e685aa85
+import { tablet, mobile } from "../utils/device";
 
 const StyledPaging = styled.div`
   display: flex;
