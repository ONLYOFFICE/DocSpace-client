import React from "react";
import { inject, observer } from "mobx-react";
import { withTranslation } from "react-i18next";

import { TableHeader } from "@docspace/shared/components/table";

const TABLE_VERSION = "3";
const TABLE_COLUMNS = `peopleTableColumns_ver-${TABLE_VERSION}`;

class PeopleTableHeader extends React.Component {
  constructor(props) {
    super(props);

    const { t } = props;

    const defaultColumns = [
      {
        key: "Name",
        title: t("Common:Name"),
        resizable: true,
        enable: true,
        default: true,
        sortBy: "AZ",
        minWidth: 210,
        onClick: this.onFilter,
        onIconClick: this.onIconClick,
      },
      {
        key: "Type",
        title: t("Common:Type"),
        enable: props.typeAccountsColumnIsEnabled,
        sortBy: "type",
        resizable: true,
        onChange: this.onColumnChange,
        onClick: this.onFilter,
      },
      // {
      //   key: "Room",
      //   title: t("Common:Room"),
      //   enable: true,
      //   resizable: true,
      //   onChange: this.onColumnChange,
      // },
      {
        key: "Mail",
        title: t("Common:Email"),
        enable: props.emailAccountsColumnIsEnabled,
        resizable: true,
        sortBy: "email",
        onChange: this.onColumnChange,
        onClick: this.onFilter,
      },
    ];

    const columns = props.getColumns(defaultColumns);

    this.state = { columns };
  }

  onColumnChange = (key, e) => {
    const { columns } = this.state;
    const columnIndex = columns.findIndex((c) => c.key === key);

    if (columnIndex === -1) return;

    this.props.setColumnEnable(key);

    columns[columnIndex].enable = !columns[columnIndex].enable;
    this.setState({ columns });

    const tableColumns = columns.map((c) => c.enable && c.key);
    localStorage.setItem(`${TABLE_COLUMNS}=${this.props.userId}`, tableColumns);
  };

  onFilter = (sortBy) => {
    const { filter, setIsLoading, navigate, location } = this.props;
    const newFilter = filter.clone();

    if (newFilter.sortBy === sortBy && sortBy !== "AZ") {
      newFilter.sortOrder =
        newFilter.sortOrder === "ascending" ? "descending" : "ascending";
    } else {
      newFilter.sortBy = sortBy;

      if (sortBy === "AZ") {
        if (
          newFilter.sortBy !== "lastname" &&
          newFilter.sortBy !== "firstname"
        ) {
          newFilter.sortBy = "firstname";
        } else if (newFilter.sortBy === "lastname") {
          newFilter.sortBy = "firstname";
        } else {
          newFilter.sortBy = "lastname";
        }
        newFilter.sortOrder =
          newFilter.sortOrder === "ascending" ? "descending" : "ascending";
      }
    }

    setIsLoading(true);

    navigate(`${location.pathname}?${newFilter.toUrlParams()}`);
  };

  onIconClick = () => {
    const { filter, setIsLoading, navigate, location } = this.props;
    const newFilter = filter.clone();

    newFilter.sortOrder =
      newFilter.sortOrder === "ascending" ? "descending" : "ascending";

    setIsLoading(true);

    navigate(`${location.pathname}?${newFilter.toUrlParams()}`);
  };

  render() {
    const { columns } = this.state;
    const {
      containerRef,
      filter,
      sectionWidth,
      infoPanelVisible,
      columnStorageName,
      columnInfoPanelStorageName,
      withPaging,
      setHideColumns,
    } = this.props;
    const { sortOrder } = filter;

    const sortBy =
      filter.sortBy === "firstname" || filter.sortBy === "lastname"
        ? "AZ"
        : filter.sortBy;

    return (
      <TableHeader
        checkboxSize="48px"
        sorted={sortOrder === "descending"}
        sortBy={sortBy}
        containerRef={containerRef}
        columns={columns}
        columnStorageName={columnStorageName}
        columnInfoPanelStorageName={columnInfoPanelStorageName}
        sectionWidth={sectionWidth}
        checkboxMargin="12px"
        infoPanelVisible={infoPanelVisible}
        useReactWindow={!withPaging}
        setHideColumns={setHideColumns}
      />
    );
  }
}

export default inject(
<<<<<<< HEAD
  ({ auth, peopleStore, clientLoadingStore, tableStore }) => {
=======
  ({
    settingsStore,
    peopleStore,
    infoPanelStore,
    clientLoadingStore,
    userStore,
  }) => {
>>>>>>> 0c2e6a05
    const { filterStore } = peopleStore;

    const { filter } = filterStore;

<<<<<<< HEAD
    const { isVisible: infoPanelVisible } = auth.infoPanelStore;
    const { withPaging } = auth.settingsStore;
    const {
      getColumns,
      setColumnEnable,
      typeAccountsColumnIsEnabled,
      emailAccountsColumnIsEnabled,
    } = tableStore;
=======
    const { isVisible: infoPanelVisible } = infoPanelStore;
    const { withPaging } = settingsStore;

>>>>>>> 0c2e6a05
    return {
      filter,

      setIsLoading: clientLoadingStore.setIsSectionBodyLoading,
<<<<<<< HEAD
      userId: auth.userStore.user?.id,
      infoPanelVisible,
      withPaging,
      getColumns,
      setColumnEnable,
      typeAccountsColumnIsEnabled,
      emailAccountsColumnIsEnabled,
=======
      userId: userStore.user?.id,
      infoPanelVisible,
      withPaging,
>>>>>>> 0c2e6a05
    };
  }
)(
  withTranslation(["People", "Common", "PeopleTranslations"])(
    observer(PeopleTableHeader)
  )
);<|MERGE_RESOLUTION|>--- conflicted
+++ resolved
@@ -154,52 +154,39 @@
 }
 
 export default inject(
-<<<<<<< HEAD
-  ({ auth, peopleStore, clientLoadingStore, tableStore }) => {
-=======
   ({
     settingsStore,
     peopleStore,
     infoPanelStore,
     clientLoadingStore,
     userStore,
+    tableStore
   }) => {
->>>>>>> 0c2e6a05
     const { filterStore } = peopleStore;
 
     const { filter } = filterStore;
 
-<<<<<<< HEAD
-    const { isVisible: infoPanelVisible } = auth.infoPanelStore;
-    const { withPaging } = auth.settingsStore;
+    const { isVisible: infoPanelVisible } = infoPanelStore;
+    const { withPaging } = settingsStore;
+    
     const {
       getColumns,
       setColumnEnable,
       typeAccountsColumnIsEnabled,
       emailAccountsColumnIsEnabled,
     } = tableStore;
-=======
-    const { isVisible: infoPanelVisible } = infoPanelStore;
-    const { withPaging } = settingsStore;
 
->>>>>>> 0c2e6a05
     return {
       filter,
-
       setIsLoading: clientLoadingStore.setIsSectionBodyLoading,
-<<<<<<< HEAD
-      userId: auth.userStore.user?.id,
+      userId: userStore.user?.id,
       infoPanelVisible,
       withPaging,
       getColumns,
       setColumnEnable,
       typeAccountsColumnIsEnabled,
       emailAccountsColumnIsEnabled,
-=======
-      userId: userStore.user?.id,
-      infoPanelVisible,
-      withPaging,
->>>>>>> 0c2e6a05
+
     };
   }
 )(
