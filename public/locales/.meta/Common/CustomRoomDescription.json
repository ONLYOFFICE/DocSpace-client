{
  "key_path": "CustomRoomDescription",
  "content": "Apply your own settings to use this room for any custom purpose.",
  "content_en_sha1_hash": "2e2225d6e3f84acd6c2f9e2cd4deb6c09ea5f37e",
  "created_at": "2025-05-19T21:30:44.367Z",
<<<<<<< HEAD
  "updated_at": "2025-05-26T07:57:32.919Z",
=======
  "updated_at": "2025-06-03T20:59:42.345Z",
>>>>>>> 398dda3c
  "comment": {
    "text": "This translation key is used to display a custom room description that can be tailored to suit specific purposes. It appears on a button or similar UI element where users can customize their room settings.",
    "is_auto": true,
    "updated_at": "2025-05-20T09:36:47.937Z"
  },
  "usage": [
    {
      "file_path": "/packages/shared/components/room-type/RoomType.utils.ts",
<<<<<<< HEAD
      "line_number": 40,
      "context": "case RoomsType.EditingRoom:\n return t(\"Common:CollaborationRoomDescription\");\n case RoomsType.VirtualDataRoom:\n return t(\"Common:VirtualDataRoomDescription\");\n case RoomsType.CustomRoom:\n return t(\"Common:CustomRoomDescription\");\n case RoomsType.PublicRoom:\n return t(\"Common:PublicRoomInfo\");\n case RoomsType.FormRoom:\n return t(\"Common:FormFilingRoomInfo\");\n default:",
=======
      "line_number": 41,
      "context": "case RoomsType.EditingRoom:\n return t(\"Common:CollaborationRoomDescription\");\n case RoomsType.VirtualDataRoom:\n return t(\"Common:VirtualDataRoomDescription\");\n case RoomsType.CustomRoom:\n return t(\"Common:CustomRoomDescription\");\n \n case RoomsType.PublicRoom:\n return t(\"Common:PublicRoomInfo\");\n case RoomsType.FormRoom:\n return t(\"Common:FormFilingRoomInfo\");",
>>>>>>> 398dda3c
      "module": "/packages/shared"
    }
  ],
  "languages": {
    "en": {
      "ai_translated": false,
      "ai_model": null,
      "ai_spell_check_issues": [],
      "approved_at": null
    },
    "ar-SA": {
      "ai_translated": false,
      "ai_model": null,
      "ai_spell_check_issues": [],
      "approved_at": null
    },
    "az": {
      "ai_translated": false,
      "ai_model": null,
      "ai_spell_check_issues": [
        {
          "type": "incorrect_translation",
          "description": "The translation is technically correct, but the phrasing is a bit awkward and not as natural-sounding in Azerbaijani. 'Öz parametrlərinizi tətbiq edin' is overly literal and formal for this context. A more natural phrasing would convey the same meaning in a more user-friendly way.",
          "suggestion": "Bu otağı istəyinizə uyğun olaraq, hər hansı məqsəd üçün istifadə edə bilərsiniz."
        }
      ],
      "approved_at": null
    },
    "bg": {
      "ai_translated": false,
      "ai_model": null,
      "ai_spell_check_issues": [
        {
          "type": "incorrect_translation",
          "description": "The English phrase \"custom purpose\" is not accurately reflected in the Bulgarian translation. \"Лична цел\" (lichna cel) translates to 'personal purpose' rather than the broader 'custom purpose' implied in the original. While not completely wrong, it narrows the meaning.",
          "suggestion": "Consider a more general term for 'purpose' that conveys the flexibility implied by 'custom'.  Something like 'специализирана цел' (specializirana cel) or 'собствена цел' (obstvena cel) might be more appropriate, depending on the desired nuance."
        }
      ],
      "approved_at": null
    },
    "cs": {
      "ai_translated": false,
      "ai_model": null,
      "ai_spell_check_issues": [
        {
          "type": "incorrect_translation",
          "description": "The translation 'Použijte vlastní nastavení a použijte tuto místnost pro libovolný účel' is a bit redundant. The repeated use of 'použijte' (use) makes the sentence awkward in Czech.",
          "suggestion": "Použijte vlastní nastavení a nastavte tuto místnost pro libovolný účel."
        },
        {
          "type": "incorrect_translation",
          "description": "The English phrasing 'Apply your own settings' is best conveyed with 'nastavte' (set up) rather than 'použijte' (use) in the Czech translation.",
          "suggestion": "Použijte vlastní nastavení a nastavte tuto místnost pro libovolný účel."
        }
      ],
      "approved_at": null
    },
    "de": {
      "ai_translated": false,
      "ai_model": null,
      "ai_spell_check_issues": [],
      "approved_at": null
    },
    "el-GR": {
      "ai_translated": false,
      "ai_model": null,
      "ai_spell_check_issues": [],
      "approved_at": null
    },
    "es": {
      "ai_translated": false,
      "ai_model": null,
      "ai_spell_check_issues": [
        {
          "type": "incorrect_translation",
          "description": "The translation 'Aplique sus propios ajustes para utilizar esta sala según sus necesidades' doesn't perfectly capture the nuance of 'Apply your own settings to use this room for any custom purpose'. While understandable, it's a bit literal and doesn't convey the 'any custom purpose' aspect as clearly.",
          "suggestion": "Consider a more nuanced translation like 'Personalice la configuración de esta sala para adaptarla a sus necesidades específicas' or 'Configure esta sala a su gusto para adaptarla a cualquier uso personalizado'."
        }
      ],
      "approved_at": null
    },
    "fi": {
      "ai_translated": false,
      "ai_model": null,
      "ai_spell_check_issues": [
        {
          "type": "incorrect_translation",
          "description": "The translation 'Aseta omat asetuksesti käyttääksesi tätä huonetta mihin tahansa mukautettuun tarkoitukseen' is a bit literal and could be improved for naturalness in Finnish. The phrase 'omiat asetuksesti' is slightly awkward.",
          "suggestion": "Käytä tätä huonetta vapaasti omien asetustesi mukaan."
        }
      ],
      "approved_at": null
    },
    "fr": {
      "ai_translated": false,
      "ai_model": null,
      "ai_spell_check_issues": [],
      "approved_at": null
    },
    "hy-AM": {
      "ai_translated": false,
      "ai_model": null,
      "ai_spell_check_issues": [
        {
          "type": "incorrect_translation",
          "description": "The translation \"Կիրառեք ձեր սեփական կարգավորումները՝ այս սենյակը ցանկացած նպատակով օգտագործելու համար\" is a bit literal and could be improved for natural flow. While technically correct, it sounds somewhat awkward in Armenian.",
          "suggestion": "Consider a more fluent phrasing like: \"Օգտագործեք այս սենյակը ցանկացած նպատակով՝ ձեր սեփական կարգավորումներով\" or \"Այս սենյակը օգտագործեք ձեր սեփական կարգավորումներով՝ ցանկացած նպատակի համար\""
        }
      ],
      "approved_at": null
    },
    "it": {
      "ai_translated": false,
      "ai_model": null,
      "ai_spell_check_issues": [],
      "approved_at": null
    },
    "ja-JP": {
      "ai_translated": false,
      "ai_model": null,
      "ai_spell_check_issues": [
        {
          "type": "incorrect_translation",
          "description": "The translation is overly literal and sounds unnatural in Japanese. 'Apply your own settings' is not directly translatable this way. The flow of the sentence is awkward.",
          "suggestion": "独自のカスタマイズ設定を適用して、このルームを自由に利用してください。"
        },
        {
          "type": "grammar",
          "description": "The particle 'に' after 'このルーム' is unnecessary and slightly disrupts the flow. It creates an implied location that isn't crucial here.",
          "suggestion": "任意のカスタム目的のためにこのルームを使用する独自の設定を適用する。"
        },
        {
          "type": "incorrect_translation",
          "description": "The phrase '独自のカスタマイズ設定' is too verbose and technical for the intended user.  It's translating 'your own settings' too literally.",
          "suggestion": "自由な設定を適用して"
        }
      ],
      "approved_at": null
    },
    "ko-KR": {
      "ai_translated": false,
      "ai_model": null,
      "ai_spell_check_issues": [
        {
          "type": "incorrect_translation",
          "description": "The translation '사용자 지정 목적으로 이 방을 사용하려면 원하는 설정을 적용하세요' is a bit literal and could be more natural-sounding. 'Apply your own settings' isn't directly conveyed in a concise way.",
          "suggestion": "사용자 지정 용도로 이 방을 사용하려면 설정을 변경하세요."
        },
        {
          "type": "incorrect_translation",
          "description": "The phrasing '원하는 설정을 적용하세요' (apply your desired settings) is grammatically correct but could be improved for a more natural flow in Korean. It's slightly clunky.",
          "suggestion": "필요에 따라 설정을 조절하세요."
        }
      ],
      "approved_at": null
    },
    "lo-LA": {
      "ai_translated": false,
      "ai_model": null,
      "ai_spell_check_issues": [
        {
          "type": "incorrect_translation",
          "description": "The translation \"ນຳໃຊ້ການຕັ້ງຄ່າຂອງທ່ານເອງເພື່ອໃຊ້ຫ້ອງນີ້ເພື່ອຈຸດປະສົງທີ່ກຳນົດເອງ\" is a literal translation and doesn't fully capture the meaning of \"Apply your own settings to use this room for any custom purpose.\" It sounds somewhat awkward in Lao.",
          "suggestion": "Consider a more natural-sounding translation like: \"ປັບການຕັ້ງຄ່າຕາມໃຈຕ້ອງການຂອງທ່ານເພື່ອໃຊ້ຫ້ອງນີ້ໃນຈຸດປະສົງໃດກໍຕາມທີ່ທ່ານຕ້ອງການ\" or \"ທ່ານສາມາດປັບການຕັ້ງຄ່າຕາມຄວາມຕ້ອງການຂອງທ່ານເພື່ອໃຊ້ຫ້ອງນີ້ໃນຈຸດປະສົງໃດກໍຕາມທີ່ຕ້ອງການໄດ້\"."
        }
      ],
      "approved_at": null
    },
    "lv": {
      "ai_translated": false,
      "ai_model": null,
      "ai_spell_check_issues": [
        {
          "type": "incorrect_translation",
          "description": "The phrase 'jebkādam pielāgotam mērķiem' is a slightly awkward and less natural way to express 'any custom purpose'. It's technically correct but could be improved.",
          "suggestion": "Lietojiet savus iestatījumus, lai izmantotu šo telpu jebkuriem pielāgojamiem mērķiem."
        }
      ],
      "approved_at": null
    },
    "nl": {
      "ai_translated": false,
      "ai_model": null,
      "ai_spell_check_issues": [],
      "approved_at": null
    },
    "pl": {
      "ai_translated": false,
      "ai_model": null,
      "ai_spell_check_issues": [],
      "approved_at": null
    },
    "pt": {
      "ai_translated": false,
      "ai_model": null,
      "ai_spell_check_issues": [],
      "approved_at": null
    },
    "pt-BR": {
      "ai_translated": false,
      "ai_model": null,
      "ai_spell_check_issues": [],
      "approved_at": null
    },
    "ro": {
      "ai_translated": false,
      "ai_model": null,
      "ai_spell_check_issues": [
        {
          "type": "incorrect_translation",
          "description": "The translation 'Aplicaţi setările dvs proprii pentru a utiliza această sală în orice scop personal' isn't the most natural or accurate rendering of 'Apply your own settings to use this room for any custom purpose.' The word 'personal' feels out of place.",
          "suggestion": "Aplicaţi-vă propriile setări pentru a folosi această sală în orice scop personalizat."
        },
        {
          "type": "grammar",
          "description": "While technically correct, 'Aplicaţi-vă propriile setări' sounds slightly more formal than the English original. A less formal option might be preferable.",
          "suggestion": "Folosește-ți propriile setări pentru a folosi această sală în orice scop personalizat."
        }
      ],
      "approved_at": null
    },
    "ru": {
      "ai_translated": false,
      "ai_model": null,
      "ai_spell_check_issues": [],
      "approved_at": null
    },
    "si": {
      "ai_translated": false,
      "ai_model": null,
      "ai_spell_check_issues": [
        {
          "type": "incorrect_translation",
          "description": "The translation 'ඕනෑම අභිරුචි අරමුණකට මෙම කාමරය භාවිතයට ඔබගේම සැකසුම් යොදන්න' while understandable, doesn't perfectly capture the nuance of 'Apply your own settings to use this room for any custom purpose'. A more direct and natural-sounding translation could be explored.",
          "suggestion": "අභිරුචි අවශ්‍යතාවන්ට අනුව මෙම කාමරය භාවිතා කිරීමට ඔබේ සැකසුම් යොදා ගන්න."
        },
        {
          "type": "spelling",
          "description": "While technically correct, 'අභිරුචි' can sometimes sound formal. Depending on the target audience, a simpler word might be more appropriate.",
          "suggestion": "Consider using a more accessible word for 'අභිරුචි' if the intended audience is less formal."
        }
      ],
      "approved_at": null
    },
    "sk": {
      "ai_translated": false,
      "ai_model": null,
      "ai_spell_check_issues": [
        {
          "type": "incorrect_translation",
          "description": "The translation 'Zadajte svoje nastavenia na použitie tejto miestnosti na akýkoľvek vlastný účel' is a bit literal and doesn't flow naturally in Slovak. A more idiomatic translation would convey the intended meaning more effectively.",
          "suggestion": "Použite túto miestnosť pre vaše vlastné nastavenia a účel."
        }
      ],
      "approved_at": null
    },
    "sl": {
      "ai_translated": false,
      "ai_model": null,
      "ai_spell_check_issues": [
        {
          "type": "incorrect_translation",
          "description": "The translation 'Uporabite svoje lastne nastavitve za uporabo te sobe za kateri koli namen po vaši meri' is overly literal and somewhat awkward in Slovenian. The phrase 'po vaši meri' is technically correct but sounds clunky in this context.",
          "suggestion": "Uporabite svoje nastavitve, da uporabite sobo za poljubne, individualne namene."
        },
        {
          "type": "formatting",
          "description": "The translation contains unnecessary repetition of 'uporabite'.",
          "suggestion": "Uporabite svoje nastavitve, da uporabite sobo za poljubne, individualne namene."
        }
      ],
      "approved_at": null
    },
    "sr-Cyrl-RS": {
      "ai_translated": false,
      "ai_model": null,
      "ai_spell_check_issues": [
        {
          "type": "spelling",
          "description": "The word 'сопствена' (sopstvena) is misspelled. The correct spelling is 'сопствену' (sopstvenu).",
          "suggestion": "сопствену"
        },
        {
          "type": "grammar",
          "description": "The case of 'собу' (sobu) is incorrect. It should be in the accusative case, 'собу' because it is the direct object of the verb 'користили'.",
          "suggestion": "собу"
        },
        {
          "type": "incorrect_translation",
          "description": "While understandable, 'прилагођену сврху' (prilagodjenu svrhu) can be interpreted as 'adjusted purpose.' A more natural translation would be 'posebnu svrhu' (special purpose) or 'ličnu svrhu' (personal purpose).",
          "suggestion": "posebnu svrhu"
        }
      ],
      "approved_at": null
    },
    "sr-Latn-RS": {
      "ai_translated": false,
      "ai_model": null,
      "ai_spell_check_issues": [
        {
          "type": "spelling",
          "description": "The word 'primenite' is a less common or potentially incorrect spelling. 'Postavite' would be more natural and common for 'apply' in this context.",
          "suggestion": "Postavite sopstvena podešavanja da biste ovu sobu koristili za bilo koju prilagođenu svrhu."
        }
      ],
      "approved_at": null
    },
    "tr": {
      "ai_translated": false,
      "ai_model": null,
      "ai_spell_check_issues": [
        {
          "type": "incorrect_translation",
          "description": "The Turkish translation 'Bu odayı herhangi bir özel amaç için kullanmak için kendi ayarlarınızı uygulayın' is a literal translation that doesn't quite convey the intended meaning of applying settings for a custom purpose. It sounds awkward.",
          "suggestion": "Kendi ayarlarınızla bu odayı istediğiniz özel amaç için kullanabilirsiniz."
        }
      ],
      "approved_at": null
    },
    "uk-UA": {
      "ai_translated": false,
      "ai_model": null,
      "ai_spell_check_issues": [
        {
          "type": "incorrect_translation",
          "description": "The translation 'Застосуйте власні параметри, щоб використовувати цю кімнату з особливою метою' is a bit literal and doesn't quite capture the intended meaning of 'for any custom purpose'. It sounds overly formal and specific.",
          "suggestion": "Розміщуйте свої налаштування, щоб використати цю кімнату для будь-яких потреб."
        }
      ],
      "approved_at": null
    },
    "vi": {
      "ai_translated": false,
      "ai_model": null,
      "ai_spell_check_issues": [
        {
          "type": "incorrect_translation",
          "description": "The translation \"Áp dụng cài đặt của riêng bạn để sử dụng trong phòng này cho bất kỳ mục đích nào theo yêu cầu\" doesn't fully capture the meaning of \"Apply your own settings to use this room for any custom purpose.\" The phrase 'theo yêu cầu' (upon request) is unnecessary and shifts the meaning.",
          "suggestion": "Áp dụng cài đặt của riêng bạn để sử dụng phòng này cho bất kỳ mục đích tùy chỉnh nào."
        },
        {
          "type": "formatting",
          "description": "The Vietnamese translation has a slightly awkward phrasing. Adding 'của riêng bạn' is a bit redundant.",
          "suggestion": "Áp dụng cài đặt của bạn để sử dụng phòng này cho bất kỳ mục đích tùy chỉnh nào."
        }
      ],
      "approved_at": null
    },
    "zh-CN": {
      "ai_translated": false,
      "ai_model": null,
      "ai_spell_check_issues": [
        {
          "type": "incorrect_translation",
          "description": "The translation '根据不同目的和用途对房间进行自定义设置' is too literal and doesn't capture the nuance of the English sentence. 'Apply your own settings to use this room for any custom purpose' implies flexibility and personalization. The Chinese translation sounds overly formal and technical.",
          "suggestion": "根据您的需求，自定义房间设置。"
        },
        {
          "type": "formatting",
          "description": "The Chinese translation uses a somewhat formal tone which may not align with the overall product tone. Consider a more conversational and approachable phrasing.",
          "suggestion": "您可以根据自己的需求来设置房间。"
        }
      ],
      "approved_at": null
    }
  }
}<|MERGE_RESOLUTION|>--- conflicted
+++ resolved
@@ -3,11 +3,7 @@
   "content": "Apply your own settings to use this room for any custom purpose.",
   "content_en_sha1_hash": "2e2225d6e3f84acd6c2f9e2cd4deb6c09ea5f37e",
   "created_at": "2025-05-19T21:30:44.367Z",
-<<<<<<< HEAD
-  "updated_at": "2025-05-26T07:57:32.919Z",
-=======
   "updated_at": "2025-06-03T20:59:42.345Z",
->>>>>>> 398dda3c
   "comment": {
     "text": "This translation key is used to display a custom room description that can be tailored to suit specific purposes. It appears on a button or similar UI element where users can customize their room settings.",
     "is_auto": true,
@@ -16,13 +12,8 @@
   "usage": [
     {
       "file_path": "/packages/shared/components/room-type/RoomType.utils.ts",
-<<<<<<< HEAD
-      "line_number": 40,
-      "context": "case RoomsType.EditingRoom:\n return t(\"Common:CollaborationRoomDescription\");\n case RoomsType.VirtualDataRoom:\n return t(\"Common:VirtualDataRoomDescription\");\n case RoomsType.CustomRoom:\n return t(\"Common:CustomRoomDescription\");\n case RoomsType.PublicRoom:\n return t(\"Common:PublicRoomInfo\");\n case RoomsType.FormRoom:\n return t(\"Common:FormFilingRoomInfo\");\n default:",
-=======
       "line_number": 41,
       "context": "case RoomsType.EditingRoom:\n return t(\"Common:CollaborationRoomDescription\");\n case RoomsType.VirtualDataRoom:\n return t(\"Common:VirtualDataRoomDescription\");\n case RoomsType.CustomRoom:\n return t(\"Common:CustomRoomDescription\");\n \n case RoomsType.PublicRoom:\n return t(\"Common:PublicRoomInfo\");\n case RoomsType.FormRoom:\n return t(\"Common:FormFilingRoomInfo\");",
->>>>>>> 398dda3c
       "module": "/packages/shared"
     }
   ],
@@ -45,8 +36,13 @@
       "ai_spell_check_issues": [
         {
           "type": "incorrect_translation",
-          "description": "The translation is technically correct, but the phrasing is a bit awkward and not as natural-sounding in Azerbaijani. 'Öz parametrlərinizi tətbiq edin' is overly literal and formal for this context. A more natural phrasing would convey the same meaning in a more user-friendly way.",
-          "suggestion": "Bu otağı istəyinizə uyğun olaraq, hər hansı məqsəd üçün istifadə edə bilərsiniz."
+          "description": "The translation is overly literal and doesn't flow naturally in Azerbaijani. The phrase \"öz parametrlərinizi tətbiq edin\" (apply your own settings) feels awkward.",
+          "suggestion": "Consider a more natural phrasing like \"Bu otağı istəyinizə uyğun istifadə etmək üçün qərarınızı verin\" or \"Bu otağı istəyinizə görə özünüz ayarlayın.\""
+        },
+        {
+          "type": "formatting",
+          "description": "The sentence is a bit long and complex. Consider breaking it down for better readability.",
+          "suggestion": "Split into two sentences: \"Bu otağı istənilən xüsusi məqsəd üçün istifadə etmək olar. Öz parametrlərinizi tətbiq edin.\""
         }
       ],
       "approved_at": null
@@ -57,8 +53,8 @@
       "ai_spell_check_issues": [
         {
           "type": "incorrect_translation",
-          "description": "The English phrase \"custom purpose\" is not accurately reflected in the Bulgarian translation. \"Лична цел\" (lichna cel) translates to 'personal purpose' rather than the broader 'custom purpose' implied in the original. While not completely wrong, it narrows the meaning.",
-          "suggestion": "Consider a more general term for 'purpose' that conveys the flexibility implied by 'custom'.  Something like 'специализирана цел' (specializirana cel) or 'собствена цел' (obstvena cel) might be more appropriate, depending on the desired nuance."
+          "description": "The English phrase \"custom purpose\" is translated as \"лична цел\" (lichna tsel) which means 'personal purpose'. While not entirely wrong, \"custom\" implies something more tailored and specific to the user's desires, not just personal. A more accurate translation might be something like \"специализирана цел\" (spetsializirana tsel) meaning 'specialized purpose' or \"индивидуална цел\" (individualna tsel) which is closer to 'individual purpose'.",
+          "suggestion": "Consider 'специализирана цел' or 'индивидуална цел' for a more accurate translation of 'custom purpose'."
         }
       ],
       "approved_at": null
@@ -69,13 +65,8 @@
       "ai_spell_check_issues": [
         {
           "type": "incorrect_translation",
-          "description": "The translation 'Použijte vlastní nastavení a použijte tuto místnost pro libovolný účel' is a bit redundant. The repeated use of 'použijte' (use) makes the sentence awkward in Czech.",
-          "suggestion": "Použijte vlastní nastavení a nastavte tuto místnost pro libovolný účel."
-        },
-        {
-          "type": "incorrect_translation",
-          "description": "The English phrasing 'Apply your own settings' is best conveyed with 'nastavte' (set up) rather than 'použijte' (use) in the Czech translation.",
-          "suggestion": "Použijte vlastní nastavení a nastavte tuto místnost pro libovolný účel."
+          "description": "The Czech translation 'Použijte vlastní nastavení a použijte tuto místnost pro libovolný účel.' is slightly awkward and repetitive. The repeated 'použijte' (use) makes the sentence less fluent.",
+          "suggestion": "Použijte vlastní nastavení pro libovolný účel v této místnosti."
         }
       ],
       "approved_at": null
@@ -98,8 +89,8 @@
       "ai_spell_check_issues": [
         {
           "type": "incorrect_translation",
-          "description": "The translation 'Aplique sus propios ajustes para utilizar esta sala según sus necesidades' doesn't perfectly capture the nuance of 'Apply your own settings to use this room for any custom purpose'. While understandable, it's a bit literal and doesn't convey the 'any custom purpose' aspect as clearly.",
-          "suggestion": "Consider a more nuanced translation like 'Personalice la configuración de esta sala para adaptarla a sus necesidades específicas' or 'Configure esta sala a su gusto para adaptarla a cualquier uso personalizado'."
+          "description": "The translation 'Aplique sus propios ajustes para utilizar esta sala según sus necesidades' is a functional translation but doesn't fully capture the meaning of 'any custom purpose'. 'Según sus necesidades' implies the user's *needs*, not any arbitrary custom purpose.",
+          "suggestion": "Aplique sus propios ajustes para utilizar esta sala para cualquier propósito personalizado."
         }
       ],
       "approved_at": null
@@ -110,8 +101,13 @@
       "ai_spell_check_issues": [
         {
           "type": "incorrect_translation",
-          "description": "The translation 'Aseta omat asetuksesti käyttääksesi tätä huonetta mihin tahansa mukautettuun tarkoitukseen' is a bit literal and could be improved for naturalness in Finnish. The phrase 'omiat asetuksesti' is slightly awkward.",
-          "suggestion": "Käytä tätä huonetta vapaasti omien asetustesi mukaan."
+          "description": "The translation 'Aseta omat asetuksesti käyttääksesi tätä huonetta mihin tahansa mukautettuun tarkoitukseen' is a bit wordy and doesn't flow as naturally as it could. A more natural Finnish phrasing would be closer to 'Käytä tätä huonetta mihin tahansa tarkoitukseen omilla asetuksillasi'.",
+          "suggestion": "Käytä tätä huonetta mihin tahansa tarkoitukseen omilla asetuksillasi."
+        },
+        {
+          "type": "grammar",
+          "description": "The word 'Aseta' in 'Aseta omat asetuksesti' is slightly awkward. While grammatically correct, 'Käytä' (use) is more suitable in this context.",
+          "suggestion": "Käytä"
         }
       ],
       "approved_at": null
@@ -125,13 +121,7 @@
     "hy-AM": {
       "ai_translated": false,
       "ai_model": null,
-      "ai_spell_check_issues": [
-        {
-          "type": "incorrect_translation",
-          "description": "The translation \"Կիրառեք ձեր սեփական կարգավորումները՝ այս սենյակը ցանկացած նպատակով օգտագործելու համար\" is a bit literal and could be improved for natural flow. While technically correct, it sounds somewhat awkward in Armenian.",
-          "suggestion": "Consider a more fluent phrasing like: \"Օգտագործեք այս սենյակը ցանկացած նպատակով՝ ձեր սեփական կարգավորումներով\" or \"Այս սենյակը օգտագործեք ձեր սեփական կարգավորումներով՝ ցանկացած նպատակի համար\""
-        }
-      ],
+      "ai_spell_check_issues": [],
       "approved_at": null
     },
     "it": {
@@ -146,18 +136,18 @@
       "ai_spell_check_issues": [
         {
           "type": "incorrect_translation",
-          "description": "The translation is overly literal and sounds unnatural in Japanese. 'Apply your own settings' is not directly translatable this way. The flow of the sentence is awkward.",
-          "suggestion": "独自のカスタマイズ設定を適用して、このルームを自由に利用してください。"
+          "description": "The translation is overly literal and doesn't flow naturally in Japanese. The phrase '独自の設定を適用する' (dokuuji no settei o tekiyou suru) is awkward.  It directly translates to 'apply your own settings,' but a more natural phrasing would focus on customizing the room's usage.",
+          "suggestion": "このルームを任意のカスタム目的で使用するための設定を調整してください。"
         },
         {
           "type": "grammar",
-          "description": "The particle 'に' after 'このルーム' is unnecessary and slightly disrupts the flow. It creates an implied location that isn't crucial here.",
-          "suggestion": "任意のカスタム目的のためにこのルームを使用する独自の設定を適用する。"
-        },
-        {
-          "type": "incorrect_translation",
-          "description": "The phrase '独自のカスタマイズ設定' is too verbose and technical for the intended user.  It's translating 'your own settings' too literally.",
-          "suggestion": "自由な設定を適用して"
+          "description": "The sentence structure is slightly awkward.  While not strictly incorrect, it can be improved for better readability.",
+          "suggestion": "このルームを任意のカスタム目的で使用するための設定を調整してください。"
+        },
+        {
+          "type": "formatting",
+          "description": "The current translation lacks a sense of natural flow, which is crucial for user experience in Japanese. The phrasing is too direct and technical.",
+          "suggestion": "このルームを任意のカスタム目的で使用するための設定を調整してください。"
         }
       ],
       "approved_at": null
@@ -168,13 +158,13 @@
       "ai_spell_check_issues": [
         {
           "type": "incorrect_translation",
-          "description": "The translation '사용자 지정 목적으로 이 방을 사용하려면 원하는 설정을 적용하세요' is a bit literal and could be more natural-sounding. 'Apply your own settings' isn't directly conveyed in a concise way.",
-          "suggestion": "사용자 지정 용도로 이 방을 사용하려면 설정을 변경하세요."
-        },
-        {
-          "type": "incorrect_translation",
-          "description": "The phrasing '원하는 설정을 적용하세요' (apply your desired settings) is grammatically correct but could be improved for a more natural flow in Korean. It's slightly clunky.",
-          "suggestion": "필요에 따라 설정을 조절하세요."
+          "description": "The translation '사용자 지정 목적으로 이 방을 사용하려면 원하는 설정을 적용하세요.' is a bit literal and doesn't flow naturally in Korean. While technically correct, it sounds somewhat awkward.",
+          "suggestion": "Consider a more natural phrasing like '이 방을 원하는 대로 설정하여 사용하세요.' or '원하는 대로 설정하여 이 방을 활용하세요.'"
+        },
+        {
+          "type": "formatting",
+          "description": "The original English uses a sentence. The Korean translation maintains a sentence structure, which is good, but could potentially be broken down if more appropriate for context (e.g., for UI elements).",
+          "suggestion": "Evaluate if splitting into two shorter sentences would improve readability in the user interface, though this depends on the specific layout."
         }
       ],
       "approved_at": null
@@ -185,8 +175,8 @@
       "ai_spell_check_issues": [
         {
           "type": "incorrect_translation",
-          "description": "The translation \"ນຳໃຊ້ການຕັ້ງຄ່າຂອງທ່ານເອງເພື່ອໃຊ້ຫ້ອງນີ້ເພື່ອຈຸດປະສົງທີ່ກຳນົດເອງ\" is a literal translation and doesn't fully capture the meaning of \"Apply your own settings to use this room for any custom purpose.\" It sounds somewhat awkward in Lao.",
-          "suggestion": "Consider a more natural-sounding translation like: \"ປັບການຕັ້ງຄ່າຕາມໃຈຕ້ອງການຂອງທ່ານເພື່ອໃຊ້ຫ້ອງນີ້ໃນຈຸດປະສົງໃດກໍຕາມທີ່ທ່ານຕ້ອງການ\" or \"ທ່ານສາມາດປັບການຕັ້ງຄ່າຕາມຄວາມຕ້ອງການຂອງທ່ານເພື່ອໃຊ້ຫ້ອງນີ້ໃນຈຸດປະສົງໃດກໍຕາມທີ່ຕ້ອງການໄດ້\"."
+          "description": "The phrase \"to use this room for any custom purpose\" is not perfectly captured by \"ເພື່ອໃຊ້ຫ້ອງນີ້ເພື່ອຈຸດປະສົງທີ່ກຳນົດເອງ.\" While understandable, a more accurate and natural translation would better convey the flexibility implied in the English version.  'ກຳນົດເອງ' suggests a specific, defined purpose, whereas 'any custom purpose' implies a broader range of possibilities.",
+          "suggestion": "ນຳໃຊ້ການຕັ້ງຄ່າຂອງທ່ານເອງເພື່ອໃຊ້ຫ້ອງນີ້ເພື່ອຈຸດປະສົງຕາມໃຈຂອງທ່ານ."
         }
       ],
       "approved_at": null
@@ -197,8 +187,13 @@
       "ai_spell_check_issues": [
         {
           "type": "incorrect_translation",
-          "description": "The phrase 'jebkādam pielāgotam mērķiem' is a slightly awkward and less natural way to express 'any custom purpose'. It's technically correct but could be improved.",
-          "suggestion": "Lietojiet savus iestatījumus, lai izmantotu šo telpu jebkuriem pielāgojamiem mērķiem."
+          "description": "The translation \"Lietojiet savus iestatījumus, lai izmantotu šo telpu jebkādam pielāgotam mērķiem\" is a bit clunky and doesn't quite capture the nuance of the English. \"Jebkādam pielāgotam mērķiem\" is overly formal and doesn't flow naturally.",
+          "suggestion": "Lietojiet savus iestatījumus, lai izmantotu šo telpu jebkuram savam mērķim."
+        },
+        {
+          "type": "incorrect_translation",
+          "description": "While not strictly incorrect, 'jebkuram savam mērķim' is a more natural and fluent way to express 'any custom purpose' in Latvian compared to the original translation.",
+          "suggestion": "Lietojiet savus iestatījumus, lai izmantotu šo telpu jebkuram savam mērķim."
         }
       ],
       "approved_at": null
@@ -212,7 +207,13 @@
     "pl": {
       "ai_translated": false,
       "ai_model": null,
-      "ai_spell_check_issues": [],
+      "ai_spell_check_issues": [
+        {
+          "type": "incorrect_translation",
+          "description": "The translation 'Zastosuj własne ustawienia, aby wykorzystać ten pokój do dowolnych innych celów' is slightly awkward and doesn't fully capture the nuance of the original English. 'Wykorzystać' (to utilize) feels a bit formal and doesn't quite match the more open and flexible feel of 'use for any custom purpose'.",
+          "suggestion": "Consider 'Zastosuj własne ustawienia, aby używać tego pokoju do celów, które sam(a) określisz.' or 'Dostosuj ustawienia, aby używać tego pokoju do własnych potrzeb.'"
+        }
+      ],
       "approved_at": null
     },
     "pt": {
@@ -230,102 +231,69 @@
     "ro": {
       "ai_translated": false,
       "ai_model": null,
-      "ai_spell_check_issues": [
-        {
-          "type": "incorrect_translation",
-          "description": "The translation 'Aplicaţi setările dvs proprii pentru a utiliza această sală în orice scop personal' isn't the most natural or accurate rendering of 'Apply your own settings to use this room for any custom purpose.' The word 'personal' feels out of place.",
-          "suggestion": "Aplicaţi-vă propriile setări pentru a folosi această sală în orice scop personalizat."
+      "ai_spell_check_issues": [],
+      "approved_at": null
+    },
+    "ru": {
+      "ai_translated": false,
+      "ai_model": null,
+      "ai_spell_check_issues": [],
+      "approved_at": null
+    },
+    "si": {
+      "ai_translated": false,
+      "ai_model": null,
+      "ai_spell_check_issues": [],
+      "approved_at": null
+    },
+    "sk": {
+      "ai_translated": false,
+      "ai_model": null,
+      "ai_spell_check_issues": [],
+      "approved_at": null
+    },
+    "sl": {
+      "ai_translated": false,
+      "ai_model": null,
+      "ai_spell_check_issues": [
+        {
+          "type": "incorrect_translation",
+          "description": "The translation 'Uporabite svoje lastne nastavitve za uporabo te sobe za kateri koli namen po vaši meri' is a bit literal and could be more naturally phrased. 'po vaši meri' is correct, but the overall sentence structure feels awkward.",
+          "suggestion": "Uporabite svoje nastavitve, da prilagodite to sobo za vaše potrebe."
         },
         {
           "type": "grammar",
-          "description": "While technically correct, 'Aplicaţi-vă propriile setări' sounds slightly more formal than the English original. A less formal option might be preferable.",
-          "suggestion": "Folosește-ți propriile setări pentru a folosi această sală în orice scop personalizat."
-        }
-      ],
-      "approved_at": null
-    },
-    "ru": {
-      "ai_translated": false,
-      "ai_model": null,
-      "ai_spell_check_issues": [],
-      "approved_at": null
-    },
-    "si": {
-      "ai_translated": false,
-      "ai_model": null,
-      "ai_spell_check_issues": [
-        {
-          "type": "incorrect_translation",
-          "description": "The translation 'ඕනෑම අභිරුචි අරමුණකට මෙම කාමරය භාවිතයට ඔබගේම සැකසුම් යොදන්න' while understandable, doesn't perfectly capture the nuance of 'Apply your own settings to use this room for any custom purpose'. A more direct and natural-sounding translation could be explored.",
-          "suggestion": "අභිරුචි අවශ්‍යතාවන්ට අනුව මෙම කාමරය භාවිතා කිරීමට ඔබේ සැකසුම් යොදා ගන්න."
+          "description": "While grammatically correct, the repetition of 'uporabite' makes the sentence feel clunky. Replacing the first instance with a synonym would improve flow.",
+          "suggestion": "Prilagodite to sobo s svojimi nastavitvami za uporabo za kateri koli namen."
+        }
+      ],
+      "approved_at": null
+    },
+    "sr-Cyrl-RS": {
+      "ai_translated": false,
+      "ai_model": null,
+      "ai_spell_check_issues": [
+        {
+          "type": "incorrect_translation",
+          "description": "The translation 'Примените сопствена подешавања да бисте ову собу користили за било коју прилагођену сврху.' is not the most natural or accurate translation of 'Apply your own settings to use this room for any custom purpose.' While technically correct, it's a bit clunky. A more idiomatic translation would improve readability.",
+          "suggestion": "Примените сопствена подешавања да бисте ову собу прилагодили за своју намену."
         },
         {
           "type": "spelling",
-          "description": "While technically correct, 'අභිරුචි' can sometimes sound formal. Depending on the target audience, a simpler word might be more appropriate.",
-          "suggestion": "Consider using a more accessible word for 'අභිරුචි' if the intended audience is less formal."
-        }
-      ],
-      "approved_at": null
-    },
-    "sk": {
-      "ai_translated": false,
-      "ai_model": null,
-      "ai_spell_check_issues": [
-        {
-          "type": "incorrect_translation",
-          "description": "The translation 'Zadajte svoje nastavenia na použitie tejto miestnosti na akýkoľvek vlastný účel' is a bit literal and doesn't flow naturally in Slovak. A more idiomatic translation would convey the intended meaning more effectively.",
-          "suggestion": "Použite túto miestnosť pre vaše vlastné nastavenia a účel."
-        }
-      ],
-      "approved_at": null
-    },
-    "sl": {
-      "ai_translated": false,
-      "ai_model": null,
-      "ai_spell_check_issues": [
-        {
-          "type": "incorrect_translation",
-          "description": "The translation 'Uporabite svoje lastne nastavitve za uporabo te sobe za kateri koli namen po vaši meri' is overly literal and somewhat awkward in Slovenian. The phrase 'po vaši meri' is technically correct but sounds clunky in this context.",
-          "suggestion": "Uporabite svoje nastavitve, da uporabite sobo za poljubne, individualne namene."
-        },
-        {
-          "type": "formatting",
-          "description": "The translation contains unnecessary repetition of 'uporabite'.",
-          "suggestion": "Uporabite svoje nastavitve, da uporabite sobo za poljubne, individualne namene."
-        }
-      ],
-      "approved_at": null
-    },
-    "sr-Cyrl-RS": {
+          "description": "While technically correct, 'прилагођену' could be replaced with 'прилагодили'. It implies the action performed *by* the user.",
+          "suggestion": "прилагодили"
+        }
+      ],
+      "approved_at": null
+    },
+    "sr-Latn-RS": {
       "ai_translated": false,
       "ai_model": null,
       "ai_spell_check_issues": [
         {
           "type": "spelling",
-          "description": "The word 'сопствена' (sopstvena) is misspelled. The correct spelling is 'сопствену' (sopstvenu).",
-          "suggestion": "сопствену"
-        },
-        {
-          "type": "grammar",
-          "description": "The case of 'собу' (sobu) is incorrect. It should be in the accusative case, 'собу' because it is the direct object of the verb 'користили'.",
-          "suggestion": "собу"
-        },
-        {
-          "type": "incorrect_translation",
-          "description": "While understandable, 'прилагођену сврху' (prilagodjenu svrhu) can be interpreted as 'adjusted purpose.' A more natural translation would be 'posebnu svrhu' (special purpose) or 'ličnu svrhu' (personal purpose).",
-          "suggestion": "posebnu svrhu"
-        }
-      ],
-      "approved_at": null
-    },
-    "sr-Latn-RS": {
-      "ai_translated": false,
-      "ai_model": null,
-      "ai_spell_check_issues": [
-        {
-          "type": "spelling",
-          "description": "The word 'primenite' is a less common or potentially incorrect spelling. 'Postavite' would be more natural and common for 'apply' in this context.",
-          "suggestion": "Postavite sopstvena podešavanja da biste ovu sobu koristili za bilo koju prilagođenu svrhu."
+          "description": "The word 'primenite' is misspelled. The correct spelling is 'primijenite'.",
+          "suggestion": "primijenite"
         }
       ],
       "approved_at": null
@@ -336,8 +304,13 @@
       "ai_spell_check_issues": [
         {
           "type": "incorrect_translation",
-          "description": "The Turkish translation 'Bu odayı herhangi bir özel amaç için kullanmak için kendi ayarlarınızı uygulayın' is a literal translation that doesn't quite convey the intended meaning of applying settings for a custom purpose. It sounds awkward.",
-          "suggestion": "Kendi ayarlarınızla bu odayı istediğiniz özel amaç için kullanabilirsiniz."
+          "description": "The translation is technically correct but sounds awkward and unnatural in Turkish. The English phrasing 'Apply your own settings' is difficult to directly translate in a way that maintains the original meaning and flow.",
+          "suggestion": "Kendi tercihlerinize göre bu odayı istediğiniz amaçla kullanabilirsiniz."
+        },
+        {
+          "type": "incorrect_translation",
+          "description": "The direct translation 'kendi ayarlarınızı uygulayın' feels too literal and clunky. The concept of 'settings' needs to be reinterpreted to better convey the meaning.",
+          "suggestion": "Instead of 'kendi ayarlarınızı uygulayın', consider phrasing it as 'kendi tercihlerinize göre' (according to your preferences) or 'isteğinize göre' (according to your desire)."
         }
       ],
       "approved_at": null
@@ -345,13 +318,7 @@
     "uk-UA": {
       "ai_translated": false,
       "ai_model": null,
-      "ai_spell_check_issues": [
-        {
-          "type": "incorrect_translation",
-          "description": "The translation 'Застосуйте власні параметри, щоб використовувати цю кімнату з особливою метою' is a bit literal and doesn't quite capture the intended meaning of 'for any custom purpose'. It sounds overly formal and specific.",
-          "suggestion": "Розміщуйте свої налаштування, щоб використати цю кімнату для будь-яких потреб."
-        }
-      ],
+      "ai_spell_check_issues": [],
       "approved_at": null
     },
     "vi": {
@@ -360,13 +327,13 @@
       "ai_spell_check_issues": [
         {
           "type": "incorrect_translation",
-          "description": "The translation \"Áp dụng cài đặt của riêng bạn để sử dụng trong phòng này cho bất kỳ mục đích nào theo yêu cầu\" doesn't fully capture the meaning of \"Apply your own settings to use this room for any custom purpose.\" The phrase 'theo yêu cầu' (upon request) is unnecessary and shifts the meaning.",
+          "description": "The translation \"Áp dụng cài đặt của riêng bạn để sử dụng trong phòng này cho bất kỳ mục đích nào theo yêu cầu\" is a bit literal and awkward. \"theo yêu cầu\" (upon request) doesn't quite fit the intended meaning of 'for any custom purpose'.",
           "suggestion": "Áp dụng cài đặt của riêng bạn để sử dụng phòng này cho bất kỳ mục đích tùy chỉnh nào."
         },
         {
           "type": "formatting",
-          "description": "The Vietnamese translation has a slightly awkward phrasing. Adding 'của riêng bạn' is a bit redundant.",
-          "suggestion": "Áp dụng cài đặt của bạn để sử dụng phòng này cho bất kỳ mục đích tùy chỉnh nào."
+          "description": "The phrase 'mục đích tùy chỉnh' sounds more natural than 'mục đích nào theo yêu cầu'.",
+          "suggestion": "Use 'mục đích tùy chỉnh' instead of 'mục đích nào theo yêu cầu'."
         }
       ],
       "approved_at": null
@@ -377,13 +344,13 @@
       "ai_spell_check_issues": [
         {
           "type": "incorrect_translation",
-          "description": "The translation '根据不同目的和用途对房间进行自定义设置' is too literal and doesn't capture the nuance of the English sentence. 'Apply your own settings to use this room for any custom purpose' implies flexibility and personalization. The Chinese translation sounds overly formal and technical.",
-          "suggestion": "根据您的需求，自定义房间设置。"
-        },
-        {
-          "type": "formatting",
-          "description": "The Chinese translation uses a somewhat formal tone which may not align with the overall product tone. Consider a more conversational and approachable phrasing.",
-          "suggestion": "您可以根据自己的需求来设置房间。"
+          "description": "The translation '根据不同目的和用途对房间进行自定义设置' is overly literal and doesn't convey the intended meaning of 'Apply your own settings to use this room for any custom purpose.' It focuses on 'different purposes and uses' which isn't the core message.",
+          "suggestion": "A more accurate translation would be something like '自定义设置，以满足您的个性化需求' (Custom settings to meet your personalized needs) or '根据您的需求自定义房间设置' (Customize room settings according to your needs)."
+        },
+        {
+          "type": "formatting",
+          "description": "The translation is a complete sentence, which might not align with the UI context. The original English is a shorter instruction.",
+          "suggestion": "Consider a shorter and more directive phrase like '可自定义房间设置' (Customizable room settings)."
         }
       ],
       "approved_at": null
