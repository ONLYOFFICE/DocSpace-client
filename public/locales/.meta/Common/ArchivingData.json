--- conflicted
+++ resolved
@@ -3,11 +3,7 @@
   "content": "Archiving data",
   "content_en_sha1_hash": "0b71d55f4a461ddcbdf534bd0d205365234b8127",
   "created_at": "2025-05-19T21:30:43.080Z",
-<<<<<<< HEAD
-  "updated_at": "2025-08-29T14:33:38.346Z",
-=======
   "updated_at": "2025-09-01T11:05:24.385Z",
->>>>>>> b75318d3
   "comment": {
     "text": "This translation key is used as a label for a download action button in the context of archiving data. When clicked, this button initiates the archiving process.",
     "is_auto": true,
@@ -28,7 +24,7 @@
     },
     {
       "file_path": "/packages/client/src/store/FilesActionsStore.js",
-      "line_number": 2235,
+      "line_number": 2226,
       "context": "if (!this.isAvailableOption(\"download\")) return null;\n return {\n id: \"menu-download\",\n label: t(\"Common:Download\"),\n onClick: () =>\n this.downloadAction(t(\"Common:ArchivingData\")).catch((err) =>\n toastr.error(err),\n ),\n iconUrl: DownloadReactSvgUrl,\n };",
       "module": "/packages/client"
     },
