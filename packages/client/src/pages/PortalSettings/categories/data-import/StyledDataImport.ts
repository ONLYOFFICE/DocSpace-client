--- conflicted
+++ resolved
@@ -234,13 +234,9 @@
   .ec-desc {
     max-width: 618px;
   }
-<<<<<<< HEAD
-=======
 `;
 
-StyledTableContainer.defaultProps = { theme: Base };
-
-export const StyledUsersInfoWrapper = styled.div<{
+export const StyledUsersInfoWrapper = styled.div.attrs(injectDefaultTheme)<{
   selectedUsers: number;
   totalLicenceLimit: number;
 }>`
@@ -301,5 +297,4 @@
       }
     }
   }
->>>>>>> 566a46b5
 `;