// (c) Copyright Ascensio System SIA 2009-2024
//
// This program is a free software product.
// You can redistribute it and/or modify it under the terms
// of the GNU Affero General Public License (AGPL) version 3 as published by the Free Software
// Foundation. In accordance with Section 7(a) of the GNU AGPL its Section 15 shall be amended
// to the effect that Ascensio System SIA expressly excludes the warranty of non-infringement of
// any third-party rights.
//
// This program is distributed WITHOUT ANY WARRANTY, without even the implied warranty
// of MERCHANTABILITY or FITNESS FOR A PARTICULAR  PURPOSE. For details, see
// the GNU AGPL at: http://www.gnu.org/licenses/agpl-3.0.html
//
// You can contact Ascensio System SIA at Lubanas st. 125a-25, Riga, Latvia, EU, LV-1021.
//
// The  interactive user interfaces in modified source and object code versions of the Program must
// display Appropriate Legal Notices, as required under Section 5 of the GNU AGPL version 3.
//
// Pursuant to Section 7(b) of the License you must retain the original Product logo when
// distributing the program. Pursuant to Section 7(e) we decline to grant you any rights under
// trademark law for use of our trademarks.
//
// All the Product's GUI elements, including illustrations and icon sets, as well as technical writing
// content are licensed under the terms of the Creative Commons Attribution-ShareAlike 4.0
// International. See the License terms at http://creativecommons.org/licenses/by-sa/4.0/legalcode

import { Navigate } from "react-router-dom";

import Error404 from "@docspace/shared/components/errors/Error404";
import componentLoader from "@docspace/shared/utils/component-loader";

import { generalRoutes } from "./general";
<<<<<<< HEAD
=======
import SettingsContainer from "../pages/PortalSettings/categories/integration/LDAP/sub-components/SettingsContainer";
import SyncContainer from "../pages/PortalSettings/categories/integration/LDAP/sub-components/SyncContainer";
import StyledLdapPage from "../pages/PortalSettings/categories/integration/LDAP/styled-components/StyledLdapPage";

const PortalSettings = loadable(() =>
  componentLoader(() => import("../pages/PortalSettings")),
);

const CustomizationSettings = loadable(() =>
  componentLoader(
    () => import("../pages/PortalSettings/categories/common/index.js"),
  ),
);
const LanguageAndTimeZoneSettings = loadable(() =>
  componentLoader(
    () =>
      import(
        "../pages/PortalSettings/categories/common/Customization/language-and-time-zone"
      ),
  ),
);
const WelcomePageSettings = loadable(() =>
  componentLoader(
    () =>
      import(
        "../pages/PortalSettings/categories/common/Customization/welcome-page-settings"
      ),
  ),
);
const DNSSettings = loadable(() =>
  componentLoader(
    () =>
      import(
        "../pages/PortalSettings/categories/common/Customization/dns-settings"
      ),
  ),
);
const PortalRenaming = loadable(() =>
  componentLoader(
    () =>
      import(
        "../pages/PortalSettings/categories/common/Customization/portal-renaming"
      ),
  ),
);
const WhiteLabel = loadable(() =>
  componentLoader(
    () =>
      import("../pages/PortalSettings/categories/common/Branding/whitelabel"),
  ),
);
const CompanyInfoSettings = loadable(() =>
  componentLoader(
    () =>
      import(
        "../pages/PortalSettings/categories/common/Branding/companyInfoSettings"
      ),
  ),
);
const AdditionalResources = loadable(() =>
  componentLoader(
    () =>
      import(
        "../pages/PortalSettings/categories/common/Branding/additionalResources"
      ),
  ),
);
const SecuritySettings = loadable(() =>
  componentLoader(
    () => import("../pages/PortalSettings/categories/security/index.js"),
  ),
);
const TfaPage = loadable(() =>
  componentLoader(
    () =>
      import("../pages/PortalSettings/categories/security/access-portal/tfa"),
  ),
);
const PasswordStrengthPage = loadable(() =>
  componentLoader(
    () =>
      import(
        "../pages/PortalSettings/categories/security/access-portal/passwordStrength"
      ),
  ),
);
const TrustedMailPage = loadable(() =>
  componentLoader(
    () =>
      import(
        "../pages/PortalSettings/categories/security/access-portal/trustedMail"
      ),
  ),
);
const IpSecurityPage = loadable(() =>
  componentLoader(
    () =>
      import(
        "../pages/PortalSettings/categories/security/access-portal/ipSecurity"
      ),
  ),
);
const BruteForceProtectionPage = loadable(() =>
  componentLoader(
    () =>
      import(
        "../pages/PortalSettings/categories/security/access-portal/bruteForceProtection"
      ),
  ),
);
const AdminMessagePage = loadable(() =>
  componentLoader(
    () =>
      import(
        "../pages/PortalSettings/categories/security/access-portal/adminMessage"
      ),
  ),
);
const SessionLifetimePage = loadable(() =>
  componentLoader(
    () =>
      import(
        "../pages/PortalSettings/categories/security/access-portal/sessionLifetime"
      ),
  ),
);
const Integration = loadable(() =>
  componentLoader(
    () => import("../pages/PortalSettings/categories/integration"),
  ),
);
const Payments = loadable(() =>
  componentLoader(() => import("../pages/PortalSettings/categories/payments")),
);
const Statistics = loadable(() =>
  componentLoader(
    () => import("../pages/PortalSettings/categories/storage-management"),
  ),
);
const QuotaPerRoom = loadable(() =>
  componentLoader(
    () =>
      import(
        "../pages/PortalSettings/categories/storage-management/sub-components/QuotaPerRoom.js"
      ),
  ),
);
const QuotaPerUser = loadable(() =>
  componentLoader(
    () =>
      import(
        "../pages/PortalSettings/categories/storage-management/sub-components/QuotaPerUser.js"
      ),
  ),
);
const ThirdParty = loadable(() =>
  componentLoader(
    () =>
      import(
        "../pages/PortalSettings/categories/integration/ThirdPartyServicesSettings"
      ),
  ),
);

const DocumentService = loadable(() =>
  componentLoader(
    () =>
      import("../pages/PortalSettings/categories/integration/DocumentService"),
  ),
);

const SingleSignOn = loadable(() =>
  componentLoader(
    () => import("../pages/PortalSettings/categories/integration/SingleSignOn"),
  ),
);
const SPSettings = loadable(() =>
  componentLoader(
    () =>
      import(
        "../pages/PortalSettings/categories/integration/SingleSignOn/SPSettings"
      ),
  ),
);
const SPMetadata = loadable(() =>
  componentLoader(
    () =>
      import(
        "../pages/PortalSettings/categories/integration/SingleSignOn/ProviderMetadata"
      ),
  ),
);

const DeveloperTools = loadable(() =>
  componentLoader(
    () => import("../pages/PortalSettings/categories/developer-tools/index.js"),
  ),
);

const DataImport = loadable(() =>
  componentLoader(
    () => import("../pages/PortalSettings/categories/data-import/index.tsx"),
  ),
);

const WebhookHistory = loadable(() =>
  componentLoader(
    () =>
      import(
        "../pages/PortalSettings/categories/developer-tools/Webhooks/WebhookHistory"
      ),
  ),
);
const WebhookDetails = loadable(() =>
  componentLoader(
    () =>
      import(
        "../pages/PortalSettings/categories/developer-tools/Webhooks/WebhookEventDetails"
      ),
  ),
);
const Backup = loadable(() =>
  componentLoader(
    () => import("../pages/PortalSettings/categories/data-management/index"),
  ),
);
const DeleteDataPage = loadable(() =>
  componentLoader(
    () => import("../pages/PortalSettings/categories/delete-data"),
  ),
);
const RestoreBackup = loadable(() =>
  componentLoader(
    () =>
      import(
        "../pages/PortalSettings/categories/data-management/backup/restore-backup/index"
      ),
  ),
);
const Bonus = loadable(() => componentLoader(() => import("../pages/Bonus")));

const DocSpace = loadable(() =>
  componentLoader(
    () =>
      import(
        "../pages/PortalSettings/categories/developer-tools/JavascriptSDK/presets/DocSpace"
      ),
  ),
);
const SimpleRoom = loadable(() =>
  componentLoader(
    () =>
      import(
        "../pages/PortalSettings/categories/developer-tools/JavascriptSDK/presets/SimpleRoom"
      ),
  ),
);
const Manager = loadable(() =>
  componentLoader(
    () =>
      import(
        "../pages/PortalSettings/categories/developer-tools/JavascriptSDK/presets/Manager"
      ),
  ),
);
const RoomSelector = loadable(() =>
  componentLoader(
    () =>
      import(
        "../pages/PortalSettings/categories/developer-tools/JavascriptSDK/presets/RoomSelector"
      ),
  ),
);
const FileSelector = loadable(() =>
  componentLoader(
    () =>
      import(
        "../pages/PortalSettings/categories/developer-tools/JavascriptSDK/presets/FileSelector"
      ),
  ),
);
const Editor = loadable(() =>
  componentLoader(
    () =>
      import(
        "../pages/PortalSettings/categories/developer-tools/JavascriptSDK/presets/Editor"
      ),
  ),
);
const Viewer = loadable(() =>
  componentLoader(
    () =>
      import(
        "../pages/PortalSettings/categories/developer-tools/JavascriptSDK/presets/Viewer"
      ),
  ),
);

const OAuthCreatePage = loadable(() =>
  componentLoader(
    () =>
      import(
        "../pages/PortalSettings/categories/developer-tools/OAuth/OAuthCreatePage"
      ),
  ),
);

const OAuthEditPage = loadable(() =>
  componentLoader(
    () =>
      import(
        "../pages/PortalSettings/categories/developer-tools/OAuth/OAuthEditPage"
      ),
  ),
);
>>>>>>> 54a5b93a

const PortalSettingsRoutes = {
  path: "portal-settings/",
  lazy: () => componentLoader(() => import("SRC_DIR/pages/PortalSettings")),
  errorElement: <Error404 />,
  children: [
    {
      index: true,
      element: <Navigate to="customization/general" replace />,
    },
    {
      path: "customization",
      element: <Navigate to="customization/general" replace />,
    },
    {
      path: "customization/general",
      lazy: () =>
        componentLoader(
          () => import("SRC_DIR/pages/PortalSettings/categories/common"),
        ),
    },
    {
      path: "customization/branding",
      lazy: () =>
        componentLoader(
          () => import("SRC_DIR/pages/PortalSettings/categories/common"),
        ),
    },
    {
      path: "customization/appearance",
      lazy: () =>
        componentLoader(
          () => import("SRC_DIR/pages/PortalSettings/categories/common"),
        ),
    },
    {
      path: "customization/branding/white-label",
      async lazy() {
        const { WhiteLabel } = await componentLoader(
          () =>
            import(
              "SRC_DIR/pages/PortalSettings/categories/common/Branding/whitelabel"
            ),
        );

        return { Component: WhiteLabel };
      },
    },
    {
      path: "customization/branding/company-info-settings",
      async lazy() {
        const { CompanyInfoSettings } = await componentLoader(
          () =>
            import(
              "SRC_DIR/pages/PortalSettings/categories/common/Branding/companyInfoSettings"
            ),
        );

        return { Component: CompanyInfoSettings };
      },
    },
    {
      path: "customization/branding/additional-resources",
      async lazy() {
        const { AdditionalResources } = await componentLoader(
          () =>
            import(
              "SRC_DIR/pages/PortalSettings/categories/common/Branding/additionalResources"
            ),
        );

        return { Component: AdditionalResources };
      },
    },
    {
      path: "customization/general/language-and-time-zone",
      async lazy() {
        const { LanguageAndTimeZoneSettings } = await componentLoader(
          () =>
            import(
              "SRC_DIR/pages/PortalSettings/categories/common/Customization/language-and-time-zone"
            ),
        );

        return { Component: LanguageAndTimeZoneSettings };
      },
    },
    {
      path: "customization/general/welcome-page-settings",
      async lazy() {
        const { WelcomePageSettings } = await componentLoader(
          () =>
            import(
              "SRC_DIR/pages/PortalSettings/categories/common/Customization/welcome-page-settings"
            ),
        );

        return { Component: WelcomePageSettings };
      },
    },
    {
      path: "customization/general/dns-settings",
      async lazy() {
        const { DNSSettings } = await componentLoader(
          () =>
            import(
              "SRC_DIR/pages/PortalSettings/categories/common/Customization/dns-settings"
            ),
        );

        return { Component: DNSSettings };
      },
    },
    {
      path: "customization/general/portal-renaming",
      async lazy() {
        const { PortalRenaming } = await componentLoader(
          () =>
            import(
              "SRC_DIR/pages/PortalSettings/categories/common/Customization/portal-renaming"
            ),
        );

        return { Component: PortalRenaming };
      },
    },
    {
      path: "security",
      element: <Navigate to="security/access-portal" replace />,
    },
    {
      path: "security/access-portal",
      lazy: () =>
        componentLoader(
          () => import("SRC_DIR/pages/PortalSettings/categories/security"),
        ),
    },
    {
      path: "security/login-history",
      lazy: () =>
        componentLoader(
          () => import("SRC_DIR/pages/PortalSettings/categories/security"),
        ),
    },
    {
      path: "security/audit-trail",
      lazy: () =>
        componentLoader(
          () => import("SRC_DIR/pages/PortalSettings/categories/security"),
        ),
    },
    {
      path: "security/access-portal/tfa",
      async lazy() {
        const { TfaSection } = await componentLoader(
          () =>
            import(
              "SRC_DIR/pages/PortalSettings/categories/security/access-portal/tfa"
            ),
        );

        return { Component: TfaSection };
      },
    },
    {
      path: "security/access-portal/password",
      async lazy() {
        const { PasswordStrengthSection } = await componentLoader(
          () =>
            import(
              "SRC_DIR/pages/PortalSettings/categories/security/access-portal/passwordStrength"
            ),
        );

        return { Component: PasswordStrengthSection };
      },
    },
    {
      path: "security/access-portal/trusted-mail",
      async lazy() {
        const { TrustedMailSection } = await componentLoader(
          () =>
            import(
              "SRC_DIR/pages/PortalSettings/categories/security/access-portal/trustedMail"
            ),
        );

        return { Component: TrustedMailSection };
      },
    },
    {
      path: "security/access-portal/ip",
      async lazy() {
        const { IpSecuritySection } = await componentLoader(
          () =>
            import(
              "SRC_DIR/pages/PortalSettings/categories/security/access-portal/ipSecurity"
            ),
        );

        return { Component: IpSecuritySection };
      },
    },
    {
      path: "security/access-portal/brute-force-protection",
      async lazy() {
        const { BruteForceProtectionSection } = await componentLoader(
          () =>
            import(
              "SRC_DIR/pages/PortalSettings/categories/security/access-portal/bruteForceProtection"
            ),
        );

        return { Component: BruteForceProtectionSection };
      },
    },
    {
      path: "security/access-portal/admin-message",
      async lazy() {
        const { AdminMessageSection } = await componentLoader(
          () =>
            import(
              "SRC_DIR/pages/PortalSettings/categories/security/access-portal/adminMessage"
            ),
        );

        return { Component: AdminMessageSection };
      },
    },
    {
      path: "security/access-portal/lifetime",
      async lazy() {
        const { SessionLifetimeSection } = await componentLoader(
          () =>
            import(
              "SRC_DIR/pages/PortalSettings/categories/security/access-portal/sessionLifetime"
            ),
        );

        return { Component: SessionLifetimeSection };
      },
    },
    {
      path: "integration",
      element: <Navigate to="integration/third-party-services" replace />,
    },
    {
      path: "integration/ldap",
      lazy: () =>
        componentLoader(
          () => import("SRC_DIR/pages/PortalSettings/categories/integration"),
        ),
    },
    {
      path: "integration/third-party-services",
      lazy: () =>
        componentLoader(
          () => import("SRC_DIR/pages/PortalSettings/categories/integration"),
        ),
    },
    {
      path: "integration/sso",
      lazy: () =>
        componentLoader(
          () => import("SRC_DIR/pages/PortalSettings/categories/integration"),
        ),
    },
    {
      path: "integration/portal-integration",
      lazy: () =>
        componentLoader(
          () => import("SRC_DIR/pages/PortalSettings/categories/integration"),
        ),
    },
    {
      path: "integration/document-service",
      lazy: () =>
        componentLoader(
          () => import("SRC_DIR/pages/PortalSettings/categories/integration"),
        ),
    },
    {
      path: "integration/plugins",
      lazy: () =>
        componentLoader(
          () => import("SRC_DIR/pages/PortalSettings/categories/integration"),
        ),
    },
    {
      path: "integration/smtp-settings",
      lazy: () =>
        componentLoader(
          () => import("SRC_DIR/pages/PortalSettings/categories/integration"),
        ),
    },
    {
      path: "integration/ldap/settings",
      async lazy() {
        const { SettingsContainerSection } = await componentLoader(
          () =>
            import(
              "SRC_DIR/pages/PortalSettings/categories/integration/LDAP/sub-components/SettingsContainer"
            ),
        );

        return { Component: SettingsContainerSection };
      },
    },
    {
      path: "integration/ldap/sync-data",
      async lazy() {
        const { SyncContainerSection } = await componentLoader(
          () =>
            import(
              "SRC_DIR/pages/PortalSettings/categories/integration/LDAP/sub-components/SyncContainer"
            ),
        );

        return { Component: SyncContainerSection };
      },
    },
    {
      path: "integration/sso/settings",
      async lazy() {
        const { SPSettingsSection } = await componentLoader(
          () =>
            import(
              "SRC_DIR/pages/PortalSettings/categories/integration/SingleSignOn/SPSettings"
            ),
        );

        return { Component: SPSettingsSection };
      },
    },
    {
      path: "integration/sso/metadata",
      async lazy() {
        const { ProviderMetadataSection } = await componentLoader(
          () =>
            import(
              "SRC_DIR/pages/PortalSettings/categories/integration/SingleSignOn/ProviderMetadata"
            ),
        );

        return { Component: ProviderMetadataSection };
      },
    },
    {
      path: "payments/portal-payments",
      lazy: () =>
        componentLoader(
          () => import("SRC_DIR/pages/PortalSettings/categories/payments"),
        ),
    },
    {
      path: "management/disk-space",
      lazy: () =>
        componentLoader(
          () =>
            import(
              "SRC_DIR/pages/PortalSettings/categories/storage-management"
            ),
        ),
    },
    {
      path: "management/disk-space/quota-per-room",
      async lazy() {
        const { QuotaPerRoomComponentSection } = await componentLoader(
          () =>
            import(
              "SRC_DIR/pages/PortalSettings/categories/storage-management/sub-components/QuotaPerRoom"
            ),
        );

        return { Component: QuotaPerRoomComponentSection };
      },
    },
    {
      path: "management/disk-space/quota-per-user",
      async lazy() {
        const { QuotaPerUserComponentSection } = await componentLoader(
          () =>
            import(
              "SRC_DIR/pages/PortalSettings/categories/storage-management/sub-components/QuotaPerUser"
            ),
        );

        return { Component: QuotaPerUserComponentSection };
      },
    },
    {
      path: "developer-tools",
      element: <Navigate to="javascript-sdk" replace />,
    },
    {
      path: "developer-tools/api",
      lazy: () =>
        componentLoader(
          () =>
            import("SRC_DIR/pages/PortalSettings/categories/developer-tools"),
        ),
    },
    {
      path: "developer-tools/javascript-sdk",
      lazy: () =>
        componentLoader(
          () =>
            import("SRC_DIR/pages/PortalSettings/categories/developer-tools"),
        ),
    },
    {
<<<<<<< HEAD
      path: "data-import/migration",
      lazy: () =>
        componentLoader(
          () => import("SRC_DIR/pages/PortalSettings/categories/data-import"),
        ),
    },
    {
      path: "data-import/migration/google",
      lazy: () =>
        componentLoader(
          () =>
            import(
              "SRC_DIR/pages/PortalSettings/categories/data-import/GoogleWorkspace"
            ),
        ),
    },
    {
      path: "data-import/migration/nextcloud",
      lazy: () =>
        componentLoader(
          () =>
            import(
              "SRC_DIR/pages/PortalSettings/categories/data-import/NextCloudWorkspace"
            ),
        ),
    },
    {
      path: "data-import/migration/onlyoffice",
      lazy: () =>
        componentLoader(
          () =>
            import(
              "SRC_DIR/pages/PortalSettings/categories/data-import/OnlyofficeWorkspace"
            ),
        ),
    },
    {
=======
      path: "data-import",
      element: <DataImport />,
    },
    {
>>>>>>> 54a5b93a
      path: "developer-tools/javascript-sdk/docspace",
      lazy: () =>
        componentLoader(
          () =>
            import(
              "SRC_DIR/pages/PortalSettings/categories/developer-tools/JavascriptSDK/presets/DocSpace"
            ),
        ),
    },
    {
      path: "developer-tools/javascript-sdk/public-room",
      lazy: () =>
        componentLoader(
          () =>
            import(
              "SRC_DIR/pages/PortalSettings/categories/developer-tools/JavascriptSDK/presets/SimpleRoom"
            ),
        ),
    },
    {
      path: "developer-tools/javascript-sdk/custom",
      lazy: () =>
        componentLoader(
          () =>
            import(
              "SRC_DIR/pages/PortalSettings/categories/developer-tools/JavascriptSDK/presets/Manager"
            ),
        ),
    },
    {
      path: "developer-tools/javascript-sdk/room-selector",
      lazy: () =>
        componentLoader(
          () =>
            import(
              "SRC_DIR/pages/PortalSettings/categories/developer-tools/JavascriptSDK/presets/RoomSelector"
            ),
        ),
    },
    {
      path: "developer-tools/javascript-sdk/file-selector",
      lazy: () =>
        componentLoader(
          () =>
            import(
              "SRC_DIR/pages/PortalSettings/categories/developer-tools/JavascriptSDK/presets/FileSelector"
            ),
        ),
    },
    {
      path: "developer-tools/javascript-sdk/editor",
      lazy: () =>
        componentLoader(
          () =>
            import(
              "SRC_DIR/pages/PortalSettings/categories/developer-tools/JavascriptSDK/presets/Editor"
            ),
        ),
    },
    {
      path: "developer-tools/javascript-sdk/viewer",
      lazy: () =>
        componentLoader(
          () =>
            import(
              "SRC_DIR/pages/PortalSettings/categories/developer-tools/JavascriptSDK/presets/Viewer"
            ),
        ),
    },
    {
      path: "developer-tools/plugin-sdk",
      lazy: () =>
        componentLoader(
          () =>
            import("SRC_DIR/pages/PortalSettings/categories/developer-tools"),
        ),
    },
    {
      path: "developer-tools/webhooks",
      lazy: () =>
        componentLoader(
          () =>
            import("SRC_DIR/pages/PortalSettings/categories/developer-tools"),
        ),
    },
    {
      path: "developer-tools/webhooks/:id",
      lazy: () =>
        componentLoader(
          () =>
            import(
              "SRC_DIR/pages/PortalSettings/categories/developer-tools/Webhooks/WebhookHistory"
            ),
        ),
    },
    {
      path: "developer-tools/webhooks/:id/:eventId",
      lazy: () =>
        componentLoader(
          () =>
            import(
              "SRC_DIR/pages/PortalSettings/categories/developer-tools/Webhooks/WebhookEventDetails"
            ),
        ),
    },
    {
      path: "developer-tools/oauth",
      lazy: () =>
        componentLoader(
          () =>
            import("SRC_DIR/pages/PortalSettings/categories/developer-tools"),
        ),
    },
    {
      path: "developer-tools/oauth/create",
      lazy: () =>
        componentLoader(
          () =>
            import(
              "SRC_DIR/pages/PortalSettings/categories/developer-tools/OAuth/OAuthCreatePage"
            ),
        ),
    },
    {
      path: "developer-tools/oauth/:id",
      lazy: () =>
        componentLoader(
          () =>
            import(
              "SRC_DIR/pages/PortalSettings/categories/developer-tools/OAuth/OAuthEditPage"
            ),
        ),
    },
    {
      path: "backup",
      element: <Navigate to="backup/data-backup" replace />,
    },
    {
      path: "backup/data-backup",
      lazy: () =>
        componentLoader(
          () =>
            import("SRC_DIR/pages/PortalSettings/categories/data-management"),
        ),
    },
    {
      path: "backup/auto-backup",
      lazy: () =>
        componentLoader(
          () =>
            import("SRC_DIR/pages/PortalSettings/categories/data-management"),
        ),
    },
    {
      path: "delete-data",
      element: <Navigate to="delete-data/deletion" replace />,
    },
    {
      path: "delete-data/deletion",
      lazy: () =>
        componentLoader(
          () => import("SRC_DIR/pages/PortalSettings/categories/delete-data"),
        ),
    },
    {
      path: "delete-data/deactivation",
      lazy: () =>
        componentLoader(
          () => import("SRC_DIR/pages/PortalSettings/categories/delete-data"),
        ),
    },
    {
      path: "restore",
      element: <Navigate to="restore/restore-backup" replace />,
    },
    {
      path: "restore/restore-backup",
      lazy: () =>
        componentLoader(
          () =>
            import(
              "SRC_DIR/pages/PortalSettings/categories/data-management/backup/restore-backup"
            ),
        ),
    },
    {
      path: "bonus",
      lazy: () => componentLoader(() => import("SRC_DIR/pages/Bonus")),
    },
    ...generalRoutes,
  ],
};

export default PortalSettingsRoutes;<|MERGE_RESOLUTION|>--- conflicted
+++ resolved
@@ -30,324 +30,6 @@
 import componentLoader from "@docspace/shared/utils/component-loader";
 
 import { generalRoutes } from "./general";
-<<<<<<< HEAD
-=======
-import SettingsContainer from "../pages/PortalSettings/categories/integration/LDAP/sub-components/SettingsContainer";
-import SyncContainer from "../pages/PortalSettings/categories/integration/LDAP/sub-components/SyncContainer";
-import StyledLdapPage from "../pages/PortalSettings/categories/integration/LDAP/styled-components/StyledLdapPage";
-
-const PortalSettings = loadable(() =>
-  componentLoader(() => import("../pages/PortalSettings")),
-);
-
-const CustomizationSettings = loadable(() =>
-  componentLoader(
-    () => import("../pages/PortalSettings/categories/common/index.js"),
-  ),
-);
-const LanguageAndTimeZoneSettings = loadable(() =>
-  componentLoader(
-    () =>
-      import(
-        "../pages/PortalSettings/categories/common/Customization/language-and-time-zone"
-      ),
-  ),
-);
-const WelcomePageSettings = loadable(() =>
-  componentLoader(
-    () =>
-      import(
-        "../pages/PortalSettings/categories/common/Customization/welcome-page-settings"
-      ),
-  ),
-);
-const DNSSettings = loadable(() =>
-  componentLoader(
-    () =>
-      import(
-        "../pages/PortalSettings/categories/common/Customization/dns-settings"
-      ),
-  ),
-);
-const PortalRenaming = loadable(() =>
-  componentLoader(
-    () =>
-      import(
-        "../pages/PortalSettings/categories/common/Customization/portal-renaming"
-      ),
-  ),
-);
-const WhiteLabel = loadable(() =>
-  componentLoader(
-    () =>
-      import("../pages/PortalSettings/categories/common/Branding/whitelabel"),
-  ),
-);
-const CompanyInfoSettings = loadable(() =>
-  componentLoader(
-    () =>
-      import(
-        "../pages/PortalSettings/categories/common/Branding/companyInfoSettings"
-      ),
-  ),
-);
-const AdditionalResources = loadable(() =>
-  componentLoader(
-    () =>
-      import(
-        "../pages/PortalSettings/categories/common/Branding/additionalResources"
-      ),
-  ),
-);
-const SecuritySettings = loadable(() =>
-  componentLoader(
-    () => import("../pages/PortalSettings/categories/security/index.js"),
-  ),
-);
-const TfaPage = loadable(() =>
-  componentLoader(
-    () =>
-      import("../pages/PortalSettings/categories/security/access-portal/tfa"),
-  ),
-);
-const PasswordStrengthPage = loadable(() =>
-  componentLoader(
-    () =>
-      import(
-        "../pages/PortalSettings/categories/security/access-portal/passwordStrength"
-      ),
-  ),
-);
-const TrustedMailPage = loadable(() =>
-  componentLoader(
-    () =>
-      import(
-        "../pages/PortalSettings/categories/security/access-portal/trustedMail"
-      ),
-  ),
-);
-const IpSecurityPage = loadable(() =>
-  componentLoader(
-    () =>
-      import(
-        "../pages/PortalSettings/categories/security/access-portal/ipSecurity"
-      ),
-  ),
-);
-const BruteForceProtectionPage = loadable(() =>
-  componentLoader(
-    () =>
-      import(
-        "../pages/PortalSettings/categories/security/access-portal/bruteForceProtection"
-      ),
-  ),
-);
-const AdminMessagePage = loadable(() =>
-  componentLoader(
-    () =>
-      import(
-        "../pages/PortalSettings/categories/security/access-portal/adminMessage"
-      ),
-  ),
-);
-const SessionLifetimePage = loadable(() =>
-  componentLoader(
-    () =>
-      import(
-        "../pages/PortalSettings/categories/security/access-portal/sessionLifetime"
-      ),
-  ),
-);
-const Integration = loadable(() =>
-  componentLoader(
-    () => import("../pages/PortalSettings/categories/integration"),
-  ),
-);
-const Payments = loadable(() =>
-  componentLoader(() => import("../pages/PortalSettings/categories/payments")),
-);
-const Statistics = loadable(() =>
-  componentLoader(
-    () => import("../pages/PortalSettings/categories/storage-management"),
-  ),
-);
-const QuotaPerRoom = loadable(() =>
-  componentLoader(
-    () =>
-      import(
-        "../pages/PortalSettings/categories/storage-management/sub-components/QuotaPerRoom.js"
-      ),
-  ),
-);
-const QuotaPerUser = loadable(() =>
-  componentLoader(
-    () =>
-      import(
-        "../pages/PortalSettings/categories/storage-management/sub-components/QuotaPerUser.js"
-      ),
-  ),
-);
-const ThirdParty = loadable(() =>
-  componentLoader(
-    () =>
-      import(
-        "../pages/PortalSettings/categories/integration/ThirdPartyServicesSettings"
-      ),
-  ),
-);
-
-const DocumentService = loadable(() =>
-  componentLoader(
-    () =>
-      import("../pages/PortalSettings/categories/integration/DocumentService"),
-  ),
-);
-
-const SingleSignOn = loadable(() =>
-  componentLoader(
-    () => import("../pages/PortalSettings/categories/integration/SingleSignOn"),
-  ),
-);
-const SPSettings = loadable(() =>
-  componentLoader(
-    () =>
-      import(
-        "../pages/PortalSettings/categories/integration/SingleSignOn/SPSettings"
-      ),
-  ),
-);
-const SPMetadata = loadable(() =>
-  componentLoader(
-    () =>
-      import(
-        "../pages/PortalSettings/categories/integration/SingleSignOn/ProviderMetadata"
-      ),
-  ),
-);
-
-const DeveloperTools = loadable(() =>
-  componentLoader(
-    () => import("../pages/PortalSettings/categories/developer-tools/index.js"),
-  ),
-);
-
-const DataImport = loadable(() =>
-  componentLoader(
-    () => import("../pages/PortalSettings/categories/data-import/index.tsx"),
-  ),
-);
-
-const WebhookHistory = loadable(() =>
-  componentLoader(
-    () =>
-      import(
-        "../pages/PortalSettings/categories/developer-tools/Webhooks/WebhookHistory"
-      ),
-  ),
-);
-const WebhookDetails = loadable(() =>
-  componentLoader(
-    () =>
-      import(
-        "../pages/PortalSettings/categories/developer-tools/Webhooks/WebhookEventDetails"
-      ),
-  ),
-);
-const Backup = loadable(() =>
-  componentLoader(
-    () => import("../pages/PortalSettings/categories/data-management/index"),
-  ),
-);
-const DeleteDataPage = loadable(() =>
-  componentLoader(
-    () => import("../pages/PortalSettings/categories/delete-data"),
-  ),
-);
-const RestoreBackup = loadable(() =>
-  componentLoader(
-    () =>
-      import(
-        "../pages/PortalSettings/categories/data-management/backup/restore-backup/index"
-      ),
-  ),
-);
-const Bonus = loadable(() => componentLoader(() => import("../pages/Bonus")));
-
-const DocSpace = loadable(() =>
-  componentLoader(
-    () =>
-      import(
-        "../pages/PortalSettings/categories/developer-tools/JavascriptSDK/presets/DocSpace"
-      ),
-  ),
-);
-const SimpleRoom = loadable(() =>
-  componentLoader(
-    () =>
-      import(
-        "../pages/PortalSettings/categories/developer-tools/JavascriptSDK/presets/SimpleRoom"
-      ),
-  ),
-);
-const Manager = loadable(() =>
-  componentLoader(
-    () =>
-      import(
-        "../pages/PortalSettings/categories/developer-tools/JavascriptSDK/presets/Manager"
-      ),
-  ),
-);
-const RoomSelector = loadable(() =>
-  componentLoader(
-    () =>
-      import(
-        "../pages/PortalSettings/categories/developer-tools/JavascriptSDK/presets/RoomSelector"
-      ),
-  ),
-);
-const FileSelector = loadable(() =>
-  componentLoader(
-    () =>
-      import(
-        "../pages/PortalSettings/categories/developer-tools/JavascriptSDK/presets/FileSelector"
-      ),
-  ),
-);
-const Editor = loadable(() =>
-  componentLoader(
-    () =>
-      import(
-        "../pages/PortalSettings/categories/developer-tools/JavascriptSDK/presets/Editor"
-      ),
-  ),
-);
-const Viewer = loadable(() =>
-  componentLoader(
-    () =>
-      import(
-        "../pages/PortalSettings/categories/developer-tools/JavascriptSDK/presets/Viewer"
-      ),
-  ),
-);
-
-const OAuthCreatePage = loadable(() =>
-  componentLoader(
-    () =>
-      import(
-        "../pages/PortalSettings/categories/developer-tools/OAuth/OAuthCreatePage"
-      ),
-  ),
-);
-
-const OAuthEditPage = loadable(() =>
-  componentLoader(
-    () =>
-      import(
-        "../pages/PortalSettings/categories/developer-tools/OAuth/OAuthEditPage"
-      ),
-  ),
-);
->>>>>>> 54a5b93a
 
 const PortalSettingsRoutes = {
   path: "portal-settings/",
@@ -759,50 +441,13 @@
         ),
     },
     {
-<<<<<<< HEAD
-      path: "data-import/migration",
+      path: "data-import",
       lazy: () =>
         componentLoader(
           () => import("SRC_DIR/pages/PortalSettings/categories/data-import"),
         ),
     },
     {
-      path: "data-import/migration/google",
-      lazy: () =>
-        componentLoader(
-          () =>
-            import(
-              "SRC_DIR/pages/PortalSettings/categories/data-import/GoogleWorkspace"
-            ),
-        ),
-    },
-    {
-      path: "data-import/migration/nextcloud",
-      lazy: () =>
-        componentLoader(
-          () =>
-            import(
-              "SRC_DIR/pages/PortalSettings/categories/data-import/NextCloudWorkspace"
-            ),
-        ),
-    },
-    {
-      path: "data-import/migration/onlyoffice",
-      lazy: () =>
-        componentLoader(
-          () =>
-            import(
-              "SRC_DIR/pages/PortalSettings/categories/data-import/OnlyofficeWorkspace"
-            ),
-        ),
-    },
-    {
-=======
-      path: "data-import",
-      element: <DataImport />,
-    },
-    {
->>>>>>> 54a5b93a
       path: "developer-tools/javascript-sdk/docspace",
       lazy: () =>
         componentLoader(
