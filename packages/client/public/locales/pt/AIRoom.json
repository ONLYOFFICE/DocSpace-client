--- conflicted
+++ resolved
@@ -6,10 +6,6 @@
   "EmptyKnowledgeDescriptionActions": "Experimente estas ações para começar:",
   "EmptyKnowledgeTitle": "Ainda não foram enviados arquivos.",
   "EmptyResultsTitle": "Ainda não há resultados.",
-<<<<<<< HEAD
-=======
-  "EmptyResultsViewerDescription": "Você verá os resultados da atividade do chat de IA de outros usuários aqui assim que estiverem disponíveis.",
->>>>>>> 7bd0b0d7
   "InstructionsDescriptionAgentExample": "Exemplo: “Você é um assistente de RP de IA que ajuda a escrever e editar comunicados de imprensa. Mantenha um tom profissional, confiante e amigável à mídia. Destaque as mensagens-chave de forma clara, evite jargões e mantenha o texto conciso e envolvente.”",
   "KnowledgeDescription": "Carregue arquivos do seu computador ou {{productName}} para fornecer mais contexto para o chat. Observe: parte ou todo o conteúdo carregado poderá ser exposto durante a conversa.",
   "KnowledgeSelectIn": "Selecione em {{productName}}",
