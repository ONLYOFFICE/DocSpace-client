--- conflicted
+++ resolved
@@ -93,11 +93,7 @@
       isMobileView={isMobileView}
       withBlur={isMobileView}
       withLabel={!!withLabel}
-<<<<<<< HEAD
-      dataTestId={dataTestId ?? "combobox"}
-=======
       dataTestId={dataTestId ?? "language-combobox"}
->>>>>>> ebc120e9
       role="combobox"
       aria-label="Select language"
       aria-expanded="false"
