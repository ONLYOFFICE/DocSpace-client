--- conflicted
+++ resolved
@@ -107,7 +107,6 @@
 };
 
 export default inject(
-<<<<<<< HEAD
   ({
     currentTariffStatusStore,
     dialogsStore,
@@ -115,22 +114,7 @@
     filesStore,
     infoPanelStore,
   }) => {
-    const {
-      selection: selectionItem,
-      selectionParentRoom,
-      getIsRooms,
-      roomsView,
-    } = infoPanelStore;
-
-    const isShowParentRoom =
-      getIsRooms() &&
-      roomsView === "info_members" &&
-      !selectionItem.isRoom &&
-      !!selectionParentRoom;
-=======
-  ({ auth, dialogsStore, selectedFolderStore, filesStore }) => {
-    const { infoPanelSelection, roomsView } = auth.infoPanelStore;
->>>>>>> cace139e
+    const { infoPanelSelection, roomsView } = infoPanelStore;
 
     const selection = infoPanelSelection.length > 1 ? null : infoPanelSelection;
     const isArchive = selection?.rootFolderType === FolderType.Archive;
@@ -138,13 +122,8 @@
     return {
       selection,
       roomsView,
-<<<<<<< HEAD
-      selectionParentRoom: infoPanelStore.selectionParentRoom,
-      setIsMobileHidden: infoPanelStore.setIsMobileHidden,
-=======
       infoPanelSelection: auth.infoPanelStore.infoPanelSelection,
       setIsMobileHidden: auth.infoPanelStore.setIsMobileHidden,
->>>>>>> cace139e
 
       isGracePeriod: currentTariffStatusStore.isGracePeriod,
 
@@ -154,12 +133,7 @@
 
       isPublicRoomType:
         (selectedFolderStore.roomType ??
-<<<<<<< HEAD
-          infoPanelStore.selectionParentRoom?.roomType) ===
-=======
-          auth.infoPanelStore.infoPanelSelection?.roomType) ===
->>>>>>> cace139e
-        RoomsType.PublicRoom,
+          infoPanelStore.infoPanelSelection?.roomType) === RoomsType.PublicRoom,
 
       setSelected: filesStore.setSelected,
       setBufferSelection: filesStore.setBufferSelection,
