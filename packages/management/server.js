--- conflicted
+++ resolved
@@ -29,12 +29,19 @@
 const next = require("next");
 const config = require("./config/config.json");
 
-<<<<<<< HEAD
 import("./logger.mjs").then(({ logger }) => {
   const dev = process.env.NODE_ENV === "development";
+  const argv = (key) => {
+    if (process.argv.includes(`--${key}`)) return true;
 
-  const port = config.PORT ?? 5015;
-  const hostname = config.HOSTNAME ?? "localhost";
+    return (
+      process.argv.find((arg) => arg.startsWith(`--${key}=`))?.split("=")[1] ||
+      null
+    );
+  };
+
+  const port = (argv("app.port") || config.PORT) ?? 5015;
+  const hostname = config.HOSTNAME ?? "0.0.0.0";
 
   // when using middleware `hostname` and `port` must be provided below
   const app = next({ dev, hostname, port });
@@ -53,42 +60,6 @@
         res.statusCode = 500;
         res.end("internal server error");
       }
-=======
-const dev = process.env.NODE_ENV === "development";
-const argv = (key) => {
-  if (process.argv.includes(`--${key}`)) return true;
-
-  return (
-    process.argv.find((arg) => arg.startsWith(`--${key}=`))?.split("=")[1] ||
-    null
-  );
-};
-
-const port = (argv("app.port") || config.PORT) ?? 5015;
-const hostname = config.HOSTNAME ?? "0.0.0.0";
-
-// when using middleware `hostname` and `port` must be provided below
-const app = next({ dev, hostname, port });
-const handle = app.getRequestHandler();
-
-app.prepare().then(() => {
-  createServer(async (req, res) => {
-    try {
-      // Be sure to pass `true` as the second argument to `url.parse`.
-      // This tells it to parse the query portion of the URL.
-      const parsedUrl = parse(req.url, true);
-
-      await handle(req, res, parsedUrl);
-    } catch (err) {
-      console.error("Error occurred handling", req.url, err);
-      res.statusCode = 500;
-      res.end("internal server error");
-    }
-  })
-    .once("error", (err) => {
-      console.error(err);
-      process.exit(1);
->>>>>>> 2238b5ee
     })
       .once("error", (err) => {
         logger.error(err);
@@ -109,8 +80,5 @@
         `error: ${error}, stack: ${error.stack} Unhandled exception`,
       );
     });
-<<<<<<< HEAD
   });
-=======
->>>>>>> 2238b5ee
 });