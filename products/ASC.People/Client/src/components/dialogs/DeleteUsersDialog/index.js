--- conflicted
+++ resolved
@@ -12,12 +12,7 @@
 import { FixedSizeList as List, areEqual } from "react-window";
 import AutoSizer from "react-virtualized-auto-sizer";
 import { withTranslation } from "react-i18next";
-<<<<<<< HEAD
-import { api, utils, toastr } from "@appserver/common/src";
-import { removeUser, setSelected } from "../../../store/people/actions";
-=======
-import { api, toastr } from "asc-web-common";
->>>>>>> a586f8fe
+import { api, toastr } from "@appserver/common/src";
 import ModalDialogContainer from "../ModalDialogContainer";
 import { inject, observer } from "mobx-react";
 
