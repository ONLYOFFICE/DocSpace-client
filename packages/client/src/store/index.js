--- conflicted
+++ resolved
@@ -253,11 +253,7 @@
 );
 
 const webhooksStore = new WebhooksStore(settingsStore);
-<<<<<<< HEAD
 const importAccountsStore = new ImportAccountsStore();
-=======
-
->>>>>>> 63540ab0
 const storageManagement = new StorageManagement(
   filesStore,
   peopleStore,
