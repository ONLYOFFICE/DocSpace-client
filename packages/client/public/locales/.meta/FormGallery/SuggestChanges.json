--- conflicted
+++ resolved
@@ -3,11 +3,7 @@
   "content": "Suggest changes",
   "content_en_sha1_hash": "9ffcb5afef6f8967083c097c71996bf3bcc700c1",
   "created_at": "2025-05-19T21:30:55.122Z",
-<<<<<<< HEAD
-  "updated_at": "2025-08-29T14:33:38.116Z",
-=======
   "updated_at": "2025-09-01T11:05:24.208Z",
->>>>>>> b75318d3
   "comment": {
     "text": "This translation key is used for a button that suggests changes to a gallery. It appears as part of an info panel on the home page, allowing users to open a file in a new tab and suggest modifications to it.",
     "is_auto": true,
