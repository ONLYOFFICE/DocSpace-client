// (c) Copyright Ascensio System SIA 2009-2024
//
// This program is a free software product.
// You can redistribute it and/or modify it under the terms
// of the GNU Affero General Public License (AGPL) version 3 as published by the Free Software
// Foundation. In accordance with Section 7(a) of the GNU AGPL its Section 15 shall be amended
// to the effect that Ascensio System SIA expressly excludes the warranty of non-infringement of
// any third-party rights.
//
// This program is distributed WITHOUT ANY WARRANTY, without even the implied warranty
// of MERCHANTABILITY or FITNESS FOR A PARTICULAR  PURPOSE. For details, see
// the GNU AGPL at: http://www.gnu.org/licenses/agpl-3.0.html
//
// You can contact Ascensio System SIA at Lubanas st. 125a-25, Riga, Latvia, EU, LV-1021.
//
// The  interactive user interfaces in modified source and object code versions of the Program must
// display Appropriate Legal Notices, as required under Section 5 of the GNU AGPL version 3.
//
// Pursuant to Section 7(b) of the License you must retain the original Product logo when
// distributing the program. Pursuant to Section 7(e) we decline to grant you any rights under
// trademark law for use of our trademarks.
//
// All the Product's GUI elements, including illustrations and icon sets, as well as technical writing
// content are licensed under the terms of the Creative Commons Attribution-ShareAlike 4.0
// International. See the License terms at http://creativecommons.org/licenses/by-sa/4.0/legalcode

import { request, setWithCredentialsStatus } from "../client";

export function login(
  userName,
  passwordHash,
<<<<<<< HEAD
  password,
  session,
  recaptchaResponse,
=======
  session,
  recaptchaResponse,
  culture,
>>>>>>> 84e0edd5
) {
  const data = {
    userName,
    passwordHash,
    password,
    session,
    recaptchaResponse,
    culture,
  };

  return request({
    method: "post",
    url: "/authentication",
    skipLogout: true,
    data,
  });
}

export function thirdPartyLogin(SerializedProfile, culture) {
  return request({
    method: "post",
    url: "authentication",
    skipLogout: true,
    data: { SerializedProfile, culture },
  });
}

export function logout() {
  return request({
    method: "post",
    url: "/authentication/logout",
  });
}

export function checkConfirmLink(data) {
  return request({
    method: "post",
    url: "/authentication/confirm",
    data,
  });
}

export function checkIsAuthenticated() {
  return request({
    method: "get",
    url: "/authentication",
    withCredentials: true,
  }).then((state) => {
    setWithCredentialsStatus(state);
    return state;
  });
}

export function loginWithTfaCode(userName, passwordHash, code) {
  const data = {
    userName,
    passwordHash,
    code,
  };

  return request({
    method: "post",
    url: `/authentication/${code}`,
    skipLogout: true,
    data,
  });
}

export function loginWithConfirmKey(data) {
  return request({
    method: "post",
    url: `/authentication`,
    skipLogout: true,
    data,
  });
}<|MERGE_RESOLUTION|>--- conflicted
+++ resolved
@@ -29,15 +29,10 @@
 export function login(
   userName,
   passwordHash,
-<<<<<<< HEAD
   password,
   session,
   recaptchaResponse,
-=======
-  session,
-  recaptchaResponse,
   culture,
->>>>>>> 84e0edd5
 ) {
   const data = {
     userName,
