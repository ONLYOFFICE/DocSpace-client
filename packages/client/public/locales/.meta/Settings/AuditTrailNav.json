{
  "key_path": "AuditTrailNav",
  "content": "Audit Trail",
  "content_en_sha1_hash": "e01eacc119b7bc154d3fc47e8d5dca2a54b1af3f",
  "created_at": "2025-05-19T21:30:50.600Z",
<<<<<<< HEAD
  "updated_at": "2025-10-03T10:07:11.859Z",
=======
  "updated_at": "2025-10-03T13:19:30.683Z",
>>>>>>> 4e3ade75
  "comment": {
    "text": "This translation key is used as a title for an audit trail section within the Portal Settings. It appears in the security category of the portal settings page and is also referenced when initializing the audit trail functionality. Translators should provide a clear and concise title that reflects the purpose of this section in English.",
    "is_auto": true,
    "updated_at": "2025-05-20T09:45:44.956Z"
  },
  "usage": [
    {
      "file_path": "/packages/client/src/pages/PortalSettings/categories/security/audit-trail/index.js",
      "line_number": 56,
      "context": "isLoadingDownloadReport,\n resetIsInit,\n } = props;\n \n useEffect(() => {\n setDocumentTitle(t(\"AuditTrailNav\"));\n \n return () => resetIsInit();\n }, []);\n \n const getContent = () => {",
      "module": "/packages/client"
    },
    {
      "file_path": "/packages/client/src/pages/PortalSettings/categories/security/index.js",
      "line_number": 96,
      "context": "await getLoginHistoryData();\n },\n },\n {\n id: \"audit-trail\",\n name: t(\"AuditTrailNav\"),\n content: <AuditTrail />,\n onClick: async () => {\n clearAbortControllerArr();\n await getAuditTrailData();\n },",
      "module": "/packages/client"
    },
    {
      "file_path": "/packages/client/src/pages/PortalSettings/utils/settingsTree.js",
      "line_number": 264,
      "context": "{\n id: \"portal-settings_catalog-audit-trail\",\n key: \"1-3\",\n icon: \"\",\n link: \"audit-trail\",\n tKey: \"AuditTrailNav\",\n isCategory: true,\n },\n ],\n },\n {",
      "module": "/packages/client"
    }
  ],
  "languages": {
    "en": {
      "ai_translated": false,
      "ai_model": null,
      "ai_spell_check_issues": [],
      "approved_at": null
    },
    "ar-SA": {
      "ai_translated": false,
      "ai_model": null,
      "ai_spell_check_issues": [],
      "approved_at": null
    },
    "az": {
      "ai_translated": false,
      "ai_model": null,
      "ai_spell_check_issues": [
        {
          "type": "incorrect_translation",
          "description": "While \"Audit izi\" is a literal translation of \"Audit Trail,\" it may not be the most natural or commonly used term in Azerbaijani. A more idiomatic translation might be preferred depending on the context and audience.",
          "suggestion": "Consider alternatives like \"Yoxlama Sığortası\" or \"Auditin İzləri\" - these might be more readily understood and accepted within a professional or technical context."
        }
      ],
      "approved_at": null
    },
    "bg": {
      "ai_translated": false,
      "ai_model": null,
      "ai_spell_check_issues": [
        {
          "type": "incorrect_translation",
          "description": "While \"Одитна пътека\" is a literal translation of \"Audit Trail,\" it doesn't convey the intended meaning in a user interface context. \"Audit Trail\" typically refers to a log or record of activities. \"Пътека\" (path/trail) might be misleading.",
          "suggestion": "Consider a translation like \"Проследяване на дейности\" (Activity Tracking) or \"История на промените\" (Change History), depending on the specific functionality."
        }
      ],
      "approved_at": null
    },
    "cs": {
      "ai_translated": false,
      "ai_model": null,
      "ai_spell_check_issues": [],
      "approved_at": null
    },
    "de": {
      "ai_translated": false,
      "ai_model": null,
      "ai_spell_check_issues": [
        {
          "type": "formatting",
          "description": "The German translation uses a hyphenated term 'Audit-Trail' which doesn't follow typical German capitalization and formatting for compound nouns. While technically understandable, it's not idiomatic.",
          "suggestion": "Consider using 'Prüfprotokoll' or 'Absichtsprotokoll' as a more natural German translation, or if 'Audit Trail' must be retained, capitalize it: 'Audit Trail'."
        }
      ],
      "approved_at": null
    },
    "el-GR": {
      "ai_translated": false,
      "ai_model": null,
      "ai_spell_check_issues": [
        {
          "type": "incorrect_translation",
          "description": "The Greek translation \"Παρακολούθηση ελέγχου\" while literally meaning 'Control Monitoring' doesn't fully capture the meaning of 'Audit Trail'. An audit trail implies a record of actions and changes, not just monitoring a control.",
          "suggestion": "Ίχνος Ελέγχου"
        }
      ],
      "approved_at": null
    },
    "es": {
      "ai_translated": false,
      "ai_model": null,
      "ai_spell_check_issues": [],
      "approved_at": null
    },
    "fi": {
      "ai_translated": false,
      "ai_model": null,
      "ai_spell_check_issues": [],
      "approved_at": null
    },
    "fr": {
      "ai_translated": false,
      "ai_model": null,
      "ai_spell_check_issues": [],
      "approved_at": null
    },
    "hy-AM": {
      "ai_translated": false,
      "ai_model": null,
      "ai_spell_check_issues": [
        {
          "type": "incorrect_translation",
          "description": "The translation 'Ստուգման հետք' while technically meaning 'Examination Trace', isn't the standard or most natural translation for 'Audit Trail' in Armenian. 'Աուդիտ հետք' or 'Տեսչական հետք' would be more accurate and recognizable.",
          "suggestion": "Consider 'Աուդիտ հետք' or 'Տեսչական հետք'."
        }
      ],
      "approved_at": null
    },
    "it": {
      "ai_translated": false,
      "ai_model": null,
      "ai_spell_check_issues": [],
      "approved_at": null
    },
    "ja-JP": {
      "ai_translated": false,
      "ai_model": null,
      "ai_spell_check_issues": [],
      "approved_at": null
    },
    "ko-KR": {
      "ai_translated": false,
      "ai_model": null,
      "ai_spell_check_issues": [],
      "approved_at": null
    },
    "lo-LA": {
      "ai_translated": false,
      "ai_model": null,
      "ai_spell_check_issues": [],
      "approved_at": null
    },
    "lv": {
      "ai_translated": false,
      "ai_model": null,
      "ai_spell_check_issues": [
        {
          "type": "incorrect_translation",
          "description": "While 'Audita žurnāls' is a literal translation of 'Audit Trail', it might not be the most natural or commonly used term in Latvian. 'Audita darbi' or 'Audita vēsture' might be more appropriate depending on the specific context of the application's audit trail functionality.",
          "suggestion": "Consider 'Audita darbi' or 'Audita vēsture' as alternatives. Research common Latvian terminology for audit trails within software applications."
        }
      ],
      "approved_at": null
    },
    "nl": {
      "ai_translated": false,
      "ai_model": null,
      "ai_spell_check_issues": [],
      "approved_at": null
    },
    "pl": {
      "ai_translated": false,
      "ai_model": null,
      "ai_spell_check_issues": [],
      "approved_at": null
    },
    "pt": {
      "ai_translated": false,
      "ai_model": null,
      "ai_spell_check_issues": [
        {
          "type": "incorrect_translation",
          "description": "The translation 'Auditar o Rastro' is not the most natural or accurate translation of 'Audit Trail'. While 'Auditar' is correct for 'Audit,' 'o Rastro' is a literal translation of 'Trail' and lacks the professional connotation of an audit trail. A more common and appropriate translation would be 'Registo de Auditoria' or 'Rasto de Auditoria'.",
          "suggestion": "Registo de Auditoria"
        }
      ],
      "approved_at": null
    },
    "pt-BR": {
      "ai_translated": false,
      "ai_model": null,
      "ai_spell_check_issues": [],
      "approved_at": null
    },
    "ro": {
      "ai_translated": false,
      "ai_model": null,
      "ai_spell_check_issues": [
        {
          "type": "incorrect_translation",
          "description": "While 'Lanţ de audit' is a literal translation of 'Audit Trail', it's not the standard or most natural way to refer to an audit trail in Romanian. 'Jurnal de audit' or 'Urmărire audit' are more commonly used and understood.",
          "suggestion": "Consider 'Jurnal de audit' or 'Urmărire audit'."
        }
      ],
      "approved_at": null
    },
    "ru": {
      "ai_translated": false,
      "ai_model": null,
      "ai_spell_check_issues": [],
      "approved_at": null
    },
    "si": {
      "ai_translated": false,
      "ai_model": null,
      "ai_spell_check_issues": [
        {
          "type": "incorrect_translation",
          "description": "The translation 'විගණන මඟ' (viganana maga) literally translates to 'calculation path' or 'counting path'. While it might be understood in context, it's not a direct or commonly used translation for 'Audit Trail'. An audit trail refers to a record of actions and events, not necessarily involving calculations.",
          "suggestion": "Consider alternatives like 'ගණන්කාරී ලේඛාව' (ganakari lekava - accounting record), 'පරීක්ෂණ වාර්තාව' (perikshana vartava - inspection report), or 'ක්‍රියාකාරීත්ව වාර්තාව' (kriyakaritha vartava - activity report). The best option depends on the specific context of the audit trail."
        }
      ],
      "approved_at": null
    },
    "sk": {
      "ai_translated": false,
      "ai_model": null,
      "ai_spell_check_issues": [],
      "approved_at": null
    },
    "sl": {
      "ai_translated": false,
      "ai_model": null,
      "ai_spell_check_issues": [],
      "approved_at": null
    },
    "sr-Cyrl-RS": {
      "ai_translated": false,
      "ai_model": null,
      "ai_spell_check_issues": [
        {
          "type": "incorrect_translation",
          "description": "While \"Ревизорска стаза\" is understandable, it's not the most natural or commonly used Serbian (Cyrillic) translation for \"Audit Trail.\" \"Ревизиони траг\" or \"Траг ревизије\" would be more accurate and idiomatic.",
          "suggestion": "Ревизиони траг"
        }
      ],
      "approved_at": null
    },
    "sr-Latn-RS": {
      "ai_translated": false,
      "ai_model": null,
      "ai_spell_check_issues": [
        {
          "type": "incorrect_translation",
          "description": "While \"Revizorska staza\" is a possible translation, \"Audit Trail\" often refers to a log or record of actions. A more accurate translation might be \"Trag revizije\" or \"Evidencija revizije\". \"Revizorska staza\" implies a path taken by an auditor, which isn't necessarily the meaning.",
          "suggestion": "Trag revizije"
        }
      ],
      "approved_at": null
    },
    "tr": {
      "ai_translated": false,
      "ai_model": null,
      "ai_spell_check_issues": [],
      "approved_at": null
    },
    "uk-UA": {
      "ai_translated": false,
      "ai_model": null,
      "ai_spell_check_issues": [
        {
          "type": "incorrect_translation",
          "description": "The translation 'Перевірка аудиту' is a literal translation of 'Audit Check' rather than the more common and accurate Ukrainian equivalent of 'Audit Trail'. 'Audit Trail' refers to a record of actions, and a more appropriate translation would convey that meaning.",
          "suggestion": "Журнал аудиту"
        }
      ],
      "approved_at": null
    },
    "vi": {
      "ai_translated": false,
      "ai_model": null,
      "ai_spell_check_issues": [
        {
          "type": "incorrect_translation",
          "description": "While \"Kiểm tra\" can mean 'check' or 'audit', and \"Truy nguyên\" means 'trace' or 'track', the combined phrase \"Kiểm tra Truy nguyên\" doesn't perfectly capture the meaning of 'Audit Trail'. An 'Audit Trail' implies a record of actions and changes. A more accurate translation might emphasize this aspect.",
          "suggestion": "Consider alternatives like \"Hồ sơ Kiểm toán\" (Audit Record), \"Lịch sử Kiểm toán\" (Audit History), or \"Nhật ký Kiểm toán\" (Audit Log)."
        }
      ],
      "approved_at": null
    },
    "zh-CN": {
      "ai_translated": false,
      "ai_model": null,
      "ai_spell_check_issues": [],
      "approved_at": null
    }
  }
}<|MERGE_RESOLUTION|>--- conflicted
+++ resolved
@@ -3,11 +3,7 @@
   "content": "Audit Trail",
   "content_en_sha1_hash": "e01eacc119b7bc154d3fc47e8d5dca2a54b1af3f",
   "created_at": "2025-05-19T21:30:50.600Z",
-<<<<<<< HEAD
-  "updated_at": "2025-10-03T10:07:11.859Z",
-=======
   "updated_at": "2025-10-03T13:19:30.683Z",
->>>>>>> 4e3ade75
   "comment": {
     "text": "This translation key is used as a title for an audit trail section within the Portal Settings. It appears in the security category of the portal settings page and is also referenced when initializing the audit trail functionality. Translators should provide a clear and concise title that reflects the purpose of this section in English.",
     "is_auto": true,
