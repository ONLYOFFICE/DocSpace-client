--- conflicted
+++ resolved
@@ -15,12 +15,8 @@
   position: fixed;
   height: 44px;
   z-index: 209;
-<<<<<<< HEAD
   bottom: ${({ hideProfileBlock }) => (hideProfileBlock ? "16px" : "89px")};
-  left: 0;
-=======
-  bottom: 89px;
-  ${props =>
+  ${(props) =>
     props.theme.interfaceDirection === "rtl"
       ? css`
           right: 0;
@@ -28,7 +24,6 @@
       : css`
           left: 0;
         `}
->>>>>>> 21f8f74f
   cursor: pointer;
   -webkit-tap-highlight-color: rgba(0, 0, 0, 0);
 
@@ -53,7 +48,7 @@
 
   .article-hide-menu-container {
     align-items: center;
-    ${props =>
+    ${(props) =>
       props.theme.interfaceDirection === "rtl"
         ? css`
             margin-right: 16px;
@@ -62,11 +57,7 @@
             margin-left: 16px;
           `}
     .article-hide-menu-text {
-<<<<<<< HEAD
-      margin-left: 8px;
-      color: ${({ currentColorScheme }) => currentColorScheme?.main?.accent};
-=======
-      ${props =>
+      ${(props) =>
         props.theme.interfaceDirection === "rtl"
           ? css`
               margin-right: 8px;
@@ -75,7 +66,6 @@
               margin-left: 8px;
             `}
       color: ${({ currentColorScheme }) => currentColorScheme.main.accent};
->>>>>>> 21f8f74f
     }
 
     @media ${tablet} {
@@ -105,7 +95,7 @@
   .article-hide-menu-icon_svg,
   .article-show-menu-icon_svg {
     height: 28px;
-    ${props =>
+    ${(props) =>
       props.theme.interfaceDirection === "rtl" &&
       css`
         transform: scaleX(-1);
@@ -113,7 +103,7 @@
   }
 
   .article-hide-menu-icon_svg {
-    ${props =>
+    ${(props) =>
       props.theme.interfaceDirection === "rtl" &&
       css`
         transform: scaleX(-1);
@@ -128,7 +118,7 @@
   .article-show-menu-icon_svg {
     svg {
       path {
-        fill: ${props => props.theme.article.catalogShowText};
+        fill: ${(props) => props.theme.article.catalogShowText};
       }
     }
   }
@@ -148,17 +138,14 @@
     <StyledHideArticleMenuButton
       showText={showText}
       onClick={toggleShowText}
-<<<<<<< HEAD
       currentColorScheme={currentColorScheme}
       hideProfileBlock={hideProfileBlock}
     >
-=======
-      currentColorScheme={currentColorScheme}>
->>>>>>> 21f8f74f
       {showText ? (
         <div
           className="article-hide-menu-container"
-          id="document_catalog-hide-menu">
+          id="document_catalog-hide-menu"
+        >
           <ReactSVG
             className="article-hide-menu-icon_svg"
             src={ArticleHideMenuReactSvgUrl}
@@ -168,14 +155,16 @@
             fontWeight={600}
             fontSize="12px"
             noSelect
-            truncate>
+            truncate
+          >
             {t("Common:HideArticleMenu")}
           </Text>
         </div>
       ) : (
         <div
           className="article-show-menu-container"
-          id="document_catalog-show-menu">
+          id="document_catalog-show-menu"
+        >
           <ReactSVG
             className="article-show-menu-icon_svg"
             src={ArticleShowMenuReactSvgUrl}
