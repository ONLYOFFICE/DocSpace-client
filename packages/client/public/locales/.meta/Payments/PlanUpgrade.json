--- conflicted
+++ resolved
@@ -3,11 +3,7 @@
   "content": "Plan upgrade",
   "content_en_sha1_hash": "a603698bdf69ed201f6228cd608d40a920b6355d",
   "created_at": "2025-05-28T09:33:06.779Z",
-<<<<<<< HEAD
-  "updated_at": "2025-06-08T12:02:32.817Z",
-=======
   "updated_at": "2025-06-26T19:00:18.242Z",
->>>>>>> 0de93b01
   "comment": {
     "text": "The translation key \"PlanUpgrade\" is used to display the text \"Plan upgrade\" in a modal dialog that prompts users to switch plans. This text appears on the header of a modal window indicating a plan upgrade option.",
     "is_auto": true,
