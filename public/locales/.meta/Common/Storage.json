{
  "key_path": "Storage",
  "content": "Storage",
  "content_en_sha1_hash": "9e092dda4f0e27d0c7686ddd00272079e678b6e6",
  "created_at": "2025-05-19T21:30:49.092Z",
<<<<<<< HEAD
  "updated_at": "2025-05-26T07:57:32.406Z",
=======
  "updated_at": "2025-05-28T09:30:02.412Z",
>>>>>>> 398dda3c
  "comment": {
    "text": "This translation key is used to display the content \"Storage\" in various places throughout the application, such as on a user's profile page or in an info panel. The text appears when displaying storage information and quotas for users. It provides context for translators to ensure consistency in language usage.",
    "is_auto": true,
    "updated_at": "2025-05-20T08:38:35.575Z"
  },
  "usage": [
    {
      "file_path": "/packages/client/src/pages/Home/InfoPanel/Body/helpers/DetailsHelper.js",
      "line_number": 205,
      "context": "return this.t(\"Common:Tags\");\n case \"Storage\":\n if (this.item.usedSpace !== undefined) {\n return this.isDefaultRoomsQuotaSet &&\n this.item.quotaLimit !== undefined\n ? this.t(\"Common:StorageAndQuota\")\n : this.t(\"Common:Storage\");\n }\n \n return null;\n default:",
      "module": "/packages/client"
    },
    {
      "file_path": "/packages/client/src/pages/Home/InfoPanel/Body/views/Users/index.tsx",
      "line_number": 299,
      "context": "</Text>\n </>\n ) : null}\n {showStorageInfo && !isGuests ? (\n <>\n <Text className=\"info_field\" noSelect title={t(\"Common:Storage\")}>\n {t(\"Common:Storage\")}\n </Text>\n <SpaceQuota\n type=\"user\"\n item={infoPanelSelection}",
      "module": "/packages/client"
    },
    {
      "file_path": "/packages/client/src/pages/Home/InfoPanel/Body/views/Users/index.tsx",
      "line_number": 299,
      "context": "</Text>\n </>\n ) : null}\n {showStorageInfo && !isGuests ? (\n <>\n <Text className=\"info_field\" noSelect title={t(\"Common:Storage\")}>\n {t(\"Common:Storage\")}\n </Text>\n <SpaceQuota\n type=\"user\"\n item={infoPanelSelection}",
      "module": "/packages/client"
    },
    {
      "file_path": "/packages/client/src/pages/Home/Section/Body/TableView/TableHeader.js",
      "line_number": 633,
      "context": "showStorageInfo &&\n columns.splice(columns.length, 0, {\n key: \"Storage\",\n title:\n isDefaultRoomsQuotaSet && !isArchiveFolder\n ? t(\"Common:StorageAndQuota\")\n : t(\"Common:Storage\"),\n enable: roomQuotaColumnIsEnable,\n sortBy: SortByFieldName.UsedSpace,\n resizable: true,\n onChange: this.onColumnChange,",
      "module": "/packages/client"
    },
    {
      "file_path": "/packages/client/src/pages/Home/Section/Body/TableView/TableHeader.js",
      "line_number": 633,
      "context": "showStorageInfo &&\n columns.splice(columns.length, 0, {\n key: \"Storage\",\n title:\n isDefaultRoomsQuotaSet && !isArchiveFolder\n ? t(\"Common:StorageAndQuota\")\n : t(\"Common:Storage\"),\n enable: roomQuotaColumnIsEnable,\n sortBy: SortByFieldName.UsedSpace,\n resizable: true,\n onChange: this.onColumnChange,",
      "module": "/packages/client"
    },
    {
      "file_path": "/packages/client/src/pages/Home/Section/Filter/index.js",
<<<<<<< HEAD
      "line_number": 695,
=======
      "line_number": 696,
>>>>>>> 398dda3c
      "context": "const getFilterData = React.useCallback(async () => {\n const quotaFilter = [\n {\n key: FilterGroups.filterQuota,\n group: FilterGroups.filterQuota,\n label: t(\"Common:StorageQuota\"),\n isHeader: true,\n withoutSeparator: true,\n withMultiItems: true,\n },\n {",
      "module": "/packages/client"
    },
    {
      "file_path": "/packages/client/src/pages/Home/Section/Filter/useContacts.tsx",
      "line_number": 776,
      "context": "};\n \n const storage = {\n id: \"sort-quota\",\n key: SortByFieldName.UsedSpace,\n label: t(\"Common:Storage\"),\n default: true,\n };\n \n const inviter = {\n id: \"inviter\",",
      "module": "/packages/client"
    },
    {
      "file_path": "/packages/shared/components/tiles/template-tile/TemplateTile.tsx",
      "line_number": 43,
      "context": "};\n \n export const TemplateTile = ({\n item,\n children,\n showStorageInfo,\n openUser,\n badges,\n SpaceQuotaComponent,\n onSelect,\n ...rest",
      "module": "/packages/shared"
    },
    {
<<<<<<< HEAD
      "file_path": "/packages/management/src/app/settings/layout.tsx",
      "line_number": 51,
      "context": "name: t(\"Common:RestoreBackup\"),\n content: children,\n },\n {\n id: \"encrypt-data\",\n name: t(\"Common:Storage\"),\n content: children,\n },\n ];\n \n useEffect(() => {",
=======
      "file_path": "/packages/management/src/categories/settings/index.tsx",
      "line_number": 71,
      "context": "name: t(\"Settings:RestoreBackup\"),\n content: <Restore logoText={logoText} />,\n },\n {\n id: \"encrypt-data\",\n name: t(\"Common:Storage\"),\n content: <EncryptDataPage logoText={logoText} />,\n },\n ];\n \n if (!isCommunity) {",
      "module": "/packages/management"
    },
    {
      "file_path": "/packages/management/src/utils/settingsTree.ts",
      "line_number": 118,
      "context": "{\n id: \"management-settings_catalog-encrypt\",\n key: \"1-5\",\n icon: \"\",\n link: \"encrypt-data\",\n tKey: \"Common:Storage\",\n isHeader: true,\n },\n {\n id: \"management-settings_catalog-payments\",\n key: \"2\",",
>>>>>>> 398dda3c
      "module": "/packages/management"
    }
  ],
  "languages": {
    "en": {
      "ai_translated": false,
      "ai_model": null,
      "ai_spell_check_issues": [],
      "approved_at": null
    },
    "ar-SA": {
      "ai_translated": false,
      "ai_model": null,
      "ai_spell_check_issues": [],
      "approved_at": null
    },
    "az": {
      "ai_translated": false,
      "ai_model": null,
      "ai_spell_check_issues": [
        {
          "type": "incorrect_translation",
          "description": "While 'Yaddaş' can mean 'memory,' in the context of 'Storage' (as in data storage, cloud storage, etc.), it's not the most accurate translation. 'Saxlanma' or 'Saxtələşdirmə' would be more appropriate.",
          "suggestion": "Consider using 'Saxlanma' or 'Saxtələşdirmə' for a more accurate translation of 'Storage'."
        }
      ],
      "approved_at": null
    },
    "bg": {
      "ai_translated": false,
      "ai_model": null,
      "ai_spell_check_issues": [],
      "approved_at": null
    },
    "cs": {
      "ai_translated": false,
      "ai_model": null,
      "ai_spell_check_issues": [],
      "approved_at": null
    },
    "de": {
      "ai_translated": false,
      "ai_model": null,
      "ai_spell_check_issues": [],
      "approved_at": null
    },
    "el-GR": {
      "ai_translated": false,
      "ai_model": null,
      "ai_spell_check_issues": [
        {
          "type": "incorrect_translation",
          "description": "While 'Αποθ. χώρος' is a valid term for 'storage space', it's quite formal and abbreviated. 'Storage' in many contexts could be better translated as a more general term.",
          "suggestion": "Consider 'Αποθήκευση' or 'Χώρος αποθήκευσης' depending on the context to provide a more universally understood translation."
        }
      ],
      "approved_at": null
    },
    "es": {
      "ai_translated": false,
      "ai_model": null,
      "ai_spell_check_issues": [],
      "approved_at": null
    },
    "fi": {
      "ai_translated": false,
      "ai_model": null,
      "ai_spell_check_issues": [],
      "approved_at": null
    },
    "fr": {
      "ai_translated": false,
      "ai_model": null,
      "ai_spell_check_issues": [],
      "approved_at": null
    },
    "hy-AM": {
      "ai_translated": false,
      "ai_model": null,
      "ai_spell_check_issues": [],
      "approved_at": null
    },
    "it": {
      "ai_translated": false,
      "ai_model": null,
      "ai_spell_check_issues": [
        {
          "type": "incorrect_translation",
          "description": "While 'Archivio' can mean 'archive', in the context of 'Storage' (as in data storage or physical storage space), it's not the most accurate translation. 'Spazio di archiviazione' or 'Memoria' would be more appropriate.",
          "suggestion": "Consider 'Spazio di archiviazione' or 'Memoria' for a more precise translation."
        }
      ],
      "approved_at": null
    },
    "ja-JP": {
      "ai_translated": false,
      "ai_model": null,
      "ai_spell_check_issues": [],
      "approved_at": null
    },
    "ko-KR": {
      "ai_translated": false,
      "ai_model": null,
      "ai_spell_check_issues": [],
      "approved_at": null
    },
    "lo-LA": {
      "ai_translated": false,
      "ai_model": null,
      "ai_spell_check_issues": [],
      "approved_at": null
    },
    "lv": {
      "ai_translated": false,
      "ai_model": null,
      "ai_spell_check_issues": [],
      "approved_at": null
    },
    "nl": {
      "ai_translated": false,
      "ai_model": null,
      "ai_spell_check_issues": [],
      "approved_at": null
    },
    "pl": {
      "ai_translated": false,
      "ai_model": null,
      "ai_spell_check_issues": [],
      "approved_at": null
    },
    "pt": {
      "ai_translated": false,
      "ai_model": null,
      "ai_spell_check_issues": [
        {
          "type": "incorrect_translation",
          "description": "The Portuguese translation \"Armazenar\" is a verb (to store) and not a noun, which is what \"Storage\" represents. \"Armazenamento\" would be a more accurate translation as it is the noun form (storage).",
          "suggestion": "Armazenamento"
        }
      ],
      "approved_at": null
    },
    "pt-BR": {
      "ai_translated": false,
      "ai_model": null,
      "ai_spell_check_issues": [
        {
          "type": "incorrect_translation",
          "description": "The translation \"Armazenar\" while technically related to storage, is more accurately translated as \"Armazenamento\" when referring to the concept of 'Storage'. \"Armazenar\" is a verb (to store).",
          "suggestion": "Armazenamento"
        }
      ],
      "approved_at": null
    },
    "ro": {
      "ai_translated": false,
      "ai_model": null,
      "ai_spell_check_issues": [],
      "approved_at": null
    },
    "ru": {
      "ai_translated": false,
      "ai_model": null,
      "ai_spell_check_issues": [],
      "approved_at": null
    },
    "si": {
      "ai_translated": false,
      "ai_model": null,
      "ai_spell_check_issues": [
        {
          "type": "incorrect_translation",
          "description": "The Sinhala translation \"ආචයනය\" (aachayanaya) does not accurately convey the meaning of \"Storage\". It translates closer to 'appreciation' or 'respect'. A more appropriate translation for \"Storage\" would be \"ගබඩාව\" (gabadaawa) or \"භ 収納\" (bhoronaya).",
          "suggestion": "Use \"ගබඩාව\" (gabadaawa) or \"භ 収納\" (bhoronaya)"
        }
      ],
      "approved_at": null
    },
    "sk": {
      "ai_translated": false,
      "ai_model": null,
      "ai_spell_check_issues": [],
      "approved_at": null
    },
    "sl": {
      "ai_translated": false,
      "ai_model": null,
      "ai_spell_check_issues": [],
      "approved_at": null
    },
    "sr-Cyrl-RS": {
      "ai_translated": false,
      "ai_model": null,
      "ai_spell_check_issues": [],
      "approved_at": null
    },
    "sr-Latn-RS": {
      "ai_translated": false,
      "ai_model": null,
      "ai_spell_check_issues": [],
      "approved_at": null
    },
    "tr": {
      "ai_translated": false,
      "ai_model": null,
      "ai_spell_check_issues": [],
      "approved_at": null
    },
    "uk-UA": {
      "ai_translated": false,
      "ai_model": null,
      "ai_spell_check_issues": [],
      "approved_at": null
    },
    "vi": {
      "ai_translated": false,
      "ai_model": null,
      "ai_spell_check_issues": [],
      "approved_at": null
    },
    "zh-CN": {
      "ai_translated": false,
      "ai_model": null,
      "ai_spell_check_issues": [],
      "approved_at": null
    }
  }
}<|MERGE_RESOLUTION|>--- conflicted
+++ resolved
@@ -3,11 +3,7 @@
   "content": "Storage",
   "content_en_sha1_hash": "9e092dda4f0e27d0c7686ddd00272079e678b6e6",
   "created_at": "2025-05-19T21:30:49.092Z",
-<<<<<<< HEAD
-  "updated_at": "2025-05-26T07:57:32.406Z",
-=======
   "updated_at": "2025-05-28T09:30:02.412Z",
->>>>>>> 398dda3c
   "comment": {
     "text": "This translation key is used to display the content \"Storage\" in various places throughout the application, such as on a user's profile page or in an info panel. The text appears when displaying storage information and quotas for users. It provides context for translators to ensure consistency in language usage.",
     "is_auto": true,
@@ -46,11 +42,7 @@
     },
     {
       "file_path": "/packages/client/src/pages/Home/Section/Filter/index.js",
-<<<<<<< HEAD
-      "line_number": 695,
-=======
       "line_number": 696,
->>>>>>> 398dda3c
       "context": "const getFilterData = React.useCallback(async () => {\n const quotaFilter = [\n {\n key: FilterGroups.filterQuota,\n group: FilterGroups.filterQuota,\n label: t(\"Common:StorageQuota\"),\n isHeader: true,\n withoutSeparator: true,\n withMultiItems: true,\n },\n {",
       "module": "/packages/client"
     },
@@ -67,11 +59,6 @@
       "module": "/packages/shared"
     },
     {
-<<<<<<< HEAD
-      "file_path": "/packages/management/src/app/settings/layout.tsx",
-      "line_number": 51,
-      "context": "name: t(\"Common:RestoreBackup\"),\n content: children,\n },\n {\n id: \"encrypt-data\",\n name: t(\"Common:Storage\"),\n content: children,\n },\n ];\n \n useEffect(() => {",
-=======
       "file_path": "/packages/management/src/categories/settings/index.tsx",
       "line_number": 71,
       "context": "name: t(\"Settings:RestoreBackup\"),\n content: <Restore logoText={logoText} />,\n },\n {\n id: \"encrypt-data\",\n name: t(\"Common:Storage\"),\n content: <EncryptDataPage logoText={logoText} />,\n },\n ];\n \n if (!isCommunity) {",
@@ -81,7 +68,6 @@
       "file_path": "/packages/management/src/utils/settingsTree.ts",
       "line_number": 118,
       "context": "{\n id: \"management-settings_catalog-encrypt\",\n key: \"1-5\",\n icon: \"\",\n link: \"encrypt-data\",\n tKey: \"Common:Storage\",\n isHeader: true,\n },\n {\n id: \"management-settings_catalog-payments\",\n key: \"2\",",
->>>>>>> 398dda3c
       "module": "/packages/management"
     }
   ],
@@ -101,13 +87,7 @@
     "az": {
       "ai_translated": false,
       "ai_model": null,
-      "ai_spell_check_issues": [
-        {
-          "type": "incorrect_translation",
-          "description": "While 'Yaddaş' can mean 'memory,' in the context of 'Storage' (as in data storage, cloud storage, etc.), it's not the most accurate translation. 'Saxlanma' or 'Saxtələşdirmə' would be more appropriate.",
-          "suggestion": "Consider using 'Saxlanma' or 'Saxtələşdirmə' for a more accurate translation of 'Storage'."
-        }
-      ],
+      "ai_spell_check_issues": [],
       "approved_at": null
     },
     "bg": {
@@ -125,7 +105,13 @@
     "de": {
       "ai_translated": false,
       "ai_model": null,
-      "ai_spell_check_issues": [],
+      "ai_spell_check_issues": [
+        {
+          "type": "incorrect_translation",
+          "description": "While 'Speicherplatz' is a valid German word, it specifically means 'storage space'. The English 'Storage' can refer to a broader concept including storage solutions, storage services, or the act of storing, not just the space itself.  'Speicher' is a more general translation that would cover all potential meanings of 'Storage'.",
+          "suggestion": "Consider 'Speicher' as a more general translation, or 'Lagerung' if the context specifically refers to the act of storing."
+        }
+      ],
       "approved_at": null
     },
     "el-GR": {
@@ -134,8 +120,8 @@
       "ai_spell_check_issues": [
         {
           "type": "incorrect_translation",
-          "description": "While 'Αποθ. χώρος' is a valid term for 'storage space', it's quite formal and abbreviated. 'Storage' in many contexts could be better translated as a more general term.",
-          "suggestion": "Consider 'Αποθήκευση' or 'Χώρος αποθήκευσης' depending on the context to provide a more universally understood translation."
+          "description": "While 'Αποθ. χώρος' (Apo th. choro) is a technically correct translation incorporating an abbreviation for 'storage space,' it might not be the most natural or commonly used term for 'Storage' in a user interface or general context. A more common and understandable translation might be 'Αποθήκευση' (Apotheukeysi).",
+          "suggestion": "Consider using 'Αποθήκευση' (Apotheukeysi) instead of 'Αποθ. χώρος'."
         }
       ],
       "approved_at": null
@@ -170,8 +156,8 @@
       "ai_spell_check_issues": [
         {
           "type": "incorrect_translation",
-          "description": "While 'Archivio' can mean 'archive', in the context of 'Storage' (as in data storage or physical storage space), it's not the most accurate translation. 'Spazio di archiviazione' or 'Memoria' would be more appropriate.",
-          "suggestion": "Consider 'Spazio di archiviazione' or 'Memoria' for a more precise translation."
+          "description": "While 'Archivio' can sometimes translate to 'Storage', it primarily means 'Archive'. 'Storage' in the context of computing or data centers often implies space for data, which isn't the primary connotation of 'Archivio'.",
+          "suggestion": "Consider alternatives like 'Spazio di archiviazione', 'Memoria', or 'Deposito' depending on the specific context of 'Storage'."
         }
       ],
       "approved_at": null
@@ -191,7 +177,13 @@
     "lo-LA": {
       "ai_translated": false,
       "ai_model": null,
-      "ai_spell_check_issues": [],
+      "ai_spell_check_issues": [
+        {
+          "type": "incorrect_translation",
+          "description": "While 'ເກັບມ້ຽນ' (keop mean) translates to 'storage' or 'to store', it can sometimes imply a more active process of storing. 'ເກັບມ້ຽນ' is a reasonable translation, but depending on the context, a more precise term for 'Storage' (as a noun representing a space or capacity) might be preferable.",
+          "suggestion": "Consider alternatives like 'ເຂື່ອນ' (khuean - reservoir/storage area) or 'ບ່ອນເກັບ' (bon keop - storage place) depending on the intended meaning. A direct equivalent like 'ຄົວເຮືອນເກັບ' might also be considered but is verbose."
+        }
+      ],
       "approved_at": null
     },
     "lv": {
@@ -218,7 +210,7 @@
       "ai_spell_check_issues": [
         {
           "type": "incorrect_translation",
-          "description": "The Portuguese translation \"Armazenar\" is a verb (to store) and not a noun, which is what \"Storage\" represents. \"Armazenamento\" would be a more accurate translation as it is the noun form (storage).",
+          "description": "While 'Armazenar' means 'to store', the key refers to the concept of 'Storage' as a noun, not an action. 'Armazenamento' would be a more accurate translation for the noun 'Storage'.",
           "suggestion": "Armazenamento"
         }
       ],
@@ -230,8 +222,8 @@
       "ai_spell_check_issues": [
         {
           "type": "incorrect_translation",
-          "description": "The translation \"Armazenar\" while technically related to storage, is more accurately translated as \"Armazenamento\" when referring to the concept of 'Storage'. \"Armazenar\" is a verb (to store).",
-          "suggestion": "Armazenamento"
+          "description": "The translation 'Armazenar' while technically meaning 'to store', isn't the best fit for a key named 'Storage'. 'Armazenamento' (Storage as a noun) or 'Espaço de Armazenamento' (Storage Space) would be more appropriate depending on the intended context within the application.",
+          "suggestion": "Consider 'Armazenamento' or 'Espaço de Armazenamento' instead."
         }
       ],
       "approved_at": null
@@ -254,8 +246,8 @@
       "ai_spell_check_issues": [
         {
           "type": "incorrect_translation",
-          "description": "The Sinhala translation \"ආචයනය\" (aachayanaya) does not accurately convey the meaning of \"Storage\". It translates closer to 'appreciation' or 'respect'. A more appropriate translation for \"Storage\" would be \"ගබඩාව\" (gabadaawa) or \"භ 収納\" (bhoronaya).",
-          "suggestion": "Use \"ගබඩාව\" (gabadaawa) or \"භ 収納\" (bhoronaya)"
+          "description": "The Sinhala translation \"ආචයනය\" does not accurately convey the meaning of \"Storage\". \"ආචයනය\" generally refers to 'respect', 'reverence', or 'adoration'. It's not a suitable translation for \"Storage\".",
+          "suggestion": "Possible alternatives include: నిల్వ (Nilva), ගබඩා (Gabada), or සෑන්සුන් (Sansaunsun), depending on the specific context of 'Storage'."
         }
       ],
       "approved_at": null
