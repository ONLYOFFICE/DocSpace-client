--- conflicted
+++ resolved
@@ -12,8 +12,8 @@
 //   setForceSave,
 // } from "../../../../../store/files/actions";
 // import {
-//   getIsLoading,
-//   getSettingsSelectedTreeNode,
+  //getIsLoading,
+  //getSettingsSelectedTreeNode,
 //   getSettingsTreeStoreOriginalFiles,
 //   getSettingsTreeConfirmDelete,
 //   getSettingsTreeUpdateIfExist,
@@ -182,15 +182,15 @@
 
 // function mapStateToProps(state) {
 //   return {
-//     isAdmin: isAdmin(state),
-//     selectedTreeNode: getSettingsSelectedTreeNode(state),
+    //isAdmin: isAdmin(state),
+    //selectedTreeNode: getSettingsSelectedTreeNode(state),
 //     storeOriginalFiles: getSettingsTreeStoreOriginalFiles(state),
 //     confirmDelete: getSettingsTreeConfirmDelete(state),
 //     updateIfExist: getSettingsTreeUpdateIfExist(state),
 //     forceSave: getSettingsTreeForceSave(state),
 //     storeForceSave: getSettingsTreeStoreForceSave(state),
 //     enableThirdParty: getSettingsTreeEnableThirdParty(state),
-//     isLoading: getIsLoading(state),
+    //isLoading: getIsLoading(state),
 //     settingsTree: getSettingsTree(state),
 //   };
 // }
@@ -204,28 +204,7 @@
 //   setForceSave,
 // })(SectionBodyContent);
 
-<<<<<<< HEAD
-export default connect(mapStateToProps, {
-  setUpdateIfExist,
-  setStoreOriginal,
-  setEnableThirdParty,
-  setConfirmDelete,
-  setStoreForceSave,
-  setForceSave,
-})(
-  inject(({ auth, mainFilesStore }) => {
-    const { isLoading, filesStore } = mainFilesStore;
-    const { selectedTreeNode } = filesStore.treeFoldersStore;
-
-    return {
-      isAdmin: auth.isAdmin,
-      isLoading,
-      selectedTreeNode,
-    };
-  })(observer(SectionBodyContent))
-);
-=======
-export default inject(({ store, mainFilesStore, settingsStore }) => {
+export default inject(({ auth, mainFilesStore, settingsStore }) => {
   const { isLoading, filesStore } = mainFilesStore;
   const { treeFoldersStore } = filesStore;
   const { selectedTreeNode } = treeFoldersStore;
@@ -237,20 +216,20 @@
     forcesave,
     storeForcesave,
     enableThirdParty,
-    setUpdateIfExist,
-    setStoreOriginal,
-    setEnableThirdParty,
-    setConfirmDelete,
-    setStoreForceSave,
-    setForceSave,
+  setUpdateIfExist,
+  setStoreOriginal,
+  setEnableThirdParty,
+  setConfirmDelete,
+  setStoreForceSave,
+  setForceSave,
   } = settingsStore;
 
   const settingsTree = Object.keys(settings).length !== 0 ? settings : {};
 
-  return {
-    isAdmin: store.isAdmin,
-    isLoading,
-    selectedTreeNode,
+    return {
+      isAdmin: auth.isAdmin,
+      isLoading,
+      selectedTreeNode,
     settingsTree,
     storeOriginalFiles,
     confirmDelete,
@@ -265,6 +244,5 @@
     setConfirmDelete,
     setStoreForceSave,
     setForceSave,
-  };
-})(observer(SectionBodyContent));
->>>>>>> b37ee479
+    };
+})(observer(SectionBodyContent));