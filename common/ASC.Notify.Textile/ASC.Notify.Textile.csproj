﻿<?xml version="1.0" encoding="utf-8"?>
<Project Sdk="Microsoft.NET.Sdk">
  <PropertyGroup>
    <TargetFramework>net6.0</TargetFramework>
    <AssemblyTitle>ASC.Notify.Textile</AssemblyTitle>
    <Company>Ascensio System SIA</Company>
    <Product>ASC.Notify.Textile</Product>
    <Copyright>(c) Ascensio System SIA. All rights reserved</Copyright>
    <ProduceReferenceAssembly>false</ProduceReferenceAssembly>
	  <ImplicitUsings>enable</ImplicitUsings>
  </PropertyGroup>
  <PropertyGroup Condition=" '$(Configuration)|$(Platform)' == 'Debug|AnyCPU' ">
    <DebugType>full</DebugType>
  </PropertyGroup>
  <PropertyGroup Condition=" '$(Configuration)|$(Platform)' == 'Release|AnyCPU' ">
    <DebugType>none</DebugType>
  </PropertyGroup>
  <ItemGroup>
    <EmbeddedResource Include="Resources\master.htm" />
    <EmbeddedResource Include="Resources\style.css" />
  </ItemGroup>
  <ItemGroup>
    <ProjectReference Include="..\ASC.Common\ASC.Common.csproj" />
    <ProjectReference Include="..\ASC.Core.Common\ASC.Core.Common.csproj" />
    <ProjectReference Include="..\ASC.Textile\ASC.Textile.csproj" />
  </ItemGroup>
  <ItemGroup>
    <Compile Update="Resources\NotifyTemplateResource.Designer.cs">
      <DesignTime>True</DesignTime>
      <AutoGen>True</AutoGen>
      <DependentUpon>NotifyTemplateResource.resx</DependentUpon>
    </Compile>
  </ItemGroup>
  <ItemGroup>
    <EmbeddedResource Update="Resources\NotifyTemplateResource.resx">
      <Generator>PublicResXFileCodeGenerator</Generator>
      <LastGenOutput>NotifyTemplateResource.Designer.cs</LastGenOutput>
    </EmbeddedResource>
    <EmbeddedResource Update="Resources\NotifyTemplateResource.ru.resx">
      <DependentUpon>NotifyTemplateResource.resx</DependentUpon>
    </EmbeddedResource>
    <EmbeddedResource Update="Resources\NotifyTemplateResource.de.resx">
      <DependentUpon>NotifyTemplateResource.resx</DependentUpon>
    </EmbeddedResource>
    <EmbeddedResource Update="Resources\NotifyTemplateResource.es.resx">
      <DependentUpon>NotifyTemplateResource.resx</DependentUpon>
    </EmbeddedResource>
    <EmbeddedResource Update="Resources\NotifyTemplateResource.fr.resx">
      <DependentUpon>NotifyTemplateResource.resx</DependentUpon>
    </EmbeddedResource>
    <EmbeddedResource Update="Resources\NotifyTemplateResource.it.resx">
      <DependentUpon>NotifyTemplateResource.resx</DependentUpon>
    </EmbeddedResource>
    <EmbeddedResource Update="Resources\NotifyTemplateResource.bg.resx">
      <DependentUpon>NotifyTemplateResource.resx</DependentUpon>
    </EmbeddedResource>
    <EmbeddedResource Update="Resources\NotifyTemplateResource.cs.resx">
      <DependentUpon>NotifyTemplateResource.resx</DependentUpon>
    </EmbeddedResource>
    <EmbeddedResource Update="Resources\NotifyTemplateResource.el.resx">
      <DependentUpon>NotifyTemplateResource.resx</DependentUpon>
    </EmbeddedResource>
    <EmbeddedResource Update="Resources\NotifyTemplateResource.fi.resx">
      <DependentUpon>NotifyTemplateResource.resx</DependentUpon>
    </EmbeddedResource>
    <EmbeddedResource Update="Resources\NotifyTemplateResource.ja.resx">
      <DependentUpon>NotifyTemplateResource.resx</DependentUpon>
    </EmbeddedResource>
    <EmbeddedResource Update="Resources\NotifyTemplateResource.lv.resx">
      <DependentUpon>NotifyTemplateResource.resx</DependentUpon>
    </EmbeddedResource>
    <EmbeddedResource Update="Resources\NotifyTemplateResource.nl.resx">
      <DependentUpon>NotifyTemplateResource.resx</DependentUpon>
    </EmbeddedResource>
    <EmbeddedResource Update="Resources\NotifyTemplateResource.pl.resx">
      <DependentUpon>NotifyTemplateResource.resx</DependentUpon>
    </EmbeddedResource>
    <EmbeddedResource Update="Resources\NotifyTemplateResource.pt-BR.resx">
      <DependentUpon>NotifyTemplateResource.resx</DependentUpon>
    </EmbeddedResource>
    <EmbeddedResource Update="Resources\NotifyTemplateResource.sk.resx">
      <DependentUpon>NotifyTemplateResource.resx</DependentUpon>
    </EmbeddedResource>
    <EmbeddedResource Update="Resources\NotifyTemplateResource.tr.resx">
      <DependentUpon>NotifyTemplateResource.resx</DependentUpon>
    </EmbeddedResource>
    <EmbeddedResource Update="Resources\NotifyTemplateResource.uk.resx">
      <DependentUpon>NotifyTemplateResource.resx</DependentUpon>
    </EmbeddedResource>
    <EmbeddedResource Update="Resources\NotifyTemplateResource.vi.resx">
      <DependentUpon>NotifyTemplateResource.resx</DependentUpon>
    </EmbeddedResource>
    <EmbeddedResource Update="Resources\NotifyTemplateResource.zh-CN.resx">
      <DependentUpon>NotifyTemplateResource.resx</DependentUpon>
    </EmbeddedResource>
<<<<<<< HEAD
  </ItemGroup>
=======
    <EmbeddedResource Update="Resources\NotifyTemplateResource.az.resx">
      <DependentUpon>NotifyTemplateResource.resx</DependentUpon>
    </EmbeddedResource>
  </ItemGroup>
>>>>>>> 5edde068
</Project><|MERGE_RESOLUTION|>--- conflicted
+++ resolved
@@ -1,4 +1,4 @@
-﻿<?xml version="1.0" encoding="utf-8"?>
+﻿<?xml version="1.0" encoding="utf-8"?>
 <Project Sdk="Microsoft.NET.Sdk">
   <PropertyGroup>
     <TargetFramework>net6.0</TargetFramework>
@@ -15,14 +15,14 @@
   <PropertyGroup Condition=" '$(Configuration)|$(Platform)' == 'Release|AnyCPU' ">
     <DebugType>none</DebugType>
   </PropertyGroup>
-  <ItemGroup>
-    <EmbeddedResource Include="Resources\master.htm" />
-    <EmbeddedResource Include="Resources\style.css" />
+  <ItemGroup>
+    <EmbeddedResource Include="Resources\master.htm" />
+    <EmbeddedResource Include="Resources\style.css" />
   </ItemGroup>
-  <ItemGroup>
-    <ProjectReference Include="..\ASC.Common\ASC.Common.csproj" />
-    <ProjectReference Include="..\ASC.Core.Common\ASC.Core.Common.csproj" />
-    <ProjectReference Include="..\ASC.Textile\ASC.Textile.csproj" />
+  <ItemGroup>
+    <ProjectReference Include="..\ASC.Common\ASC.Common.csproj" />
+    <ProjectReference Include="..\ASC.Core.Common\ASC.Core.Common.csproj" />
+    <ProjectReference Include="..\ASC.Textile\ASC.Textile.csproj" />
   </ItemGroup>
   <ItemGroup>
     <Compile Update="Resources\NotifyTemplateResource.Designer.cs">
@@ -51,54 +51,50 @@
     <EmbeddedResource Update="Resources\NotifyTemplateResource.it.resx">
       <DependentUpon>NotifyTemplateResource.resx</DependentUpon>
     </EmbeddedResource>
-    <EmbeddedResource Update="Resources\NotifyTemplateResource.bg.resx">
-      <DependentUpon>NotifyTemplateResource.resx</DependentUpon>
-    </EmbeddedResource>
-    <EmbeddedResource Update="Resources\NotifyTemplateResource.cs.resx">
-      <DependentUpon>NotifyTemplateResource.resx</DependentUpon>
-    </EmbeddedResource>
-    <EmbeddedResource Update="Resources\NotifyTemplateResource.el.resx">
-      <DependentUpon>NotifyTemplateResource.resx</DependentUpon>
-    </EmbeddedResource>
-    <EmbeddedResource Update="Resources\NotifyTemplateResource.fi.resx">
-      <DependentUpon>NotifyTemplateResource.resx</DependentUpon>
-    </EmbeddedResource>
-    <EmbeddedResource Update="Resources\NotifyTemplateResource.ja.resx">
-      <DependentUpon>NotifyTemplateResource.resx</DependentUpon>
-    </EmbeddedResource>
-    <EmbeddedResource Update="Resources\NotifyTemplateResource.lv.resx">
-      <DependentUpon>NotifyTemplateResource.resx</DependentUpon>
-    </EmbeddedResource>
-    <EmbeddedResource Update="Resources\NotifyTemplateResource.nl.resx">
-      <DependentUpon>NotifyTemplateResource.resx</DependentUpon>
-    </EmbeddedResource>
-    <EmbeddedResource Update="Resources\NotifyTemplateResource.pl.resx">
-      <DependentUpon>NotifyTemplateResource.resx</DependentUpon>
-    </EmbeddedResource>
-    <EmbeddedResource Update="Resources\NotifyTemplateResource.pt-BR.resx">
-      <DependentUpon>NotifyTemplateResource.resx</DependentUpon>
-    </EmbeddedResource>
-    <EmbeddedResource Update="Resources\NotifyTemplateResource.sk.resx">
-      <DependentUpon>NotifyTemplateResource.resx</DependentUpon>
-    </EmbeddedResource>
-    <EmbeddedResource Update="Resources\NotifyTemplateResource.tr.resx">
-      <DependentUpon>NotifyTemplateResource.resx</DependentUpon>
-    </EmbeddedResource>
-    <EmbeddedResource Update="Resources\NotifyTemplateResource.uk.resx">
-      <DependentUpon>NotifyTemplateResource.resx</DependentUpon>
-    </EmbeddedResource>
-    <EmbeddedResource Update="Resources\NotifyTemplateResource.vi.resx">
-      <DependentUpon>NotifyTemplateResource.resx</DependentUpon>
-    </EmbeddedResource>
-    <EmbeddedResource Update="Resources\NotifyTemplateResource.zh-CN.resx">
-      <DependentUpon>NotifyTemplateResource.resx</DependentUpon>
-    </EmbeddedResource>
-<<<<<<< HEAD
+    <EmbeddedResource Update="Resources\NotifyTemplateResource.bg.resx">
+      <DependentUpon>NotifyTemplateResource.resx</DependentUpon>
+    </EmbeddedResource>
+    <EmbeddedResource Update="Resources\NotifyTemplateResource.cs.resx">
+      <DependentUpon>NotifyTemplateResource.resx</DependentUpon>
+    </EmbeddedResource>
+    <EmbeddedResource Update="Resources\NotifyTemplateResource.el.resx">
+      <DependentUpon>NotifyTemplateResource.resx</DependentUpon>
+    </EmbeddedResource>
+    <EmbeddedResource Update="Resources\NotifyTemplateResource.fi.resx">
+      <DependentUpon>NotifyTemplateResource.resx</DependentUpon>
+    </EmbeddedResource>
+    <EmbeddedResource Update="Resources\NotifyTemplateResource.ja.resx">
+      <DependentUpon>NotifyTemplateResource.resx</DependentUpon>
+    </EmbeddedResource>
+    <EmbeddedResource Update="Resources\NotifyTemplateResource.lv.resx">
+      <DependentUpon>NotifyTemplateResource.resx</DependentUpon>
+    </EmbeddedResource>
+    <EmbeddedResource Update="Resources\NotifyTemplateResource.nl.resx">
+      <DependentUpon>NotifyTemplateResource.resx</DependentUpon>
+    </EmbeddedResource>
+    <EmbeddedResource Update="Resources\NotifyTemplateResource.pl.resx">
+      <DependentUpon>NotifyTemplateResource.resx</DependentUpon>
+    </EmbeddedResource>
+    <EmbeddedResource Update="Resources\NotifyTemplateResource.pt-BR.resx">
+      <DependentUpon>NotifyTemplateResource.resx</DependentUpon>
+    </EmbeddedResource>
+    <EmbeddedResource Update="Resources\NotifyTemplateResource.sk.resx">
+      <DependentUpon>NotifyTemplateResource.resx</DependentUpon>
+    </EmbeddedResource>
+    <EmbeddedResource Update="Resources\NotifyTemplateResource.tr.resx">
+      <DependentUpon>NotifyTemplateResource.resx</DependentUpon>
+    </EmbeddedResource>
+    <EmbeddedResource Update="Resources\NotifyTemplateResource.uk.resx">
+      <DependentUpon>NotifyTemplateResource.resx</DependentUpon>
+    </EmbeddedResource>
+    <EmbeddedResource Update="Resources\NotifyTemplateResource.vi.resx">
+      <DependentUpon>NotifyTemplateResource.resx</DependentUpon>
+    </EmbeddedResource>
+    <EmbeddedResource Update="Resources\NotifyTemplateResource.zh-CN.resx">
+      <DependentUpon>NotifyTemplateResource.resx</DependentUpon>
+    </EmbeddedResource>
+    <EmbeddedResource Update="Resources\NotifyTemplateResource.az.resx">
+      <DependentUpon>NotifyTemplateResource.resx</DependentUpon>
+    </EmbeddedResource>
   </ItemGroup>
-=======
-    <EmbeddedResource Update="Resources\NotifyTemplateResource.az.resx">
-      <DependentUpon>NotifyTemplateResource.resx</DependentUpon>
-    </EmbeddedResource>
-  </ItemGroup>
->>>>>>> 5edde068
 </Project>