--- conflicted
+++ resolved
@@ -7,11 +7,7 @@
 import { getRooms } from "../rooms";
 import RoomsFilter from "../rooms/filter";
 
-<<<<<<< HEAD
-export function openEdit(fileId, version, doc, view, shareKey) {
-=======
-export function openEdit(fileId, version, doc, view, headers = null) {
->>>>>>> a100fdc3
+export function openEdit(fileId, version, doc, view, headers = null, shareKey) {
   const params = []; // doc ? `?doc=${doc}` : "";
 
   if (view) {
@@ -593,7 +589,7 @@
 
   return request({
     method: "get",
-    url: `/files/fileops/move/full?destFolderId=${destFolderId}${paramsString}`,
+    url: `/files/fileops/move?destFolderId=${destFolderId}${paramsString}`,
   });
 }
 
