import React, { useEffect, useState } from "react";
import { observer, inject } from "mobx-react";
import { withTranslation } from "react-i18next";
import { isMobileOnly } from "react-device-detect";

import Backdrop from "@docspace/components/backdrop";
import Aside from "@docspace/components/aside";
import Button from "@docspace/components/button";
import toastr from "@docspace/components/toast/toastr";
import Portal from "@docspace/components/portal";

import {
  StyledBlock,
  StyledHeading,
  StyledInvitePanel,
  StyledButtons,
} from "./StyledInvitePanel";

import ItemsList from "./sub-components/ItemsList";
import InviteInput from "./sub-components/InviteInput";
import ExternalLinks from "./sub-components/ExternalLinks";

const InvitePanel = ({
  folders,
  getFolderInfo,
  inviteItems,
  roomId,
  setInviteItems,
  setInvitePanelOptions,
  t,
  visible,
  setRoomSecurity,
  getRoomSecurityInfo,
  getPortalInviteLinks,
  userLink,
  guestLink,
  adminLink,
  defaultAccess,
  inviteUsers,
  setInfoPanelIsMobileHidden,
  reloadSelectionParentRoom,
  setUpdateRoomMembers,
  roomsView,
}) => {
  const [selectedRoom, setSelectedRoom] = useState(null);
  const [hasErrors, setHasErrors] = useState(false);
  const [shareLinks, setShareLinks] = useState([]);
  const [roomUsers, setRoomUsers] = useState([]);
  const [isLoading, setIsLoading] = useState(false);

  const selectRoom = () => {
    const room = folders.find((folder) => folder.id === roomId);

    if (room) {
      setSelectedRoom(room);
    } else {
      getFolderInfo(roomId).then((info) => {
        setSelectedRoom(info);
      });
    }
  };

  const getInfo = () => {
    getRoomSecurityInfo(roomId).then((users) => {
      let links = [];

      users.map((user) => {
        const { shareLink, id, title, expirationDate } = user.sharedTo;

        if (!!shareLink) {
          links.push({
            id,
            title,
            shareLink,
            expirationDate,
            access: user.access || defaultAccess,
          });
        }
      });

      setShareLinks(links);
      setRoomUsers(users);
    });
  };

  useEffect(() => {
    if (roomId === -1) {
      if (!userLink || !guestLink || !adminLink) getPortalInviteLinks();

      setShareLinks([
        {
          id: "user",
          title: "User",
          shareLink: userLink,
          access: 1,
        },
        {
          id: "guest",
          title: "Guest",
          shareLink: guestLink,
          access: 2,
        },
        {
          id: "admin",
          title: "Admin",
          shareLink: adminLink,
          access: 3,
        },
      ]);

      return;
    }

    selectRoom();
    getInfo();
  }, [roomId, userLink, guestLink, adminLink]);

  useEffect(() => {
    const hasErrors = inviteItems.some((item) => !!item.errors?.length);

    setHasErrors(hasErrors);
  }, [inviteItems]);

  const onClose = () => {
    setInfoPanelIsMobileHidden(false);
    setInvitePanelOptions({
      visible: false,
      hideSelector: false,
      defaultAccess: 1,
    });
    setInviteItems([]);
  };

  const onKeyPress = (e) =>
    (e.key === "Esc" || e.key === "Escape") && onClose();

  useEffect(() => {
    document.addEventListener("keyup", onKeyPress);
    return () => document.removeEventListener("keyup", onKeyPress);
  });

  const onClickSend = async (e) => {
    const invitations = inviteItems.map((item) => {
      let newItem = {};

      roomId === -1
        ? (newItem.type = item.access)
        : (newItem.access = item.access);

      item.avatar ? (newItem.id = item.id) : (newItem.email = item.email);

      return newItem;
    });

    const data = {
      invitations,
    };

    if (roomId !== -1) {
      data.notify = true;
      data.message = "Invitation message";
    }

    try {
      setIsLoading(true);
      roomId === -1
        ? await inviteUsers(data)
        : await setRoomSecurity(roomId, data);

<<<<<<< HEAD
      if (roomsView === "info_members") setUpdateRoomMembers(true);
=======
      setIsLoading(false);

      if (roomsView === "info_members") {
        setUpdateRoomMembers(true);
      }
>>>>>>> b39b2949
      onClose();
      toastr.success(t("Common:UsersInvited"));
      reloadSelectionParentRoom();
    } catch (err) {
      toastr.error(err);
      setIsLoading(false);
    }
  };

  const roomType = selectedRoom ? selectedRoom.roomType : -1;

  const invitePanelComponent = (
    <StyledInvitePanel>
      <Backdrop
        onClick={onClose}
        visible={visible}
        isAside={true}
        zIndex={isMobileOnly ? 10 : 210}
      />
      <Aside
        className="invite_panel"
        visible={visible}
        onClose={onClose}
        withoutBodyScroll
        zIndex={310}
      >
        <StyledBlock>
          <StyledHeading>
            {roomId === -1 ? t("Common:InviteUsers") : t("InviteUsersToRoom")}
          </StyledHeading>
        </StyledBlock>

        <ExternalLinks
          t={t}
          shareLinks={shareLinks}
          getInfo={getInfo}
          roomType={roomType}
        />

        <InviteInput
          t={t}
          onClose={onClose}
          roomUsers={roomUsers}
          roomType={roomType}
        />

        {!!inviteItems.length && (
          <>
            <ItemsList t={t} setHasErrors={setHasErrors} roomType={roomType} />
            <StyledButtons>
              <Button
                scale={true}
                size={"normal"}
                isDisabled={hasErrors}
                primary
                onClick={onClickSend}
                label={t("SendInvitation")}
                isLoading={isLoading}
              />
              <Button
                scale={true}
                size={"normal"}
                onClick={onClose}
                label={t("Common:CancelButton")}
                isDisabled={isLoading}
              />
            </StyledButtons>
          </>
        )}
      </Aside>
    </StyledInvitePanel>
  );

  const renderPortalInvitePanel = () => {
    const rootElement = document.getElementById("root");

    return (
      <Portal
        element={invitePanelComponent}
        appendTo={rootElement}
        visible={visible}
      />
    );
  };

  return isMobileOnly ? renderPortalInvitePanel() : invitePanelComponent;
};

export default inject(({ auth, peopleStore, filesStore, dialogsStore }) => {
  const { theme } = auth.settingsStore;

  const { getUsersByQuery, inviteUsers } = peopleStore.usersStore;
  const {
    setIsMobileHidden: setInfoPanelIsMobileHidden,
    reloadSelectionParentRoom,
    setUpdateRoomMembers,
    roomsView,
    filesView,
  } = auth.infoPanelStore;

  const {
    getPortalInviteLinks,
    userLink,
    guestLink,
    adminLink,
  } = peopleStore.inviteLinksStore;

  const {
    inviteItems,
    invitePanelOptions,
    setInviteItems,
    setInvitePanelOptions,
  } = dialogsStore;

  const {
    getFolderInfo,
    setRoomSecurity,
    getRoomSecurityInfo,
    folders,
  } = filesStore;

  return {
    folders,
    getUsersByQuery,
    getRoomSecurityInfo,
    inviteItems,
    roomId: invitePanelOptions.roomId,
    setInviteItems,
    setInvitePanelOptions,
    setRoomSecurity,
    theme,
    visible: invitePanelOptions.visible,
    defaultAccess: invitePanelOptions.defaultAccess,
    getFolderInfo,
    getPortalInviteLinks,
    userLink,
    guestLink,
    adminLink,
    inviteUsers,
    setInfoPanelIsMobileHidden,
    reloadSelectionParentRoom,
    setUpdateRoomMembers,
    roomsView,
  };
})(
  withTranslation([
    "InviteDialog",
    "SharingPanel",
    "Translations",
    "Common",
    "InfoPanel",
  ])(observer(InvitePanel))
);<|MERGE_RESOLUTION|>--- conflicted
+++ resolved
@@ -167,15 +167,11 @@
         ? await inviteUsers(data)
         : await setRoomSecurity(roomId, data);
 
-<<<<<<< HEAD
-      if (roomsView === "info_members") setUpdateRoomMembers(true);
-=======
       setIsLoading(false);
 
       if (roomsView === "info_members") {
         setUpdateRoomMembers(true);
       }
->>>>>>> b39b2949
       onClose();
       toastr.success(t("Common:UsersInvited"));
       reloadSelectionParentRoom();
