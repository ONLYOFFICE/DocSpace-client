--- conflicted
+++ resolved
@@ -1,6 +1,5 @@
-<<<<<<< HEAD
-﻿<Project Sdk="Microsoft.NET.Sdk.Web">
-
+﻿<?xml version="1.0" encoding="utf-8"?>
+<Project Sdk="Microsoft.NET.Sdk.Web">
   <PropertyGroup>
     <TargetFramework>net6.0</TargetFramework>
     <IsPackable>false</IsPackable>
@@ -15,127 +14,101 @@
     <Copyright>(c) Ascensio System SIA. All rights reserved</Copyright>
 	  <ImplicitUsings>enable</ImplicitUsings>
   </PropertyGroup>
-
-=======
-﻿<?xml version="1.0" encoding="utf-8"?>
-<Project Sdk="Microsoft.NET.Sdk.Web">
-  <PropertyGroup>
-    <TargetFramework>net6.0</TargetFramework>
-    <IsPackable>false</IsPackable>
-    <DefaultItemExcludes>$(DefaultItemExcludes);</DefaultItemExcludes>
-    <RazorCompileOnBuild>false</RazorCompileOnBuild>
-    <GenerateMvcApplicationPartsAssemblyAttributes>false</GenerateMvcApplicationPartsAssemblyAttributes>
-    <AppendTargetFrameworkToOutputPath>false</AppendTargetFrameworkToOutputPath>
-    <AssemblyTitle>ASC.People</AssemblyTitle>
-    <Company>Ascensio System SIA</Company>
-    <Product>ASC.People</Product>
-    <Copyright>(c) Ascensio System SIA. All rights reserved</Copyright>
+  <PropertyGroup Condition="'$(Configuration)|$(Platform)'=='Debug|AnyCPU'">
+    <Optimize>false</Optimize>
   </PropertyGroup>
->>>>>>> 2479448c
-  <PropertyGroup Condition="'$(Configuration)|$(Platform)'=='Debug|AnyCPU'">
-    <Optimize>false</Optimize>
+  <PropertyGroup Condition="'$(Configuration)|$(Platform)'=='Release|AnyCPU'">
+    <DebugType>none</DebugType>
+    <DebugSymbols>false</DebugSymbols>
+    <NoWarn>1701;1702;NU1701</NoWarn>
   </PropertyGroup>
-  <PropertyGroup Condition="'$(Configuration)|$(Platform)'=='Release|AnyCPU'">
-    <DebugType>none</DebugType>
-    <DebugSymbols>false</DebugSymbols>
-    <NoWarn>1701;1702;NU1701</NoWarn>
-<<<<<<< HEAD
-  </PropertyGroup>
-  
-=======
-  </PropertyGroup>
-  <ItemGroup>
-    <PackageReference Include="Autofac.Extensions.DependencyInjection" Version="7.2.0" />
-    <PackageReference Include="Microsoft.Extensions.Hosting.Systemd" Version="6.0.0" />
+  <ItemGroup>
+    <ProjectReference Include="..\..\..\common\ASC.Api.Core\ASC.Api.Core.csproj" />
+    <ProjectReference Include="..\..\..\common\ASC.Data.Reassigns\ASC.Data.Reassigns.csproj" />
   </ItemGroup>
->>>>>>> 2479448c
-  <ItemGroup>
-    <ProjectReference Include="..\..\..\common\ASC.Api.Core\ASC.Api.Core.csproj" />
-    <ProjectReference Include="..\..\..\common\ASC.Data.Reassigns\ASC.Data.Reassigns.csproj" />
+  <ItemGroup>
+    <Service Include="{508349b6-6b84-4df5-91f0-309beebad82d}" />
   </ItemGroup>
-  <ItemGroup>
-    <Service Include="{508349b6-6b84-4df5-91f0-309beebad82d}" />
+  <ItemGroup>
+    <Compile Update="Resources\PeopleResource.Designer.cs">
+      <DesignTime>True</DesignTime>
+      <AutoGen>True</AutoGen>
+      <DependentUpon>PeopleResource.resx</DependentUpon>
+    </Compile>
   </ItemGroup>
-  <ItemGroup>
-    <Compile Update="Resources\PeopleResource.Designer.cs">
-      <DesignTime>True</DesignTime>
-      <AutoGen>True</AutoGen>
-      <DependentUpon>PeopleResource.resx</DependentUpon>
-    </Compile>
-  </ItemGroup>
-  <ItemGroup>
-    <EmbeddedResource Update="Resources\PeopleResource.resx">
-      <Generator>ResXFileCodeGenerator</Generator>
-      <LastGenOutput>PeopleResource.Designer.cs</LastGenOutput>
-    </EmbeddedResource>
-    <EmbeddedResource Update="Resources\PeopleResource.ru.resx">
-      <DependentUpon>PeopleResource.resx</DependentUpon>
-    </EmbeddedResource>
-    <EmbeddedResource Update="Resources\PeopleResource.de.resx">
-      <DependentUpon>PeopleResource.resx</DependentUpon>
-    </EmbeddedResource>
-    <EmbeddedResource Update="Resources\PeopleResource.es.resx">
-      <DependentUpon>PeopleResource.resx</DependentUpon>
-    </EmbeddedResource>
-    <EmbeddedResource Update="Resources\PeopleResource.fr.resx">
-      <DependentUpon>PeopleResource.resx</DependentUpon>
-    </EmbeddedResource>
-    <EmbeddedResource Update="Resources\PeopleResource.it.resx">
-      <DependentUpon>PeopleResource.resx</DependentUpon>
-    </EmbeddedResource>
-    <EmbeddedResource Update="Resources\PeopleResource.bg.resx">
-      <DependentUpon>PeopleResource.resx</DependentUpon>
-    </EmbeddedResource>
-    <EmbeddedResource Update="Resources\PeopleResource.cs.resx">
-      <DependentUpon>PeopleResource.resx</DependentUpon>
-    </EmbeddedResource>
-    <EmbeddedResource Update="Resources\PeopleResource.el.resx">
-      <DependentUpon>PeopleResource.resx</DependentUpon>
-    </EmbeddedResource>
-    <EmbeddedResource Update="Resources\PeopleResource.fi.resx">
-      <DependentUpon>PeopleResource.resx</DependentUpon>
-    </EmbeddedResource>
-    <EmbeddedResource Update="Resources\PeopleResource.ja.resx">
-      <DependentUpon>PeopleResource.resx</DependentUpon>
-    </EmbeddedResource>
-    <EmbeddedResource Update="Resources\PeopleResource.ko.resx">
-      <DependentUpon>PeopleResource.resx</DependentUpon>
-    </EmbeddedResource>
-    <EmbeddedResource Update="Resources\PeopleResource.lv.resx">
-      <DependentUpon>PeopleResource.resx</DependentUpon>
-    </EmbeddedResource>
-    <EmbeddedResource Update="Resources\PeopleResource.nl.resx">
-      <DependentUpon>PeopleResource.resx</DependentUpon>
-    </EmbeddedResource>
-    <EmbeddedResource Update="Resources\PeopleResource.pl.resx">
-      <DependentUpon>PeopleResource.resx</DependentUpon>
-    </EmbeddedResource>
-    <EmbeddedResource Update="Resources\PeopleResource.pt-BR.resx">
-      <DependentUpon>PeopleResource.resx</DependentUpon>
-    </EmbeddedResource>
-    <EmbeddedResource Update="Resources\PeopleResource.pt.resx">
-      <DependentUpon>PeopleResource.resx</DependentUpon>
-    </EmbeddedResource>
-    <EmbeddedResource Update="Resources\PeopleResource.ro.resx">
-      <DependentUpon>PeopleResource.resx</DependentUpon>
-    </EmbeddedResource>
-    <EmbeddedResource Update="Resources\PeopleResource.sk.resx">
-      <DependentUpon>PeopleResource.resx</DependentUpon>
-    </EmbeddedResource>
-    <EmbeddedResource Update="Resources\PeopleResource.sl.resx">
-      <DependentUpon>PeopleResource.resx</DependentUpon>
-    </EmbeddedResource>
-    <EmbeddedResource Update="Resources\PeopleResource.tr.resx">
-      <DependentUpon>PeopleResource.resx</DependentUpon>
-    </EmbeddedResource>
-    <EmbeddedResource Update="Resources\PeopleResource.uk.resx">
-      <DependentUpon>PeopleResource.resx</DependentUpon>
-    </EmbeddedResource>
-    <EmbeddedResource Update="Resources\PeopleResource.vi.resx">
-      <DependentUpon>PeopleResource.resx</DependentUpon>
-    </EmbeddedResource>
-    <EmbeddedResource Update="Resources\PeopleResource.zh-CN.resx">
-      <DependentUpon>PeopleResource.resx</DependentUpon>
-    </EmbeddedResource>
+  <ItemGroup>
+    <EmbeddedResource Update="Resources\PeopleResource.resx">
+      <Generator>ResXFileCodeGenerator</Generator>
+      <LastGenOutput>PeopleResource.Designer.cs</LastGenOutput>
+    </EmbeddedResource>
+    <EmbeddedResource Update="Resources\PeopleResource.ru.resx">
+      <DependentUpon>PeopleResource.resx</DependentUpon>
+    </EmbeddedResource>
+    <EmbeddedResource Update="Resources\PeopleResource.de.resx">
+      <DependentUpon>PeopleResource.resx</DependentUpon>
+    </EmbeddedResource>
+    <EmbeddedResource Update="Resources\PeopleResource.es.resx">
+      <DependentUpon>PeopleResource.resx</DependentUpon>
+    </EmbeddedResource>
+    <EmbeddedResource Update="Resources\PeopleResource.fr.resx">
+      <DependentUpon>PeopleResource.resx</DependentUpon>
+    </EmbeddedResource>
+    <EmbeddedResource Update="Resources\PeopleResource.it.resx">
+      <DependentUpon>PeopleResource.resx</DependentUpon>
+    </EmbeddedResource>
+    <EmbeddedResource Update="Resources\PeopleResource.bg.resx">
+      <DependentUpon>PeopleResource.resx</DependentUpon>
+    </EmbeddedResource>
+    <EmbeddedResource Update="Resources\PeopleResource.cs.resx">
+      <DependentUpon>PeopleResource.resx</DependentUpon>
+    </EmbeddedResource>
+    <EmbeddedResource Update="Resources\PeopleResource.el.resx">
+      <DependentUpon>PeopleResource.resx</DependentUpon>
+    </EmbeddedResource>
+    <EmbeddedResource Update="Resources\PeopleResource.fi.resx">
+      <DependentUpon>PeopleResource.resx</DependentUpon>
+    </EmbeddedResource>
+    <EmbeddedResource Update="Resources\PeopleResource.ja.resx">
+      <DependentUpon>PeopleResource.resx</DependentUpon>
+    </EmbeddedResource>
+    <EmbeddedResource Update="Resources\PeopleResource.ko.resx">
+      <DependentUpon>PeopleResource.resx</DependentUpon>
+    </EmbeddedResource>
+    <EmbeddedResource Update="Resources\PeopleResource.lv.resx">
+      <DependentUpon>PeopleResource.resx</DependentUpon>
+    </EmbeddedResource>
+    <EmbeddedResource Update="Resources\PeopleResource.nl.resx">
+      <DependentUpon>PeopleResource.resx</DependentUpon>
+    </EmbeddedResource>
+    <EmbeddedResource Update="Resources\PeopleResource.pl.resx">
+      <DependentUpon>PeopleResource.resx</DependentUpon>
+    </EmbeddedResource>
+    <EmbeddedResource Update="Resources\PeopleResource.pt-BR.resx">
+      <DependentUpon>PeopleResource.resx</DependentUpon>
+    </EmbeddedResource>
+    <EmbeddedResource Update="Resources\PeopleResource.pt.resx">
+      <DependentUpon>PeopleResource.resx</DependentUpon>
+    </EmbeddedResource>
+    <EmbeddedResource Update="Resources\PeopleResource.ro.resx">
+      <DependentUpon>PeopleResource.resx</DependentUpon>
+    </EmbeddedResource>
+    <EmbeddedResource Update="Resources\PeopleResource.sk.resx">
+      <DependentUpon>PeopleResource.resx</DependentUpon>
+    </EmbeddedResource>
+    <EmbeddedResource Update="Resources\PeopleResource.sl.resx">
+      <DependentUpon>PeopleResource.resx</DependentUpon>
+    </EmbeddedResource>
+    <EmbeddedResource Update="Resources\PeopleResource.tr.resx">
+      <DependentUpon>PeopleResource.resx</DependentUpon>
+    </EmbeddedResource>
+    <EmbeddedResource Update="Resources\PeopleResource.uk.resx">
+      <DependentUpon>PeopleResource.resx</DependentUpon>
+    </EmbeddedResource>
+    <EmbeddedResource Update="Resources\PeopleResource.vi.resx">
+      <DependentUpon>PeopleResource.resx</DependentUpon>
+    </EmbeddedResource>
+    <EmbeddedResource Update="Resources\PeopleResource.zh-CN.resx">
+      <DependentUpon>PeopleResource.resx</DependentUpon>
+    </EmbeddedResource>
   </ItemGroup>
 </Project>