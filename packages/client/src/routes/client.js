--- conflicted
+++ resolved
@@ -44,59 +44,90 @@
         element: <Home />,
         children: [
           {
-        index: true,
-        element: (
-          <PrivateRoute>
-            <Navigate to="/rooms/shared" replace />
-          </PrivateRoute>
-        ),
-      },
-      {
-        path: "rooms",
-        element: (
-          <PrivateRoute>
-            <Navigate to="/rooms/shared" replace />
-          </PrivateRoute>
-        ),
-      },
-      {
-        path: "archived",
-        element: (
-          <PrivateRoute>
-            <Navigate to="/rooms/archived" replace />
-          </PrivateRoute>
-        ),
-      },
-      {
-        path: "rooms/personal",
-        element: (
-          <PrivateRoute restricted withManager withCollaborator>
-                <FilesView />
-          </PrivateRoute>
-        ),
-      },
-      {
-        path: "rooms/personal/filter",
-        element: (
-          <PrivateRoute restricted withManager withCollaborator>
-                <FilesView />
-          </PrivateRoute>
-        ),
-      },
-      {
-        path: "files/trash",
-        element: (
-          <PrivateRoute restricted withManager withCollaborator>
-                <FilesView />
-          </PrivateRoute>
-        ),
-      },
-      {
-        path: "files/trash/filter",
-        element: (
-          <PrivateRoute restricted withManager withCollaborator>
-                <FilesView />
-<<<<<<< HEAD
+            index: true,
+            element: (
+              <PrivateRoute>
+                <Navigate to="/rooms/shared" replace />
+              </PrivateRoute>
+            ),
+          },
+          {
+            path: "rooms",
+            element: (
+              <PrivateRoute>
+                <Navigate to="/rooms/shared" replace />
+              </PrivateRoute>
+            ),
+          },
+          {
+            path: "archived",
+            element: (
+              <PrivateRoute>
+                <Navigate to="/rooms/archived" replace />
+              </PrivateRoute>
+            ),
+          },
+          {
+            path: "rooms/personal",
+            element: (
+              <PrivateRoute restricted withManager withCollaborator>
+                <FilesView />
+              </PrivateRoute>
+            ),
+          },
+          {
+            path: "rooms/personal/filter",
+            element: (
+              <PrivateRoute restricted withManager withCollaborator>
+                <FilesView />
+              </PrivateRoute>
+            ),
+          },
+          {
+            path: "files/trash",
+            element: (
+              <PrivateRoute restricted withManager withCollaborator>
+                <FilesView />
+              </PrivateRoute>
+            ),
+          },
+          {
+            path: "files/trash/filter",
+            element: (
+              <PrivateRoute restricted withManager withCollaborator>
+                <FilesView />
+              </PrivateRoute>
+            ),
+          },
+          {
+            path: "rooms/shared",
+            element: (
+              <PrivateRoute>
+                <FilesView />
+              </PrivateRoute>
+            ),
+          },
+          {
+            path: "rooms/shared/filter",
+            element: (
+              <PrivateRoute>
+                <FilesView />
+              </PrivateRoute>
+            ),
+          },
+          {
+            path: "rooms/shared/:room",
+            element: (
+              <PrivateRoute>
+                <FilesView />
+              </PrivateRoute>
+            ),
+          },
+          {
+            path: "rooms/shared/:room/filter",
+            element: (
+              <PrivateRoute>
+                <FilesView />
               </PrivateRoute>
             ),
           },
@@ -117,126 +148,85 @@
             ),
           },
           {
-            path: "rooms/shared",
-            element: (
-              <PrivateRoute>
-=======
-          </PrivateRoute>
-        ),
-      },
-      {
-        path: "rooms/shared",
-        element: (
-          <PrivateRoute>
->>>>>>> 63e67924
-                <FilesView />
-          </PrivateRoute>
-        ),
-      },
-      {
-        path: "rooms/shared/filter",
-        element: (
-          <PrivateRoute>
-                <FilesView />
-          </PrivateRoute>
-        ),
-      },
-      {
-        path: "rooms/shared/:room",
-        element: (
-          <PrivateRoute>
-                <FilesView />
-          </PrivateRoute>
-        ),
-      },
-      {
-        path: "rooms/shared/:room/filter",
-        element: (
-          <PrivateRoute>
-                <FilesView />
-          </PrivateRoute>
-        ),
-      },
-      {
-        path: "rooms/archived",
-        element: (
-          <PrivateRoute>
-                <FilesView />
-          </PrivateRoute>
-        ),
-      },
-      {
-        path: "rooms/archived/filter",
-        element: (
-          <PrivateRoute>
-                <FilesView />
-          </PrivateRoute>
-        ),
-      },
-      {
-        path: "rooms/archived/:room",
-        element: (
-          <PrivateRoute>
-                <FilesView />
-          </PrivateRoute>
-        ),
-      },
-      {
-        path: "rooms/archived/:room/filter",
-        element: (
-          <PrivateRoute>
-                <FilesView />
-          </PrivateRoute>
-        ),
-      },
-      {
-        path: "products/files",
-        element: (
-          <PrivateRoute>
-                <FilesView />
-          </PrivateRoute>
-        ),
-      },
-      {
-        path: "accounts",
-        element: (
-          <PrivateRoute restricted withManager>
-            <Navigate to="/accounts/filter" replace />
-          </PrivateRoute>
-        ),
-      },
-      {
-        path: "accounts/filter",
-        element: (
-          <PrivateRoute restricted withManager>
+            path: "rooms/archived",
+            element: (
+              <PrivateRoute>
+                <FilesView />
+              </PrivateRoute>
+            ),
+          },
+          {
+            path: "rooms/archived/filter",
+            element: (
+              <PrivateRoute>
+                <FilesView />
+              </PrivateRoute>
+            ),
+          },
+          {
+            path: "rooms/archived/:room",
+            element: (
+              <PrivateRoute>
+                <FilesView />
+              </PrivateRoute>
+            ),
+          },
+          {
+            path: "rooms/archived/:room/filter",
+            element: (
+              <PrivateRoute>
+                <FilesView />
+              </PrivateRoute>
+            ),
+          },
+          {
+            path: "products/files",
+            element: (
+              <PrivateRoute>
+                <FilesView />
+              </PrivateRoute>
+            ),
+          },
+          {
+            path: "accounts",
+            element: (
+              <PrivateRoute restricted withManager>
+                <Navigate to="/accounts/filter" replace />
+              </PrivateRoute>
+            ),
+          },
+          {
+            path: "accounts/filter",
+            element: (
+              <PrivateRoute restricted withManager>
                 <AccountsView />
-          </PrivateRoute>
-        ),
-      },
-      {
+              </PrivateRoute>
+            ),
+          },
+          {
             path: "settings",
-        element: (
+            element: (
               <PrivateRoute withCollaborator restricted>
                 <Navigate to="/settings/common" replace />
-          </PrivateRoute>
-        ),
-      },
-      {
+              </PrivateRoute>
+            ),
+          },
+          {
             path: "settings/common",
-        element: (
+            element: (
               <PrivateRoute withCollaborator restricted>
                 <SettingsView />
-          </PrivateRoute>
-        ),
-      },
-      {
+              </PrivateRoute>
+            ),
+          },
+          {
             path: "settings/admin",
-        element: (
-          <PrivateRoute withCollaborator restricted>
+            element: (
+              <PrivateRoute withCollaborator restricted>
                 <SettingsView />
-          </PrivateRoute>
-        ),
-      },
+              </PrivateRoute>
+            ),
+          },
         ],
       },
 
