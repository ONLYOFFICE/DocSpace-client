{
  "UsersEmptyScreenText": "See users details here",
  "GuestsEmptyScreenText": "See guests details here",
  "AddedRoomTags": "Tags added.",
  "Administration": "Administration",
  "AndMoreLabel": "and <1>{{count}} more</1>",
  "CreationDate": "Creation date",
  "Data": "Data",
  "DateModified": "Date modified",
  "DeletedRoomTags": "Tags removed.",
  "ExpectUsers": "Expect users",
  "FeedLinkWasDeleted": "Link was deleted",
  "FeedLocationLabel": "Folder «{{folderTitle}}»",
  "FeedLocationLabelFrom": "from «{{folderTitle}}»",
  "FeedLocationRoomLabel": "Room «{{folderTitle}}»",
  "FeedLocationSectionLabel": "Section «{{folderTitle}}»",
  "FileConverted": "File converted.",
  "FileCopied": "Files copied.",
  "FileCopiedTo": "Files copied to «{{folderTitle}}»",
  "FileCreated": "File created.",
  "FileDeleted": "Files removed.",
  "FileExtension": "File extension",
  "FileMoved": "Files moved.",
  "FileMovedTo": "File moved to «{{folderTitle}}»",
  "FileRenamed": "File renamed.",
  "FilesEmptyScreenText": "See file and folder details here",
  "FileUploaded": "Files added.",
  "FilledOutForm": "Filled out form.",
  "FolderCopied": "Folders copied.",
  "FolderCreated": "Folder created.",
  "FolderDeleted": "Folders removed.",
  "FolderIndexReordered": "Indexes reordered",
  "FolderMoved": "Folders moved.",
  "FolderRenamed": "Folder renamed.",
  "GalleryEmptyScreenText": "See form template details here",
  "GroupsEmptyScreenText": "See group details here",
  "HistoryEmptyScreenText": "Activity history will be shown here",
  "HistoryRoomCopied": "<1>«{{roomTitle}}»</1> room copied",
  "HistoryRoomCreated": "<1>«{{roomTitle}}»</1> room created",
  "HistoryThirdParty": "History display is not available for public rooms with connected third-party storages",
<<<<<<< HEAD
  "IndexChanged": "Index changed",
  "InfoBanner": "The list of invited users includes the owner and/or admins of this {{productName}} with full access to all rooms. The owner and/or administrator cannot be assigned other access rights. Once added to the room, they will be notified of all changes.",
=======
>>>>>>> f8b86a60
  "ItemsSelected": "Items selected",
  "LastModifiedBy": "Last modified by",
  "LifetimeEnds": "Lifetime ends",
  "NoRecordsFound": "No records found",
  "Properties": "Properties",
  "RoomCreateUser": "Users added.",
  "RoomDenyDownloadDisabled": "Downloading and copying unrestricted",
  "RoomDenyDownloadEnabled": "Downloading and copying restricted",
  "RoomExternalLinkCreated": "Link created.",
  "RoomExternalLinkDeleted": "Link <1>«{{linkTitle}}»</1> deleted.",
  "RoomExternalLinkRenamed": "Link <1>«{{oldLinkTitle}}»</1> renamed to <1>«{{linkTitle}}»</1>",
  "RoomExternalLinkRevoked": "Previous link <1>«{{linkTitle}}»</1> revoked <br/> New Link <1>«{{linkTitle}}»</1> created",
  "RoomGroupAdded": "Groups added.",
  "RoomGroupRemove": "Group removed",
  "RoomIndexingDisabled": "Automatic file indexing disabled in the room",
  "RoomIndexingEnabled": "Automatic file indexing enabled in the room",
  "RoomLifeTimeDisabled": "File lifetime disabled in the room",
  "RoomLifeTimeSet": "Set lifetime of <1>{{data}}</1> for all files in room",
  "RoomLogoChanged": "Icon changed",
  "RoomRemoveUser": "User removed.",
  "RoomRenamed": "Room <1>«{{oldRoomTitle}}»</1> renamed to <2>«{{roomTitle}}»</2>",
  "RoomsEmptyScreenTent": "See rooms details here",
  "RoomUpdateAccess": "has been assigned role",
  "RoomWatermarkSet": "Watermark for files in the room enabled",
  "SelectedUsers": "Selected accounts",
  "SelectedGroups": "Selected groups",
  "StartedFillingItOut": "Started filling it out.",
  "StorageType": "Storage type",
  "SubmenuDetails": "Details",
  "SubmenuHistory": "History",
  "UserFileUpdated": "File updated.",
  "Users": "Users",
  "Versions": "Versions"
}<|MERGE_RESOLUTION|>--- conflicted
+++ resolved
@@ -38,11 +38,7 @@
   "HistoryRoomCopied": "<1>«{{roomTitle}}»</1> room copied",
   "HistoryRoomCreated": "<1>«{{roomTitle}}»</1> room created",
   "HistoryThirdParty": "History display is not available for public rooms with connected third-party storages",
-<<<<<<< HEAD
   "IndexChanged": "Index changed",
-  "InfoBanner": "The list of invited users includes the owner and/or admins of this {{productName}} with full access to all rooms. The owner and/or administrator cannot be assigned other access rights. Once added to the room, they will be notified of all changes.",
-=======
->>>>>>> f8b86a60
   "ItemsSelected": "Items selected",
   "LastModifiedBy": "Last modified by",
   "LifetimeEnds": "Lifetime ends",
