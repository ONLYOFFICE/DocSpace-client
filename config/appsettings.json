--- conflicted
+++ resolved
@@ -35,7 +35,6 @@
       "intervalCheckRegisterInstanceInSeconds": "1",
       "timeUntilUnregisterInSeconds": "15"
     },
-<<<<<<< HEAD
     "themelimit": "10",
     "oidc": {
       "authority": ""
@@ -55,7 +54,7 @@
     "enabled": "true"
   },
   "version": {
-    "number": "11.5.0",
+    "number": "1.0.0",
     "release": {
       "date": "",
       "sign": ""
@@ -76,14 +75,6 @@
         "kdrive",
         "yandex"
       ]
-=======
-    "version": {
-        "number": "1.0.0",
-        "release": {
-            "date": "",
-            "sign": ""
-        }
->>>>>>> 907b793c
     },
     "docservice": {
       "coauthor-docs": [
