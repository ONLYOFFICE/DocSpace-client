--- conflicted
+++ resolved
@@ -60,11 +60,7 @@
     [HttpPut("thirdparty")]
     public async Task<bool> ChangeAccessToThirdpartyAsync(SettingsRequestDto inDto)
     {
-<<<<<<< HEAD
-        return await _fileStorageServiceString.ChangeAccessToThirdpartyAsync(inDto.Set);
-=======
-        return _fileStorageService.ChangeAccessToThirdparty(inDto.Set);
->>>>>>> 0b31d564
+        return await _fileStorageService.ChangeAccessToThirdpartyAsync(inDto.Set);
     }
 
     /// <summary>
@@ -135,22 +131,13 @@
     [HttpPut("settings/external")]
     public async Task<bool> ExternalShareAsync(DisplayRequestDto inDto)
     {
-<<<<<<< HEAD
-        return await _fileStorageServiceString.ChangeExternalShareSettingsAsync(inDto.Set);
-    }
-=======
-        return _fileStorageService.ChangeExternalShareSettings(inDto.Set);
-    }
->>>>>>> 0b31d564
+        return await _fileStorageService.ChangeExternalShareSettingsAsync(inDto.Set);
+    }
 
     [HttpPut("settings/externalsocialmedia")]
     public async Task<bool> ExternalShareSocialMediaAsync(DisplayRequestDto inDto)
     {
-<<<<<<< HEAD
-        return await _fileStorageServiceString.ChangeExternalShareSocialMediaSettingsAsync(inDto.Set);
-=======
-        return _fileStorageService.ChangeExternalShareSocialMediaSettings(inDto.Set);
->>>>>>> 0b31d564
+        return await _fileStorageService.ChangeExternalShareSocialMediaSettingsAsync(inDto.Set);
     }
 
     /// <summary>
@@ -161,11 +148,7 @@
     [HttpPut("forcesave")]
     public async Task<bool> ForcesaveAsync(SettingsRequestDto inDto)
     {
-<<<<<<< HEAD
-        return await _fileStorageServiceString.ForcesaveAsync(inDto.Set);
-=======
-        return _fileStorageService.Forcesave(inDto.Set);
->>>>>>> 0b31d564
+        return await _fileStorageService.ForcesaveAsync(inDto.Set);
     }
 
     /// <summary>
@@ -211,11 +194,7 @@
     [HttpPut("storeforcesave")]
     public async Task<bool> StoreForcesaveAsync(SettingsRequestDto inDto)
     {
-<<<<<<< HEAD
-        return await _fileStorageServiceString.StoreForcesaveAsync(inDto.Set);
-=======
-        return _fileStorageService.StoreForcesave(inDto.Set);
->>>>>>> 0b31d564
+        return await _fileStorageService.StoreForcesaveAsync(inDto.Set);
     }
 
     /// <summary>
@@ -226,11 +205,7 @@
     [HttpPut("storeoriginal")]
     public async Task<bool> StoreOriginalAsync(SettingsRequestDto inDto)
     {
-<<<<<<< HEAD
-        return await _fileStorageServiceString.StoreOriginalAsync(inDto.Set);
-=======
-        return _fileStorageService.StoreOriginal(inDto.Set);
->>>>>>> 0b31d564
+        return await _fileStorageService.StoreOriginalAsync(inDto.Set);
     }
 
     /// <summary>
@@ -241,11 +216,7 @@
     [HttpPut("keepnewfilename")]
     public async Task<bool> KeepNewFileNameAsync(SettingsRequestDto inDto)
     {
-<<<<<<< HEAD
-        return await _fileStorageServiceString.KeepNewFileNameAsync(inDto.Set);
-=======
-        return _fileStorageService.KeepNewFileName(inDto.Set);
->>>>>>> 0b31d564
+        return await _fileStorageService.KeepNewFileNameAsync(inDto.Set);
     }
 
     /// <summary>
@@ -256,40 +227,18 @@
     [HttpPut("updateifexist")]
     public async Task<bool> UpdateIfExistAsync(SettingsRequestDto inDto)
     {
-<<<<<<< HEAD
-        return await _fileStorageServiceString.UpdateIfExistAsync(inDto.Set);
+        return await _fileStorageService.UpdateIfExistAsync(inDto.Set);
     }
 
     [HttpPut("settings/autocleanup")]
     public AutoCleanUpData ChangeAutomaticallyCleanUp(AutoCleanupRequestDto inDto)
     {
-        return _fileStorageServiceString.ChangeAutomaticallyCleanUp(inDto.Set, inDto.Gap);
-    }
-
-    [HttpGet("settings/autocleanup")]
-    public AutoCleanUpData GetAutomaticallyCleanUp()
-    {
-        return _fileStorageServiceString.GetSettingsAutomaticallyCleanUp();
+        return _fileStorageService.ChangeAutomaticallyCleanUp(inDto.Set, inDto.Gap);
     }
 
     [HttpPut("settings/dafaultaccessrights")]
     public List<FileShare> ChangeDafaultAccessRights(List<FileShare> value)
     {
-        return _fileStorageServiceString.ChangeDafaultAccessRights(value);
-=======
-        return _fileStorageService.UpdateIfExist(inDto.Set);
-    }
-
-    [HttpPut("settings/autocleanup")]
-    public AutoCleanUpData ChangeAutomaticallyCleanUp(AutoCleanupRequestDto inDto)
-    {
-        return _fileStorageService.ChangeAutomaticallyCleanUp(inDto.Set, inDto.Gap);
-    }
-
-    [HttpPut("settings/dafaultaccessrights")]
-    public List<FileShare> ChangeDafaultAccessRights(List<FileShare> value)
-    {
         return _fileStorageService.ChangeDafaultAccessRights(value);
->>>>>>> 0b31d564
     }
 }