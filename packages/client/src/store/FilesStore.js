--- conflicted
+++ resolved
@@ -103,14 +103,12 @@
 
   isEmptyPage = false;
   isLoadedFetchFiles = false;
-<<<<<<< HEAD
-  isErrorRoomNotAvailable = false;
-=======
 
   tempActionFilesIds = [];
   operationAction = false;
 
->>>>>>> 6d9604ee
+  isErrorRoomNotAvailable = false;
+
   constructor(
     authStore,
     selectedFolderStore,
@@ -1081,12 +1079,7 @@
 
             this.setCreatedItem(null);
           }
-
-<<<<<<< HEAD
-          this.updateRoomLoadingLogo();
           this.isErrorRoomNotAvailable = false;
-=======
->>>>>>> 6d9604ee
           return Promise.resolve(selectedFolder);
         })
         .catch((err) => {
