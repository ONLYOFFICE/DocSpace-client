{
  "key_path": "DisableQuota",
  "content": "Disable quota",
  "content_en_sha1_hash": "13a8e1d1f088c27730510bb9d3e85366580a74b1",
  "created_at": "2025-05-19T21:30:44.544Z",
<<<<<<< HEAD
  "updated_at": "2025-06-30T12:20:31.157Z",
=======
  "updated_at": "2025-07-10T11:11:06.779Z",
>>>>>>> 4378f47c
  "comment": {
    "text": "This translation key is used to display the label \"Disable quota\" in various UI elements, such as a storage management dialog and a settings menu. It appears on buttons and menus that allow users to disable or customize their quota limitations. The key should be translated to provide a clear indication of this action's purpose for end-users.",
    "is_auto": true,
    "updated_at": "2025-05-20T09:36:41.407Z"
  },
  "usage": [
    {
      "file_path": "/packages/client/src/components/SpaceQuota/index.js",
      "line_number": 62,
      "context": "id: \"info-account-quota_no-quota\",\n key: \"no-quota\",\n label:\n item?.quotaLimit === -1\n ? t(\"Common:Unlimited\")\n : t(\"Common:DisableQuota\"),\n action: \"no-quota\",\n },\n ];\n \n if (item.isCustomQuota)",
      "module": "/packages/client"
    },
    {
      "file_path": "/packages/client/src/pages/PortalSettings/categories/storage-management/StorageSpaceUsed.js",
      "line_number": 86,
      "context": "icon: ChangQuotaReactSvgUrl,\n onClick: onChangeDialogClick,\n },\n {\n key: \"disable-quota\",\n label: t(\"Common:DisableQuota\"),\n icon: DisableQuotaReactSvgUrl,\n onClick: onDisableDialogClick,\n },\n ];\n };",
      "module": "/packages/client"
    },
    {
      "file_path": "/packages/client/src/store/FilesActionsStore.js",
      "line_number": 2319,
      "context": "case \"disable-quota\":\n if (!this.isAvailableOption(\"disable-quota\")) return null;\n return {\n id: \"menu-disable-quota\",\n key: \"disable-quota\",\n label: t(\"Common:DisableQuota\"),\n iconUrl: DisableQuotaReactSvgUrl,\n onClick: () => this.disableRoomQuota(selection, t),\n disabled: !showStorageInfo,\n };",
      "module": "/packages/client"
    },
    {
      "file_path": "/packages/client/src/store/contacts/HeaderMenuStore.ts",
      "line_number": 247,
      "context": "onClick: () => this.resetUserQuota(selection as unknown as TUser[], t),\n },\n {\n id: \"menu-disable-quota\",\n key: \"disable-quota\",\n label: t(\"Common:DisableQuota\"),\n disabled: !hasUsersToDisableQuota || isGuests,\n iconUrl: DisableQuotaReactSvgUrl,\n onClick: () =>\n this.disableUserQuota(selection as unknown as TUser[], t),\n },",
      "module": "/packages/client"
    },
    {
      "file_path": "/packages/management/src/app/spaces/multiple/spaces-row.tsx",
      "line_number": 134,
      "context": "icon: ChangeQuotaReactSvgUrl,\n onClick: onChangeQuota,\n },\n {\n key: \"disable_quota\",\n label: t(\"Common:DisableQuota\"),\n icon: DisableQuotaReactSvgUrl,\n onClick: onDisableQuota,\n },\n );\n }",
      "module": "/packages/management"
    }
  ],
  "languages": {
    "en": {
      "ai_translated": false,
      "ai_model": null,
      "ai_spell_check_issues": [],
      "approved_at": null
    },
    "ar-SA": {
      "ai_translated": false,
      "ai_model": null,
      "ai_spell_check_issues": [],
      "approved_at": null
    },
    "az": {
      "ai_translated": false,
      "ai_model": null,
      "ai_spell_check_issues": [
        {
          "type": "incorrect_translation",
          "description": "The English phrase \"Disable quota\" implies a setting or feature being turned off. \"Kvotanı deaktiv edin\" translates more literally to \"Disable my quota.\" The possessive \"my\" isn't present in the English source, making the translation slightly off.  A more accurate translation would depend on the context. If it's a system setting, a more general disablement might be preferable.",
          "suggestion": "Consider a more general translation like \"Kvotanı ləğv edin\" or \"Kvotanı söndürün\" depending on the specific system functionality."
        }
      ],
      "approved_at": null
    },
    "bg": {
      "ai_translated": false,
      "ai_model": null,
      "ai_spell_check_issues": [],
      "approved_at": null
    },
    "cs": {
      "ai_translated": false,
      "ai_model": null,
      "ai_spell_check_issues": [],
      "approved_at": null
    },
    "de": {
      "ai_translated": false,
      "ai_model": null,
      "ai_spell_check_issues": [
        {
          "type": "incorrect_translation",
          "description": "The translation 'Quote deaktivieren' is not the accurate translation of 'Disable quota'. 'Quote' refers to quotations, not 'quota'. The correct translation would convey the removal or deactivation of a quota system.",
          "suggestion": "Deaktivierung der Kontingente"
        }
      ],
      "approved_at": null
    },
    "el-GR": {
      "ai_translated": false,
      "ai_model": null,
      "ai_spell_check_issues": [],
      "approved_at": null
    },
    "es": {
      "ai_translated": false,
      "ai_model": null,
      "ai_spell_check_issues": [],
      "approved_at": null
    },
    "fi": {
      "ai_translated": false,
      "ai_model": null,
      "ai_spell_check_issues": [],
      "approved_at": null
    },
    "fr": {
      "ai_translated": false,
      "ai_model": null,
      "ai_spell_check_issues": [],
      "approved_at": null
    },
    "hy-AM": {
      "ai_translated": false,
      "ai_model": null,
      "ai_spell_check_issues": [
        {
          "type": "incorrect_translation",
          "description": "While \"Անջատել քվոտան\" is literally \"Disable the quota\", a more natural and idiomatic translation in Armenian would be \"Աջակայել քվոտան\" or \"Դադարեցնել քվոտան\". \"Անջատել\" often implies a complete disconnection, which might not be the intended meaning of 'disable'.",
          "suggestion": "Consider using \"Աջակայել քվոտան\" or \"Դադարեցնել քվոտան\"."
        }
      ],
      "approved_at": null
    },
    "it": {
      "ai_translated": false,
      "ai_model": null,
      "ai_spell_check_issues": [],
      "approved_at": null
    },
    "ja-JP": {
      "ai_translated": false,
      "ai_model": null,
      "ai_spell_check_issues": [],
      "approved_at": null
    },
    "ko-KR": {
      "ai_translated": false,
      "ai_model": null,
      "ai_spell_check_issues": [],
      "approved_at": null
    },
    "lo-LA": {
      "ai_translated": false,
      "ai_model": null,
      "ai_spell_check_issues": [],
      "approved_at": null
    },
    "lv": {
      "ai_translated": false,
      "ai_model": null,
      "ai_spell_check_issues": [],
      "approved_at": null
    },
    "nl": {
      "ai_translated": false,
      "ai_model": null,
      "ai_spell_check_issues": [],
      "approved_at": null
    },
    "pl": {
      "ai_translated": false,
      "ai_model": null,
      "ai_spell_check_issues": [],
      "approved_at": null
    },
    "pt": {
      "ai_translated": false,
      "ai_model": null,
      "ai_spell_check_issues": [],
      "approved_at": null
    },
    "pt-BR": {
      "ai_translated": false,
      "ai_model": null,
      "ai_spell_check_issues": [],
      "approved_at": null
    },
    "ro": {
      "ai_translated": false,
      "ai_model": null,
      "ai_spell_check_issues": [],
      "approved_at": null
    },
    "ru": {
      "ai_translated": false,
      "ai_model": null,
      "ai_spell_check_issues": [],
      "approved_at": null
    },
    "si": {
      "ai_translated": false,
      "ai_model": null,
      "ai_spell_check_issues": [
        {
          "type": "incorrect_translation",
          "description": "The Sinhala translation \"සලාකය අබල කරන්න\" doesn't accurately convey the meaning of \"Disable quota\". \"සලාකය\" (salakaya) means 'salad' or 'mixture', which is unrelated to quotas. \"අබල කරන්න\" (abala karanna) means 'to waste' or 'to spoil', which doesn't align with disabling a quota.",
          "suggestion": "A more accurate translation might be \"කොටාව අයින් කරන්න\" (kotawa aain karanna - remove the quota) or \"කොටාව නිශ්ක්‍රීය කරන්න\" (kotawa nishkriya karanna - deactivate the quota)."
        }
      ],
      "approved_at": null
    },
    "sk": {
      "ai_translated": false,
      "ai_model": null,
      "ai_spell_check_issues": [],
      "approved_at": null
    },
    "sl": {
      "ai_translated": false,
      "ai_model": null,
      "ai_spell_check_issues": [],
      "approved_at": null
    },
    "sr-Cyrl-RS": {
      "ai_translated": false,
      "ai_model": null,
      "ai_spell_check_issues": [],
      "approved_at": null
    },
    "sr-Latn-RS": {
      "ai_translated": false,
      "ai_model": null,
      "ai_spell_check_issues": [
        {
          "type": "incorrect_translation",
          "description": "The translation \"Onemogući kvotu\" is a literal translation of 'Disable quota' but doesn't convey the intended meaning naturally in Serbian. A more appropriate translation would express the idea of removing or deactivating the quota.",
          "suggestion": "Consider alternatives like \"Uključi kvotu\" (which implies removing the limit, depending on context) or a phrase clarifying the action being performed on the quota."
        }
      ],
      "approved_at": null
    },
    "tr": {
      "ai_translated": false,
      "ai_model": null,
      "ai_spell_check_issues": [],
      "approved_at": null
    },
    "uk-UA": {
      "ai_translated": false,
      "ai_model": null,
      "ai_spell_check_issues": [],
      "approved_at": null
    },
    "vi": {
      "ai_translated": false,
      "ai_model": null,
      "ai_spell_check_issues": [],
      "approved_at": null
    },
    "zh-CN": {
      "ai_translated": false,
      "ai_model": null,
      "ai_spell_check_issues": [],
      "approved_at": null
    }
  }
}<|MERGE_RESOLUTION|>--- conflicted
+++ resolved
@@ -3,11 +3,7 @@
   "content": "Disable quota",
   "content_en_sha1_hash": "13a8e1d1f088c27730510bb9d3e85366580a74b1",
   "created_at": "2025-05-19T21:30:44.544Z",
-<<<<<<< HEAD
-  "updated_at": "2025-06-30T12:20:31.157Z",
-=======
   "updated_at": "2025-07-10T11:11:06.779Z",
->>>>>>> 4378f47c
   "comment": {
     "text": "This translation key is used to display the label \"Disable quota\" in various UI elements, such as a storage management dialog and a settings menu. It appears on buttons and menus that allow users to disable or customize their quota limitations. The key should be translated to provide a clear indication of this action's purpose for end-users.",
     "is_auto": true,
@@ -22,7 +18,7 @@
     },
     {
       "file_path": "/packages/client/src/pages/PortalSettings/categories/storage-management/StorageSpaceUsed.js",
-      "line_number": 86,
+      "line_number": 85,
       "context": "icon: ChangQuotaReactSvgUrl,\n onClick: onChangeDialogClick,\n },\n {\n key: \"disable-quota\",\n label: t(\"Common:DisableQuota\"),\n icon: DisableQuotaReactSvgUrl,\n onClick: onDisableDialogClick,\n },\n ];\n };",
       "module": "/packages/client"
     },
@@ -39,9 +35,9 @@
       "module": "/packages/client"
     },
     {
-      "file_path": "/packages/management/src/app/spaces/multiple/spaces-row.tsx",
-      "line_number": 134,
-      "context": "icon: ChangeQuotaReactSvgUrl,\n onClick: onChangeQuota,\n },\n {\n key: \"disable_quota\",\n label: t(\"Common:DisableQuota\"),\n icon: DisableQuotaReactSvgUrl,\n onClick: onDisableQuota,\n },\n );\n }",
+      "file_path": "/packages/management/src/categories/spaces/sub-components/RowView/SpacesRoomRow.tsx",
+      "line_number": 137,
+      "context": "isDisableQuota && setIsDisableQuota(false);\n },\n },\n {\n key: \"disable_quota\",\n label: t(\"Common:DisableQuota\"),\n icon: DisableQuotaReactSvgUrl,\n onClick: () => {\n setIsVisibleDialog(true);\n setIsDisableQuota(true);\n },",
       "module": "/packages/management"
     }
   ],
