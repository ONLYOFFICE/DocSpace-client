--- conflicted
+++ resolved
@@ -6,10 +6,6 @@
   "EmptyKnowledgeDescriptionActions": "Vyzkoušejte tyto akce pro začátek:",
   "EmptyKnowledgeTitle": "Ještě nebyly nahrány žádné soubory.",
   "EmptyResultsTitle": "Ještě žádné výsledky.",
-<<<<<<< HEAD
-=======
-  "EmptyResultsViewerDescription": "Zde uvidíte výsledky aktivity AI chatu od ostatních uživatelů, jakmile budou dostupné.",
->>>>>>> 7bd0b0d7
   "InstructionsDescriptionAgentExample": "Příklad: „Jste AI PR asistent, který pomáhá s psaním a úpravou tiskových zpráv. Udržujte profesionální, sebevědomý a mediálně vstřícný tón. Jasně zdůrazněte klíčové poselství, vyhýbejte se žargonu a udržujte text stručný a poutavý.“",
   "KnowledgeDescription": "Nahrajte soubory z vašeho počítače nebo z {{productName}}, abyste poskytli lepší kontext pro chat. Upozornění: během konverzace mohou být některé nebo všechny nahrané soubory zobrazeny.",
   "KnowledgeSelectIn": "Vybrat v {{productName}}",
