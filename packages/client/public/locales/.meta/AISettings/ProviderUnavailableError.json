--- conflicted
+++ resolved
@@ -3,19 +3,11 @@
   "content": "The {{aiProvider}} is unavailable",
   "content_en_sha1_hash": "023199ceb80bc3841ed658e11c4178172bfb4142",
   "created_at": "2025-12-19T10:17:03.113Z",
-<<<<<<< HEAD
-  "updated_at": "2025-12-19T10:17:08.105Z",
-  "comment": {
-    "text": "",
-    "is_auto": false,
-    "updated_at": null
-=======
   "updated_at": "2025-12-22T09:53:01.242Z",
   "comment": {
     "text": "This key displays an error message indicating that a specific AI provider is currently unavailable. It's used within a tooltip on the AI provider settings page to inform the user about the outage. The `{{aiProvider}}` placeholder will be replaced with the name of the provider.",
     "is_auto": true,
     "updated_at": "2025-12-22T09:53:01.242Z"
->>>>>>> 7bd0b0d7
   },
   "usage": [
     {
