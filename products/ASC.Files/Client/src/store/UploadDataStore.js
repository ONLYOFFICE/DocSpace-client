import { makeAutoObservable, runInAction } from "mobx";
import { TIMEOUT } from "../helpers/constants";
import { loopTreeFolders } from "../helpers/files-helpers";
import uniqueid from "lodash/uniqueId";
import sumBy from "lodash/sumBy";
import { ConflictResolveType } from "@appserver/common/constants";
import {
  getFolder,
  getFileInfo,
  getFolderInfo,
  getProgress,
  uploadFile,
  convertFile,
  startUploadSession,
  getFileConversationProgress,
  copyToFolder,
  moveToFolder,
  fileCopyAs,
} from "@appserver/common/api/files";

class UploadDataStore {
  formatsStore;
  treeFoldersStore;
  selectedFolderStore;
  filesStore;
  secondaryProgressDataStore;
  primaryProgressDataStore;
  dialogsStore;
  settingsStore;

  files = [];
  filesSize = 0;
  tempConversionFiles = [];
  filesToConversion = [];
  convertFilesSize = 0;
  uploadToFolder = null;
  uploadedFiles = 0;
  percent = 0;
  conversionPercent = 0;
  uploaded = true;
  converted = true;
  uploadPanelVisible = false;
  selectedUploadFile = [];

  isUploading = false;
  isUploadingAndConversion = false;

  constructor(
    formatsStore,
    treeFoldersStore,
    selectedFolderStore,
    filesStore,
    secondaryProgressDataStore,
    primaryProgressDataStore,
    dialogsStore,
    settingsStore
  ) {
    makeAutoObservable(this);
    this.formatsStore = formatsStore;
    this.treeFoldersStore = treeFoldersStore;
    this.selectedFolderStore = selectedFolderStore;
    this.filesStore = filesStore;
    this.secondaryProgressDataStore = secondaryProgressDataStore;
    this.primaryProgressDataStore = primaryProgressDataStore;
    this.dialogsStore = dialogsStore;
    this.settingsStore = settingsStore;
  }

  selectUploadedFile = (file) => {
    this.selectedUploadFile = file;
  };

  setUploadPanelVisible = (uploadPanelVisible) => {
    this.uploadPanelVisible = uploadPanelVisible;
  };

  setUploadData = (uploadData) => {
    const uploadDataItems = Object.keys(uploadData);
    for (let key of uploadDataItems) {
      if (key in this) {
        this[key] = uploadData[key];
      }
    }
  };

  updateUploadedFile = (id, info) => {
    const files = this.files.map((file) =>
      file.fileId === id ? { ...file, fileInfo: info } : file
    );
    this.files = files;
  };

  updateUploadedItem = async (id) => {
    const uploadedFileData = await getFileInfo(id);
    this.updateUploadedFile(id, uploadedFileData);
  };

  clearUploadData = () => {
    this.files = [];
    this.filesToConversion = [];
    this.filesSize = 0;
    this.uploadedFiles = 0;
    this.percent = 0;
    this.conversionPercent = 0;
    this.uploaded = true;
    this.converted = true;

    this.isUploadingAndConversion = false;
    this.isUploading = false;
  };
  removeFileFromList = (id) => {
    this.files = this.files.filter((obj) => {
      return obj.fileId !== id;
    });
  };

  clearUploadedFiles = () => {
    const uploadData = {
      filesSize: 0,
      uploadedFiles: 0,
      percent: 0,
      files: this.files.filter((x) => x.action !== "uploaded"),
    };

    this.isUploadingAndConversion = false;
    this.isUploading = false;

    this.setUploadData(uploadData);
  };

  getUploadedFile = (id) => {
    return this.files.filter((f) => f.uniqueId === id);
  };

  cancelUpload = () => {
    let newFiles = [];

    for (let i = 0; i < this.files.length; i++) {
      if (this.files[i].fileId) {
        newFiles.push(this.files[i]);
      }
    }

    const newUploadData = {
      files: newFiles,
      filesSize: this.filesSize,
      uploadedFiles: this.uploadedFiles,
      percent: 100,
      uploaded: true,
      converted: true,
    };

    if (newUploadData.files.length === 0) this.setUploadPanelVisible(false);
    this.setUploadData(newUploadData);
  };

  cancelConversion = () => {
    let newFiles = [];

    for (let i = 0; i < this.files.length; i++) {
      const file = this.files[i];
      if (file.action === "converted" || file.error || file.inConversion) {
        newFiles.push(this.files[i]);
      }
    }

    const newUploadData = {
      files: newFiles,
      filesToConversion: [],
      filesSize: this.filesSize,
      uploadedFiles: this.uploadedFiles,
      percent: 100,
      uploaded: true,
      converted: true,
    };

    if (newUploadData.files.length === 0) this.setUploadPanelVisible(false);
    this.setUploadData(newUploadData);
  };

  cancelCurrentUpload = (id) => {
    const newFiles = this.files.filter((el) => el.uniqueId !== id);

    const newUploadData = {
      files: newFiles,
      filesSize: this.filesSize,
      uploadedFiles: this.uploadedFiles,
      percent: this.percent,
      uploaded: false,
    };

    this.setUploadData(newUploadData);
  };

  cancelCurrentFileConversion = (fileId) => {
    const { convertItem, setConvertItem } = this.dialogsStore;
    convertItem && setConvertItem(null);

    const files = this.files.filter((el) => el.fileId + "" !== fileId);
    const filesToConversion = this.filesToConversion.filter(
      (el) => el.fileId + "" !== fileId
    );

    const newUploadData = {
      files,
      filesToConversion,
      filesSize: this.filesSize,
      uploadedFiles: this.uploadedFiles,
      percent: this.percent,
    };

    this.setUploadData(newUploadData);
  };

  convertFile = (file) => {
    this.dialogsStore.setConvertItem(null);

    const secondConvertingWithPassword = file.hasOwnProperty("password");
    const conversionPositionIndex = file.hasOwnProperty("index");

    const alreadyConverting = this.files.some(
      (item) => item.fileId === file.fileId
    );

    if (this.converted) {
      this.filesToConversion = [];
      this.convertFilesSize = 0;
      if (!secondConvertingWithPassword)
        this.files = this.files.filter((f) => f.action === "converted");

      this.primaryProgressDataStore.clearPrimaryProgressData();
    }

    if (!alreadyConverting) {
      if (secondConvertingWithPassword && conversionPositionIndex) {
        this.files.splice(file.index, 0, file);
      } else {
        this.files.push(file);
      }

      if (!this.filesToConversion.length) {
        this.filesToConversion.push(file);
        this.startConversion();
      } else {
        this.filesToConversion.push(file);
      }
    }
  };

  getNewPercent = (uploadedSize, indexOfFile) => {
    const newTotalSize = sumBy(this.files, (f) =>
      f.file && !this.uploaded ? f.file.size : 0
    );
    const totalUploadedFiles = this.files.filter((_, i) => i < indexOfFile);
    const totalUploadedSize = sumBy(totalUploadedFiles, (f) =>
      f.file && !this.uploaded ? f.file.size : 0
    );
    const newPercent =
      ((uploadedSize + totalUploadedSize) / newTotalSize) * 100;

    /*console.log(
    `newPercent=${newPercent} (newTotalSize=${newTotalSize} totalUploadedSize=${totalUploadedSize} indexOfFile=${indexOfFile})`
  );*/

    return newPercent;
  };

  getConversationProgress = async (fileId) => {
    const promise = new Promise((resolve, reject) => {
      setTimeout(() => {
        try {
          getFileConversationProgress(fileId).then((res) => {
            //console.log(`getFileConversationProgress fileId:${fileId}`, res);
            resolve(res);
          });
        } catch (error) {
          console.error(error);
          reject(error);
        }
      }, 1000);
    });

    return promise;
  };

  setConversionPercent = (percent, alert) => {
    const data = { icon: "file", percent, visible: true };

    if (this.uploaded) {
      this.primaryProgressDataStore.setPrimaryProgressBarData(
        alert ? { ...data, ...{ alert } } : data
      );
    }
  };

  getConversationPercent = (fileIndex) => {
    const length = this.files.filter((f) => f.needConvert).length;
    return (fileIndex / length) * 100;
  };

  startConversion = async () => {
    runInAction(() => (this.converted = false));
    this.setConversionPercent(0);
    //debugger;
    let index = 0;
    let len = this.filesToConversion.length;
    let filesToConversion = this.filesToConversion;

    while (index < len) {
      const conversionItem = filesToConversion[index];
      const { fileId, toFolderId, password } = conversionItem;
      const itemPassword = password ? password : null;
      const file = this.files.find((f) => f.fileId === fileId);
      if (file) runInAction(() => (file.inConversion = true));

      const data = await convertFile(fileId, itemPassword);

      if (data && data[0]) {
        let progress = data[0].progress;
        let fileInfo = null;
        let error = null;

        while (progress < 100) {
          const res = await this.getConversationProgress(fileId);
          progress = res && res[0] && res[0].progress;
          fileInfo = res && res[0].result;

          runInAction(() => {
            const file = this.files.find((file) => file.fileId === fileId);
            if (file) file.convertProgress = progress;
          });

          error = res && res[0] && res[0].error;
          if (error.length) {
            const percent = this.getConversationPercent(index + 1);
            this.setConversionPercent(percent, !!error);

            runInAction(() => {
              const file = this.files.find((file) => file.fileId === fileId);
              if (file) {
                file.error = error;
                file.inConversion = false;
                if (fileInfo === "password") file.needPassword = true;
              }
            });

            //this.refreshFiles(toFolderId, false);
            break;
          }

          const percent = this.getConversationPercent(index + 1);
          this.setConversionPercent(percent);
        }

        if (progress === 100) {
          runInAction(() => {
            const file = this.files.find((file) => file.fileId === fileId);
            if (file) {
              file.convertProgress = progress;
              file.inConversion = false;
              file.action = "converted";
            }
          });

          this.settingsStore.storeOriginalFiles && this.refreshFiles(file);
<<<<<<< HEAD
          if (fileInfo && fileInfo !== "password") {
=======
          if (fileInfo) {
>>>>>>> f2134c76
            file.fileInfo = fileInfo;
            this.refreshFiles(file);
          }
          const percent = this.getConversationPercent(index + 1);
          this.setConversionPercent(percent, !!error);
        }
      }

      index++;
      filesToConversion = this.filesToConversion;
      len = filesToConversion.length;
    }

    if (this.uploaded) {
      this.setConversionPercent(100);
      this.finishUploadFiles();
    } else {
      runInAction(() => {
        this.converted = true;
        this.filesToConversion = [];
        this.conversionPercent = 0;
      });
    }
  };

  convertUploadedFiles = (t) => {
    this.files = [...this.files, ...this.tempConversionFiles];

    if (this.uploaded) {
      const newUploadData = {
        files: this.files,
        filesSize: this.convertFilesSize,
        uploadedFiles: this.uploadedFiles,
        percent: this.percent,
        uploaded: false,
        converted: false,
      };
      this.tempConversionFiles = [];

      this.setUploadData(newUploadData);
      this.startUploadFiles(t);
    }
    this.tempConversionFiles = [];
  };

  startUpload = (uploadFiles, folderId, t) => {
    const { canConvert } = this.formatsStore.docserviceStore;

    const toFolderId = folderId ? folderId : this.selectedFolderStore.id;

    if (this.uploaded) {
      this.files = this.files.filter((f) => f.action !== "upload");
      this.filesSize = 0;
      this.uploadToFolder = null;
      this.percent = 0;
    }
    if (this.uploaded && this.converted) {
      this.files = [];
      this.filesToConversion = [];
    }

    let newFiles = this.files;
    let filesSize = 0;
    let convertSize = 0;

    for (let index of Object.keys(uploadFiles)) {
      const file = uploadFiles[index];

      const parts = file.name.split(".");
      const ext = parts.length > 1 ? "." + parts.pop() : "";
      const needConvert = canConvert(ext);

      const newFile = {
        file: file,
        uniqueId: uniqueid("download_row-key_"),
        fileId: null,
        toFolderId,
        action: "upload",
        error: file.size ? null : t("EmptyFile"),
        fileInfo: null,
        cancel: false,
        needConvert,
        encrypted: file.encrypted,
      };

      needConvert
        ? this.tempConversionFiles.push(newFile)
        : newFiles.push(newFile);

      filesSize += file.size;
      convertSize += file.size;
    }

    const countUploadingFiles = newFiles.length;
    const countConversionFiles = this.tempConversionFiles.length;

    if (countUploadingFiles && !countConversionFiles) {
      this.isUploading = true;
    } else {
      this.isUploadingAndConversion = true;
    }
    this.convertFilesSize = convertSize;

    //console.log("this.tempConversionFiles", this.tempConversionFiles);

    if (countConversionFiles)
      this.settingsStore.hideConfirmConvertSave
        ? this.convertUploadedFiles(t)
        : this.dialogsStore.setConvertDialogVisible(true);

    const newUploadData = {
      files: newFiles,
      filesSize,
      uploadedFiles: this.uploadedFiles,
      percent: this.percent,
      uploaded: false,
      converted: !!this.tempConversionFiles.length,
    };

    if (this.uploaded && countUploadingFiles) {
      this.setUploadData(newUploadData);
      this.startUploadFiles(t);
    }
  };

  refreshFiles = async (currentFile) => {
    const {
      files,
      setFiles,
      folders,
      setFolders,
      filter,
      setFilter,
    } = this.filesStore;
    if (window.location.pathname.indexOf("/history") === -1) {
      const newFiles = files;
      const newFolders = folders;
      const path = currentFile.path || [];
      const fileIndex = newFiles.findIndex(
        (x) => x.id === currentFile.fileInfo.id
      );

      let folderInfo = null;
      const index = path.findIndex((x) => x === this.selectedFolderStore.id);
      const folderId = index !== -1 ? path[index + 1] : null;
      if (folderId) folderInfo = await getFolderInfo(folderId);

      const newPath = [];
      if (folderInfo || path[path.length - 1] === this.selectedFolderStore.id) {
        let i = 0;
        while (path[i] && path[i] !== folderId) {
          newPath.push(path[i]);
          i++;
        }
      }

      if (
        newPath[newPath.length - 1] !== this.selectedFolderStore.id &&
        path.length
      ) {
        return;
      }

      const addNewFile = () => {
        if (folderInfo) {
          const isFolderExist = newFolders.find((x) => x.id === folderInfo.id);
          if (!isFolderExist && folderInfo) {
            newFolders.unshift(folderInfo);
            setFolders(newFolders);
            const newFilter = filter;
            newFilter.total = newFilter.total += 1;
            setFilter(newFilter);
          }
        } else {
          if (currentFile && currentFile.fileInfo) {
            if (fileIndex === -1) {
              newFiles.unshift(currentFile.fileInfo);
              setFiles(newFiles);
              const newFilter = filter;
              newFilter.total = newFilter.total += 1;
              setFilter(newFilter);
            } else if (!this.settingsStore.storeOriginalFiles) {
              newFiles[fileIndex] = currentFile.fileInfo;
              setFiles(newFiles);
            }
          }
        }
      };

      const isFiltered =
        filter.filterType ||
        filter.authorType ||
        filter.search ||
        filter.page !== 0;

      if ((!currentFile && !folderInfo) || isFiltered) return;
      if (folderInfo && this.selectedFolderStore.id === folderInfo.id) return;

      if (folderInfo) {
        const folderIndex = folders.findIndex((f) => f.id === folderInfo.id);
        if (folderIndex !== -1) {
          folders[folderIndex] = folderInfo;
          return;
        }
      }

      if (filter.total >= filter.pageCount) {
        if (files.length) {
          fileIndex === -1 && newFiles.pop();
          addNewFile();
        } else {
          newFolders.pop();
          addNewFile();
        }
      } else {
        addNewFile();
      }

      if (!!folderInfo) {
        const {
          expandedKeys,
          setExpandedKeys,
          treeFolders,
        } = this.treeFoldersStore;

        const newExpandedKeys = expandedKeys.filter(
          (x) => x !== newPath[newPath.length - 1] + ""
        );

        setExpandedKeys(newExpandedKeys);

        loopTreeFolders(
          newPath,
          treeFolders,
          this.filesStore.folders.length === 1 ? this.filesStore.folders : [],
          this.filesStore.folders.length
        );
      }
    }
  };

  uploadFileChunks = async (
    location,
    requestsDataArray,
    fileSize,
    indexOfFile,
    file,
    path
  ) => {
    const length = requestsDataArray.length;
    for (let index = 0; index < length; index++) {
      if (
        this.uploaded ||
        !this.files.some((f) => f.file === file) ||
        this.files[indexOfFile].cancel
      ) {
        return Promise.resolve();
      }

      const res = await uploadFile(location, requestsDataArray[index]);

      //console.log(`Uploaded chunk ${index}/${length}`, res);

      //let isLatestFile = indexOfFile === newFilesLength - 1;

      if (!res.data.data && res.data.message) {
        return Promise.reject(res.data.message);
      }

      const fileId = res.data.data.id;

      const { uploaded } = res.data.data;

      const uploadedSize = uploaded
        ? fileSize
        : index * this.settingsStore.chunkUploadSize;

      const newPercent = this.getNewPercent(uploadedSize, indexOfFile);

      const percentCurrentFile = (index / length) * 100;

      this.primaryProgressDataStore.setPrimaryProgressBarData({
        icon: "upload",
        percent: newPercent,
        visible: true,
        loadingFile: {
          uniqueId: this.files[indexOfFile].uniqueId,
          percent: percentCurrentFile,
        },
      });

      if (uploaded) {
        const fileInfo = await getFileInfo(fileId);
        runInAction(() => {
          this.files[indexOfFile].action = "uploaded";
          this.files[indexOfFile].fileId = fileId;
          this.files[indexOfFile].fileInfo = fileInfo;
          this.percent = newPercent;
        });
        //setUploadData(uploadData);
      }
    }

    // All chuncks are uploaded

    const currentFile = this.files[indexOfFile];
    currentFile.path = path;
    if (!currentFile) return Promise.resolve();
    const { needConvert } = currentFile;

    if (needConvert) {
      runInAction(() => (currentFile.action = "convert"));
      if (!this.filesToConversion.length || this.converted) {
        this.filesToConversion.push(currentFile);
        this.startConversion();
      } else {
        this.filesToConversion.push(currentFile);
      }
      return Promise.resolve();
    } else {
      if (currentFile.action === "uploaded") {
        this.refreshFiles(currentFile);
      }
      return Promise.resolve();
    }
  };

  startUploadFiles = async (t) => {
    let files = this.files;

    if (files.length === 0 || this.filesSize === 0) {
      return this.finishUploadFiles();
    }

    const progressData = {
      visible: true,
      percent: this.percent,
      icon: "upload",
      alert: false,
    };

    this.primaryProgressDataStore.setPrimaryProgressBarData(progressData);

    let index = 0;
    let len = files.length;
    while (index < len) {
      await this.startSessionFunc(index, t);
      index++;

      files = this.files;
      len = files.length;
    }

    if (!this.filesToConversion.length) {
      this.finishUploadFiles();
    } else {
      runInAction(() => (this.uploaded = true));
      const uploadedFiles = this.files.filter((x) => x.action === "uploaded");
      const totalErrorsCount = sumBy(uploadedFiles, (f) => (f.error ? 1 : 0));
      if (totalErrorsCount > 0)
        console.log("Upload errors: ", totalErrorsCount);

      setTimeout(() => {
        if (!this.uploadPanelVisible && !totalErrorsCount && this.converted) {
          this.clearUploadedFiles();
        }
      }, TIMEOUT);
    }
  };

  startSessionFunc = (indexOfFile, t) => {
    //console.log("START UPLOAD SESSION FUNC", uploadData);

    if (!this.uploaded && this.files.length === 0) {
      this.uploaded = true;
      //setUploadData(uploadData);
      return;
    }

    const item = this.files[indexOfFile];

    if (!item) {
      console.error("Empty files");
      return Promise.resolve();
    } else if (
      item.action === "uploaded" ||
      item.action === "convert" ||
      item.action === "converted"
    ) {
      return Promise.resolve();
    }

    const { chunkUploadSize } = this.settingsStore;

    const { file, toFolderId /*, action*/ } = item;
    const chunks = Math.ceil(file.size / chunkUploadSize, chunkUploadSize);
    const fileName = file.name;
    const fileSize = file.size;
    const relativePath = file.path
      ? file.path.slice(1, -file.name.length)
      : file.webkitRelativePath
      ? file.webkitRelativePath.slice(0, -file.name.length)
      : "";

    return startUploadSession(
      toFolderId,
      fileName,
      fileSize,
      relativePath,
      file.encrypted
    )
      .then((res) => {
        const location = res.data.location;
        const path = res.data.path;

        const requestsDataArray = [];

        let chunk = 0;

        while (chunk < chunks) {
          const offset = chunk * chunkUploadSize;
          const formData = new FormData();
          formData.append("file", file.slice(offset, offset + chunkUploadSize));
          requestsDataArray.push(formData);
          chunk++;
        }

        return { location, requestsDataArray, fileSize, path };
      })
      .then(({ location, requestsDataArray, fileSize, path }) => {
        this.primaryProgressDataStore.setPrimaryProgressBarData({
          icon: "upload",
          visible: true,
          percent: this.percent,
          loadingFile: {
            uniqueId: this.files[indexOfFile].uniqueId,
            percent: chunks < 2 ? 50 : 0,
          },
        });

        return this.uploadFileChunks(
          location,
          requestsDataArray,
          fileSize,
          indexOfFile,
          file,
          path
        );
      })
      .catch((err) => {
        if (this.files[indexOfFile] === undefined) {
          this.primaryProgressDataStore.setPrimaryProgressBarData({
            icon: "upload",
            percent: 100,
            visible: true,
            alert: true,
          });
          return Promise.resolve();
        }

        this.files[indexOfFile].error = err;

        //dispatch(setUploadData(uploadData));

        const newPercent = this.getNewPercent(fileSize, indexOfFile);

        this.primaryProgressDataStore.setPrimaryProgressBarData({
          icon: "upload",
          percent: newPercent,
          visible: true,
          alert: true,
        });

        return Promise.resolve();
      });
  };

  finishUploadFiles = () => {
    const totalErrorsCount = sumBy(this.files, (f) => (f.error ? 1 : 0));

    if (totalErrorsCount > 0) console.log("Errors: ", totalErrorsCount);

    this.uploaded = true;
    this.converted = true;

    const uploadData = {
      filesSize: 0,
      uploadedFiles: 0,
      percent: 0,
      conversionPercent: 0,
    };

    setTimeout(() => {
      if (!this.primaryProgressDataStore.alert) {
        this.primaryProgressDataStore.clearPrimaryProgressData();
      }

      if (this.uploadPanelVisible || this.primaryProgressDataStore.alert) {
        uploadData.files = this.files;
        uploadData.filesToConversion = this.filesToConversion;
      } else {
        uploadData.files = [];
        uploadData.filesToConversion = [];
        this.isUploadingAndConversion = false;
        this.isUploading = false;
      }

      this.setUploadData(uploadData);
    }, TIMEOUT);
  };

  copyToAction = (
    destFolderId,
    folderIds,
    fileIds,
    conflictResolveType,
    deleteAfter
  ) => {
    const {
      setSecondaryProgressBarData,
      clearSecondaryProgressData,
    } = this.secondaryProgressDataStore;

    return copyToFolder(
      destFolderId,
      folderIds,
      fileIds,
      conflictResolveType,
      deleteAfter
    )
      .then((res) => {
        if (res[0]?.error) return Promise.reject(res[0].error);

        const data = res[0] ? res[0] : null;
        const pbData = { icon: "duplicate" };
        return this.loopFilesOperations(data, pbData).then(() =>
          this.moveToCopyTo(destFolderId, pbData, true, fileIds, folderIds)
        );
      })
      .catch((err) => {
        setSecondaryProgressBarData({
          visible: true,
          alert: true,
        });
        this.clearActiveOperations(fileIds, folderIds);
        setTimeout(() => clearSecondaryProgressData(), TIMEOUT);
        return Promise.reject(err);
      });
  };

  moveToAction = (
    destFolderId,
    folderIds,
    fileIds,
    conflictResolveType,
    deleteAfter
  ) => {
    const {
      setSecondaryProgressBarData,
      clearSecondaryProgressData,
    } = this.secondaryProgressDataStore;

    return moveToFolder(
      destFolderId,
      folderIds,
      fileIds,
      conflictResolveType,
      deleteAfter
    )
      .then((res) => {
        const data = res[0] ? res[0] : null;
        const pbData = { icon: "move" };
        return this.loopFilesOperations(data, pbData).then(() =>
          this.moveToCopyTo(destFolderId, pbData, false, fileIds, folderIds)
        );
      })
      .catch((err) => {
        setSecondaryProgressBarData({
          visible: true,
          alert: true,
        });
        this.clearActiveOperations(fileIds, folderIds);
        setTimeout(() => clearSecondaryProgressData(), TIMEOUT);
        return Promise.reject(err);
      });
  };

  copyAsAction = (fileId, title, folderId, enableExternalExt) => {
    const { fetchFiles, filter } = this.filesStore;

    return fileCopyAs(fileId, title, folderId, enableExternalExt)
      .then(() => {
        fetchFiles(folderId, filter, true, true);
      })
      .catch((err) => {
        return Promise.reject(err);
      });
  };

  itemOperationToFolder = (data) => {
    const {
      destFolderId,
      folderIds,
      fileIds,
      deleteAfter,
      isCopy,
      translations,
    } = data;
    const conflictResolveType = data.conflictResolveType
      ? data.conflictResolveType
      : ConflictResolveType.Duplicate;

    this.secondaryProgressDataStore.setSecondaryProgressBarData({
      icon: isCopy ? "duplicate" : "move",
      visible: true,
      percent: 0,
      label: isCopy ? translations.copy : translations.move,
      alert: false,
    });

    return isCopy
      ? this.copyToAction(
          destFolderId,
          folderIds,
          fileIds,
          conflictResolveType,
          deleteAfter
        )
      : this.moveToAction(
          destFolderId,
          folderIds,
          fileIds,
          conflictResolveType,
          deleteAfter
        );
  };

  loopFilesOperations = async (data, pbData) => {
    const {
      clearSecondaryProgressData,
      setSecondaryProgressBarData,
    } = this.secondaryProgressDataStore;

    const label = this.secondaryProgressDataStore.label;
    let progress = data.progress;

    if (!data) {
      setTimeout(() => clearSecondaryProgressData(), TIMEOUT);
      return;
    }

    let operationItem = data;
    let finished = data.finished;

    while (!finished) {
      const item = await this.getOperationProgress(data.id);
      operationItem = item;
      progress = item ? item.progress : 100;
      finished = item ? item.finished : true;

      setSecondaryProgressBarData({
        icon: pbData.icon,
        label: pbData.label || label,
        percent: progress,
        visible: true,
        alert: false,
      });
    }

    return operationItem;
  };

  moveToCopyTo = (destFolderId, pbData, isCopy, fileIds, folderIds) => {
    const { treeFolders, setTreeFolders } = this.treeFoldersStore;
    const {
      fetchFiles,
      filter,
      isEmptyLastPageAfterOperation,
      resetFilterPage,
    } = this.filesStore;

    const {
      clearSecondaryProgressData,
      setSecondaryProgressBarData,
      label,
    } = this.secondaryProgressDataStore;

    getFolder(destFolderId).then((data) => {
      let newTreeFolders = treeFolders;
      let path = data.pathParts.slice(0);
      let folders = data.folders;
      let foldersCount = data.current.foldersCount;
      loopTreeFolders(path, newTreeFolders, folders, foldersCount);

      if (!isCopy || destFolderId === this.selectedFolderStore.id) {
        let newFilter;

        if (isEmptyLastPageAfterOperation()) {
          newFilter = resetFilterPage();
        }

        fetchFiles(
          this.selectedFolderStore.id,
          newFilter ? newFilter : filter,
          true,
          true
        ).finally(() => {
          this.clearActiveOperations(fileIds, folderIds);
          setTimeout(() => clearSecondaryProgressData(), TIMEOUT);
        });
      } else {
        this.clearActiveOperations(fileIds, folderIds);
        setSecondaryProgressBarData({
          icon: pbData.icon,
          label: pbData.label || label,
          percent: 100,
          visible: true,
          alert: false,
        });

        setTimeout(() => clearSecondaryProgressData(), TIMEOUT);
        setTreeFolders(newTreeFolders);
      }
    });
  };

  getOperationProgress = async (id) => {
    const promise = new Promise((resolve, reject) => {
      setTimeout(async () => {
        try {
          await getProgress().then((res) => {
            const currentItem = res.find((x) => x.id === id);
            if (currentItem?.error) {
              reject(currentItem.error);
            }
            resolve(currentItem);
          });
        } catch (error) {
          reject(error);
        }
      }, 1000);
    });
    return promise;
  };

  clearActiveOperations = (fileIds, folderIds) => {
    const {
      activeFiles,
      activeFolders,
      setActiveFiles,
      setActiveFolders,
    } = this.filesStore;

    const newActiveFiles = activeFiles.filter((el) => !fileIds.includes(el));
    const newActiveFolders = activeFolders.filter(
      (el) => !folderIds.includes(el)
    );

    setTimeout(() => {
      setActiveFiles(newActiveFiles);
      setActiveFolders(newActiveFolders);
    }, TIMEOUT);
  };
}

export default UploadDataStore;<|MERGE_RESOLUTION|>--- conflicted
+++ resolved
@@ -363,11 +363,7 @@
           });
 
           this.settingsStore.storeOriginalFiles && this.refreshFiles(file);
-<<<<<<< HEAD
           if (fileInfo && fileInfo !== "password") {
-=======
-          if (fileInfo) {
->>>>>>> f2134c76
             file.fileInfo = fileInfo;
             this.refreshFiles(file);
           }
