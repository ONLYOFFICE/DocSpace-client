--- conflicted
+++ resolved
@@ -1,12 +1,9 @@
 {
+  "DeleteGroupUsersSuccessMessage": "Օգտատերերը հաջողությամբ ջնջվել են:",
   "DeleteMyDocumentsUser": "Այս օգտվողի «Իմ փաստաթղթերը» բաժնի բոլոր անձնական ֆայլերն ու թղթապանակները ընդմիշտ կջնջվեն:",
   "DeleteReassignDescriptionUser": "{{warningMessageMyDocuments}} Այս օգտատիրոջ կողմից ստեղծված սենյակները և այս սենյակներում պահվող փաստաթղթերը ավտոմատ կերպով կվերահանձնվեն ջնջումն իրականացնող ադմինիստրատորին` <strong>{{userPerformedDeletion}} ({{userYou}})</strong>. Վերահանձնարարել տվյալները ձեռքով` վերահանձնման համար այլ նպատակակետ օգտագործող ընտրելու համար:",
   "DeleteUser": "Ջնջել օգտվողին",
-<<<<<<< HEAD
   "DeleteUserMessage": "{{userCaption}} <strong>{{user}}</strong> կջնջվի. Այս գործողությունը հնարավոր չէ հետարկել:",
   "ReassignDataToAnotherUser": "Վերահանձնարարել տվյալները մեկ այլ օգտվողի",
-=======
-  "DeleteGroupUsersSuccessMessage": "Օգտատերերը հաջողությամբ ջնջվել են:",
->>>>>>> 6f5f3487
   "SuccessfullyDeleteUserInfoMessage": "Օգտվողը հաջողությամբ ջնջվել է"
 }