// (c) Copyright Ascensio System SIA 2010-2022
//
// This program is a free software product.
// You can redistribute it and/or modify it under the terms
// of the GNU Affero General Public License (AGPL) version 3 as published by the Free Software
// Foundation. In accordance with Section 7(a) of the GNU AGPL its Section 15 shall be amended
// to the effect that Ascensio System SIA expressly excludes the warranty of non-infringement of
// any third-party rights.
//
// This program is distributed WITHOUT ANY WARRANTY, without even the implied warranty
// of MERCHANTABILITY or FITNESS FOR A PARTICULAR  PURPOSE. For details, see
// the GNU AGPL at: http://www.gnu.org/licenses/agpl-3.0.html
//
// You can contact Ascensio System SIA at Lubanas st. 125a-25, Riga, Latvia, EU, LV-1021.
//
// The  interactive user interfaces in modified source and object code versions of the Program must
// display Appropriate Legal Notices, as required under Section 5 of the GNU AGPL version 3.
//
// Pursuant to Section 7(b) of the License you must retain the original Product logo when
// distributing the program. Pursuant to Section 7(e) we decline to grant you any rights under
// trademark law for use of our trademarks.
//
// All the Product's GUI elements, including illustrations and icon sets, as well as technical writing
// content are licensed under the terms of the Creative Commons Attribution-ShareAlike 4.0
// International. See the License terms at http://creativecommons.org/licenses/by-sa/4.0/legalcode

namespace ASC.Core.Billing;

[Singletone]
public class TariffServiceStorage
{
    public ICache Cache { get; }
    internal readonly ICacheNotify<TariffCacheItem> _notify;

    public TariffServiceStorage(ICacheNotify<TariffCacheItem> notify, ICache cache)
    {
        Cache = cache;
        _notify = notify;
        _notify.Subscribe((i) =>
        {
            Cache.Remove(TariffService.GetTariffCacheKey(i.TenantId));
            Cache.Remove(TariffService.GetBillingUrlCacheKey(i.TenantId));
            Cache.Remove(TariffService.GetBillingPaymentCacheKey(i.TenantId)); // clear all payments
        }, CacheNotifyAction.Remove);

        //TODO: Change code of WCF -> not supported in .NET standard/.Net Core
        /*try
        {
            var section = (ClientSection)ConfigurationManager.GetSection("system.serviceModel/client");
            if (section != null)
            {
                billingConfigured = section.Endpoints.Cast<ChannelEndpointElement>()
                    .Any(e => e.Contract == typeof(IService).FullName);
            }
        }
        catch (Exception err)
        {
            log.Error(err);
        }*/
    }
}

[Scope]
class ConfigureTariffService : IConfigureNamedOptions<TariffService>
{
    public ConfigureTariffService(
        IOptionsSnapshot<CachedQuotaService> quotaService,
        IOptionsSnapshot<CachedTenantService> tenantService,
        CoreBaseSettings coreBaseSettings,
        CoreSettings coreSettings,
        IConfiguration configuration,
        DbContextManager<CoreDbContext> coreDbContextManager,
        TariffServiceStorage tariffServiceStorage,
        IOptionsMonitor<ILog> iLog)
    {
        this._quotaService = quotaService;
        this._tenantService = tenantService;
        _coreBaseSettings = coreBaseSettings;
        _coreSettings = coreSettings;
        _configuration = configuration;
        _coreDbContextManager = coreDbContextManager;
        _tariffServiceStorage = tariffServiceStorage;
        _logger = iLog;
    }

    private readonly IOptionsSnapshot<CachedQuotaService> _quotaService;
    private readonly IOptionsSnapshot<CachedTenantService> _tenantService;
    private readonly CoreBaseSettings _coreBaseSettings;
    private readonly CoreSettings _coreSettings;
    private readonly IConfiguration _configuration;
    private readonly DbContextManager<CoreDbContext> _coreDbContextManager;
    private readonly TariffServiceStorage _tariffServiceStorage;
    private readonly IOptionsMonitor<ILog> _logger;

    public void Configure(string name, TariffService options)
    {
        Configure(options);
        options._quotaService = _quotaService.Get(name);
        options._tenantService = _tenantService.Get(name);
        options._lazyCoreDbContext = new Lazy<CoreDbContext>(() => _coreDbContextManager.Get(name));
    }

    public void Configure(TariffService options)
    {
        options._logger = _logger.CurrentValue;
        options._coreSettings = _coreSettings;
        options._configuration = _configuration;
        options._tariffServiceStorage = _tariffServiceStorage;
        options._options = _logger;
        options._coreBaseSettings = _coreBaseSettings;
        options._test = _configuration["core:payment:test"] == "true";
        int.TryParse(_configuration["core:payment:delay"], out var paymentDelay);
        options._paymentDelay = paymentDelay;
        options._cache = _tariffServiceStorage.Cache;
        options._notify = _tariffServiceStorage._notify;

        options._quotaService = _quotaService.Value;
        options._tenantService = _tenantService.Value;
        options._lazyCoreDbContext = new Lazy<CoreDbContext>(() => _coreDbContextManager.Value);
    }
}

public class TariffService : ITariffService
{
    private const int _defaultTrialPeriod = 30;
    private static readonly TimeSpan _defaultCacheExpiration = TimeSpan.FromMinutes(5);
    private static readonly TimeSpan _standaloneCacheExpiration = TimeSpan.FromMinutes(15);

    internal ICache _cache;
    internal ICacheNotify<TariffCacheItem> _notify;
    internal ILog _logger;
    internal IQuotaService _quotaService;
    internal ITenantService _tenantService;
    internal bool _test;
    internal int _paymentDelay;

    public TimeSpan CacheExpiration { get; set; }
    internal CoreBaseSettings _coreBaseSettings;
    internal CoreSettings _coreSettings;
    internal IConfiguration _configuration;
    internal CoreDbContext CoreDbContext => _lazyCoreDbContext.Value;
    internal Lazy<CoreDbContext> _lazyCoreDbContext;
    internal TariffServiceStorage _tariffServiceStorage;
    internal IOptionsMonitor<ILog> _options;
    public BillingClient BillingClient { get; }
        public IHttpClientFactory HttpClientFactory { get; }

    public readonly int ActiveUsersMin;
    public readonly int ActiveUsersMax;

    public TariffService()
    {
        CacheExpiration = _defaultCacheExpiration;
    }

    public TariffService(
        IQuotaService quotaService,
        ITenantService tenantService,
        CoreBaseSettings coreBaseSettings,
        CoreSettings coreSettings,
        IConfiguration configuration,
        DbContextManager<CoreDbContext> coreDbContextManager,
        TariffServiceStorage tariffServiceStorage,
        IOptionsMonitor<ILog> options,
        Users.Constants constants,
            BillingClient billingClient,
            IHttpClientFactory httpClientFactory)
        : this()

    {
        _logger = options.CurrentValue;
        _quotaService = quotaService;
        _tenantService = tenantService;
        _coreSettings = coreSettings;
        _configuration = configuration;
        _tariffServiceStorage = tariffServiceStorage;
        _options = options;
        BillingClient = billingClient;
<<<<<<< HEAD
        _coreBaseSettings = coreBaseSettings;
        _test = configuration["core:payment:test"] == "true";
=======
            HttpClientFactory = httpClientFactory;
        CoreBaseSettings = coreBaseSettings;
        Test = configuration["core:payment:test"] == "true";
>>>>>>> 172eaa89
        int.TryParse(configuration["core:payment:delay"], out var paymentDelay);

        _paymentDelay = paymentDelay;

        _cache = _tariffServiceStorage.Cache;
        _notify = _tariffServiceStorage._notify;
        _lazyCoreDbContext = new Lazy<CoreDbContext>(() => coreDbContextManager.Value);
        var range = (_configuration["core.payment-user-range"] ?? "").Split('-');
        if (!int.TryParse(range[0], out ActiveUsersMin))
        {
            ActiveUsersMin = 0;
        }
        if (range.Length < 2 || !int.TryParse(range[1], out ActiveUsersMax))
        {
            ActiveUsersMax = constants.MaxEveryoneCount;
        }
    }

    public Tariff GetTariff(int tenantId, bool withRequestToPaymentSystem = true)
    {
        //single tariff for all portals
        if (_coreBaseSettings.Standalone)
        {
            tenantId = -1;
        }

        var key = GetTariffCacheKey(tenantId);
        var tariff = _cache.Get<Tariff>(key);
        if (tariff == null)
        {
            tariff = GetBillingInfo(tenantId);
            tariff = CalculateTariff(tenantId, tariff);
            _cache.Insert(key, tariff, DateTime.UtcNow.Add(GetCacheExpiration()));

            if (BillingClient.Configured && withRequestToPaymentSystem)
            {
                Task.Run(() =>
                  {
                      try
                      {
                          var client = GetBillingClient();
                          var lastPayment = client.GetLastPayment(GetPortalId(tenantId));

                          var quota = _quotaService.GetTenantQuotas().SingleOrDefault(q => q.AvangateId == lastPayment.ProductId);
                          if (quota == null)
                          {
                              throw new InvalidOperationException($"Quota with id {lastPayment.ProductId} not found for portal {GetPortalId(tenantId)}.");
                          }

                          var asynctariff = Tariff.CreateDefault();
                          asynctariff.QuotaId = quota.Tenant;
                          asynctariff.Autorenewal = lastPayment.Autorenewal;
                          asynctariff.DueDate = 9999 <= lastPayment.EndDate.Year ? DateTime.MaxValue : lastPayment.EndDate;

                          if (quota.ActiveUsers == -1
                              && lastPayment.Quantity < ActiveUsersMin)
                          {
                              throw new BillingException(string.Format("The portal {0} is paid for {1} users", tenantId, lastPayment.Quantity));
                          }
                          asynctariff.Quantity = lastPayment.Quantity;

                          if (SaveBillingInfo(tenantId, asynctariff, false))
                          {
                              asynctariff = CalculateTariff(tenantId, asynctariff);
                              ClearCache(tenantId);
                              _cache.Insert(key, asynctariff, DateTime.UtcNow.Add(GetCacheExpiration()));
                          }
                      }
                      catch (BillingNotFoundException)
                      {
                      }
                      catch (Exception error)
                      {
                          LogError(error, tenantId.ToString());
                      }
                  });
            }
        }

        return tariff;
    }

    public void SetTariff(int tenantId, Tariff tariff)
    {
        ArgumentNullException.ThrowIfNull(tariff);

        var q = _quotaService.GetTenantQuota(tariff.QuotaId);
        if (q == null)
        {
            return;
        }

        SaveBillingInfo(tenantId, tariff);
        if (q.Trial)
        {
            // reset trial date
            var tenant = _tenantService.GetTenant(tenantId);
            if (tenant != null)
            {
                tenant.VersionChanged = DateTime.UtcNow;
                _tenantService.SaveTenant(_coreSettings, tenant);
            }
        }

        ClearCache(tenantId);
    }

    internal static string GetTariffCacheKey(int tenantId)
    {
        return string.Format("{0}:{1}", tenantId, "tariff");
    }

    internal static string GetBillingUrlCacheKey(int tenantId)
    {
        return string.Format("{0}:{1}", tenantId, "billing:urls");
    }

    internal static string GetBillingPaymentCacheKey(int tenantId)
    {
        return string.Format("{0}:{1}", tenantId, "billing:payments");
    }


    public void ClearCache(int tenantId)
    {
        _notify.Publish(new TariffCacheItem { TenantId = tenantId }, ASC.Common.Caching.CacheNotifyAction.Remove);
    }

    public IEnumerable<PaymentInfo> GetPayments(int tenantId)
    {
        var key = GetBillingPaymentCacheKey(tenantId);
        var payments = _cache.Get<List<PaymentInfo>>(key);
        if (payments == null)
        {
            payments = new List<PaymentInfo>();
            if (BillingClient.Configured)
            {
                try
                {
                    var quotas = _quotaService.GetTenantQuotas();
                    var client = GetBillingClient();
                    foreach (var pi in client.GetPayments(GetPortalId(tenantId)))
                    {
                        var quota = quotas.SingleOrDefault(q => q.AvangateId == pi.ProductRef);
                        if (quota != null)
                        {
                            pi.QuotaId = quota.Tenant;
                        }
                        payments.Add(pi);
                    }
                }
                catch (Exception error)
                {
                    LogError(error, tenantId.ToString());
                }
            }

            _cache.Insert(key, payments, DateTime.UtcNow.Add(TimeSpan.FromMinutes(10)));
        }

        return payments;
    }

    public Uri GetShoppingUri(int? tenant, int quotaId, string affiliateId, string currency = null, string language = null, string customerId = null, string quantity = null)
    {
        var quota = _quotaService.GetTenantQuota(quotaId);
        if (quota == null)
        {
            return null;
        }

        var key = tenant.HasValue
                      ? GetBillingUrlCacheKey(tenant.Value)
                      : string.Format($"notenant{(!string.IsNullOrEmpty(affiliateId) ? "_" + affiliateId : "")}");
        key += quota.Visible ? "" : "0";
        if (!(_cache.Get<Dictionary<string, Tuple<Uri, Uri>>>(key) is IDictionary<string, Tuple<Uri, Uri>> urls))
        {
            urls = new Dictionary<string, Tuple<Uri, Uri>>();
            if (BillingClient.Configured)
            {
                try
                {
                    var products = _quotaService.GetTenantQuotas()
                                               .Where(q => !string.IsNullOrEmpty(q.AvangateId) && q.Visible == quota.Visible)
                                               .Select(q => q.AvangateId)
                                               .ToArray();

                    var client = GetBillingClient();
                    urls =
                        client.GetPaymentUrls(
                            tenant.HasValue ? GetPortalId(tenant.Value) : null,
                            products,
                            tenant.HasValue ? GetAffiliateId(tenant.Value) : affiliateId,
                            tenant.HasValue ? GetCampaign(tenant.Value) : null,
                            !string.IsNullOrEmpty(currency) ? "__Currency__" : null,
                            !string.IsNullOrEmpty(language) ? "__Language__" : null,
                            !string.IsNullOrEmpty(customerId) ? "__CustomerID__" : null,
                            !string.IsNullOrEmpty(quantity) ? "__Quantity__" : null
                            );
                }
                catch (Exception error)
                {
                    _logger.Error(error);
                }
            }
            _cache.Insert(key, urls, DateTime.UtcNow.Add(TimeSpan.FromMinutes(10)));
        }

        ResetCacheExpiration();

        if (!string.IsNullOrEmpty(quota.AvangateId) && urls.TryGetValue(quota.AvangateId, out var tuple))
        {
            var result = tuple.Item2;

            if (result == null)
            {
                result = tuple.Item1;
            }
            else
            {
                var tariff = tenant.HasValue ? GetTariff(tenant.Value) : null;
                if (tariff == null || tariff.QuotaId == quotaId || tariff.State >= TariffState.Delay)
                {
                    result = tuple.Item1;
                }
            }

            if (result == null)
            {
                return null;
            }

            result = new Uri(result.ToString()
                                   .Replace("__Currency__", HttpUtility.UrlEncode(currency ?? ""))
                                   .Replace("__Language__", HttpUtility.UrlEncode((language ?? "").ToLower()))
                                   .Replace("__CustomerID__", HttpUtility.UrlEncode(customerId ?? ""))
                                   .Replace("__Quantity__", HttpUtility.UrlEncode(quantity ?? "")));
            return result;
        }

        return null;
    }

    public IDictionary<string, Dictionary<string, decimal>> GetProductPriceInfo(params string[] productIds)
    {
        ArgumentNullException.ThrowIfNull(productIds);

        try
        {
            var key = "biling-prices" + string.Join(",", productIds);
            var result = _cache.Get<IDictionary<string, Dictionary<string, decimal>>>(key);
            if (result == null)
            {
                var client = GetBillingClient();
                result = client.GetProductPriceInfo(productIds);
                _cache.Insert(key, result, DateTime.Now.AddHours(1));
            }

            return result;
        }
        catch (Exception error)
        {
            LogError(error);

            return productIds
                .Select(p => new { ProductId = p, Prices = new Dictionary<string, decimal>() })
                .ToDictionary(e => e.ProductId, e => e.Prices);
        }
    }


    public string GetButton(int tariffId, string partnerId)
    {
        return CoreDbContext.Buttons
            .Where(r => r.TariffId == tariffId && r.PartnerId == partnerId)
            .Select(r => r.ButtonUrl)
            .SingleOrDefault();
    }

    public void SaveButton(int tariffId, string partnerId, string buttonUrl)
    {
        var efButton = new DbButton()
        {
            TariffId = tariffId,
            PartnerId = partnerId,
            ButtonUrl = buttonUrl
        };

        CoreDbContext.AddOrUpdate(r => r.Buttons, efButton);
        CoreDbContext.SaveChanges();
    }


    private Tariff GetBillingInfo(int tenant)
    {
        var r = CoreDbContext.Tariffs
            .Where(r => r.Tenant == tenant)
            .OrderByDescending(r => r.Id)
            .FirstOrDefault();

        if (r == null)
        {
            return Tariff.CreateDefault();
        }

        var tariff = Tariff.CreateDefault();
        tariff.QuotaId = r.Tariff;
        tariff.DueDate = r.Stamp.Year < 9999 ? r.Stamp : DateTime.MaxValue;
        tariff.Quantity = r.Quantity;

        return tariff;
    }

    private bool SaveBillingInfo(int tenant, Tariff tariffInfo, bool renewal = true)
    {
        var inserted = false;
        var currentTariff = GetBillingInfo(tenant);
        if (!tariffInfo.EqualsByParams(currentTariff))
        {
            using var tx = CoreDbContext.Database.BeginTransaction();

            // last record is not the same
            var any = CoreDbContext.Tariffs
                .Any(r => r.Tenant == tenant && r.Tariff == tariffInfo.QuotaId && r.Stamp == tariffInfo.DueDate && r.Quantity == tariffInfo.Quantity);

            if (tariffInfo.DueDate == DateTime.MaxValue || renewal || any)
            {
                var efTariff = new DbTariff
                {
                    Tenant = tenant,
                    Tariff = tariffInfo.QuotaId,
                    Stamp = tariffInfo.DueDate,
                    Quantity = tariffInfo.Quantity,
                    CreateOn = DateTime.UtcNow
                };

                CoreDbContext.Tariffs.Add(efTariff);
                CoreDbContext.SaveChanges();

                _cache.Remove(GetTariffCacheKey(tenant));
                inserted = true;
            }

            tx.Commit();
        }

        if (inserted)
        {
            var t = _tenantService.GetTenant(tenant);
            if (t != null)
            {
                // update tenant.LastModified to flush cache in documents
                _tenantService.SaveTenant(_coreSettings, t);
            }
        }

        return inserted;
    }

    public void DeleteDefaultBillingInfo()
    {
        const int tenant = Tenant.DefaultTenant;

        var tariffs = CoreDbContext.Tariffs.Where(r => r.Tenant == tenant).ToList();

        foreach (var t in tariffs)
        {
            t.Tenant = -2;
        }

        CoreDbContext.SaveChanges();

        ClearCache(tenant);
    }


    private Tariff CalculateTariff(int tenantId, Tariff tariff)
    {
        tariff.State = TariffState.Paid;
        var q = _quotaService.GetTenantQuota(tariff.QuotaId);

        if (q == null || q.GetFeature("old"))
        {
            tariff.QuotaId = Tenant.DefaultTenant;
            q = _quotaService.GetTenantQuota(tariff.QuotaId);
        }

        var delay = 0;
        if (q != null && q.Trial)
        {
            tariff.State = TariffState.Trial;
            if (tariff.DueDate == DateTime.MinValue || tariff.DueDate == DateTime.MaxValue)
            {
                var tenant = _tenantService.GetTenant(tenantId);
                if (tenant != null)
                {
                    var fromDate = tenant.CreationDateTime < tenant.VersionChanged ? tenant.VersionChanged : tenant.CreationDateTime;
                    var trialPeriod = GetPeriod("TrialPeriod", _defaultTrialPeriod);
                    if (fromDate == DateTime.MinValue)
                    {
                        fromDate = DateTime.UtcNow.Date;
                    }

                    tariff.DueDate = trialPeriod != default ? fromDate.Date.AddDays(trialPeriod) : DateTime.MaxValue;
                }
                else
                {
                    tariff.DueDate = DateTime.MaxValue;
                }
            }
        }
        else
        {
            delay = _paymentDelay;
        }

        if (tariff.DueDate != DateTime.MinValue && tariff.DueDate.Date < DateTime.Today && delay > 0)
        {
            tariff.State = TariffState.Delay;

            tariff.DelayDueDate = tariff.DueDate.Date.AddDays(delay);
        }

        if (tariff.DueDate == DateTime.MinValue ||
            tariff.DueDate != DateTime.MaxValue && tariff.DueDate.Date.AddDays(delay) < DateTime.Today)
        {
            tariff.State = TariffState.NotPaid;

            if (_coreBaseSettings.Standalone)
            {
                if (q != null)
                {
                    var defaultQuota = _quotaService.GetTenantQuota(Tenant.DefaultTenant);
                    defaultQuota.Name = "overdue";

                    defaultQuota.Features = q.Features;
                    defaultQuota.Support = false;

                    _quotaService.SaveTenantQuota(defaultQuota);
                }

                var unlimTariff = Tariff.CreateDefault();
                unlimTariff.LicenseDate = tariff.DueDate;

                tariff = unlimTariff;
            }
        }

        tariff.Prolongable = tariff.DueDate == DateTime.MinValue || tariff.DueDate == DateTime.MaxValue ||
                             tariff.State == TariffState.Trial ||
                             new DateTime(tariff.DueDate.Year, tariff.DueDate.Month, 1) <= new DateTime(DateTime.UtcNow.Year, DateTime.UtcNow.Month, 1).AddMonths(1);

        return tariff;
    }

    private int GetPeriod(string key, int defaultValue)
    {
        var settings = _tenantService.GetTenantSettings(Tenant.DefaultTenant, key);

        return settings != null ? Convert.ToInt32(Encoding.UTF8.GetString(settings)) : defaultValue;
    }

    private BillingClient GetBillingClient()
    {
        try
        {
<<<<<<< HEAD
            return new BillingClient(_test, _configuration);
=======
                return new BillingClient(Test, Configuration, HttpClientFactory);
>>>>>>> 172eaa89
        }
        catch (InvalidOperationException ioe)
        {
            throw new BillingNotConfiguredException(ioe.Message, ioe);
        }
        catch (ReflectionTypeLoadException rtle)
        {
            _logger.ErrorFormat("{0}{1}LoaderExceptions: {2}",
                rtle,
                Environment.NewLine,
                string.Join(Environment.NewLine, rtle.LoaderExceptions.Select(e => e.ToString())));
            throw;
        }
    }

    private string GetPortalId(int tenant)
    {
        return _coreSettings.GetKey(tenant);
    }

    private string GetAffiliateId(int tenant)
    {
        return _coreSettings.GetAffiliateId(tenant);
    }

    private string GetCampaign(int tenant)
    {
        return _coreSettings.GetCampaign(tenant);
    }

    private TimeSpan GetCacheExpiration()
    {
        if (_coreBaseSettings.Standalone && CacheExpiration < _standaloneCacheExpiration)
        {
            CacheExpiration = CacheExpiration.Add(TimeSpan.FromSeconds(30));
        }
        return CacheExpiration;
    }

    private void ResetCacheExpiration()
    {
        if (_coreBaseSettings.Standalone)
        {
            CacheExpiration = _defaultCacheExpiration;
        }
    }

    private void LogError(Exception error, string tenantId = null)
    {
        if (error is BillingNotFoundException)
        {
            _logger.DebugFormat("Payment tenant {0} not found: {1}", tenantId, error.Message);
        }
        else if (error is BillingNotConfiguredException)
        {
            _logger.DebugFormat("Billing tenant {0} not configured: {1}", tenantId, error.Message);
        }
        else
        {
            if (_logger.IsDebugEnabled)
            {
                _logger.Error("Billing tenant " + tenantId);
                _logger.Error(error);
            }
            else
            {
                _logger.ErrorFormat("Billing tenant {0}: {1}", tenantId, error.Message);
            }
        }
    }
}<|MERGE_RESOLUTION|>--- conflicted
+++ resolved
@@ -1,728 +1,719 @@
-// (c) Copyright Ascensio System SIA 2010-2022
-//
-// This program is a free software product.
-// You can redistribute it and/or modify it under the terms
-// of the GNU Affero General Public License (AGPL) version 3 as published by the Free Software
-// Foundation. In accordance with Section 7(a) of the GNU AGPL its Section 15 shall be amended
-// to the effect that Ascensio System SIA expressly excludes the warranty of non-infringement of
-// any third-party rights.
-//
-// This program is distributed WITHOUT ANY WARRANTY, without even the implied warranty
-// of MERCHANTABILITY or FITNESS FOR A PARTICULAR  PURPOSE. For details, see
-// the GNU AGPL at: http://www.gnu.org/licenses/agpl-3.0.html
-//
-// You can contact Ascensio System SIA at Lubanas st. 125a-25, Riga, Latvia, EU, LV-1021.
-//
-// The  interactive user interfaces in modified source and object code versions of the Program must
-// display Appropriate Legal Notices, as required under Section 5 of the GNU AGPL version 3.
-//
-// Pursuant to Section 7(b) of the License you must retain the original Product logo when
-// distributing the program. Pursuant to Section 7(e) we decline to grant you any rights under
-// trademark law for use of our trademarks.
-//
-// All the Product's GUI elements, including illustrations and icon sets, as well as technical writing
-// content are licensed under the terms of the Creative Commons Attribution-ShareAlike 4.0
-// International. See the License terms at http://creativecommons.org/licenses/by-sa/4.0/legalcode
+// (c) Copyright Ascensio System SIA 2010-2022
+//
+// This program is a free software product.
+// You can redistribute it and/or modify it under the terms
+// of the GNU Affero General Public License (AGPL) version 3 as published by the Free Software
+// Foundation. In accordance with Section 7(a) of the GNU AGPL its Section 15 shall be amended
+// to the effect that Ascensio System SIA expressly excludes the warranty of non-infringement of
+// any third-party rights.
+//
+// This program is distributed WITHOUT ANY WARRANTY, without even the implied warranty
+// of MERCHANTABILITY or FITNESS FOR A PARTICULAR  PURPOSE. For details, see
+// the GNU AGPL at: http://www.gnu.org/licenses/agpl-3.0.html
+//
+// You can contact Ascensio System SIA at Lubanas st. 125a-25, Riga, Latvia, EU, LV-1021.
+//
+// The  interactive user interfaces in modified source and object code versions of the Program must
+// display Appropriate Legal Notices, as required under Section 5 of the GNU AGPL version 3.
+//
+// Pursuant to Section 7(b) of the License you must retain the original Product logo when
+// distributing the program. Pursuant to Section 7(e) we decline to grant you any rights under
+// trademark law for use of our trademarks.
+//
+// All the Product's GUI elements, including illustrations and icon sets, as well as technical writing
+// content are licensed under the terms of the Creative Commons Attribution-ShareAlike 4.0
+// International. See the License terms at http://creativecommons.org/licenses/by-sa/4.0/legalcode
 
-namespace ASC.Core.Billing;
-
-[Singletone]
-public class TariffServiceStorage
-{
-    public ICache Cache { get; }
-    internal readonly ICacheNotify<TariffCacheItem> _notify;
-
-    public TariffServiceStorage(ICacheNotify<TariffCacheItem> notify, ICache cache)
-    {
-        Cache = cache;
-        _notify = notify;
-        _notify.Subscribe((i) =>
+namespace ASC.Core.Billing;
+
+[Singletone]
+public class TariffServiceStorage
+{
+    public ICache Cache { get; }
+    internal readonly ICacheNotify<TariffCacheItem> _notify;
+
+    public TariffServiceStorage(ICacheNotify<TariffCacheItem> notify, ICache cache)
+    {
+        Cache = cache;
+        _notify = notify;
+        _notify.Subscribe((i) =>
+        {
+            Cache.Remove(TariffService.GetTariffCacheKey(i.TenantId));
+            Cache.Remove(TariffService.GetBillingUrlCacheKey(i.TenantId));
+            Cache.Remove(TariffService.GetBillingPaymentCacheKey(i.TenantId)); // clear all payments
+        }, CacheNotifyAction.Remove);
+
+        //TODO: Change code of WCF -> not supported in .NET standard/.Net Core
+        /*try
+        {
+            var section = (ClientSection)ConfigurationManager.GetSection("system.serviceModel/client");
+            if (section != null)
+            {
+                billingConfigured = section.Endpoints.Cast<ChannelEndpointElement>()
+                    .Any(e => e.Contract == typeof(IService).FullName);
+            }
+        }
+        catch (Exception err)
+        {
+            log.Error(err);
+        }*/
+    }
+}
+
+[Scope]
+class ConfigureTariffService : IConfigureNamedOptions<TariffService>
+{
+    public ConfigureTariffService(
+        IOptionsSnapshot<CachedQuotaService> quotaService,
+        IOptionsSnapshot<CachedTenantService> tenantService,
+        CoreBaseSettings coreBaseSettings,
+        CoreSettings coreSettings,
+        IConfiguration configuration,
+        DbContextManager<CoreDbContext> coreDbContextManager,
+        TariffServiceStorage tariffServiceStorage,
+        IOptionsMonitor<ILog> iLog)
+    {
+        _quotaService = quotaService;
+        _tenantService = tenantService;
+        _coreBaseSettings = coreBaseSettings;
+        _coreSettings = coreSettings;
+        _configuration = configuration;
+        _coreDbContextManager = coreDbContextManager;
+        _tariffServiceStorage = tariffServiceStorage;
+        _logger = iLog;
+    }
+
+    private readonly IOptionsSnapshot<CachedQuotaService> _quotaService;
+    private readonly IOptionsSnapshot<CachedTenantService> _tenantService;
+    private readonly CoreBaseSettings _coreBaseSettings;
+    private readonly CoreSettings _coreSettings;
+    private readonly IConfiguration _configuration;
+    private readonly DbContextManager<CoreDbContext> _coreDbContextManager;
+    private readonly TariffServiceStorage _tariffServiceStorage;
+    private readonly IOptionsMonitor<ILog> _logger;
+
+    public void Configure(string name, TariffService options)
+    {
+        Configure(options);
+        options._quotaService = _quotaService.Get(name);
+        options._tenantService = _tenantService.Get(name);
+        options._lazyCoreDbContext = new Lazy<CoreDbContext>(() => _coreDbContextManager.Get(name));
+    }
+
+    public void Configure(TariffService options)
+    {
+        options._logger = _logger.CurrentValue;
+        options._coreSettings = _coreSettings;
+        options._configuration = _configuration;
+        options._tariffServiceStorage = _tariffServiceStorage;
+        options._options = _logger;
+        options._coreBaseSettings = _coreBaseSettings;
+        options._test = _configuration["core:payment:test"] == "true";
+        int.TryParse(_configuration["core:payment:delay"], out var paymentDelay);
+        options._paymentDelay = paymentDelay;
+        options._cache = _tariffServiceStorage.Cache;
+        options._notify = _tariffServiceStorage._notify;
+
+        options._quotaService = _quotaService.Value;
+        options._tenantService = _tenantService.Value;
+        options._lazyCoreDbContext = new Lazy<CoreDbContext>(() => _coreDbContextManager.Value);
+    }
+}
+
+public class TariffService : ITariffService
+{
+    private const int _defaultTrialPeriod = 30;
+    private static readonly TimeSpan _defaultCacheExpiration = TimeSpan.FromMinutes(5);
+    private static readonly TimeSpan _standaloneCacheExpiration = TimeSpan.FromMinutes(15);
+
+    internal ICache _cache;
+    internal ICacheNotify<TariffCacheItem> _notify;
+    internal ILog _logger;
+    internal IQuotaService _quotaService;
+    internal ITenantService _tenantService;
+    internal bool _test;
+    internal int _paymentDelay;
+
+    public TimeSpan CacheExpiration { get; set; }
+    internal CoreBaseSettings _coreBaseSettings;
+    internal CoreSettings _coreSettings;
+    internal IConfiguration _configuration;
+    internal CoreDbContext CoreDbContext => _lazyCoreDbContext.Value;
+    internal Lazy<CoreDbContext> _lazyCoreDbContext;
+    internal TariffServiceStorage _tariffServiceStorage;
+    internal IOptionsMonitor<ILog> _options;
+    public BillingClient BillingClient { get; }
+    public IHttpClientFactory HttpClientFactory { get; }
+
+    public readonly int ActiveUsersMin;
+    public readonly int ActiveUsersMax;
+
+    public TariffService()
+    {
+        CacheExpiration = _defaultCacheExpiration;
+    }
+
+    public TariffService(
+        IQuotaService quotaService,
+        ITenantService tenantService,
+        CoreBaseSettings coreBaseSettings,
+        CoreSettings coreSettings,
+        IConfiguration configuration,
+        DbContextManager<CoreDbContext> coreDbContextManager,
+        TariffServiceStorage tariffServiceStorage,
+        IOptionsMonitor<ILog> options,
+        Users.Constants constants,
+        BillingClient billingClient,
+        IHttpClientFactory httpClientFactory)
+        : this()
+
+    {
+        _logger = options.CurrentValue;
+        _quotaService = quotaService;
+        _tenantService = tenantService;
+        _coreSettings = coreSettings;
+        _configuration = configuration;
+        _tariffServiceStorage = tariffServiceStorage;
+        _options = options;
+        BillingClient = billingClient;
+        HttpClientFactory = httpClientFactory;
+        _coreBaseSettings = coreBaseSettings;
+        _test = configuration["core:payment:test"] == "true";
+        int.TryParse(configuration["core:payment:delay"], out var paymentDelay);
+
+        _paymentDelay = paymentDelay;
+
+        _cache = _tariffServiceStorage.Cache;
+        _notify = _tariffServiceStorage._notify;
+        _lazyCoreDbContext = new Lazy<CoreDbContext>(() => coreDbContextManager.Value);
+        var range = (_configuration["core.payment-user-range"] ?? "").Split('-');
+        if (!int.TryParse(range[0], out ActiveUsersMin))
+        {
+            ActiveUsersMin = 0;
+        }
+        if (range.Length < 2 || !int.TryParse(range[1], out ActiveUsersMax))
+        {
+            ActiveUsersMax = constants.MaxEveryoneCount;
+        }
+    }
+
+    public Tariff GetTariff(int tenantId, bool withRequestToPaymentSystem = true)
+    {
+        //single tariff for all portals
+        if (_coreBaseSettings.Standalone)
+        {
+            tenantId = -1;
+        }
+
+        var key = GetTariffCacheKey(tenantId);
+        var tariff = _cache.Get<Tariff>(key);
+        if (tariff == null)
+        {
+            tariff = GetBillingInfo(tenantId);
+            tariff = CalculateTariff(tenantId, tariff);
+            _cache.Insert(key, tariff, DateTime.UtcNow.Add(GetCacheExpiration()));
+
+            if (BillingClient.Configured && withRequestToPaymentSystem)
+            {
+                Task.Run(() =>
+                  {
+                      try
+                      {
+                          var client = GetBillingClient();
+                          var lastPayment = client.GetLastPayment(GetPortalId(tenantId));
+
+                          var quota = _quotaService.GetTenantQuotas().SingleOrDefault(q => q.AvangateId == lastPayment.ProductId);
+                          if (quota == null)
+                          {
+                              throw new InvalidOperationException($"Quota with id {lastPayment.ProductId} not found for portal {GetPortalId(tenantId)}.");
+                          }
+
+                          var asynctariff = Tariff.CreateDefault();
+                          asynctariff.QuotaId = quota.Tenant;
+                          asynctariff.Autorenewal = lastPayment.Autorenewal;
+                          asynctariff.DueDate = 9999 <= lastPayment.EndDate.Year ? DateTime.MaxValue : lastPayment.EndDate;
+
+                          if (quota.ActiveUsers == -1
+                              && lastPayment.Quantity < ActiveUsersMin)
+                          {
+                              throw new BillingException(string.Format("The portal {0} is paid for {1} users", tenantId, lastPayment.Quantity));
+                          }
+                          asynctariff.Quantity = lastPayment.Quantity;
+
+                          if (SaveBillingInfo(tenantId, asynctariff, false))
+                          {
+                              asynctariff = CalculateTariff(tenantId, asynctariff);
+                              ClearCache(tenantId);
+                              _cache.Insert(key, asynctariff, DateTime.UtcNow.Add(GetCacheExpiration()));
+                          }
+                      }
+                      catch (BillingNotFoundException)
+                      {
+                      }
+                      catch (Exception error)
+                      {
+                          LogError(error, tenantId.ToString());
+                      }
+                  });
+            }
+        }
+
+        return tariff;
+    }
+
+    public void SetTariff(int tenantId, Tariff tariff)
+    {
+        ArgumentNullException.ThrowIfNull(tariff);
+
+        var q = _quotaService.GetTenantQuota(tariff.QuotaId);
+        if (q == null)
+        {
+            return;
+        }
+
+        SaveBillingInfo(tenantId, tariff);
+        if (q.Trial)
+        {
+            // reset trial date
+            var tenant = _tenantService.GetTenant(tenantId);
+            if (tenant != null)
+            {
+                tenant.VersionChanged = DateTime.UtcNow;
+                _tenantService.SaveTenant(_coreSettings, tenant);
+            }
+        }
+
+        ClearCache(tenantId);
+    }
+
+    internal static string GetTariffCacheKey(int tenantId)
+    {
+        return string.Format("{0}:{1}", tenantId, "tariff");
+    }
+
+    internal static string GetBillingUrlCacheKey(int tenantId)
+    {
+        return string.Format("{0}:{1}", tenantId, "billing:urls");
+    }
+
+    internal static string GetBillingPaymentCacheKey(int tenantId)
+    {
+        return string.Format("{0}:{1}", tenantId, "billing:payments");
+    }
+
+
+    public void ClearCache(int tenantId)
+    {
+        _notify.Publish(new TariffCacheItem { TenantId = tenantId }, ASC.Common.Caching.CacheNotifyAction.Remove);
+    }
+
+    public IEnumerable<PaymentInfo> GetPayments(int tenantId)
+    {
+        var key = GetBillingPaymentCacheKey(tenantId);
+        var payments = _cache.Get<List<PaymentInfo>>(key);
+        if (payments == null)
+        {
+            payments = new List<PaymentInfo>();
+            if (BillingClient.Configured)
+            {
+                try
+                {
+                    var quotas = _quotaService.GetTenantQuotas();
+                    var client = GetBillingClient();
+                    foreach (var pi in client.GetPayments(GetPortalId(tenantId)))
+                    {
+                        var quota = quotas.SingleOrDefault(q => q.AvangateId == pi.ProductRef);
+                        if (quota != null)
+                        {
+                            pi.QuotaId = quota.Tenant;
+                        }
+                        payments.Add(pi);
+                    }
+                }
+                catch (Exception error)
+                {
+                    LogError(error, tenantId.ToString());
+                }
+            }
+
+            _cache.Insert(key, payments, DateTime.UtcNow.Add(TimeSpan.FromMinutes(10)));
+        }
+
+        return payments;
+    }
+
+    public Uri GetShoppingUri(int? tenant, int quotaId, string affiliateId, string currency = null, string language = null, string customerId = null, string quantity = null)
+    {
+        var quota = _quotaService.GetTenantQuota(quotaId);
+        if (quota == null)
+        {
+            return null;
+        }
+
+        var key = tenant.HasValue
+                      ? GetBillingUrlCacheKey(tenant.Value)
+                      : string.Format($"notenant{(!string.IsNullOrEmpty(affiliateId) ? "_" + affiliateId : "")}");
+        key += quota.Visible ? "" : "0";
+        if (!(_cache.Get<Dictionary<string, Tuple<Uri, Uri>>>(key) is IDictionary<string, Tuple<Uri, Uri>> urls))
+        {
+            urls = new Dictionary<string, Tuple<Uri, Uri>>();
+            if (BillingClient.Configured)
+            {
+                try
+                {
+                    var products = _quotaService.GetTenantQuotas()
+                                               .Where(q => !string.IsNullOrEmpty(q.AvangateId) && q.Visible == quota.Visible)
+                                               .Select(q => q.AvangateId)
+                                               .ToArray();
+
+                    var client = GetBillingClient();
+                    urls =
+                        client.GetPaymentUrls(
+                            tenant.HasValue ? GetPortalId(tenant.Value) : null,
+                            products,
+                            tenant.HasValue ? GetAffiliateId(tenant.Value) : affiliateId,
+                            tenant.HasValue ? GetCampaign(tenant.Value) : null,
+                            !string.IsNullOrEmpty(currency) ? "__Currency__" : null,
+                            !string.IsNullOrEmpty(language) ? "__Language__" : null,
+                            !string.IsNullOrEmpty(customerId) ? "__CustomerID__" : null,
+                            !string.IsNullOrEmpty(quantity) ? "__Quantity__" : null
+                            );
+                }
+                catch (Exception error)
+                {
+                    _logger.Error(error);
+                }
+            }
+            _cache.Insert(key, urls, DateTime.UtcNow.Add(TimeSpan.FromMinutes(10)));
+        }
+
+        ResetCacheExpiration();
+
+        if (!string.IsNullOrEmpty(quota.AvangateId) && urls.TryGetValue(quota.AvangateId, out var tuple))
+        {
+            var result = tuple.Item2;
+
+            if (result == null)
+            {
+                result = tuple.Item1;
+            }
+            else
+            {
+                var tariff = tenant.HasValue ? GetTariff(tenant.Value) : null;
+                if (tariff == null || tariff.QuotaId == quotaId || tariff.State >= TariffState.Delay)
+                {
+                    result = tuple.Item1;
+                }
+            }
+
+            if (result == null)
+            {
+                return null;
+            }
+
+            result = new Uri(result.ToString()
+                                   .Replace("__Currency__", HttpUtility.UrlEncode(currency ?? ""))
+                                   .Replace("__Language__", HttpUtility.UrlEncode((language ?? "").ToLower()))
+                                   .Replace("__CustomerID__", HttpUtility.UrlEncode(customerId ?? ""))
+                                   .Replace("__Quantity__", HttpUtility.UrlEncode(quantity ?? "")));
+            return result;
+        }
+
+        return null;
+    }
+
+    public IDictionary<string, Dictionary<string, decimal>> GetProductPriceInfo(params string[] productIds)
+    {
+        ArgumentNullException.ThrowIfNull(productIds);
+
+        try
+        {
+            var key = "biling-prices" + string.Join(",", productIds);
+            var result = _cache.Get<IDictionary<string, Dictionary<string, decimal>>>(key);
+            if (result == null)
+            {
+                var client = GetBillingClient();
+                result = client.GetProductPriceInfo(productIds);
+                _cache.Insert(key, result, DateTime.Now.AddHours(1));
+            }
+
+            return result;
+        }
+        catch (Exception error)
+        {
+            LogError(error);
+
+            return productIds
+                .Select(p => new { ProductId = p, Prices = new Dictionary<string, decimal>() })
+                .ToDictionary(e => e.ProductId, e => e.Prices);
+        }
+    }
+
+
+    public string GetButton(int tariffId, string partnerId)
+    {
+        return CoreDbContext.Buttons
+            .Where(r => r.TariffId == tariffId && r.PartnerId == partnerId)
+            .Select(r => r.ButtonUrl)
+            .SingleOrDefault();
+    }
+
+    public void SaveButton(int tariffId, string partnerId, string buttonUrl)
+    {
+        var efButton = new DbButton()
+        {
+            TariffId = tariffId,
+            PartnerId = partnerId,
+            ButtonUrl = buttonUrl
+        };
+
+        CoreDbContext.AddOrUpdate(r => r.Buttons, efButton);
+        CoreDbContext.SaveChanges();
+    }
+
+
+    private Tariff GetBillingInfo(int tenant)
+    {
+        var r = CoreDbContext.Tariffs
+            .Where(r => r.Tenant == tenant)
+            .OrderByDescending(r => r.Id)
+            .FirstOrDefault();
+
+        if (r == null)
+        {
+            return Tariff.CreateDefault();
+        }
+
+        var tariff = Tariff.CreateDefault();
+        tariff.QuotaId = r.Tariff;
+        tariff.DueDate = r.Stamp.Year < 9999 ? r.Stamp : DateTime.MaxValue;
+        tariff.Quantity = r.Quantity;
+
+        return tariff;
+    }
+
+    private bool SaveBillingInfo(int tenant, Tariff tariffInfo, bool renewal = true)
+    {
+        var inserted = false;
+        var currentTariff = GetBillingInfo(tenant);
+        if (!tariffInfo.EqualsByParams(currentTariff))
+        {
+            using var tx = CoreDbContext.Database.BeginTransaction();
+
+            // last record is not the same
+            var any = CoreDbContext.Tariffs
+                .Any(r => r.Tenant == tenant && r.Tariff == tariffInfo.QuotaId && r.Stamp == tariffInfo.DueDate && r.Quantity == tariffInfo.Quantity);
+
+            if (tariffInfo.DueDate == DateTime.MaxValue || renewal || any)
+            {
+                var efTariff = new DbTariff
+                {
+                    Tenant = tenant,
+                    Tariff = tariffInfo.QuotaId,
+                    Stamp = tariffInfo.DueDate,
+                    Quantity = tariffInfo.Quantity,
+                    CreateOn = DateTime.UtcNow
+                };
+
+                CoreDbContext.Tariffs.Add(efTariff);
+                CoreDbContext.SaveChanges();
+
+                _cache.Remove(GetTariffCacheKey(tenant));
+                inserted = true;
+            }
+
+            tx.Commit();
+        }
+
+        if (inserted)
+        {
+            var t = _tenantService.GetTenant(tenant);
+            if (t != null)
+            {
+                // update tenant.LastModified to flush cache in documents
+                _tenantService.SaveTenant(_coreSettings, t);
+            }
+        }
+
+        return inserted;
+    }
+
+    public void DeleteDefaultBillingInfo()
+    {
+        const int tenant = Tenant.DefaultTenant;
+
+        var tariffs = CoreDbContext.Tariffs.Where(r => r.Tenant == tenant).ToList();
+
+        foreach (var t in tariffs)
+        {
+            t.Tenant = -2;
+        }
+
+        CoreDbContext.SaveChanges();
+
+        ClearCache(tenant);
+    }
+
+
+    private Tariff CalculateTariff(int tenantId, Tariff tariff)
+    {
+        tariff.State = TariffState.Paid;
+        var q = _quotaService.GetTenantQuota(tariff.QuotaId);
+
+        if (q == null || q.GetFeature("old"))
+        {
+            tariff.QuotaId = Tenant.DefaultTenant;
+            q = _quotaService.GetTenantQuota(tariff.QuotaId);
+        }
+
+        var delay = 0;
+        if (q != null && q.Trial)
+        {
+            tariff.State = TariffState.Trial;
+            if (tariff.DueDate == DateTime.MinValue || tariff.DueDate == DateTime.MaxValue)
+            {
+                var tenant = _tenantService.GetTenant(tenantId);
+                if (tenant != null)
+                {
+                    var fromDate = tenant.CreationDateTime < tenant.VersionChanged ? tenant.VersionChanged : tenant.CreationDateTime;
+                    var trialPeriod = GetPeriod("TrialPeriod", _defaultTrialPeriod);
+                    if (fromDate == DateTime.MinValue)
+                    {
+                        fromDate = DateTime.UtcNow.Date;
+                    }
+
+                    tariff.DueDate = trialPeriod != default ? fromDate.Date.AddDays(trialPeriod) : DateTime.MaxValue;
+                }
+                else
+                {
+                    tariff.DueDate = DateTime.MaxValue;
+                }
+            }
+        }
+        else
+        {
+            delay = _paymentDelay;
+        }
+
+        if (tariff.DueDate != DateTime.MinValue && tariff.DueDate.Date < DateTime.Today && delay > 0)
+        {
+            tariff.State = TariffState.Delay;
+
+            tariff.DelayDueDate = tariff.DueDate.Date.AddDays(delay);
+        }
+
+        if (tariff.DueDate == DateTime.MinValue ||
+            tariff.DueDate != DateTime.MaxValue && tariff.DueDate.Date.AddDays(delay) < DateTime.Today)
+        {
+            tariff.State = TariffState.NotPaid;
+
+            if (_coreBaseSettings.Standalone)
+            {
+                if (q != null)
+                {
+                    var defaultQuota = _quotaService.GetTenantQuota(Tenant.DefaultTenant);
+                    defaultQuota.Name = "overdue";
+
+                    defaultQuota.Features = q.Features;
+                    defaultQuota.Support = false;
+
+                    _quotaService.SaveTenantQuota(defaultQuota);
+                }
+
+                var unlimTariff = Tariff.CreateDefault();
+                unlimTariff.LicenseDate = tariff.DueDate;
+
+                tariff = unlimTariff;
+            }
+        }
+
+        tariff.Prolongable = tariff.DueDate == DateTime.MinValue || tariff.DueDate == DateTime.MaxValue ||
+                             tariff.State == TariffState.Trial ||
+                             new DateTime(tariff.DueDate.Year, tariff.DueDate.Month, 1) <= new DateTime(DateTime.UtcNow.Year, DateTime.UtcNow.Month, 1).AddMonths(1);
+
+        return tariff;
+    }
+
+    private int GetPeriod(string key, int defaultValue)
+    {
+        var settings = _tenantService.GetTenantSettings(Tenant.DefaultTenant, key);
+
+        return settings != null ? Convert.ToInt32(Encoding.UTF8.GetString(settings)) : defaultValue;
+    }
+
+    private BillingClient GetBillingClient()
+    {
+        try
         {
-            Cache.Remove(TariffService.GetTariffCacheKey(i.TenantId));
-            Cache.Remove(TariffService.GetBillingUrlCacheKey(i.TenantId));
-            Cache.Remove(TariffService.GetBillingPaymentCacheKey(i.TenantId)); // clear all payments
-        }, CacheNotifyAction.Remove);
-
-        //TODO: Change code of WCF -> not supported in .NET standard/.Net Core
-        /*try
-        {
-            var section = (ClientSection)ConfigurationManager.GetSection("system.serviceModel/client");
-            if (section != null)
-            {
-                billingConfigured = section.Endpoints.Cast<ChannelEndpointElement>()
-                    .Any(e => e.Contract == typeof(IService).FullName);
-            }
-        }
-        catch (Exception err)
-        {
-            log.Error(err);
-        }*/
-    }
-}
-
-[Scope]
-class ConfigureTariffService : IConfigureNamedOptions<TariffService>
-{
-    public ConfigureTariffService(
-        IOptionsSnapshot<CachedQuotaService> quotaService,
-        IOptionsSnapshot<CachedTenantService> tenantService,
-        CoreBaseSettings coreBaseSettings,
-        CoreSettings coreSettings,
-        IConfiguration configuration,
-        DbContextManager<CoreDbContext> coreDbContextManager,
-        TariffServiceStorage tariffServiceStorage,
-        IOptionsMonitor<ILog> iLog)
-    {
-        this._quotaService = quotaService;
-        this._tenantService = tenantService;
-        _coreBaseSettings = coreBaseSettings;
-        _coreSettings = coreSettings;
-        _configuration = configuration;
-        _coreDbContextManager = coreDbContextManager;
-        _tariffServiceStorage = tariffServiceStorage;
-        _logger = iLog;
-    }
-
-    private readonly IOptionsSnapshot<CachedQuotaService> _quotaService;
-    private readonly IOptionsSnapshot<CachedTenantService> _tenantService;
-    private readonly CoreBaseSettings _coreBaseSettings;
-    private readonly CoreSettings _coreSettings;
-    private readonly IConfiguration _configuration;
-    private readonly DbContextManager<CoreDbContext> _coreDbContextManager;
-    private readonly TariffServiceStorage _tariffServiceStorage;
-    private readonly IOptionsMonitor<ILog> _logger;
-
-    public void Configure(string name, TariffService options)
-    {
-        Configure(options);
-        options._quotaService = _quotaService.Get(name);
-        options._tenantService = _tenantService.Get(name);
-        options._lazyCoreDbContext = new Lazy<CoreDbContext>(() => _coreDbContextManager.Get(name));
-    }
-
-    public void Configure(TariffService options)
-    {
-        options._logger = _logger.CurrentValue;
-        options._coreSettings = _coreSettings;
-        options._configuration = _configuration;
-        options._tariffServiceStorage = _tariffServiceStorage;
-        options._options = _logger;
-        options._coreBaseSettings = _coreBaseSettings;
-        options._test = _configuration["core:payment:test"] == "true";
-        int.TryParse(_configuration["core:payment:delay"], out var paymentDelay);
-        options._paymentDelay = paymentDelay;
-        options._cache = _tariffServiceStorage.Cache;
-        options._notify = _tariffServiceStorage._notify;
-
-        options._quotaService = _quotaService.Value;
-        options._tenantService = _tenantService.Value;
-        options._lazyCoreDbContext = new Lazy<CoreDbContext>(() => _coreDbContextManager.Value);
-    }
-}
-
-public class TariffService : ITariffService
-{
-    private const int _defaultTrialPeriod = 30;
-    private static readonly TimeSpan _defaultCacheExpiration = TimeSpan.FromMinutes(5);
-    private static readonly TimeSpan _standaloneCacheExpiration = TimeSpan.FromMinutes(15);
-
-    internal ICache _cache;
-    internal ICacheNotify<TariffCacheItem> _notify;
-    internal ILog _logger;
-    internal IQuotaService _quotaService;
-    internal ITenantService _tenantService;
-    internal bool _test;
-    internal int _paymentDelay;
-
-    public TimeSpan CacheExpiration { get; set; }
-    internal CoreBaseSettings _coreBaseSettings;
-    internal CoreSettings _coreSettings;
-    internal IConfiguration _configuration;
-    internal CoreDbContext CoreDbContext => _lazyCoreDbContext.Value;
-    internal Lazy<CoreDbContext> _lazyCoreDbContext;
-    internal TariffServiceStorage _tariffServiceStorage;
-    internal IOptionsMonitor<ILog> _options;
-    public BillingClient BillingClient { get; }
-        public IHttpClientFactory HttpClientFactory { get; }
-
-    public readonly int ActiveUsersMin;
-    public readonly int ActiveUsersMax;
-
-    public TariffService()
-    {
-        CacheExpiration = _defaultCacheExpiration;
-    }
-
-    public TariffService(
-        IQuotaService quotaService,
-        ITenantService tenantService,
-        CoreBaseSettings coreBaseSettings,
-        CoreSettings coreSettings,
-        IConfiguration configuration,
-        DbContextManager<CoreDbContext> coreDbContextManager,
-        TariffServiceStorage tariffServiceStorage,
-        IOptionsMonitor<ILog> options,
-        Users.Constants constants,
-            BillingClient billingClient,
-            IHttpClientFactory httpClientFactory)
-        : this()
-
-    {
-        _logger = options.CurrentValue;
-        _quotaService = quotaService;
-        _tenantService = tenantService;
-        _coreSettings = coreSettings;
-        _configuration = configuration;
-        _tariffServiceStorage = tariffServiceStorage;
-        _options = options;
-        BillingClient = billingClient;
-<<<<<<< HEAD
-        _coreBaseSettings = coreBaseSettings;
-        _test = configuration["core:payment:test"] == "true";
-=======
-            HttpClientFactory = httpClientFactory;
-        CoreBaseSettings = coreBaseSettings;
-        Test = configuration["core:payment:test"] == "true";
->>>>>>> 172eaa89
-        int.TryParse(configuration["core:payment:delay"], out var paymentDelay);
-
-        _paymentDelay = paymentDelay;
-
-        _cache = _tariffServiceStorage.Cache;
-        _notify = _tariffServiceStorage._notify;
-        _lazyCoreDbContext = new Lazy<CoreDbContext>(() => coreDbContextManager.Value);
-        var range = (_configuration["core.payment-user-range"] ?? "").Split('-');
-        if (!int.TryParse(range[0], out ActiveUsersMin))
-        {
-            ActiveUsersMin = 0;
-        }
-        if (range.Length < 2 || !int.TryParse(range[1], out ActiveUsersMax))
-        {
-            ActiveUsersMax = constants.MaxEveryoneCount;
-        }
-    }
-
-    public Tariff GetTariff(int tenantId, bool withRequestToPaymentSystem = true)
-    {
-        //single tariff for all portals
-        if (_coreBaseSettings.Standalone)
-        {
-            tenantId = -1;
-        }
-
-        var key = GetTariffCacheKey(tenantId);
-        var tariff = _cache.Get<Tariff>(key);
-        if (tariff == null)
-        {
-            tariff = GetBillingInfo(tenantId);
-            tariff = CalculateTariff(tenantId, tariff);
-            _cache.Insert(key, tariff, DateTime.UtcNow.Add(GetCacheExpiration()));
-
-            if (BillingClient.Configured && withRequestToPaymentSystem)
-            {
-                Task.Run(() =>
-                  {
-                      try
-                      {
-                          var client = GetBillingClient();
-                          var lastPayment = client.GetLastPayment(GetPortalId(tenantId));
-
-                          var quota = _quotaService.GetTenantQuotas().SingleOrDefault(q => q.AvangateId == lastPayment.ProductId);
-                          if (quota == null)
-                          {
-                              throw new InvalidOperationException($"Quota with id {lastPayment.ProductId} not found for portal {GetPortalId(tenantId)}.");
-                          }
-
-                          var asynctariff = Tariff.CreateDefault();
-                          asynctariff.QuotaId = quota.Tenant;
-                          asynctariff.Autorenewal = lastPayment.Autorenewal;
-                          asynctariff.DueDate = 9999 <= lastPayment.EndDate.Year ? DateTime.MaxValue : lastPayment.EndDate;
-
-                          if (quota.ActiveUsers == -1
-                              && lastPayment.Quantity < ActiveUsersMin)
-                          {
-                              throw new BillingException(string.Format("The portal {0} is paid for {1} users", tenantId, lastPayment.Quantity));
-                          }
-                          asynctariff.Quantity = lastPayment.Quantity;
-
-                          if (SaveBillingInfo(tenantId, asynctariff, false))
-                          {
-                              asynctariff = CalculateTariff(tenantId, asynctariff);
-                              ClearCache(tenantId);
-                              _cache.Insert(key, asynctariff, DateTime.UtcNow.Add(GetCacheExpiration()));
-                          }
-                      }
-                      catch (BillingNotFoundException)
-                      {
-                      }
-                      catch (Exception error)
-                      {
-                          LogError(error, tenantId.ToString());
-                      }
-                  });
-            }
-        }
-
-        return tariff;
-    }
-
-    public void SetTariff(int tenantId, Tariff tariff)
-    {
-        ArgumentNullException.ThrowIfNull(tariff);
-
-        var q = _quotaService.GetTenantQuota(tariff.QuotaId);
-        if (q == null)
-        {
-            return;
-        }
-
-        SaveBillingInfo(tenantId, tariff);
-        if (q.Trial)
-        {
-            // reset trial date
-            var tenant = _tenantService.GetTenant(tenantId);
-            if (tenant != null)
-            {
-                tenant.VersionChanged = DateTime.UtcNow;
-                _tenantService.SaveTenant(_coreSettings, tenant);
-            }
-        }
-
-        ClearCache(tenantId);
-    }
-
-    internal static string GetTariffCacheKey(int tenantId)
-    {
-        return string.Format("{0}:{1}", tenantId, "tariff");
-    }
-
-    internal static string GetBillingUrlCacheKey(int tenantId)
-    {
-        return string.Format("{0}:{1}", tenantId, "billing:urls");
-    }
-
-    internal static string GetBillingPaymentCacheKey(int tenantId)
-    {
-        return string.Format("{0}:{1}", tenantId, "billing:payments");
-    }
-
-
-    public void ClearCache(int tenantId)
-    {
-        _notify.Publish(new TariffCacheItem { TenantId = tenantId }, ASC.Common.Caching.CacheNotifyAction.Remove);
-    }
-
-    public IEnumerable<PaymentInfo> GetPayments(int tenantId)
-    {
-        var key = GetBillingPaymentCacheKey(tenantId);
-        var payments = _cache.Get<List<PaymentInfo>>(key);
-        if (payments == null)
-        {
-            payments = new List<PaymentInfo>();
-            if (BillingClient.Configured)
-            {
-                try
-                {
-                    var quotas = _quotaService.GetTenantQuotas();
-                    var client = GetBillingClient();
-                    foreach (var pi in client.GetPayments(GetPortalId(tenantId)))
-                    {
-                        var quota = quotas.SingleOrDefault(q => q.AvangateId == pi.ProductRef);
-                        if (quota != null)
-                        {
-                            pi.QuotaId = quota.Tenant;
-                        }
-                        payments.Add(pi);
-                    }
-                }
-                catch (Exception error)
-                {
-                    LogError(error, tenantId.ToString());
-                }
-            }
-
-            _cache.Insert(key, payments, DateTime.UtcNow.Add(TimeSpan.FromMinutes(10)));
-        }
-
-        return payments;
-    }
-
-    public Uri GetShoppingUri(int? tenant, int quotaId, string affiliateId, string currency = null, string language = null, string customerId = null, string quantity = null)
-    {
-        var quota = _quotaService.GetTenantQuota(quotaId);
-        if (quota == null)
-        {
-            return null;
-        }
-
-        var key = tenant.HasValue
-                      ? GetBillingUrlCacheKey(tenant.Value)
-                      : string.Format($"notenant{(!string.IsNullOrEmpty(affiliateId) ? "_" + affiliateId : "")}");
-        key += quota.Visible ? "" : "0";
-        if (!(_cache.Get<Dictionary<string, Tuple<Uri, Uri>>>(key) is IDictionary<string, Tuple<Uri, Uri>> urls))
-        {
-            urls = new Dictionary<string, Tuple<Uri, Uri>>();
-            if (BillingClient.Configured)
-            {
-                try
-                {
-                    var products = _quotaService.GetTenantQuotas()
-                                               .Where(q => !string.IsNullOrEmpty(q.AvangateId) && q.Visible == quota.Visible)
-                                               .Select(q => q.AvangateId)
-                                               .ToArray();
-
-                    var client = GetBillingClient();
-                    urls =
-                        client.GetPaymentUrls(
-                            tenant.HasValue ? GetPortalId(tenant.Value) : null,
-                            products,
-                            tenant.HasValue ? GetAffiliateId(tenant.Value) : affiliateId,
-                            tenant.HasValue ? GetCampaign(tenant.Value) : null,
-                            !string.IsNullOrEmpty(currency) ? "__Currency__" : null,
-                            !string.IsNullOrEmpty(language) ? "__Language__" : null,
-                            !string.IsNullOrEmpty(customerId) ? "__CustomerID__" : null,
-                            !string.IsNullOrEmpty(quantity) ? "__Quantity__" : null
-                            );
-                }
-                catch (Exception error)
-                {
-                    _logger.Error(error);
-                }
-            }
-            _cache.Insert(key, urls, DateTime.UtcNow.Add(TimeSpan.FromMinutes(10)));
-        }
-
-        ResetCacheExpiration();
-
-        if (!string.IsNullOrEmpty(quota.AvangateId) && urls.TryGetValue(quota.AvangateId, out var tuple))
-        {
-            var result = tuple.Item2;
-
-            if (result == null)
-            {
-                result = tuple.Item1;
-            }
-            else
-            {
-                var tariff = tenant.HasValue ? GetTariff(tenant.Value) : null;
-                if (tariff == null || tariff.QuotaId == quotaId || tariff.State >= TariffState.Delay)
-                {
-                    result = tuple.Item1;
-                }
-            }
-
-            if (result == null)
-            {
-                return null;
-            }
-
-            result = new Uri(result.ToString()
-                                   .Replace("__Currency__", HttpUtility.UrlEncode(currency ?? ""))
-                                   .Replace("__Language__", HttpUtility.UrlEncode((language ?? "").ToLower()))
-                                   .Replace("__CustomerID__", HttpUtility.UrlEncode(customerId ?? ""))
-                                   .Replace("__Quantity__", HttpUtility.UrlEncode(quantity ?? "")));
-            return result;
-        }
-
-        return null;
-    }
-
-    public IDictionary<string, Dictionary<string, decimal>> GetProductPriceInfo(params string[] productIds)
-    {
-        ArgumentNullException.ThrowIfNull(productIds);
-
-        try
-        {
-            var key = "biling-prices" + string.Join(",", productIds);
-            var result = _cache.Get<IDictionary<string, Dictionary<string, decimal>>>(key);
-            if (result == null)
-            {
-                var client = GetBillingClient();
-                result = client.GetProductPriceInfo(productIds);
-                _cache.Insert(key, result, DateTime.Now.AddHours(1));
-            }
-
-            return result;
-        }
-        catch (Exception error)
-        {
-            LogError(error);
-
-            return productIds
-                .Select(p => new { ProductId = p, Prices = new Dictionary<string, decimal>() })
-                .ToDictionary(e => e.ProductId, e => e.Prices);
-        }
-    }
-
-
-    public string GetButton(int tariffId, string partnerId)
-    {
-        return CoreDbContext.Buttons
-            .Where(r => r.TariffId == tariffId && r.PartnerId == partnerId)
-            .Select(r => r.ButtonUrl)
-            .SingleOrDefault();
-    }
-
-    public void SaveButton(int tariffId, string partnerId, string buttonUrl)
-    {
-        var efButton = new DbButton()
-        {
-            TariffId = tariffId,
-            PartnerId = partnerId,
-            ButtonUrl = buttonUrl
-        };
-
-        CoreDbContext.AddOrUpdate(r => r.Buttons, efButton);
-        CoreDbContext.SaveChanges();
-    }
-
-
-    private Tariff GetBillingInfo(int tenant)
-    {
-        var r = CoreDbContext.Tariffs
-            .Where(r => r.Tenant == tenant)
-            .OrderByDescending(r => r.Id)
-            .FirstOrDefault();
-
-        if (r == null)
-        {
-            return Tariff.CreateDefault();
-        }
-
-        var tariff = Tariff.CreateDefault();
-        tariff.QuotaId = r.Tariff;
-        tariff.DueDate = r.Stamp.Year < 9999 ? r.Stamp : DateTime.MaxValue;
-        tariff.Quantity = r.Quantity;
-
-        return tariff;
-    }
-
-    private bool SaveBillingInfo(int tenant, Tariff tariffInfo, bool renewal = true)
-    {
-        var inserted = false;
-        var currentTariff = GetBillingInfo(tenant);
-        if (!tariffInfo.EqualsByParams(currentTariff))
-        {
-            using var tx = CoreDbContext.Database.BeginTransaction();
-
-            // last record is not the same
-            var any = CoreDbContext.Tariffs
-                .Any(r => r.Tenant == tenant && r.Tariff == tariffInfo.QuotaId && r.Stamp == tariffInfo.DueDate && r.Quantity == tariffInfo.Quantity);
-
-            if (tariffInfo.DueDate == DateTime.MaxValue || renewal || any)
-            {
-                var efTariff = new DbTariff
-                {
-                    Tenant = tenant,
-                    Tariff = tariffInfo.QuotaId,
-                    Stamp = tariffInfo.DueDate,
-                    Quantity = tariffInfo.Quantity,
-                    CreateOn = DateTime.UtcNow
-                };
-
-                CoreDbContext.Tariffs.Add(efTariff);
-                CoreDbContext.SaveChanges();
-
-                _cache.Remove(GetTariffCacheKey(tenant));
-                inserted = true;
-            }
-
-            tx.Commit();
-        }
-
-        if (inserted)
-        {
-            var t = _tenantService.GetTenant(tenant);
-            if (t != null)
-            {
-                // update tenant.LastModified to flush cache in documents
-                _tenantService.SaveTenant(_coreSettings, t);
-            }
-        }
-
-        return inserted;
-    }
-
-    public void DeleteDefaultBillingInfo()
-    {
-        const int tenant = Tenant.DefaultTenant;
-
-        var tariffs = CoreDbContext.Tariffs.Where(r => r.Tenant == tenant).ToList();
-
-        foreach (var t in tariffs)
-        {
-            t.Tenant = -2;
-        }
-
-        CoreDbContext.SaveChanges();
-
-        ClearCache(tenant);
-    }
-
-
-    private Tariff CalculateTariff(int tenantId, Tariff tariff)
-    {
-        tariff.State = TariffState.Paid;
-        var q = _quotaService.GetTenantQuota(tariff.QuotaId);
-
-        if (q == null || q.GetFeature("old"))
-        {
-            tariff.QuotaId = Tenant.DefaultTenant;
-            q = _quotaService.GetTenantQuota(tariff.QuotaId);
-        }
-
-        var delay = 0;
-        if (q != null && q.Trial)
-        {
-            tariff.State = TariffState.Trial;
-            if (tariff.DueDate == DateTime.MinValue || tariff.DueDate == DateTime.MaxValue)
-            {
-                var tenant = _tenantService.GetTenant(tenantId);
-                if (tenant != null)
-                {
-                    var fromDate = tenant.CreationDateTime < tenant.VersionChanged ? tenant.VersionChanged : tenant.CreationDateTime;
-                    var trialPeriod = GetPeriod("TrialPeriod", _defaultTrialPeriod);
-                    if (fromDate == DateTime.MinValue)
-                    {
-                        fromDate = DateTime.UtcNow.Date;
-                    }
-
-                    tariff.DueDate = trialPeriod != default ? fromDate.Date.AddDays(trialPeriod) : DateTime.MaxValue;
-                }
-                else
-                {
-                    tariff.DueDate = DateTime.MaxValue;
-                }
-            }
-        }
-        else
-        {
-            delay = _paymentDelay;
-        }
-
-        if (tariff.DueDate != DateTime.MinValue && tariff.DueDate.Date < DateTime.Today && delay > 0)
-        {
-            tariff.State = TariffState.Delay;
-
-            tariff.DelayDueDate = tariff.DueDate.Date.AddDays(delay);
-        }
-
-        if (tariff.DueDate == DateTime.MinValue ||
-            tariff.DueDate != DateTime.MaxValue && tariff.DueDate.Date.AddDays(delay) < DateTime.Today)
-        {
-            tariff.State = TariffState.NotPaid;
-
-            if (_coreBaseSettings.Standalone)
-            {
-                if (q != null)
-                {
-                    var defaultQuota = _quotaService.GetTenantQuota(Tenant.DefaultTenant);
-                    defaultQuota.Name = "overdue";
-
-                    defaultQuota.Features = q.Features;
-                    defaultQuota.Support = false;
-
-                    _quotaService.SaveTenantQuota(defaultQuota);
-                }
-
-                var unlimTariff = Tariff.CreateDefault();
-                unlimTariff.LicenseDate = tariff.DueDate;
-
-                tariff = unlimTariff;
-            }
-        }
-
-        tariff.Prolongable = tariff.DueDate == DateTime.MinValue || tariff.DueDate == DateTime.MaxValue ||
-                             tariff.State == TariffState.Trial ||
-                             new DateTime(tariff.DueDate.Year, tariff.DueDate.Month, 1) <= new DateTime(DateTime.UtcNow.Year, DateTime.UtcNow.Month, 1).AddMonths(1);
-
-        return tariff;
-    }
-
-    private int GetPeriod(string key, int defaultValue)
-    {
-        var settings = _tenantService.GetTenantSettings(Tenant.DefaultTenant, key);
-
-        return settings != null ? Convert.ToInt32(Encoding.UTF8.GetString(settings)) : defaultValue;
-    }
-
-    private BillingClient GetBillingClient()
-    {
-        try
-        {
-<<<<<<< HEAD
-            return new BillingClient(_test, _configuration);
-=======
-                return new BillingClient(Test, Configuration, HttpClientFactory);
->>>>>>> 172eaa89
-        }
-        catch (InvalidOperationException ioe)
-        {
-            throw new BillingNotConfiguredException(ioe.Message, ioe);
-        }
-        catch (ReflectionTypeLoadException rtle)
-        {
-            _logger.ErrorFormat("{0}{1}LoaderExceptions: {2}",
-                rtle,
-                Environment.NewLine,
-                string.Join(Environment.NewLine, rtle.LoaderExceptions.Select(e => e.ToString())));
-            throw;
-        }
-    }
-
-    private string GetPortalId(int tenant)
-    {
-        return _coreSettings.GetKey(tenant);
-    }
-
-    private string GetAffiliateId(int tenant)
-    {
-        return _coreSettings.GetAffiliateId(tenant);
-    }
-
-    private string GetCampaign(int tenant)
-    {
-        return _coreSettings.GetCampaign(tenant);
-    }
-
-    private TimeSpan GetCacheExpiration()
-    {
-        if (_coreBaseSettings.Standalone && CacheExpiration < _standaloneCacheExpiration)
-        {
-            CacheExpiration = CacheExpiration.Add(TimeSpan.FromSeconds(30));
-        }
-        return CacheExpiration;
-    }
-
-    private void ResetCacheExpiration()
-    {
-        if (_coreBaseSettings.Standalone)
-        {
-            CacheExpiration = _defaultCacheExpiration;
-        }
-    }
-
-    private void LogError(Exception error, string tenantId = null)
-    {
-        if (error is BillingNotFoundException)
-        {
-            _logger.DebugFormat("Payment tenant {0} not found: {1}", tenantId, error.Message);
-        }
-        else if (error is BillingNotConfiguredException)
-        {
-            _logger.DebugFormat("Billing tenant {0} not configured: {1}", tenantId, error.Message);
-        }
-        else
-        {
-            if (_logger.IsDebugEnabled)
-            {
-                _logger.Error("Billing tenant " + tenantId);
-                _logger.Error(error);
-            }
-            else
-            {
-                _logger.ErrorFormat("Billing tenant {0}: {1}", tenantId, error.Message);
-            }
-        }
-    }
+            return new BillingClient(_test, _configuration, HttpClientFactory);
+        }
+        catch (InvalidOperationException ioe)
+        {
+            throw new BillingNotConfiguredException(ioe.Message, ioe);
+        }
+        catch (ReflectionTypeLoadException rtle)
+        {
+            _logger.ErrorFormat("{0}{1}LoaderExceptions: {2}",
+                rtle,
+                Environment.NewLine,
+                string.Join(Environment.NewLine, rtle.LoaderExceptions.Select(e => e.ToString())));
+            throw;
+        }
+    }
+
+    private string GetPortalId(int tenant)
+    {
+        return _coreSettings.GetKey(tenant);
+    }
+
+    private string GetAffiliateId(int tenant)
+    {
+        return _coreSettings.GetAffiliateId(tenant);
+    }
+
+    private string GetCampaign(int tenant)
+    {
+        return _coreSettings.GetCampaign(tenant);
+    }
+
+    private TimeSpan GetCacheExpiration()
+    {
+        if (_coreBaseSettings.Standalone && CacheExpiration < _standaloneCacheExpiration)
+        {
+            CacheExpiration = CacheExpiration.Add(TimeSpan.FromSeconds(30));
+        }
+        return CacheExpiration;
+    }
+
+    private void ResetCacheExpiration()
+    {
+        if (_coreBaseSettings.Standalone)
+        {
+            CacheExpiration = _defaultCacheExpiration;
+        }
+    }
+
+    private void LogError(Exception error, string tenantId = null)
+    {
+        if (error is BillingNotFoundException)
+        {
+            _logger.DebugFormat("Payment tenant {0} not found: {1}", tenantId, error.Message);
+        }
+        else if (error is BillingNotConfiguredException)
+        {
+            _logger.DebugFormat("Billing tenant {0} not configured: {1}", tenantId, error.Message);
+        }
+        else
+        {
+            if (_logger.IsDebugEnabled)
+            {
+                _logger.Error("Billing tenant " + tenantId);
+                _logger.Error(error);
+            }
+            else
+            {
+                _logger.ErrorFormat("Billing tenant {0}: {1}", tenantId, error.Message);
+            }
+        }
+    }
 }