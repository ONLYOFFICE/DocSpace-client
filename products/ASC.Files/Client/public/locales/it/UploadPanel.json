<<<<<<< HEAD
﻿{
  "Uploads": "Caricati"
=======
{
    "Uploads": "Caricati",
    "EnterPassword": "Inserisci la Password",
    "HideInput": "Nascondere",
    "Ready": "Fatto",
    "UploadAndConvert": "Caricare e convertire file"
>>>>>>> dadf439c
}<|MERGE_RESOLUTION|>--- conflicted
+++ resolved
@@ -1,12 +1,7 @@
-<<<<<<< HEAD
-﻿{
-  "Uploads": "Caricati"
-=======
-{
-    "Uploads": "Caricati",
-    "EnterPassword": "Inserisci la Password",
-    "HideInput": "Nascondere",
-    "Ready": "Fatto",
-    "UploadAndConvert": "Caricare e convertire file"
->>>>>>> dadf439c
+{
+    "Uploads": "Caricati",
+    "EnterPassword": "Inserisci la Password",
+    "HideInput": "Nascondere",
+    "Ready": "Fatto",
+    "UploadAndConvert": "Caricare e convertire file"
 }