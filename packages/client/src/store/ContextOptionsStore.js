// (c) Copyright Ascensio System SIA 2009-2025
//
// This program is a free software product.
// You can redistribute it and/or modify it under the terms
// of the GNU Affero General Public License (AGPL) version 3 as published by the Free Software
// Foundation. In accordance with Section 7(a) of the GNU AGPL its Section 15 shall be amended
// to the effect that Ascensio System SIA expressly excludes the warranty of non-infringement of
// any third-party rights.
//
// This program is distributed WITHOUT ANY WARRANTY, without even the implied warranty
// of MERCHANTABILITY or FITNESS FOR A PARTICULAR  PURPOSE. For details, see
// the GNU AGPL at: http://www.gnu.org/licenses/agpl-3.0.html
//
// You can contact Ascensio System SIA at Lubanas st. 125a-25, Riga, Latvia, EU, LV-1021.
//
// The  interactive user interfaces in modified source and object code versions of the Program must
// display Appropriate Legal Notices, as required under Section 5 of the GNU AGPL version 3.
//
// Pursuant to Section 7(b) of the License you must retain the original Product logo when
// distributing the program. Pursuant to Section 7(e) we decline to grant you any rights under
// trademark law for use of our trademarks.
//
// All the Product's GUI elements, including illustrations and icon sets, as well as technical writing
// content are licensed under the terms of the Creative Commons Attribution-ShareAlike 4.0
// International. See the License terms at http://creativecommons.org/licenses/by-sa/4.0/legalcode

import FileActionsOwnerReactSvgUrl from "PUBLIC_DIR/images/file.actions.owner.react.svg?url";
import HistoryReactSvgUrl from "PUBLIC_DIR/images/history.react.svg?url";
import HistoryFinalizedReactSvgUrl from "PUBLIC_DIR/images/history-finalized.react.svg?url";
import MoveReactSvgUrl from "PUBLIC_DIR/images/icons/16/move.react.svg?url";
import BackupSvgUrl from "PUBLIC_DIR/images/icons/16/backup.svg?url";
import CheckBoxReactSvgUrl from "PUBLIC_DIR/images/check-box.react.svg?url";
import FolderReactSvgUrl from "PUBLIC_DIR/images/folder.react.svg?url";
import ReconnectSvgUrl from "PUBLIC_DIR/images/reconnect.svg?url";
import SettingsReactSvgUrl from "PUBLIC_DIR/images/icons/16/catalog.settings.react.svg?url";
import FolderLocationReactSvgUrl from "PUBLIC_DIR/images/folder.location.react.svg?url";
import TickRoundedSvgUrl from "PUBLIC_DIR/images/tick.rounded.svg?url";
import FavoritesReactSvgUrl from "PUBLIC_DIR/images/favorites.react.svg?url";
import DownloadReactSvgUrl from "PUBLIC_DIR/images/icons/16/download.react.svg?url";
import CircleCrossSvgUrl from "PUBLIC_DIR/images/icons/16/circle.cross.svg?url";
import DownloadAsReactSvgUrl from "PUBLIC_DIR/images/download-as.react.svg?url";
import RenameReactSvgUrl from "PUBLIC_DIR/images/rename.react.svg?url";
import RemoveSvgUrl from "PUBLIC_DIR/images/remove.svg?url";
import TrashReactSvgUrl from "PUBLIC_DIR/images/icons/16/trash.react.svg?url";
import LockedReactSvgUrl from "PUBLIC_DIR/images/icons/16/locked.react.svg?url";
import CopyReactSvgUrl from "PUBLIC_DIR/images/icons/16/copy.react.svg?url";
import DuplicateReactSvgUrl from "PUBLIC_DIR/images/icons/16/duplicate.react.svg?url";
import FormFillRectSvgUrl from "PUBLIC_DIR/images/form.fill.rect.svg?url";
import AccessEditReactSvgUrl from "PUBLIC_DIR/images/access.edit.react.svg?url";
import EyeReactSvgUrl from "PUBLIC_DIR/images/eye.react.svg?url";
import FormPlusReactSvgUrl from "PUBLIC_DIR/images/form.plus.react.svg?url";
import FormFileReactSvgUrl from "PUBLIC_DIR/images/form.file.react.svg?url";
import PersonReactSvgUrl from "PUBLIC_DIR/images/person.react.svg?url";
import InfoOutlineReactSvgUrl from "PUBLIC_DIR/images/info.outline.react.svg?url";
import PinReactSvgUrl from "PUBLIC_DIR/images/pin.react.svg?url";
import UnpinReactSvgUrl from "PUBLIC_DIR/images/unpin.react.svg?url";
import UnmuteReactSvgUrl from "PUBLIC_DIR/images/unmute.react.svg?url";
import MuteReactSvgUrl from "PUBLIC_DIR/images/icons/16/mute.react.svg?url";
import ShareReactSvgUrl from "PUBLIC_DIR/images/share.react.svg?url";
import InvitationLinkReactSvgUrl from "PUBLIC_DIR/images/invitation.link.react.svg?url";
import EditIndexReactSvgUrl from "PUBLIC_DIR/images/edit.index.react.svg?url";
import TabletLinkReactSvgUrl from "PUBLIC_DIR/images/tablet-link.react.svg?url";
import RoomArchiveSvgUrl from "PUBLIC_DIR/images/room.archive.svg?url";
import PluginActionsSvgUrl from "PUBLIC_DIR/images/plugin.actions.react.svg?url";
import LeaveRoomSvgUrl from "PUBLIC_DIR/images/logout.react.svg?url";
import CatalogRoomsReactSvgUrl from "PUBLIC_DIR/images/icons/16/catalog.rooms.react.svg?url";
import RemoveOutlineSvgUrl from "PUBLIC_DIR/images/remove.react.svg?url";
import ActionsDocumentsReactSvgUrl from "PUBLIC_DIR/images/actions.documents.react.svg?url";
import SpreadsheetReactSvgUrl from "PUBLIC_DIR/images/spreadsheet.react.svg?url";
import ActionsPresentationReactSvgUrl from "PUBLIC_DIR/images/actions.presentation.react.svg?url";
import FormReactSvgUrl from "PUBLIC_DIR/images/access.form.react.svg?url";
import FormBlankReactSvgUrl from "PUBLIC_DIR/images/form.blank.react.svg?url";
import FormGalleryReactSvgUrl from "PUBLIC_DIR/images/form.gallery.react.svg?url";
import CatalogFolderReactSvgUrl from "PUBLIC_DIR/images/icons/16/catalog.folder.react.svg?url";
import ActionsUploadReactSvgUrl from "PUBLIC_DIR/images/actions.upload.react.svg?url";
import PluginMoreReactSvgUrl from "PUBLIC_DIR/images/plugin.more.react.svg?url";
import CodeReactSvgUrl from "PUBLIC_DIR/images/code.react.svg?url";
import ClearTrashReactSvgUrl from "PUBLIC_DIR/images/clear.trash.react.svg?url";
import ExportRoomIndexSvgUrl from "PUBLIC_DIR/images/icons/16/export-room-index.react.svg?url";
import AccessNoneReactSvgUrl from "PUBLIC_DIR/images/access.none.react.svg?url";
import HelpCenterReactSvgUrl from "PUBLIC_DIR/images/help.center.react.svg?url";
import CustomFilterReactSvgUrl from "PUBLIC_DIR/images/icons/16/custom-filter.react.svg?url";
import CreateTemplateSvgUrl from "PUBLIC_DIR/images/template.react.svg?url";
import CreateRoomReactSvgUrl from "PUBLIC_DIR/images/create.room.react.svg?url";
import { getCategoryUrl } from "SRC_DIR/helpers/utils";

import { makeAutoObservable, runInAction } from "mobx";
import copy from "copy-to-clipboard";
import { isMobile, isTablet } from "react-device-detect";
import config from "PACKAGE_FILE";
import { Trans } from "react-i18next";
import { toastr } from "@docspace/shared/components/toast";
import { combineUrl } from "@docspace/shared/utils/combineUrl";
import {
  isMobile as isMobileUtils,
  isLockedSharedRoom,
  trimSeparator,
} from "@docspace/shared/utils";
import { getDefaultAccessUser } from "@docspace/shared/utils/getDefaultAccessUser";
import { copyShareLink } from "@docspace/shared/utils/copy";
import {
  canShowManageLink,
  copyDocumentShareLink,
  copyRoomShareLink,
} from "@docspace/shared/components/share/Share.helpers";

import { getGuidanceConfig } from "@docspace/shared/components/guidance/configs";

import {
  connectedCloudsTypeTitleTranslation,
  removeOptions,
} from "SRC_DIR/helpers/filesUtils";
import { getOAuthToken } from "@docspace/shared/utils/common";
import {
  RoomsType,
  Events,
  FolderType,
  UrlActionType,
  FilesSelectorFilterTypes,
  FilterType,
  FileExtensions,
  ShareAccessRights,
} from "@docspace/shared/enums";
import FilesFilter from "@docspace/shared/api/files/filter";
import {
  formRoleMapping,
  getFileLink,
  getFolderLink,
  removeSharedFolder,
} from "@docspace/shared/api/files";

import { checkDialogsOpen } from "@docspace/shared/utils/checkDialogsOpen";
import { hasOwnProperty } from "@docspace/shared/utils/object";
import { createLoader } from "@docspace/shared/utils/createLoader";
import { FILLING_STATUS_ID } from "@docspace/shared/constants";
import {
  getInfoPanelOpen,
  hideInfoPanel,
  openMembersTab,
  openShareTab,
  setInfoPanelMobileHidden,
  setView,
  showInfoPanel,
} from "SRC_DIR/helpers/info-panel";

const LOADER_TIMER = 500;
let loadingTime;
let timer;

const systemFolders = [
  FolderType.InProgress,
  FolderType.Done,
  FolderType.SubFolderDone,
  FolderType.SubFolderInProgress,
];

class ContextOptionsStore {
  settingsStore;

  dialogsStore;

  filesActionsStore;

  filesStore;

  mediaViewerDataStore;

  treeFoldersStore;

  uploadDataStore;

  versionHistoryStore;

  filesSettingsStore;

  selectedFolderStore;

  publicRoomStore;

  oformsStore;

  pluginStore;

  infoPanelStore;

  currentTariffStatusStore;

  currentQuotaStore;

  userStore;

  indexingStore;

  clientLoadingStore;

  linksIsLoading = false;

  guidanceStore;

  constructor(
    settingsStore,
    dialogsStore,
    filesActionsStore,
    filesStore,
    mediaViewerDataStore,
    treeFoldersStore,
    uploadDataStore,
    versionHistoryStore,
    filesSettingsStore,
    selectedFolderStore,
    publicRoomStore,
    oformsStore,
    pluginStore,
    infoPanelStore,
    currentTariffStatusStore,
    currentQuotaStore,
    userStore,
    indexingStore,
    clientLoadingStore,
    guidanceStore,
  ) {
    makeAutoObservable(this);
    this.settingsStore = settingsStore;
    this.dialogsStore = dialogsStore;
    this.filesActionsStore = filesActionsStore;
    this.filesStore = filesStore;
    this.mediaViewerDataStore = mediaViewerDataStore;
    this.treeFoldersStore = treeFoldersStore;
    this.uploadDataStore = uploadDataStore;
    this.versionHistoryStore = versionHistoryStore;
    this.filesSettingsStore = filesSettingsStore;
    this.selectedFolderStore = selectedFolderStore;
    this.publicRoomStore = publicRoomStore;
    this.oformsStore = oformsStore;
    this.pluginStore = pluginStore;
    this.infoPanelStore = infoPanelStore;
    this.currentTariffStatusStore = currentTariffStatusStore;
    this.currentQuotaStore = currentQuotaStore;
    this.userStore = userStore;
    this.indexingStore = indexingStore;
    this.clientLoadingStore = clientLoadingStore;
    this.guidanceStore = guidanceStore;
  }

  onOpenFolder = async (item, t) => {
    const { isExpiredLinkAsync } = this.filesActionsStore;

    if (item.external && (item.expired || (await isExpiredLinkAsync(item))))
      return toastr.error(
        t("Common:RoomLinkExpired"),
        t("Common:RoomNotAvailable"),
      );

    if (isLockedSharedRoom(item))
      return this.dialogsStore.setPasswordEntryDialog(true, item);

    this.filesActionsStore.openLocationAction(item);
  };

  onClickLinkFillForm = (item) => {
    const isFormRoom =
      this.selectedFolderStore?.roomType === RoomsType.FormRoom ||
      this.selectedFolderStore?.parentRoomType === FolderType.FormRoom;

    if (
      !item.startFilling &&
      item.isPDFForm &&
      !isFormRoom &&
      !this.publicRoomStore.isPublicRoom &&
      item?.security?.Copy
    )
      return this.dialogsStore.setFillPDFDialogData(true, item);

    return this.gotoDocEditor(item, false, null, false, !isFormRoom);
  };

  onClickReconnectStorage = async (item, t) => {
    const { thirdPartyStore } = this.filesSettingsStore;

    const { openConnectWindow, connectItems } = thirdPartyStore;

    const {
      setRoomCreation,
      setConnectItem,
      setConnectDialogVisible,
      setIsConnectDialogReconnect,
      setSaveAfterReconnectOAuth,
    } = this.dialogsStore;

    setIsConnectDialogReconnect(true);

    setRoomCreation(true);

    const provider = connectItems.find(
      (connectItem) => connectItem.providerName === item.providerKey,
    );

    const itemThirdParty = {
      title: connectedCloudsTypeTitleTranslation(provider.providerName, t),
      customer_title: "NOTITLE",
      provider_key: provider.providerName,
      link: provider.oauthHref,
      provider_id: item.providerId,
    };

    if (provider.isOauth) {
      const authModal = window.open(
        "",
        t("Common:Authorization"),
        "height=600, width=1020",
      );
      await openConnectWindow(provider.providerName, authModal)
        .then(getOAuthToken)
        .then((token) => {
          authModal.close();
          setConnectItem({
            ...itemThirdParty,
            token,
          });

          setSaveAfterReconnectOAuth(true);
        })
        .catch((err) => {
          if (!err) return;
          toastr.error(err);
        });
    } else {
      setConnectItem(itemThirdParty);
      setConnectDialogVisible(true);
    }
  };

  onClickMakeForm = (item, t) => {
    const { setConvertPasswordDialogVisible, setFormCreationInfo } =
      this.dialogsStore;
    const { title, id, folderId, fileExst } = item;

    const newTitle =
      title.substring(0, title.length - fileExst.length) +
      this.filesSettingsStore.extsWebRestrictedEditing[0];

    this.uploadDataStore.copyAsAction(id, newTitle, folderId).catch((err) => {
      let errorMessage = "";
      if (typeof err === "object") {
        errorMessage =
          err?.response?.data?.error?.message ||
          err?.statusText ||
          err?.message ||
          "";
      } else {
        errorMessage = err;
      }

      if (errorMessage.indexOf("password") == -1) {
        toastr.error(errorMessage, t("Common:Warning"));
        return;
      }

      toastr.error(t("Translations:FileProtected"), t("Common:Warning"));
      setFormCreationInfo({
        newTitle,
        fromExst: fileExst,
        toExst: this.filesSettingsStore.extsWebRestrictedEditing[0],
        fileInfo: item,
      });
      setConvertPasswordDialogVisible(true);
    });
  };

  onClickSubmitToFormGallery = (item) => {
    if (item && !item.exst) {
      const splitTitle = item.title.split(".");
      item.title = splitTitle.slice(0, -1).join(".");
      item.exst = splitTitle.length !== 1 ? `.${splitTitle.at(-1)}` : null;
    }

    this.dialogsStore.setFormItem(item);
    this.dialogsStore.setSubmitToGalleryDialogVisible(true);
  };

  onOpenLocation = (item) => {
    this.filesActionsStore.checkAndOpenLocationAction(item);
  };

  onMoveAction = (item) => {
    const { id, isFolder } = this.selectedFolderStore;

    setInfoPanelMobileHidden(true);

    const isFolderActions = id === item?.id && isFolder === item?.isFolder;
    if (isFolderActions) {
      this.dialogsStore.setIsFolderActions(true);
    }

    this.dialogsStore.setMoveToPanelVisible(true);
  };

  onRestoreAction = () => {
    setInfoPanelMobileHidden(true);
    this.dialogsStore.setRestorePanelVisible(true);
  };

  onCopyAction = (item) => {
    const { id, isFolder } = this.selectedFolderStore;

    setInfoPanelMobileHidden(true);

    const isFolderActions = id === item?.id && isFolder === item?.isFolder;
    if (isFolderActions) {
      this.dialogsStore.setIsFolderActions(true);
    }

    this.dialogsStore.setCopyPanelVisible(true);
  };

  showVersionHistory = (id, security, requestToken) => {
    const { fetchFileVersions, setIsVerHistoryPanel } =
      this.versionHistoryStore;

    if (this.treeFoldersStore.isRecycleBinFolder) return;

    fetchFileVersions(`${id}`, security, requestToken);
    setIsVerHistoryPanel(true);
    setInfoPanelMobileHidden(true);
  };

  finalizeVersion = (id) => {
    this.filesActionsStore.finalizeVersionAction(id).catch((err) => {
      toastr.error(err);
    });
  };

  onClickFavorite = (e, id, t) => {
    const data = (e.currentTarget && e.currentTarget.dataset) || e;
    const { action } = data;

    this.filesActionsStore
      .setFavoriteAction(action, id)
      .then(() =>
        action === "mark"
          ? toastr.success(t("MarkedAsFavorite"))
          : toastr.success(t("RemovedFromFavorites")),
      )
      .catch((err) => toastr.error(err));
  };

  lockFile = (item, t) => {
    const { id, locked } = item;

    this.filesActionsStore
      .lockFileAction(id, !locked)
      .then(() =>
        locked
          ? toastr.success(t("Translations:FileUnlocked"))
          : toastr.success(t("Translations:FileLocked")),
      )
      .catch((err) => {
        toastr.error(err);
      });
  };

  onClickLinkForPortal = (item, t) => {
    const { fileExst, canOpenPlayer, webUrl, id } = item;

    const isFile = !!fileExst;
    copy(
      isFile
        ? canOpenPlayer
          ? `${window.location.href}&preview=${id}`
          : webUrl
        : `${window.location.origin + config.homepage}/filter?folder=${id}`, // TODO: Change url by category
    );

    toastr.success(t("Common:LinkCopySuccess"));
  };

  onCopyLink = async (item, t) => {
    const { shared, navigationPath } = this.selectedFolderStore;

    const isArchive = item.rootFolderType === FolderType.Archive;

    const { href } = item;
    const sharedItem = navigationPath.find((r) => r.shared);

    const isShared = shared || sharedItem || item.shared;

    const isSystemFolder = systemFolders.includes(item.type);

    if (isShared && !isArchive && !isSystemFolder) {
      try {
        const itemLink = item.isFolder
          ? await getFolderLink(item.id)
          : await getFileLink(item.id);
        copyShareLink(itemLink.sharedTo.shareLink);
        item.customFilterEnabled
          ? toastr.success(
              <Trans t={t} i18nKey="Common:LinkCopySuccessWithCustomFilter" />,
            )
          : toastr.success(t("Common:LinkCopySuccess"));
      } catch (error) {
        toastr.error(error);
      }
      return;
    }

    if (
      item.rootFolderType === FolderType.Recent ||
      item.rootFolderType === FolderType.SHARE
    ) {
      copy(item.webUrl);
      return toastr.success(t("Common:LinkCopySuccess"));
    }

    if (href) {
      copy(href);

      return toastr.success(t("Common:LinkCopySuccess"));
    }

    const { canConvert } = this.filesSettingsStore;

    const { getItemUrl } = this.filesStore;

    const needConvert = canConvert(item.fileExst);

    const canOpenPlayer =
      item.viewAccessibility?.ImageView || item.viewAccessibility?.MediaView;

    const url = getItemUrl(
      item.id,
      item.isRoom || item.isFolder,
      needConvert,
      canOpenPlayer,
    );

    copy(url);

    toastr.success(t("Common:LinkCopySuccess"));
  };

  onOpenEmbeddingSettings = async (item) => {
    const { shared, navigationPath, getSelectedFolder } =
      this.selectedFolderStore;
    const { setLinkParams, setEmbeddingPanelData } = this.dialogsStore;

    const sharedItem = item.isRoom
      ? item
      : shared
        ? getSelectedFolder()
        : navigationPath.find((r) => r.shared);

    if (!sharedItem) return;

    const isPublicRoomType = sharedItem.roomType === RoomsType.PublicRoom;
    const isFormRoom = sharedItem.roomType === RoomsType.FormRoom;

    setLinkParams({
      roomId: sharedItem?.id,
      isPublic: isPublicRoomType,
      isFormRoom,
    });

    setEmbeddingPanelData({ visible: true, item });
  };

  onCreateAndCopySharedLink = async (item, t) => {
    const { isExpiredLinkAsync } = this.filesActionsStore;

    if (item.external && (item.expired || (await isExpiredLinkAsync(item))))
      return toastr.error(
        t("Common:RoomLinkExpired"),
        t("Common:RoomNotAvailable"),
      );

    const primaryLink = await this.filesStore.getPrimaryLink(item.id);

    if (primaryLink) {
      copyRoomShareLink(
        primaryLink,
        t,
        true,
        this.getManageLinkOptions(item, true),
      );
      // copyShareLink(primaryLink.sharedTo.shareLink);
      // item.shared
      //   ? toastr.success(t("Common:LinkSuccessfullyCopied"))
      //   : toastr.success(t("Files:LinkSuccessfullyCreatedAndCopied"));

      this.publicRoomStore.setExternalLink(primaryLink);
    }
  };

  onClickLinkEdit = (item) => {
    const { setConvertItem, setConvertDialogVisible, setConvertDialogData } =
      this.dialogsStore;
    const canConvert =
      item.viewAccessibility?.MustConvert && item.security?.Convert;

    if (canConvert) {
      setConvertItem({ ...item, isOpen: true });
      setConvertDialogData({
        files: item,
      });
      setConvertDialogVisible(true);
    } else {
      this.gotoDocEditor(item, false, null, item.isPDFForm);
    }
  };

  onPreviewClick = (item) => {
    this.gotoDocEditor(item, true);
  };

  gotoDocEditor = (
    item,
    preview = false,
    shareKey = null,
    editForm = false,
    fillForm = false,
  ) => {
    const { id } = item;

    this.filesStore.openDocEditor(id, preview, shareKey, editForm, fillForm);
  };

  // isPwa = () => {
  //   return ["fullscreen", "standalone", "minimal-ui"].some(
  //     (displayMode) =>
  //       window.matchMedia("(display-mode: " + displayMode + ")").matches,
  //   );
  // };

  onRemoveSharedRooms = async (items) => {
    if (!Array.isArray(items) || items.length === 0) return;

    const { setGroupMenuBlocked } = this.filesActionsStore;
    const { addActiveItems } = this.filesStore;
    const { clearActiveOperations } = this.uploadDataStore;

    const folderIds = items.map((item) => item.id);

    try {
      setGroupMenuBlocked(true);
      addActiveItems(null, folderIds);
      await removeSharedFolder(folderIds);
    } catch (error) {
      console.error(error);
    } finally {
      setGroupMenuBlocked(false);
      clearActiveOperations([], folderIds);
    }
  };

  onClickDownload = (item, t) => {
    const { viewUrl, isFolder } = item;
    const isFile = !isFolder;

    const { openUrl } = this.settingsStore;
    const { downloadAction } = this.filesActionsStore;

    isFile
      ? openUrl(viewUrl, UrlActionType.Download)
      : downloadAction(t("Common:ArchivingData"), item).catch((err) =>
          toastr.error(err),
        );
  };

  onClickDownloadAs = () => {
    this.dialogsStore.setDownloadDialogVisible(true);
  };

  onSetUpCustomFilter = (item, t) => {
    this.filesActionsStore.changeCustomFilter(item, t);
  };

  onDuplicate = (item) => {
    if (item.isRoom && this.currentQuotaStore.isWarningRoomsDialog) {
      this.dialogsStore.setQuotaWarningDialogVisible(true);
      return;
    }

    this.filesActionsStore.duplicateAction(item);
  };

  onClickRename = (item) => {
    const event = new Event(Events.RENAME);

    event.item = item;

    window.dispatchEvent(event);
  };

  onChangeThirdPartyInfo = (providerKey) => {
    this.filesActionsStore.setThirdpartyInfo(providerKey);
  };

  onFillingStatus = () => {
    this.dialogsStore.setFillingStatusPanelVisible(true);
  };

  onClickStartFilling = (item, t) => {
    if (isMobile)
      return toastr.info(t("Common:MobileStartFillingPdfNotAvailableInfo"));

    const refPage = this.filesStore.openDocEditor(
      item.id,
      false,
      null,
      true,
      false,
    );

    if (refPage) refPage.sessionStorage.setItem(FILLING_STATUS_ID, "true");
  };

  onClickResetAndStartFilling = async (item) => {
    const { addActiveItems } = this.filesStore;
    const { clearActiveOperations } = this.uploadDataStore;
    const { setGroupMenuBlocked } = this.filesActionsStore;

    const { endLoader, startLoader } = createLoader();

    try {
      startLoader(() => {
        runInAction(() => {
          setGroupMenuBlocked(true);
          addActiveItems([item.id], null);
        });
      });

      await formRoleMapping({
        formId: item.id,
        roles: [],
      });
    } catch (error) {
      toastr.error(error);
      console.error(error);
    } finally {
      endLoader(() =>
        runInAction(() => {
          setGroupMenuBlocked(false);
          clearActiveOperations([item.id]);
        }),
      );
    }
  };

  onMediaFileClick = (fileId, item) => {
    const itemId = typeof fileId !== "object" ? fileId : item.id;
    this.mediaViewerDataStore.setMediaViewerData({ visible: true, id: itemId });
    this.mediaViewerDataStore.changeUrl(itemId);
  };

  onClickDeleteSelectedFolder = (t, isRoom) => {
    const { setIsFolderActions, setDeleteDialogVisible, setIsRoomDelete } =
      this.dialogsStore;
    const { confirmDelete } = this.filesSettingsStore;
    const { deleteAction, deleteRoomsAction } = this.filesActionsStore;
    const { id: selectedFolderId, getSelectedFolder } =
      this.selectedFolderStore;
    const { isThirdPartySelection, setBufferSelection } = this.filesStore;

    const selectedFolder = getSelectedFolder();

    setIsFolderActions(true);

    if (confirmDelete || isThirdPartySelection) {
      setBufferSelection(selectedFolder);
      setIsRoomDelete(isRoom);
      setDeleteDialogVisible(true);

      return;
    }

    let translations;

    if (isRoom) {
      translations = {
        successRemoveRoom: t("Files:RoomRemoved"),
        successRemoveRooms: t("Files:RoomsRemoved"),
      };

      deleteRoomsAction([selectedFolderId], translations).catch((err) =>
        toastr.error(err),
      );
    } else {
      translations = {
        deleteFromTrash: t("Translations:TrashItemsDeleteSuccess", {
          sectionName: t("Common:TrashSection"),
        }),
      };

      deleteAction(translations, [selectedFolder], true).catch((err) =>
        toastr.error(err),
      );
    }
  };

  onClickDelete = (item, t) => {
    const { id, title, providerKey, rootFolderId, isFolder, isRoom } = item;

    const { setRemoveItem, setDeleteThirdPartyDialogVisible } =
      this.dialogsStore;

    if (id === this.selectedFolderStore.id && isFolder) {
      this.onClickDeleteSelectedFolder(t, isRoom);

      return;
    }

    const isRootThirdPartyFolder = providerKey && id === rootFolderId;

    if (isRootThirdPartyFolder) {
      const splitItem = id.split("-");
      setRemoveItem({ id: splitItem[splitItem.length - 1], title });
      setDeleteThirdPartyDialogVisible(true);
      return;
    }

    this.filesActionsStore.deleteItemAction(
      id,
      title,
      {},
      !isFolder,
      providerKey,
      isRoom,
    );
  };

  onClickShare = (item) => {
    const { setShareFolderDialogVisible } = this.dialogsStore;

    if (item.isFolder) {
      setShareFolderDialogVisible(true);
    } else {
      openShareTab();
    }
  };

  onClickMarkRead = (item) => {
    const { markAsRead } = this.filesActionsStore;

    item.fileExst
      ? markAsRead([], [item.id], item)
      : markAsRead([item.id], [], item);
  };

  onClickUnsubscribe = () => {
    const { setDeleteDialogVisible, setUnsubscribe } = this.dialogsStore;

    setUnsubscribe(true);
    setDeleteDialogVisible(true);
  };

  onOpenPDFEditDialog = (id) => {
    this.filesStore.openDocEditor(id, false, null, true);
  };

  /**
   * @param {import("@docspace/shared/api/files/types").TFile} item - The item to delete.
   * @param {import("@docspace/shared/types").TTranslation} t - The translation function.
   * @returns {void}
   */
  onDelete = (item, t) => {
    const { isGroupMenuBlocked } = this.filesActionsStore;

    if (item.isEditing) return this.onShowEditingToast(t);

    if (isGroupMenuBlocked) return this.onShowWaitOperationToast(t);

    this.onClickDelete(item, t);
  };

  filterModel = (model, filter) => {
    const options = [];
    let index = 0;
    const last = model.length;

    for (index; index < last; index++) {
      if (filter.includes(model[index].key)) {
        options[index] = model[index];
        if (model[index].items) {
          options[index].items = model[index].items.filter((item) =>
            filter.includes(item.key),
          );

          if (options[index].items.length === 1) {
            options[index] = options[index].items[0];
          }
        }
      }
    }

    return options.filter((o) => !!o);
  };

  onShowInfoPanel = (item, view) => {
    showInfoPanel();

    if (item) {
      setView(view);
    }
  };

  onClickEditRoom = (item) => {
    const event = new Event(Events.ROOM_EDIT);
    event.item = item;
    window.dispatchEvent(event);
  };

  onSaveAsTemplate = (item) => {
    const event = new Event(Events.SAVE_AS_TEMPLATE);
    event.item = item;
    window.dispatchEvent(event);
  };

  onCreateRoomTemplate = (item) => {
    this.filesActionsStore.onCreateRoomFromTemplate(item);
  };

  onEditRoomTemplate = (item) => {
    const event = new Event(Events.ROOM_EDIT);
    event.item = { ...item, isEdit: true };
    window.dispatchEvent(event);
  };

  onOpenTemplateAccessOptions = () => {
    this.dialogsStore.setTemplateAccessSettingsVisible(true);
  };

  // onLoadLinks = async (t, item) => {
  //   const promise = new Promise(async (resolve, reject) => {
  //     let linksArray = [];

  //     this.setLoaderTimer(true);
  //     try {
  //       const links = await this.publicRoomStore.fetchExternalLinks(item.id);

  //       for (let link of links) {
  //         const { id, title, shareLink, disabled, isExpired } = link.sharedTo;

  //         if (!disabled && !isExpired) {
  //           linksArray.push({
  //             icon: InvitationLinkReactSvgUrl,
  //             id,
  //             key: `external-link_${id}`,
  //             label: title,
  //             onClick: () => {
  //               copy(shareLink);
  //               toastr.success(t("Common:LinkCopySuccess"));
  //             },
  //           });
  //         }
  //       }

  //       if (!linksArray.length) {
  //         linksArray = [
  //           {
  //             id: "no-external-links-option",
  //             key: "no-external-links",
  //             label: !links.length
  //               ? t("Files:NoExternalLinks")
  //               : t("Files:AllLinksAreDisabled"),
  //             disableColor: true,
  //           },
  //           !isMobile && {
  //             key: "separator0",
  //             isSeparator: true,
  //           },
  //           {
  //             icon: SettingsReactSvgUrl,
  //             id: "manage-option",
  //             key: "manage-links",
  //             label: t("Notifications:ManageNotifications"),
  //             onClick: () => this.onShowInfoPanel(item, "info_members"),
  //           },
  //         ];
  //       }

  //       this.setLoaderTimer(false, () => resolve(linksArray));
  //     } catch (error) {
  //       toastr.error(error);
  //       this.setLoaderTimer(false);
  //       return reject(linksArray);
  //     }
  //   });

  //   return promise;
  // };

  onLoadPlugins = (item) => {
    const { contextOptions } = item;
    const { enablePlugins } = this.settingsStore;

    const pluginItems = [];
    this.setLoaderTimer(true);

    if (enablePlugins && this.pluginStore.contextMenuItemsList) {
      this.pluginStore.contextMenuItemsList.forEach((option) => {
        if (contextOptions.includes(option.key)) {
          const value = option.value;

          const onClick = async () => {
            if (value.withActiveItem) {
              const { setActiveFiles } = this.filesStore;

              setActiveFiles([item.id]);

              await value.onClick(item.id);

              setActiveFiles([]);
            } else {
              value.onClick(item.id);
            }
          };

          if (value.fileExt) {
            if (value.fileExt.includes(item.fileExst)) {
              pluginItems.push({
                key: option.key,
                label: value.label,
                icon: value.icon,
                onClick,
              });
            }
          } else {
            pluginItems.push({
              key: option.key,
              label: value.label,
              icon: value.icon,
              onClick,
            });
          }
        }
      });
    }

    this.setLoaderTimer(false);

    return pluginItems;
  };

  onClickInviteUsers = (e, roomType) => {
    const data = (e.currentTarget && e.currentTarget.dataset) || e;

    const { action } = data;

    const { isGracePeriod } = this.currentTariffStatusStore;

    if (isGracePeriod) {
      this.dialogsStore.setQuotaWarningDialogVisible(true);
    } else {
      this.dialogsStore.setInvitePanelOptions({
        visible: true,
        roomId: action || e,
        hideSelector: false,
        defaultAccess: getDefaultAccessUser(roomType),
      });
    }
  };

  onClickPin = (e, id, t) => {
    const data = (e.currentTarget && e.currentTarget.dataset) || e;
    const { action } = data;

    this.filesActionsStore.setPinAction(action, id, t);
  };

  onClickArchive = (e) => {
    const data = (e.currentTarget && e.currentTarget.dataset) || e;
    const { action } = data;
    const { isWarningRoomsDialog } = this.currentQuotaStore;
    const {
      setArchiveDialogVisible,
      setRestoreRoomDialogVisible,
      setQuotaWarningDialogVisible,
    } = this.dialogsStore;

    if (action === "unarchive" && isWarningRoomsDialog) {
      setQuotaWarningDialogVisible(true);
      return;
    }

    if (action === "archive") {
      setArchiveDialogVisible(true);
    } else {
      setRestoreRoomDialogVisible(true);
    }
  };

  onChangeRoomOwner = () => this.dialogsStore.setChangeRoomOwnerIsVisible(true);

  onLeaveRoom = () => {
    this.dialogsStore.setLeaveRoomDialogVisible(true);
  };

  onSelect = (item) => {
    const { onSelectItem } = this.filesActionsStore;

    onSelectItem({ id: item.id, isFolder: item.isFolder }, true, false);
  };

  onShowEditingToast = (t) => {
    toastr.error(t("Files:DocumentEdited"));
  };

  onShowWaitOperationToast = (t) => {
    toastr.warning(t("Files:WaitOperation"));
  };

  onClickMute = (e, item, t) => {
    const data = (e.currentTarget && e.currentTarget.dataset) || e;
    const { action } = data;

    this.filesActionsStore.setMuteAction(action, item, t);
  };

  onExportRoomIndex = (t, roomId) => {
    this.filesActionsStore.exportRoomIndex(t, roomId);
  };

  onEditIndex = () => {
    this.indexingStore.setIsIndexEditingMode(true);
  };

  onEnableFormFillingGuid = (t, roomType) => {
    const guidanceConfig = getGuidanceConfig(roomType, t);

    if (!guidanceConfig) {
      return;
    }

    this.guidanceStore.setConfig(guidanceConfig);
    this.dialogsStore.setWelcomeFormFillingTipsVisible(true);
  };

  onClickRemoveFromRecent = (item) => {
    this.filesActionsStore.removeFilesFromRecent([item.id]);
  };

  setLoaderTimer = (isLoading, cb) => {
    if (isLoading) {
      loadingTime = new Date();

      return (timer = setTimeout(() => {
        this.linksIsLoading = true;
      }, LOADER_TIMER));
    }
    if (loadingTime) {
      const currentDate = new Date();

      let ms = Math.abs(loadingTime.getTime() - currentDate.getTime());

      if (timer) {
        ms = Math.abs(ms - LOADER_TIMER);

        clearTimeout(timer);
        timer = null;
      }

      if (ms < LOADER_TIMER) {
        return setTimeout(() => {
          this.linksIsLoading = true;
          loadingTime = null;
          cb && cb();
        }, LOADER_TIMER - ms);
      }
    }

    if (timer) {
      clearTimeout(timer);
      timer = null;
    }

    loadingTime = null;
    this.linksIsLoading = false;
    cb && cb();
  };

  onCreateOform = async (navigate) => {
    const { oformFromFolderId } = this.oformsStore;
    const { getFolderInfo } = this.filesStore;
    const { getPublicKey } = this.filesActionsStore;

    hideInfoPanel();

    const filesFilter = FilesFilter.getDefault();
    filesFilter.folder = this.oformsStore.oformFromFolderId;

    const currentFolder = await getFolderInfo(oformFromFolderId);
    const publicKey = await getPublicKey(currentFolder);
    if (publicKey) filesFilter.key = publicKey;

    const filterUrlParams = filesFilter.toUrlParams();

    const url = getCategoryUrl(
      this.filesStore.categoryType,
      filesFilter.folder,
    );

    navigate(
      combineUrl(
        window.ClientConfig?.proxy?.url,
        config.homepage,
        `${url}?${filterUrlParams}`,
      ),
    );
  };

  onShowOformTemplateInfo = (item) => {
    showInfoPanel();
    this.oformsStore.setGallerySelected(item);
  };

  onSuggestOformChanges = (item) => {
    const formTitle = item.attributes ? item.attributes.name_form : item.title;

    window.location = `mailto:marketing@onlyoffice.com
    ?subject=Suggesting changes for ${formTitle}
    &body=Suggesting changes for ${formTitle}.
  `;
  };

  getFormGalleryContextOptions = (item, t, navigate) => {
    return [
      {
        key: "create",
        label: t("Common:Create"),
        onClick: () => this.onCreateOform(navigate),
      },
      {
        key: "template-info",
        label: t("FormGallery:TemplateInfo"),
        onClick: () => this.onShowOformTemplateInfo(item),
      },
      {
        key: "separator",
        isSeparator: true,
      },
      {
        key: "suggest-changes",
        label: t("FormGallery:SuggestChanges"),
        onClick: () => this.onSuggestOformChanges(item),
      },
    ];
  };

  getRoomsRootContextOptions = (item, t) => {
    const { id, rootFolderId } = this.selectedFolderStore;
    const isRootRoom = item.isRoom && rootFolderId === id;

    if (!isRootRoom) return { pinOptions: [], muteOptions: [] };

    const pinOptions = [
      {
        id: "option_pin-room",
        key: "pin-room",
        label: t("PinToTop"),
        icon: PinReactSvgUrl,
        onClick: (e) => this.onClickPin(e, item.id, t),
        disabled:
          this.publicRoomStore.isPublicRoom ||
          Boolean(item.external && item.expired),
        "data-action": "pin",
        action: "pin",
      },
      {
        id: "option_unpin-room",
        key: "unpin-room",
        label: t("Unpin"),
        icon: UnpinReactSvgUrl,
        onClick: (e) => this.onClickPin(e, item.id, t),
        disabled:
          this.publicRoomStore.isPublicRoom ||
          Boolean(item.external && item.expired),
        "data-action": "unpin",
        action: "unpin",
      },
    ];

    const canMute = item.security?.Mute && !this.publicRoomStore.isPublicRoom;

    const muteOptions = [
      {
        id: "option_unmute-room",
        key: "unmute-room",
        label: t("EnableNotifications"),
        icon: UnmuteReactSvgUrl,
        onClick: (e) => this.onClickMute(e, item, t),
        disabled: !canMute,
        "data-action": "unmute",
        action: "unmute",
      },
      {
        id: "option_mute-room",
        key: "mute-room",
        label: t("DisableNotifications"),
        icon: MuteReactSvgUrl,
        onClick: (e) => this.onClickMute(e, item, t),
        disabled: !canMute,
        "data-action": "mute",
        action: "mute",
      },
    ];

    return { pinOptions, muteOptions };
  };

  onEmptyTrashAction = () => {
    const { activeFiles, activeFolders } = this.filesStore;
    const isExistActiveItems = [...activeFiles, ...activeFolders].length > 0;

    if (isExistActiveItems || this.filesActionsStore.emptyTrashInProgress)
      return;

    this.dialogsStore.setEmptyTrashDialogVisible(true);
  };

  onEmptyPersonalAction = () => {
    if (this.filesActionsStore.emptyPersonalRoomInProgress) return;

    this.dialogsStore.setEmptyTrashDialogVisible(true);
  };

  onRestoreAllAction = () => {
    const { activeFiles, activeFolders } = this.filesStore;
    const isExistActiveItems = [...activeFiles, ...activeFolders].length > 0;

    if (isExistActiveItems) return;

    this.dialogsStore.setRestoreAllPanelVisible(true);
  };

  onRestoreAllArchiveAction = () => {
    const { activeFiles, activeFolders } = this.filesStore;
    const {
      setQuotaWarningDialogVisible,
      setRestoreAllArchive,
      setRestoreRoomDialogVisible,
    } = this.dialogsStore;

    const isExistActiveItems = [...activeFiles, ...activeFolders].length > 0;

    if (isExistActiveItems) return;

    if (this.currentQuotaStore.isWarningRoomsDialog) {
      setQuotaWarningDialogVisible(true);
      return;
    }

    setRestoreAllArchive(true);
    setRestoreRoomDialogVisible(true);
  };

  onDownloadAllAction = () => {
    const { getSelectedFolder } = this.selectedFolderStore;
    const { downloadAction } = this.filesActionsStore;

    const selectedFolder = getSelectedFolder();

    downloadAction("", selectedFolder).catch((err) => toastr.error(err));
  };

  getHeaderOptions = (t, item) => {
    const {
      isRecycleBinFolder,
      isArchiveFolder,
      isTemplatesFolder,
      isPersonalReadOnly,
    } = this.treeFoldersStore;
    const { roomsForDelete, roomsForRestore } = this.filesStore;

    const canRestoreAll = roomsForRestore.length > 0;
    const canDeleteAll = roomsForDelete.length > 0;

    if (this.publicRoomStore.isPublicRoom) {
      return [
        {
          key: "public-room_share",
          label: t("Common:CopySharedLink"),
          icon: TabletLinkReactSvgUrl,
          onClick: () => {
            copy(window.location.href);
            toastr.success(t("Common:LinkCopySuccess"));
          },
          disabled: this.settingsStore.isFrame,
        },
        {
          key: "separator0",
          isSeparator: true,
          disabled: !item.security?.Download || this.settingsStore.isFrame,
        },
        {
          key: "public-room_edit",
          label: t("Common:Download"),
          icon: DownloadReactSvgUrl,
          onClick: () => {
            this.onClickDownload(item, t);
          },
          disabled: !item.security?.Download,
        },
      ];
    }

    if (isRecycleBinFolder) {
      return [
        {
          id: "header_option_empty-trash",
          key: "empty-trash",
          label: t("Files:EmptySection", {
            sectionName: t("Common:TrashSection"),
          }),
          onClick: this.onEmptyTrashAction,
          icon: ClearTrashReactSvgUrl,
          disabled: false,
        },
        {
          id: "header_option_restore-all",
          key: "restore-all",
          label: t("RestoreAll"),
          onClick: this.onRestoreAllAction,
          icon: MoveReactSvgUrl,
          disabled: false,
        },
      ];
    }

    if (isArchiveFolder) {
      return [
        {
          id: "header_option_empty-archive",
          key: "empty-archive",
          label: t("ArchiveAction"),
          onClick: this.onEmptyTrashAction,
          disabled: !canDeleteAll,
          icon: ClearTrashReactSvgUrl,
        },
        {
          id: "header_option_restore-all",
          key: "restore-all",
          label: t("RestoreAll"),
          onClick: this.onRestoreAllArchiveAction,
          disabled: !canRestoreAll,
          icon: MoveReactSvgUrl,
        },
      ];
    }

    if (isTemplatesFolder) {
      return [];
    }

    if (isPersonalReadOnly) {
      return [
        {
          id: "header_option_download-all",
          key: "download-all",
          label: t("Files:DownloadAll"),
          onClick: this.onDownloadAllAction,
          icon: MoveReactSvgUrl,
          disabled: false,
        },
        {
          id: "header_option_empty-section",
          key: "empty-section",
          label: t("Files:EmptySection", {
            sectionName: t("Common:MyFilesSection"),
          }),
          onClick: this.onEmptyPersonalAction,
          icon: ClearTrashReactSvgUrl,
          disabled: false,
        },
      ];
    }

    return this.getFilesContextOptions(item, t, false, true);
  };

  getManageLinkOptions = (item, isRoom = false) => {
    const openTab = () => {
      if (isRoom) return openMembersTab();

      openShareTab();
    };

    const infoView = isRoom
      ? this.infoPanelStore.roomsView
      : this.infoPanelStore.fileView;

    const { infoPanelRoomSelection } = this.infoPanelStore;

    return {
      canShowLink: canShowManageLink(
        item,
        infoPanelRoomSelection,
        getInfoPanelOpen(),
        infoView,
        isRoom,
      ),
      onClickLink: () => {
        this.filesStore.setSelection([]);
        this.filesStore.setBufferSelection(item);
        openTab();
      },
    };
  };

  getFilesContextOptions = (item, t, isInfoPanel, isHeader) => {
    const optionsToRemove = isInfoPanel
      ? ["select", "open", "room-info", "show-info"]
      : isHeader
        ? ["select"]
        : [];

    if (!item.contextOptions) {
      const contextOptions = this.filesStore.getFilesContextOptions(
        item,
        optionsToRemove,
      );
      item = { ...item, contextOptions };
    } else {
      item.contextOptions = removeOptions(item.contextOptions, optionsToRemove);
    }

    const { isPublicRoom } = this.publicRoomStore;

    const { contextOptions, isEditing } = item;

    const isRootThirdPartyFolder =
      item.providerKey && item.id === item.rootFolderId;

    const isShareable = this.treeFoldersStore.isPersonalRoom
      ? item.canShare || (item.isFolder && item.security?.CreateRoomFrom)
      : false;

    const isMedia =
      item.viewAccessibility?.ImageView || item.viewAccessibility?.MediaView;

    const hasInfoPanel = contextOptions.includes("show-info");

    // const emailSendIsDisabled = true;
    const showSeparator0 = hasInfoPanel || !isMedia; // || !emailSendIsDisabled;

    const separator0 = showSeparator0
      ? {
          key: "separator0",
          isSeparator: true,
        }
      : false;

    const onlyShowVersionHistory =
      !contextOptions.includes("finalize-version") &&
      contextOptions.includes("show-version-history");

    const versionActions = onlyShowVersionHistory
      ? [
          {
            id: "option_show-version-history",
            key: "show-version-history",
            label: t("Common:ShowVersionHistory"),
            icon: HistoryReactSvgUrl,
            onClick: () =>
              this.showVersionHistory(
                item.id,
                item.security,
                item?.requestToken,
              ),
            disabled: false,
          },
        ]
      : [
          {
            id: "option_version",
            key: "version",
            label: t("VersionHistory"),
            icon: HistoryFinalizedReactSvgUrl,
            items: [
              {
                id: "option_finalize-version",
                key: "finalize-version",
                label: t("FinalizeVersion"),
                icon: HistoryFinalizedReactSvgUrl,
                onClick: () =>
                  isEditing
                    ? this.onShowEditingToast(t)
                    : this.finalizeVersion(item.id, item.security),
                disabled: false,
              },
              {
                id: "option_version-history",
                key: "show-version-history",
                label: t("Common:ShowVersionHistory"),
                icon: HistoryReactSvgUrl,
                onClick: () =>
                  this.showVersionHistory(
                    item.id,
                    item.security,
                    item?.requestToken,
                  ),
                disabled: false,
              },
            ],
          },
        ];

    const moveActions = !isInfoPanel
      ? [
          {
            id: "option_move-or-copy",
            key: "move",
            label: t("MoveOrCopy"),
            icon: CopyReactSvgUrl,
            items: [
              {
                id: "option_move-to",
                key: "move-to",
                label: t("Common:MoveTo"),
                icon: MoveReactSvgUrl,
                onClick: isEditing
                  ? () => this.onShowEditingToast(t)
                  : () => this.onMoveAction(item),
                disabled: false,
              },
              {
                id: "option_copy-to",
                key: "copy-to",
                label: t("Common:Copy"),
                icon: CopyReactSvgUrl,
                onClick: () => this.onCopyAction(item),
                disabled: false,
              },
              {
                id: "option_create-duplicate",
                key: "duplicate",
                label: t("Common:Duplicate"),
                icon: DuplicateReactSvgUrl,
                onClick: () => this.onDuplicate(item, t),
                disabled: false,
              },
            ],
          },
        ]
      : [
          {
            id: "option_move-to",
            key: "move-to",
            label: t("Common:MoveTo"),
            icon: MoveReactSvgUrl,
            onClick: isEditing
              ? () => this.onShowEditingToast(t)
              : () => this.onMoveAction(item),
            disabled: false,
          },
          {
            id: "option_copy-to",
            key: "copy-to",
            label: t("Common:Copy"),
            icon: CopyReactSvgUrl,
            onClick: () => this.onCopyAction(item),
            disabled: false,
          },
          {
            id: "option_create-duplicate",
            key: "duplicate",
            label: t("Common:Duplicate"),
            icon: DuplicateReactSvgUrl,
            onClick: () => this.onDuplicate(item, t),
            disabled: false,
          },
        ];

    const { pinOptions, muteOptions } = this.getRoomsRootContextOptions(
      item,
      t,
    );

    let withOpen = item.id !== this.selectedFolderStore.id;
    const isPublicRoomType =
      item.roomType === RoomsType.PublicRoom ||
      item.roomType === RoomsType.FormRoom ||
      item.roomType === RoomsType.CustomRoom;

    const { navigationPath } = this.selectedFolderStore;

    if (item.isRoom && withOpen) {
      withOpen = navigationPath.findIndex((f) => f.id === item.id) === -1;
    }

    const isArchive = item.rootFolderType === FolderType.Archive;
    const isFormRoom = item.roomType === RoomsType.FormRoom;

    const hasShareLinkRights = isPublicRoom
      ? item.security?.Read
      : item.shared
        ? item.security.CopySharedLink
        : item.security?.EditAccess;

    const { isFiltered } = this.filesStore;
    const { isIndexedFolder, security } = this.selectedFolderStore;

    const indexOptions = {
      id: "option_edit-index",
      key: "edit-index",
      label: t("Common:EditIndex"),
      icon: EditIndexReactSvgUrl,
      onClick: () => this.onEditIndex(),
      disabled: !security?.EditRoom || !isIndexedFolder || isFiltered,
    };

    const isTemplateOwner =
      item.access === ShareAccessRights.None ||
      item.access === ShareAccessRights.FullAccess;

    const isRoomAdmin =
      item.access === ShareAccessRights.RoomManager ||
      item.access === ShareAccessRights.None;

    const optionsModel = [
      {
        id: "option_select",
        key: "select",
        label: t("Common:SelectAction"),
        icon: CheckBoxReactSvgUrl,
        onClick: () => this.onSelect(item),
        disabled: false,
      },
      withOpen && {
        id: "option_open",
        key: "open",
        label: t("Open"),
        icon: FolderReactSvgUrl,
        onClick: () => this.onOpenFolder(item, t),
        disabled: Boolean(item.external && item.expired),
      },
      {
        id: "option_fill-form",
        key: "fill-form",
        label: t("Common:FillFormButton"),
        icon: FormFillRectSvgUrl,
        onClick: () => this.onClickLinkFillForm(item),
        disabled: false,
      },
      {
        id: "option_open-pdf",
        key: "open-pdf",
        label: t("Open"),
        icon: EyeReactSvgUrl,
        onClick: () => this.gotoDocEditor(item, false),
        disabled: false,
      },
      {
        id: "option_edit-pdf",
        key: "edit-pdf",
        label: t("Common:EditButton"),
        icon: AccessEditReactSvgUrl,
        onClick: () => {
          if (isMobile) {
            toastr.info(t("Common:MobileEditPdfNotAvailableInfo"));
            return;
          }
          this.onOpenPDFEditDialog(item.id);
        },
        disabled: false,
      },
      {
        id: "option_edit",
        key: "edit",
        label: t("Common:EditButton"),
        icon: AccessEditReactSvgUrl,
        onClick: () => {
          const isPDF = item.fileExst === ".pdf";

          if (isPDF && isMobile) {
            toastr.info(t("Common:MobileEditPdfNotAvailableInfo"));
            return;
          }
          this.onClickLinkEdit(item);
        },
        disabled: false,
      },
      {
        id: "option_preview",
        key: "preview",
        label: t("Common:Preview"),
        icon: EyeReactSvgUrl,
        onClick: () => this.onPreviewClick(item),
        disabled: false,
      },
      {
        id: "option_view",
        key: "view",
        label: t("Common:View"),
        icon: EyeReactSvgUrl,
        onClick: (fileId) => this.onMediaFileClick(fileId, item),
        disabled: false,
      },
      {
        id: "option_pdf-view",
        key: "pdf-view",
        label: "Pdf viewer",
        icon: EyeReactSvgUrl,
        onClick: (fileId) => this.onMediaFileClick(fileId, item),
        disabled: false,
      },
      {
        id: "option_make-form",
        key: "make-form",
        label: t("Common:MakeForm"),
        icon: FormPlusReactSvgUrl,
        onClick: () => this.onClickMakeForm(item, t),
        disabled: false,
      },
      separator0,
      {
        id: "option_submit-to-gallery",
        key: "submit-to-gallery",
        label: t("Common:SubmitToFormGallery"),
        icon: FormFileReactSvgUrl,
        onClick: () => this.onClickSubmitToFormGallery(item),
        isOutsideLink: true,
        disabled: !item.security?.SubmitToFormGallery,
      },
      {
        id: "option_start-filling",
        key: "start-filling",
        label: t("Common:StartFilling"),
        icon: FormFillRectSvgUrl,
        onClick: () => this.onClickStartFilling(item, t),
        disabled: false,
      },
      {
        id: "option_reset-and-start-filling",
        key: "reset-and-start-filling",
        label: t("Common:ResetAndStartFilling"),
        icon: BackupSvgUrl,
        onClick: () => this.onClickResetAndStartFilling(item),
        disabled: false,
      },
      {
        id: "option_filling-status",
        key: "filling-status",
        label: t("Common:FillingStatus"),
        icon: FormFillRectSvgUrl,
        onClick: () => this.onFillingStatus(item),
        disabled: false,
      },
      {
        key: "separator-SubmitToGallery",
        isSeparator: true,
      },
      {
        id: "option_reconnect-storage",
        key: "reconnect-storage",
        label: t("Common:ReconnectStorage"),
        icon: ReconnectSvgUrl,
        onClick: () => this.onClickReconnectStorage(item, t),
        disabled: !item.security?.Reconnect || !item.security?.EditRoom,
      },
      {
        id: "option_create-room",
        key: "create-room-from-template",
        label: t("Common:CreateRoom"),
        icon: CreateRoomReactSvgUrl,
        onClick: () => this.filesActionsStore.onCreateRoomFromTemplate(item),
        disabled: false,
      },
      {
        id: "option_edit-room",
        key: "edit-room",
        label: t("EditRoom"),
        icon: SettingsReactSvgUrl,
        onClick: () => this.onClickEditRoom(item),
        disabled: false,
      },
      {
        id: "option_edit-room",
        key: "edit-template",
        label: t("EditTemplate"),
        icon: SettingsReactSvgUrl,
        onClick: () => this.onEditRoomTemplate(item),
        disabled: !isTemplateOwner,
      },
      {
        id: "option_access-settings",
        key: "access-settings",
        label: t("AccessSettings"),
        icon: PersonReactSvgUrl,
        onClick: () => this.onOpenTemplateAccessOptions(),
        disabled: !isTemplateOwner,
      },
      {
        id: "option_invite-users-to-room",
        key: "invite-users-to-room",
        label: t("Common:InviteContacts"),
        icon: PersonReactSvgUrl,
        onClick: (e) => this.onClickInviteUsers(e, item.roomType),
        disabled: false,
        action: item.id,
      },
      {
        id: "option_copy-general-link",
        key: "copy-general-link",
        label: t("Common:CopySharedLink"),
        icon: TabletLinkReactSvgUrl,
        disabled: !isShareable,
        onClick: async () => {
          const { getPrimaryFileLink, setShareChanged } = this.infoPanelStore;

          const primaryLink = await getPrimaryFileLink(item.id);

          if (primaryLink) {
            copyDocumentShareLink(
              primaryLink,
              t,
              this.getManageLinkOptions(item),
            );
            setShareChanged(true);
          }
        },
      },
      {
        id: "option_sharing-settings",
        key: "sharing-settings",
        label: t("Common:Share"),
        icon: ShareReactSvgUrl,
        onClick: () => this.onClickShare(item),
        disabled: !isShareable,
      },
      ...versionActions,
      {
        id: "option_link-for-room-members",
        key: "link-for-room-members",
        label: t("Common:CopyLink"),
        icon: InvitationLinkReactSvgUrl,
        onClick: () => this.onCopyLink(item, t),
        disabled: item.isTemplate
          ? false
          : (isPublicRoomType && hasShareLinkRights) ||
            Boolean(item.external && (item.expired || item.passwordProtected)),
      },
      {
        id: "option_copy-external-link",
        key: "external-link",
        label: t("Common:CopySharedLink"),
        icon: TabletLinkReactSvgUrl,
        disabled: !hasShareLinkRights || Boolean(item.external && item.expired),
        onClick: () => this.onCreateAndCopySharedLink(item, t),
        // onLoad: () => this.onLoadLinks(t, item),
      },
      {
        id: "option_room-info",
        key: "room-info",
        label: t("Common:Info"),
        icon: InfoOutlineReactSvgUrl,
        onClick: () => this.onShowInfoPanel(item),
        disabled: isPublicRoom || Boolean(item.external && item.expired),
      },
      ...pinOptions,
      ...muteOptions,
      {
        id: "option_export-room-index",
        key: "export-room-index",
        label: t("Files:ExportRoomIndex"),
        icon: ExportRoomIndexSvgUrl,
        onClick: () => this.onExportRoomIndex(t, item.id),
        disabled: !item.indexing || !item.security?.IndexExport,
      },
      {
        id: "option_save-as-template",
        key: "save-as-template",
        label: t("SaveAsTemplate"),
        icon: CreateTemplateSvgUrl,
        onClick: () => this.onSaveAsTemplate(item),
        badgeLabel: t("Common:New"),
        disabled: !item.security?.Create || item.providerKey,
      },
      {
        id: "option_owner-change",
        key: "owner-change",
        label: t("Translations:OwnerChange"),
        icon: FileActionsOwnerReactSvgUrl,
        onClick: this.onOwnerChange,
        disabled: false,
      },
      {
        id: "option_link-for-portal-users",
        key: "link-for-portal-users",
        label: t("LinkForPortalUsers", {
          productName: t("Common:ProductName"),
        }),
        icon: InvitationLinkReactSvgUrl,
        onClick: () => this.onClickLinkForPortal(item, t),
        disabled: false,
      },
      // {
      //   id: "option_send-by-email",
      //   key: "send-by-email",
      //   label: t("SendByEmail"),
      //   icon: MailReactSvgUrl,
      //   disabled: emailSendIsDisabled,
      // },
      {
        id: "option_embedding-setting",
        key: "embedding-settings",
        label: t("Files:Embed"),
        icon: CodeReactSvgUrl,
        onClick: () => this.onOpenEmbeddingSettings(item),
        disabled: !item.security?.Embed,
      },
      {
        id: "option_show-info",
        key: "show-info",
        label: t("Common:Info"),
        icon: InfoOutlineReactSvgUrl,
        onClick: () => this.onShowInfoPanel(item),
        disabled: false,
      },
      {
        id: "option_custom-filter",
        key: "custom-filter",
        label: item.customFilterEnabled
          ? t("Files:CustomFilterDisable")
          : t("Files:CustomFilterEnable"),
        icon: CustomFilterReactSvgUrl,
        onClick: () => this.onSetUpCustomFilter(item, t),
        disabled: Boolean(
          !isRoomAdmin &&
            item.customFilterEnabled &&
            item.customFilterEnabledBy &&
            item.customFilterEnabledBy !== this.userStore?.user?.displayName,
        ),
      },
      {
        id: "option_block-unblock-version",
        key: "block-unblock-version",
        label: item.locked ? t("Common:UnblockFile") : t("Common:BlockFile"),
        icon: LockedReactSvgUrl,
        onClick: () => this.lockFile(item, t),
        disabled: false,
      },
      {
        key: "separator1",
        isSeparator: true,
      },
      {
        id: "option_open-location",
        key: "open-location",
        label: t("OpenLocation"),
        icon: FolderLocationReactSvgUrl,
        onClick: () => this.onOpenLocation(item),
        disabled: false,
      },
      {
        id: "option_mark-read",
        key: "mark-read",
        label: t("MarkRead"),
        icon: TickRoundedSvgUrl,
        onClick: () => this.onClickMarkRead(item),
        disabled: false,
      },
      {
        id: "option_mark-as-favorite",
        key: "mark-as-favorite",
        label: t("MarkAsFavorite"),
        icon: FavoritesReactSvgUrl,
        onClick: (e) => this.onClickFavorite(e, item.id, t),
        disabled: false,
        "data-action": "mark",
        action: "mark",
      },
      {
        id: "option_remove-from-favorites",
        key: "remove-from-favorites",
        label: t("RemoveFromFavorites"),
        icon: FavoritesReactSvgUrl,
        onClick: (e) => this.onClickFavorite(e, item.id, t),
        disabled: false,
        "data-action": "remove",
        action: "remove",
      },
      {
        id: "option_create_room",
        key: "create-room",
        label: t("Common:CreateRoom"),
        icon: CatalogRoomsReactSvgUrl,
        onClick: () => this.onCreateRoom(item, true),
        disabled: !item.security?.CreateRoomFrom,
      },
      {
        id: "option_create-duplicate-room",
        key: "duplicate-room",
        label: t("Common:Duplicate"),
        icon: DuplicateReactSvgUrl,
        onClick: () => this.onDuplicate(item, t),
        disabled: !item.security?.Duplicate,
      },
      {
        id: "option_download",
        key: "download",
        label: t("Common:Download"),
        icon: DownloadReactSvgUrl,
        onClick: () => {
          if (isLockedSharedRoom(item))
            return this.dialogsStore.setPasswordEntryDialog(true, item, true);

          this.onClickDownload(item, t);
        },
        disabled:
          (!item.security?.Download && !isLockedSharedRoom(item)) ||
          Boolean(item.external && item.expired),
      },
      {
        id: "option_remove-shared-room",
        key: "remove-shared-room",
        label: t("Common:RemoveFromList"),
        icon: CircleCrossSvgUrl,
        onClick: () => this.onRemoveSharedRooms([item]),
        disabled: this.userStore?.user?.isAdmin || !item.external,
      },
      {
        id: "option_download-as",
        key: "download-as",
        label: t("Common:DownloadAs"),
        icon: DownloadAsReactSvgUrl,
        onClick: this.onClickDownloadAs,
        disabled: !item.security?.Download,
      },
      ...moveActions,
      {
        id: "option_restore",
        key: "restore",
        label: t("Common:Restore"),
        icon: MoveReactSvgUrl,
        onClick: this.onRestoreAction,
        disabled: false,
      },
      indexOptions,
      {
        id: "option_rename",
        key: "rename",
        label: t("Common:Rename"),
        icon: RenameReactSvgUrl,
        onClick: () => this.onClickRename(item),
        disabled: false,
      },
      {
        key: "separator3",
        isSeparator: true,
      },
      {
        id: "option_unsubscribe",
        key: "unsubscribe",
        label: t("Common:RemoveFromList"),
        icon: RemoveSvgUrl,
        onClick: this.onClickUnsubscribe,
        disabled: false,
      },
      {
        id: "option_change-thirdparty-info",
        key: "change-thirdparty-info",
        label: t("Translations:ThirdPartyInfo"),
        icon: AccessEditReactSvgUrl,
        onClick: () => this.onChangeThirdPartyInfo(item.providerKey),
        disabled: false,
      },
      {
        id: "option_change-room-owner",
        key: "change-room-owner",
        label: t("Files:ChangeTheRoomOwner"),
        icon: ReconnectSvgUrl,
        onClick: this.onChangeRoomOwner,
        disabled: false,
      },
      {
        id: "option_archive-room",
        key: "archive-room",
        label: t("MoveToArchive"),
        icon: RoomArchiveSvgUrl,
        onClick: (e) => this.onClickArchive(e),
        disabled: false,
        "data-action": "archive",
        action: "archive",
      },
      {
        id: "option_short-tour",
        key: "short-tour",
        label: t("FormFillingTipsDialog:WelcomeStartTutorial"),
        icon: HelpCenterReactSvgUrl,
        onClick: () => this.onEnableFormFillingGuid(t, item.roomType),
        disabled:
          isArchive ||
          !isFormRoom ||
          isMobileUtils() ||
          item.id !== this.selectedFolderStore.id,
      },
      {
        id: "option_leave-room",
        key: "leave-room",
        label: t("LeaveTheRoom"),
        icon: LeaveRoomSvgUrl,
        onClick: this.onLeaveRoom,
        disabled:
          isArchive || !item.inRoom || isPublicRoom || Boolean(item.external),
      },
      {
        id: "option_unarchive-room",
        key: "unarchive-room",
        label: t("Common:Restore"),
        icon: MoveReactSvgUrl,
        onClick: (e) => this.onClickArchive(e),
        disabled: false,
        "data-action": "unarchive",
        action: "unarchive",
      },
      {
        id: "option_delete",
        key: "delete",
        label: isRootThirdPartyFolder
          ? t("Common:Disconnect")
          : item.isTemplate
            ? t("DeleteTemplate")
            : t("Common:Delete"),
        icon: TrashReactSvgUrl,
        onClick: () => this.onDelete(item, t),
        disabled: item.isTemplate ? !isTemplateOwner : false,
      },
      {
        id: "option_remove-from-recent",
        key: "remove-from-recent",
        label: t("Common:RemoveFromList"),
        icon: RemoveOutlineSvgUrl,
        onClick: () => this.onClickRemoveFromRecent(item),
        disabled: !this.treeFoldersStore.isRecentTab,
      },
      {
        key: "separate-stop-filling",
        isSeparator: true,
      },
      {
        id: "option_stop-filling",
        key: "stop-filling",
        label: t("Common:StopFilling"),
        icon: AccessNoneReactSvgUrl,
        onClick: () =>
          this.dialogsStore.setStopFillingDialogVisible(true, item.id),
        disabled: false,
      },
    ];
    const options = this.filterModel(optionsModel, contextOptions);

    const pluginItems = this.onLoadPlugins(item);

    if (pluginItems.length > 0) {
      if (pluginItems.length === 1) {
        pluginItems.forEach((plugin) => {
          options.splice(1, 0, {
            id: `option_${plugin.key}`,
            key: plugin.key,
            label: plugin.label,
            icon: plugin.icon,
            disabled: false,
            onClick: plugin.onClick,
          });
        });
      } else {
        options.splice(1, 0, {
          id: "option_plugin-actions",
          key: "plugin_actions",
          label: t("Common:Actions"),
          icon: PluginActionsSvgUrl,
          disabled: false,

          onLoad: () => this.onLoadPlugins(item),
        });
      }
    }

    const { isCollaborator } = this.userStore?.user || {
      isCollaborator: false,
    };

    const newOptions = options.filter(
      (option, index) =>
        !(index === 0 && option.key === "separator1") &&
        !(isCollaborator && option.key === "create-room"),
    );

    return trimSeparator(newOptions);
  };

  getGroupContextOptions = (t) => {
    const { selection, allFilesIsEditing, canConvertSelected } =
      this.filesStore;
    const { setDeleteDialogVisible } = this.dialogsStore;
    const { isRecycleBinFolder, isRoomsFolder, isArchiveFolder } =
      this.treeFoldersStore;

    const { pinRooms, unpinRooms, deleteRooms } = this.filesActionsStore;

    if (isRoomsFolder || isArchiveFolder) {
      const isPinOption = selection.filter((item) => !item.pinned).length > 0;

      let canDelete;
      if (isRoomsFolder) {
        canDelete = selection.every((k) => k.contextOptions.includes("delete"));
      } else if (isArchiveFolder) {
        canDelete = selection.some((k) => k.contextOptions.includes("delete"));
      }

      const canArchiveRoom = selection.every((k) =>
        k.contextOptions.includes("archive-room"),
      );

      const canRestoreRoom = selection.some((k) =>
        k.contextOptions.includes("unarchive-room"),
      );

      let archiveOptions;

      const pinOption = isPinOption
        ? {
            key: "pin-room",
            label: t("PinToTop"),
            icon: PinReactSvgUrl,
            onClick: () => pinRooms(t),
            disabled: false,
          }
        : {
            key: "unpin-room",
            label: t("Unpin"),
            icon: UnpinReactSvgUrl,
            onClick: () => unpinRooms(t),
            disabled: false,
          };

      if (canArchiveRoom) {
        archiveOptions = {
          key: "archive-room",
          label: t("MoveToArchive"),
          icon: RoomArchiveSvgUrl,
          onClick: (e) => this.onClickArchive(e),
          disabled: false,
          "data-action": "archive",
          action: "archive",
        };
      }
      if (canRestoreRoom) {
        archiveOptions = {
          key: "unarchive-room",
          label: t("Common:Restore"),
          icon: MoveReactSvgUrl,
          onClick: (e) => this.onClickArchive(e),
          disabled: false,
          "data-action": "unarchive",
          action: "unarchive",
        };
      }

      const options = [];

      if (!isArchiveFolder) {
        options.push(pinOption);
      }

      if ((canArchiveRoom || canDelete) && !isArchiveFolder) {
        options.push({
          key: "separator0",
          isSeparator: true,
        });
      }

      options.push(archiveOptions);

      canDelete &&
        options.push({
          key: "delete-rooms",
          label: t("Common:Delete"),
          icon: TrashReactSvgUrl,
          onClick: () => deleteRooms(t),
        });

      return options;
    }

    const hasDownloadAccess =
      selection.findIndex((k) => k.security.Download) !== -1;

    const favoriteItems = selection.filter((k) =>
      k.contextOptions?.includes("mark-as-favorite"),
    );

    const moveItems = selection.filter((k) =>
      k.contextOptions.includes("move-to"),
    ).length;

    const copyItems = selection.filter((k) =>
      k.contextOptions.includes("copy-to"),
    ).length;

    const restoreItems = selection.filter((k) =>
      k.contextOptions.includes("restore"),
    ).length;

    const removeFromFavoriteItems = selection.filter((k) =>
      k.contextOptions.includes("remove-from-favorites"),
    );

    const deleteItems = selection.filter((k) =>
      k.contextOptions.includes("delete"),
    ).length;

    const isRootThirdPartyFolder = selection.some(
      (x) => x.providerKey && x.id === x.rootFolderId,
    );

    const favoriteItemsIds = favoriteItems.map((item) => item.id);

    const removeFromFavoriteItemsIds = removeFromFavoriteItems.map(
      (item) => item.id,
    );

    const options = [
      {
        key: "mark-as-favorite",
        label: t("MarkAsFavorite"),
        icon: FavoritesReactSvgUrl,
        onClick: (e) => this.onClickFavorite(e, favoriteItemsIds, t),
        disabled: !favoriteItems.length,
        "data-action": "mark",
        action: "mark",
      },
      {
        key: "remove-from-favorites",
        label: t("RemoveFromFavorites"),
        icon: FavoritesReactSvgUrl,
        onClick: (e) => this.onClickFavorite(e, removeFromFavoriteItemsIds, t),
        disabled: favoriteItems.length || !removeFromFavoriteItems.length,
        "data-action": "remove",
        action: "remove",
      },
      {
        id: "create_room",
        key: "create-room",
        label: t("Common:CreateRoom"),
        icon: CatalogRoomsReactSvgUrl,
        onClick: () => this.onCreateRoom(null, true),
        disabled: !selection.security?.CreateRoomFrom,
      },
      {
        key: "download",
        label: t("Common:Download"),
        icon: DownloadReactSvgUrl,
        onClick: () =>
          this.filesActionsStore
            .downloadAction(t("Common:ArchivingData"))
            .catch((err) => toastr.error(err)),
        disabled: !hasDownloadAccess,
      },
      {
        key: "download-as",
        label: t("Common:DownloadAs"),
        icon: DownloadAsReactSvgUrl,
        onClick: this.onClickDownloadAs,
        disabled: !hasDownloadAccess || !canConvertSelected,
      },
      {
        key: "move-to",
        label: t("Common:MoveTo"),
        icon: MoveReactSvgUrl,
        onClick: allFilesIsEditing
          ? () => this.onShowEditingToast(t)
          : this.onMoveAction,
        disabled: isRecycleBinFolder || !moveItems,
      },
      {
        key: "copy-to",
        label: t("Common:Copy"),
        icon: CopyReactSvgUrl,
        onClick: this.onCopyAction,
        disabled: isRecycleBinFolder || !copyItems,
      },
      {
        key: "restore",
        label: t("Common:Restore"),
        icon: MoveReactSvgUrl,
        onClick: this.onRestoreAction,
        disabled: !isRecycleBinFolder || !restoreItems,
      },
      {
        key: "separator1",
        isSeparator: true,
        disabled: !deleteItems || isRootThirdPartyFolder,
      },
      {
        key: "remove-from-recent",
        label: t("Common:RemoveFromList"),
        icon: RemoveOutlineSvgUrl,
        onClick: () =>
          this.filesActionsStore.onClickRemoveFromRecent(selection),
        disabled: !this.treeFoldersStore.isRecentTab,
      },
      {
        key: "delete",
        label: t("Common:Delete"),
        icon: TrashReactSvgUrl,
        onClick: allFilesIsEditing
          ? () => this.onShowEditingToast(t)
          : () => {
              if (this.filesSettingsStore.confirmDelete) {
                setDeleteDialogVisible(true);
              } else {
                const translations = {
                  deleteFromTrash: t("Translations:TrashItemsDeleteSuccess", {
                    sectionName: t("Common:TrashSection"),
                  }),
                };

                this.filesActionsStore
                  .deleteAction(translations)
                  .catch((err) => toastr.error(err));
              }
            },
        disabled: !deleteItems || isRootThirdPartyFolder,
      },
    ];

    const { isCollaborator } = this.userStore?.user || {
      isCollaborator: false,
    };

    const newOptions = options.filter(
      (option, index) =>
        !(index === 0 && option.key === "separator1") &&
        !(isCollaborator && option.key === "create-room"),
    );

    return newOptions;
  };

  onCreateRoom = (item, fromItem) => {
    if (this.currentQuotaStore.isWarningRoomsDialog) {
      this.dialogsStore.setQuotaWarningDialogVisible(true);
      return;
    }

    if (fromItem) {
      this.filesActionsStore.setProcessCreatingRoomFromData(true);
    }

    const event = new Event(Events.ROOM_CREATE);

    if (item && item.isFolder) {
      event.title = item.title;
    }

    window.dispatchEvent(event);
  };

  onCreate = (format, t) => {
    const event = new Event(Events.CREATE);

    const isPDf = format === FileExtensions.PDF;

    if (isMobile && isPDf) {
      toastr.info(t("Common:MobileEditPdfNotAvailableInfo"));
      return;
    }

    const payload = {
      extension: format,
      id: -1,
      edit: isPDf,
    };

    event.payload = payload;

    window.dispatchEvent(event);
  };

  onCreateFormFromFile = (t) => {
    if (isMobile) {
      toastr.info(t("Common:MobileEditPdfNotAvailableInfo"));
      return;
    }

    this.dialogsStore.setSelectFileDialogVisible(true);
  };

  onShowGallery = (t) => {
    if (isMobile) {
      toastr.info(t("Common:MobileEditPdfNotAvailableInfo"));
      return;
    }

    const { oformsFilter, defaultOformLocale } = this.oformsStore;
    const initOformFilter = oformsFilter || oformsFilter.getDefault();

    if (!initOformFilter.locale) initOformFilter.locale = defaultOformLocale;

    window.DocSpace.navigate(
      `/form-gallery/${this.selectedFolderStore.id}/filter?${initOformFilter.toUrlParams()}`,
    );
  };

  // TODO: add privacy room check for files
  onUploadAction = (type) => {
    const element =
      type === "file"
        ? document.getElementById("customFileInput")
        : type === "pdf"
          ? document.getElementById("customPDFInput")
          : document.getElementById("customFolderInput");

    element?.click();
  };

<<<<<<< HEAD
  onShowFormRoomSelectFileDialog = (
    filter = FilesSelectorFilterTypes.DOCX,
    openRoot = false,
  ) => {
    this.dialogsStore.setSelectFileFormRoomDialogVisible(
      true,
      filter,
      openRoot,
    );
=======
  onShowFormRoomSelectFileDialog = (filter = FilesSelectorFilterTypes.DOCX) => {
    this.dialogsStore.setSelectFileFormRoomDialogVisible(true, filter, true);
>>>>>>> e7b7ab63
  };

  getContextOptionsPlusFormRoom = (t) => {
    const showSelectorFormRoomDocx = {
      id: "actions_form-room_template_from-file",
      className: "main-button_drop-down_sub",
      icon: FormGalleryReactSvgUrl,
      label: t("Common:ChooseFromTemplates"),
      onClick: () => this.onShowGallery(t),
      key: "form-file",
    };

    const uploadReadyPDFFrom = {
      id: "personal_upload-ready-Pdf-from",
      className: "main-button_drop-down_sub",
      icon: ActionsUploadReactSvgUrl,
      label: t("Common:UploadPDFForm"),
      key: "personal_upload-ready-Pdf-from",
      items: [
        {
          id: "personal_upload-from-docspace",
          className: "main-button_drop-down",
          icon: ActionsUploadReactSvgUrl,
          label: t("Common:FromPortal", {
            productName: t("Common:ProductName"),
          }),
          key: "personal_upload-from-docspace",
          onClick: () =>
            this.onShowFormRoomSelectFileDialog(FilterType.PDFForm),
        },
        {
          id: "personal_upload-from-device",
          className: "main-button_drop-down",
          icon: ActionsUploadReactSvgUrl,
          label: t("Common:FromDevice"),
          key: "personal_upload-from-device",
          onClick: () => this.onUploadAction("pdf"),
        },
      ],
    };

    const createNewFolder = {
      id: "actions_new-folder",
      className: "main-button_drop-down",
      icon: CatalogFolderReactSvgUrl,
      label: t("Files:CreateNewFolder"),
      onClick: () => this.onCreate(),
      key: "new-folder",
    };

    // const showUploadFolder = !(isMobile || isTablet);

    // const moreActions = {
    //   id: "personal_more-form",
    //   className: "main-button_drop-down",
    //   icon: PluginMoreReactSvgUrl,
    //   label: t("Common:More"),
    //   disabled: false,
    //   key: "more-form",
    //   items: [
    //     createNewFolder,
    //     {
    //       isSeparator: true,
    //       key: "personal_more-form__separator-1",
    //     },
    //     createNewDoc,
    //     createNewPresentation,
    //     createNewSpreadsheet,
    //     {
    //       isSeparator: true,
    //       key: "personal_more-form__separator-2",
    //     },
    //     uploadFiles,
    //     showUploadFolder ? uploadFolder : null,
    //   ],
    // };

    return [
      uploadReadyPDFFrom,
      showSelectorFormRoomDocx,
      // templateOformsGallery,
      // templatePDFForm,
      // {
      //   isSeparator: true,
      //   key: "separator",
      // },
      {
        isSeparator: true,
        key: "separator-1",
      },
      createNewFolder,
      // moreActions,
    ];
  };

  getFolderModel = (t, isSectionMenu) => {
    const { isLoading } = this.clientLoadingStore;
    const { security, roomType, parentRoomType, isFolder, isAIRoom } =
      this.selectedFolderStore;
    const { isPublicRoom } = this.publicRoomStore;

    const stateCanCreate = window?.DocSpace?.location?.state?.canCreate;
    const isSettingsPage =
      window?.DocSpace?.location.pathname.includes("/settings");

    const currentCanCreate =
      isLoading &&
      hasOwnProperty(window?.DocSpace?.location?.state, "canCreate")
        ? stateCanCreate
        : security?.Create;

    const canCreate = currentCanCreate && !isSettingsPage && !isPublicRoom;

    const someDialogIsOpen = checkDialogsOpen();

    if (!canCreate || (isSectionMenu && (isMobile || someDialogIsOpen)))
      return null;

    const { isRoomsFolder, isPrivacyFolder, isFlowsFolder } =
      this.treeFoldersStore;
    const { mainButtonItemsList } = this.pluginStore;
    const { enablePlugins } = this.settingsStore;
    const isFormRoomType =
      roomType === RoomsType.FormRoom ||
      (parentRoomType === FolderType.FormRoom && isFolder);

    const createNewDoc = {
      id: "personal_new-document",
      key: "new-document",
      label: t("Common:NewDocument"),
      onClick: () => this.onCreate("docx"),
      icon: ActionsDocumentsReactSvgUrl,
    };

    const createNewSpreadsheet = {
      id: "personal_new-spreadsheet",
      key: "new-spreadsheet",
      label: t("Common:NewSpreadsheet"),
      onClick: () => this.onCreate("xlsx"),
      icon: SpreadsheetReactSvgUrl,
    };

    const createNewPresentation = {
      id: "personal_new-presentation",
      key: "new-presentation",
      label: t("Common:NewPresentation"),
      onClick: () => this.onCreate("pptx"),
      icon: ActionsPresentationReactSvgUrl,
    };

    const createTemplateForm = {
      id: "personal_template_black",
      key: "new-form",
      label: t("Translations:SubNewForm"),
      icon: FormBlankReactSvgUrl,
      onClick: () => this.onCreate("pdf", t),
    };

    const createTemplateNewFormFile = {
      id: "personal_template_new-form-file",
      key: "new-form-file",
      label: t("Translations:SubNewFormFile"),
      icon: FormFileReactSvgUrl,
      onClick: () => this.onCreateFormFromFile(t),
      disabled: isPrivacyFolder,
    };

    const createTemplateSelectFormFile = {
      id: "personal_template_new-form-file",
      key: "new-form-file",
      label: t("Translations:SubNewFormFile"),
      icon: FormFileReactSvgUrl,
      onClick: () => this.onCreateFormFromFile(t),
      disabled: isPrivacyFolder,
    };

    const templateOformsGallery = {
      id: "personal_template_oforms-gallery",
      key: "oforms-gallery",
      label: t("Common:OFORMsGallery"),
      icon: FormGalleryReactSvgUrl,
      onClick: () => this.onShowGallery(t),
      disabled: isPrivacyFolder,
    };

    const createNewFolder = {
      id: "personal_new-folder",
      key: "new-folder",
      label: t("Common:NewFolder"),
      onClick: () => this.onCreate(),
      icon: CatalogFolderReactSvgUrl,
    };

    const uploadFiles = {
      key: "upload-files",
      label: t("Article:UploadFiles"),
      onClick: () => this.onUploadAction("file"),
      icon: ActionsUploadReactSvgUrl,
    };

    const uploadFolder = {
      key: "upload-folder",
      label: t("Article:UploadFolder"),
      onClick: () => this.onUploadAction("folder"),
      icon: ActionsUploadReactSvgUrl,
    };

    if (isFormRoomType) {
      return this.getContextOptionsPlusFormRoom(t, {
        createTemplateForm,
        createTemplateSelectFormFile,
        templateOformsGallery,
        createNewFolder,
        createNewDoc,
        createNewPresentation,
        createNewSpreadsheet,
        uploadFiles,
        uploadFolder,
      });
    }

    const formActions = [
      {
        id: "personal_form-template",
        icon: FormReactSvgUrl,
        label: t("Translations:NewForm"),
        key: "new-form-base",
        items: [
          createTemplateForm,
          createTemplateNewFormFile,
          templateOformsGallery,
        ],
      },
    ];

    if (isAIRoom) {
      return [
        {
          id: "actions_upload-files-product",
          className: "main-button_drop-down",
          icon: MoveReactSvgUrl,
          label: t("EmptyView:UploadFromPortalTitle", {
            productName: t("Common:ProductName"),
          }),
          onClick: () =>
            this.onShowFormRoomSelectFileDialog(FilterType.FilesOnly, true),
          key: "upload-files-product",
        },
        {
          id: "actions_upload-files",
          className: "main-button_drop-down",
          icon: ActionsUploadReactSvgUrl,
          label: t("EmptyView:UploadDeviceOptionTitle"),
          onClick: () => this.onUploadAction("file"),
          key: "upload-files",
        },
      ];
    }

    const showUploadFolder = !(isMobile || isTablet);

    const options = isRoomsFolder
      ? isFlowsFolder
        ? []
        : [
            {
              key: "new-room",
              label: t("Common:NewRoom"),
              onClick: this.onCreateRoom,
              icon: CatalogRoomsReactSvgUrl,
            },
          ]
      : [
          createNewDoc,
          createNewSpreadsheet,
          createNewPresentation,
          ...formActions,
          createNewFolder,
          { key: "separator", isSeparator: true },
          uploadFiles,
          showUploadFolder ? uploadFolder : null,
        ];

    if (mainButtonItemsList && enablePlugins && !isRoomsFolder) {
      const pluginItems = [];

      mainButtonItemsList.forEach((option) => {
        pluginItems.push({
          key: option.key,
          ...option.value,
        });
      });

      options.splice(5, 0, {
        id: "actions_more-plugins",
        className: "main-button_drop-down",
        icon: PluginMoreReactSvgUrl,
        label: t("Common:More"),
        disabled: false,
        key: "more-plugins",
        items: pluginItems,
      });
    }

    return options;
  };

  getModel = (item, t) => {
    const { selection } = this.filesStore;

    const { contextOptions } = item;

    const contextOptionsProps =
      contextOptions && contextOptions.length > 0
        ? selection.length > 1
          ? this.getGroupContextOptions(t)
          : this.getFilesContextOptions(item, t)
        : [];

    return contextOptionsProps;
  };
}

export default ContextOptionsStore;<|MERGE_RESOLUTION|>--- conflicted
+++ resolved
@@ -2614,20 +2614,8 @@
     element?.click();
   };
 
-<<<<<<< HEAD
-  onShowFormRoomSelectFileDialog = (
-    filter = FilesSelectorFilterTypes.DOCX,
-    openRoot = false,
-  ) => {
-    this.dialogsStore.setSelectFileFormRoomDialogVisible(
-      true,
-      filter,
-      openRoot,
-    );
-=======
   onShowFormRoomSelectFileDialog = (filter = FilesSelectorFilterTypes.DOCX) => {
     this.dialogsStore.setSelectFileFormRoomDialogVisible(true, filter, true);
->>>>>>> e7b7ab63
   };
 
   getContextOptionsPlusFormRoom = (t) => {
