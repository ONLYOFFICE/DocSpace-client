--- conflicted
+++ resolved
@@ -3,11 +3,7 @@
   "content": "View",
   "content_en_sha1_hash": "69bd4ef9fbd0894a22759c3766b859defbdedbc8",
   "created_at": "2025-05-19T21:30:49.521Z",
-<<<<<<< HEAD
-  "updated_at": "2025-08-29T14:33:37.969Z",
-=======
   "updated_at": "2025-09-01T11:05:24.121Z",
->>>>>>> b75318d3
   "comment": {
     "text": "This translation key is used to display the text \"View\" as a label for a button or similar UI element. It appears in various contexts, including a Smart Banner component and a filter section on the Home page, where it serves as a placeholder for an action that allows users to view content or settings.",
     "is_auto": true,
@@ -28,11 +24,7 @@
     },
     {
       "file_path": "/packages/client/src/store/ContextOptionsStore.js",
-<<<<<<< HEAD
-      "line_number": 1794,
-=======
       "line_number": 1834,
->>>>>>> b75318d3
       "context": "disabled: false,\n },\n {\n id: \"option_view\",\n key: \"view\",\n label: t(\"Common:View\"),\n icon: EyeReactSvgUrl,\n onClick: (fileId) => this.onMediaFileClick(fileId, item),\n disabled: false,\n },\n {",
       "module": "/packages/client"
     },
