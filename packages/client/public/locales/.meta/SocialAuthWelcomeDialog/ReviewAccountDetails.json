{
  "key_path": "ReviewAccountDetails",
  "content": "Please take a moment to review your account details:",
  "content_en_sha1_hash": "f9bcd9e44c5ea626e9028da56100bd8e43de65b8",
  "created_at": "2025-05-19T21:30:50.036Z",
<<<<<<< HEAD
  "updated_at": "2025-05-26T07:57:32.336Z",
=======
  "updated_at": "2025-07-10T11:11:06.836Z",
>>>>>>> 4378f47c
  "comment": {
    "text": "This translation key is used to display a prompt asking users to review their account details. It appears on a social authentication welcome dialog as a heading, indicating the next step in the process. Translators should provide a clear and concise message that guides the user through the authentication flow.",
    "is_auto": true,
    "updated_at": "2025-05-20T09:46:21.707Z"
  },
  "usage": [
    {
      "file_path": "/packages/client/src/components/dialogs/SocialAuthWelcomeDialog/index.tsx",
      "line_number": 112,
      "context": "ref={imageRef}\n />\n </div>\n \n <Text className=\"welcome-text\" textAlign=\"center\">\n {t(\"SocialAuthWelcomeDialog:ReviewAccountDetails\")}\n </Text>\n \n <div className=\"account-details\">\n <StyledInfoRow className=\"welcome-product-name\">\n <Text className=\"welcome-text\">",
      "module": "/packages/client"
    }
  ],
  "languages": {
    "en": {
      "ai_translated": false,
      "ai_model": null,
      "ai_spell_check_issues": [],
      "approved_at": null
    },
    "ru": {
      "ai_translated": false,
      "ai_model": null,
      "ai_spell_check_issues": [],
      "approved_at": null
    },
    "ar-SA": {
      "ai_translated": false,
      "ai_model": null,
      "ai_spell_check_issues": [],
      "approved_at": null
    },
    "az": {
      "ai_translated": false,
      "ai_model": null,
      "ai_spell_check_issues": [],
      "approved_at": null
    },
    "bg": {
      "ai_translated": false,
      "ai_model": null,
      "ai_spell_check_issues": [],
      "approved_at": null
    },
    "cs": {
      "ai_translated": false,
      "ai_model": null,
      "ai_spell_check_issues": [
        {
          "type": "incorrect_translation",
          "description": "The translation 'Prosím, věnujte chvíli zhodnocení Vašich údajů účtu:' is a bit overly formal for a welcome dialog. 'Zhodnocení' (assessment/evaluation) isn't the most natural word choice here. It implies a more thorough examination than simply reviewing.",
          "suggestion": "Prosím, zkontrolujte prosím Vaše údaje účtu:"
        },
        {
          "type": "formatting",
          "description": "The Czech translation uses a formal 'Váš' (Your). While grammatically correct, for a welcome dialog, a less formal 'tvůj' might be more appropriate, depending on the overall tone of the application.",
          "suggestion": "Prosím, zkontrolujte prosím tvé údaje účtu:"
        }
      ],
      "approved_at": null
    },
    "de": {
      "ai_translated": false,
      "ai_model": null,
      "ai_spell_check_issues": [],
      "approved_at": null
    },
    "el-GR": {
      "ai_translated": false,
      "ai_model": null,
      "ai_spell_check_issues": [],
      "approved_at": null
    },
    "es": {
      "ai_translated": false,
      "ai_model": null,
      "ai_spell_check_issues": [],
      "approved_at": null
    },
    "fi": {
      "ai_translated": false,
      "ai_model": null,
      "ai_spell_check_issues": [
        {
          "type": "incorrect_translation",
          "description": "The translation 'Ole hyvä ja tarkista tilisi tiedot hetken ajan:' is a bit literal and wordy. 'Hetken ajan' (for a moment) is unnecessary and doesn't flow naturally in Finnish in this context.",
          "suggestion": "Tarkista tilisi tiedot:"
        }
      ],
      "approved_at": null
    },
    "fr": {
      "ai_translated": false,
      "ai_model": null,
      "ai_spell_check_issues": [],
      "approved_at": null
    },
    "hy-AM": {
      "ai_translated": false,
      "ai_model": null,
      "ai_spell_check_issues": [
        {
          "type": "incorrect_translation",
          "description": "The Armenian translation \"Reserve um momento para revisar os detalhes da sua conta:\" is actually Portuguese, not Armenian. It does not accurately translate the English content.",
          "suggestion": "The translation needs to be redone into Armenian. A potential translation could be: \"Խնդրում ենք մի պահ կանգնեք եւ ուսումնասիրեք ձեր հաշվի մանրամասները:\" (literally: Please take a moment and examine the details of your account)."
        }
      ],
      "approved_at": null
    },
    "it": {
      "ai_translated": false,
      "ai_model": null,
      "ai_spell_check_issues": [],
      "approved_at": null
    },
    "ja-JP": {
      "ai_translated": false,
      "ai_model": null,
      "ai_spell_check_issues": [],
      "approved_at": null
    },
    "ko-KR": {
      "ai_translated": false,
      "ai_model": null,
      "ai_spell_check_issues": [
        {
          "type": "incorrect_translation",
          "description": "The translation '계정 정보를 검토할 시간을 잠시 내주시기 바랍니다:' is overly formal and indirect for a welcome dialog. It uses honorifics ('-시') which might feel stiff. A more natural and user-friendly translation would be preferred.",
          "suggestion": "계정 정보를 확인해 주세요."
        }
      ],
      "approved_at": null
    },
    "lo-LA": {
      "ai_translated": false,
      "ai_model": null,
      "ai_spell_check_issues": [
        {
          "type": "incorrect_translation",
          "description": "The translation 'ກະລຸນາອຸທອນເວລາສື້ຄືນຂໍ້ມູນບັນຊີຂອງທ່ານ:' is not the most natural or accurate translation of 'Please take a moment to review your account details:'. While technically correct, it sounds somewhat formal and less conversational. 'ອຸທອນເວລາ' (uthon vela) translates to 'dedicate time,' which isn't quite the nuance of 'take a moment'.",
          "suggestion": "ກະລຸນາເບິ່ງຂໍ້ມູນບັນຊີຂອງທ່ານອີດົນຶ່ງ:"
        }
      ],
      "approved_at": null
    },
    "lv": {
      "ai_translated": false,
      "ai_model": null,
      "ai_spell_check_issues": [
        {
          "type": "incorrect_translation",
          "description": "The translation 'Lūdzu, atcerieties pārskatīt savus konta datus:' is not the most natural or accurate translation of 'Please take a moment to review your account details:'. 'Atcerieties' means 'remember', implying a past review, whereas the English suggests a current review. A more suitable verb would be 'pārskatiet' (review) or 'pārbaudiet' (check).",
          "suggestion": "Lūdzu, pārskatiet savus konta datus:"
        }
      ],
      "approved_at": null
    },
    "nl": {
      "ai_translated": false,
      "ai_model": null,
      "ai_spell_check_issues": [],
      "approved_at": null
    },
    "pl": {
      "ai_translated": false,
      "ai_model": null,
      "ai_spell_check_issues": [],
      "approved_at": null
    },
    "pt": {
      "ai_translated": false,
      "ai_model": null,
      "ai_spell_check_issues": [],
      "approved_at": null
    },
    "pt-BR": {
      "ai_translated": false,
      "ai_model": null,
      "ai_spell_check_issues": [],
      "approved_at": null
    },
    "ro": {
      "ai_translated": false,
      "ai_model": null,
      "ai_spell_check_issues": [
        {
          "type": "formatting",
          "description": "The Romanian translation includes a colon at the end of the sentence, which is not present in the English original. While grammatically correct, it might feel slightly unnatural in a UI context.",
          "suggestion": "Remove the colon at the end of the sentence: 'Vă rugăm să acordați câteva momente pentru a revizui detaliile contului dvs.'"
        }
      ],
      "approved_at": null
    },
    "si": {
      "ai_translated": false,
      "ai_model": null,
      "ai_spell_check_issues": [
        {
          "type": "incorrect_translation",
          "description": "The translation 'దయවන්නාවු ඔබේ ගිණුමේ විස්තර නැවත සරබඳීකරණය කර ගන්න:' is too literal and somewhat awkward. 'සරබඳීකරණය' (sarabandikaranaya) means 'reconciliation' or 'correspondence' and doesn't quite fit the meaning of 'review'.",
          "suggestion": "Consider a more natural translation like 'ඔබේ ගිණුමේ තොරතුරු නැවත පරීක්ෂා කර ගන්න: (obey ginumey thorathuru natheva pariksha kara gana:) - This translates to 'Please review your account information again.'"
        }
      ],
      "approved_at": null
    },
    "sk": {
      "ai_translated": false,
      "ai_model": null,
      "ai_spell_check_issues": [],
      "approved_at": null
    },
    "sl": {
      "ai_translated": false,
      "ai_model": null,
      "ai_spell_check_issues": [],
      "approved_at": null
    },
    "sr-Cyrl-RS": {
      "ai_translated": false,
      "ai_model": null,
      "ai_spell_check_issues": [],
      "approved_at": null
    },
    "sr-Latn-RS": {
      "ai_translated": false,
      "ai_model": null,
      "ai_spell_check_issues": [],
      "approved_at": null
    },
    "tr": {
      "ai_translated": false,
      "ai_model": null,
      "ai_spell_check_issues": [],
      "approved_at": null
    },
    "uk-UA": {
      "ai_translated": false,
      "ai_model": null,
      "ai_spell_check_issues": [],
      "approved_at": null
    },
    "vi": {
      "ai_translated": false,
      "ai_model": null,
      "ai_spell_check_issues": [],
      "approved_at": null
    },
    "zh-CN": {
      "ai_translated": false,
      "ai_model": null,
      "ai_spell_check_issues": [],
      "approved_at": null
    }
  }
}<|MERGE_RESOLUTION|>--- conflicted
+++ resolved
@@ -3,11 +3,7 @@
   "content": "Please take a moment to review your account details:",
   "content_en_sha1_hash": "f9bcd9e44c5ea626e9028da56100bd8e43de65b8",
   "created_at": "2025-05-19T21:30:50.036Z",
-<<<<<<< HEAD
-  "updated_at": "2025-05-26T07:57:32.336Z",
-=======
   "updated_at": "2025-07-10T11:11:06.836Z",
->>>>>>> 4378f47c
   "comment": {
     "text": "This translation key is used to display a prompt asking users to review their account details. It appears on a social authentication welcome dialog as a heading, indicating the next step in the process. Translators should provide a clear and concise message that guides the user through the authentication flow.",
     "is_auto": true,
@@ -33,233 +29,6 @@
       "ai_model": null,
       "ai_spell_check_issues": [],
       "approved_at": null
-    },
-    "ar-SA": {
-      "ai_translated": false,
-      "ai_model": null,
-      "ai_spell_check_issues": [],
-      "approved_at": null
-    },
-    "az": {
-      "ai_translated": false,
-      "ai_model": null,
-      "ai_spell_check_issues": [],
-      "approved_at": null
-    },
-    "bg": {
-      "ai_translated": false,
-      "ai_model": null,
-      "ai_spell_check_issues": [],
-      "approved_at": null
-    },
-    "cs": {
-      "ai_translated": false,
-      "ai_model": null,
-      "ai_spell_check_issues": [
-        {
-          "type": "incorrect_translation",
-          "description": "The translation 'Prosím, věnujte chvíli zhodnocení Vašich údajů účtu:' is a bit overly formal for a welcome dialog. 'Zhodnocení' (assessment/evaluation) isn't the most natural word choice here. It implies a more thorough examination than simply reviewing.",
-          "suggestion": "Prosím, zkontrolujte prosím Vaše údaje účtu:"
-        },
-        {
-          "type": "formatting",
-          "description": "The Czech translation uses a formal 'Váš' (Your). While grammatically correct, for a welcome dialog, a less formal 'tvůj' might be more appropriate, depending on the overall tone of the application.",
-          "suggestion": "Prosím, zkontrolujte prosím tvé údaje účtu:"
-        }
-      ],
-      "approved_at": null
-    },
-    "de": {
-      "ai_translated": false,
-      "ai_model": null,
-      "ai_spell_check_issues": [],
-      "approved_at": null
-    },
-    "el-GR": {
-      "ai_translated": false,
-      "ai_model": null,
-      "ai_spell_check_issues": [],
-      "approved_at": null
-    },
-    "es": {
-      "ai_translated": false,
-      "ai_model": null,
-      "ai_spell_check_issues": [],
-      "approved_at": null
-    },
-    "fi": {
-      "ai_translated": false,
-      "ai_model": null,
-      "ai_spell_check_issues": [
-        {
-          "type": "incorrect_translation",
-          "description": "The translation 'Ole hyvä ja tarkista tilisi tiedot hetken ajan:' is a bit literal and wordy. 'Hetken ajan' (for a moment) is unnecessary and doesn't flow naturally in Finnish in this context.",
-          "suggestion": "Tarkista tilisi tiedot:"
-        }
-      ],
-      "approved_at": null
-    },
-    "fr": {
-      "ai_translated": false,
-      "ai_model": null,
-      "ai_spell_check_issues": [],
-      "approved_at": null
-    },
-    "hy-AM": {
-      "ai_translated": false,
-      "ai_model": null,
-      "ai_spell_check_issues": [
-        {
-          "type": "incorrect_translation",
-          "description": "The Armenian translation \"Reserve um momento para revisar os detalhes da sua conta:\" is actually Portuguese, not Armenian. It does not accurately translate the English content.",
-          "suggestion": "The translation needs to be redone into Armenian. A potential translation could be: \"Խնդրում ենք մի պահ կանգնեք եւ ուսումնասիրեք ձեր հաշվի մանրամասները:\" (literally: Please take a moment and examine the details of your account)."
-        }
-      ],
-      "approved_at": null
-    },
-    "it": {
-      "ai_translated": false,
-      "ai_model": null,
-      "ai_spell_check_issues": [],
-      "approved_at": null
-    },
-    "ja-JP": {
-      "ai_translated": false,
-      "ai_model": null,
-      "ai_spell_check_issues": [],
-      "approved_at": null
-    },
-    "ko-KR": {
-      "ai_translated": false,
-      "ai_model": null,
-      "ai_spell_check_issues": [
-        {
-          "type": "incorrect_translation",
-          "description": "The translation '계정 정보를 검토할 시간을 잠시 내주시기 바랍니다:' is overly formal and indirect for a welcome dialog. It uses honorifics ('-시') which might feel stiff. A more natural and user-friendly translation would be preferred.",
-          "suggestion": "계정 정보를 확인해 주세요."
-        }
-      ],
-      "approved_at": null
-    },
-    "lo-LA": {
-      "ai_translated": false,
-      "ai_model": null,
-      "ai_spell_check_issues": [
-        {
-          "type": "incorrect_translation",
-          "description": "The translation 'ກະລຸນາອຸທອນເວລາສື້ຄືນຂໍ້ມູນບັນຊີຂອງທ່ານ:' is not the most natural or accurate translation of 'Please take a moment to review your account details:'. While technically correct, it sounds somewhat formal and less conversational. 'ອຸທອນເວລາ' (uthon vela) translates to 'dedicate time,' which isn't quite the nuance of 'take a moment'.",
-          "suggestion": "ກະລຸນາເບິ່ງຂໍ້ມູນບັນຊີຂອງທ່ານອີດົນຶ່ງ:"
-        }
-      ],
-      "approved_at": null
-    },
-    "lv": {
-      "ai_translated": false,
-      "ai_model": null,
-      "ai_spell_check_issues": [
-        {
-          "type": "incorrect_translation",
-          "description": "The translation 'Lūdzu, atcerieties pārskatīt savus konta datus:' is not the most natural or accurate translation of 'Please take a moment to review your account details:'. 'Atcerieties' means 'remember', implying a past review, whereas the English suggests a current review. A more suitable verb would be 'pārskatiet' (review) or 'pārbaudiet' (check).",
-          "suggestion": "Lūdzu, pārskatiet savus konta datus:"
-        }
-      ],
-      "approved_at": null
-    },
-    "nl": {
-      "ai_translated": false,
-      "ai_model": null,
-      "ai_spell_check_issues": [],
-      "approved_at": null
-    },
-    "pl": {
-      "ai_translated": false,
-      "ai_model": null,
-      "ai_spell_check_issues": [],
-      "approved_at": null
-    },
-    "pt": {
-      "ai_translated": false,
-      "ai_model": null,
-      "ai_spell_check_issues": [],
-      "approved_at": null
-    },
-    "pt-BR": {
-      "ai_translated": false,
-      "ai_model": null,
-      "ai_spell_check_issues": [],
-      "approved_at": null
-    },
-    "ro": {
-      "ai_translated": false,
-      "ai_model": null,
-      "ai_spell_check_issues": [
-        {
-          "type": "formatting",
-          "description": "The Romanian translation includes a colon at the end of the sentence, which is not present in the English original. While grammatically correct, it might feel slightly unnatural in a UI context.",
-          "suggestion": "Remove the colon at the end of the sentence: 'Vă rugăm să acordați câteva momente pentru a revizui detaliile contului dvs.'"
-        }
-      ],
-      "approved_at": null
-    },
-    "si": {
-      "ai_translated": false,
-      "ai_model": null,
-      "ai_spell_check_issues": [
-        {
-          "type": "incorrect_translation",
-          "description": "The translation 'దయවන්නාවු ඔබේ ගිණුමේ විස්තර නැවත සරබඳීකරණය කර ගන්න:' is too literal and somewhat awkward. 'සරබඳීකරණය' (sarabandikaranaya) means 'reconciliation' or 'correspondence' and doesn't quite fit the meaning of 'review'.",
-          "suggestion": "Consider a more natural translation like 'ඔබේ ගිණුමේ තොරතුරු නැවත පරීක්ෂා කර ගන්න: (obey ginumey thorathuru natheva pariksha kara gana:) - This translates to 'Please review your account information again.'"
-        }
-      ],
-      "approved_at": null
-    },
-    "sk": {
-      "ai_translated": false,
-      "ai_model": null,
-      "ai_spell_check_issues": [],
-      "approved_at": null
-    },
-    "sl": {
-      "ai_translated": false,
-      "ai_model": null,
-      "ai_spell_check_issues": [],
-      "approved_at": null
-    },
-    "sr-Cyrl-RS": {
-      "ai_translated": false,
-      "ai_model": null,
-      "ai_spell_check_issues": [],
-      "approved_at": null
-    },
-    "sr-Latn-RS": {
-      "ai_translated": false,
-      "ai_model": null,
-      "ai_spell_check_issues": [],
-      "approved_at": null
-    },
-    "tr": {
-      "ai_translated": false,
-      "ai_model": null,
-      "ai_spell_check_issues": [],
-      "approved_at": null
-    },
-    "uk-UA": {
-      "ai_translated": false,
-      "ai_model": null,
-      "ai_spell_check_issues": [],
-      "approved_at": null
-    },
-    "vi": {
-      "ai_translated": false,
-      "ai_model": null,
-      "ai_spell_check_issues": [],
-      "approved_at": null
-    },
-    "zh-CN": {
-      "ai_translated": false,
-      "ai_model": null,
-      "ai_spell_check_issues": [],
-      "approved_at": null
     }
   }
 }