import React from "react";
import { useSSR } from "react-i18next";
import toastr from "@docspace/components/toast/toastr";
import ErrorBoundary from "./ErrorBoundary";
import App from "../App";
import i18n from "../i18n";
import { I18nextProvider } from "react-i18next";
import { inject, observer, Provider as MobxProvider } from "mobx-react";
import ThemeProvider from "@docspace/components/theme-provider";
import store from "client/store";
import { BrowserRouter } from "react-router-dom";
import GlobalStyles from "./GlobalStyle";

interface IClientApp extends IInitialState {
  initialLanguage: string;
  initialI18nStoreASC: any;
  isDesktopEditor: boolean;
  theme: IUserTheme;
  setTheme: (theme: IUserTheme) => void;
}

const ThemeProviderWrapper = inject(({ auth }) => {
  const { settingsStore } = auth;
  return {
    theme: {
      ...settingsStore.theme,
      interfaceDirection: settingsStore.interfaceDirection,
    },
  };
})(observer(ThemeProvider));

const ClientApp: React.FC<IClientApp> = ({
  initialLanguage,
  initialI18nStoreASC,
  ...rest
}) => {
  useSSR(initialI18nStoreASC, initialLanguage);

  return (
    <BrowserRouter forceRefresh={true}>
      <MobxProvider {...store}>
        <I18nextProvider i18n={i18n}>
          <ThemeProviderWrapper>
            <GlobalStyles fonts={fonts} />
            <App {...rest} />
          </ThemeProviderWrapper>
        </I18nextProvider>
      </MobxProvider>
    </BrowserRouter>
  );
};

const ClientAppWrapper: React.FC<IClientApp> = (props) => {
  const onError = (errorInfo: any) => {
    toastr.error(errorInfo);
  };
  return (
    <ErrorBoundary onError={onError}>
<<<<<<< HEAD
=======
      <GlobalStyles />
>>>>>>> 432caec0
      <ClientApp {...props} />
    </ErrorBoundary>
  );
};

export default ClientAppWrapper;<|MERGE_RESOLUTION|>--- conflicted
+++ resolved
@@ -41,7 +41,7 @@
       <MobxProvider {...store}>
         <I18nextProvider i18n={i18n}>
           <ThemeProviderWrapper>
-            <GlobalStyles fonts={fonts} />
+            <GlobalStyles />
             <App {...rest} />
           </ThemeProviderWrapper>
         </I18nextProvider>
@@ -56,10 +56,6 @@
   };
   return (
     <ErrorBoundary onError={onError}>
-<<<<<<< HEAD
-=======
-      <GlobalStyles />
->>>>>>> 432caec0
       <ClientApp {...props} />
     </ErrorBoundary>
   );
