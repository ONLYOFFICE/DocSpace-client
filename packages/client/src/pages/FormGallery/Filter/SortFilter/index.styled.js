// (c) Copyright Ascensio System SIA 2009-2024
//
// This program is a free software product.
// You can redistribute it and/or modify it under the terms
// of the GNU Affero General Public License (AGPL) version 3 as published by the Free Software
// Foundation. In accordance with Section 7(a) of the GNU AGPL its Section 15 shall be amended
// to the effect that Ascensio System SIA expressly excludes the warranty of non-infringement of
// any third-party rights.
//
// This program is distributed WITHOUT ANY WARRANTY, without even the implied warranty
// of MERCHANTABILITY or FITNESS FOR A PARTICULAR  PURPOSE. For details, see
// the GNU AGPL at: http://www.gnu.org/licenses/agpl-3.0.html
//
// You can contact Ascensio System SIA at Lubanas st. 125a-25, Riga, Latvia, EU, LV-1021.
//
// The  interactive user interfaces in modified source and object code versions of the Program must
// display Appropriate Legal Notices, as required under Section 5 of the GNU AGPL version 3.
//
// Pursuant to Section 7(b) of the License you must retain the original Product logo when
// distributing the program. Pursuant to Section 7(e) we decline to grant you any rights under
// trademark law for use of our trademarks.
//
// All the Product's GUI elements, including illustrations and icon sets, as well as technical writing
// content are licensed under the terms of the Creative Commons Attribution-ShareAlike 4.0
// International. See the License terms at http://creativecommons.org/licenses/by-sa/4.0/legalcode

import { DropDownItem } from "@docspace/shared/components/drop-down-item";
import { mobile } from "@docspace/shared/utils";
import styled, { css } from "styled-components";
import { ComboBox } from "@docspace/shared/components/combobox";

export const SortButton = styled.div`
  .combo-button {
    padding-inline-end: 3px;
    background: ${(props) =>
      props.theme.filterInput.sort.background} !important;

    .icon-button_svg {
      cursor: pointer;
    }
  }

  .sort-combo-box {
    width: 32px;
    height: 32px;
    padding: 0;
    margin: 0;

    .dropdown-container {
      top: 102%;
      bottom: auto;
      min-width: 200px;
      margin-top: 3px;

      /* @media ${mobile} {
        position: absolute;
        width: 100%;
        bottom: 0;
        inset-inline-end: 0;
        top: auto;
<<<<<<< HEAD
        border-end-start-radius: 0;
        border-end-end-radius: 0;
      }
=======
        border-bottom-left-radius: 0;
        border-bottom-right-radius: 0;
      } */
>>>>>>> 671842b5
    }

    .optionalBlock {
      display: flex;
      align-items: center;
      justify-content: center;
      margin: 0;
      padding: 0 16px;
    }

    .combo-buttons_arrow-icon {
      display: none;
    }

    .backdrop-active {
      display: none;
    }
  }
`;

export const SortComboBox = styled(ComboBox)`
  @media ${mobile} {
    /* position: static; */
  }
`;

export const SortDropdownItem = styled(DropDownItem)`
  height: 36px;
  display: flex;
  align-items: center;
  justify-content: space-between;
  gap: 12px;
  min-width: 200px;
  line-height: 30px;

  .sortorder-arrow {
    width: 16px;
    height: 16px;
    display: flex;
    visibility: hidden;
    cursor: pointer;

    path {
      fill: ${(props) => props.theme.filterInput.sort.sortFill};
    }
  }

  &:hover {
    .sortorder-arrow {
      visibility: visible;
    }
  }

  ${({ isSelected, theme }) =>
    isSelected
      ? css`
          background: ${theme.filterInput.sort.hoverBackground};
          cursor: auto;
          .sortorder-arrow {
            visibility: visible;
          }
        `
      : css`
          .sortorder-arrow {
            pointer-events: none;
          }
        `}

  ${({ isDescending }) =>
    !isDescending &&
    css`
      .sortorder-arrow {
        transform: rotate(180deg);
      }
    `}
`;<|MERGE_RESOLUTION|>--- conflicted
+++ resolved
@@ -58,15 +58,9 @@
         bottom: 0;
         inset-inline-end: 0;
         top: auto;
-<<<<<<< HEAD
         border-end-start-radius: 0;
         border-end-end-radius: 0;
-      }
-=======
-        border-bottom-left-radius: 0;
-        border-bottom-right-radius: 0;
-      } */
->>>>>>> 671842b5
+      }*/
     }
 
     .optionalBlock {
