--- conflicted
+++ resolved
@@ -3151,18 +3151,16 @@
     textDescriptionColor: "#858585",
   },
 
-<<<<<<< HEAD
   startFillingPanel: {
     tooltipBackground: "#282828",
     tooltipDescription: "#ADADAD",
     assignedRoleColor: "rgba(101, 112, 119, 1)",
     roleColor: "rgba(255, 255, 255, 0.6)",
     addUserToRoomColor: "rgba(255, 255, 255, 1)",
-=======
+  },
   emailChips: {
     borderColor: "#858585",
     dashedBorder: "1px dashed #fff",
->>>>>>> 2be4b96a
   },
 };
 
