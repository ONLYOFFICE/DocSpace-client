{
  "key_path": "PDFFormIsReadyToast",
  "content": "PDF form <1>{{filename}}</1> is ready to be filled out.",
  "content_en_sha1_hash": "d99ebd71967eb9504b7a963b948e8e633fa45c97",
  "created_at": "2025-05-19T21:30:53.768Z",
<<<<<<< HEAD
  "updated_at": "2025-08-29T14:33:37.958Z",
=======
  "updated_at": "2025-09-01T11:05:24.112Z",
>>>>>>> b75318d3
  "comment": {
    "text": "This translation key is used to display a success message when a PDF form is ready to be filled out. The message includes the title of the form file. It appears in a toast notification in the GlobalEvents component's button context.",
    "is_auto": true,
    "updated_at": "2025-05-20T09:43:02.012Z"
  },
  "usage": [
    {
      "file_path": "/packages/client/src/components/GlobalEvents/index.js",
      "line_number": 276,
      "context": "if (!show) {\n return toastr.success(\n <Trans\n ns=\"PDFFormDialog\"\n i18nKey=\"PDFFormIsReadyToast\"\n components={{ 1: <strong /> }}\n values={{ filename: file.title }}\n />,\n );\n }",
      "module": "/packages/client"
    }
  ],
  "languages": {
    "en": {
      "ai_translated": false,
      "ai_model": null,
      "ai_spell_check_issues": [],
      "approved_at": null
    },
    "ar-SA": {
      "ai_translated": false,
      "ai_model": null,
      "ai_spell_check_issues": [
        {
          "type": "formatting",
          "description": "The angle brackets '<1>{{filename}}</1>' appear to be incorrectly formatted and might interfere with rendering or processing.  They seem to be intended for placeholder identification but aren't standard.",
          "suggestion": "Remove the angle brackets and just have {{filename}}."
        },
        {
          "type": "incorrect_translation",
          "description": "While \"جاهز للتعبئة\" (jaahiz lil-ta'bi'ah) translates to 'ready to be filled out', a more natural and common phrasing in Arabic (Saudi Arabia) for a PDF form would be \"جاهز للتعبئة\" (jaahiz lil-ta'bi'ah). The slight change improves readability and naturalness.",
          "suggestion": "Change \"جاهز للتعبئة\" to \"جاهز للتعبئة\"."
        }
      ],
      "approved_at": null
    },
    "az": {
      "ai_translated": false,
      "ai_model": null,
      "ai_spell_check_issues": [
        {
          "type": "grammar",
          "description": "The verb conjugation 'doldurulmağa' is archaic and sounds unnatural. A more common and modern form would be 'doldurulmaqdadır'.",
          "suggestion": "<1>{{filename}}</1> PDF forması doldurulmaqdadır."
        }
      ],
      "approved_at": null
    },
    "bg": {
      "ai_translated": false,
      "ai_model": null,
      "ai_spell_check_issues": [
        {
          "type": "formatting",
          "description": "The XML-like tags <1> and </1> are present in both the English and Bulgarian versions. These are likely placeholders intended to be removed during implementation and shouldn't be part of the translated text itself.",
          "suggestion": "Remove the tags <1> and </1> from the Bulgarian translation. The correct translation should be: 'PDF формуляр {{filename}} е готов за попълване.'"
        }
      ],
      "approved_at": null
    },
    "cs": {
      "ai_translated": false,
      "ai_model": null,
      "ai_spell_check_issues": [],
      "approved_at": null
    },
    "de": {
      "ai_translated": false,
      "ai_model": null,
      "ai_spell_check_issues": [],
      "approved_at": null
    },
    "el-GR": {
      "ai_translated": false,
      "ai_model": null,
      "ai_spell_check_issues": [
        {
          "type": "formatting",
          "description": "The angle brackets `<1>` and `</1>` are present in the Greek translation, mirroring the English. This might not be necessary or stylistically correct in Greek UI text. Consider removing them or adjusting to a more natural Greek formatting.",
          "suggestion": "Remove the angle brackets. The translated text should be 'Η φόρμα PDF {{filename}} είναι έτοιμη να συμπληρωθεί.'"
        }
      ],
      "approved_at": null
    },
    "es": {
      "ai_translated": false,
      "ai_model": null,
      "ai_spell_check_issues": [],
      "approved_at": null
    },
    "fi": {
      "ai_translated": false,
      "ai_model": null,
      "ai_spell_check_issues": [],
      "approved_at": null
    },
    "fr": {
      "ai_translated": false,
      "ai_model": null,
      "ai_spell_check_issues": [],
      "approved_at": null
    },
    "hy-AM": {
      "ai_translated": false,
      "ai_model": null,
      "ai_spell_check_issues": [
        {
          "type": "formatting",
          "description": "The angle brackets <1> and </1> are present in the Armenian translation, mirroring the English. While technically correct, it's unusual to maintain the formatting tags in the translated text. These tags are likely for internal processing and should be removed.",
          "suggestion": "Remove the angle brackets <1> and </1> from the Armenian translation.  The translation should simply be: \"PDF ձև {{filename}} պատրաստ է լրացման։\""
        }
      ],
      "approved_at": null
    },
    "it": {
      "ai_translated": false,
      "ai_model": null,
      "ai_spell_check_issues": [],
      "approved_at": null
    },
    "ja-JP": {
      "ai_translated": false,
      "ai_model": null,
      "ai_spell_check_issues": [],
      "approved_at": null
    },
    "ko-KR": {
      "ai_translated": false,
      "ai_model": null,
      "ai_spell_check_issues": [
        {
          "type": "formatting",
          "description": "The angle brackets `<1>` and `</1>` are present in the Korean translation, mirroring the English. While technically not incorrect, they are unnecessary and visually disrupt the Korean text. These tags are likely intended for placeholders in a UI framework and should be removed for a natural-sounding translation.",
          "suggestion": "PDF 양식을 작성할 준비가 되었습니다."
        }
      ],
      "approved_at": null
    },
    "lo-LA": {
      "ai_translated": false,
      "ai_model": null,
      "ai_spell_check_issues": [
        {
          "type": "incorrect_translation",
          "description": "The phrase 'to be filled out' is not the most natural translation in Lao. A more common phrasing would be 'ສາມາດຕື່ມຂໍ້ມູນໄດ້' (can fill out data) or 'ໃຊ້ຕື່ມຂໍ້ມູນໄດ້' (can use to fill data).",
          "suggestion": "ແບບຟອມ PDF <1>{{filename}}</1> ພ້ອມແລ້ວທີ່ຈະສາມາດຕື່ມຂໍ້ມູນໄດ້."
        }
      ],
      "approved_at": null
    },
    "lv": {
      "ai_translated": false,
      "ai_model": null,
      "ai_spell_check_issues": [
        {
          "type": "formatting",
          "description": "The tag `<1>` and `</1>` are unnecessary and should be removed, as they don't seem to serve a purpose in the Latvian translation context. They appear to be remnants of the English template.",
          "suggestion": "Remove the tags `<1>` and `</1>` from the Latvian translation."
        }
      ],
      "approved_at": null
    },
    "nl": {
      "ai_translated": false,
      "ai_model": null,
      "ai_spell_check_issues": [],
      "approved_at": null
    },
    "pl": {
      "ai_translated": false,
      "ai_model": null,
      "ai_spell_check_issues": [
        {
          "type": "incorrect_translation",
          "description": "The word 'Formularz' directly translates to 'Form' which can sound too informal or abrupt in Polish. 'PDF Formularz' would be more natural and professional.",
          "suggestion": "PDF Formularz"
        },
        {
          "type": "incorrect_translation",
          "description": "While 'jest gotowy do wypełnienia' is grammatically correct, a more idiomatic and natural phrasing in Polish would be 'można go wypełnić' (can be filled out).",
          "suggestion": "jest gotowy do wypełniania"
        }
      ],
      "approved_at": null
    },
    "pt": {
      "ai_translated": false,
      "ai_model": null,
      "ai_spell_check_issues": [],
      "approved_at": null
    },
    "pt-BR": {
      "ai_translated": false,
      "ai_model": null,
      "ai_spell_check_issues": [],
      "approved_at": null
    },
    "ro": {
      "ai_translated": false,
      "ai_model": null,
      "ai_spell_check_issues": [],
      "approved_at": null
    },
    "ru": {
      "ai_translated": false,
      "ai_model": null,
      "ai_spell_check_issues": [],
      "approved_at": null
    },
    "si": {
      "ai_translated": false,
      "ai_model": null,
      "ai_spell_check_issues": [
        {
          "type": "formatting",
          "description": "The angle brackets `<1>` and `</1>` are present in the Sinhala translation, mirroring the English. This might not be necessary or appropriate for Sinhala formatting and could be removed.",
          "suggestion": "Remove the angle brackets: \"PDF ආකෘතිය {{filename}} දැන් පිරවීම සඳහා සූදානම්ය.\""
        }
      ],
      "approved_at": null
    },
    "sk": {
      "ai_translated": false,
      "ai_model": null,
      "ai_spell_check_issues": [],
      "approved_at": null
    },
    "sl": {
      "ai_translated": false,
      "ai_model": null,
      "ai_spell_check_issues": [
        {
          "type": "formatting",
          "description": "The angle brackets <1> and </1> are present in the Slovenian translation, mirroring the English. While this isn't inherently incorrect, it's unusual in UI text and might be better to remove or handle in the UI rendering to insert the filename. Consider if this is a required formatting element.",
          "suggestion": "Consider removing the angle brackets or adjusting the UI to handle the variable insertion."
        }
      ],
      "approved_at": null
    },
    "sr-Cyrl-RS": {
      "ai_translated": false,
      "ai_model": null,
      "ai_spell_check_issues": [
        {
          "type": "incorrect_translation",
          "description": "The word \"формулар\" is a transliteration of 'form' and not a standard Serbian word for form. A more appropriate translation would be 'образац'.",
          "suggestion": "PDF образац <1>{{filename}}</1> је спреман да буде попуњен."
        },
        {
          "type": "formatting",
          "description": "The opening and closing tags `<1>` and `</1>` appear to be unnecessary and potentially incorrect in this context. They might be remnants from a specific formatting system and don't translate naturally into Serbian.",
          "suggestion": "Remove the tags entirely. The sentence can be translated as 'PDF образац {{filename}} је спреман да буде попуњен.'"
        }
      ],
      "approved_at": null
    },
    "sr-Latn-RS": {
      "ai_translated": false,
      "ai_model": null,
      "ai_spell_check_issues": [
        {
          "type": "incorrect_translation",
          "description": "The word 'formular' is not the correct Serbian translation for 'form'. The correct term is 'obrazac'.",
          "suggestion": "PDF obrazac <1>{{filename}}</1> je spreman da bude popunjen."
        },
        {
          "type": "formatting",
          "description": "The spacing around the `<1>` and `</1>` tags is inconsistent.",
          "suggestion": "PDF obrazac <1>{{filename}}</1> je spreman da bude popunjen."
        }
      ],
      "approved_at": null
    },
    "tr": {
      "ai_translated": false,
      "ai_model": null,
      "ai_spell_check_issues": [
        {
          "type": "formatting",
          "description": "The tags <1> and </1> appear to be intended for formatting or placeholders but are unnecessary in Turkish. They are just copying the English format without considering Turkish conventions. While technically valid, they'll cause issues with rendering and potentially confusion.",
          "suggestion": "Remove the <1> and </1> tags. The translation should be \"PDF formu {{filename}} doldurulmaya hazır.\""
        }
      ],
      "approved_at": null
    },
    "uk-UA": {
      "ai_translated": false,
      "ai_model": null,
      "ai_spell_check_issues": [
        {
          "type": "formatting",
          "description": "The angle brackets `<1>` and `</1>` are present in the Ukrainian translation and should be consistent with the English. While they indicate placeholders, they are redundant and might cause issues with the rendering.",
          "suggestion": "Remove the angle brackets `<1>` and `</1>`."
        }
      ],
      "approved_at": null
    },
    "vi": {
      "ai_translated": false,
      "ai_model": null,
      "ai_spell_check_issues": [
        {
          "type": "incorrect_translation",
          "description": "The phrase \"để được điền\" is a bit awkward and not the most natural way to say \"to be filled out\" in Vietnamese. It implies someone is *allowed* to fill it out, rather than simply stating it's ready for filling.",
          "suggestion": "Biểu mẫu PDF <1>{{filename}} </1> đã sẵn sàng để điền."
        }
      ],
      "approved_at": null
    },
    "zh-CN": {
      "ai_translated": false,
      "ai_model": null,
      "ai_spell_check_issues": [
        {
          "type": "formatting",
          "description": "The angle brackets (<1> and </1>) are present in the Chinese translation, mirroring the English content. While technically correct as they're likely placeholders, it's unusual and potentially confusing for Chinese users to see these. They should likely be removed or handled differently within the UI.",
          "suggestion": "Remove the angle brackets.  The UI should handle the `{{filename}}` placeholder correctly."
        }
      ],
      "approved_at": null
    }
  }
}<|MERGE_RESOLUTION|>--- conflicted
+++ resolved
@@ -3,11 +3,7 @@
   "content": "PDF form <1>{{filename}}</1> is ready to be filled out.",
   "content_en_sha1_hash": "d99ebd71967eb9504b7a963b948e8e633fa45c97",
   "created_at": "2025-05-19T21:30:53.768Z",
-<<<<<<< HEAD
-  "updated_at": "2025-08-29T14:33:37.958Z",
-=======
   "updated_at": "2025-09-01T11:05:24.112Z",
->>>>>>> b75318d3
   "comment": {
     "text": "This translation key is used to display a success message when a PDF form is ready to be filled out. The message includes the title of the form file. It appears in a toast notification in the GlobalEvents component's button context.",
     "is_auto": true,
