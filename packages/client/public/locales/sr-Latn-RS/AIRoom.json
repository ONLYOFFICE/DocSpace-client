--- conflicted
+++ resolved
@@ -6,10 +6,6 @@
   "EmptyKnowledgeDescriptionActions": "Probajte ove radnje da biste započeli:",
   "EmptyKnowledgeTitle": "Još uvek nema otpremljenih datoteka",
   "EmptyResultsTitle": "Još nema rezultata",
-<<<<<<< HEAD
-=======
-  "EmptyResultsViewerDescription": "Videćete rezultate aktivnosti AI ćaskanja od drugih korisnika ovde čim budu dostupni.",
->>>>>>> 7bd0b0d7
   "InstructionsDescriptionAgentExample": "Primer: „Vi ste AI PR asistent koji pomaže u pisanju i uređivanju saopštenja za medije. Održavajte profesionalan, samouveren i medijski prihvatljiv ton. Jasno istaknite ključne poruke, izbegavajte žargon i držite tekst konciznim i privlačnim.”",
   "KnowledgeDescription": "Otpremite datoteke sa svog računara ili sa {{productName}} da biste obezbedili bolji kontekst za ćaskanje. Napomena: deo ili ceo otpremljeni sadržaj može biti otkriven tokom razgovora.",
   "KnowledgeSelectIn": "Izaberite u {{productName}}",
