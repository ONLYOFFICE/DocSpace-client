{
  "key_path": "MyDocuments",
  "content": "My documents",
  "content_en_sha1_hash": "143f7ba1fed6d88c5657c9a23c89975723c9f700",
  "created_at": "2025-09-02T08:31:42.199Z",
<<<<<<< HEAD
  "updated_at": "2025-10-03T10:07:11.440Z",
=======
  "updated_at": "2025-10-03T13:19:30.378Z",
>>>>>>> 4e3ade75
  "comment": {
    "text": "This key displays the label \"My documents\" to indicate a section or area within the UI where users can access their personal documents. It appears as a section name in a link, likely directing users to their personal document storage area. Translators should ensure the translation accurately conveys the meaning of a user's personal files.",
    "is_auto": true,
    "updated_at": "2025-09-02T08:32:39.546Z"
  },
  "usage": [
    {
      "file_path": "/packages/client/src/components/dialogs/ChangeUserTypeDialog/index.tsx",
      "line_number": 111,
      "context": "const isSingleUser = userNames.length === 1;\n const translationValues = {\n userName: isSingleUser ? userNames[0] : undefined,\n membersSection: t(\"Common:Members\"),\n documentsSection: t(\"Common:MyDocuments\"),\n productName: t(\"Common:ProductName\"),\n secondType,\n };\n const translationKey = getChangeTypeKey(\n toType,",
      "module": "/packages/client"
    },
    {
      "file_path": "/packages/client/src/components/dialogs/ChangeUserTypeDialog/index.tsx",
      "line_number": 111,
      "context": "const isSingleUser = userNames.length === 1;\n const translationValues = {\n userName: isSingleUser ? userNames[0] : undefined,\n membersSection: t(\"Common:Members\"),\n documentsSection: t(\"Common:MyDocuments\"),\n productName: t(\"Common:ProductName\"),\n secondType,\n };\n const translationKey = getChangeTypeKey(\n toType,",
      "module": "/packages/client"
    },
    {
      "file_path": "/packages/client/src/components/dialogs/ChangeUserTypeDialog/index.tsx",
      "line_number": 111,
      "context": "const isSingleUser = userNames.length === 1;\n const translationValues = {\n userName: isSingleUser ? userNames[0] : undefined,\n membersSection: t(\"Common:Members\"),\n documentsSection: t(\"Common:MyDocuments\"),\n productName: t(\"Common:ProductName\"),\n secondType,\n };\n const translationKey = getChangeTypeKey(\n toType,",
      "module": "/packages/client"
    },
    {
      "file_path": "/packages/client/src/components/dialogs/ConvertDialog/index.js",
      "line_number": 101,
      "context": "const sortedFolder =\n isRecentFolder || isFavoritesFolder || isSharedWithMeFolder;\n \n if (convertSingleFile && sortedFolder) {\n rootFolderTitle = isSharedWithMeFolder\n ? t(\"Common:MyDocuments\")\n : rootFoldersTitles[convertItem.rootFolderType]?.title;\n }\n \n const [hideMessage, setHideMessage] = useState(false);\n const [selectedOptionType, setSelectedOptionType] = useState(",
      "module": "/packages/client"
    },
    {
      "file_path": "/packages/client/src/components/dialogs/DeleteProfileEverDialog/sub-components/BodyComponent.tsx",
      "line_number": 61,
      "context": "users,\n onlyOneUser,\n onlyGuests,\n }: BodyComponentProps) => {\n const warningMessageMyDocuments = t(\"UserFilesRemovalScope\", {\n sectionNameFirst: t(\"Common:MyDocuments\"),\n sectionNameSecond: t(\"Common:TrashSection\"),\n });\n \n const warningMessageReassign = onlyGuests ? (\n t(\"DeleteReqassignDescriptionGuest\", {",
      "module": "/packages/client"
    },
    {
      "file_path": "/packages/client/src/components/dialogs/DeleteProfileEverDialog/sub-components/BodyComponent.tsx",
      "line_number": 61,
      "context": "users,\n onlyOneUser,\n onlyGuests,\n }: BodyComponentProps) => {\n const warningMessageMyDocuments = t(\"UserFilesRemovalScope\", {\n sectionNameFirst: t(\"Common:MyDocuments\"),\n sectionNameSecond: t(\"Common:TrashSection\"),\n });\n \n const warningMessageReassign = onlyGuests ? (\n t(\"DeleteReqassignDescriptionGuest\", {",
      "module": "/packages/client"
    },
    {
      "file_path": "/packages/client/src/components/dialogs/EmptyTrashDialog/index.js",
      "line_number": 54,
      "context": "const onClose = () => setEmptyTrashDialogVisible(false);\n \n const sectionName = isArchiveFolder\n ? t(\"Common:Archive\")\n : isPersonalReadOnly\n ? t(\"Common:MyDocuments\")\n : t(\"Common:TrashSection\");\n \n const onEmptyTrash = () => {\n onClose();",
      "module": "/packages/client"
    },
    {
      "file_path": "/packages/client/src/components/dialogs/ReducedRightsDialog/index.tsx",
      "line_number": 61,
      "context": "<StyledText>\n <Trans\n t={t}\n ns=\"Files\"\n i18nKey=\"PersonalContentRemovalNotice\"\n values={{ sectionName: t(\"Common:MyDocuments\") }}\n components={{ 1: <span style={{ fontWeight: 600 }} /> }}\n />\n </StyledText>\n <StyledText>\n {t(\"Common:ForQuestionsContactPortalAdmin\", {",
      "module": "/packages/client"
    },
    {
      "file_path": "/packages/client/src/components/dialogs/ReducedRightsDialog/index.tsx",
      "line_number": 61,
      "context": "<StyledText>\n <Trans\n t={t}\n ns=\"Files\"\n i18nKey=\"PersonalContentRemovalNotice\"\n values={{ sectionName: t(\"Common:MyDocuments\") }}\n components={{ 1: <span style={{ fontWeight: 600 }} /> }}\n />\n </StyledText>\n <StyledText>\n {t(\"Common:ForQuestionsContactPortalAdmin\", {",
      "module": "/packages/client"
    },
    {
      "file_path": "/packages/client/src/components/EmptyContainer/sub-components/EmptyViewContainer/EmptyViewContainer.helpers.tsx",
      "line_number": 207,
      "context": "const uploadAllFromDocSpace = createUploadFromDocSpace(\n t(\"EmptyView:UploadFromPortalTitle\", {\n productName: t(\"Common:ProductName\"),\n }),\n t(\"EmptyView:SectionsUploadDescription\", {\n sectionNameFirst: t(\"Common:MyDocuments\"),\n sectionNameSecond: t(\"Common:Rooms\"),\n }),\n // TODO: need fix selector\n FilesSelectorFilterTypes.ALL,\n );",
      "module": "/packages/client"
    },
    {
      "file_path": "/packages/client/src/components/EmptyContainer/sub-components/EmptyViewContainer/EmptyViewContainer.helpers.tsx",
      "line_number": 207,
      "context": "const uploadAllFromDocSpace = createUploadFromDocSpace(\n t(\"EmptyView:UploadFromPortalTitle\", {\n productName: t(\"Common:ProductName\"),\n }),\n t(\"EmptyView:SectionsUploadDescription\", {\n sectionNameFirst: t(\"Common:MyDocuments\"),\n sectionNameSecond: t(\"Common:Rooms\"),\n }),\n // TODO: need fix selector\n FilesSelectorFilterTypes.ALL,\n );",
      "module": "/packages/client"
    },
    {
      "file_path": "/packages/client/src/helpers/toast-helpers.tsx",
      "line_number": 46,
      "context": "const toastMessage = (\n <Trans\n t={t as TFunction}\n i18nKey=\"FileExportDestination\"\n ns=\"Files\"\n values={{ fileName, sectionName: t(\"Common:MyDocuments\") }}\n components={{\n 1: (\n <Link\n tag=\"a\"\n href={fileUrl}",
      "module": "/packages/client"
    },
    {
      "file_path": "/packages/client/src/pages/Home/InfoPanel/Body/views/History/hooks/useFeedTranslation.tsx",
      "line_number": 325,
      "context": "return t(\"InfoPanel:RoomFromArchiveRestore\", {\n sectionName: t(\"Common:Archive\"),\n });\n case FeedActionKeys.RoomIndexExportSaved:\n return t(\"InfoPanel:RoomIndexExportLocation\", {\n sectionName: t(\"Common:MyDocuments\"),\n });\n case FeedActionKeys.FormSubmit:\n return t(\"InfoPanel:FilledOutForm\");\n case FeedActionKeys.FormOpenedForFilling:\n return t(\"InfoPanel:StartedFillingItOut\");",
      "module": "/packages/client"
    },
    {
      "file_path": "/packages/client/src/pages/Home/InfoPanel/Body/views/History/useFeedTranslation.tsx",
      "line_number": 303,
      "context": "return t(\"InfoPanel:RoomFromArchiveRestore\", {\n sectionName: t(\"Common:Archive\"),\n });\n case FeedActionKeys.RoomIndexExportSaved:\n return t(\"InfoPanel:RoomIndexExportLocation\", {\n sectionName: t(\"Common:MyDocuments\"),\n });\n case FeedActionKeys.FormSubmit:\n return t(\"InfoPanel:FilledOutForm\");\n case FeedActionKeys.FormOpenedForFilling:\n return t(\"InfoPanel:StartedFillingItOut\");",
      "module": "/packages/client"
    },
    {
      "file_path": "/packages/client/src/pages/PortalSettings/categories/data-import/components/ImportStep.tsx",
      "line_number": 162,
      "context": "t={t}\n i18nKey=\"ImportFilesDescription\"\n ns=\"Settings\"\n values={{\n serviceName,\n sectionName: t(\"Common:MyDocuments\"),\n }}\n components={{\n 1: <b />,\n }}\n />",
      "module": "/packages/client"
    },
    {
      "file_path": "/packages/client/src/pages/PortalSettings/categories/data-import/components/ImportStep.tsx",
      "line_number": 162,
      "context": "t={t}\n i18nKey=\"ImportFilesDescription\"\n ns=\"Settings\"\n values={{\n serviceName,\n sectionName: t(\"Common:MyDocuments\"),\n }}\n components={{\n 1: <b />,\n }}\n />",
      "module": "/packages/client"
    },
    {
      "file_path": "/packages/client/src/pages/PortalSettings/categories/data-import/OnlyofficeWorkspace/Stepper/index.tsx",
      "line_number": 141,
      "context": "usersExportDetails={{\n name: t(\"Common:People\"),\n icon: UserSolidIcon,\n }}\n personalExportDetails={{\n name: t(\"Common:MyDocuments\"),\n icon: UserSolidIcon,\n }}\n sharedFilesAndFoldersExportDetails={{\n name: t(\"Common:SharedWithMe\"),\n icon: SharedIcon,",
      "module": "/packages/client"
    },
    {
      "file_path": "/packages/client/src/pages/PortalSettings/categories/payments/Wallet/TransactionHistory.tsx",
      "line_number": 539,
      "context": "scale={isMobile}\n testId=\"download_report_button\"\n />\n <Text as=\"span\" className={styles.downloadReportDescription}>\n {t(\"Settings:ReportSaveLocation\", {\n sectionName: t(\"Common:MyDocuments\"),\n })}\n </Text>\n </div>\n </>\n ) : null}",
      "module": "/packages/client"
    },
    {
      "file_path": "/packages/client/src/pages/PortalSettings/categories/security/audit-trail/index.js",
      "line_number": 117,
      "context": "lifetime={securityLifetime.auditTrailLifeTime}\n setLifetimeAuditSettings={setLifetimeAuditSettings}\n content={getContent()}\n downloadReport={t(\"DownloadReportBtnText\")}\n downloadReportDescription={t(\"ReportSaveLocation\", {\n sectionName: t(\"Common:MyDocuments\"),\n })}\n getReport={getAuditTrailReport}\n isSettingNotPaid={!isAuditAvailable}\n isLoadingDownloadReport={isLoadingDownloadReport}\n />",
      "module": "/packages/client"
    },
    {
      "file_path": "/packages/client/src/pages/PortalSettings/categories/security/login-history/index.js",
      "line_number": 101,
      "context": "securityLifetime={securityLifetime}\n setLifetimeAuditSettings={setLifetimeAuditSettings}\n content={getContent()}\n downloadReport={t(\"DownloadReportBtnText\")}\n downloadReportDescription={t(\"ReportSaveLocation\", {\n sectionName: t(\"Common:MyDocuments\"),\n })}\n getReport={getLoginHistoryReport}\n isSettingNotPaid={!isAuditAvailable}\n tfaEnabled={tfaEnabled}\n currentColorScheme={currentColorScheme}",
      "module": "/packages/client"
    },
    {
      "file_path": "/packages/client/src/pages/PortalSettings/categories/services/sub-components/Backup/BackupServiceDialog.tsx",
      "line_number": 95,
      "context": "},\n {\n id: \"backup-room\",\n title: t(\"Common:RoomsModule\"),\n description: t(\"BackupRoomDescription\", {\n sectionName: t(\"Common:MyDocuments\"),\n }),\n icon: <ServiceIcon />,\n },\n {\n id: \"third-party-resource\",",
      "module": "/packages/client"
    },
    {
      "file_path": "/packages/client/src/pages/PortalSettings/categories/storage-management/sub-components/MobileQuotas.js",
      "line_number": 61,
      "context": "title={t(\"QuotaPerUser\")}\n onClickLink={onClickLink}\n url=\"/portal-settings/management/disk-space/quota-per-user\"\n subtitle={t(\"UserDefaultQuotaDescription\", {\n productName: t(\"Common:ProductName\"),\n sectionName: t(\"Common:MyDocuments\"),\n })}\n isDisabled={isDisabled}\n />\n </StyledBaseQuotaComponent>\n );",
      "module": "/packages/client"
    },
    {
      "file_path": "/packages/client/src/pages/PortalSettings/categories/storage-management/sub-components/QuotaPerItem.js",
      "line_number": 113,
      "context": "/>\n <Text className=\"toggle_label\" fontSize=\"12px\">\n {type === \"user\"\n ? t(\"UserDefaultQuotaDescription\", {\n productName: t(\"Common:ProductName\"),\n sectionName: t(\"Common:MyDocuments\"),\n })\n : t(\"SetDefaultRoomQuota\", {\n productName: t(\"Common:ProductName\"),\n })}\n </Text>",
      "module": "/packages/client"
    },
    {
      "file_path": "/packages/client/src/pages/Profile/Section/Body/sub-components/notifications/sub-components/RoomsActionsContainer.tsx",
      "line_number": 88,
      "context": "</div>\n <Text {...textDescriptionsProps}>\n {t(\"ActionsWithFilesDescription\", {\n rooms: t(\"Common:Rooms\"),\n shared: t(\"Common:SharedWithMe\"),\n documents: t(\"Common:MyDocuments\"),\n })}\n </Text>\n </div>\n );\n };",
      "module": "/packages/client"
    },
    {
      "file_path": "/packages/client/src/store/ContextOptionsStore.js",
      "line_number": 1558,
      "context": "},\n {\n id: \"header_option_empty-section\",\n key: \"empty-section\",\n label: t(\"Files:EmptySection\", {\n sectionName: t(\"Common:MyDocuments\"),\n }),\n onClick: this.onEmptyPersonalAction,\n icon: ClearTrashReactSvgUrl,\n disabled: false,\n },",
      "module": "/packages/client"
    },
    {
      "file_path": "/packages/client/src/store/TreeFoldersStore.js",
      "line_number": 67,
      "context": "const treeFolders = await getFoldersTree();\n \n treeFolders.forEach((folder) => {\n switch (folder.rootFolderType) {\n case FolderType.USER:\n folder.title = i18n.t(\"Common:MyDocuments\");\n break;\n case FolderType.Rooms:\n folder.title = i18n.t(\"Common:Rooms\");\n break;\n case FolderType.Archive:",
      "module": "/packages/client"
    },
    {
      "file_path": "/packages/shared/components/guidance/configs/form-filling.ts",
      "line_number": 90,
      "context": "{\n id: 5,\n header: t(\"FormFillingTipsDialog:HeaderUploading\"),\n description: t(\"FormFillingTipsDialog:DescriptionUploading\", {\n productName: t(\"Common:ProductName\"),\n sectionName: t(\"Common:MyDocuments\"),\n }),\n key: \"form-filling-uploading\",\n placement: \"side\",\n position: [\n {",
      "module": "/packages/shared"
    },
    {
      "file_path": "/packages/shared/pages/backup/auto-backup/index.tsx",
      "line_number": 500,
      "context": "styles.backupDescription,\n \"backup-description\",\n )}\n >\n {t(\"Common:RoomsModuleDescription\", {\n roomName: t(\"Common:MyDocuments\"),\n })}\n </Text>\n {isCheckedDocuments ? (\n <RoomsModule\n settingsFileSelector={settingsFileSelector}",
      "module": "/packages/shared"
    },
    {
      "file_path": "/packages/shared/pages/backup/manual-backup/index.tsx",
      "line_number": 514,
      "context": "\"backup-description module-documents\",\n { [styles.disabled]: additionalDisabled },\n )}\n >\n {t(\"Common:RoomsModuleDescription\", {\n roomName: t(\"Common:MyDocuments\"),\n })}\n </Text>\n {isCheckedDocuments ? (\n <RoomsModule\n newPath={newPath}",
      "module": "/packages/shared"
    },
    {
      "file_path": "/packages/shared/utils/common.ts",
      "line_number": 1294,
      "context": "t: TTranslation,\n ) => {\n if (isPortalAdmin)\n return t(\"Common:RolePortalAdminDescription\", {\n productName: t(\"Common:ProductName\"),\n sectionName: t(\"Common:MyDocuments\"),\n });\n \n if (isRoomAdmin)\n return t(\"Common:RoleRoomAdminDescription\", {\n sectionName: t(\"Common:MyDocuments\"),",
      "module": "/packages/shared"
    },
    {
      "file_path": "/packages/shared/utils/common.ts",
      "line_number": 1294,
      "context": "t: TTranslation,\n ) => {\n if (isPortalAdmin)\n return t(\"Common:RolePortalAdminDescription\", {\n productName: t(\"Common:ProductName\"),\n sectionName: t(\"Common:MyDocuments\"),\n });\n \n if (isRoomAdmin)\n return t(\"Common:RoleRoomAdminDescription\", {\n sectionName: t(\"Common:MyDocuments\"),",
      "module": "/packages/shared"
    },
    {
      "file_path": "/packages/shared/utils/getAccessOptions.ts",
      "line_number": 57,
      "context": "switch (roomType) {\n case RoomsType.FormRoom:\n return t(\"Common:RoleRoomAdminFormRoomDescription\");\n case None:\n return t(\"Common:RoleRoomAdminDescription\", {\n sectionName: t(\"Common:MyDocuments\"),\n });\n default:\n return t(\"Common:RoleRoomManagerDescription\");\n }\n };",
      "module": "/packages/shared"
    },
    {
      "file_path": "/packages/shared/utils/getAccessOptions.ts",
      "line_number": 57,
      "context": "switch (roomType) {\n case RoomsType.FormRoom:\n return t(\"Common:RoleRoomAdminFormRoomDescription\");\n case None:\n return t(\"Common:RoleRoomAdminDescription\", {\n sectionName: t(\"Common:MyDocuments\"),\n });\n default:\n return t(\"Common:RoleRoomManagerDescription\");\n }\n };",
      "module": "/packages/shared"
    }
  ],
  "languages": {
    "en": {
      "ai_translated": false,
      "ai_model": null,
      "ai_spell_check_issues": [],
      "approved_at": null
    },
    "ar-SA": {
      "ai_translated": false,
      "ai_model": null,
      "ai_spell_check_issues": [],
      "approved_at": null
    },
    "az": {
      "ai_translated": false,
      "ai_model": null,
      "ai_spell_check_issues": [],
      "approved_at": null
    },
    "bg": {
      "ai_translated": false,
      "ai_model": null,
      "ai_spell_check_issues": [],
      "approved_at": null
    },
    "cs": {
      "ai_translated": false,
      "ai_model": null,
      "ai_spell_check_issues": [],
      "approved_at": null
    },
    "de": {
      "ai_translated": false,
      "ai_model": null,
      "ai_spell_check_issues": [],
      "approved_at": null
    },
    "el-GR": {
      "ai_translated": false,
      "ai_model": null,
      "ai_spell_check_issues": [],
      "approved_at": null
    },
    "es": {
      "ai_translated": false,
      "ai_model": null,
      "ai_spell_check_issues": [],
      "approved_at": null
    },
    "fi": {
      "ai_translated": false,
      "ai_model": null,
      "ai_spell_check_issues": [],
      "approved_at": null
    },
    "fr": {
      "ai_translated": false,
      "ai_model": null,
      "ai_spell_check_issues": [],
      "approved_at": null
    },
    "hy-AM": {
      "ai_translated": false,
      "ai_model": null,
      "ai_spell_check_issues": [],
      "approved_at": null
    },
    "it": {
      "ai_translated": false,
      "ai_model": null,
      "ai_spell_check_issues": [],
      "approved_at": null
    },
    "ja-JP": {
      "ai_translated": false,
      "ai_model": null,
      "ai_spell_check_issues": [],
      "approved_at": null
    },
    "ko-KR": {
      "ai_translated": false,
      "ai_model": null,
      "ai_spell_check_issues": [],
      "approved_at": null
    },
    "lo-LA": {
      "ai_translated": false,
      "ai_model": null,
      "ai_spell_check_issues": [],
      "approved_at": null
    },
    "lv": {
      "ai_translated": false,
      "ai_model": null,
      "ai_spell_check_issues": [],
      "approved_at": null
    },
    "nl": {
      "ai_translated": false,
      "ai_model": null,
      "ai_spell_check_issues": [],
      "approved_at": null
    },
    "pl": {
      "ai_translated": false,
      "ai_model": null,
      "ai_spell_check_issues": [],
      "approved_at": null
    },
    "pt": {
      "ai_translated": false,
      "ai_model": null,
      "ai_spell_check_issues": [],
      "approved_at": null
    },
    "pt-BR": {
      "ai_translated": false,
      "ai_model": null,
      "ai_spell_check_issues": [],
      "approved_at": null
    },
    "ro": {
      "ai_translated": false,
      "ai_model": null,
      "ai_spell_check_issues": [],
      "approved_at": null
    },
    "ru": {
      "ai_translated": false,
      "ai_model": null,
      "ai_spell_check_issues": [],
      "approved_at": null
    },
    "si": {
      "ai_translated": false,
      "ai_model": null,
      "ai_spell_check_issues": [],
      "approved_at": null
    },
    "sk": {
      "ai_translated": false,
      "ai_model": null,
      "ai_spell_check_issues": [],
      "approved_at": null
    },
    "sl": {
      "ai_translated": false,
      "ai_model": null,
      "ai_spell_check_issues": [],
      "approved_at": null
    },
    "sq-AL": {
      "ai_translated": false,
      "ai_model": null,
      "ai_spell_check_issues": [],
      "approved_at": null
    },
    "sr-Cyrl-RS": {
      "ai_translated": false,
      "ai_model": null,
      "ai_spell_check_issues": [],
      "approved_at": null
    },
    "sr-Latn-RS": {
      "ai_translated": false,
      "ai_model": null,
      "ai_spell_check_issues": [],
      "approved_at": null
    },
    "tr": {
      "ai_translated": false,
      "ai_model": null,
      "ai_spell_check_issues": [],
      "approved_at": null
    },
    "uk-UA": {
      "ai_translated": false,
      "ai_model": null,
      "ai_spell_check_issues": [],
      "approved_at": null
    },
    "vi": {
      "ai_translated": false,
      "ai_model": null,
      "ai_spell_check_issues": [],
      "approved_at": null
    },
    "zh-CN": {
      "ai_translated": false,
      "ai_model": null,
      "ai_spell_check_issues": [],
      "approved_at": null
    }
  }
}<|MERGE_RESOLUTION|>--- conflicted
+++ resolved
@@ -3,11 +3,7 @@
   "content": "My documents",
   "content_en_sha1_hash": "143f7ba1fed6d88c5657c9a23c89975723c9f700",
   "created_at": "2025-09-02T08:31:42.199Z",
-<<<<<<< HEAD
-  "updated_at": "2025-10-03T10:07:11.440Z",
-=======
   "updated_at": "2025-10-03T13:19:30.378Z",
->>>>>>> 4e3ade75
   "comment": {
     "text": "This key displays the label \"My documents\" to indicate a section or area within the UI where users can access their personal documents. It appears as a section name in a link, likely directing users to their personal document storage area. Translators should ensure the translation accurately conveys the meaning of a user's personal files.",
     "is_auto": true,
@@ -100,20 +96,20 @@
     },
     {
       "file_path": "/packages/client/src/pages/PortalSettings/categories/data-import/components/ImportStep.tsx",
-      "line_number": 162,
-      "context": "t={t}\n i18nKey=\"ImportFilesDescription\"\n ns=\"Settings\"\n values={{\n serviceName,\n sectionName: t(\"Common:MyDocuments\"),\n }}\n components={{\n 1: <b />,\n }}\n />",
+      "line_number": 143,
+      "context": "<ImportSection\n isChecked={importOptions.importPersonalFiles}\n onChange={(e) => onChange(e, \"importPersonalFiles\")}\n sectionName={t(\"Settings:PersonalFiles\")}\n description={t(\"Settings:ImportFilesLocation\", {\n sectionName: t(\"Common:MyDocuments\"),\n })}\n exportSection={{\n sectionName: personalExportDetails.name,\n workspace: serviceName,\n sectionIcon: personalExportDetails.icon,",
       "module": "/packages/client"
     },
     {
       "file_path": "/packages/client/src/pages/PortalSettings/categories/data-import/components/ImportStep.tsx",
-      "line_number": 162,
-      "context": "t={t}\n i18nKey=\"ImportFilesDescription\"\n ns=\"Settings\"\n values={{\n serviceName,\n sectionName: t(\"Common:MyDocuments\"),\n }}\n components={{\n 1: <b />,\n }}\n />",
+      "line_number": 143,
+      "context": "<ImportSection\n isChecked={importOptions.importPersonalFiles}\n onChange={(e) => onChange(e, \"importPersonalFiles\")}\n sectionName={t(\"Settings:PersonalFiles\")}\n description={t(\"Settings:ImportFilesLocation\", {\n sectionName: t(\"Common:MyDocuments\"),\n })}\n exportSection={{\n sectionName: personalExportDetails.name,\n workspace: serviceName,\n sectionIcon: personalExportDetails.icon,",
       "module": "/packages/client"
     },
     {
       "file_path": "/packages/client/src/pages/PortalSettings/categories/data-import/OnlyofficeWorkspace/Stepper/index.tsx",
-      "line_number": 141,
-      "context": "usersExportDetails={{\n name: t(\"Common:People\"),\n icon: UserSolidIcon,\n }}\n personalExportDetails={{\n name: t(\"Common:MyDocuments\"),\n icon: UserSolidIcon,\n }}\n sharedFilesAndFoldersExportDetails={{\n name: t(\"Common:SharedWithMe\"),\n icon: SharedIcon,",
+      "line_number": 137,
+      "context": "usersExportDetails={{\n name: t(\"Common:People\"),\n icon: UserSolidIcon,\n }}\n personalExportDetails={{\n name: t(\"Common:MyDocuments\"),\n icon: UserSolidIcon,\n }}\n sharedFilesExportDetails={{\n name: t(\"Common:SharedWithMe\"),\n icon: SharedIcon,",
       "module": "/packages/client"
     },
     {
