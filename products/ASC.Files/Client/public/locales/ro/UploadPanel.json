<<<<<<< HEAD
﻿{
  "Uploads": "Încărcări"
=======
{
    "Uploads": "Încărcări",
    "EnterPassword": "Introduceți parola",
    "HideInput": "Ascunde",
    "Ready": "Gata",
    "UploadAndConvert": "Încărcare și convertire fișiere"
>>>>>>> dadf439c
}<|MERGE_RESOLUTION|>--- conflicted
+++ resolved
@@ -1,12 +1,7 @@
-<<<<<<< HEAD
-﻿{
-  "Uploads": "Încărcări"
-=======
-{
-    "Uploads": "Încărcări",
-    "EnterPassword": "Introduceți parola",
-    "HideInput": "Ascunde",
-    "Ready": "Gata",
-    "UploadAndConvert": "Încărcare și convertire fișiere"
->>>>>>> dadf439c
+{
+    "Uploads": "Încărcări",
+    "EnterPassword": "Introduceți parola",
+    "HideInput": "Ascunde",
+    "Ready": "Gata",
+    "UploadAndConvert": "Încărcare și convertire fișiere"
 }