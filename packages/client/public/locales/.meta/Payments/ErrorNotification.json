{
  "key_path": "ErrorNotification",
  "content": "Failed to update tariff plan. Try again later or contact the sales department.",
  "content_en_sha1_hash": "bc9b4b305a68ff27847f763ef309786faf03e5d0",
  "created_at": "2025-05-19T21:30:53.686Z",
<<<<<<< HEAD
  "updated_at": "2025-06-08T12:02:32.815Z",
=======
  "updated_at": "2025-06-18T17:09:45.893Z",
>>>>>>> 540a9604
  "comment": {
    "text": "This translation key is used to display an error message when a tariff plan update fails, prompting the user to try again later or contact the sales department. It appears as an error notification in a UI component that handles payment updates, such as a button click event handler.",
    "is_auto": true,
    "updated_at": "2025-05-20T09:43:12.376Z"
  },
  "usage": [
    {
      "file_path": "/packages/client/src/pages/PortalSettings/categories/payments/SaaS/sub-components/ButtonContainer.js",
      "line_number": 53,
      "context": "accountLink,\n }) => {\n const goToStripeAccount = () => {\n accountLink\n ? window.open(accountLink, \"_blank\")\n : toastr.error(t(\"ErrorNotification\"));\n };\n \n return (\n <StyledBody>\n {isNotPaidPeriod || isGracePeriod ? (",
      "module": "/packages/client"
    },
    {
      "file_path": "/packages/client/src/pages/PortalSettings/categories/payments/SaaS/sub-components/UpdatePlanButtonContainer.js",
      "line_number": 100,
      "context": "intervalId = setInterval(async () => {\n try {\n if (requestsCount === 30) {\n setIsLoading(false);\n \n intervalId && toastr.error(t(\"ErrorNotification\"));\n clearInterval(intervalId);\n intervalId = null;\n \n return;\n }",
      "module": "/packages/client"
    },
    {
      "file_path": "/packages/client/src/pages/PortalSettings/categories/payments/SaaS/sub-components/UpdatePlanButtonContainer.js",
      "line_number": 100,
      "context": "intervalId = setInterval(async () => {\n try {\n if (requestsCount === 30) {\n setIsLoading(false);\n \n intervalId && toastr.error(t(\"ErrorNotification\"));\n clearInterval(intervalId);\n intervalId = null;\n \n return;\n }",
      "module": "/packages/client"
    },
    {
      "file_path": "/packages/client/src/pages/PortalSettings/categories/payments/SaaS/sub-components/UpdatePlanButtonContainer.js",
      "line_number": 100,
      "context": "intervalId = setInterval(async () => {\n try {\n if (requestsCount === 30) {\n setIsLoading(false);\n \n intervalId && toastr.error(t(\"ErrorNotification\"));\n clearInterval(intervalId);\n intervalId = null;\n \n return;\n }",
      "module": "/packages/client"
    },
    {
      "file_path": "/packages/client/src/pages/PortalSettings/categories/payments/SaaS/sub-components/UpdatePlanButtonContainer.js",
      "line_number": 100,
      "context": "intervalId = setInterval(async () => {\n try {\n if (requestsCount === 30) {\n setIsLoading(false);\n \n intervalId && toastr.error(t(\"ErrorNotification\"));\n clearInterval(intervalId);\n intervalId = null;\n \n return;\n }",
      "module": "/packages/client"
    },
    {
      "file_path": "/packages/client/src/pages/PortalSettings/categories/payments/Wallet/sub-components/PaymentMethod.tsx",
      "line_number": 54,
      "context": "const { t } = useTranslation(\"Payments\");\n \n const goLinkCard = () => {\n cardLinked\n ? window.open(cardLinked, \"_self\")\n : toastr.error(t(\"ErrorNotification\"));\n };\n \n const goStripeAccount = () => {\n accountLink\n ? window.open(accountLink, \"_blank\")",
      "module": "/packages/client"
    },
    {
      "file_path": "/packages/client/src/pages/PortalSettings/categories/payments/Wallet/sub-components/PaymentMethod.tsx",
      "line_number": 54,
      "context": "const { t } = useTranslation(\"Payments\");\n \n const goLinkCard = () => {\n cardLinked\n ? window.open(cardLinked, \"_self\")\n : toastr.error(t(\"ErrorNotification\"));\n };\n \n const goStripeAccount = () => {\n accountLink\n ? window.open(accountLink, \"_blank\")",
      "module": "/packages/client"
<<<<<<< HEAD
=======
    },
    {
      "file_path": "/packages/client/src/pages/PortalSettings/categories/services/StoragePlanUpgrade.tsx",
      "line_number": 182,
      "context": "intervalRef.current = setInterval(async () => {\n try {\n if (requestsCount === MAX_ATTEMPTS) {\n setIsLoading(false);\n toastr.error(t(\"ErrorNotification\"));\n clearInterval(intervalRef.current!);\n intervalRef.current = null;\n return;\n }",
      "module": "/packages/client"
>>>>>>> 540a9604
    }
  ],
  "languages": {
    "en": {
      "ai_translated": false,
      "ai_model": null,
      "ai_spell_check_issues": [],
      "approved_at": null
    },
    "ar-SA": {
      "ai_translated": false,
      "ai_model": null,
      "ai_spell_check_issues": [],
      "approved_at": null
    },
    "az": {
      "ai_translated": false,
      "ai_model": null,
      "ai_spell_check_issues": [],
      "approved_at": null
    },
    "bg": {
      "ai_translated": false,
      "ai_model": null,
      "ai_spell_check_issues": [],
      "approved_at": null
    },
    "cs": {
      "ai_translated": false,
      "ai_model": null,
      "ai_spell_check_issues": [],
      "approved_at": null
    },
    "de": {
      "ai_translated": false,
      "ai_model": null,
      "ai_spell_check_issues": [],
      "approved_at": null
    },
    "el-GR": {
      "ai_translated": false,
      "ai_model": null,
      "ai_spell_check_issues": [],
      "approved_at": null
    },
    "es": {
      "ai_translated": false,
      "ai_model": null,
      "ai_spell_check_issues": [],
      "approved_at": null
    },
    "fi": {
      "ai_translated": false,
      "ai_model": null,
      "ai_spell_check_issues": [],
      "approved_at": null
    },
    "fr": {
      "ai_translated": false,
      "ai_model": null,
      "ai_spell_check_issues": [],
      "approved_at": null
    },
    "hy-AM": {
      "ai_translated": false,
      "ai_model": null,
      "ai_spell_check_issues": [
        {
          "type": "incorrect_translation",
          "description": "The phrase \"Try again later\" is translated literally, but a more natural Armenian equivalent would be \"Փորձեք նորից հետո\" or \"Դիտեք այն կրկնակի հետո\". The current translation \"Փորձեք ավելի ուշ\" sounds slightly awkward.",
          "suggestion": "Փորձեք նորից հետո"
        }
      ],
      "approved_at": null
    },
    "it": {
      "ai_translated": false,
      "ai_model": null,
      "ai_spell_check_issues": [],
      "approved_at": null
    },
    "ja-JP": {
      "ai_translated": false,
      "ai_model": null,
      "ai_spell_check_issues": [
        {
          "type": "incorrect_translation",
          "description": "The phrase 'Try again later' is translated as '後でもう一度試すか' which is overly literal and slightly awkward in Japanese. A more natural phrasing would convey the meaning of 'Please try again later'.",
          "suggestion": "後で再度お試しください (Atarashiku o-tarashite kudasai)"
        }
      ],
      "approved_at": null
    },
    "ko-KR": {
      "ai_translated": false,
      "ai_model": null,
      "ai_spell_check_issues": [],
      "approved_at": null
    },
    "lo-LA": {
      "ai_translated": false,
      "ai_model": null,
      "ai_spell_check_issues": [],
      "approved_at": null
    },
    "lv": {
      "ai_translated": false,
      "ai_model": null,
      "ai_spell_check_issues": [],
      "approved_at": null
    },
    "nl": {
      "ai_translated": false,
      "ai_model": null,
      "ai_spell_check_issues": [],
      "approved_at": null
    },
    "pl": {
      "ai_translated": false,
      "ai_model": null,
      "ai_spell_check_issues": [],
      "approved_at": null
    },
    "pt": {
      "ai_translated": false,
      "ai_model": null,
      "ai_spell_check_issues": [
        {
          "type": "incorrect_translation",
          "description": "The term 'tariff plan' is translated as 'plano de tarifário'. While understandable, 'plano tarifário' or 'plano de tarifas' would be more natural in Portuguese. 'Tarifário' is an adjective and sounds awkward when directly translated in this context.",
          "suggestion": "Não foi possível atualizar o plano tarifário. Tente de novo mais tarde ou contacte o departamento de vendas."
        }
      ],
      "approved_at": null
    },
    "pt-BR": {
      "ai_translated": false,
      "ai_model": null,
      "ai_spell_check_issues": [
        {
          "type": "incorrect_translation",
          "description": "The phrase \"contact the sales department\" is not accurately translated. \"Entre em contato\" is too generic and doesn't convey the specificity of contacting the sales department.",
          "suggestion": "Entre em contato com o departamento de vendas."
        }
      ],
      "approved_at": null
    },
    "ro": {
      "ai_translated": false,
      "ai_model": null,
      "ai_spell_check_issues": [],
      "approved_at": null
    },
    "ru": {
      "ai_translated": false,
      "ai_model": null,
      "ai_spell_check_issues": [],
      "approved_at": null
    },
    "si": {
      "ai_translated": false,
      "ai_model": null,
      "ai_spell_check_issues": [
        {
          "type": "incorrect_translation",
          "description": "The translation 'අය ක්‍රමය යාවත්කාල කිරීමට අසමත් විය' doesn't accurately reflect 'Failed to update tariff plan'. 'අය ක්‍රමය' translates to 'payment system' or 'income system,' which isn't the intended meaning. It should refer to the tariff plan itself.",
          "suggestion": "අතරාමුළු ගෙවුම් සැලසුම යාවත්කාල කිරීමට අසමත් විය."
        },
        {
          "type": "spelling",
          "description": "The word 'අතරාමුළු' is uncommon and may be misinterpreted. Although it broadly means 'tariff', it's not the standard term. Consider a more commonly used term related to plans or rates.",
          "suggestion": "තීරු සැලසුම"
        },
        {
          "type": "grammar",
          "description": "While grammatically correct, the sentence structure could be slightly improved for natural flow. Adding a particle or reordering phrases can enhance readability.",
          "suggestion": "තීරු සැලසුම යාවත්කාල කිරීමට අපට නොහැකි විය. නැවත උත්සාහ කරන්න හෝ අලෙවි ක්‍රියාංශය අමතන්න."
        }
      ],
      "approved_at": null
    },
    "sk": {
      "ai_translated": false,
      "ai_model": null,
      "ai_spell_check_issues": [],
      "approved_at": null
    },
    "sl": {
      "ai_translated": false,
      "ai_model": null,
      "ai_spell_check_issues": [],
      "approved_at": null
    },
    "sr-Cyrl-RS": {
      "ai_translated": false,
      "ai_model": null,
      "ai_spell_check_issues": [],
      "approved_at": null
    },
    "sr-Latn-RS": {
      "ai_translated": false,
      "ai_model": null,
      "ai_spell_check_issues": [
        {
          "type": "incorrect_translation",
          "description": "The Serbian translation 'Ažuriranje tarifnog plana nije uspelo' directly translates to 'Updating the tariff plan failed'. While understandable, a more natural and idiomatic Serbian phrasing would be 'Nije uspelo ažuriranje tarifnog plana' or 'Došlo je do greške pri ažuriranju tarifnog plana'.",
          "suggestion": "Nije uspelo ažuriranje tarifnog plana."
        },
        {
          "type": "incorrect_translation",
          "description": "The Serbian word 'odeljenje prodaje' translates to 'sales department', but a more common and user-friendly term would be 'prodajni odeljenje' or simply 'prodaja'.",
          "suggestion": "prodaja"
        }
      ],
      "approved_at": null
    },
    "tr": {
      "ai_translated": false,
      "ai_model": null,
      "ai_spell_check_issues": [],
      "approved_at": null
    },
    "uk-UA": {
      "ai_translated": false,
      "ai_model": null,
      "ai_spell_check_issues": [],
      "approved_at": null
    },
    "vi": {
      "ai_translated": false,
      "ai_model": null,
      "ai_spell_check_issues": [],
      "approved_at": null
    },
    "zh-CN": {
      "ai_translated": false,
      "ai_model": null,
      "ai_spell_check_issues": [],
      "approved_at": null
    }
  }
}<|MERGE_RESOLUTION|>--- conflicted
+++ resolved
@@ -3,11 +3,7 @@
   "content": "Failed to update tariff plan. Try again later or contact the sales department.",
   "content_en_sha1_hash": "bc9b4b305a68ff27847f763ef309786faf03e5d0",
   "created_at": "2025-05-19T21:30:53.686Z",
-<<<<<<< HEAD
-  "updated_at": "2025-06-08T12:02:32.815Z",
-=======
   "updated_at": "2025-06-18T17:09:45.893Z",
->>>>>>> 540a9604
   "comment": {
     "text": "This translation key is used to display an error message when a tariff plan update fails, prompting the user to try again later or contact the sales department. It appears as an error notification in a UI component that handles payment updates, such as a button click event handler.",
     "is_auto": true,
@@ -55,15 +51,12 @@
       "line_number": 54,
       "context": "const { t } = useTranslation(\"Payments\");\n \n const goLinkCard = () => {\n cardLinked\n ? window.open(cardLinked, \"_self\")\n : toastr.error(t(\"ErrorNotification\"));\n };\n \n const goStripeAccount = () => {\n accountLink\n ? window.open(accountLink, \"_blank\")",
       "module": "/packages/client"
-<<<<<<< HEAD
-=======
     },
     {
       "file_path": "/packages/client/src/pages/PortalSettings/categories/services/StoragePlanUpgrade.tsx",
       "line_number": 182,
       "context": "intervalRef.current = setInterval(async () => {\n try {\n if (requestsCount === MAX_ATTEMPTS) {\n setIsLoading(false);\n toastr.error(t(\"ErrorNotification\"));\n clearInterval(intervalRef.current!);\n intervalRef.current = null;\n return;\n }",
       "module": "/packages/client"
->>>>>>> 540a9604
     }
   ],
   "languages": {
@@ -133,8 +126,13 @@
       "ai_spell_check_issues": [
         {
           "type": "incorrect_translation",
-          "description": "The phrase \"Try again later\" is translated literally, but a more natural Armenian equivalent would be \"Փորձեք նորից հետո\" or \"Դիտեք այն կրկնակի հետո\". The current translation \"Փորձեք ավելի ուշ\" sounds slightly awkward.",
-          "suggestion": "Փորձեք նորից հետո"
+          "description": "The phrase \"Try again later\" is translated as \"Փորձեք ավելի ուշ\". While technically correct, it lacks the nuance of urgency or helpfulness found in the English original. A more empathetic translation might be preferable.",
+          "suggestion": "Փորձեք կրկնակի փորձել ավելին կամ կապվեք վաճառքի բաժնին."
+        },
+        {
+          "type": "incorrect_translation",
+          "description": "The phrase 'contact the sales department' is translated as 'կապվեք վաճառքի բաժնին'. While accurate, it might sound overly formal. A less formal option could improve user experience.",
+          "suggestion": "կապվեք վաճառքի բաժնի հետ"
         }
       ],
       "approved_at": null
@@ -148,13 +146,7 @@
     "ja-JP": {
       "ai_translated": false,
       "ai_model": null,
-      "ai_spell_check_issues": [
-        {
-          "type": "incorrect_translation",
-          "description": "The phrase 'Try again later' is translated as '後でもう一度試すか' which is overly literal and slightly awkward in Japanese. A more natural phrasing would convey the meaning of 'Please try again later'.",
-          "suggestion": "後で再度お試しください (Atarashiku o-tarashite kudasai)"
-        }
-      ],
+      "ai_spell_check_issues": [],
       "approved_at": null
     },
     "ko-KR": {
@@ -184,7 +176,13 @@
     "pl": {
       "ai_translated": false,
       "ai_model": null,
-      "ai_spell_check_issues": [],
+      "ai_spell_check_issues": [
+        {
+          "type": "incorrect_translation",
+          "description": "The English term 'tariff plan' is best translated as 'plan taryfowy' or 'plan cenowy' in Polish, not just 'plan subskrypcji'. While 'plan subskrypcji' isn't *wrong*, it's a narrower interpretation and less accurate to the original meaning.",
+          "suggestion": "Nie udało się zaktualizować planu taryfowego/planu cenowego. Spróbuj ponownie później lub skontaktuj się z działem sprzedaży."
+        }
+      ],
       "approved_at": null
     },
     "pt": {
@@ -193,8 +191,8 @@
       "ai_spell_check_issues": [
         {
           "type": "incorrect_translation",
-          "description": "The term 'tariff plan' is translated as 'plano de tarifário'. While understandable, 'plano tarifário' or 'plano de tarifas' would be more natural in Portuguese. 'Tarifário' is an adjective and sounds awkward when directly translated in this context.",
-          "suggestion": "Não foi possível atualizar o plano tarifário. Tente de novo mais tarde ou contacte o departamento de vendas."
+          "description": "The term 'tariff plan' is not accurately translated. 'Tarifário' is a less common and slightly awkward term in this context. 'Plano tarifário' is more natural in Portuguese.",
+          "suggestion": "Plano tarifário"
         }
       ],
       "approved_at": null
@@ -205,8 +203,8 @@
       "ai_spell_check_issues": [
         {
           "type": "incorrect_translation",
-          "description": "The phrase \"contact the sales department\" is not accurately translated. \"Entre em contato\" is too generic and doesn't convey the specificity of contacting the sales department.",
-          "suggestion": "Entre em contato com o departamento de vendas."
+          "description": "The English phrase 'contact the sales department' is not accurately translated. 'Entre em contato' is a general 'contact' and doesn't specify the sales department.",
+          "suggestion": "Falha ao atualizar plano tarifário. Tente novamente mais tarde ou entre em contato com o departamento de vendas."
         }
       ],
       "approved_at": null
@@ -220,7 +218,13 @@
     "ru": {
       "ai_translated": false,
       "ai_model": null,
-      "ai_spell_check_issues": [],
+      "ai_spell_check_issues": [
+        {
+          "type": "incorrect_translation",
+          "description": "The English phrase 'tariff plan' is translated as 'тариф'. While 'тариф' can mean 'tariff', it loses the specificity of a 'tariff plan'. A more accurate translation would be 'план тарификации' or 'тарифный план'.",
+          "suggestion": "Не удалось обновить тарифный план. Попробуйте позже или свяжитесь с отделом продаж."
+        }
+      ],
       "approved_at": null
     },
     "si": {
@@ -229,18 +233,13 @@
       "ai_spell_check_issues": [
         {
           "type": "incorrect_translation",
-          "description": "The translation 'අය ක්‍රමය යාවත්කාල කිරීමට අසමත් විය' doesn't accurately reflect 'Failed to update tariff plan'. 'අය ක්‍රමය' translates to 'payment system' or 'income system,' which isn't the intended meaning. It should refer to the tariff plan itself.",
-          "suggestion": "අතරාමුළු ගෙවුම් සැලසුම යාවත්කාල කිරීමට අසමත් විය."
+          "description": "The translation 'අය ක්‍රමය යාවත්කාල කිරීමට අසමත් විය' is a bit too literal. 'අය ක්‍රමය' (aya kramaya) translates to 'payment system' which isn't quite what the English 'tariff plan' means. It should reflect the concept of a pricing structure or plan.",
+          "suggestion": "අයකට්ටිය යාවත්කාල කිරීමට අසමත් විය. (ayakattiya yavatkaalakarimaata asamaatha viya.) - This translates to 'Failed to update the pricing plan.'"
         },
         {
-          "type": "spelling",
-          "description": "The word 'අතරාමුළු' is uncommon and may be misinterpreted. Although it broadly means 'tariff', it's not the standard term. Consider a more commonly used term related to plans or rates.",
-          "suggestion": "තීරු සැලසුම"
-        },
-        {
-          "type": "grammar",
-          "description": "While grammatically correct, the sentence structure could be slightly improved for natural flow. Adding a particle or reordering phrases can enhance readability.",
-          "suggestion": "තීරු සැලසුම යාවත්කාල කිරීමට අපට නොහැකි විය. නැවත උත්සාහ කරන්න හෝ අලෙවි ක්‍රියාංශය අමතන්න."
+          "type": "incorrect_translation",
+          "description": "The word 'ක්‍රියාංශය' (kriyashanaya) while meaning 'department' sounds formal and bureaucratic. For a user-facing error message, a more approachable term might be better.",
+          "suggestion": "වෙළඳ දෙපාර්තමේන්තුව අමතන්න. (veladadeppaarthamenduwa amathan) - This translates to 'Contact the sales department' and is slightly more conversational."
         }
       ],
       "approved_at": null
@@ -269,13 +268,13 @@
       "ai_spell_check_issues": [
         {
           "type": "incorrect_translation",
-          "description": "The Serbian translation 'Ažuriranje tarifnog plana nije uspelo' directly translates to 'Updating the tariff plan failed'. While understandable, a more natural and idiomatic Serbian phrasing would be 'Nije uspelo ažuriranje tarifnog plana' or 'Došlo je do greške pri ažuriranju tarifnog plana'.",
+          "description": "The Serbian translation uses \"Ažuriranje\" which translates to 'Updating' instead of 'Failed to update'. The original English clearly states a failure.",
           "suggestion": "Nije uspelo ažuriranje tarifnog plana."
         },
         {
-          "type": "incorrect_translation",
-          "description": "The Serbian word 'odeljenje prodaje' translates to 'sales department', but a more common and user-friendly term would be 'prodajni odeljenje' or simply 'prodaja'.",
-          "suggestion": "prodaja"
+          "type": "spelling",
+          "description": "The word 'odelenje' is likely a typo and should be 'odsek'. While 'odelenje' exists, in this context 'odsek' (department/section) is more appropriate.",
+          "suggestion": "Kontaktirajte odsek prodaje."
         }
       ],
       "approved_at": null
@@ -295,7 +294,18 @@
     "vi": {
       "ai_translated": false,
       "ai_model": null,
-      "ai_spell_check_issues": [],
+      "ai_spell_check_issues": [
+        {
+          "type": "incorrect_translation",
+          "description": "The English phrase 'tariff plan' is not accurately translated. 'Bảng phí cho gói dịch vụ' is too literal and doesn't convey the intended meaning of a service plan or subscription.",
+          "suggestion": "Không thể cập nhật gói cước. Hãy thử lại sau hoặc liên hệ với bộ phận kinh doanh."
+        },
+        {
+          "type": "formatting",
+          "description": "While technically correct, the phrasing 'bảng phí cho gói dịch vụ' is a bit clunky. Simplifying it improves readability.",
+          "suggestion": "See suggestion above for improved translation."
+        }
+      ],
       "approved_at": null
     },
     "zh-CN": {
