--- conflicted
+++ resolved
@@ -3,11 +3,7 @@
   "content": "Your turn",
   "content_en_sha1_hash": "8a4e60471b34b8af985c6dd2d93792af71788f57",
   "created_at": "2025-05-19T21:30:49.657Z",
-<<<<<<< HEAD
-  "updated_at": "2025-06-08T12:02:32.931Z",
-=======
   "updated_at": "2025-07-10T11:11:07.164Z",
->>>>>>> 4378f47c
   "comment": {
     "text": "\"This translation key displays the message 'Your turn' to indicate whose action is being requested or awaited. It is used in UI elements where a user's input or submission is required.\"",
     "is_auto": true,
@@ -106,8 +102,8 @@
       "ai_spell_check_issues": [
         {
           "type": "incorrect_translation",
-          "description": "The Korean translation '고객님의 차례입니다' translates to 'It's your turn, customer'. While technically correct, it's overly formal and includes 'customer'.  'Your turn' is a more casual and direct phrase.",
-          "suggestion": "Consider a more natural and less formal Korean phrase like '번갈아 가며 진행하세요' (Rotate and proceed) or '다음 차례입니다' (It's the next turn)."
+          "description": "The Korean translation '고객님의 차례입니다' translates to 'It's the customer's turn.' While technically correct, it's a more formal and verbose translation of 'Your turn'. A more natural and conversational translation would be better.",
+          "suggestion": "차례입니다"
         }
       ],
       "approved_at": null
@@ -118,8 +114,8 @@
       "ai_spell_check_issues": [
         {
           "type": "incorrect_translation",
-          "description": "The Lao translation \"ເປັນຂອງເຈົ້າແລ້ວ\" literally translates to \"it's yours now\" or \"it belongs to you now.\" While it can be used in a conversational context to imply 'your turn,' it's not a direct or common translation of \"Your turn.\" It lacks the sense of sequence or a prompt to take action.",
-          "suggestion": "A more accurate translation of \"Your turn\" would be something like \"ຖ້າເຈົ້າເຮັດແລ້ວ\" (if you're ready) or \"ເຈົ້າເຮັດຕໍ່ໄປ\" (you go next)."
+          "description": "The Lao translation \"ເປັນຂອງເຈົ້າແລ້ວ\" (pen khong chao laeo) literally translates to 'it's yours now' or 'it belongs to you now'. While it *could* be used in some contexts to mean 'your turn', it's not the most accurate or common way to express 'Your turn'. A more direct and common translation would be something like 'ຖ້າຂອງເຈົ້າ' (tha khong chao).",
+          "suggestion": "Consider using 'ຖ້າຂອງເຈົ້າ' (tha khong chao) or a similar phrasing that directly conveys 'your turn'."
         }
       ],
       "approved_at": null
@@ -214,7 +210,7 @@
       "ai_spell_check_issues": [
         {
           "type": "incorrect_translation",
-          "description": "The translation \"Phiên của bạn\" doesn't accurately convey the meaning of \"Your turn.\" \"Phiên của bạn\" translates to \"Your session\" or \"Your round\" and isn't the common phrase used to indicate someone's turn.",
+          "description": "The translation 'Phiên của bạn' doesn't accurately convey the meaning of 'Your turn'. 'Phiên' refers to a session or phase, not a turn in a game or conversation.",
           "suggestion": "Lượt của bạn"
         }
       ],
