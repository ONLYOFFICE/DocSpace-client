import React from 'react'
import { withRouter } from 'react-router'
import { connect } from 'react-redux'
import { Avatar, Button, Textarea, Text, toastr, ModalDialog, TextInput, AvatarEditor } from 'asc-web-components'
import { withTranslation } from 'react-i18next';
<<<<<<< HEAD
import { toEmployeeWrapper, getUserRole, getUserContactsPattern, getUserContacts } from "../../../../../store/people/selectors";
import { updateProfile, updateAvatar } from '../../../../../store/profile/actions';
=======
import { toEmployeeWrapper, getUserRole, getUserContactsPattern, getUserContacts, mapGroupsToGroupSelectorOptions, mapGroupSelectorOptionsToGroups, filterGroupSelectorOptions } from "../../../../../store/people/selectors";
import { updateProfile } from '../../../../../store/profile/actions';
>>>>>>> 488d9811
import { MainContainer, AvatarContainer, MainFieldsContainer } from './FormFields/Form'
import TextField from './FormFields/TextField'
import TextChangeField from './FormFields/TextChangeField'
import DateField from './FormFields/DateField'
import RadioField from './FormFields/RadioField'
import DepartmentField from './FormFields/DepartmentField'
import ContactsField from './FormFields/ContactsField'
import InfoFieldContainer from './FormFields/InfoFieldContainer'
import { departments, department, position, employedSinceDate, typeGuest, typeUser } from '../../../../../helpers/customNames';

class UpdateUserForm extends React.Component {

  constructor(props) {
    super(props);

    this.state = this.mapPropsToState(props);

    this.validate = this.validate.bind(this);
    this.handleSubmit = this.handleSubmit.bind(this);
    this.onInputChange = this.onInputChange.bind(this);
    this.onUserTypeChange = this.onUserTypeChange.bind(this);
    this.onBirthdayDateChange = this.onBirthdayDateChange.bind(this);
    this.onWorkFromDateChange = this.onWorkFromDateChange.bind(this);
    this.onCancel = this.onCancel.bind(this);

    this.onEmailChange = this.onEmailChange.bind(this);
    this.onSendEmailChangeInstructions = this.onSendEmailChangeInstructions.bind(this);
    this.onPasswordChange = this.onPasswordChange.bind(this);
    this.onSendPasswordChangeInstructions = this.onSendPasswordChangeInstructions.bind(this);
    this.onPhoneChange = this.onPhoneChange.bind(this);
    this.onSendPhoneChangeInstructions = this.onSendPhoneChangeInstructions.bind(this);
    this.onDialogClose = this.onDialogClose.bind(this);

    this.onContactsItemAdd = this.onContactsItemAdd.bind(this);
    this.onContactsItemTypeChange = this.onContactsItemTypeChange.bind(this);
    this.onContactsItemTextChange = this.onContactsItemTextChange.bind(this);

<<<<<<< HEAD
    this.openAvatarEditor = this.openAvatarEditor.bind(this);
    this.onSaveAvatar = this.onSaveAvatar.bind(this);
    this.onCloseAvatarEditor = this.onCloseAvatarEditor.bind(this);


=======
    this.onShowGroupSelector = this.onShowGroupSelector.bind(this);
    this.onCloseGroupSelector = this.onCloseGroupSelector.bind(this);
    this.onSearchGroups = this.onSearchGroups.bind(this);
    this.onSelectGroups = this.onSelectGroups.bind(this);
    this.onRemoveGroup = this.onRemoveGroup.bind(this);
>>>>>>> 488d9811
  }

  componentDidUpdate(prevProps, prevState) {
    if (this.props.match.params.userId !== prevProps.match.params.userId) {
      this.setState(this.mapPropsToState(this.props));
    }
  }

  mapPropsToState = (props) => {
    var profile = toEmployeeWrapper(props.profile);
    var allOptions = mapGroupsToGroupSelectorOptions(props.groups);
    var selected = mapGroupsToGroupSelectorOptions(profile.groups); 

    const newState = {
      isLoading: false,
      errors: {
        firstName: false,
        lastName: false,
      },
<<<<<<< HEAD
      profile: toEmployeeWrapper(props.profile),
      visibleAvatarEditor: false,
=======
      profile: profile,
>>>>>>> 488d9811
      dialog: {
        visible: false,
        header: "",
        body: "",
        buttons: [],
        newEmail: "",
      },
      selector: {
        visible: false,
        allOptions: allOptions,
        options: [...allOptions],
        selected: selected
      }
    };

    //Set unique contacts id 
    const now = new Date().getTime();

    newState.profile.contacts.forEach((contact, index) => {
      contact.id = (now + index).toString();
    });

    return newState;
  }

  onInputChange(event) {
    var stateCopy = Object.assign({}, this.state);
    stateCopy.profile[event.target.name] = event.target.value;
    this.setState(stateCopy)
  }

  onUserTypeChange(event) {
    var stateCopy = Object.assign({}, this.state);
    stateCopy.profile.isVisitor = event.target.value === "true";
    this.setState(stateCopy)
  }

  onBirthdayDateChange(value) {
    var stateCopy = Object.assign({}, this.state);
    stateCopy.profile.birthday = value ? value.toJSON() : null;
    this.setState(stateCopy)
  }

  onWorkFromDateChange(value) {
    var stateCopy = Object.assign({}, this.state);
    stateCopy.profile.workFrom = value ? value.toJSON() : null;
    this.setState(stateCopy)
  }

  validate() {
    const { profile } = this.state;
    const errors = {
      firstName: !profile.firstName,
      lastName: !profile.lastName,
    };
    const hasError = errors.firstName || errors.lastName;
    this.setState({ errors: errors });
    return !hasError;
  }

  handleSubmit() {
    if(!this.validate())
      return false;

    this.setState({isLoading: true});

    this.props.updateProfile(this.state.profile)
      .then((profile) => {
        toastr.success("Success");
        this.props.history.push(`${this.props.settings.homepage}/view/${profile.userName}`);
      })
      .catch((error) => {
        toastr.error(error.message)
        this.setState({isLoading: false})
      });
  }

  onCancel() {
    this.props.history.goBack();
  }

  onEmailChange(event) {
    const dialog = { 
      visible: true,
      header: "Change email",
      body: (
        <Text.Body>
          <span style={{display: "block", marginBottom: "8px"}}>The activation instructions will be sent to the entered email</span>
          <TextInput
            id="new-email"
            scale={true}
            isAutoFocussed={true}
            value={event.target.value}
            onChange={this.onEmailChange}
          />
        </Text.Body>
      ),
      buttons: [
        <Button
          key="SendBtn"
          label="Send"
          size="medium"
          primary={true}
          onClick={this.onSendEmailChangeInstructions}
        />
      ],
      newEmail: event.target.value
     };
    this.setState({ dialog: dialog })
  }

  onSendEmailChangeInstructions() {
    toastr.success("Context action: Change email");
    this.onDialogClose();
  }

  onPasswordChange() {
    const dialog = { 
      visible: true,
      header: "Change password",
      body: (
        <Text.Body>
          Send the password change instructions to the <a href={`mailto:${this.state.profile.email}`}>${this.state.profile.email}</a> email address
        </Text.Body>
      ),
      buttons: [
        <Button
          key="SendBtn"
          label="Send"
          size="medium"
          primary={true}
          onClick={this.onSendPasswordChangeInstructions}
        />
      ]
     };
    this.setState({ dialog: dialog })
  }

  onSendPasswordChangeInstructions() {
    toastr.success("Context action: Change password");
    this.onDialogClose();
  }

  onPhoneChange() {
    const dialog = { 
      visible: true,
      header: "Change phone",
      body: (
        <Text.Body>
          The instructions on how to change the user mobile number will be sent to the user email address
        </Text.Body>
      ),
      buttons: [
        <Button
          key="SendBtn"
          label="Send"
          size="medium"
          primary={true}
          onClick={this.onSendPhoneChangeInstructions}
        />
      ]
     };
    this.setState({ dialog: dialog })
  }

  onSendPhoneChangeInstructions() {
    toastr.success("Context action: Change phone");
    this.onDialogClose();
  }

  onDialogClose() {
    const dialog = { visible: false }; 
    this.setState({ dialog: dialog })
  }

  onContactsItemAdd(item) {
    var stateCopy = Object.assign({}, this.state);
    stateCopy.profile.contacts.push({
      id: new Date().getTime().toString(),
      type: item.value,
      value: ""
    });
    this.setState(stateCopy);
  }

  onContactsItemTypeChange(item) {
    const id = item.key.split("_")[0];
    var stateCopy = Object.assign({}, this.state);
    stateCopy.profile.contacts.forEach(element => {
      if (element.id === id)
        element.type = item.value;
    });
    this.setState(stateCopy);
  }

  onContactsItemTextChange(event) {
    const id = event.target.name.split("_")[0];
    var stateCopy = Object.assign({}, this.state);
    stateCopy.profile.contacts.forEach(element => {
      if (element.id === id)
        element.value = event.target.value;
    });
    this.setState(stateCopy);
  }

<<<<<<< HEAD
  openAvatarEditor(){
    this.setState({
      visibleAvatarEditor: true,
    });
  }
  onSaveAvatar(result) {
    this.props.updateAvatar(this.state.profile.id, result)
      .then((result) => {
        let stateCopy = Object.assign({}, this.state);
        stateCopy.visibleAvatarEditor = false;
        if(result.data.response.success){
          stateCopy.profile.avatarMax = result.data.response.data.max;
        }else{
          stateCopy.profile.avatarMax = result.data.response.max && result.data.response.max;
        }
        toastr.success("Success");
        this.setState(stateCopy);
      })
      .catch((error) => {
        toastr.error(error.message);
      });
  }
  onCloseAvatarEditor() {
    this.setState({
      visibleAvatarEditor: false,
    });
=======
  onShowGroupSelector() {
    var stateCopy = Object.assign({}, this.state);
    stateCopy.selector.visible = true;
    this.setState(stateCopy);
  }

  onCloseGroupSelector() {
    var stateCopy = Object.assign({}, this.state);
    stateCopy.selector.visible = false;
    this.setState(stateCopy);
  }

  onSearchGroups(template) {
    var stateCopy = Object.assign({}, this.state);
    stateCopy.selector.options = filterGroupSelectorOptions(stateCopy.selector.allOptions, template);
    this.setState(stateCopy);
  }

  onSelectGroups(selected) {
    var stateCopy = Object.assign({}, this.state);
    stateCopy.profile.groups = mapGroupSelectorOptionsToGroups(selected);
    stateCopy.selector.selected = selected;
    stateCopy.selector.visible = false;
    this.setState(stateCopy);
  }

  onRemoveGroup(id) {
    var stateCopy = Object.assign({}, this.state);
    stateCopy.profile.groups = stateCopy.profile.groups.filter(group => group.id !== id);
    stateCopy.selector.selected = stateCopy.selector.selected.filter(option => option.key !== id);
    this.setState(stateCopy)
>>>>>>> 488d9811
  }

  render() {
    const { isLoading, errors, profile, dialog, selector } = this.state;
    const { t } = this.props;

    const pattern = getUserContactsPattern();
    const contacts = getUserContacts(profile.contacts);

    return (
      <>
        <MainContainer>
          <AvatarContainer>
            <Avatar
              size="max"
              role={getUserRole(profile)}
              source={profile.avatarMax}
              userName={profile.displayName}
              editing={true}
              editLabel={t("EditPhoto")}
              editAction={this.openAvatarEditor}
            />
            <AvatarEditor 
              image={profile.avatarDefault ? "data:image/png;base64,"+profile.avatarDefault : null} 
              visible={this.state.visibleAvatarEditor} 
              onClose={this.onCloseAvatarEditor} 
              onSave={this.onSaveAvatar} />
          </AvatarContainer>
          <MainFieldsContainer>
            <TextChangeField
              labelText={`${t("Email")}:`}
              inputName="email"
              inputValue={profile.email}
              buttonText={t("ChangeButton")}
              buttonIsDisabled={isLoading}
              buttonOnClick={this.onEmailChange}
              buttonTabIndex={1}
            />
            <TextChangeField
              labelText={`${t("Password")}:`}
              inputName="password"
              inputValue={profile.password}
              buttonText={t("ChangeButton")}
              buttonIsDisabled={isLoading}
              buttonOnClick={this.onPasswordChange}
              buttonTabIndex={2}
            />
            <TextChangeField
              labelText={`${t("Phone")}:`}
              inputName="phone"
              inputValue={profile.phone}
              buttonText={t("ChangeButton")}
              buttonIsDisabled={isLoading}
              buttonOnClick={this.onPhoneChange}
              buttonTabIndex={3}
            />
            <TextField
              isRequired={true}
              hasError={errors.firstName}
              labelText={`${t("FirstName")}:`}
              inputName="firstName"
              inputValue={profile.firstName}
              inputIsDisabled={isLoading}
              inputOnChange={this.onInputChange}
              inputAutoFocussed={true}
              inputTabIndex={4}
            />
            <TextField
              isRequired={true}
              hasError={errors.lastName}
              labelText={`${t("LastName")}:`}
              inputName="lastName"
              inputValue={profile.lastName}
              inputIsDisabled={isLoading}
              inputOnChange={this.onInputChange}
              inputTabIndex={5}
            />
            <DateField
              labelText={`${t("Birthdate")}:`}
              inputName="birthday"
              inputValue={profile.birthday ? new Date(profile.birthday) : undefined}
              inputIsDisabled={isLoading}
              inputOnChange={this.onBirthdayDateChange}
              inputTabIndex={6}
            />
            <RadioField
              labelText={`${t("Sex")}:`}
              radioName="sex"
              radioValue={profile.sex}
              radioOptions={[
                { value: 'male', label: t("SexMale")},
                { value: 'female', label: t("SexFemale")}
              ]}
              radioIsDisabled={isLoading}
              radioOnChange={this.onInputChange}
            />
            <RadioField
              labelText={`${t("UserType")}:`}
              radioName="isVisitor"
              radioValue={profile.isVisitor.toString()}
              radioOptions={[
                { value: "true", label: t("CustomTypeGuest", { typeGuest })},
                { value: "false", label: t("CustomTypeUser", { typeUser })}
              ]}
              radioIsDisabled={isLoading}
              radioOnChange={this.onUserTypeChange}
            />
            <DateField
              labelText={`${t("CustomEmployedSinceDate", { employedSinceDate })}:`}
              inputName="workFrom"
              inputValue={profile.workFrom ? new Date(profile.workFrom) : undefined}
              inputIsDisabled={isLoading}
              inputOnChange={this.onWorkFromDateChange}
              inputTabIndex={7}
            />
            <TextField
              labelText={`${t("Location")}:`}
              inputName="location"
              inputValue={profile.location}
              inputIsDisabled={isLoading}
              inputOnChange={this.onInputChange}
              inputTabIndex={8}
            />
            <TextField
              labelText={`${t("CustomPosition", { position })}:`}
              inputName="title"
              inputValue={profile.title}
              inputIsDisabled={isLoading}
              inputOnChange={this.onInputChange}
              inputTabIndex={9}
            />
            <DepartmentField
              labelText={`${t("CustomDepartment", { department })}:`}
              isDisabled={isLoading}
              showGroupSelectorButtonTitle={t("AddButton")}
              onShowGroupSelector={this.onShowGroupSelector}
              onCloseGroupSelector={this.onCloseGroupSelector}
              onRemoveGroup={this.onRemoveGroup}
              selectorIsVisible={selector.visible}
              selectorSearchPlaceholder={t("Search")}
              selectorOptions={selector.options}
              selectorSelectedOptions={selector.selected}
              selectorAddButtonText={t("CustomAddDepartments", { departments })}
              selectorSelectAllText={t("SelectAll")}
              selectorOnSearchGroups={this.onSearchGroups}
              selectorOnSelectGroups={this.onSelectGroups}
            />
          </MainFieldsContainer>
        </MainContainer>
        <InfoFieldContainer headerText={t("Comments")}>
          <Textarea name="notes" value={profile.notes} isDisabled={isLoading} onChange={this.onInputChange} tabIndex={10}/> 
        </InfoFieldContainer>
        <InfoFieldContainer headerText={t("ContactInformation")}>
          <ContactsField
            pattern={pattern.contact}
            contacts={contacts.contact}
            isDisabled={isLoading}
            addItemText={t("AddContact")}
            onItemAdd={this.onContactsItemAdd}
            onItemTypeChange={this.onContactsItemTypeChange}
            onItemTextChange={this.onContactsItemTextChange}
          /> 
        </InfoFieldContainer>
        <InfoFieldContainer headerText={t("SocialProfiles")}>
          <ContactsField
            pattern={pattern.social}
            contacts={contacts.social}
            isDisabled={isLoading}
            addItemText={t("AddContact")}
            onItemAdd={this.onContactsItemAdd}
            onItemTypeChange={this.onContactsItemTypeChange}
            onItemTextChange={this.onContactsItemTextChange}
          /> 
        </InfoFieldContainer>
        <div>
          <Button label={t("SaveButton")} onClick={this.handleSubmit} primary isDisabled={isLoading} size="big" tabIndex={11}/>
          <Button label={t("CancelButton")} onClick={this.onCancel} isDisabled={isLoading} size="big" style={{ marginLeft: "8px" }} tabIndex={12}/>
        </div>
        <ModalDialog
          visible={dialog.visible}
          headerContent={dialog.header}
          bodyContent={dialog.body}
          footerContent={dialog.buttons}
          onClose={this.onDialogClose}
        />
      </>
    );
  };
}

const mapStateToProps = (state) => {
  return {
    profile: state.profile.targetUser,
    settings: state.auth.settings,
    groups: state.people.groups
  }
};

export default connect(
  mapStateToProps,
  {
    updateProfile,
    updateAvatar
  }
)(withRouter(withTranslation()(UpdateUserForm)));<|MERGE_RESOLUTION|>--- conflicted
+++ resolved
@@ -3,13 +3,8 @@
 import { connect } from 'react-redux'
 import { Avatar, Button, Textarea, Text, toastr, ModalDialog, TextInput, AvatarEditor } from 'asc-web-components'
 import { withTranslation } from 'react-i18next';
-<<<<<<< HEAD
-import { toEmployeeWrapper, getUserRole, getUserContactsPattern, getUserContacts } from "../../../../../store/people/selectors";
+import { toEmployeeWrapper, getUserRole, getUserContactsPattern, getUserContacts, mapGroupsToGroupSelectorOptions, mapGroupSelectorOptionsToGroups, filterGroupSelectorOptions } from "../../../../../store/people/selectors";
 import { updateProfile, updateAvatar } from '../../../../../store/profile/actions';
-=======
-import { toEmployeeWrapper, getUserRole, getUserContactsPattern, getUserContacts, mapGroupsToGroupSelectorOptions, mapGroupSelectorOptionsToGroups, filterGroupSelectorOptions } from "../../../../../store/people/selectors";
-import { updateProfile } from '../../../../../store/profile/actions';
->>>>>>> 488d9811
 import { MainContainer, AvatarContainer, MainFieldsContainer } from './FormFields/Form'
 import TextField from './FormFields/TextField'
 import TextChangeField from './FormFields/TextChangeField'
@@ -47,19 +42,17 @@
     this.onContactsItemTypeChange = this.onContactsItemTypeChange.bind(this);
     this.onContactsItemTextChange = this.onContactsItemTextChange.bind(this);
 
-<<<<<<< HEAD
     this.openAvatarEditor = this.openAvatarEditor.bind(this);
     this.onSaveAvatar = this.onSaveAvatar.bind(this);
     this.onCloseAvatarEditor = this.onCloseAvatarEditor.bind(this);
 
 
-=======
+
     this.onShowGroupSelector = this.onShowGroupSelector.bind(this);
     this.onCloseGroupSelector = this.onCloseGroupSelector.bind(this);
     this.onSearchGroups = this.onSearchGroups.bind(this);
     this.onSelectGroups = this.onSelectGroups.bind(this);
     this.onRemoveGroup = this.onRemoveGroup.bind(this);
->>>>>>> 488d9811
   }
 
   componentDidUpdate(prevProps, prevState) {
@@ -79,12 +72,8 @@
         firstName: false,
         lastName: false,
       },
-<<<<<<< HEAD
-      profile: toEmployeeWrapper(props.profile),
+      profile: profile,
       visibleAvatarEditor: false,
-=======
-      profile: profile,
->>>>>>> 488d9811
       dialog: {
         visible: false,
         header: "",
@@ -290,7 +279,6 @@
     this.setState(stateCopy);
   }
 
-<<<<<<< HEAD
   openAvatarEditor(){
     this.setState({
       visibleAvatarEditor: true,
@@ -317,7 +305,8 @@
     this.setState({
       visibleAvatarEditor: false,
     });
-=======
+  }
+
   onShowGroupSelector() {
     var stateCopy = Object.assign({}, this.state);
     stateCopy.selector.visible = true;
@@ -349,7 +338,6 @@
     stateCopy.profile.groups = stateCopy.profile.groups.filter(group => group.id !== id);
     stateCopy.selector.selected = stateCopy.selector.selected.filter(option => option.key !== id);
     this.setState(stateCopy)
->>>>>>> 488d9811
   }
 
   render() {
