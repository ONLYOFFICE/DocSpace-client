// (c) Copyright Ascensio System SIA 2009-2025
//
// This program is a free software product.
// You can redistribute it and/or modify it under the terms
// of the GNU Affero General Public License (AGPL) version 3 as published by the Free Software
// Foundation. In accordance with Section 7(a) of the GNU AGPL its Section 15 shall be amended
// to the effect that Ascensio System SIA expressly excludes the warranty of non-infringement of
// any third-party rights.
//
// This program is distributed WITHOUT ANY WARRANTY, without even the implied warranty
// of MERCHANTABILITY or FITNESS FOR A PARTICULAR  PURPOSE. For details, see
// the GNU AGPL at: http://www.gnu.org/licenses/agpl-3.0.html
//
// You can contact Ascensio System SIA at Lubanas st. 125a-25, Riga, Latvia, EU, LV-1021.
//
// The  interactive user interfaces in modified source and object code versions of the Program must
// display Appropriate Legal Notices, as required under Section 5 of the GNU AGPL version 3.
//
// Pursuant to Section 7(b) of the License you must retain the original Product logo when
// distributing the program. Pursuant to Section 7(e) we decline to grant you any rights under
// trademark law for use of our trademarks.
//
// All the Product's GUI elements, including illustrations and icon sets, as well as technical writing
// content are licensed under the terms of the Creative Commons Attribution-ShareAlike 4.0
// International. See the License terms at http://creativecommons.org/licenses/by-sa/4.0/legalcode
<<<<<<< HEAD

import React from "react";
import { inject, observer } from "mobx-react";
=======
import React, { useEffect, useMemo } from "react";
import { inject, observer } from "mobx-react";

import { SettingsStore } from "@docspace/shared/store/SettingsStore";
import { isLockedSharedRoom as isLockedSharedRoomUtil } from "@docspace/shared/utils";
import { FolderType } from "@docspace/shared/enums";
import InfoPanelViewLoader from "@docspace/shared/skeletons/info-panel/body";
import { useEventCallback } from "@docspace/shared/hooks/useEventCallback";
import {
  isRoom as isRoomUtil,
  isFolder as isFolderUtil,
} from "@docspace/shared/utils/typeGuards";

import { AvatarEditorDialog } from "SRC_DIR/components/dialogs";
import DialogsStore from "SRC_DIR/store/DialogsStore";
import AvatarEditorDialogStore from "SRC_DIR/store/AvatarEditorDialogStore";
import PluginStore from "SRC_DIR/store/PluginStore";
import InfoPanelStore, { InfoPanelView } from "SRC_DIR/store/InfoPanelStore";
import UsersStore from "SRC_DIR/store/contacts/UsersStore";

import ItemTitle from "./sub-components/ItemTitle";
import SeveralItems from "./sub-components/SeveralItems";
import NoItem from "./sub-components/NoItem";

import Users from "./views/Users";
import Groups from "./views/Groups";
import Gallery from "./views/Gallery";
import FilesView from "./views/FilesView";

import commonStyles from "./helpers/Common.module.scss";

type BodyProps = {
  selection: InfoPanelStore["infoPanelSelection"];
  roomsView: InfoPanelStore["roomsView"];
  fileView: InfoPanelStore["fileView"];
  getIsFiles: InfoPanelStore["getIsFiles"];
  getIsRooms: InfoPanelStore["getIsRooms"];
  getIsAIAgent: InfoPanelStore["getIsAIAgent"];
  getIsTrash: InfoPanelStore["getIsTrash"];
  setView: InfoPanelStore["setView"];

  infoPanelItemsList: PluginStore["infoPanelItemsList"];

  maxImageUploadSize: SettingsStore["maxImageUploadSize"];

  editRoomDialogProps: DialogsStore["editRoomDialogProps"];
  editAgentDialogProps: DialogsStore["editAgentDialogProps"];
  createRoomDialogProps: DialogsStore["createRoomDialogProps"];
  templateEventVisible: DialogsStore["templateEventVisible"];

  avatarEditorDialogVisible: AvatarEditorDialogStore["avatarEditorDialogVisible"];
  image: AvatarEditorDialogStore["image"];

  setAvatarEditorDialogVisible: AvatarEditorDialogStore["setAvatarEditorDialogVisible"];
  onSaveRoomLogo: AvatarEditorDialogStore["onSaveRoomLogo"];
  onChangeFile: AvatarEditorDialogStore["onChangeFile"];
  setImage: AvatarEditorDialogStore["setImage"];

  contactsTab: UsersStore["contactsTab"];
  checkIsExpiredLinkAsync: TStore["filesActionsStore"]["isExpiredLinkAsync"];
};

const InfoPanelBodyContent = ({
  selection,
  contactsTab,

  roomsView,
  fileView,
  getIsFiles,
  getIsRooms,
  getIsAIAgent,
  getIsTrash,
  setView,

  infoPanelItemsList,

  maxImageUploadSize,

  editRoomDialogProps,
  createRoomDialogProps,
  templateEventVisible,

  avatarEditorDialogVisible,
  image,

  setAvatarEditorDialogVisible,
  onSaveRoomLogo,
  onChangeFile,
  setImage,
  checkIsExpiredLinkAsync,
  editAgentDialogProps,
}: BodyProps) => {
  const isFiles = getIsFiles();
  const isRooms = getIsRooms();
  const isAgents = getIsAIAgent();
  const isTrash = getIsTrash();
  const isGallery = window.location.pathname.includes("form-gallery");
  const isGroups = contactsTab === "groups";
  const isGuests = contactsTab === "guests";
  const isUsers = contactsTab === "inside_group" || contactsTab === "people";
  const isTemplatesRoom =
    !Array.isArray(selection) &&
    selection?.rootFolderType === FolderType.RoomTemplates;

  const isRoom = isRoomUtil(selection);
  const isAgent =
    selection &&
    "rootFolderType" in selection &&
    // "roomType" in selection &&
    // selection.roomType &&
    selection.rootFolderType === FolderType.AIAgents;
  const isFolder = selection && "isFolder" in selection && !!selection.isFolder;

  const isRoot = isFolder && selection?.id === selection?.rootFolderId;
  const id = !Array.isArray(selection) ? selection?.id : null;

  const isLockedSharedRoom = isRoom && isLockedSharedRoomUtil(selection);

  const isSeveralItems = Array.isArray(selection) && selection.length > 1;
  const isNoItem =
    !selection ||
    (!Array.isArray(selection) &&
      selection.isLinkExpired &&
      selection.external) ||
    isLockedSharedRoom ||
    (isRoot && !isGallery);

  const currentView = useMemo(() => {
    return isRoom || isTemplatesRoom || isAgent ? roomsView : fileView;
  }, [isRoom, roomsView, fileView, isTemplatesRoom, isAgent]);

  const deferredCurrentView = React.useDeferredValue(currentView);

  useEffect(() => {
    if (
      fileView === InfoPanelView.infoShare &&
      selection &&
      isFolderUtil(selection) &&
      !selection?.canShare &&
      !isTemplatesRoom &&
      !isAgent
    ) {
      setView(InfoPanelView.infoDetails);
    }
  }, [fileView, selection, isTemplatesRoom, isAgent]);

  useEffect(() => {
    if (!currentView.startsWith("info_plugin-")) return;

    const itemKey = currentView.replace("info_plugin-", "");
    const item = infoPanelItemsList.find((item) => item.key === itemKey);

    if (isAgent) {
      setView(InfoPanelView.infoMembers);
    } else if (!item || isTrash || isTemplatesRoom) {
      setView(InfoPanelView.infoDetails);
    }
  }, [currentView, isAgent, isTrash, isTemplatesRoom, infoPanelItemsList]);

  const isExpiredLink = useEventCallback(() =>
    checkIsExpiredLinkAsync(selection),
  );

  useEffect(() => {
    if (!id) return;

    isExpiredLink();
  }, [id, isExpiredLink]);

  const getView = () => {
    if (isUsers || isGuests) return <Users isGuests={isGuests} />;

    if (isGroups) return <Groups />;

    if (isGallery) return <Gallery />;

    if (isSeveralItems || Array.isArray(selection))
      return <SeveralItems selectedItems={selection} />;

    if (isNoItem || !selection) {
      const lockedSharedRoomProps = isLockedSharedRoom
        ? { isLockedSharedRoom }
        : {};
      return (
        <NoItem
          isRooms={isRooms}
          isFiles={isFiles}
          isTemplatesRoom={isTemplatesRoom}
          isAgents={isAgents}
          infoPanelSelection={selection}
          {...lockedSharedRoomProps}
        />
      );
    }
>>>>>>> 1896187c

import InfoPanelBodyGeneral from "./bodyGeneral";
import InfoPanelBodyTemplateGallery from "./bodyTemplateGallery";
import { InfoPanelBodyContentProps } from "./Body.types";

const InfoPanelBodyContent: React.FC<InfoPanelBodyContentProps> = ({
  isGallery,
  ...restProps
}) => {
  if (isGallery) return <InfoPanelBodyTemplateGallery />;

  const {
    selection,
    contactsTab,
    roomsView,
    fileView,
    getIsFiles,
    getIsRooms,
    setView,
    maxImageUploadSize,
    editRoomDialogProps,
    createRoomDialogProps,
    templateEventVisible,
    avatarEditorDialogVisible,
    image,
    setAvatarEditorDialogVisible,
    onSaveRoomLogo,
    onChangeFile,
    setImage,
    checkIsExpiredLinkAsync,
  } = restProps as Exclude<InfoPanelBodyContentProps, { isGallery: true }>;

  return (
<<<<<<< HEAD
    <InfoPanelBodyGeneral
      selection={selection}
      contactsTab={contactsTab}
      roomsView={roomsView}
      fileView={fileView}
      getIsFiles={getIsFiles}
      getIsRooms={getIsRooms}
      setView={setView}
      maxImageUploadSize={maxImageUploadSize}
      editRoomDialogProps={editRoomDialogProps}
      createRoomDialogProps={createRoomDialogProps}
      templateEventVisible={templateEventVisible}
      avatarEditorDialogVisible={avatarEditorDialogVisible}
      image={image}
      setAvatarEditorDialogVisible={setAvatarEditorDialogVisible}
      onSaveRoomLogo={onSaveRoomLogo}
      onChangeFile={onChangeFile}
      setImage={setImage}
      checkIsExpiredLinkAsync={checkIsExpiredLinkAsync}
    />
=======
    <div className={commonStyles.infoPanelBody}>
      {!isNoItem &&
      !Array.isArray(selection) &&
      (isUsers || isGuests || isGroups || isGallery) ? (
        <ItemTitle
          infoPanelSelection={selection}
          isContacts={isUsers || isGuests || isGroups}
          isNoItem={isNoItem ?? false}
          isGallery={isGallery}
        />
      ) : null}
      {getView()}

      {avatarEditorDialogVisible &&
      !editRoomDialogProps.visible &&
      !editAgentDialogProps.visible &&
      !createRoomDialogProps.visible &&
      !Array.isArray(selection) ? (
        <AvatarEditorDialog
          image={image}
          onChangeImage={setImage}
          onClose={() => setAvatarEditorDialogVisible(false)}
          onSave={(img: unknown) =>
            !templateEventVisible
              ? onSaveRoomLogo(selection?.id, img, selection, true)
              : setAvatarEditorDialogVisible(false)
          }
          onChangeFile={onChangeFile}
          classNameWrapperImageCropper="icon-editor"
          visible={image.uploadedFile}
          maxImageSize={maxImageUploadSize}
        />
      ) : null}
    </div>
>>>>>>> 1896187c
  );
};

export default inject(
  ({
    infoPanelStore,
    settingsStore,
    avatarEditorDialogStore,
    dialogsStore,
    peopleStore,
    filesActionsStore,
    pluginStore,
  }: TStore) => {
    const { contactsTab } = peopleStore.usersStore;
<<<<<<< HEAD
    const { roomsView, fileView, getIsFiles, getIsRooms, setView } =
      infoPanelStore;
=======

    const { infoPanelItemsList } = pluginStore;

    const {
      roomsView,
      fileView,

      getIsFiles,
      getIsRooms,
      getIsAIAgent,
      setView,
      getIsTrash,
    } = infoPanelStore;
>>>>>>> 1896187c

    const { isExpiredLinkAsync } = filesActionsStore;
    const {
      editRoomDialogProps,
      editAgentDialogProps,
      createRoomDialogProps,
      templateEventVisible,
    } = dialogsStore;

    const {
      avatarEditorDialogVisible,
      image,
      setAvatarEditorDialogVisible,
      onSaveRoomLogo,
      onChangeFile,
      setImage,
    } = avatarEditorDialogStore;

    const selection = infoPanelStore.infoPanelSelection;

    return {
      contactsTab,
      selection,
      roomsView,
      fileView,
      getIsFiles,
      getIsRooms,
      getIsAIAgent,
      getIsTrash,
      setView,
<<<<<<< HEAD
=======

      infoPanelItemsList,

>>>>>>> 1896187c
      maxImageUploadSize: settingsStore.maxImageUploadSize,
      editRoomDialogProps,
      editAgentDialogProps,
      createRoomDialogProps,
      templateEventVisible,
      avatarEditorDialogVisible,
      image,
      setAvatarEditorDialogVisible,
      onSaveRoomLogo,
      onChangeFile,
      setImage,
      checkIsExpiredLinkAsync: isExpiredLinkAsync,
    };
  },
)(observer(InfoPanelBodyContent));<|MERGE_RESOLUTION|>--- conflicted
+++ resolved
@@ -23,206 +23,8 @@
 // All the Product's GUI elements, including illustrations and icon sets, as well as technical writing
 // content are licensed under the terms of the Creative Commons Attribution-ShareAlike 4.0
 // International. See the License terms at http://creativecommons.org/licenses/by-sa/4.0/legalcode
-<<<<<<< HEAD
-
 import React from "react";
 import { inject, observer } from "mobx-react";
-=======
-import React, { useEffect, useMemo } from "react";
-import { inject, observer } from "mobx-react";
-
-import { SettingsStore } from "@docspace/shared/store/SettingsStore";
-import { isLockedSharedRoom as isLockedSharedRoomUtil } from "@docspace/shared/utils";
-import { FolderType } from "@docspace/shared/enums";
-import InfoPanelViewLoader from "@docspace/shared/skeletons/info-panel/body";
-import { useEventCallback } from "@docspace/shared/hooks/useEventCallback";
-import {
-  isRoom as isRoomUtil,
-  isFolder as isFolderUtil,
-} from "@docspace/shared/utils/typeGuards";
-
-import { AvatarEditorDialog } from "SRC_DIR/components/dialogs";
-import DialogsStore from "SRC_DIR/store/DialogsStore";
-import AvatarEditorDialogStore from "SRC_DIR/store/AvatarEditorDialogStore";
-import PluginStore from "SRC_DIR/store/PluginStore";
-import InfoPanelStore, { InfoPanelView } from "SRC_DIR/store/InfoPanelStore";
-import UsersStore from "SRC_DIR/store/contacts/UsersStore";
-
-import ItemTitle from "./sub-components/ItemTitle";
-import SeveralItems from "./sub-components/SeveralItems";
-import NoItem from "./sub-components/NoItem";
-
-import Users from "./views/Users";
-import Groups from "./views/Groups";
-import Gallery from "./views/Gallery";
-import FilesView from "./views/FilesView";
-
-import commonStyles from "./helpers/Common.module.scss";
-
-type BodyProps = {
-  selection: InfoPanelStore["infoPanelSelection"];
-  roomsView: InfoPanelStore["roomsView"];
-  fileView: InfoPanelStore["fileView"];
-  getIsFiles: InfoPanelStore["getIsFiles"];
-  getIsRooms: InfoPanelStore["getIsRooms"];
-  getIsAIAgent: InfoPanelStore["getIsAIAgent"];
-  getIsTrash: InfoPanelStore["getIsTrash"];
-  setView: InfoPanelStore["setView"];
-
-  infoPanelItemsList: PluginStore["infoPanelItemsList"];
-
-  maxImageUploadSize: SettingsStore["maxImageUploadSize"];
-
-  editRoomDialogProps: DialogsStore["editRoomDialogProps"];
-  editAgentDialogProps: DialogsStore["editAgentDialogProps"];
-  createRoomDialogProps: DialogsStore["createRoomDialogProps"];
-  templateEventVisible: DialogsStore["templateEventVisible"];
-
-  avatarEditorDialogVisible: AvatarEditorDialogStore["avatarEditorDialogVisible"];
-  image: AvatarEditorDialogStore["image"];
-
-  setAvatarEditorDialogVisible: AvatarEditorDialogStore["setAvatarEditorDialogVisible"];
-  onSaveRoomLogo: AvatarEditorDialogStore["onSaveRoomLogo"];
-  onChangeFile: AvatarEditorDialogStore["onChangeFile"];
-  setImage: AvatarEditorDialogStore["setImage"];
-
-  contactsTab: UsersStore["contactsTab"];
-  checkIsExpiredLinkAsync: TStore["filesActionsStore"]["isExpiredLinkAsync"];
-};
-
-const InfoPanelBodyContent = ({
-  selection,
-  contactsTab,
-
-  roomsView,
-  fileView,
-  getIsFiles,
-  getIsRooms,
-  getIsAIAgent,
-  getIsTrash,
-  setView,
-
-  infoPanelItemsList,
-
-  maxImageUploadSize,
-
-  editRoomDialogProps,
-  createRoomDialogProps,
-  templateEventVisible,
-
-  avatarEditorDialogVisible,
-  image,
-
-  setAvatarEditorDialogVisible,
-  onSaveRoomLogo,
-  onChangeFile,
-  setImage,
-  checkIsExpiredLinkAsync,
-  editAgentDialogProps,
-}: BodyProps) => {
-  const isFiles = getIsFiles();
-  const isRooms = getIsRooms();
-  const isAgents = getIsAIAgent();
-  const isTrash = getIsTrash();
-  const isGallery = window.location.pathname.includes("form-gallery");
-  const isGroups = contactsTab === "groups";
-  const isGuests = contactsTab === "guests";
-  const isUsers = contactsTab === "inside_group" || contactsTab === "people";
-  const isTemplatesRoom =
-    !Array.isArray(selection) &&
-    selection?.rootFolderType === FolderType.RoomTemplates;
-
-  const isRoom = isRoomUtil(selection);
-  const isAgent =
-    selection &&
-    "rootFolderType" in selection &&
-    // "roomType" in selection &&
-    // selection.roomType &&
-    selection.rootFolderType === FolderType.AIAgents;
-  const isFolder = selection && "isFolder" in selection && !!selection.isFolder;
-
-  const isRoot = isFolder && selection?.id === selection?.rootFolderId;
-  const id = !Array.isArray(selection) ? selection?.id : null;
-
-  const isLockedSharedRoom = isRoom && isLockedSharedRoomUtil(selection);
-
-  const isSeveralItems = Array.isArray(selection) && selection.length > 1;
-  const isNoItem =
-    !selection ||
-    (!Array.isArray(selection) &&
-      selection.isLinkExpired &&
-      selection.external) ||
-    isLockedSharedRoom ||
-    (isRoot && !isGallery);
-
-  const currentView = useMemo(() => {
-    return isRoom || isTemplatesRoom || isAgent ? roomsView : fileView;
-  }, [isRoom, roomsView, fileView, isTemplatesRoom, isAgent]);
-
-  const deferredCurrentView = React.useDeferredValue(currentView);
-
-  useEffect(() => {
-    if (
-      fileView === InfoPanelView.infoShare &&
-      selection &&
-      isFolderUtil(selection) &&
-      !selection?.canShare &&
-      !isTemplatesRoom &&
-      !isAgent
-    ) {
-      setView(InfoPanelView.infoDetails);
-    }
-  }, [fileView, selection, isTemplatesRoom, isAgent]);
-
-  useEffect(() => {
-    if (!currentView.startsWith("info_plugin-")) return;
-
-    const itemKey = currentView.replace("info_plugin-", "");
-    const item = infoPanelItemsList.find((item) => item.key === itemKey);
-
-    if (isAgent) {
-      setView(InfoPanelView.infoMembers);
-    } else if (!item || isTrash || isTemplatesRoom) {
-      setView(InfoPanelView.infoDetails);
-    }
-  }, [currentView, isAgent, isTrash, isTemplatesRoom, infoPanelItemsList]);
-
-  const isExpiredLink = useEventCallback(() =>
-    checkIsExpiredLinkAsync(selection),
-  );
-
-  useEffect(() => {
-    if (!id) return;
-
-    isExpiredLink();
-  }, [id, isExpiredLink]);
-
-  const getView = () => {
-    if (isUsers || isGuests) return <Users isGuests={isGuests} />;
-
-    if (isGroups) return <Groups />;
-
-    if (isGallery) return <Gallery />;
-
-    if (isSeveralItems || Array.isArray(selection))
-      return <SeveralItems selectedItems={selection} />;
-
-    if (isNoItem || !selection) {
-      const lockedSharedRoomProps = isLockedSharedRoom
-        ? { isLockedSharedRoom }
-        : {};
-      return (
-        <NoItem
-          isRooms={isRooms}
-          isFiles={isFiles}
-          isTemplatesRoom={isTemplatesRoom}
-          isAgents={isAgents}
-          infoPanelSelection={selection}
-          {...lockedSharedRoomProps}
-        />
-      );
-    }
->>>>>>> 1896187c
 
 import InfoPanelBodyGeneral from "./bodyGeneral";
 import InfoPanelBodyTemplateGallery from "./bodyTemplateGallery";
@@ -256,7 +58,6 @@
   } = restProps as Exclude<InfoPanelBodyContentProps, { isGallery: true }>;
 
   return (
-<<<<<<< HEAD
     <InfoPanelBodyGeneral
       selection={selection}
       contactsTab={contactsTab}
@@ -277,42 +78,6 @@
       setImage={setImage}
       checkIsExpiredLinkAsync={checkIsExpiredLinkAsync}
     />
-=======
-    <div className={commonStyles.infoPanelBody}>
-      {!isNoItem &&
-      !Array.isArray(selection) &&
-      (isUsers || isGuests || isGroups || isGallery) ? (
-        <ItemTitle
-          infoPanelSelection={selection}
-          isContacts={isUsers || isGuests || isGroups}
-          isNoItem={isNoItem ?? false}
-          isGallery={isGallery}
-        />
-      ) : null}
-      {getView()}
-
-      {avatarEditorDialogVisible &&
-      !editRoomDialogProps.visible &&
-      !editAgentDialogProps.visible &&
-      !createRoomDialogProps.visible &&
-      !Array.isArray(selection) ? (
-        <AvatarEditorDialog
-          image={image}
-          onChangeImage={setImage}
-          onClose={() => setAvatarEditorDialogVisible(false)}
-          onSave={(img: unknown) =>
-            !templateEventVisible
-              ? onSaveRoomLogo(selection?.id, img, selection, true)
-              : setAvatarEditorDialogVisible(false)
-          }
-          onChangeFile={onChangeFile}
-          classNameWrapperImageCropper="icon-editor"
-          visible={image.uploadedFile}
-          maxImageSize={maxImageUploadSize}
-        />
-      ) : null}
-    </div>
->>>>>>> 1896187c
   );
 };
 
@@ -324,35 +89,14 @@
     dialogsStore,
     peopleStore,
     filesActionsStore,
-    pluginStore,
   }: TStore) => {
     const { contactsTab } = peopleStore.usersStore;
-<<<<<<< HEAD
     const { roomsView, fileView, getIsFiles, getIsRooms, setView } =
       infoPanelStore;
-=======
-
-    const { infoPanelItemsList } = pluginStore;
-
-    const {
-      roomsView,
-      fileView,
-
-      getIsFiles,
-      getIsRooms,
-      getIsAIAgent,
-      setView,
-      getIsTrash,
-    } = infoPanelStore;
->>>>>>> 1896187c
 
     const { isExpiredLinkAsync } = filesActionsStore;
-    const {
-      editRoomDialogProps,
-      editAgentDialogProps,
-      createRoomDialogProps,
-      templateEventVisible,
-    } = dialogsStore;
+    const { editRoomDialogProps, createRoomDialogProps, templateEventVisible } =
+      dialogsStore;
 
     const {
       avatarEditorDialogVisible,
@@ -372,18 +116,9 @@
       fileView,
       getIsFiles,
       getIsRooms,
-      getIsAIAgent,
-      getIsTrash,
       setView,
-<<<<<<< HEAD
-=======
-
-      infoPanelItemsList,
-
->>>>>>> 1896187c
       maxImageUploadSize: settingsStore.maxImageUploadSize,
       editRoomDialogProps,
-      editAgentDialogProps,
       createRoomDialogProps,
       templateEventVisible,
       avatarEditorDialogVisible,
