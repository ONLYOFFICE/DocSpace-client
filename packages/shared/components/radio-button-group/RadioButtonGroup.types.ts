--- conflicted
+++ resolved
@@ -35,11 +35,7 @@
   disabled?: boolean;
   type?: "text" | "radio";
   autoFocus?: boolean;
-<<<<<<< HEAD
-  testId?: string;
-=======
   dataTestId?: string;
->>>>>>> 39b63886
 } & PicketRadioButtonPropsForOption;
 
 type PickedDivProps = Pick<
@@ -61,12 +57,7 @@
   selected?: string | number;
   /** Position of radio buttons  */
   width?: string;
-<<<<<<< HEAD
-  /** Test id for the radio button group */
-  testId?: string;
-=======
   /** Data test id for the radio button group */
   dataTestId?: string;
->>>>>>> 39b63886
 } & PickedDivProps &
   PicketRadioButtonProps;