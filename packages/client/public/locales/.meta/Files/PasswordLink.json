{
  "key_path": "PasswordLink",
  "content": "Add a password to protect your link.",
  "content_en_sha1_hash": "42a67a4e40cdd931422925bb49e350b6f5a595e4",
  "created_at": "2025-05-19T21:30:55.941Z",
<<<<<<< HEAD
  "updated_at": "2025-05-26T07:57:32.352Z",
=======
  "updated_at": "2025-07-10T11:11:06.847Z",
>>>>>>> 4378f47c
  "comment": {
    "text": "The translation key \"PasswordLink\" describes the text \"Add a password to protect your link\", which is used in an edit link panel component. It is displayed as a header text above a field where users can input a password to add protection to their link.",
    "is_auto": true,
    "updated_at": "2025-05-20T09:39:25.387Z"
  },
  "usage": [
    {
      "file_path": "/packages/client/src/components/panels/EditLinkPanel/index.js",
      "line_number": 318,
      "context": "/>\n <PasswordAccessBlock\n t={t}\n isLoading={isLoading}\n headerText={t(\"Files:PasswordAccess\")}\n bodyText={t(\"Files:PasswordLink\")}\n isChecked={passwordAccessIsChecked}\n isPasswordValid={isPasswordValid}\n passwordValue={passwordValue}\n setPasswordValue={setPasswordValue}\n setIsPasswordValid={setIsPasswordValid}",
      "module": "/packages/client"
    }
  ],
  "languages": {
    "en": {
      "ai_translated": false,
      "ai_model": null,
      "ai_spell_check_issues": [],
      "approved_at": null
    },
    "ar-SA": {
      "ai_translated": false,
      "ai_model": null,
      "ai_spell_check_issues": [],
      "approved_at": null
    },
    "az": {
      "ai_translated": false,
      "ai_model": null,
      "ai_spell_check_issues": [],
      "approved_at": null
    },
    "bg": {
      "ai_translated": false,
      "ai_model": null,
      "ai_spell_check_issues": [],
      "approved_at": null
    },
    "cs": {
      "ai_translated": false,
      "ai_model": null,
      "ai_spell_check_issues": [],
      "approved_at": null
    },
    "de": {
      "ai_translated": false,
      "ai_model": null,
      "ai_spell_check_issues": [],
      "approved_at": null
    },
    "el-GR": {
      "ai_translated": false,
      "ai_model": null,
      "ai_spell_check_issues": [],
      "approved_at": null
    },
    "es": {
      "ai_translated": false,
      "ai_model": null,
      "ai_spell_check_issues": [],
      "approved_at": null
    },
    "fi": {
      "ai_translated": false,
      "ai_model": null,
      "ai_spell_check_issues": [],
      "approved_at": null
    },
    "fr": {
      "ai_translated": false,
      "ai_model": null,
      "ai_spell_check_issues": [],
      "approved_at": null
    },
    "hy-AM": {
      "ai_translated": false,
      "ai_model": null,
      "ai_spell_check_issues": [
        {
          "type": "spelling",
          "description": "The word 'հղումը' (hʁumə) is the correct translation for 'link' in this context, but its hyphenation could be improved for better readability. While not strictly an error, it's stylistically preferable.",
          "suggestion": "Ձեր հղումն ու պաշտպանելու համար գաղտնաբառ ավելացրեք:"
        }
      ],
      "approved_at": null
    },
    "it": {
      "ai_translated": false,
      "ai_model": null,
      "ai_spell_check_issues": [],
      "approved_at": null
    },
    "ja-JP": {
      "ai_translated": false,
      "ai_model": null,
      "ai_spell_check_issues": [],
      "approved_at": null
    },
    "ko-KR": {
      "ai_translated": false,
      "ai_model": null,
      "ai_spell_check_issues": [],
      "approved_at": null
    },
    "lo-LA": {
      "ai_translated": false,
      "ai_model": null,
      "ai_spell_check_issues": [
        {
          "type": "spelling",
          "description": "The word 'ລິ້ງ' is an informal way to say 'link' in Lao. While understandable, a more formal and widely accepted term is 'ເຊື່ອມຕໍ່' (siueam to).",
          "suggestion": "ເພີ່ມລະຫັດຜ່ານເພື່ອປົກປ້ອງເຊື່ອມຕໍ່ຂອງທ່ານ."
        }
      ],
      "approved_at": null
    },
    "lv": {
      "ai_translated": false,
      "ai_model": null,
      "ai_spell_check_issues": [],
      "approved_at": null
    },
    "nl": {
      "ai_translated": false,
      "ai_model": null,
      "ai_spell_check_issues": [],
      "approved_at": null
    },
    "pl": {
      "ai_translated": false,
      "ai_model": null,
      "ai_spell_check_issues": [],
      "approved_at": null
    },
    "pt": {
      "ai_translated": false,
      "ai_model": null,
      "ai_spell_check_issues": [],
      "approved_at": null
    },
    "pt-BR": {
      "ai_translated": false,
      "ai_model": null,
      "ai_spell_check_issues": [],
      "approved_at": null
    },
    "ro": {
      "ai_translated": false,
      "ai_model": null,
      "ai_spell_check_issues": [],
      "approved_at": null
    },
    "ru": {
      "ai_translated": false,
      "ai_model": null,
      "ai_spell_check_issues": [],
      "approved_at": null
    },
    "si": {
      "ai_translated": false,
      "ai_model": null,
      "ai_spell_check_issues": [],
      "approved_at": null
    },
    "sk": {
      "ai_translated": false,
      "ai_model": null,
      "ai_spell_check_issues": [],
      "approved_at": null
    },
    "sl": {
      "ai_translated": false,
      "ai_model": null,
      "ai_spell_check_issues": [],
      "approved_at": null
    },
    "sr-Cyrl-RS": {
      "ai_translated": false,
      "ai_model": null,
      "ai_spell_check_issues": [],
      "approved_at": null
    },
    "sr-Latn-RS": {
      "ai_translated": false,
      "ai_model": null,
      "ai_spell_check_issues": [],
      "approved_at": null
    },
    "tr": {
      "ai_translated": false,
      "ai_model": null,
      "ai_spell_check_issues": [],
      "approved_at": null
    },
    "uk-UA": {
      "ai_translated": false,
      "ai_model": null,
      "ai_spell_check_issues": [],
      "approved_at": null
    },
    "vi": {
      "ai_translated": false,
      "ai_model": null,
      "ai_spell_check_issues": [],
      "approved_at": null
    },
    "zh-CN": {
      "ai_translated": false,
      "ai_model": null,
      "ai_spell_check_issues": [],
      "approved_at": null
    }
  }
}<|MERGE_RESOLUTION|>--- conflicted
+++ resolved
@@ -3,11 +3,7 @@
   "content": "Add a password to protect your link.",
   "content_en_sha1_hash": "42a67a4e40cdd931422925bb49e350b6f5a595e4",
   "created_at": "2025-05-19T21:30:55.941Z",
-<<<<<<< HEAD
-  "updated_at": "2025-05-26T07:57:32.352Z",
-=======
   "updated_at": "2025-07-10T11:11:06.847Z",
->>>>>>> 4378f47c
   "comment": {
     "text": "The translation key \"PasswordLink\" describes the text \"Add a password to protect your link\", which is used in an edit link panel component. It is displayed as a header text above a field where users can input a password to add protection to their link.",
     "is_auto": true,
@@ -87,9 +83,9 @@
       "ai_model": null,
       "ai_spell_check_issues": [
         {
-          "type": "spelling",
-          "description": "The word 'հղումը' (hʁumə) is the correct translation for 'link' in this context, but its hyphenation could be improved for better readability. While not strictly an error, it's stylistically preferable.",
-          "suggestion": "Ձեր հղումն ու պաշտպանելու համար գաղտնաբառ ավելացրեք:"
+          "type": "incorrect_translation",
+          "description": "The translation 'Ձեր հղումը պաշտպանելու համար գաղտնաբառ ավելացրեք:' while understandable, is a bit literal. A more natural phrasing in Armenian would convey the same meaning with improved flow.",
+          "suggestion": "Consider: «Պաշտպանեք ձեր հղումը գաղտնաբառով» or «Հղումը պաշտպանեք գաղտնաբառով»."
         }
       ],
       "approved_at": null
@@ -118,7 +114,7 @@
       "ai_spell_check_issues": [
         {
           "type": "spelling",
-          "description": "The word 'ລິ້ງ' is an informal way to say 'link' in Lao. While understandable, a more formal and widely accepted term is 'ເຊື່ອມຕໍ່' (siueam to).",
+          "description": "The Lao word 'ລິ້ງ' is a transliteration and while commonly used, 'ເຊື່ອມຕໍ່' is a more formal and accurate translation of 'link' in this context.",
           "suggestion": "ເພີ່ມລະຫັດຜ່ານເພື່ອປົກປ້ອງເຊື່ອມຕໍ່ຂອງທ່ານ."
         }
       ],
@@ -169,7 +165,13 @@
     "si": {
       "ai_translated": false,
       "ai_model": null,
-      "ai_spell_check_issues": [],
+      "ai_spell_check_issues": [
+        {
+          "type": "incorrect_translation",
+          "description": "The translation 'සබැඳිය මුරපදයකින් ආරක්‍ෂා කරන්න' while understandable, is a bit literal. A more natural phrasing would be 'සබැඳියකට මුරපදය එකතු කරන්න' or 'මුරපදයක් යොදා සබැඳිය ආරක්ෂා කරන්න'.",
+          "suggestion": "සබැඳියකට මුරපදය එකතු කරන්න"
+        }
+      ],
       "approved_at": null
     },
     "sk": {
