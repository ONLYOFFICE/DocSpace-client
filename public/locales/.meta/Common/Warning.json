--- conflicted
+++ resolved
@@ -3,11 +3,7 @@
   "content": "Warning",
   "content_en_sha1_hash": "e9c45563358e813f157ba81b33143542165ba84e",
   "created_at": "2025-05-19T21:30:49.575Z",
-<<<<<<< HEAD
-  "updated_at": "2025-08-29T14:33:37.907Z",
-=======
   "updated_at": "2025-09-01T11:05:24.078Z",
->>>>>>> b75318d3
   "comment": {
     "text": "This \"Warning\" translation key is used to display a caution message when sensitive information about file protection is detected in a file. It appears as a warning text in error messages or dialog boxes, providing context for users when accessing protected files.",
     "is_auto": true,
