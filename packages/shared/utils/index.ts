--- conflicted
+++ resolved
@@ -79,18 +79,18 @@
   isBetaLanguage,
   getLogoUrl,
 } from "./common";
-<<<<<<< HEAD
-import { DeviceType, FileFillingFormStatus } from "../enums";
-=======
-import { DeviceType, FilterType, RoomsType } from "../enums";
->>>>>>> 897b95db
+import {
+  DeviceType,
+  FilterType,
+  RoomsType,
+  FileFillingFormStatus,
+} from "../enums";
 import { TFile } from "../api/files/types";
 import { onEdgeScrolling, clearEdgeScrollingTimer } from "./edgeScrolling";
 import type { TRoom } from "../api/rooms/types";
 import { injectDefaultTheme } from "./injectDefaultTheme";
 import { getFromSessionStorage } from "./getFromSessionStorage";
 import { saveToSessionStorage } from "./saveToSessionStorage";
-import type { TTranslation } from "../types";
 import { fakeFormFillingList } from "./formFillingTourData";
 
 export {
@@ -248,9 +248,8 @@
   }
 };
 
-<<<<<<< HEAD
 export const getFillingStatusTitle = (
-  status: FileFillingFormStatus,
+  status: FileFillingFormStatus | undefined,
   t: TTranslation,
 ) => {
   switch (status) {
@@ -264,7 +263,11 @@
       return t("Common:Stopped");
     case FileFillingFormStatus.Completed:
       return t("Common:Complete");
-=======
+    default:
+      return "";
+  }
+};
+
 export const getCheckboxItemId = (key: string | FilterType | RoomsType) => {
   switch (key) {
     case "all":
@@ -338,7 +341,6 @@
     case `room-${RoomsType.VirtualDataRoom}`:
       return t("Common:VirtualDataRoom");
 
->>>>>>> 897b95db
     default:
       return "";
   }
