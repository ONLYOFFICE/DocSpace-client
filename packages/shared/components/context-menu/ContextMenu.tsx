// (c) Copyright Ascensio System SIA 2009-2025
//
// This program is a free software product.
// You can redistribute it and/or modify it under the terms
// of the GNU Affero General Public License (AGPL) version 3 as published by the Free Software
// Foundation. In accordance with Section 7(a) of the GNU AGPL its Section 15 shall be amended
// to the effect that Ascensio System SIA expressly excludes the warranty of non-infringement of
// any third-party rights.
//
// This program is distributed WITHOUT ANY WARRANTY, without even the implied warranty
// of MERCHANTABILITY or FITNESS FOR A PARTICULAR  PURPOSE. For details, see
// the GNU AGPL at: http://www.gnu.org/licenses/agpl-3.0.html
//
// You can contact Ascensio System SIA at Lubanas st. 125a-25, Riga, Latvia, EU, LV-1021.
//
// The  interactive user interfaces in modified source and object code versions of the Program must
// display Appropriate Legal Notices, as required under Section 5 of the GNU AGPL version 3.
//
// Pursuant to Section 7(b) of the License you must retain the original Product logo when
// distributing the program. Pursuant to Section 7(e) we decline to grant you any rights under
// trademark law for use of our trademarks.
//
// All the Product's GUI elements, including illustrations and icon sets, as well as technical writing
// content are licensed under the terms of the Creative Commons Attribution-ShareAlike 4.0
// International. See the License terms at http://creativecommons.org/licenses/by-sa/4.0/legalcode

"use client";

/* eslint-disable @typescript-eslint/no-unused-vars */
import React from "react";
import { CSSTransition } from "react-transition-group";

import ArrowLeftReactUrl from "PUBLIC_DIR/images/arrow-left.react.svg?url";

import {
  classNames,
  DomHelpers,
  trimSeparator,
  isMobile as isMobileUtils,
} from "../../utils";
import { useInterfaceDirection } from "../../hooks/useInterfaceDirection";

import { Portal } from "../portal";
import { Backdrop } from "../backdrop";
import { Text } from "../text";
import { Avatar, AvatarRole, AvatarSize } from "../avatar";
import { IconButton } from "../icon-button";
import { RoomIcon } from "../room-icon";

import { SubMenu } from "./sub-components/SubMenu";
import { MobileSubMenu } from "./sub-components/MobileSubMenu";

import {
  ContextMenuModel,
  ContextMenuProps,
  ContextMenuRefType,
} from "./ContextMenu.types";
import styles from "./ContextMenu.module.scss";

const MARGIN_BORDER = 16; // Indentation from the border of the screen

const ContextMenu = React.forwardRef<ContextMenuRefType, ContextMenuProps>(
  (props, ref) => {
    const [visible, setVisible] = React.useState(false);
    const [reshow, setReshow] = React.useState(false);
    const [resetMenu, setResetMenu] = React.useState(false);
    const [model, setModel] = React.useState<ContextMenuModel[] | null>(null);
    const [changeView, setChangeView] = React.useState(false);
    const [showMobileMenu, setShowMobileMenu] = React.useState(false);
    const [mobileSubMenuItems, setMobileSubMenuItems] = React.useState<
      ContextMenuModel[] | undefined
    >([]);
    const [mobileHeader, setMobileHeader] = React.useState<string>("");

    const prevReshow = React.useRef(false);
    const menuRef = React.useRef<null | HTMLDivElement>(null);
    const currentEvent = React.useRef<
      | null
      | React.MouseEvent
      | MouseEvent
      | React.ChangeEvent<HTMLInputElement>
      | Event
    >(null);

    const [root, setRoot] = React.useState<null | HTMLDivElement>(null);

    const { isRTL } = useInterfaceDirection();

    const {
      getContextModel,
      onShow,
      onHide,
      autoZIndex = true,
      baseZIndex,
      leftOffset,
      rightOffset,
      containerRef,
      scaled,
      global,
      className,
      header,
      fillIcon = true,
      isRoom,
      id,
      style,
      isArchive,
      ignoreChangeView,
      appendTo,
      withBackdrop,
      model: propsModel,
      badgeUrl,
      headerOnlyMobile = false,
    } = props;

    const onMenuClick = () => {
      setResetMenu(false);
    };

    const onMenuMouseEnter = () => {
      setResetMenu(false);
    };

    const show = React.useCallback(
      (
        e:
          | React.MouseEvent
          | MouseEvent
          | Event
          | React.ChangeEvent<HTMLInputElement>,
      ) => {
        if (getContextModel) {
          const m = trimSeparator(getContextModel());
          setModel(m);
        }

        e.stopPropagation();
        e.preventDefault();

        currentEvent.current = e;

        if (visible) {
          if (!isMobileUtils()) {
            setReshow(true);
            prevReshow.current = true;
          }
        } else {
          setVisible(true);
          if (currentEvent.current) onShow?.(currentEvent.current);
        }
      },
      [visible, onShow, getContextModel],
    );

    const hide = React.useCallback(
      (
        e:
          | React.MouseEvent
          | MouseEvent
          | Event
          | React.ChangeEvent<HTMLInputElement>,
      ) => {
        currentEvent.current = e;

        onHide?.(e);

        setVisible(false);
        setReshow(false);
        prevReshow.current = false;
        setChangeView(false);
        setShowMobileMenu(false);
      },
      [onHide],
    );

    const toggle = React.useCallback(
      (
        e:
          | React.MouseEvent
          | MouseEvent
          | Event
          | React.ChangeEvent<HTMLInputElement>,
      ) => {
        if (currentEvent.current === e) return;

        if (visible) {
          hide(e);
          return false;
        }
        show(e);
        return true;
      },
      [visible, hide, show],
    );

    React.useEffect(() => {
      if (visible && prevReshow.current !== reshow) {
        setVisible(false);
        setReshow(false);
        prevReshow.current = false;
        setResetMenu(true);
        setChangeView(false);

        if (currentEvent.current) show(currentEvent.current);
      }
    }, [visible, reshow, show]);

    const position = (event: React.MouseEvent | MouseEvent) => {
      if (event) {
        const rects = containerRef?.current?.getBoundingClientRect();

        const currentLeftOffset = leftOffset ?? 0;
        const currentRightOffset = rightOffset ?? 0;

        let left = rects
          ? rects.left - currentLeftOffset - currentRightOffset
          : event.pageX + 1;
        let top = rects ? rects.top : event.pageY + 1;
        let width =
          menuRef.current && menuRef.current.offsetParent
            ? menuRef.current.offsetWidth
            : DomHelpers.getHiddenElementOuterWidth(menuRef.current);
        const height =
          menuRef.current && menuRef.current.offsetParent
            ? menuRef.current.offsetHeight
            : DomHelpers.getHiddenElementOuterHeight(menuRef.current);
        const viewport = DomHelpers.getViewport();

        const borderWidth = menuRef.current
          ? +window
              .getComputedStyle(menuRef.current)
              .borderWidth.replace("px", "")
          : 0;

        const mobileView =
          isMobileUtils() && (height > 210 || ignoreChangeView);

        if (!mobileView) {
          const options =
            menuRef?.current?.getElementsByClassName("p-menuitem");
          const optionsWidth: number[] = [];

          if (options) {
            Array.from(options).forEach((option) =>
              optionsWidth.push(option.getBoundingClientRect().width),
            );

            const widthMaxContent = Math.max(...optionsWidth);

            width = Math.ceil(widthMaxContent);
          }
        }

        if (isRTL && !rects && left > width) {
          left = event.pageX - width + 1;
        }

        if (mobileView) {
          setChangeView(true);

          return;
        }

        // flip
        if (left + width - document.body.scrollLeft > viewport.width) {
          left -= width;
        }

        // flip
        if (top + height - document.body.scrollTop > viewport.height) {
          top -= height;
        }

        // fit
        if (left < document.body.scrollLeft) {
          left = document.body.scrollLeft;
        }

        // fit
        if (top < document.body.scrollTop) {
          if (document.body.scrollTop === 0) top = MARGIN_BORDER;
          else top = document.body.scrollTop;
        }

        if (borderWidth) width += borderWidth * 2;

        if (containerRef) {
          if (rects) top += rects.height + 4;

          if (menuRef.current) {
            if (scaled && rects) {
              menuRef.current.style.width = `${rects.width}px`;
            }
            menuRef.current.style.minWidth = "210px";
          }
        }
        if (menuRef.current) {
          menuRef.current.style.left = `${left || MARGIN_BORDER}px`;
          menuRef.current.style.top = `${top}px`;

          if (!mobileView) menuRef.current.style.width = `${width}px`;
        }
      }
    };

    const onEnter = () => {
      if (autoZIndex && menuRef.current) {
        const zIndex = baseZIndex || 0;
        menuRef.current.style.zIndex = String(
          zIndex + DomHelpers.generateZIndex(),
        );
      }

      if (currentEvent.current && "clientX" in currentEvent.current) {
        position(currentEvent.current);
      }
    };

    const onExited = () => {
      DomHelpers.revertZIndex();
    };

    const onLeafClick = (
      e: React.MouseEvent | React.ChangeEvent<HTMLInputElement>,
    ) => {
      setResetMenu(true);

      hide(e);

      e.stopPropagation();
    };

    const isOutsideClicked = React.useCallback(
      (e: React.MouseEvent | MouseEvent) => {
        const target = e.target as HTMLElement;
        return (
          menuRef.current &&
          !(
            menuRef.current.isSameNode(target) ||
            menuRef.current.contains(target)
          )
        );
      },
      [],
    );

    const documentClickListener = React.useCallback(
      (e: MouseEvent) => {
        if (isOutsideClicked(e)) {
          // TODO: (&& e.button !== 2) restore after global usage

          hide(e);

          setResetMenu(true);
        }
      },
      [setResetMenu, isOutsideClicked, hide],
    );

    const documentContextMenuListener = React.useCallback(
      (e: MouseEvent) => {
        show(e);
      },
      [show],
    );

    const documentResizeListener = React.useCallback(
      (e: Event) => {
        if (visible) {
          hide(e);
        }
      },
      [visible, hide],
    );

    const bindDocumentListeners = () => {
      window.addEventListener("resize", documentResizeListener);
      document.addEventListener("click", documentClickListener);
      document.addEventListener("mousedown", documentClickListener);
    };

    const unbindDocumentListeners = () => {
      window.removeEventListener("resize", documentResizeListener);
      document.removeEventListener("click", documentClickListener);
      document.removeEventListener("mousedown", documentClickListener);
    };

    const onEntered = () => {
      bindDocumentListeners();
    };

    const onExit = () => {
      currentEvent.current = null;
      unbindDocumentListeners();
    };

    const onClickBackdrop = () => {
      setVisible(false);
    };

    React.useEffect(() => {
      if (global)
        document.addEventListener("contextmenu", documentContextMenuListener);
      return () => {
        document.removeEventListener(
          "contextmenu",
          documentContextMenuListener,
        );
        document.removeEventListener("click", documentClickListener);
        document.removeEventListener("mousedown", documentClickListener);

        DomHelpers.revertZIndex();
      };
    }, [documentClickListener, documentContextMenuListener, global]);

    React.useEffect(() => {
      return () => {
        if (visible && onHide) {
          onHide();
          setVisible(false);
          setReshow(false);
          prevReshow.current = false;
          setChangeView(false);
          setShowMobileMenu(false);
        }

        window.removeEventListener("resize", documentResizeListener);
      };
    }, [documentResizeListener, onHide, visible]);

<<<<<<< HEAD
    React.useEffect(() => {
      setRoot(document.getElementById("root") as HTMLDivElement);
    }, []);
=======
    const createSyntheticMouseEvent = (
      e: React.MouseEvent | React.ChangeEvent<HTMLInputElement>,
    ): MouseEvent => {
      const eventX = "clientX" in e ? e.clientX : 0;
      const eventY = "clientY" in e ? e.clientY : 0;
      const eventPageX = "pageX" in e ? e.pageX : 0;
      const eventPageY = "pageY" in e ? e.pageY : 0;

      return {
        clientX: eventX,
        clientY: eventY,
        pageX: eventPageX,
        pageY: eventPageY,
        preventDefault: () => {},
        stopPropagation: () => {},
      } as unknown as MouseEvent;
    };

    const calculateSubMenuWidth = (items: ContextMenuModel[]): number => {
      const MIN_SUBMENU_WIDTH = 180;
      const MAX_SUBMENU_WIDTH = 400;
      const CHAR_WIDTH = 8;
      const PADDING_AND_ICONS = 60;

      let maxLength = 0;
      if (items && items.length > 0) {
        items.forEach((item) => {
          if (
            !("isSeparator" in item && item.isSeparator) &&
            "label" in item &&
            item.label
          ) {
            const labelLength =
              typeof item.label === "string" ? item.label.length : 10;
            maxLength = Math.max(maxLength, labelLength);
          }
        });
      }

      return Math.min(
        Math.max(maxLength * CHAR_WIDTH + PADDING_AND_ICONS, MIN_SUBMENU_WIDTH),
        MAX_SUBMENU_WIDTH,
      );
    };
>>>>>>> cc257be1

    const onMobileItemClick = async (
      e: React.MouseEvent | React.ChangeEvent<HTMLInputElement>,
      label: string,
      items?: ContextMenuModel[],
      loadFunc?: () => Promise<ContextMenuModel[]>,
    ) => {
      e.stopPropagation();

      setShowMobileMenu(true);

      const res = loadFunc ? await loadFunc() : items;
      setMobileSubMenuItems(res);

      setMobileHeader(label);

      if (res && menuRef.current) {
        const height =
          menuRef.current && menuRef.current.offsetParent
            ? menuRef.current.offsetHeight
            : DomHelpers.getHiddenElementOuterHeight(menuRef.current);

        const mobileView =
          isMobileUtils() && (height > 210 || ignoreChangeView);

        const syntheticEvent = createSyntheticMouseEvent(e);

        if (!mobileView) {
          const estimatedWidth = calculateSubMenuWidth(res);
          menuRef.current.style.width = `${estimatedWidth}px`;
          position(syntheticEvent);
        }
      }
    };

    const onBackClick = (e: React.MouseEvent<HTMLDivElement>) => {
      e.stopPropagation();
      setShowMobileMenu(false);
    };

    React.useImperativeHandle(ref, () => {
      return { show, hide, toggle, menuRef };
    }, [hide, show, toggle]);

    const renderContextMenu = () => {
      const currentClassName = className
        ? classNames("p-contextmenu p-component", className) ||
          "p-contextmenu p-component"
        : "p-contextmenu p-component";

      const isIconExist = !!header?.icon;
      const isAvatarExist = header && "avatar" in header && header?.avatar;
      const withHeader = header && "title" in header && !!header?.title;
      const defaultIcon = header && "color" in header && !!header?.color;
      const isCoverExist = header && "cover" in header && !!header?.cover;
      const isHeaderMobileSubMenu = headerOnlyMobile && showMobileMenu;

      return (
        <div
          data-testid="context-menu"
          className={classNames(styles.contextMenu, {
            [styles.isRoom]: isRoom,
            [styles.coverExist]: isCoverExist,
            [styles.isIconExist]: isIconExist,
            [styles.fillIcon]: fillIcon,
            [styles.changeView]: changeView,
          })}
        >
          <CSSTransition
            nodeRef={menuRef}
            classNames="p-contextmenu"
            in={visible}
            timeout={{ enter: 250, exit: 0 }}
            unmountOnExit
            onEnter={onEnter}
            onEntered={onEntered}
            onExit={onExit}
            onExited={onExited}
          >
            <div
              ref={menuRef}
              id={id}
              className={currentClassName}
              style={style}
              onClick={onMenuClick}
              onMouseEnter={onMenuMouseEnter}
            >
              {changeView && (withHeader || isHeaderMobileSubMenu) ? (
                <div className="contextmenu-header">
                  {isIconExist || isHeaderMobileSubMenu ? (
                    showMobileMenu ? (
                      <IconButton
                        className="edit_icon"
                        iconName={ArrowLeftReactUrl}
                        onClick={onBackClick}
                        size={16}
                      />
                    ) : (
                      <div className="icon-wrapper">
                        {(header?.icon &&
                          "color" in header &&
                          !header?.color) ||
                        (header && "cover" in header && header?.cover) ||
                        (header && "logo" in header && header?.logo) ? (
                          <RoomIcon
                            title={header.title}
                            isArchive={isArchive}
                            showDefault={false}
                            imgClassName="drop-down-item_icon"
                            logo={
                              header && "cover" in header && header?.cover
                                ? {
                                    cover: header.cover,
                                    color: header.color,
                                    medium: header.medium,
                                    small: header.small,
                                    large: header.large,
                                    original: header.original,
                                  }
                                : header && "logo" in header && header?.logo
                                  ? header?.logo
                                  : header?.icon
                            }
                            badgeUrl={badgeUrl}
                            color={
                              (header && "color" in header && header.color) ||
                              ""
                            }
                          />
                        ) : (
                          <RoomIcon
                            color={
                              (header && "color" in header && header.color) ||
                              ""
                            }
                            title={
                              header && "title" in header ? header.title : ""
                            }
                            isArchive={isArchive}
                            showDefault={defaultIcon ?? false}
                            badgeUrl={badgeUrl}
                          />
                        )}
                      </div>
                    )
                  ) : null}
                  {isAvatarExist ? (
                    <div className="avatar-wrapper">
                      <Avatar
                        role={AvatarRole.none}
                        source={header.avatar || ""}
                        size={AvatarSize.min}
                        className="drop-down-item_avatar"
                      />
                    </div>
                  ) : null}

                  <Text className="text" truncate dir="auto">
                    {showMobileMenu ? mobileHeader : (header?.title ?? "")}
                  </Text>
                </div>
              ) : null}

              {showMobileMenu ? (
                <MobileSubMenu
                  root
                  resetMenu={resetMenu}
                  onLeafClick={onLeafClick}
                  mobileSubMenuItems={mobileSubMenuItems}
                />
              ) : (
                <SubMenu
                  model={getContextModel ? model || [] : propsModel}
                  root
                  resetMenu={resetMenu}
                  onLeafClick={onLeafClick}
                  onMobileItemClick={onMobileItemClick}
                  changeView={changeView}
                  withHeader={withHeader}
                />
              )}
            </div>
          </CSSTransition>
        </div>
      );
    };

    const element = renderContextMenu();

    const isMobileUtil = isMobileUtils();

    const contextMenu = (
      <>
        {withBackdrop ? (
          <Backdrop
            visible={(visible && (changeView || ignoreChangeView)) || false}
            withBackground
            withoutBlur={false}
            zIndex={baseZIndex}
            onClick={onClickBackdrop}
          />
        ) : null}

        <Portal element={element} appendTo={appendTo} />
      </>
    );

    if (root && isMobileUtil) {
      const portal = <Portal element={contextMenu} appendTo={root} />;

      return portal;
    }

    return contextMenu;
  },
);

ContextMenu.displayName = "ContextMenu";

export { ContextMenu };<|MERGE_RESOLUTION|>--- conflicted
+++ resolved
@@ -427,11 +427,9 @@
       };
     }, [documentResizeListener, onHide, visible]);
 
-<<<<<<< HEAD
     React.useEffect(() => {
       setRoot(document.getElementById("root") as HTMLDivElement);
     }, []);
-=======
     const createSyntheticMouseEvent = (
       e: React.MouseEvent | React.ChangeEvent<HTMLInputElement>,
     ): MouseEvent => {
@@ -476,7 +474,6 @@
         MAX_SUBMENU_WIDTH,
       );
     };
->>>>>>> cc257be1
 
     const onMobileItemClick = async (
       e: React.MouseEvent | React.ChangeEvent<HTMLInputElement>,
