{
  "key_path": "ProductName",
  "content": "DocSpace",
  "content_en_sha1_hash": "ce0b96eab5006b875f6c4a6c31ad73c3c86edcf5",
  "created_at": "2025-05-19T21:30:47.504Z",
<<<<<<< HEAD
  "updated_at": "2025-06-18T17:11:42.291Z",
=======
  "updated_at": "2025-06-26T19:00:18.110Z",
>>>>>>> 0de93b01
  "comment": {
    "text": "This translation key is used for the \"From Portal\" button label, which indicates that a document can be uploaded from DocSpace. It appears in a dropdown menu on a main button in a shell interface. Translators should provide a translated version of \"From Portal\" with the product name inserted.",
    "is_auto": true,
    "updated_at": "2025-05-20T09:34:56.813Z"
  },
  "usage": [
    {
      "file_path": "/packages/client/src/Shell.jsx",
      "line_number": 317,
      "context": "const barConfig = {\n parentElementId: \"main-bar\",\n headerText: t(\"Attention\"),\n text: `${t(\"BarMaintenanceDescription\", {\n targetDate,\n productName: `${logoText} ${t(\"Common:ProductName\")}`,\n })} ${t(\"BarMaintenanceDisclaimer\")}`,\n isMaintenance: true,\n onAction: () => {\n setMaintenanceExist(false);\n setSnackbarExist(false);",
      "module": "/packages/client"
    },
    {
      "file_path": "/packages/client/src/components/Article/MainButton/index.js",
      "line_number": 378,
      "context": "const uploadFromDocSpace = {\n id: \"actions_upload-from-docspace\",\n className: \"main-button_drop-down\",\n icon: ActionsUploadReactSvgUrl,\n label: t(\"Common:FromPortal\", { productName: t(\"Common:ProductName\") }),\n key: \"actions_upload-from-docspace\",\n disabled: false,\n onClick: () => onShowFormRoomSelectFileDialog(FilterType.PDFForm),\n };",
      "module": "/packages/client"
    },
    {
      "file_path": "/packages/client/src/components/EmptyContainer/RootFolderContainer.js",
      "line_number": 123,
      "context": ");\n \n const archiveRoomsDescription =\n isVisitor || isCollaborator\n ? t(\"ArchiveEmptyScreenUser\")\n : t(\"ArchiveEmptyScreen\", { productName: t(\"Common:ProductName\") });\n \n const privateRoomHeader = t(\"PrivateRoomHeader\", {\n organizationName: logoText,\n });",
      "module": "/packages/client"
    },
    {
      "file_path": "/packages/client/src/components/EmptyContainer/RootFolderContainer.js",
      "line_number": 123,
      "context": ");\n \n const archiveRoomsDescription =\n isVisitor || isCollaborator\n ? t(\"ArchiveEmptyScreenUser\")\n : t(\"ArchiveEmptyScreen\", { productName: t(\"Common:ProductName\") });\n \n const privateRoomHeader = t(\"PrivateRoomHeader\", {\n organizationName: logoText,\n });",
      "module": "/packages/client"
    },
    {
      "file_path": "/packages/client/src/components/EmptyContainer/sub-components/EmptyViewContainer/EmptyViewContainer.helpers.tsx",
      "line_number": 194,
      "context": "createUploadFromDeviceOption,\n } = helperOptions(actions, security, isFrame);\n \n const uploadPDFFromDocSpace = createUploadFromDocSpace(\n t(\"EmptyView:UploadFromPortalTitle\", {\n productName: t(\"Common:ProductName\"),\n }),\n t(\"EmptyView:UploadPDFFormOptionDescription\", {\n productName: t(\"Common:ProductName\"),\n }),\n FilterType.PDFForm,",
      "module": "/packages/client"
    },
    {
      "file_path": "/packages/client/src/components/EmptyContainer/sub-components/EmptyViewContainer/EmptyViewContainer.helpers.tsx",
      "line_number": 194,
      "context": "createUploadFromDeviceOption,\n } = helperOptions(actions, security, isFrame);\n \n const uploadPDFFromDocSpace = createUploadFromDocSpace(\n t(\"EmptyView:UploadFromPortalTitle\", {\n productName: t(\"Common:ProductName\"),\n }),\n t(\"EmptyView:UploadPDFFormOptionDescription\", {\n productName: t(\"Common:ProductName\"),\n }),\n FilterType.PDFForm,",
      "module": "/packages/client"
    },
    {
      "file_path": "/packages/client/src/components/EmptyContainer/sub-components/EmptyViewContainer/EmptyViewContainer.helpers.tsx",
      "line_number": 194,
      "context": "createUploadFromDeviceOption,\n } = helperOptions(actions, security, isFrame);\n \n const uploadPDFFromDocSpace = createUploadFromDocSpace(\n t(\"EmptyView:UploadFromPortalTitle\", {\n productName: t(\"Common:ProductName\"),\n }),\n t(\"EmptyView:UploadPDFFormOptionDescription\", {\n productName: t(\"Common:ProductName\"),\n }),\n FilterType.PDFForm,",
      "module": "/packages/client"
    },
    {
      "file_path": "/packages/client/src/components/EmptyContainer/sub-components/EmptyViewContainer/EmptyViewContainer.helpers.tsx",
      "line_number": 194,
      "context": "createUploadFromDeviceOption,\n } = helperOptions(actions, security, isFrame);\n \n const uploadPDFFromDocSpace = createUploadFromDocSpace(\n t(\"EmptyView:UploadFromPortalTitle\", {\n productName: t(\"Common:ProductName\"),\n }),\n t(\"EmptyView:UploadPDFFormOptionDescription\", {\n productName: t(\"Common:ProductName\"),\n }),\n FilterType.PDFForm,",
      "module": "/packages/client"
    },
    {
      "file_path": "/packages/client/src/components/EmptyContainer/sub-components/EmptyViewContainer/EmptyViewContainer.helpers.tsx",
      "line_number": 194,
      "context": "createUploadFromDeviceOption,\n } = helperOptions(actions, security, isFrame);\n \n const uploadPDFFromDocSpace = createUploadFromDocSpace(\n t(\"EmptyView:UploadFromPortalTitle\", {\n productName: t(\"Common:ProductName\"),\n }),\n t(\"EmptyView:UploadPDFFormOptionDescription\", {\n productName: t(\"Common:ProductName\"),\n }),\n FilterType.PDFForm,",
      "module": "/packages/client"
    },
    {
      "file_path": "/packages/client/src/components/EmptyContainer/sub-components/EmptyViewContainer/EmptyViewContainer.helpers.tsx",
      "line_number": 194,
      "context": "createUploadFromDeviceOption,\n } = helperOptions(actions, security, isFrame);\n \n const uploadPDFFromDocSpace = createUploadFromDocSpace(\n t(\"EmptyView:UploadFromPortalTitle\", {\n productName: t(\"Common:ProductName\"),\n }),\n t(\"EmptyView:UploadPDFFormOptionDescription\", {\n productName: t(\"Common:ProductName\"),\n }),\n FilterType.PDFForm,",
      "module": "/packages/client"
    },
    {
      "file_path": "/packages/client/src/components/EmptyContainer/sub-components/EmptyViewContainer/EmptyViewContainer.utils.tsx",
      "line_number": 148,
      "context": "],\n () => t(\"EmptyView:FormFolderDefaultUserDescription\"),\n )\n .with([FolderType.FormRoom, DefaultFolderType, P._], () =>\n t(\"EmptyView:FormFolderDefaultDescription\", {\n productName: t(\"Common:ProductName\"),\n }),\n )\n .with([P._, DefaultFolderType, P.when(isAdmin)], () =>\n t(\"EmptyView:DefaultFolderDescription\"),\n )",
      "module": "/packages/client"
    },
    {
      "file_path": "/packages/client/src/components/EmptyContainer/sub-components/EmptyViewContainer/EmptyViewContainer.utils.tsx",
      "line_number": 148,
      "context": "],\n () => t(\"EmptyView:FormFolderDefaultUserDescription\"),\n )\n .with([FolderType.FormRoom, DefaultFolderType, P._], () =>\n t(\"EmptyView:FormFolderDefaultDescription\", {\n productName: t(\"Common:ProductName\"),\n }),\n )\n .with([P._, DefaultFolderType, P.when(isAdmin)], () =>\n t(\"EmptyView:DefaultFolderDescription\"),\n )",
      "module": "/packages/client"
    },
    {
      "file_path": "/packages/client/src/components/EmptyContainer/sub-components/EmptyViewContainer/EmptyViewContainer.utils.tsx",
      "line_number": 148,
      "context": "],\n () => t(\"EmptyView:FormFolderDefaultUserDescription\"),\n )\n .with([FolderType.FormRoom, DefaultFolderType, P._], () =>\n t(\"EmptyView:FormFolderDefaultDescription\", {\n productName: t(\"Common:ProductName\"),\n }),\n )\n .with([P._, DefaultFolderType, P.when(isAdmin)], () =>\n t(\"EmptyView:DefaultFolderDescription\"),\n )",
      "module": "/packages/client"
    },
    {
      "file_path": "/packages/client/src/components/FilesSelector/utils.ts",
      "line_number": 60,
      "context": "return filterParam ? t(\"Common:SelectFile\") : t(\"Common:SelectAction\");\n }\n \n if (isFormRoom) {\n return t(\"Common:SelectFromPortal\", {\n productName: t(\"Common:ProductName\"),\n });\n }\n \n if (filterParam === FilesSelectorFilterTypes.DOCX)\n return t(\"Common:CreateMasterFormFromFile\");",
      "module": "/packages/client"
    },
    {
      "file_path": "/packages/client/src/components/MainBar/ConfirmEmailBar.js",
      "line_number": 47,
      "context": "return (\n tReady && (\n <SnackBar\n headerText={t(\"ConfirmEmailHeader\", {\n email: userEmail,\n productName: t(\"Common:ProductName\"),\n })}\n text={\n <>\n {t(\"ConfirmEmailDescription\")}{\" \"}\n <Link",
      "module": "/packages/client"
    },
    {
      "file_path": "/packages/client/src/components/MainBar/QuotasBar.js",
      "line_number": 76,
      "context": "};\n \n const getUserTariffAlmostLimit = () => {\n if (!isAdmin)\n return t(\"UserTariffAlmostReached\", {\n productName: t(\"Common:ProductName\"),\n });\n \n return (\n <Trans\n t={t}",
      "module": "/packages/client"
    },
    {
      "file_path": "/packages/client/src/components/MainBar/QuotasBar.js",
      "line_number": 76,
      "context": "};\n \n const getUserTariffAlmostLimit = () => {\n if (!isAdmin)\n return t(\"UserTariffAlmostReached\", {\n productName: t(\"Common:ProductName\"),\n });\n \n return (\n <Trans\n t={t}",
      "module": "/packages/client"
    },
    {
      "file_path": "/packages/client/src/components/MainBar/QuotasBar.js",
      "line_number": 76,
      "context": "};\n \n const getUserTariffAlmostLimit = () => {\n if (!isAdmin)\n return t(\"UserTariffAlmostReached\", {\n productName: t(\"Common:ProductName\"),\n });\n \n return (\n <Trans\n t={t}",
      "module": "/packages/client"
    },
    {
      "file_path": "/packages/client/src/components/MainBar/QuotasBar.js",
      "line_number": 76,
      "context": "};\n \n const getUserTariffAlmostLimit = () => {\n if (!isAdmin)\n return t(\"UserTariffAlmostReached\", {\n productName: t(\"Common:ProductName\"),\n });\n \n return (\n <Trans\n t={t}",
      "module": "/packages/client"
    },
    {
      "file_path": "/packages/client/src/components/MainBar/QuotasBar.js",
      "line_number": 76,
      "context": "};\n \n const getUserTariffAlmostLimit = () => {\n if (!isAdmin)\n return t(\"UserTariffAlmostReached\", {\n productName: t(\"Common:ProductName\"),\n });\n \n return (\n <Trans\n t={t}",
      "module": "/packages/client"
    },
    {
      "file_path": "/packages/client/src/components/MainBar/QuotasBar.js",
      "line_number": 76,
      "context": "};\n \n const getUserTariffAlmostLimit = () => {\n if (!isAdmin)\n return t(\"UserTariffAlmostReached\", {\n productName: t(\"Common:ProductName\"),\n });\n \n return (\n <Trans\n t={t}",
      "module": "/packages/client"
    },
    {
      "file_path": "/packages/client/src/components/MainBar/QuotasBar.js",
      "line_number": 76,
      "context": "};\n \n const getUserTariffAlmostLimit = () => {\n if (!isAdmin)\n return t(\"UserTariffAlmostReached\", {\n productName: t(\"Common:ProductName\"),\n });\n \n return (\n <Trans\n t={t}",
      "module": "/packages/client"
    },
    {
      "file_path": "/packages/client/src/components/RoomsSelectorInput/index.js",
      "line_number": 73,
      "context": "setIsDataReady,\n } = props;\n \n const [isPanelVisible, setIsPanelVisible] = useState(false);\n const BasePath = `${t(\"Common:ProductName\")} / ${t(\"Common:Rooms\")} `;\n const [path, setPath] = useState(\"\");\n \n const handleOnSubmit = (rooms) => {\n setPath(`${BasePath}/ ${rooms[0].label}`);\n onSubmit && onSubmit(rooms);",
      "module": "/packages/client"
    },
    {
      "file_path": "/packages/client/src/components/TemplateAccessSelector/index.tsx",
      "line_number": 68,
      "context": "return selectedTab === PEOPLE_TAB_ID ? (\n <Trans\n t={t}\n ns=\"Files\"\n i18nKey=\"AddUsersOrGroupsInfo\"\n values={{ productName: t(\"Common:ProductName\") }}\n components={{ 1: <strong /> }}\n />\n ) : (\n <Trans\n t={t}",
      "module": "/packages/client"
    },
    {
      "file_path": "/packages/client/src/components/TemplateAccessSelector/index.tsx",
      "line_number": 68,
      "context": "return selectedTab === PEOPLE_TAB_ID ? (\n <Trans\n t={t}\n ns=\"Files\"\n i18nKey=\"AddUsersOrGroupsInfo\"\n values={{ productName: t(\"Common:ProductName\") }}\n components={{ 1: <strong /> }}\n />\n ) : (\n <Trans\n t={t}",
      "module": "/packages/client"
    },
    {
      "file_path": "/packages/client/src/components/dialogs/ChangePortalOwnerDialog/index.js",
      "line_number": 118,
      "context": "const ownerRights = [\n t(\"DoTheSame\"),\n t(\"AppointAdmin\"),\n t(\"SetAccessRights\"),\n t(\"ManagePortal\", { productName: t(\"Common:ProductName\") }),\n t(\"ManageUser\"),\n t(\"ChangePortalOwner:ChangeOwner\", {\n productName: t(\"Common:ProductName\"),\n }),\n t(\"BackupPortal\", { productName: t(\"Common:ProductName\") }),",
      "module": "/packages/client"
    },
    {
      "file_path": "/packages/client/src/components/dialogs/ChangePortalOwnerDialog/index.js",
      "line_number": 118,
      "context": "const ownerRights = [\n t(\"DoTheSame\"),\n t(\"AppointAdmin\"),\n t(\"SetAccessRights\"),\n t(\"ManagePortal\", { productName: t(\"Common:ProductName\") }),\n t(\"ManageUser\"),\n t(\"ChangePortalOwner:ChangeOwner\", {\n productName: t(\"Common:ProductName\"),\n }),\n t(\"BackupPortal\", { productName: t(\"Common:ProductName\") }),",
      "module": "/packages/client"
    },
    {
      "file_path": "/packages/client/src/components/dialogs/ChangePortalOwnerDialog/index.js",
      "line_number": 118,
      "context": "const ownerRights = [\n t(\"DoTheSame\"),\n t(\"AppointAdmin\"),\n t(\"SetAccessRights\"),\n t(\"ManagePortal\", { productName: t(\"Common:ProductName\") }),\n t(\"ManageUser\"),\n t(\"ChangePortalOwner:ChangeOwner\", {\n productName: t(\"Common:ProductName\"),\n }),\n t(\"BackupPortal\", { productName: t(\"Common:ProductName\") }),",
      "module": "/packages/client"
    },
    {
      "file_path": "/packages/client/src/components/dialogs/ChangePortalOwnerDialog/index.js",
      "line_number": 118,
      "context": "const ownerRights = [\n t(\"DoTheSame\"),\n t(\"AppointAdmin\"),\n t(\"SetAccessRights\"),\n t(\"ManagePortal\", { productName: t(\"Common:ProductName\") }),\n t(\"ManageUser\"),\n t(\"ChangePortalOwner:ChangeOwner\", {\n productName: t(\"Common:ProductName\"),\n }),\n t(\"BackupPortal\", { productName: t(\"Common:ProductName\") }),",
      "module": "/packages/client"
    },
    {
      "file_path": "/packages/client/src/components/dialogs/ChangePortalOwnerDialog/index.js",
      "line_number": 118,
      "context": "const ownerRights = [\n t(\"DoTheSame\"),\n t(\"AppointAdmin\"),\n t(\"SetAccessRights\"),\n t(\"ManagePortal\", { productName: t(\"Common:ProductName\") }),\n t(\"ManageUser\"),\n t(\"ChangePortalOwner:ChangeOwner\", {\n productName: t(\"Common:ProductName\"),\n }),\n t(\"BackupPortal\", { productName: t(\"Common:ProductName\") }),",
      "module": "/packages/client"
    },
    {
      "file_path": "/packages/client/src/components/dialogs/ChangePortalOwnerDialog/index.js",
      "line_number": 118,
      "context": "const ownerRights = [\n t(\"DoTheSame\"),\n t(\"AppointAdmin\"),\n t(\"SetAccessRights\"),\n t(\"ManagePortal\", { productName: t(\"Common:ProductName\") }),\n t(\"ManageUser\"),\n t(\"ChangePortalOwner:ChangeOwner\", {\n productName: t(\"Common:ProductName\"),\n }),\n t(\"BackupPortal\", { productName: t(\"Common:ProductName\") }),",
      "module": "/packages/client"
    },
    {
      "file_path": "/packages/client/src/components/dialogs/ChangePortalOwnerDialog/index.js",
      "line_number": 118,
      "context": "const ownerRights = [\n t(\"DoTheSame\"),\n t(\"AppointAdmin\"),\n t(\"SetAccessRights\"),\n t(\"ManagePortal\", { productName: t(\"Common:ProductName\") }),\n t(\"ManageUser\"),\n t(\"ChangePortalOwner:ChangeOwner\", {\n productName: t(\"Common:ProductName\"),\n }),\n t(\"BackupPortal\", { productName: t(\"Common:ProductName\") }),",
      "module": "/packages/client"
    },
    {
      "file_path": "/packages/client/src/components/dialogs/ChangePricingPlanDialog/index.js",
      "line_number": 73,
      "context": "<Text as=\"span\" fontSize=\"13px\">\n <Trans t={t} i18nKey=\"PlanUsersLimit\" ns=\"DowngradePlanDialog\">\n You wish to downgrade the team to\n <strong>{{ usersCount: managersCount }}</strong>\n admins, and current number of such users in your\n {{ productName: t(\"Common:ProductName\") }} is\n <strong>{{ currentUsersCount: addedManagersCount }}</strong>\n </Trans>\n </Text>\n );",
      "module": "/packages/client"
    },
    {
      "file_path": "/packages/client/src/components/dialogs/ChangeUserStatusDialog/index.tsx",
      "line_number": 175,
      "context": "? t(\"DisableGuests\")\n : t(\"DisableUsers\");\n \n bodyText = onlyOneUser\n ? isGuests\n ? t(\"DisableGuestDescription\", { productName: t(\"Common:ProductName\") })\n : t(\"DisableUserDescription\", { productName: t(\"Common:ProductName\") })\n : isGuests\n ? t(\"DisableGuestsDescription\", {\n productName: t(\"Common:ProductName\"),\n })",
      "module": "/packages/client"
    },
    {
      "file_path": "/packages/client/src/components/dialogs/ChangeUserStatusDialog/index.tsx",
      "line_number": 175,
      "context": "? t(\"DisableGuests\")\n : t(\"DisableUsers\");\n \n bodyText = onlyOneUser\n ? isGuests\n ? t(\"DisableGuestDescription\", { productName: t(\"Common:ProductName\") })\n : t(\"DisableUserDescription\", { productName: t(\"Common:ProductName\") })\n : isGuests\n ? t(\"DisableGuestsDescription\", {\n productName: t(\"Common:ProductName\"),\n })",
      "module": "/packages/client"
    },
    {
      "file_path": "/packages/client/src/components/dialogs/ChangeUserStatusDialog/index.tsx",
      "line_number": 175,
      "context": "? t(\"DisableGuests\")\n : t(\"DisableUsers\");\n \n bodyText = onlyOneUser\n ? isGuests\n ? t(\"DisableGuestDescription\", { productName: t(\"Common:ProductName\") })\n : t(\"DisableUserDescription\", { productName: t(\"Common:ProductName\") })\n : isGuests\n ? t(\"DisableGuestsDescription\", {\n productName: t(\"Common:ProductName\"),\n })",
      "module": "/packages/client"
    },
    {
      "file_path": "/packages/client/src/components/dialogs/ChangeUserStatusDialog/index.tsx",
      "line_number": 175,
      "context": "? t(\"DisableGuests\")\n : t(\"DisableUsers\");\n \n bodyText = onlyOneUser\n ? isGuests\n ? t(\"DisableGuestDescription\", { productName: t(\"Common:ProductName\") })\n : t(\"DisableUserDescription\", { productName: t(\"Common:ProductName\") })\n : isGuests\n ? t(\"DisableGuestsDescription\", {\n productName: t(\"Common:ProductName\"),\n })",
      "module": "/packages/client"
    },
    {
      "file_path": "/packages/client/src/components/dialogs/ChangeUserStatusDialog/index.tsx",
      "line_number": 175,
      "context": "? t(\"DisableGuests\")\n : t(\"DisableUsers\");\n \n bodyText = onlyOneUser\n ? isGuests\n ? t(\"DisableGuestDescription\", { productName: t(\"Common:ProductName\") })\n : t(\"DisableUserDescription\", { productName: t(\"Common:ProductName\") })\n : isGuests\n ? t(\"DisableGuestsDescription\", {\n productName: t(\"Common:ProductName\"),\n })",
      "module": "/packages/client"
    },
    {
      "file_path": "/packages/client/src/components/dialogs/ChangeUserStatusDialog/index.tsx",
      "line_number": 175,
      "context": "? t(\"DisableGuests\")\n : t(\"DisableUsers\");\n \n bodyText = onlyOneUser\n ? isGuests\n ? t(\"DisableGuestDescription\", { productName: t(\"Common:ProductName\") })\n : t(\"DisableUserDescription\", { productName: t(\"Common:ProductName\") })\n : isGuests\n ? t(\"DisableGuestsDescription\", {\n productName: t(\"Common:ProductName\"),\n })",
      "module": "/packages/client"
    },
    {
      "file_path": "/packages/client/src/components/dialogs/ChangeUserStatusDialog/index.tsx",
      "line_number": 175,
      "context": "? t(\"DisableGuests\")\n : t(\"DisableUsers\");\n \n bodyText = onlyOneUser\n ? isGuests\n ? t(\"DisableGuestDescription\", { productName: t(\"Common:ProductName\") })\n : t(\"DisableUserDescription\", { productName: t(\"Common:ProductName\") })\n : isGuests\n ? t(\"DisableGuestsDescription\", {\n productName: t(\"Common:ProductName\"),\n })",
      "module": "/packages/client"
    },
    {
      "file_path": "/packages/client/src/components/dialogs/ChangeUserStatusDialog/index.tsx",
      "line_number": 175,
      "context": "? t(\"DisableGuests\")\n : t(\"DisableUsers\");\n \n bodyText = onlyOneUser\n ? isGuests\n ? t(\"DisableGuestDescription\", { productName: t(\"Common:ProductName\") })\n : t(\"DisableUserDescription\", { productName: t(\"Common:ProductName\") })\n : isGuests\n ? t(\"DisableGuestsDescription\", {\n productName: t(\"Common:ProductName\"),\n })",
      "module": "/packages/client"
    },
    {
      "file_path": "/packages/client/src/components/dialogs/ChangeUserTypeDialog/index.tsx",
      "line_number": 119,
      "context": "const isSingleUser = userNames.length === 1;\n const translationValues = {\n userName: isSingleUser ? userNames[0] : undefined,\n membersSection: t(\"Common:Members\"),\n documentsSection: t(\"Common:MyFilesSection\"),\n productName: t(\"Common:ProductName\"),\n secondType,\n };\n const translationKey = getChangeTypeKey(\n toType,\n isSingleUser,",
      "module": "/packages/client"
    },
    {
      "file_path": "/packages/client/src/components/dialogs/ChangeUserTypeDialog/index.tsx",
      "line_number": 119,
      "context": "const isSingleUser = userNames.length === 1;\n const translationValues = {\n userName: isSingleUser ? userNames[0] : undefined,\n membersSection: t(\"Common:Members\"),\n documentsSection: t(\"Common:MyFilesSection\"),\n productName: t(\"Common:ProductName\"),\n secondType,\n };\n const translationKey = getChangeTypeKey(\n toType,\n isSingleUser,",
      "module": "/packages/client"
    },
    {
      "file_path": "/packages/client/src/components/dialogs/CreateEditRoomDialog/sub-components/IsPrivateParam/PrivacyLimitationsWarning.js",
      "line_number": 106,
      "context": "</div>\n <div className=\"warning-title-text\">{t(\"Common:Warning\")}</div>\n </div>\n <div className=\"warning-description\">\n {t(\"MakeRoomPrivateLimitationsWarningDescription\", {\n productName: t(\"Common:ProductName\"),\n })}\n </div>\n <div className=\"warning-link\">{t(\"Common:LearnMore\")}</div>\n </StyledPrivacyLimitationsWarning>\n );",
      "module": "/packages/client"
    },
    {
      "file_path": "/packages/client/src/components/dialogs/CreateEditRoomDialog/sub-components/TemplateAccess/TemplateAccess.tsx",
      "line_number": 127,
      "context": "headerText={t(\"Files:TemplateAvailable\")}\n bodyText={\n <>\n <div className=\"template-access_description\">\n {t(\"Files:TemplateAvailableDescription\", {\n productName: t(\"Common:ProductName\"),\n })}\n </div>\n <Link\n className=\"template-access_link\"\n isHovered",
      "module": "/packages/client"
    },
    {
      "file_path": "/packages/client/src/components/dialogs/CreateEditRoomDialog/sub-components/ThirdPartyStorage/ThirdPartyComboBox.js",
      "line_number": 245,
      "context": "const getTextTooltip = () => {\n return (\n <Text fontSize=\"12px\" noSelect>\n {t(\"Common:EnableThirdPartyIntegration\", {\n productName: t(\"Common:ProductName\"),\n })}\n </Text>\n );\n };",
      "module": "/packages/client"
    },
    {
      "file_path": "/packages/client/src/components/dialogs/CreateEditRoomDialog/sub-components/ThirdPartyStorage/index.js",
      "line_number": 91,
      "context": "if (!connectItems.length) {\n const data = isRoomAdmin ? (\n <Text as=\"p\">\n {t(\"ThirdPartyStorageRoomAdminNoStorageAlert\", {\n productName: t(\"Common:ProductName\"),\n })}\n </Text>\n ) : (\n <Text as=\"p\">\n {t(\"ThirdPartyStorageNoStorageAlert\")}{\" \"}",
      "module": "/packages/client"
    },
    {
      "file_path": "/packages/client/src/components/dialogs/DeleteGroupDialog/index.js",
      "line_number": 87,
      "context": "</ModalDialog.Header>\n <ModalDialog.Body>\n <Text>\n {hasMoreGroups\n ? t(\"DeleteDialog:DeleteAllGroupDescription\", {\n productName: t(\"Common:ProductName\"),\n })\n : t(\"DeleteDialog:DeleteGroupDescription\", {\n productName: t(\"Common:ProductName\"),\n groupName,\n })}",
      "module": "/packages/client"
    },
    {
      "file_path": "/packages/client/src/components/dialogs/DeleteGroupDialog/index.js",
      "line_number": 87,
      "context": "</ModalDialog.Header>\n <ModalDialog.Body>\n <Text>\n {hasMoreGroups\n ? t(\"DeleteDialog:DeleteAllGroupDescription\", {\n productName: t(\"Common:ProductName\"),\n })\n : t(\"DeleteDialog:DeleteGroupDescription\", {\n productName: t(\"Common:ProductName\"),\n groupName,\n })}",
      "module": "/packages/client"
    },
    {
      "file_path": "/packages/client/src/components/dialogs/DeleteOwnerProfileDialog/index.js",
      "line_number": 54,
      "context": "<ModalDialog isLoading={!tReady} visible={visible} onClose={onClose}>\n <ModalDialog.Header>{t(\"DeleteProfileTitle\")}</ModalDialog.Header>\n <ModalDialog.Body>\n <Text fontSize=\"13px\">\n {t(\"DeleteOwnerRestrictionText\", {\n productName: t(\"Common:ProductName\"),\n })}\n </Text>\n </ModalDialog.Body>\n <ModalDialog.Footer>\n <Button",
      "module": "/packages/client"
    },
    {
      "file_path": "/packages/client/src/components/dialogs/DeletePluginDialog/index.js",
      "line_number": 63,
      "context": "onClose={onClose}\n displayType=\"modal\"\n >\n <ModalDialog.Header>{t(\"DeletePluginTitle\")}</ModalDialog.Header>\n <ModalDialog.Body>\n {t(\"DeletePluginDescription\", { productName: t(\"Common:ProductName\") })}\n </ModalDialog.Body>\n <ModalDialog.Footer>\n <Button\n className=\"delete-button\"\n key=\"DeletePortalBtn\"",
      "module": "/packages/client"
    },
    {
      "file_path": "/packages/client/src/components/dialogs/DeletePortalDialog/index.js",
      "line_number": 58,
      "context": "visible={visible}\n onClose={onClose}\n displayType=\"modal\"\n >\n <ModalDialog.Header>\n {t(\"DeletePortal\", { productName: t(\"Common:ProductName\") })}\n </ModalDialog.Header>\n <ModalDialog.Body>\n <Trans t={t} i18nKey=\"DeletePortalInfo\" ns=\"Settings\">\n Before you delete the portal, please make sure that automatic billing\n is turned off. You may check the status of automatic billing in",
      "module": "/packages/client"
    },
    {
      "file_path": "/packages/client/src/components/dialogs/DeleteProfileEverDialog/sub-components/BodyComponent.tsx",
      "line_number": 102,
      "context": "return (\n <>\n <Text className=\"user-delete\">\n {onlyGuests\n ? t(\"ActionCannotBeUndoneGuests\", {\n productName: t(\"Common:ProductName\"),\n })\n : t(\"ActionCannotBeUndone\", {\n productName: t(\"Common:ProductName\"),\n })}\n </Text>",
      "module": "/packages/client"
    },
    {
      "file_path": "/packages/client/src/components/dialogs/DeleteProfileEverDialog/sub-components/BodyComponent.tsx",
      "line_number": 102,
      "context": "return (\n <>\n <Text className=\"user-delete\">\n {onlyGuests\n ? t(\"ActionCannotBeUndoneGuests\", {\n productName: t(\"Common:ProductName\"),\n })\n : t(\"ActionCannotBeUndone\", {\n productName: t(\"Common:ProductName\"),\n })}\n </Text>",
      "module": "/packages/client"
    },
    {
      "file_path": "/packages/client/src/components/dialogs/DeleteProfileEverDialog/sub-components/BodyComponent.tsx",
      "line_number": 102,
      "context": "return (\n <>\n <Text className=\"user-delete\">\n {onlyGuests\n ? t(\"ActionCannotBeUndoneGuests\", {\n productName: t(\"Common:ProductName\"),\n })\n : t(\"ActionCannotBeUndone\", {\n productName: t(\"Common:ProductName\"),\n })}\n </Text>",
      "module": "/packages/client"
    },
    {
      "file_path": "/packages/client/src/components/dialogs/DeleteProfileEverDialog/sub-components/BodyComponent.tsx",
      "line_number": 102,
      "context": "return (\n <>\n <Text className=\"user-delete\">\n {onlyGuests\n ? t(\"ActionCannotBeUndoneGuests\", {\n productName: t(\"Common:ProductName\"),\n })\n : t(\"ActionCannotBeUndone\", {\n productName: t(\"Common:ProductName\"),\n })}\n </Text>",
      "module": "/packages/client"
    },
    {
      "file_path": "/packages/client/src/components/dialogs/DeleteProfileEverDialog/sub-components/BodyComponent.tsx",
      "line_number": 102,
      "context": "return (\n <>\n <Text className=\"user-delete\">\n {onlyGuests\n ? t(\"ActionCannotBeUndoneGuests\", {\n productName: t(\"Common:ProductName\"),\n })\n : t(\"ActionCannotBeUndone\", {\n productName: t(\"Common:ProductName\"),\n })}\n </Text>",
      "module": "/packages/client"
    },
    {
      "file_path": "/packages/client/src/components/dialogs/GuestReleaseTip/index.tsx",
      "line_number": 135,
      "context": "<Trans\n t={t}\n ns=\"Translations\"\n i18nKey=\"GuestConversionNote\"\n values={{\n productName: t(\"Common:ProductName\"),\n sectionName: t(\"Common:Contacts\"),\n }}\n />\n </Text>\n {accessRightsLink ? (",
      "module": "/packages/client"
    },
    {
      "file_path": "/packages/client/src/components/dialogs/InviteQuotaWarningDialog/sub-components/RoomsContent.tsx",
      "line_number": 54,
      "context": "const chooseNewPlan = (\n <Text>\n {isPaymentPageAvailable\n ? t(\"ChooseNewPlan\")\n : t(\"MainBar:ContactToUpgradeTariff\", {\n productName: t(\"Common:ProductName\"),\n })}\n </Text>\n );\n \n if (isRoomsTariffLimit)",
      "module": "/packages/client"
    },
    {
      "file_path": "/packages/client/src/components/dialogs/InviteQuotaWarningDialog/sub-components/UsersContent.tsx",
      "line_number": 78,
      "context": "const chooseNewPlan = (\n <Text>\n {isPaymentPageAvailable\n ? t(\"ChooseNewPlan\")\n : t(\"MainBar:ContactToUpgradeTariff\", {\n productName: t(\"Common:ProductName\"),\n })}\n </Text>\n );\n \n if (isUserTariffLimit)",
      "module": "/packages/client"
    },
    {
      "file_path": "/packages/client/src/components/dialogs/PortalRenamingDialog/index.js",
      "line_number": 46,
      "context": "visible={visible}\n onClose={onClose}\n displayType=\"modal\"\n >\n <ModalDialog.Header>\n {t(\"Settings:PortalRenaming\", { productName: t(\"Common:ProductName\") })}\n </ModalDialog.Header>\n <ModalDialog.Body>\n <Text fontSize=\"13px\" fontWeight={400} noSelect>\n {t(\"Settings:PortalRenamingModalText\")}\n </Text>",
      "module": "/packages/client"
    },
    {
      "file_path": "/packages/client/src/components/dialogs/PreparationPortalDialog/index.js",
      "line_number": 49,
      "context": "displayType=\"modal\"\n isCloseable={false}\n isLarge\n >\n <ModalDialog.Header>\n {t(\"PortalRestoring\", { productName: t(\"Common:ProductName\") })}\n </ModalDialog.Header>\n <ModalDialog.Body>\n <StyledPreparationPortalDialog>\n <PreparationPortal withoutHeader isDialog style={{ padding: \"0\" }} />\n </StyledPreparationPortalDialog>",
      "module": "/packages/client"
    },
    {
      "file_path": "/packages/client/src/components/dialogs/ReducedRightsDialog/index.tsx",
      "line_number": 51,
      "context": "t={t}\n ns=\"Files\"\n i18nKey=\"YourUserTypeHasChanged\"\n values={{\n userType: t(\"Common:Guest\"),\n productName: t(\"Common:ProductName\"),\n adminName,\n }}\n components={{ 1: <span style={{ fontWeight: 600 }} /> }}\n />\n <StyledText>",
      "module": "/packages/client"
    },
    {
      "file_path": "/packages/client/src/components/dialogs/ReducedRightsDialog/index.tsx",
      "line_number": 51,
      "context": "t={t}\n ns=\"Files\"\n i18nKey=\"YourUserTypeHasChanged\"\n values={{\n userType: t(\"Common:Guest\"),\n productName: t(\"Common:ProductName\"),\n adminName,\n }}\n components={{ 1: <span style={{ fontWeight: 600 }} /> }}\n />\n <StyledText>",
      "module": "/packages/client"
    },
    {
      "file_path": "/packages/client/src/components/dialogs/SocialAuthWelcomeDialog/index.tsx",
      "line_number": 94,
      "context": "visibility: showDialog ? \"visible\" : \"hidden\",\n }}\n >\n <ModalDialog.Header>\n {t(\"Common:EmptyRootRoomHeader\", {\n productName: t(\"Common:ProductName\"),\n })}\n </ModalDialog.Header>\n <ModalDialog.Body>\n <StyledBodyContent>\n <div className=\"welcome-image\">",
      "module": "/packages/client"
    },
    {
      "file_path": "/packages/client/src/components/dialogs/SocialAuthWelcomeDialog/index.tsx",
      "line_number": 94,
      "context": "visibility: showDialog ? \"visible\" : \"hidden\",\n }}\n >\n <ModalDialog.Header>\n {t(\"Common:EmptyRootRoomHeader\", {\n productName: t(\"Common:ProductName\"),\n })}\n </ModalDialog.Header>\n <ModalDialog.Body>\n <StyledBodyContent>\n <div className=\"welcome-image\">",
      "module": "/packages/client"
    },
    {
      "file_path": "/packages/client/src/components/dialogs/SocialAuthWelcomeDialog/index.tsx",
      "line_number": 94,
      "context": "visibility: showDialog ? \"visible\" : \"hidden\",\n }}\n >\n <ModalDialog.Header>\n {t(\"Common:EmptyRootRoomHeader\", {\n productName: t(\"Common:ProductName\"),\n })}\n </ModalDialog.Header>\n <ModalDialog.Body>\n <StyledBodyContent>\n <div className=\"welcome-image\">",
      "module": "/packages/client"
    },
    {
      "file_path": "/packages/client/src/components/dialogs/WarningQuotaDialog/WarningQuotaDialog.tsx",
      "line_number": 70,
      "context": "}\n if (isTenantCustomQuotaSet) {\n quotaLimits.push(\n t(\"Settings:TenantQuotaLimit\", {\n tenantQuotaLimit: getConvertedSize(t, tenantCustomQuota),\n productName: t(\"Common:ProductName\"),\n }),\n );\n }\n \n if (quotaLimits.length === 0) {",
      "module": "/packages/client"
    },
    {
      "file_path": "/packages/client/src/components/dialogs/WarningQuotaDialog/WarningQuotaDialog.tsx",
      "line_number": 70,
      "context": "}\n if (isTenantCustomQuotaSet) {\n quotaLimits.push(\n t(\"Settings:TenantQuotaLimit\", {\n tenantQuotaLimit: getConvertedSize(t, tenantCustomQuota),\n productName: t(\"Common:ProductName\"),\n }),\n );\n }\n \n if (quotaLimits.length === 0) {",
      "module": "/packages/client"
    },
    {
      "file_path": "/packages/client/src/components/panels/ChangeRoomOwnerPanel/index.js",
      "line_number": 145,
      "context": "filterUserId={roomOwnerId}\n currentUserId={userId}\n disableDisabledUsers\n withInfo\n infoText={t(\"CreateEditRoomDialog:PeopleSelectorInfo\", {\n productName: t(\"Common:ProductName\"),\n })}\n emptyScreenHeader={t(\"Common:NotFoundMembers\")}\n emptyScreenDescription={t(\"CreateEditRoomDialog:PeopleSelectorInfo\", {\n productName: t(\"Common:ProductName\"),\n })}",
      "module": "/packages/client"
    },
    {
      "file_path": "/packages/client/src/components/panels/ChangeRoomOwnerPanel/index.js",
      "line_number": 145,
      "context": "filterUserId={roomOwnerId}\n currentUserId={userId}\n disableDisabledUsers\n withInfo\n infoText={t(\"CreateEditRoomDialog:PeopleSelectorInfo\", {\n productName: t(\"Common:ProductName\"),\n })}\n emptyScreenHeader={t(\"Common:NotFoundMembers\")}\n emptyScreenDescription={t(\"CreateEditRoomDialog:PeopleSelectorInfo\", {\n productName: t(\"Common:ProductName\"),\n })}",
      "module": "/packages/client"
    },
    {
      "file_path": "/packages/client/src/components/panels/EmbeddingPanel/index.tsx",
      "line_number": 424,
      "context": ">\n {`\"Add the website URL for embedding to the <1>allow list</1>.\"`}\n </Trans>\n ) : (\n t(\"EmbeddingPanel:EmbeddingBarDescription\", {\n productName: t(\"Common:ProductName\"),\n })\n )}\n </Text>\n <IconButton\n className=\"embedding-panel_banner-close-icon\"",
      "module": "/packages/client"
    },
    {
      "file_path": "/packages/client/src/components/panels/InvitePanel/sub-components/ExternalLinks.js",
      "line_number": 278,
      "context": "/>\n </StyledSubHeader>\n <StyledDescription noSelect>\n {roomId === -1\n ? t(\"InviteViaLinkDescriptionAccounts\", {\n productName: t(\"Common:ProductName\"),\n })\n : !allowInvitingGuests\n ? t(\"InviteViaLinkDescriptionRoomMembers\", {\n productName: t(\"Common:ProductName\"),\n })",
      "module": "/packages/client"
    },
    {
      "file_path": "/packages/client/src/components/panels/InvitePanel/sub-components/ExternalLinks.js",
      "line_number": 278,
      "context": "/>\n </StyledSubHeader>\n <StyledDescription noSelect>\n {roomId === -1\n ? t(\"InviteViaLinkDescriptionAccounts\", {\n productName: t(\"Common:ProductName\"),\n })\n : !allowInvitingGuests\n ? t(\"InviteViaLinkDescriptionRoomMembers\", {\n productName: t(\"Common:ProductName\"),\n })",
      "module": "/packages/client"
    },
    {
      "file_path": "/packages/client/src/components/panels/InvitePanel/sub-components/InviteInput.js",
      "line_number": 594,
      "context": "noSelect\n noAllowInvitingGuests={roomId !== -1 ? !allowInvitingGuests : null}\n >\n {roomId === -1\n ? t(\"InviteMembersManuallyDescription\", {\n productName: t(\"Common:ProductName\"),\n })\n : !allowInvitingGuests\n ? t(\"InviteToRoomManuallyInfoMembers\", {\n productName: t(\"Common:ProductName\"),\n })",
      "module": "/packages/client"
    },
    {
      "file_path": "/packages/client/src/components/panels/InvitePanel/sub-components/InviteInput.js",
      "line_number": 594,
      "context": "noSelect\n noAllowInvitingGuests={roomId !== -1 ? !allowInvitingGuests : null}\n >\n {roomId === -1\n ? t(\"InviteMembersManuallyDescription\", {\n productName: t(\"Common:ProductName\"),\n })\n : !allowInvitingGuests\n ? t(\"InviteToRoomManuallyInfoMembers\", {\n productName: t(\"Common:ProductName\"),\n })",
      "module": "/packages/client"
    },
    {
      "file_path": "/packages/client/src/components/panels/InvitePanel/sub-components/InviteInput.js",
      "line_number": 594,
      "context": "noSelect\n noAllowInvitingGuests={roomId !== -1 ? !allowInvitingGuests : null}\n >\n {roomId === -1\n ? t(\"InviteMembersManuallyDescription\", {\n productName: t(\"Common:ProductName\"),\n })\n : !allowInvitingGuests\n ? t(\"InviteToRoomManuallyInfoMembers\", {\n productName: t(\"Common:ProductName\"),\n })",
      "module": "/packages/client"
    },
    {
      "file_path": "/packages/client/src/components/panels/InvitePanel/utils/index.js",
      "line_number": 72,
      "context": "item.warning = item.isGroup\n ? t(\"GroupMaxAvailableRoleWarning\", {\n roleName: freeRole.label,\n })\n : t(\"UserMaxAvailableRoleWarning\", {\n productName: t(\"Common:ProductName\"),\n });\n return item;\n };\n \n export const fixAccess = (item, t, roomType) => {",
      "module": "/packages/client"
    },
    {
      "file_path": "/packages/client/src/components/panels/TemplateAccessSettingsPanel/index.tsx",
      "line_number": 346,
      "context": "onChange={onAvailableChange}\n />\n </StyledSubHeader>\n <StyledDescription>\n {t(\"Files:TemplateAvailableDescription\", {\n productName: t(\"Common:ProductName\"),\n })}\n </StyledDescription>\n </StyledBlock>\n <StyledBody isDisabled={isAvailable}>\n <InviteInput",
      "module": "/packages/client"
    },
    {
      "file_path": "/packages/client/src/components/panels/TemplateAccessSettingsPanel/index.tsx",
      "line_number": 346,
      "context": "onChange={onAvailableChange}\n />\n </StyledSubHeader>\n <StyledDescription>\n {t(\"Files:TemplateAvailableDescription\", {\n productName: t(\"Common:ProductName\"),\n })}\n </StyledDescription>\n </StyledBlock>\n <StyledBody isDisabled={isAvailable}>\n <InviteInput",
      "module": "/packages/client"
    },
    {
      "file_path": "/packages/client/src/pages/Home/InfoPanel/Body/views/Members/User.js",
      "line_number": 356,
      "context": "const uniqueTooltipId = `userTooltip_${Math.random()}`;\n \n const tooltipContent = `${\n user.isOwner\n ? t(\"Common:PortalOwner\", { productName: t(\"Common:ProductName\") })\n : t(\"Common:PortalAdmin\", { productName: t(\"Common:ProductName\") })\n }. ${t(\"Common:HasFullAccess\")}`;\n \n return user.isTitle ? (\n <StyledUserTypeHeader isExpect={isExpect}>",
      "module": "/packages/client"
    },
    {
      "file_path": "/packages/client/src/pages/Home/InfoPanel/Body/views/Members/User.js",
      "line_number": 356,
      "context": "const uniqueTooltipId = `userTooltip_${Math.random()}`;\n \n const tooltipContent = `${\n user.isOwner\n ? t(\"Common:PortalOwner\", { productName: t(\"Common:ProductName\") })\n : t(\"Common:PortalAdmin\", { productName: t(\"Common:ProductName\") })\n }. ${t(\"Common:HasFullAccess\")}`;\n \n return user.isTitle ? (\n <StyledUserTypeHeader isExpect={isExpect}>",
      "module": "/packages/client"
    },
    {
      "file_path": "/packages/client/src/pages/Home/InfoPanel/Body/views/Members/index.js",
      "line_number": 294,
      "context": "headerText={t(\"Files:TemplateAvailable\")}\n bodyText={\n <>\n <div className=\"template-access_description\">\n {t(\"Files:TemplateAvailableDescription\", {\n productName: t(\"Common:ProductName\"),\n })}\n </div>\n {isTemplateOwner ? (\n <Link\n className=\"template-access_link\"",
      "module": "/packages/client"
    },
    {
      "file_path": "/packages/client/src/pages/PortalSettings/Layout/Article/Body/index.js",
      "line_number": 207,
      "context": "case \"CustomTitlesWelcome\":\n return t(\"CustomTitlesWelcome\");\n case \"ManagementCategorySecurity\":\n return t(\"ManagementCategorySecurity\");\n case \"PortalAccess\":\n return t(\"PortalAccess\", { productName: t(\"Common:ProductName\") });\n case \"TwoFactorAuth\":\n return t(\"TwoFactorAuth\");\n case \"ManagementCategoryIntegration\":\n return t(\"ManagementCategoryIntegration\");\n case \"ThirdPartyAuthorization\":",
      "module": "/packages/client"
    },
    {
      "file_path": "/packages/client/src/pages/PortalSettings/Layout/Article/Body/index.js",
      "line_number": 207,
      "context": "case \"CustomTitlesWelcome\":\n return t(\"CustomTitlesWelcome\");\n case \"ManagementCategorySecurity\":\n return t(\"ManagementCategorySecurity\");\n case \"PortalAccess\":\n return t(\"PortalAccess\", { productName: t(\"Common:ProductName\") });\n case \"TwoFactorAuth\":\n return t(\"TwoFactorAuth\");\n case \"ManagementCategoryIntegration\":\n return t(\"ManagementCategoryIntegration\");\n case \"ThirdPartyAuthorization\":",
      "module": "/packages/client"
    },
    {
      "file_path": "/packages/client/src/pages/PortalSettings/categories/common/Customization/language-and-time-zone.js",
      "line_number": 535,
      "context": "</div>\n ) : null}\n <div className=\"category-item-description\">\n <Text fontSize=\"13px\" fontWeight={400}>\n {t(\"TimeLanguageSettingsDescription\", {\n productName: t(\"Common:ProductName\"),\n })}\n </Text>\n <Text>\n <Trans t={t} i18nKey=\"TimeLanguageSettingsSave\" />\n </Text>",
      "module": "/packages/client"
    },
    {
      "file_path": "/packages/client/src/pages/PortalSettings/categories/common/Customization/portal-renaming.js",
      "line_number": 126,
      "context": "}\n }, [isMobileDevice, setIsCustomizationView]);\n \n useEffect(() => {\n setDocumentTitle(\n t(\"PortalRenaming\", { productName: t(\"Common:ProductName\") }),\n );\n setPortalName(portalNameInitially);\n const page = isMobileView ? \"language-and-time-zone\" : \"general\";\n if (!isLoaded) initSettings(page).then(() => setIsLoaded(true));",
      "module": "/packages/client"
    },
    {
      "file_path": "/packages/client/src/pages/PortalSettings/categories/common/Customization/portal-renaming.js",
      "line_number": 126,
      "context": "}\n }, [isMobileDevice, setIsCustomizationView]);\n \n useEffect(() => {\n setDocumentTitle(\n t(\"PortalRenaming\", { productName: t(\"Common:ProductName\") }),\n );\n setPortalName(portalNameInitially);\n const page = isMobileView ? \"language-and-time-zone\" : \"general\";\n if (!isLoaded) initSettings(page).then(() => setIsLoaded(true));",
      "module": "/packages/client"
    },
    {
      "file_path": "/packages/client/src/pages/PortalSettings/categories/data-import/GoogleWorkspace/Stepper/index.tsx",
      "line_number": 63,
      "context": "),\n },\n {\n title: t(\"Settings:SelectUsers\"),\n description: t(\"Settings:SelectUsersDescriptionGoogle\", {\n productName: t(\"Common:ProductName\"),\n organizationName: logoText,\n }),\n component: <SelectUsersStep t={t} canDisable shouldSetUsers />,\n },\n {",
      "module": "/packages/client"
    },
    {
      "file_path": "/packages/client/src/pages/PortalSettings/categories/data-import/GoogleWorkspace/Stepper/index.tsx",
      "line_number": 63,
      "context": "),\n },\n {\n title: t(\"Settings:SelectUsers\"),\n description: t(\"Settings:SelectUsersDescriptionGoogle\", {\n productName: t(\"Common:ProductName\"),\n organizationName: logoText,\n }),\n component: <SelectUsersStep t={t} canDisable shouldSetUsers />,\n },\n {",
      "module": "/packages/client"
    },
    {
      "file_path": "/packages/client/src/pages/PortalSettings/categories/data-import/GoogleWorkspace/Stepper/index.tsx",
      "line_number": 63,
      "context": "),\n },\n {\n title: t(\"Settings:SelectUsers\"),\n description: t(\"Settings:SelectUsersDescriptionGoogle\", {\n productName: t(\"Common:ProductName\"),\n organizationName: logoText,\n }),\n component: <SelectUsersStep t={t} canDisable shouldSetUsers />,\n },\n {",
      "module": "/packages/client"
    },
    {
      "file_path": "/packages/client/src/pages/PortalSettings/categories/data-import/GoogleWorkspace/Stepper/index.tsx",
      "line_number": 63,
      "context": "),\n },\n {\n title: t(\"Settings:SelectUsers\"),\n description: t(\"Settings:SelectUsersDescriptionGoogle\", {\n productName: t(\"Common:ProductName\"),\n organizationName: logoText,\n }),\n component: <SelectUsersStep t={t} canDisable shouldSetUsers />,\n },\n {",
      "module": "/packages/client"
    },
    {
      "file_path": "/packages/client/src/pages/PortalSettings/categories/data-import/GoogleWorkspace/Stepper/index.tsx",
      "line_number": 63,
      "context": "),\n },\n {\n title: t(\"Settings:SelectUsers\"),\n description: t(\"Settings:SelectUsersDescriptionGoogle\", {\n productName: t(\"Common:ProductName\"),\n organizationName: logoText,\n }),\n component: <SelectUsersStep t={t} canDisable shouldSetUsers />,\n },\n {",
      "module": "/packages/client"
    },
    {
      "file_path": "/packages/client/src/pages/PortalSettings/categories/data-import/GoogleWorkspace/Stepper/index.tsx",
      "line_number": 63,
      "context": "),\n },\n {\n title: t(\"Settings:SelectUsers\"),\n description: t(\"Settings:SelectUsersDescriptionGoogle\", {\n productName: t(\"Common:ProductName\"),\n organizationName: logoText,\n }),\n component: <SelectUsersStep t={t} canDisable shouldSetUsers />,\n },\n {",
      "module": "/packages/client"
    },
    {
      "file_path": "/packages/client/src/pages/PortalSettings/categories/data-import/NextcloudWorkspace/Stepper/index.tsx",
      "line_number": 64,
      "context": "),\n },\n {\n title: t(\"Settings:SelectUsersWithEmail\"),\n description: t(\"Settings:SelectUsersDescriptionNextcloud\", {\n productName: t(\"Common:ProductName\"),\n organizationName: logoText,\n }),\n component: (\n <SelectUsersStep t={t} canDisable={false} shouldSetUsers={false} />\n ),",
      "module": "/packages/client"
    },
    {
      "file_path": "/packages/client/src/pages/PortalSettings/categories/data-import/NextcloudWorkspace/Stepper/index.tsx",
      "line_number": 64,
      "context": "),\n },\n {\n title: t(\"Settings:SelectUsersWithEmail\"),\n description: t(\"Settings:SelectUsersDescriptionNextcloud\", {\n productName: t(\"Common:ProductName\"),\n organizationName: logoText,\n }),\n component: (\n <SelectUsersStep t={t} canDisable={false} shouldSetUsers={false} />\n ),",
      "module": "/packages/client"
    },
    {
      "file_path": "/packages/client/src/pages/PortalSettings/categories/data-import/NextcloudWorkspace/Stepper/index.tsx",
      "line_number": 64,
      "context": "),\n },\n {\n title: t(\"Settings:SelectUsersWithEmail\"),\n description: t(\"Settings:SelectUsersDescriptionNextcloud\", {\n productName: t(\"Common:ProductName\"),\n organizationName: logoText,\n }),\n component: (\n <SelectUsersStep t={t} canDisable={false} shouldSetUsers={false} />\n ),",
      "module": "/packages/client"
    },
    {
      "file_path": "/packages/client/src/pages/PortalSettings/categories/data-import/NextcloudWorkspace/Stepper/index.tsx",
      "line_number": 64,
      "context": "),\n },\n {\n title: t(\"Settings:SelectUsersWithEmail\"),\n description: t(\"Settings:SelectUsersDescriptionNextcloud\", {\n productName: t(\"Common:ProductName\"),\n organizationName: logoText,\n }),\n component: (\n <SelectUsersStep t={t} canDisable={false} shouldSetUsers={false} />\n ),",
      "module": "/packages/client"
    },
    {
      "file_path": "/packages/client/src/pages/PortalSettings/categories/data-import/NextcloudWorkspace/Stepper/index.tsx",
      "line_number": 64,
      "context": "),\n },\n {\n title: t(\"Settings:SelectUsersWithEmail\"),\n description: t(\"Settings:SelectUsersDescriptionNextcloud\", {\n productName: t(\"Common:ProductName\"),\n organizationName: logoText,\n }),\n component: (\n <SelectUsersStep t={t} canDisable={false} shouldSetUsers={false} />\n ),",
      "module": "/packages/client"
    },
    {
      "file_path": "/packages/client/src/pages/PortalSettings/categories/data-import/NextcloudWorkspace/Stepper/index.tsx",
      "line_number": 64,
      "context": "),\n },\n {\n title: t(\"Settings:SelectUsersWithEmail\"),\n description: t(\"Settings:SelectUsersDescriptionNextcloud\", {\n productName: t(\"Common:ProductName\"),\n organizationName: logoText,\n }),\n component: (\n <SelectUsersStep t={t} canDisable={false} shouldSetUsers={false} />\n ),",
      "module": "/packages/client"
    },
    {
      "file_path": "/packages/client/src/pages/PortalSettings/categories/data-import/OnlyofficeWorkspace/Stepper/index.tsx",
      "line_number": 52,
      "context": ") => {\n return [\n {\n title: t(\"Common:SelectFile\"),\n description: t(\"Settings:SelectFileDescriptionWorkspace\", {\n productName: t(\"Common:ProductName\"),\n organizationName: logoText,\n }),\n component: (\n <SelectFileStep\n t={t}",
      "module": "/packages/client"
    },
    {
      "file_path": "/packages/client/src/pages/PortalSettings/categories/data-import/OnlyofficeWorkspace/Stepper/index.tsx",
      "line_number": 52,
      "context": ") => {\n return [\n {\n title: t(\"Common:SelectFile\"),\n description: t(\"Settings:SelectFileDescriptionWorkspace\", {\n productName: t(\"Common:ProductName\"),\n organizationName: logoText,\n }),\n component: (\n <SelectFileStep\n t={t}",
      "module": "/packages/client"
    },
    {
      "file_path": "/packages/client/src/pages/PortalSettings/categories/data-import/OnlyofficeWorkspace/Stepper/index.tsx",
      "line_number": 52,
      "context": ") => {\n return [\n {\n title: t(\"Common:SelectFile\"),\n description: t(\"Settings:SelectFileDescriptionWorkspace\", {\n productName: t(\"Common:ProductName\"),\n organizationName: logoText,\n }),\n component: (\n <SelectFileStep\n t={t}",
      "module": "/packages/client"
    },
    {
      "file_path": "/packages/client/src/pages/PortalSettings/categories/data-import/OnlyofficeWorkspace/Stepper/index.tsx",
      "line_number": 52,
      "context": ") => {\n return [\n {\n title: t(\"Common:SelectFile\"),\n description: t(\"Settings:SelectFileDescriptionWorkspace\", {\n productName: t(\"Common:ProductName\"),\n organizationName: logoText,\n }),\n component: (\n <SelectFileStep\n t={t}",
      "module": "/packages/client"
    },
    {
      "file_path": "/packages/client/src/pages/PortalSettings/categories/data-import/OnlyofficeWorkspace/Stepper/index.tsx",
      "line_number": 52,
      "context": ") => {\n return [\n {\n title: t(\"Common:SelectFile\"),\n description: t(\"Settings:SelectFileDescriptionWorkspace\", {\n productName: t(\"Common:ProductName\"),\n organizationName: logoText,\n }),\n component: (\n <SelectFileStep\n t={t}",
      "module": "/packages/client"
    },
    {
      "file_path": "/packages/client/src/pages/PortalSettings/categories/data-import/OnlyofficeWorkspace/Stepper/index.tsx",
      "line_number": 52,
      "context": ") => {\n return [\n {\n title: t(\"Common:SelectFile\"),\n description: t(\"Settings:SelectFileDescriptionWorkspace\", {\n productName: t(\"Common:ProductName\"),\n organizationName: logoText,\n }),\n component: (\n <SelectFileStep\n t={t}",
      "module": "/packages/client"
    },
    {
      "file_path": "/packages/client/src/pages/PortalSettings/categories/data-import/components/ImportStep.tsx",
      "line_number": 110,
      "context": "workspace: serviceName,\n sectionIcon: usersExportDetails.icon,\n }}\n importSection={{\n sectionName: t(\"Common:Contacts\"),\n workspace: t(\"Common:ProductName\"),\n sectionIcon: AccountsIcon,\n }}\n isDisabled\n />",
      "module": "/packages/client"
    },
    {
      "file_path": "/packages/client/src/pages/PortalSettings/categories/data-import/components/ImportStep.tsx",
      "line_number": 110,
      "context": "workspace: serviceName,\n sectionIcon: usersExportDetails.icon,\n }}\n importSection={{\n sectionName: t(\"Common:Contacts\"),\n workspace: t(\"Common:ProductName\"),\n sectionIcon: AccountsIcon,\n }}\n isDisabled\n />",
      "module": "/packages/client"
    },
    {
      "file_path": "/packages/client/src/pages/PortalSettings/categories/data-import/components/ImportStep.tsx",
      "line_number": 110,
      "context": "workspace: serviceName,\n sectionIcon: usersExportDetails.icon,\n }}\n importSection={{\n sectionName: t(\"Common:Contacts\"),\n workspace: t(\"Common:ProductName\"),\n sectionIcon: AccountsIcon,\n }}\n isDisabled\n />",
      "module": "/packages/client"
    },
    {
      "file_path": "/packages/client/src/pages/PortalSettings/categories/data-import/components/ImportStep.tsx",
      "line_number": 110,
      "context": "workspace: serviceName,\n sectionIcon: usersExportDetails.icon,\n }}\n importSection={{\n sectionName: t(\"Common:Contacts\"),\n workspace: t(\"Common:ProductName\"),\n sectionIcon: AccountsIcon,\n }}\n isDisabled\n />",
      "module": "/packages/client"
    },
    {
      "file_path": "/packages/client/src/pages/PortalSettings/categories/data-import/components/ImportStep.tsx",
      "line_number": 110,
      "context": "workspace: serviceName,\n sectionIcon: usersExportDetails.icon,\n }}\n importSection={{\n sectionName: t(\"Common:Contacts\"),\n workspace: t(\"Common:ProductName\"),\n sectionIcon: AccountsIcon,\n }}\n isDisabled\n />",
      "module": "/packages/client"
    },
    {
      "file_path": "/packages/client/src/pages/PortalSettings/categories/data-import/components/ImportStep.tsx",
      "line_number": 110,
      "context": "workspace: serviceName,\n sectionIcon: usersExportDetails.icon,\n }}\n importSection={{\n sectionName: t(\"Common:Contacts\"),\n workspace: t(\"Common:ProductName\"),\n sectionIcon: AccountsIcon,\n }}\n isDisabled\n />",
      "module": "/packages/client"
    },
    {
      "file_path": "/packages/client/src/pages/PortalSettings/categories/data-import/components/ImportStep.tsx",
      "line_number": 110,
      "context": "workspace: serviceName,\n sectionIcon: usersExportDetails.icon,\n }}\n importSection={{\n sectionName: t(\"Common:Contacts\"),\n workspace: t(\"Common:ProductName\"),\n sectionIcon: AccountsIcon,\n }}\n isDisabled\n />",
      "module": "/packages/client"
    },
    {
      "file_path": "/packages/client/src/pages/PortalSettings/categories/data-import/components/ImportStep.tsx",
      "line_number": 110,
      "context": "workspace: serviceName,\n sectionIcon: usersExportDetails.icon,\n }}\n importSection={{\n sectionName: t(\"Common:Contacts\"),\n workspace: t(\"Common:ProductName\"),\n sectionIcon: AccountsIcon,\n }}\n isDisabled\n />",
      "module": "/packages/client"
    },
    {
      "file_path": "/packages/client/src/pages/PortalSettings/categories/data-import/components/ImportStep.tsx",
      "line_number": 110,
      "context": "workspace: serviceName,\n sectionIcon: usersExportDetails.icon,\n }}\n importSection={{\n sectionName: t(\"Common:Contacts\"),\n workspace: t(\"Common:ProductName\"),\n sectionIcon: AccountsIcon,\n }}\n isDisabled\n />",
      "module": "/packages/client"
    },
    {
      "file_path": "/packages/client/src/pages/PortalSettings/categories/data-import/components/ImportStep.tsx",
      "line_number": 110,
      "context": "workspace: serviceName,\n sectionIcon: usersExportDetails.icon,\n }}\n importSection={{\n sectionName: t(\"Common:Contacts\"),\n workspace: t(\"Common:ProductName\"),\n sectionIcon: AccountsIcon,\n }}\n isDisabled\n />",
      "module": "/packages/client"
    },
    {
      "file_path": "/packages/client/src/pages/PortalSettings/categories/data-import/components/Providers.tsx",
      "line_number": 98,
      "context": "if (!areProvidersReady) return <DataImportLoader />;\n return (\n <WorkspacesContainer>\n <Text className=\"data-import-description\">\n {t(\"DataImportDescription\", {\n productName: t(\"Common:ProductName\"),\n organizationName: logoText,\n })}\n </Text>\n <Text className=\"data-import-subtitle\">{t(\"UploadBackupData\")}</Text>",
      "module": "/packages/client"
    },
    {
      "file_path": "/packages/client/src/pages/PortalSettings/categories/data-import/components/SelectUsersTypeStep/AccountsTable/index.tsx",
      "line_number": 82,
      "context": "if (isOwner) {\n typeOptions.unshift({\n key: UserTypes.PortalAdmin,\n label: t(`Common:PortalAdmin`, {\n productName: t(\"Common:ProductName\"),\n }),\n onClick: setTypePortalAdmin,\n });\n }",
      "module": "/packages/client"
    },
    {
      "file_path": "/packages/client/src/pages/PortalSettings/categories/data-import/sub-components/StepLayout.tsx",
      "line_number": 59,
      "context": "return (\n <>\n <DescriptionWrapper>\n <Text className=\"data-import-description\" lineHeight=\"20px\">\n {t(\"Settings:AboutDataImport\", {\n productName: t(\"Common:ProductName\"),\n organizationName: logoText,\n })}\n </Text>\n <Text\n className=\"data-import-counter\"",
      "module": "/packages/client"
    },
    {
      "file_path": "/packages/client/src/pages/PortalSettings/categories/data-import/sub-components/UsersInfoBlock.tsx",
      "line_number": 50,
      "context": "totalLicenceLimit={quota.max}\n >\n {totalUsedUsers > quota.max ? (\n <Text className=\"license-limit-warning\">\n {t(\"Settings:UserLimitExceeded\", {\n productName: t(\"Common:ProductName\"),\n })}\n </Text>\n ) : null}\n \n <div className=\"users-info-wrapper\">",
      "module": "/packages/client"
    },
    {
      "file_path": "/packages/client/src/pages/PortalSettings/categories/data-import/sub-components/UsersInfoBlock.tsx",
      "line_number": 50,
      "context": "totalLicenceLimit={quota.max}\n >\n {totalUsedUsers > quota.max ? (\n <Text className=\"license-limit-warning\">\n {t(\"Settings:UserLimitExceeded\", {\n productName: t(\"Common:ProductName\"),\n })}\n </Text>\n ) : null}\n \n <div className=\"users-info-wrapper\">",
      "module": "/packages/client"
    },
    {
      "file_path": "/packages/client/src/pages/PortalSettings/categories/delete-data/index.js",
      "line_number": 50,
      "context": "const [isLoading, setIsLoading] = useState(false);\n \n const data = [\n {\n id: \"deletion\",\n name: t(\"DeletePortal\", { productName: t(\"Common:ProductName\") }),\n content: <PortalDeletionSection />,\n },\n {\n id: \"deactivation\",\n name: t(\"PortalDeactivation\", { productName: t(\"Common:ProductName\") }),",
      "module": "/packages/client"
    },
    {
      "file_path": "/packages/client/src/pages/PortalSettings/categories/delete-data/index.js",
      "line_number": 50,
      "context": "const [isLoading, setIsLoading] = useState(false);\n \n const data = [\n {\n id: \"deletion\",\n name: t(\"DeletePortal\", { productName: t(\"Common:ProductName\") }),\n content: <PortalDeletionSection />,\n },\n {\n id: \"deactivation\",\n name: t(\"PortalDeactivation\", { productName: t(\"Common:ProductName\") }),",
      "module": "/packages/client"
    },
    {
      "file_path": "/packages/client/src/pages/PortalSettings/categories/delete-data/portalDeactivation.js",
      "line_number": 57,
      "context": "await getPortalOwner();\n };\n \n useEffect(() => {\n setDocumentTitle(\n t(\"PortalDeactivation\", { productName: t(\"Common:ProductName\") }),\n );\n fetchData();\n onCheckView();\n window.addEventListener(\"resize\", onCheckView);\n return () => window.removeEventListener(\"resize\", onCheckView);",
      "module": "/packages/client"
    },
    {
      "file_path": "/packages/client/src/pages/PortalSettings/categories/delete-data/portalDeactivation.js",
      "line_number": 57,
      "context": "await getPortalOwner();\n };\n \n useEffect(() => {\n setDocumentTitle(\n t(\"PortalDeactivation\", { productName: t(\"Common:ProductName\") }),\n );\n fetchData();\n onCheckView();\n window.addEventListener(\"resize\", onCheckView);\n return () => window.removeEventListener(\"resize\", onCheckView);",
      "module": "/packages/client"
    },
    {
      "file_path": "/packages/client/src/pages/PortalSettings/categories/delete-data/portalDeactivation.js",
      "line_number": 57,
      "context": "await getPortalOwner();\n };\n \n useEffect(() => {\n setDocumentTitle(\n t(\"PortalDeactivation\", { productName: t(\"Common:ProductName\") }),\n );\n fetchData();\n onCheckView();\n window.addEventListener(\"resize\", onCheckView);\n return () => window.removeEventListener(\"resize\", onCheckView);",
      "module": "/packages/client"
    },
    {
      "file_path": "/packages/client/src/pages/PortalSettings/categories/delete-data/portalDeletion.js",
      "line_number": 65,
      "context": "setStripeUrl(res);\n };\n \n useEffect(() => {\n setDocumentTitle(\n t(\"DeletePortal\", { productName: t(\"Common:ProductName\") }),\n );\n fetchData();\n onCheckView();\n window.addEventListener(\"resize\", onCheckView);\n return () => window.removeEventListener(\"resize\", onCheckView);",
      "module": "/packages/client"
    },
    {
      "file_path": "/packages/client/src/pages/PortalSettings/categories/delete-data/portalDeletion.js",
      "line_number": 65,
      "context": "setStripeUrl(res);\n };\n \n useEffect(() => {\n setDocumentTitle(\n t(\"DeletePortal\", { productName: t(\"Common:ProductName\") }),\n );\n fetchData();\n onCheckView();\n window.addEventListener(\"resize\", onCheckView);\n return () => window.removeEventListener(\"resize\", onCheckView);",
      "module": "/packages/client"
    },
    {
      "file_path": "/packages/client/src/pages/PortalSettings/categories/developer-tools/Api/index.js",
      "line_number": 85,
      "context": "onClick={() => window.open(apiBasicLink, \"_blank\")}\n scale={currentDeviceType === DeviceType.mobile}\n />\n }\n descriptionText={t(\"ApiPageDescription\", {\n productName: t(\"Common:ProductName\"),\n organizationName: logoText,\n })}\n headerText={t(\"ApiPageHeader\")}\n imageAlt={t(\"ApiPageHeader\")}\n imageSrc={imgSrc}",
      "module": "/packages/client"
    },
    {
      "file_path": "/packages/client/src/pages/PortalSettings/categories/developer-tools/ApiKeys/index.tsx",
      "line_number": 219,
      "context": "withEmptyScreen: !!error,\n })}\n >\n <Text lineHeight=\"20px\" className=\"api-keys_text\">\n {t(\"Settings:ApiKeysDescription\", {\n productName: t(\"Common:ProductName\"),\n })}\n </Text>\n <Text className=\"api-keys_text api-keys_description-text\">\n {t(\"Settings:ApiKeysShareDescription\")}\n </Text>",
      "module": "/packages/client"
    },
    {
      "file_path": "/packages/client/src/pages/PortalSettings/categories/developer-tools/JavascriptSDK/index.js",
      "line_number": 88,
      "context": "const navigateToEditor = () => navigate(\"editor\");\n const navigateToViewer = () => navigate(\"viewer\");\n \n const presetsData = [\n {\n title: t(\"Common:ProductName\"),\n description: t(\"PortalDescription\", {\n productName: t(\"Common:ProductName\"),\n }),\n image: theme.isBase ? PortalImg : PortalImgDark,\n handleOnClick: navigateToPortal,",
      "module": "/packages/client"
    },
    {
      "file_path": "/packages/client/src/pages/PortalSettings/categories/developer-tools/JavascriptSDK/index.js",
      "line_number": 88,
      "context": "const navigateToEditor = () => navigate(\"editor\");\n const navigateToViewer = () => navigate(\"viewer\");\n \n const presetsData = [\n {\n title: t(\"Common:ProductName\"),\n description: t(\"PortalDescription\", {\n productName: t(\"Common:ProductName\"),\n }),\n image: theme.isBase ? PortalImg : PortalImgDark,\n handleOnClick: navigateToPortal,",
      "module": "/packages/client"
    },
    {
      "file_path": "/packages/client/src/pages/PortalSettings/categories/developer-tools/JavascriptSDK/index.js",
      "line_number": 88,
      "context": "const navigateToEditor = () => navigate(\"editor\");\n const navigateToViewer = () => navigate(\"viewer\");\n \n const presetsData = [\n {\n title: t(\"Common:ProductName\"),\n description: t(\"PortalDescription\", {\n productName: t(\"Common:ProductName\"),\n }),\n image: theme.isBase ? PortalImg : PortalImgDark,\n handleOnClick: navigateToPortal,",
      "module": "/packages/client"
    },
    {
      "file_path": "/packages/client/src/pages/PortalSettings/categories/developer-tools/JavascriptSDK/index.js",
      "line_number": 88,
      "context": "const navigateToEditor = () => navigate(\"editor\");\n const navigateToViewer = () => navigate(\"viewer\");\n \n const presetsData = [\n {\n title: t(\"Common:ProductName\"),\n description: t(\"PortalDescription\", {\n productName: t(\"Common:ProductName\"),\n }),\n image: theme.isBase ? PortalImg : PortalImgDark,\n handleOnClick: navigateToPortal,",
      "module": "/packages/client"
    },
    {
      "file_path": "/packages/client/src/pages/PortalSettings/categories/developer-tools/JavascriptSDK/index.js",
      "line_number": 88,
      "context": "const navigateToEditor = () => navigate(\"editor\");\n const navigateToViewer = () => navigate(\"viewer\");\n \n const presetsData = [\n {\n title: t(\"Common:ProductName\"),\n description: t(\"PortalDescription\", {\n productName: t(\"Common:ProductName\"),\n }),\n image: theme.isBase ? PortalImg : PortalImgDark,\n handleOnClick: navigateToPortal,",
      "module": "/packages/client"
    },
    {
      "file_path": "/packages/client/src/pages/PortalSettings/categories/developer-tools/JavascriptSDK/presets/DocSpace.js",
      "line_number": 151,
      "context": ");\n \n return (\n <PresetWrapper\n description={t(\"PortalDescription\", {\n productName: t(\"Common:ProductName\"),\n })}\n header={t(\"CreateSamplePortal\", {\n productName: t(\"Common:ProductName\"),\n })}\n >",
      "module": "/packages/client"
    },
    {
      "file_path": "/packages/client/src/pages/PortalSettings/categories/developer-tools/JavascriptSDK/presets/DocSpace.js",
      "line_number": 151,
      "context": ");\n \n return (\n <PresetWrapper\n description={t(\"PortalDescription\", {\n productName: t(\"Common:ProductName\"),\n })}\n header={t(\"CreateSamplePortal\", {\n productName: t(\"Common:ProductName\"),\n })}\n >",
      "module": "/packages/client"
    },
    {
      "file_path": "/packages/client/src/pages/PortalSettings/categories/developer-tools/JavascriptSDK/presets/Manager.js",
      "line_number": 393,
      "context": ");\n \n return (\n <PresetWrapper\n description={t(\"CustomDescription\", {\n productName: t(\"Common:ProductName\"),\n })}\n header={t(\"CreateSamplePortal\", { productName: t(\"Common:ProductName\") })}\n >\n <Container>\n <PreviewBlock",
      "module": "/packages/client"
    },
    {
      "file_path": "/packages/client/src/pages/PortalSettings/categories/developer-tools/JavascriptSDK/presets/Manager.js",
      "line_number": 393,
      "context": ");\n \n return (\n <PresetWrapper\n description={t(\"CustomDescription\", {\n productName: t(\"Common:ProductName\"),\n })}\n header={t(\"CreateSamplePortal\", { productName: t(\"Common:ProductName\") })}\n >\n <Container>\n <PreviewBlock",
      "module": "/packages/client"
    },
    {
      "file_path": "/packages/client/src/pages/PortalSettings/categories/developer-tools/JavascriptSDK/presets/Manager.js",
      "line_number": 393,
      "context": ");\n \n return (\n <PresetWrapper\n description={t(\"CustomDescription\", {\n productName: t(\"Common:ProductName\"),\n })}\n header={t(\"CreateSamplePortal\", { productName: t(\"Common:ProductName\") })}\n >\n <Container>\n <PreviewBlock",
      "module": "/packages/client"
    },
    {
      "file_path": "/packages/client/src/pages/PortalSettings/categories/developer-tools/JavascriptSDK/sub-components/CodeToInsert.js",
      "line_number": 42,
      "context": "<CodeWrapper height=\"fit-content\">\n <CategorySubHeader className=\"copy-window-code\">\n {`HTML ${t(\"CodeTitle\")}`}\n </CategorySubHeader>\n <Text lineHeight=\"20px\" className=\"preview-description\">\n {t(\"HtmlCodeDescription\", { productName: t(\"Common:ProductName\") })}\n </Text>\n <Textarea value={codeBlock} heightTextArea={153} isReadOnly enableCopy />\n </CodeWrapper>\n );\n const js = (",
      "module": "/packages/client"
    },
    {
      "file_path": "/packages/client/src/pages/PortalSettings/categories/developer-tools/JavascriptSDK/sub-components/CodeToInsert.js",
      "line_number": 42,
      "context": "<CodeWrapper height=\"fit-content\">\n <CategorySubHeader className=\"copy-window-code\">\n {`HTML ${t(\"CodeTitle\")}`}\n </CategorySubHeader>\n <Text lineHeight=\"20px\" className=\"preview-description\">\n {t(\"HtmlCodeDescription\", { productName: t(\"Common:ProductName\") })}\n </Text>\n <Textarea value={codeBlock} heightTextArea={153} isReadOnly enableCopy />\n </CodeWrapper>\n );\n const js = (",
      "module": "/packages/client"
    },
    {
      "file_path": "/packages/client/src/pages/PortalSettings/categories/developer-tools/JavascriptSDK/sub-components/Integration.tsx",
      "line_number": 76,
      "context": ">\n <CategoryHeader className=\"integration-header\">\n {t(\"IntegrationExamples\")}\n </CategoryHeader>\n <Text lineHeight=\"20px\" color={theme.sdkPresets.secondaryColor}>\n {t(\"IntegrationDescription\", { productName: t(\"Common:ProductName\") })}\n </Text>\n <div className=\"icons\">\n <div className=\"icon\" title={zoomTitle}>\n <ReactSVG\n className=\"icon-zoom\"",
      "module": "/packages/client"
    },
    {
      "file_path": "/packages/client/src/pages/PortalSettings/categories/developer-tools/JavascriptSDK/sub-components/MainElementParameter.js",
      "line_number": 131,
      "context": "<Label className=\"label\" text={t(\"ButtonText\")} />\n <TextInput\n scale\n onChange={setButtonText}\n placeholder={t(\"SelectToPortal\", {\n productName: t(\"Common:ProductName\"),\n })}\n value={buttonValue}\n tabIndex={3}\n />\n <Checkbox",
      "module": "/packages/client"
    },
    {
      "file_path": "/packages/client/src/pages/PortalSettings/categories/developer-tools/JavascriptSDK/sub-components/csp.js",
      "line_number": 222,
      "context": "}, [onAddByKey]);\n \n return (\n <>\n <CategoryHeader>\n {t(\"CSPHeader\", { productName: t(\"Common:ProductName\") })}\n </CategoryHeader>\n <Container className=\"description-holder\">\n {t(\"CSPDescription\", {\n productName: t(\"Common:ProductName\"),\n organizationName: logoText,",
      "module": "/packages/client"
    },
    {
      "file_path": "/packages/client/src/pages/PortalSettings/categories/developer-tools/JavascriptSDK/sub-components/csp.js",
      "line_number": 222,
      "context": "}, [onAddByKey]);\n \n return (\n <>\n <CategoryHeader>\n {t(\"CSPHeader\", { productName: t(\"Common:ProductName\") })}\n </CategoryHeader>\n <Container className=\"description-holder\">\n {t(\"CSPDescription\", {\n productName: t(\"Common:ProductName\"),\n organizationName: logoText,",
      "module": "/packages/client"
    },
    {
      "file_path": "/packages/client/src/pages/PortalSettings/categories/developer-tools/JavascriptSDK/sub-components/csp.js",
      "line_number": 222,
      "context": "}, [onAddByKey]);\n \n return (\n <>\n <CategoryHeader>\n {t(\"CSPHeader\", { productName: t(\"Common:ProductName\") })}\n </CategoryHeader>\n <Container className=\"description-holder\">\n {t(\"CSPDescription\", {\n productName: t(\"Common:ProductName\"),\n organizationName: logoText,",
      "module": "/packages/client"
    },
    {
      "file_path": "/packages/client/src/pages/PortalSettings/categories/developer-tools/JavascriptSDK/sub-components/csp.js",
      "line_number": 222,
      "context": "}, [onAddByKey]);\n \n return (\n <>\n <CategoryHeader>\n {t(\"CSPHeader\", { productName: t(\"Common:ProductName\") })}\n </CategoryHeader>\n <Container className=\"description-holder\">\n {t(\"CSPDescription\", {\n productName: t(\"Common:ProductName\"),\n organizationName: logoText,",
      "module": "/packages/client"
    },
    {
      "file_path": "/packages/client/src/pages/PortalSettings/categories/developer-tools/OAuth/sub-components/EmptyScreen.tsx",
      "line_number": 62,
      "context": "<Trans\n ns=\"OAuth\"\n t={t}\n i18nKey=\"OAuthAppDescription\"\n values={{\n productName: t(\"Common:ProductName\"),\n organizationName: logoText,\n }}\n />\n );",
      "module": "/packages/client"
    },
    {
      "file_path": "/packages/client/src/pages/PortalSettings/categories/developer-tools/OAuth/sub-components/List/index.tsx",
      "line_number": 73,
      "context": "<Trans\n ns=\"OAuth\"\n t={t}\n i18nKey=\"OAuthAppDescription\"\n values={{\n productName: t(\"Common:ProductName\"),\n organizationName: logoText,\n }}\n />\n );",
      "module": "/packages/client"
    },
    {
      "file_path": "/packages/client/src/pages/PortalSettings/categories/developer-tools/OAuth/sub-components/PreviewDialog.tsx",
      "line_number": 207,
      "context": "label={\n <Trans\n t={t}\n ns=\"OAuth\"\n i18nKey=\"SignIn\"\n values={{ productName: t(\"Common:ProductName\") }}\n />\n }\n IconComponent={icon}\n onClick={() => {\n window.open(link, \"login\", linkParams);",
      "module": "/packages/client"
    },
    {
      "file_path": "/packages/client/src/pages/PortalSettings/categories/developer-tools/PluginSDK/index.js",
      "line_number": 131,
      "context": "className=\"description\"\n fontSize=\"13px\"\n fontWeight={400}\n lineHeight=\"20px\"\n >\n {t(\"PluginSDKDescription\", { productName: t(\"Common:ProductName\") })}\n </Text>\n <Text\n className=\"description\"\n fontSize=\"13px\"\n fontWeight={400}",
      "module": "/packages/client"
    },
    {
      "file_path": "/packages/client/src/pages/PortalSettings/categories/developer-tools/Webhooks/sub-components/WebhookInfo.js",
      "line_number": 54,
      "context": "return (\n <div>\n <InfoText as=\"p\">\n {t(\"WebhooksInfo\", {\n productName: t(\"Common:ProductName\"),\n organizationName: logoText,\n })}\n </InfoText>\n {webhooksGuideUrl ? (\n <Link",
      "module": "/packages/client"
    },
    {
      "file_path": "/packages/client/src/pages/PortalSettings/categories/integration/DocumentService/index.js",
      "line_number": 354,
      "context": "</div>\n <div className=\"input-wrapper\">\n <Label\n htmlFor=\"internalAdress\"\n text={t(\"Settings:DocumentServiceLocationUrlInternal\", {\n productName: t(\"Common:ProductName\"),\n })}\n />\n <InputBlock\n id=\"internalAdress\"\n type=\"text\"",
      "module": "/packages/client"
    },
    {
      "file_path": "/packages/client/src/pages/PortalSettings/categories/integration/DocumentService/index.js",
      "line_number": 354,
      "context": "</div>\n <div className=\"input-wrapper\">\n <Label\n htmlFor=\"internalAdress\"\n text={t(\"Settings:DocumentServiceLocationUrlInternal\", {\n productName: t(\"Common:ProductName\"),\n })}\n />\n <InputBlock\n id=\"internalAdress\"\n type=\"text\"",
      "module": "/packages/client"
    },
    {
      "file_path": "/packages/client/src/pages/PortalSettings/categories/integration/LDAP/index.js",
      "line_number": 95,
      "context": "<Trans\n t={t}\n i18nKey=\"LdapIntegrationDescription\"\n ns=\"Ldap\"\n values={{\n productName: t(\"Common:ProductName\"),\n sectionName: t(\"Common:Contacts\"),\n link,\n }}\n components={{\n 1: (",
      "module": "/packages/client"
    },
    {
      "file_path": "/packages/client/src/pages/PortalSettings/categories/integration/LDAP/sub-components/AdvancedSettings.js",
      "line_number": 82,
      "context": "isDisabled={!isLdapEnabled || isUIDisabled}\n />\n <HelpButton\n tooltipContent={t(\"Settings:DisableEmailDescription\", {\n sectionName: t(\"Common:LDAP\"),\n productName: t(\"Common:ProductName\"),\n })}\n />\n </div>\n </div>\n );",
      "module": "/packages/client"
    },
    {
      "file_path": "/packages/client/src/pages/PortalSettings/categories/integration/LDAP/sub-components/AttributeMapping.js",
      "line_number": 256,
      "context": "{t(\"LdapUsersType\")}\n </Text>\n </div>\n <Text fontWeight={400} fontSize=\"12px\" lineHeight=\"16px\">\n {t(\"LdapUserTypeTooltip\", {\n productName: t(\"Common:ProductName\"),\n })}\n </Text>\n </div>\n <div className=\"access-selector-wrapper\">\n <AccessSelector",
      "module": "/packages/client"
    },
    {
      "file_path": "/packages/client/src/pages/PortalSettings/categories/integration/LDAP/sub-components/GroupMembership.js",
      "line_number": 102,
      "context": "label={t(\"LdapGroupMembership\")}\n isDisabled={!isLdapEnabled || isUIDisabled}\n />\n <HelpButton\n tooltipContent={t(\"LdapGroupMembershipTooltip\", {\n productName: t(\"Common:ProductName\"),\n })}\n />\n </div>\n <div className=\"group_membership-container\">\n <FieldContainer",
      "module": "/packages/client"
    },
    {
      "file_path": "/packages/client/src/pages/PortalSettings/categories/integration/LDAP/sub-components/ToggleLDAP.js",
      "line_number": 134,
      "context": "lineHeight=\"16px\"\n className=\"settings_unavailable\"\n noSelect\n >\n {t(\"LdapToggleDescription\", {\n productName: t(\"Common:ProductName\"),\n })}\n </Text>\n </div>\n </StyledWrapper>\n );",
      "module": "/packages/client"
    },
    {
      "file_path": "/packages/client/src/pages/PortalSettings/categories/integration/Plugins/index.tsx",
      "line_number": 106,
      "context": "withUpload={withUpload}\n /> */}\n {withUpload ? (\n <>\n <Text>\n {t(\"UploadDescription\", { productName: t(\"Common:ProductName\") })}\n </Text>\n <Dropzone\n onDrop={onDrop}\n isDisabled={!withUpload}\n isLoading={false}",
      "module": "/packages/client"
    },
    {
      "file_path": "/packages/client/src/pages/PortalSettings/categories/integration/Plugins/sub-components/EmptyScreen.tsx",
      "line_number": 70,
      "context": "<StyledEmptyScreen\n headerText={t(\"NoPlugins\")}\n descriptionText={\n <Text>\n {withUpload\n ? t(\"UploadDescription\", { productName: t(\"Common:ProductName\") })\n : null}\n </Text>\n }\n style={{ gridColumnGap: \"39px\" }}\n buttonStyle={{ marginTop: \"16px\" }}",
      "module": "/packages/client"
    },
    {
      "file_path": "/packages/client/src/pages/PortalSettings/categories/integration/SingleSignOn/AdvancedSettings.tsx",
      "line_number": 109,
      "context": "onChange={setCheckbox}\n />\n <HelpButton\n tooltipContent={t(\"Settings:DisableEmailDescription\", {\n sectionName: t(\"Common:SSO\"),\n productName: t(\"Common:ProductName\"),\n })}\n />\n </div>\n </StyledWrapper>\n );",
      "module": "/packages/client"
    },
    {
      "file_path": "/packages/client/src/pages/PortalSettings/categories/integration/SingleSignOn/MobileView.js",
      "line_number": 66,
      "context": "<MobileCategoryWrapper\n title={t(\"SpMetadata\", {\n organizationName: logoText,\n })}\n subtitle={t(\"SpMetadataDescription\", {\n productName: t(\"Common:ProductName\"),\n organizationName: logoText,\n })}\n url=\"/portal-settings/integration/sso/metadata\"\n withPaidBadge={!isSSOAvailable}\n badgeLabel={t(\"Common:Paid\")}",
      "module": "/packages/client"
    },
    {
      "file_path": "/packages/client/src/pages/PortalSettings/categories/integration/SingleSignOn/UsersType.tsx",
      "line_number": 73,
      "context": "</Text>\n </div>\n <StyledInputWrapper>\n <Text fontWeight={400} fontSize=\"12px\" lineHeight=\"16px\">\n {t(\"LdapUserTypeTooltip\", {\n productName: t(\"Common:ProductName\"),\n })}\n </Text>\n <AccessSelector\n className=\"access-selector\"\n t={t}",
      "module": "/packages/client"
    },
    {
      "file_path": "/packages/client/src/pages/PortalSettings/categories/integration/ThirdPartyServicesSettings/index.js",
      "line_number": 229,
      "context": "src={imgSrc}\n alt=\"integration_icon\"\n />\n <Text>\n {t(\"IntegrationRequest\", {\n productName: t(\"Common:ProductName\"),\n organizationName: logoText,\n })}\n </Text>\n <Button\n label={t(\"Submit\")}",
      "module": "/packages/client"
    },
    {
      "file_path": "/packages/client/src/pages/PortalSettings/categories/payments/PayerInformation.js",
      "line_number": 104,
      "context": "style={{ height: \"15px\", margin: \"0\" }}\n tooltipContent={\n <>\n <Text isBold>{t(\"Payer\")}</Text>\n <Text>\n {t(\"PayerDescription\", { productName: t(\"Common:ProductName\") })}\n </Text>\n </>\n }\n />\n );",
      "module": "/packages/client"
    },
    {
      "file_path": "/packages/client/src/pages/PortalSettings/categories/payments/PayerInformation.js",
      "line_number": 104,
      "context": "style={{ height: \"15px\", margin: \"0\" }}\n tooltipContent={\n <>\n <Text isBold>{t(\"Payer\")}</Text>\n <Text>\n {t(\"PayerDescription\", { productName: t(\"Common:ProductName\") })}\n </Text>\n </>\n }\n />\n );",
      "module": "/packages/client"
    },
    {
      "file_path": "/packages/client/src/pages/PortalSettings/categories/payments/PayerInformation.js",
      "line_number": 104,
      "context": "style={{ height: \"15px\", margin: \"0\" }}\n tooltipContent={\n <>\n <Text isBold>{t(\"Payer\")}</Text>\n <Text>\n {t(\"PayerDescription\", { productName: t(\"Common:ProductName\") })}\n </Text>\n </>\n }\n />\n );",
      "module": "/packages/client"
    },
    {
      "file_path": "/packages/client/src/pages/PortalSettings/categories/payments/PayerInformation.js",
      "line_number": 104,
      "context": "style={{ height: \"15px\", margin: \"0\" }}\n tooltipContent={\n <>\n <Text isBold>{t(\"Payer\")}</Text>\n <Text>\n {t(\"PayerDescription\", { productName: t(\"Common:ProductName\") })}\n </Text>\n </>\n }\n />\n );",
      "module": "/packages/client"
    },
    {
      "file_path": "/packages/client/src/pages/PortalSettings/categories/payments/PayerInformation.js",
      "line_number": 104,
      "context": "style={{ height: \"15px\", margin: \"0\" }}\n tooltipContent={\n <>\n <Text isBold>{t(\"Payer\")}</Text>\n <Text>\n {t(\"PayerDescription\", { productName: t(\"Common:ProductName\") })}\n </Text>\n </>\n }\n />\n );",
      "module": "/packages/client"
    },
    {
      "file_path": "/packages/client/src/pages/PortalSettings/categories/payments/SaaS/PaymentContainer.js",
      "line_number": 144,
      "context": "<>\n <Text isBold>{t(\"ManagerTypesDescription\")}</Text>\n <br />\n <Text isBold>\n {t(\"Common:PortalAdmin\", {\n productName: t(\"Common:ProductName\"),\n })}\n </Text>\n <Text>\n {t(\"AdministratorDescription\", {\n productName: t(\"Common:ProductName\"),",
      "module": "/packages/client"
    },
    {
      "file_path": "/packages/client/src/pages/PortalSettings/categories/payments/SaaS/PaymentContainer.js",
      "line_number": 144,
      "context": "<>\n <Text isBold>{t(\"ManagerTypesDescription\")}</Text>\n <br />\n <Text isBold>\n {t(\"Common:PortalAdmin\", {\n productName: t(\"Common:ProductName\"),\n })}\n </Text>\n <Text>\n {t(\"AdministratorDescription\", {\n productName: t(\"Common:ProductName\"),",
      "module": "/packages/client"
    },
    {
      "file_path": "/packages/client/src/pages/PortalSettings/categories/payments/SaaS/PaymentContainer.js",
      "line_number": 144,
      "context": "<>\n <Text isBold>{t(\"ManagerTypesDescription\")}</Text>\n <br />\n <Text isBold>\n {t(\"Common:PortalAdmin\", {\n productName: t(\"Common:ProductName\"),\n })}\n </Text>\n <Text>\n {t(\"AdministratorDescription\", {\n productName: t(\"Common:ProductName\"),",
      "module": "/packages/client"
    },
    {
      "file_path": "/packages/client/src/pages/PortalSettings/categories/payments/Wallet/WalletContainer.tsx",
      "line_number": 196,
      "context": "};\n \n return (\n <div className={styles.walletContainer}>\n <Text className={styles.walletDescription}>\n {t(\"WalletDescription\", { productName: t(\"Common:ProductName\") })}\n </Text>\n \n {walletHelpUrl ? (\n <Link\n textDecoration=\"underline\"",
      "module": "/packages/client"
    },
    {
      "file_path": "/packages/client/src/pages/PortalSettings/categories/payments/Wallet/sub-components/WalletInfo.tsx",
      "line_number": 64,
      "context": "<Text\n className={styles.walletInfoTitle}\n fontWeight=\"600\"\n fontSize=\"14px\"\n >\n {t(\"ProductNameWallet\", { productName: t(\"Common:ProductName\") })}\n </Text>\n <div\n className={classNames(styles.walletInfoBalance, {\n [styles.warningColor]: isBalanceInsufficient,\n })}",
      "module": "/packages/client"
    },
    {
      "file_path": "/packages/client/src/pages/PortalSettings/categories/security/access-portal/adminMessage.js",
      "line_number": 166,
      "context": "return (\n <MainContainer>\n <LearnMoreWrapper withoutExternalLink={!administratorMessageSettingsUrl}>\n <Text>\n {t(\"AdminsMessageSettingDescription\", {\n productName: t(\"Common:ProductName\"),\n })}\n </Text>\n <Text fontSize=\"13px\" fontWeight=\"400\" className=\"learn-subtitle\">\n <Trans t={t} i18nKey=\"SaveToApply\" />\n </Text>",
      "module": "/packages/client"
    },
    {
      "file_path": "/packages/client/src/pages/PortalSettings/categories/security/access-portal/devToolsAccess.tsx",
      "line_number": 203,
      "context": "return (\n <MainContainer>\n <LearnMoreWrapper>\n <Text fontSize=\"13px\" fontWeight=\"400\">\n {t(\"DeveloperToolsAccessDescription\", {\n productName: t(\"Common:ProductName\"),\n })}\n </Text>\n {limitedDevToolsBlockHelpUrl ? (\n <Link\n className=\"link-learn-more\"",
      "module": "/packages/client"
    },
    {
      "file_path": "/packages/client/src/pages/PortalSettings/categories/security/access-portal/index.js",
      "line_number": 88,
      "context": "if (setting === \"TrustedMail\") setTrustedMailLoaded(true);\n };\n \n useEffect(() => {\n setDocumentTitle(\n t(\"PortalAccess\", { productName: t(\"Common:ProductName\") }),\n );\n \n return () => {\n resetIsInit();\n setScrollToSettings(false);",
      "module": "/packages/client"
    },
    {
      "file_path": "/packages/client/src/pages/PortalSettings/categories/security/access-portal/index.js",
      "line_number": 88,
      "context": "if (setting === \"TrustedMail\") setTrustedMailLoaded(true);\n };\n \n useEffect(() => {\n setDocumentTitle(\n t(\"PortalAccess\", { productName: t(\"Common:ProductName\") }),\n );\n \n return () => {\n resetIsInit();\n setScrollToSettings(false);",
      "module": "/packages/client"
    },
    {
      "file_path": "/packages/client/src/pages/PortalSettings/categories/security/access-portal/index.js",
      "line_number": 88,
      "context": "if (setting === \"TrustedMail\") setTrustedMailLoaded(true);\n };\n \n useEffect(() => {\n setDocumentTitle(\n t(\"PortalAccess\", { productName: t(\"Common:ProductName\") }),\n );\n \n return () => {\n resetIsInit();\n setScrollToSettings(false);",
      "module": "/packages/client"
    },
    {
      "file_path": "/packages/client/src/pages/PortalSettings/categories/security/access-portal/index.js",
      "line_number": 88,
      "context": "if (setting === \"TrustedMail\") setTrustedMailLoaded(true);\n };\n \n useEffect(() => {\n setDocumentTitle(\n t(\"PortalAccess\", { productName: t(\"Common:ProductName\") }),\n );\n \n return () => {\n resetIsInit();\n setScrollToSettings(false);",
      "module": "/packages/client"
    },
    {
      "file_path": "/packages/client/src/pages/PortalSettings/categories/security/access-portal/index.js",
      "line_number": 88,
      "context": "if (setting === \"TrustedMail\") setTrustedMailLoaded(true);\n };\n \n useEffect(() => {\n setDocumentTitle(\n t(\"PortalAccess\", { productName: t(\"Common:ProductName\") }),\n );\n \n return () => {\n resetIsInit();\n setScrollToSettings(false);",
      "module": "/packages/client"
    },
    {
      "file_path": "/packages/client/src/pages/PortalSettings/categories/security/access-portal/invitationSettings.tsx",
      "line_number": 226,
      "context": "return (\n <>\n <LearnMoreWrapper>\n <Text fontSize=\"13px\" fontWeight=\"400\">\n {t(\"InvitationSettingsDescription\", {\n productName: t(\"Common:ProductName\"),\n })}\n </Text>\n </LearnMoreWrapper>\n \n <div className={styles.content}>",
      "module": "/packages/client"
    },
    {
      "file_path": "/packages/client/src/pages/PortalSettings/categories/security/access-portal/invitationSettings.tsx",
      "line_number": 226,
      "context": "return (\n <>\n <LearnMoreWrapper>\n <Text fontSize=\"13px\" fontWeight=\"400\">\n {t(\"InvitationSettingsDescription\", {\n productName: t(\"Common:ProductName\"),\n })}\n </Text>\n </LearnMoreWrapper>\n \n <div className={styles.content}>",
      "module": "/packages/client"
    },
    {
      "file_path": "/packages/client/src/pages/PortalSettings/categories/security/access-portal/invitationSettings.tsx",
      "line_number": 226,
      "context": "return (\n <>\n <LearnMoreWrapper>\n <Text fontSize=\"13px\" fontWeight=\"400\">\n {t(\"InvitationSettingsDescription\", {\n productName: t(\"Common:ProductName\"),\n })}\n </Text>\n </LearnMoreWrapper>\n \n <div className={styles.content}>",
      "module": "/packages/client"
    },
    {
      "file_path": "/packages/client/src/pages/PortalSettings/categories/security/access-portal/invitationSettings.tsx",
      "line_number": 226,
      "context": "return (\n <>\n <LearnMoreWrapper>\n <Text fontSize=\"13px\" fontWeight=\"400\">\n {t(\"InvitationSettingsDescription\", {\n productName: t(\"Common:ProductName\"),\n })}\n </Text>\n </LearnMoreWrapper>\n \n <div className={styles.content}>",
      "module": "/packages/client"
    },
    {
      "file_path": "/packages/client/src/pages/PortalSettings/categories/security/access-portal/mobileView.js",
      "line_number": 44,
      "context": "const navigate = useNavigate();\n \n useEffect(() => {\n setDocumentTitle(\n t(\"PortalAccess\", { productName: t(\"Common:ProductName\") }),\n );\n }, []);\n \n const onClickLink = (e) => {\n e.preventDefault();",
      "module": "/packages/client"
    },
    {
      "file_path": "/packages/client/src/pages/PortalSettings/categories/security/access-portal/mobileView.js",
      "line_number": 44,
      "context": "const navigate = useNavigate();\n \n useEffect(() => {\n setDocumentTitle(\n t(\"PortalAccess\", { productName: t(\"Common:ProductName\") }),\n );\n }, []);\n \n const onClickLink = (e) => {\n e.preventDefault();",
      "module": "/packages/client"
    },
    {
      "file_path": "/packages/client/src/pages/PortalSettings/categories/security/access-portal/mobileView.js",
      "line_number": 44,
      "context": "const navigate = useNavigate();\n \n useEffect(() => {\n setDocumentTitle(\n t(\"PortalAccess\", { productName: t(\"Common:ProductName\") }),\n );\n }, []);\n \n const onClickLink = (e) => {\n e.preventDefault();",
      "module": "/packages/client"
    },
    {
      "file_path": "/packages/client/src/pages/PortalSettings/categories/security/access-portal/tfa.js",
      "line_number": 186,
      "context": "return (\n <MainContainer>\n <LearnMoreWrapper withoutExternalLink={!tfaSettingsUrl}>\n <Text fontSize=\"13px\" fontWeight=\"400\">\n {t(\"TwoFactorAuthEnableDescription\", {\n productName: t(\"Common:ProductName\"),\n })}\n </Text>\n {tfaSettingsUrl ? (\n <Link\n className=\"link-learn-more\"",
      "module": "/packages/client"
    },
    {
      "file_path": "/packages/client/src/pages/PortalSettings/categories/security/audit-trail/index.js",
      "line_number": 117,
      "context": "if (auditTrailUsers.length === 0) {\n return (\n <EmptyScreenContainer\n descriptionText={t(\"AuditSubheader\", {\n productName: t(\"Common:ProductName\"),\n })}\n imageSrc={\n theme.isBase ? EmptyScreenRecentUrl : EmptyScreenRecentDarkUrl\n }\n headerText={t(\"NoEventsHereYet\")}",
      "module": "/packages/client"
    },
    {
      "file_path": "/packages/client/src/pages/PortalSettings/categories/security/audit-trail/index.js",
      "line_number": 117,
      "context": "if (auditTrailUsers.length === 0) {\n return (\n <EmptyScreenContainer\n descriptionText={t(\"AuditSubheader\", {\n productName: t(\"Common:ProductName\"),\n })}\n imageSrc={\n theme.isBase ? EmptyScreenRecentUrl : EmptyScreenRecentDarkUrl\n }\n headerText={t(\"NoEventsHereYet\")}",
      "module": "/packages/client"
    },
    {
      "file_path": "/packages/client/src/pages/PortalSettings/categories/security/index.js",
      "line_number": 56,
      "context": "const location = useLocation();\n \n const data = [\n {\n id: \"access-portal\",\n name: t(\"PortalAccess\", { productName: t(\"Common:ProductName\") }),\n content: <AccessPortal />,\n },\n {\n id: \"login-history\",\n name: t(\"LoginHistoryTitle\"),",
      "module": "/packages/client"
    },
    {
      "file_path": "/packages/client/src/pages/PortalSettings/categories/services/GracePeriodModal.tsx",
      "line_number": 96,
      "context": "}}\n />\n </Text>{\" \"}\n <Text as=\"span\">\n {t(\"GracePeriodActivatedDescription\", {\n productName: t(\"Common:ProductName\"),\n })}\n </Text>\n </ModalDialog.Body>\n <ModalDialog.Footer>\n <Button",
      "module": "/packages/client"
    },
    {
      "file_path": "/packages/client/src/pages/PortalSettings/categories/storage-management/Statistics.js",
      "line_number": 108,
      "context": "isPaidBadge\n />\n ) : null}\n </div>\n <Text className=\"statistics-description\">\n {t(\"StatisticDescription\", { productName: t(\"Common:ProductName\") })}\n </Text>\n {isStatisticsAvailable ? (\n <>\n <RoomsList\n buttonProps={buttonProps}",
      "module": "/packages/client"
    },
    {
      "file_path": "/packages/client/src/pages/PortalSettings/categories/storage-management/sub-components/MobileQuotas.js",
      "line_number": 51,
      "context": "<MobileCategoryWrapper\n title={t(\"QuotaPerRoom\")}\n onClickLink={onClickLink}\n url=\"portal-settings/management/disk-space/quota-per-room\"\n subtitle={t(\"SetDefaultRoomQuota\", {\n productName: t(\"Common:ProductName\"),\n })}\n isDisabled={isDisabled}\n />\n <MobileCategoryWrapper\n title={t(\"QuotaPerUser\")}",
      "module": "/packages/client"
    },
    {
      "file_path": "/packages/client/src/pages/PortalSettings/categories/storage-management/sub-components/MobileQuotas.js",
      "line_number": 51,
      "context": "<MobileCategoryWrapper\n title={t(\"QuotaPerRoom\")}\n onClickLink={onClickLink}\n url=\"portal-settings/management/disk-space/quota-per-room\"\n subtitle={t(\"SetDefaultRoomQuota\", {\n productName: t(\"Common:ProductName\"),\n })}\n isDisabled={isDisabled}\n />\n <MobileCategoryWrapper\n title={t(\"QuotaPerUser\")}",
      "module": "/packages/client"
    },
    {
      "file_path": "/packages/client/src/pages/PortalSettings/categories/storage-management/sub-components/QuotaPerItem.js",
      "line_number": 110,
      "context": "isDisabled={isDisabled || isLoading}\n />\n <Text className=\"toggle_label\" fontSize=\"12px\">\n {type === \"user\"\n ? t(\"UserDefaultQuotaDescription\", {\n productName: t(\"Common:ProductName\"),\n sectionName: t(\"Common:MyFilesSection\"),\n })\n : t(\"SetDefaultRoomQuota\", {\n productName: t(\"Common:ProductName\"),\n })}",
      "module": "/packages/client"
    },
    {
      "file_path": "/packages/client/src/pages/PortalSettings/categories/storage-management/sub-components/QuotaPerItem.js",
      "line_number": 110,
      "context": "isDisabled={isDisabled || isLoading}\n />\n <Text className=\"toggle_label\" fontSize=\"12px\">\n {type === \"user\"\n ? t(\"UserDefaultQuotaDescription\", {\n productName: t(\"Common:ProductName\"),\n sectionName: t(\"Common:MyFilesSection\"),\n })\n : t(\"SetDefaultRoomQuota\", {\n productName: t(\"Common:ProductName\"),\n })}",
      "module": "/packages/client"
    },
    {
      "file_path": "/packages/client/src/pages/PortalSettings/utils/getStepDescription.js",
      "line_number": 40,
      "context": "switch (stepIndex) {\n case 1:\n return t(\"Settings:SelectFileDescriptionGoogle\");\n case 2:\n return t(\"Settings:SelectUsersDescriptionGoogle\", {\n productName: t(\"Common:ProductName\"),\n organizationName: logoText,\n });\n case 3:\n return isTypeSelectEmpty ? (\n <>",
      "module": "/packages/client"
    },
    {
      "file_path": "/packages/client/src/pages/PortalSettings/utils/getStepDescription.js",
      "line_number": 40,
      "context": "switch (stepIndex) {\n case 1:\n return t(\"Settings:SelectFileDescriptionGoogle\");\n case 2:\n return t(\"Settings:SelectUsersDescriptionGoogle\", {\n productName: t(\"Common:ProductName\"),\n organizationName: logoText,\n });\n case 3:\n return isTypeSelectEmpty ? (\n <>",
      "module": "/packages/client"
    },
    {
      "file_path": "/packages/client/src/pages/PortalSettings/utils/getStepDescription.js",
      "line_number": 40,
      "context": "switch (stepIndex) {\n case 1:\n return t(\"Settings:SelectFileDescriptionGoogle\");\n case 2:\n return t(\"Settings:SelectUsersDescriptionGoogle\", {\n productName: t(\"Common:ProductName\"),\n organizationName: logoText,\n });\n case 3:\n return isTypeSelectEmpty ? (\n <>",
      "module": "/packages/client"
    },
    {
      "file_path": "/packages/client/src/pages/PortalSettings/utils/getStepDescription.js",
      "line_number": 40,
      "context": "switch (stepIndex) {\n case 1:\n return t(\"Settings:SelectFileDescriptionGoogle\");\n case 2:\n return t(\"Settings:SelectUsersDescriptionGoogle\", {\n productName: t(\"Common:ProductName\"),\n organizationName: logoText,\n });\n case 3:\n return isTypeSelectEmpty ? (\n <>",
      "module": "/packages/client"
    },
    {
      "file_path": "/packages/client/src/pages/PortalSettings/utils/getStepDescription.js",
      "line_number": 40,
      "context": "switch (stepIndex) {\n case 1:\n return t(\"Settings:SelectFileDescriptionGoogle\");\n case 2:\n return t(\"Settings:SelectUsersDescriptionGoogle\", {\n productName: t(\"Common:ProductName\"),\n organizationName: logoText,\n });\n case 3:\n return isTypeSelectEmpty ? (\n <>",
      "module": "/packages/client"
    },
    {
      "file_path": "/packages/client/src/pages/PortalSettings/utils/getStepDescription.js",
      "line_number": 40,
      "context": "switch (stepIndex) {\n case 1:\n return t(\"Settings:SelectFileDescriptionGoogle\");\n case 2:\n return t(\"Settings:SelectUsersDescriptionGoogle\", {\n productName: t(\"Common:ProductName\"),\n organizationName: logoText,\n });\n case 3:\n return isTypeSelectEmpty ? (\n <>",
      "module": "/packages/client"
    },
    {
      "file_path": "/packages/client/src/pages/PortalSettings/utils/getStepDescription.js",
      "line_number": 40,
      "context": "switch (stepIndex) {\n case 1:\n return t(\"Settings:SelectFileDescriptionGoogle\");\n case 2:\n return t(\"Settings:SelectUsersDescriptionGoogle\", {\n productName: t(\"Common:ProductName\"),\n organizationName: logoText,\n });\n case 3:\n return isTypeSelectEmpty ? (\n <>",
      "module": "/packages/client"
    },
    {
      "file_path": "/packages/client/src/pages/PortalSettings/utils/getStepDescription.js",
      "line_number": 40,
      "context": "switch (stepIndex) {\n case 1:\n return t(\"Settings:SelectFileDescriptionGoogle\");\n case 2:\n return t(\"Settings:SelectUsersDescriptionGoogle\", {\n productName: t(\"Common:ProductName\"),\n organizationName: logoText,\n });\n case 3:\n return isTypeSelectEmpty ? (\n <>",
      "module": "/packages/client"
    },
    {
      "file_path": "/packages/client/src/pages/PortalSettings/utils/settingsTree.js",
      "line_number": 516,
      "context": "{\n id: \"portal-settings_catalog-javascript-sdk_portal\",\n key: \"7-1-6\",\n icon: \"\",\n link: \"docspace\",\n tKey: \"Common:ProductName\",\n },\n ],\n },\n {\n id: \"portal-settings_catalog-plugin-sdk\",",
      "module": "/packages/client"
    },
    {
      "file_path": "/packages/client/src/pages/PortalUnavailable/index.js",
      "line_number": 83,
      "context": "<RecoverAccessModalDialog\n visible={isVisible}\n t={t}\n emailPlaceholderText={t(\"Common:RegistrationEmail\")}\n textBody={t(\"PortalUnavailable:AccessingProblem\", {\n productName: t(\"Common:ProductName\"),\n })}\n onClose={onCloseDialog}\n />\n <ErrorContainer\n className=\"portal-unavailable_container\"",
      "module": "/packages/client"
    },
    {
      "file_path": "/packages/client/src/pages/PortalUnavailable/index.js",
      "line_number": 83,
      "context": "<RecoverAccessModalDialog\n visible={isVisible}\n t={t}\n emailPlaceholderText={t(\"Common:RegistrationEmail\")}\n textBody={t(\"PortalUnavailable:AccessingProblem\", {\n productName: t(\"Common:ProductName\"),\n })}\n onClose={onCloseDialog}\n />\n <ErrorContainer\n className=\"portal-unavailable_container\"",
      "module": "/packages/client"
    },
    {
      "file_path": "/packages/client/src/pages/PortalUnavailable/index.js",
      "line_number": 83,
      "context": "<RecoverAccessModalDialog\n visible={isVisible}\n t={t}\n emailPlaceholderText={t(\"Common:RegistrationEmail\")}\n textBody={t(\"PortalUnavailable:AccessingProblem\", {\n productName: t(\"Common:ProductName\"),\n })}\n onClose={onCloseDialog}\n />\n <ErrorContainer\n className=\"portal-unavailable_container\"",
      "module": "/packages/client"
    },
    {
      "file_path": "/packages/client/src/pages/PortalUnavailable/index.js",
      "line_number": 83,
      "context": "<RecoverAccessModalDialog\n visible={isVisible}\n t={t}\n emailPlaceholderText={t(\"Common:RegistrationEmail\")}\n textBody={t(\"PortalUnavailable:AccessingProblem\", {\n productName: t(\"Common:ProductName\"),\n })}\n onClose={onCloseDialog}\n />\n <ErrorContainer\n className=\"portal-unavailable_container\"",
      "module": "/packages/client"
    },
    {
      "file_path": "/packages/client/src/pages/Profile/Section/Body/sub-components/authorized-apps/sub-components/RevokeDialog.tsx",
      "line_number": 36,
      "context": "<Trans\n t={t}\n i18nKey=\"RevokeConsentDescriptionGroup\"\n ns=\"OAuth\"\n values={{\n productName: t(\"Common:ProductName\"),\n organizationName: logoText,\n }}\n />\n ) : (\n <Trans",
      "module": "/packages/client"
    },
    {
      "file_path": "/packages/client/src/pages/Profile/Section/Body/sub-components/authorized-apps/sub-components/RevokeDialog.tsx",
      "line_number": 36,
      "context": "<Trans\n t={t}\n i18nKey=\"RevokeConsentDescriptionGroup\"\n ns=\"OAuth\"\n values={{\n productName: t(\"Common:ProductName\"),\n organizationName: logoText,\n }}\n />\n ) : (\n <Trans",
      "module": "/packages/client"
    },
    {
      "file_path": "/packages/client/src/pages/Profile/Section/Body/sub-components/authorized-apps/sub-components/RevokeDialog.tsx",
      "line_number": 36,
      "context": "<Trans\n t={t}\n i18nKey=\"RevokeConsentDescriptionGroup\"\n ns=\"OAuth\"\n values={{\n productName: t(\"Common:ProductName\"),\n organizationName: logoText,\n }}\n />\n ) : (\n <Trans",
      "module": "/packages/client"
    },
    {
      "file_path": "/packages/client/src/pages/Profile/Section/Body/sub-components/authorized-apps/sub-components/RevokeDialog.tsx",
      "line_number": 36,
      "context": "<Trans\n t={t}\n i18nKey=\"RevokeConsentDescriptionGroup\"\n ns=\"OAuth\"\n values={{\n productName: t(\"Common:ProductName\"),\n organizationName: logoText,\n }}\n />\n ) : (\n <Trans",
      "module": "/packages/client"
    },
    {
      "file_path": "/packages/client/src/pages/Profile/Section/Body/sub-components/notifications/sub-components/DailyFeedContainer.js",
      "line_number": 54,
      "context": "return (\n <div className=\"notification-container\">\n <div className=\"row\">\n <Text {...textProps} className=\"subscription-title\">\n {t(\"DailyFeed\", { productName: t(\"Common:ProductName\") })}\n </Text>\n <ToggleButton\n className=\"daily-feed\"\n onChange={onChangeEmailSubscription}\n isChecked={dailyFeedSubscriptions}",
      "module": "/packages/client"
    },
    {
      "file_path": "/packages/client/src/pages/Profile/Section/Body/sub-components/notifications/sub-components/DailyFeedContainer.js",
      "line_number": 54,
      "context": "return (\n <div className=\"notification-container\">\n <div className=\"row\">\n <Text {...textProps} className=\"subscription-title\">\n {t(\"DailyFeed\", { productName: t(\"Common:ProductName\") })}\n </Text>\n <ToggleButton\n className=\"daily-feed\"\n onChange={onChangeEmailSubscription}\n isChecked={dailyFeedSubscriptions}",
      "module": "/packages/client"
    },
    {
      "file_path": "/packages/client/src/pages/Profile/Section/Body/sub-components/notifications/sub-components/UsefulTipsContainer.js",
      "line_number": 54,
      "context": "return (\n <div className=\"notification-container\">\n <div className=\"row\">\n <Text {...textProps} className=\"subscription-title\">\n {t(\"UsefulTips\", { productName: t(\"Common:ProductName\") })}\n </Text>\n <ToggleButton\n className=\"useful-tips toggle-btn\"\n onChange={onChangeEmailSubscription}\n isChecked={usefulTipsSubscription}",
      "module": "/packages/client"
    },
    {
      "file_path": "/packages/client/src/pages/Profile/Section/Body/sub-components/notifications/sub-components/UsefulTipsContainer.js",
      "line_number": 54,
      "context": "return (\n <div className=\"notification-container\">\n <div className=\"row\">\n <Text {...textProps} className=\"subscription-title\">\n {t(\"UsefulTips\", { productName: t(\"Common:ProductName\") })}\n </Text>\n <ToggleButton\n className=\"useful-tips toggle-btn\"\n onChange={onChangeEmailSubscription}\n isChecked={usefulTipsSubscription}",
      "module": "/packages/client"
    },
    {
      "file_path": "/packages/client/src/pages/PublicRoom/PublicRoomPage.js",
      "line_number": 119,
      "context": "const roomMode = getAccessTranslation().toLowerCase();\n \n sessionStorage.setItem(PUBLIC_SIGN_IN_TOAST, \"true\");\n \n const content = isFormRoom ? (\n t(\"Common:FormAuthorizeToast\", { productName: t(\"Common:ProductName\") })\n ) : (\n <Trans\n t={t}\n ns=\"Common\"\n i18nKey=\"PublicAuthorizeToast\"",
      "module": "/packages/client"
    },
    {
      "file_path": "/packages/client/src/pages/PublicRoom/PublicRoomPage.js",
      "line_number": 119,
      "context": "const roomMode = getAccessTranslation().toLowerCase();\n \n sessionStorage.setItem(PUBLIC_SIGN_IN_TOAST, \"true\");\n \n const content = isFormRoom ? (\n t(\"Common:FormAuthorizeToast\", { productName: t(\"Common:ProductName\") })\n ) : (\n <Trans\n t={t}\n ns=\"Common\"\n i18nKey=\"PublicAuthorizeToast\"",
      "module": "/packages/client"
    },
    {
      "file_path": "/packages/client/src/store/ContextOptionsStore.js",
      "line_number": 1989,
      "context": "},\n {\n id: \"option_link-for-portal-users\",\n key: \"link-for-portal-users\",\n label: t(\"LinkForPortalUsers\", {\n productName: t(\"Common:ProductName\"),\n }),\n icon: InvitationLinkReactSvgUrl,\n onClick: () => this.onClickLinkForPortal(item, t),\n disabled: false,\n },",
      "module": "/packages/client"
    },
    {
      "file_path": "/packages/client/src/store/ContextOptionsStore.js",
      "line_number": 1989,
      "context": "},\n {\n id: \"option_link-for-portal-users\",\n key: \"link-for-portal-users\",\n label: t(\"LinkForPortalUsers\", {\n productName: t(\"Common:ProductName\"),\n }),\n icon: InvitationLinkReactSvgUrl,\n onClick: () => this.onClickLinkForPortal(item, t),\n disabled: false,\n },",
      "module": "/packages/client"
    },
    {
      "file_path": "/packages/client/src/store/contacts/ContactsContextOptionsStore.ts",
      "line_number": 673,
      "context": "isOwner && {\n id: \"accounts-add_administrator\",\n className: \"main-button_drop-down\",\n icon: PersonAdminReactSvgUrl,\n label: t(\"Common:PortalAdmin\", {\n productName: t(\"Common:ProductName\"),\n }),\n onClick: () => this.inviteUser(EmployeeType.Admin),\n \"data-type\": EmployeeType.Admin,\n action: EmployeeType.Admin,\n key: \"administrator\",",
      "module": "/packages/client"
    },
    {
      "file_path": "/packages/login/src/app/(root)/confirm/PhoneActivation/page.client.tsx",
      "line_number": 55,
      "context": "</Text>\n <Text>\n {t(\"CurrentNumber\")}: {currentNumber}\n </Text>\n <Text>\n {t(\"PhoneSubtitle\", { productName: t(\"Common:ProductName\") })}\n </Text>\n </div>\n \n <TextInput\n className=\"phone-input\"",
      "module": "/packages/login"
    },
    {
      "file_path": "/packages/login/src/app/(root)/confirm/PortalContinue/page.client.tsx",
      "line_number": 92,
      "context": "</Text>\n ) : (\n <>\n <Text className=\"subtitle\">\n {t(\"PortalContinueTitle\", {\n productName: t(\"Common:ProductName\"),\n })}\n </Text>\n <ButtonsWrapper>\n <Button\n primary",
      "module": "/packages/login"
    },
    {
      "file_path": "/packages/login/src/app/(root)/confirm/PortalOwnerChange/page.client.tsx",
      "line_number": 87,
      "context": "return (\n <>\n {isOwnerChanged ? (\n <Text>\n {t(\"ConfirmOwnerPortalSuccessMessage\", {\n productName: t(\"Common:ProductName\"),\n })}\n </Text>\n ) : (\n <>\n <Text className=\"subtitle\">",
      "module": "/packages/login"
    },
    {
      "file_path": "/packages/login/src/app/(root)/confirm/PortalOwnerChange/page.client.tsx",
      "line_number": 87,
      "context": "return (\n <>\n {isOwnerChanged ? (\n <Text>\n {t(\"ConfirmOwnerPortalSuccessMessage\", {\n productName: t(\"Common:ProductName\"),\n })}\n </Text>\n ) : (\n <>\n <Text className=\"subtitle\">",
      "module": "/packages/login"
    },
    {
      "file_path": "/packages/login/src/app/(root)/confirm/PortalRemove/page.client.tsx",
      "line_number": 105,
      "context": "</Text>\n ) : (\n <>\n <Text className=\"subtitle\">\n {t(\"PortalRemoveTitle\", {\n productName: t(\"Common:ProductName\"),\n })}\n </Text>\n <ButtonsWrapper>\n <Button\n primary",
      "module": "/packages/login"
    },
    {
      "file_path": "/packages/login/src/app/(root)/confirm/PortalSuspend/page.client.tsx",
      "line_number": 102,
      "context": "</Text>\n ) : (\n <>\n <Text className=\"subtitle\">\n {t(\"PortalDeactivateTitle\", {\n productName: t(\"Common:ProductName\"),\n })}\n </Text>\n <ButtonsWrapper>\n <Button\n scale",
      "module": "/packages/login"
    },
    {
      "file_path": "/packages/login/src/app/(root)/confirm/ProfileRemove/page.client.tsx",
      "line_number": 93,
      "context": "if (isProfileDeleted) {\n return (\n <>\n <GreetingContainer\n greetingText={t(\"Confirm:DeleteProfileSuccessMessage\", {\n productName: t(\"Common:ProductName\"),\n })}\n />\n <FormWrapper>\n <Text>\n {t(\"DeleteProfileSuccessDescription\", {",
      "module": "/packages/login"
    },
    {
      "file_path": "/packages/login/src/app/(root)/confirm/ProfileRemove/page.client.tsx",
      "line_number": 93,
      "context": "if (isProfileDeleted) {\n return (\n <>\n <GreetingContainer\n greetingText={t(\"Confirm:DeleteProfileSuccessMessage\", {\n productName: t(\"Common:ProductName\"),\n })}\n />\n <FormWrapper>\n <Text>\n {t(\"DeleteProfileSuccessDescription\", {",
      "module": "/packages/login"
    },
    {
      "file_path": "/packages/login/src/app/(root)/confirm/TfaActivation/page.client.tsx",
      "line_number": 169,
      "context": "<Trans\n t={t}\n i18nKey=\"SetAppDescription\"\n ns=\"Confirm\"\n values={{ productName: t(\"Common:ProductName\") }}\n components={{\n 1: (\n <Link\n color={theme.currentColorScheme?.main?.accent}\n href={TFA_ANDROID_APP_URL}",
      "module": "/packages/login"
    },
    {
      "file_path": "/packages/login/src/app/(root)/consent/page.client.tsx",
      "line_number": 274,
      "context": "noHover\n >\n terms of service\n </Link>\n . You can revoke this consent at any time in your{\" \"}\n {{ productName: t(\"Common:ProductName\") }} account settings.\n </Trans>\n </Text>\n </StyledDescriptionContainer>\n <StyledUserContainer>\n <div className=\"block\">",
      "module": "/packages/login"
    },
    {
      "file_path": "/packages/login/src/app/(root)/wizard/page.client.tsx",
      "line_number": 332,
      "context": "};\n \n return (\n <WizardContainer>\n <Text fontWeight={600} fontSize=\"16px\" className=\"form-header\">\n {t(\"Wizard:Desc\", { productName: t(\"Common:ProductName\") })}\n </Text>\n <FieldContainer\n className=\"wizard-field\"\n isVertical={true}\n labelVisible={false}",
      "module": "/packages/login"
    },
    {
      "file_path": "/packages/login/src/components/ConsentInfo.tsx",
      "line_number": 83,
      "context": "{isConsentScreen ? (\n <Trans\n t={t}\n i18nKey=\"ConsentSubHeader\"\n ns=\"Consent\"\n values={{ nameApp: name, productName: t(\"Common:ProductName\") }}\n components={{\n 1: (\n <Link\n key=\"component_key\"\n className={\"login-link\"}",
      "module": "/packages/login"
    },
    {
      "file_path": "/packages/login/src/components/GreetingContainer/GreetingCreateUserContainer/index.tsx",
      "line_number": 99,
      "context": "i18nKey=\"InvitationToPortal\"\n ns=\"Common\"\n defaults={DEFAULT_PORTAL_TEXT}\n values={{\n displayName,\n productName: t(\"Common:ProductName\"),\n ...(roomData.title\n ? { roomName: roomData.title }\n : { spaceAddress: hostName }),\n }}\n components={{",
      "module": "/packages/login"
    },
    {
      "file_path": "/packages/login/src/components/GreetingContainer/GreetingLoginContainer.tsx",
      "line_number": 116,
      "context": "i18nKey={keyProp.tKey}\n ns=\"Common\"\n defaults={roomName ? DEFAULT_ROOM_TEXT : DEFAULT_PORTAL_TEXT}\n values={{\n displayName,\n productName: t(\"Common:ProductName\"),\n ...(roomName ? { roomName } : { spaceAddress }),\n }}\n components={{\n 1: (\n <Text",
      "module": "/packages/login"
    },
    {
      "file_path": "/packages/login/src/components/GreetingContainer/GreetingUserContainer.tsx",
      "line_number": 79,
      "context": "i18nKey=\"AccountWillBeCreated\"\n ns=\"Confirm\"\n defaults={DEFAULT_CREATION_TEXT}\n values={{\n email,\n productName: t(\"Common:ProductName\"),\n }}\n components={{\n 1: <Link key=\"component_key\" tag=\"a\" isHovered={false} color=\"accent\" />,\n }}\n />",
      "module": "/packages/login"
    },
    {
      "file_path": "/packages/login/src/components/Invalid.tsx",
      "line_number": 87,
      "context": "<Text fontSize=\"13px\" fontWeight=\"600\">\n <Trans\n t={t}\n i18nKey=\"ErrorInvalidText\"\n values={{\n productName: t(\"Common:ProductName\"),\n }}\n components={{\n 1: (\n <Link\n key=\"component_key\"",
      "module": "/packages/login"
    },
    {
      "file_path": "/packages/login/src/components/LoginForm/sub-components/EmailContainer.tsx",
      "line_number": 103,
      "context": "i18nKey=\"UserIsAlreadyRegistered\"\n ns=\"Login\"\n defaults={DEFAULT_EMAIL_TEXT}\n values={{\n email: emailFromInvitation,\n productName: t(\"Common:ProductName\"),\n }}\n components={{\n 1: (\n <Link\n key=\"component_key\"",
      "module": "/packages/login"
    },
    {
      "file_path": "/packages/login/src/components/WizardGreeting/index.client.tsx",
      "line_number": 38,
      "context": "const { t } = useTranslation([\"Wizard\", \"Common\"]);\n \n return (\n <GreetingContainer\n greetingText={t(\"Wizard:WelcomeTitle\", {\n productName: t(\"Common:ProductName\"),\n })}\n culture={culture}\n />\n );\n };",
      "module": "/packages/login"
    },
    {
      "file_path": "/packages/shared/components/about-dialog/About.content.tsx",
      "line_number": 101,
      "context": "href={linkRepo}\n target={LinkTarget.blank}\n enableUserSelect\n color=\"accent\"\n >\n &nbsp;{logoText} {t(\"Common:ProductName\")}&nbsp;\n </Link>\n \n <Text className=\"row-el select-el\" fontSize=\"13px\" fontWeight=\"600\">\n v.\n <span className=\"version-document-management\">",
      "module": "/packages/shared"
    },
    {
      "file_path": "/packages/shared/components/beta-badge/index.tsx",
      "line_number": 52,
      "context": "const { t } = useTranslation([\"Common\", \"Settings\"]);\n \n const tooltipDescription = (\n <>\n {t(\"Common:BetaBadgeDescription\", {\n productName: t(\"Common:ProductName\"),\n })}\n {!withOutFeedbackLink ? (\n <Trans\n t={t}\n ns=\"Common\"",
      "module": "/packages/shared"
    },
    {
      "file_path": "/packages/shared/components/errors/AccessRestricted.tsx",
      "line_number": 46,
      "context": "ready && (\n <div className={styles.accessRestrictedWrapper}>\n <ErrorContainer\n headerText={t(\"AccessDenied\")}\n bodyText={t(\"PortalRestriction\", {\n productName: t(\"Common:ProductName\"),\n })}\n />\n </div>\n )\n );",
      "module": "/packages/shared"
    },
    {
      "file_path": "/packages/shared/components/errors/ErrorUnavailable.tsx",
      "line_number": 41,
      "context": "return (\n ready && (\n <div className={styles.errorUnavailableWrapper}>\n <ErrorContainer\n headerText={t(\"ErrorDeactivatedText\", {\n productName: t(\"Common:ProductName\"),\n })}\n />\n </div>\n )\n );",
      "module": "/packages/shared"
    },
    {
      "file_path": "/packages/shared/components/guidance/configs/form-filling.ts",
      "line_number": 31,
      "context": "},\n {\n id: 2,\n header: t(\"FormFillingTipsDialog:HeaderSharing\"),\n description: t(\"FormFillingTipsDialog:TitleSharing\", {\n productName: t(\"Common:ProductName\"),\n }),\n key: \"form-filling-sharing\",\n placement: \"bottom\",\n position: [\n {",
      "module": "/packages/shared"
    },
    {
      "file_path": "/packages/shared/components/guidance/configs/form-filling.ts",
      "line_number": 31,
      "context": "},\n {\n id: 2,\n header: t(\"FormFillingTipsDialog:HeaderSharing\"),\n description: t(\"FormFillingTipsDialog:TitleSharing\", {\n productName: t(\"Common:ProductName\"),\n }),\n key: \"form-filling-sharing\",\n placement: \"bottom\",\n position: [\n {",
      "module": "/packages/shared"
    },
    {
      "file_path": "/packages/shared/components/share/Share.helpers.tsx",
      "line_number": 71,
      "context": "},\n {\n internal: true,\n key: \"users\",\n label: t(\"Common:SpaceUsersOnly\", {\n productName: t(\"Common:ProductName\"),\n }),\n },\n available?.None && {\n key: \"separator\",\n isSeparator: true,",
      "module": "/packages/shared"
    },
    {
      "file_path": "/packages/shared/components/share/Share.helpers.tsx",
      "line_number": 71,
      "context": "},\n {\n internal: true,\n key: \"users\",\n label: t(\"Common:SpaceUsersOnly\", {\n productName: t(\"Common:ProductName\"),\n }),\n },\n available?.None && {\n key: \"separator\",\n isSeparator: true,",
      "module": "/packages/shared"
    },
    {
      "file_path": "/packages/shared/dialogs/change-storage-quota/index.tsx",
      "line_number": 139,
      "context": "</ModalDialog.Header>\n <ModalDialog.Body>\n <Text noSelect>\n {isDisableQuota\n ? t(\"Common:TurnOffDiskSpaceLimit\", {\n productName: t(\"Common:ProductName\"),\n })\n : t(\"Common:SetDiskSpaceQuota\", {\n productName: t(\"Common:ProductName\"),\n })}\n </Text>",
      "module": "/packages/shared"
    },
    {
      "file_path": "/packages/shared/dialogs/change-storage-quota/index.tsx",
      "line_number": 139,
      "context": "</ModalDialog.Header>\n <ModalDialog.Body>\n <Text noSelect>\n {isDisableQuota\n ? t(\"Common:TurnOffDiskSpaceLimit\", {\n productName: t(\"Common:ProductName\"),\n })\n : t(\"Common:SetDiskSpaceQuota\", {\n productName: t(\"Common:ProductName\"),\n })}\n </Text>",
      "module": "/packages/shared"
    },
    {
      "file_path": "/packages/shared/pages/Branding/AdditionalResources/index.tsx",
      "line_number": 97,
      "context": "styles.additionalDescription,\n \"settings_unavailable\",\n )}\n >\n {t(\"AdditionalResourcesDescription\", {\n productName: t(\"Common:ProductName\"),\n })}\n </div>\n <div className={classNames(styles.brandingCheckbox)}>\n <Checkbox\n data-testid=\"show-feedback-support\"",
      "module": "/packages/shared"
    },
    {
      "file_path": "/packages/shared/pages/Branding/BrandName/index.tsx",
      "line_number": 124,
      "context": "styles.wlSubtitle,\n \"wl-subtitle settings_unavailable\",\n )}\n fontSize=\"13px\"\n >\n {t(\"BrandNameSubtitle\", { productName: t(\"Common:ProductName\") })}\n </Text>\n \n <div className=\"settings-block\">\n <FieldContainer\n id=\"fieldContainerBrandName\"",
      "module": "/packages/shared"
    },
    {
      "file_path": "/packages/shared/pages/Branding/CompanyInfo/index.tsx",
      "line_number": 143,
      "context": "styles.sectionDescription,\n \"section-description settings_unavailable\",\n )}\n >\n {t(\"BrandingSectionDescription\", {\n productName: t(\"ProductName\"),\n })}\n </div>\n <div\n className={classNames(styles.header, \"header settings_unavailable\")}\n >",
      "module": "/packages/shared"
    },
    {
      "file_path": "/packages/shared/pages/Branding/MobileView/index.tsx",
      "line_number": 71,
      "context": "/>\n {displayAbout ? (\n <MobileCategoryWrapper\n title={t(\"CompanyInfoSettings\")}\n subtitle={t(\"BrandingSectionDescription\", {\n productName: t(\"ProductName\"),\n })}\n url={`${baseUrl}/branding/company-info`}\n withPaidBadge={!isSettingPaid}\n badgeLabel={t(\"Paid\")}\n onClickLink={onClickLink}",
      "module": "/packages/shared"
    },
    {
      "file_path": "/packages/shared/pages/Payments/Standalone/sub-components/TariffTitleContainer.tsx",
      "line_number": 100,
      "context": ">\n <div className=\"payments_subscription\">\n <div className=\"title\">\n <Text fontWeight={600} fontSize=\"14px\" as=\"span\">\n {t(\"ActivateTariffDescr\", {\n productName: t(\"Common:ProductName\"),\n organizationName: logoText,\n license: isDeveloper\n ? t(\"Common:DeveloperLicense\")\n : t(\"Common:EnterpriseLicense\"),\n })}",
      "module": "/packages/shared"
    },
    {
      "file_path": "/packages/shared/pages/PreparationPortal/index.tsx",
      "line_number": 144,
      "context": "const componentBody = errorMessage ? (\n <Text className={styles.preparationPortalError}>{`${errorMessage}`}</Text>\n ) : (\n <PreparationPortalProgress\n text={t(\"PreparationPortalDescription\", {\n productName: t(\"Common:ProductName\"),\n })}\n percent={percent}\n />\n );\n return (",
      "module": "/packages/shared"
    },
    {
      "file_path": "/packages/shared/pages/auto-backup/index.tsx",
      "line_number": 407,
      "context": "<StyledAutoBackup>\n <StatusMessage message={errorInformation} />\n <div className=\"backup_modules-header_wrapper\">\n <Text className=\"backup_modules-description settings_unavailable\">\n {t(\"Common:AutoBackupDescription\", {\n productName: t(\"Common:ProductName\"),\n })}\n </Text>\n {!isManagement ? (\n <Link\n className=\"link-learn-more\"",
      "module": "/packages/shared"
    },
    {
      "file_path": "/packages/shared/pages/auto-backup/sub-components/ScheduleComponent/ScheduleComponent.tsx",
      "line_number": 74,
      "context": "};\n }, [selectedPeriodNumber]);\n \n const renderHelpContent = () => (\n <Text className=\"schedule_description\" fontSize=\"12px\">\n {t(\"Common:AutoSavePeriodHelp\", { productName: t(\"Common:ProductName\") })}\n </Text>\n );\n \n return (\n <StyledScheduleComponent",
      "module": "/packages/shared"
    },
    {
      "file_path": "/packages/shared/pages/restore-backup/index.tsx",
      "line_number": 318,
      "context": "<Text\n className=\"restore-backup_warning-description settings_unavailable\"\n noSelect\n >\n {t(\"Common:RestoreBackupWarningText\", {\n productName: t(\"Common:ProductName\"),\n })}\n </Text>\n {!standalone ? (\n <Text\n className=\"restore-backup_warning-link settings_unavailable\"",
      "module": "/packages/shared"
    },
    {
      "file_path": "/packages/shared/pages/restore-backup/index.tsx",
      "line_number": 318,
      "context": "<Text\n className=\"restore-backup_warning-description settings_unavailable\"\n noSelect\n >\n {t(\"Common:RestoreBackupWarningText\", {\n productName: t(\"Common:ProductName\"),\n })}\n </Text>\n {!standalone ? (\n <Text\n className=\"restore-backup_warning-link settings_unavailable\"",
      "module": "/packages/shared"
    },
    {
      "file_path": "/packages/shared/pages/restore-backup/sub-components/backup-list/index.tsx",
      "line_number": 202,
      "context": "const { filesList, isLoading, selectedFileIndex, isChecked } = state;\n \n const helpContent = () => (\n <Text className=\"restore-backup_warning-description\">\n {t(\"Common:RestoreBackupWarningText\", {\n productName: t(\"Common:ProductName\"),\n })}{\" \"}\n {!standalone ? (\n <Text as=\"span\" className=\"restore-backup_warning-link\">\n {t(\"Common:RestoreBackupResetInfoWarningText\", {\n productName: t(\"Common:ProductName\"),",
      "module": "/packages/shared"
    },
    {
      "file_path": "/packages/shared/pages/restore-backup/sub-components/backup-list/index.tsx",
      "line_number": 202,
      "context": "const { filesList, isLoading, selectedFileIndex, isChecked } = state;\n \n const helpContent = () => (\n <Text className=\"restore-backup_warning-description\">\n {t(\"Common:RestoreBackupWarningText\", {\n productName: t(\"Common:ProductName\"),\n })}{\" \"}\n {!standalone ? (\n <Text as=\"span\" className=\"restore-backup_warning-link\">\n {t(\"Common:RestoreBackupResetInfoWarningText\", {\n productName: t(\"Common:ProductName\"),",
      "module": "/packages/shared"
    },
    {
      "file_path": "/packages/shared/selectors/People/index.tsx",
      "line_number": 658,
      "context": "emptyScreenDescription ??\n (activeTabId === GUESTS_TAB_ID\n ? t(\"Common:NotFoundGuestsDescription\")\n : activeTabId === PEOPLE_TAB_ID\n ? t(\"Common:EmptyDescription\", {\n productName: t(\"Common:ProductName\"),\n })\n : t(\"Common:GroupsNotFoundDescription\"))\n }\n searchEmptyScreenImage={emptyScreenImage}\n searchEmptyScreenHeader={",
      "module": "/packages/shared"
    },
    {
      "file_path": "/packages/shared/selectors/utils/index.ts",
      "line_number": 192,
      "context": "return items;\n };\n \n export const getDefaultBreadCrumb = (t: TTranslation) => {\n return {\n label: t(\"Common:ProductName\"),\n id: 0,\n isRoom: false,\n };\n };",
      "module": "/packages/shared"
    },
    {
      "file_path": "/packages/shared/utils/common.ts",
      "line_number": 324,
      "context": "switch (type) {\n case EmployeeType.Owner:\n return t(\"Common:Owner\");\n case EmployeeType.Admin:\n return t(\"Common:PortalAdmin\", {\n productName: t(\"Common:ProductName\"),\n });\n case EmployeeType.RoomAdmin:\n return t(\"Common:RoomAdmin\");\n case EmployeeType.User:\n return t(\"Common:User\");",
      "module": "/packages/shared"
    },
    {
      "file_path": "/packages/shared/utils/common.ts",
      "line_number": 324,
      "context": "switch (type) {\n case EmployeeType.Owner:\n return t(\"Common:Owner\");\n case EmployeeType.Admin:\n return t(\"Common:PortalAdmin\", {\n productName: t(\"Common:ProductName\"),\n });\n case EmployeeType.RoomAdmin:\n return t(\"Common:RoomAdmin\");\n case EmployeeType.User:\n return t(\"Common:User\");",
      "module": "/packages/shared"
    },
    {
      "file_path": "/packages/shared/utils/common.ts",
      "line_number": 324,
      "context": "switch (type) {\n case EmployeeType.Owner:\n return t(\"Common:Owner\");\n case EmployeeType.Admin:\n return t(\"Common:PortalAdmin\", {\n productName: t(\"Common:ProductName\"),\n });\n case EmployeeType.RoomAdmin:\n return t(\"Common:RoomAdmin\");\n case EmployeeType.User:\n return t(\"Common:User\");",
      "module": "/packages/shared"
    },
    {
      "file_path": "/packages/shared/utils/getAccessOptions.ts",
      "line_number": 98,
      "context": "const accesses = {\n portalAdmin: {\n key: EmployeeType.Admin,\n label: getUserTypeTranslation(EmployeeType.Admin, t),\n description: t(\"Common:RolePortalAdminDescription\", {\n productName: t(\"Common:ProductName\"),\n sectionName: t(\"Common:MyFilesSection\"),\n }),\n ...(!standalone && { quota: t(\"Common:Paid\") }),\n color: globalColors.favoritesStatus,\n access:",
      "module": "/packages/shared"
    },
    {
      "file_path": "/packages/management/src/dialogs/create-portal/index.tsx",
      "line_number": 182,
      "context": "visible={visible}\n onClose={onClose}\n displayType={ModalDialogType.modal}\n >\n <ModalDialog.Header>\n {t(\"CreatingPortal\", { productName: t(\"Common:ProductName\") })}\n </ModalDialog.Header>\n <ModalDialog.Body>\n <Text noSelect={true}>\n {t(\"CreateSpaceDescription\", {\n productName: t(\"Common:ProductName\"),",
      "module": "/packages/management"
    },
    {
      "file_path": "/packages/management/src/dialogs/create-portal/index.tsx",
      "line_number": 182,
      "context": "visible={visible}\n onClose={onClose}\n displayType={ModalDialogType.modal}\n >\n <ModalDialog.Header>\n {t(\"CreatingPortal\", { productName: t(\"Common:ProductName\") })}\n </ModalDialog.Header>\n <ModalDialog.Body>\n <Text noSelect={true}>\n {t(\"CreateSpaceDescription\", {\n productName: t(\"Common:ProductName\"),",
      "module": "/packages/management"
    },
    {
      "file_path": "/packages/management/src/dialogs/delete-portal/index.tsx",
      "line_number": 74,
      "context": "setIsLoading(true);\n const res = await deletePortal({ portalName: domain });\n \n if (res?.removed) {\n toastr.success(\n t(\"PortalDeleted\", { productName: t(\"Common:ProductName\") }),\n );\n router.refresh();\n } else {\n toastr.success(\n <Trans",
      "module": "/packages/management"
    },
    {
      "file_path": "/packages/management/src/dialogs/delete-portal/index.tsx",
      "line_number": 74,
      "context": "setIsLoading(true);\n const res = await deletePortal({ portalName: domain });\n \n if (res?.removed) {\n toastr.success(\n t(\"PortalDeleted\", { productName: t(\"Common:ProductName\") }),\n );\n router.refresh();\n } else {\n toastr.success(\n <Trans",
      "module": "/packages/management"
    },
    {
      "file_path": "/packages/management/src/dialogs/delete-portal/index.tsx",
      "line_number": 74,
      "context": "setIsLoading(true);\n const res = await deletePortal({ portalName: domain });\n \n if (res?.removed) {\n toastr.success(\n t(\"PortalDeleted\", { productName: t(\"Common:ProductName\") }),\n );\n router.refresh();\n } else {\n toastr.success(\n <Trans",
      "module": "/packages/management"
    },
    {
      "file_path": "/packages/management/src/dialogs/delete-portal/index.tsx",
      "line_number": 74,
      "context": "setIsLoading(true);\n const res = await deletePortal({ portalName: domain });\n \n if (res?.removed) {\n toastr.success(\n t(\"PortalDeleted\", { productName: t(\"Common:ProductName\") }),\n );\n router.refresh();\n } else {\n toastr.success(\n <Trans",
      "module": "/packages/management"
    }
  ],
  "languages": {
    "en": {
      "ai_translated": false,
      "ai_model": null,
      "ai_spell_check_issues": [],
      "approved_at": null
    },
    "ar-SA": {
      "ai_translated": false,
      "ai_model": null,
      "ai_spell_check_issues": [],
      "approved_at": null
    },
    "az": {
      "ai_translated": false,
      "ai_model": null,
      "ai_spell_check_issues": [],
      "approved_at": null
    },
    "bg": {
      "ai_translated": false,
      "ai_model": null,
      "ai_spell_check_issues": [],
      "approved_at": null
    },
    "cs": {
      "ai_translated": false,
      "ai_model": null,
      "ai_spell_check_issues": [],
      "approved_at": null
    },
    "de": {
      "ai_translated": false,
      "ai_model": null,
      "ai_spell_check_issues": [],
      "approved_at": null
    },
    "el-GR": {
      "ai_translated": false,
      "ai_model": null,
      "ai_spell_check_issues": [],
      "approved_at": null
    },
    "es": {
      "ai_translated": false,
      "ai_model": null,
      "ai_spell_check_issues": [],
      "approved_at": null
    },
    "fi": {
      "ai_translated": false,
      "ai_model": null,
      "ai_spell_check_issues": [],
      "approved_at": null
    },
    "fr": {
      "ai_translated": false,
      "ai_model": null,
      "ai_spell_check_issues": [],
      "approved_at": null
    },
    "hy-AM": {
      "ai_translated": false,
      "ai_model": null,
      "ai_spell_check_issues": [],
      "approved_at": null
    },
    "it": {
      "ai_translated": false,
      "ai_model": null,
      "ai_spell_check_issues": [],
      "approved_at": null
    },
    "ja-JP": {
      "ai_translated": false,
      "ai_model": null,
      "ai_spell_check_issues": [],
      "approved_at": null
    },
    "ko-KR": {
      "ai_translated": false,
      "ai_model": null,
      "ai_spell_check_issues": [],
      "approved_at": null
    },
    "lo-LA": {
      "ai_translated": false,
      "ai_model": null,
      "ai_spell_check_issues": [],
      "approved_at": null
    },
    "lv": {
      "ai_translated": false,
      "ai_model": null,
      "ai_spell_check_issues": [],
      "approved_at": null
    },
    "nl": {
      "ai_translated": false,
      "ai_model": null,
      "ai_spell_check_issues": [],
      "approved_at": null
    },
    "pl": {
      "ai_translated": false,
      "ai_model": null,
      "ai_spell_check_issues": [],
      "approved_at": null
    },
    "pt": {
      "ai_translated": false,
      "ai_model": null,
      "ai_spell_check_issues": [],
      "approved_at": null
    },
    "pt-BR": {
      "ai_translated": false,
      "ai_model": null,
      "ai_spell_check_issues": [],
      "approved_at": null
    },
    "ro": {
      "ai_translated": false,
      "ai_model": null,
      "ai_spell_check_issues": [],
      "approved_at": null
    },
    "ru": {
      "ai_translated": false,
      "ai_model": null,
      "ai_spell_check_issues": [],
      "approved_at": null
    },
    "si": {
      "ai_translated": false,
      "ai_model": null,
      "ai_spell_check_issues": [],
      "approved_at": null
    },
    "sk": {
      "ai_translated": false,
      "ai_model": null,
      "ai_spell_check_issues": [],
      "approved_at": null
    },
    "sl": {
      "ai_translated": false,
      "ai_model": null,
      "ai_spell_check_issues": [],
      "approved_at": null
    },
    "sr-Cyrl-RS": {
      "ai_translated": false,
      "ai_model": null,
      "ai_spell_check_issues": [],
      "approved_at": null
    },
    "sr-Latn-RS": {
      "ai_translated": false,
      "ai_model": null,
      "ai_spell_check_issues": [],
      "approved_at": null
    },
    "tr": {
      "ai_translated": false,
      "ai_model": null,
      "ai_spell_check_issues": [],
      "approved_at": null
    },
    "uk-UA": {
      "ai_translated": false,
      "ai_model": null,
      "ai_spell_check_issues": [],
      "approved_at": null
    },
    "vi": {
      "ai_translated": false,
      "ai_model": null,
      "ai_spell_check_issues": [],
      "approved_at": null
    },
    "zh-CN": {
      "ai_translated": false,
      "ai_model": null,
      "ai_spell_check_issues": [],
      "approved_at": null
    }
  }
}<|MERGE_RESOLUTION|>--- conflicted
+++ resolved
@@ -3,11 +3,7 @@
   "content": "DocSpace",
   "content_en_sha1_hash": "ce0b96eab5006b875f6c4a6c31ad73c3c86edcf5",
   "created_at": "2025-05-19T21:30:47.504Z",
-<<<<<<< HEAD
-  "updated_at": "2025-06-18T17:11:42.291Z",
-=======
   "updated_at": "2025-06-26T19:00:18.110Z",
->>>>>>> 0de93b01
   "comment": {
     "text": "This translation key is used for the \"From Portal\" button label, which indicates that a document can be uploaded from DocSpace. It appears in a dropdown menu on a main button in a shell interface. Translators should provide a translated version of \"From Portal\" with the product name inserted.",
     "is_auto": true,
@@ -28,13 +24,13 @@
     },
     {
       "file_path": "/packages/client/src/components/EmptyContainer/RootFolderContainer.js",
-      "line_number": 123,
+      "line_number": 121,
       "context": ");\n \n const archiveRoomsDescription =\n isVisitor || isCollaborator\n ? t(\"ArchiveEmptyScreenUser\")\n : t(\"ArchiveEmptyScreen\", { productName: t(\"Common:ProductName\") });\n \n const privateRoomHeader = t(\"PrivateRoomHeader\", {\n organizationName: logoText,\n });",
       "module": "/packages/client"
     },
     {
       "file_path": "/packages/client/src/components/EmptyContainer/RootFolderContainer.js",
-      "line_number": 123,
+      "line_number": 121,
       "context": ");\n \n const archiveRoomsDescription =\n isVisitor || isCollaborator\n ? t(\"ArchiveEmptyScreenUser\")\n : t(\"ArchiveEmptyScreen\", { productName: t(\"Common:ProductName\") });\n \n const privateRoomHeader = t(\"PrivateRoomHeader\", {\n organizationName: logoText,\n });",
       "module": "/packages/client"
     },
@@ -213,6 +209,18 @@
       "module": "/packages/client"
     },
     {
+      "file_path": "/packages/client/src/components/dialogs/ChangeStorageQuotaDialog/index.js",
+      "line_number": 125,
+      "context": "<ModalDialog.Body>\n <StyledBodyContent>\n <Text noSelect>\n {isDisableQuota\n ? t(\"Common:TurnOffDiskSpaceLimit\", {\n productName: t(\"Common:ProductName\"),\n })\n : t(\"Common:SetDiskSpaceQuota\", {\n productName: t(\"Common:ProductName\"),\n })}\n </Text>",
+      "module": "/packages/client"
+    },
+    {
+      "file_path": "/packages/client/src/components/dialogs/ChangeStorageQuotaDialog/index.js",
+      "line_number": 125,
+      "context": "<ModalDialog.Body>\n <StyledBodyContent>\n <Text noSelect>\n {isDisableQuota\n ? t(\"Common:TurnOffDiskSpaceLimit\", {\n productName: t(\"Common:ProductName\"),\n })\n : t(\"Common:SetDiskSpaceQuota\", {\n productName: t(\"Common:ProductName\"),\n })}\n </Text>",
+      "module": "/packages/client"
+    },
+    {
       "file_path": "/packages/client/src/components/dialogs/ChangeUserStatusDialog/index.tsx",
       "line_number": 175,
       "context": "? t(\"DisableGuests\")\n : t(\"DisableUsers\");\n \n bodyText = onlyOneUser\n ? isGuests\n ? t(\"DisableGuestDescription\", { productName: t(\"Common:ProductName\") })\n : t(\"DisableUserDescription\", { productName: t(\"Common:ProductName\") })\n : isGuests\n ? t(\"DisableGuestsDescription\", {\n productName: t(\"Common:ProductName\"),\n })",
@@ -286,7 +294,7 @@
     },
     {
       "file_path": "/packages/client/src/components/dialogs/CreateEditRoomDialog/sub-components/ThirdPartyStorage/ThirdPartyComboBox.js",
-      "line_number": 245,
+      "line_number": 242,
       "context": "const getTextTooltip = () => {\n return (\n <Text fontSize=\"12px\" noSelect>\n {t(\"Common:EnableThirdPartyIntegration\", {\n productName: t(\"Common:ProductName\"),\n })}\n </Text>\n );\n };",
       "module": "/packages/client"
     },
@@ -359,7 +367,7 @@
     {
       "file_path": "/packages/client/src/components/dialogs/GuestReleaseTip/index.tsx",
       "line_number": 135,
-      "context": "<Trans\n t={t}\n ns=\"Translations\"\n i18nKey=\"GuestConversionNote\"\n values={{\n productName: t(\"Common:ProductName\"),\n sectionName: t(\"Common:Contacts\"),\n }}\n />\n </Text>\n {accessRightsLink ? (",
+      "context": "<Text fontSize=\"12px\" fontWeight={400} lineHeight=\"16px\" noSelect>\n <Trans\n t={t}\n ns=\"Translations\"\n i18nKey=\"GuestReleaseTipDescripton\"\n values={{ productName: t(\"Common:ProductName\") }}\n />\n </Text>\n {accessRightsLink ? (\n <ColorTheme\n tag=\"a\"",
       "module": "/packages/client"
     },
     {
@@ -388,13 +396,13 @@
     },
     {
       "file_path": "/packages/client/src/components/dialogs/ReducedRightsDialog/index.tsx",
-      "line_number": 51,
+      "line_number": 52,
       "context": "t={t}\n ns=\"Files\"\n i18nKey=\"YourUserTypeHasChanged\"\n values={{\n userType: t(\"Common:Guest\"),\n productName: t(\"Common:ProductName\"),\n adminName,\n }}\n components={{ 1: <span style={{ fontWeight: 600 }} /> }}\n />\n <StyledText>",
       "module": "/packages/client"
     },
     {
       "file_path": "/packages/client/src/components/dialogs/ReducedRightsDialog/index.tsx",
-      "line_number": 51,
+      "line_number": 52,
       "context": "t={t}\n ns=\"Files\"\n i18nKey=\"YourUserTypeHasChanged\"\n values={{\n userType: t(\"Common:Guest\"),\n productName: t(\"Common:ProductName\"),\n adminName,\n }}\n components={{ 1: <span style={{ fontWeight: 600 }} /> }}\n />\n <StyledText>",
       "module": "/packages/client"
     },
@@ -495,6 +503,12 @@
       "module": "/packages/client"
     },
     {
+      "file_path": "/packages/client/src/pages/About/AboutContent.js",
+      "line_number": 179,
+      "context": "fontWeight=\"600\"\n href={linkRepo}\n target=\"_blank\"\n enableUserSelect\n >\n &nbsp;{logoName} {t(\"Common:ProductName\")}&nbsp;\n </ColorTheme>\n \n <Text\n className=\"row-el select-el\"\n fontSize=\"13px\"",
+      "module": "/packages/client"
+    },
+    {
       "file_path": "/packages/client/src/pages/Home/InfoPanel/Body/views/Members/User.js",
       "line_number": 356,
       "context": "const uniqueTooltipId = `userTooltip_${Math.random()}`;\n \n const tooltipContent = `${\n user.isOwner\n ? t(\"Common:PortalOwner\", { productName: t(\"Common:ProductName\") })\n : t(\"Common:PortalAdmin\", { productName: t(\"Common:ProductName\") })\n }. ${t(\"Common:HasFullAccess\")}`;\n \n return user.isTitle ? (\n <StyledUserTypeHeader isExpect={isExpect}>",
@@ -525,6 +539,12 @@
       "module": "/packages/client"
     },
     {
+      "file_path": "/packages/client/src/pages/PortalSettings/categories/common/Branding/MobileView.js",
+      "line_number": 74,
+      "context": "<>\n {displayAbout ? (\n <MobileCategoryWrapper\n title={t(\"CompanyInfoSettings\")}\n subtitle={t(\"BrandingSectionDescription\", {\n productName: t(\"Common:ProductName\"),\n })}\n url={`${baseUrl}/branding/company-info-settings`}\n withPaidBadge={!isSettingPaid}\n badgeLabel={t(\"Common:Paid\")}\n onClickLink={onClickLink}",
+      "module": "/packages/client"
+    },
+    {
       "file_path": "/packages/client/src/pages/PortalSettings/categories/common/Customization/language-and-time-zone.js",
       "line_number": 535,
       "context": "</div>\n ) : null}\n <div className=\"category-item-description\">\n <Text fontSize=\"13px\" fontWeight={400}>\n {t(\"TimeLanguageSettingsDescription\", {\n productName: t(\"Common:ProductName\"),\n })}\n </Text>\n <Text>\n <Trans t={t} i18nKey=\"TimeLanguageSettingsSave\" />\n </Text>",
@@ -543,6 +563,12 @@
       "module": "/packages/client"
     },
     {
+      "file_path": "/packages/client/src/pages/PortalSettings/categories/common/branding.js",
+      "line_number": 138,
+      "context": "{displayAbout ? (\n <>\n {isLoadedCompanyInfoSettingsData ? (\n <div className=\"section-description settings_unavailable\">\n {t(\"Settings:BrandingSectionDescription\", {\n productName: t(\"Common:ProductName\"),\n })}\n </div>\n ) : (\n <LoaderBrandingDescription />\n )}",
+      "module": "/packages/client"
+    },
+    {
       "file_path": "/packages/client/src/pages/PortalSettings/categories/data-import/GoogleWorkspace/Stepper/index.tsx",
       "line_number": 63,
       "context": "),\n },\n {\n title: t(\"Settings:SelectUsers\"),\n description: t(\"Settings:SelectUsersDescriptionGoogle\", {\n productName: t(\"Common:ProductName\"),\n organizationName: logoText,\n }),\n component: <SelectUsersStep t={t} canDisable shouldSetUsers />,\n },\n {",
@@ -741,6 +767,42 @@
       "module": "/packages/client"
     },
     {
+      "file_path": "/packages/client/src/pages/PortalSettings/categories/data-management/backup/auto-backup/index.js",
+      "line_number": 521,
+      "context": "<StyledAutoBackup isEnableAuto={isEnableAuto}>\n <StatusMessage message={errorInformation} />\n <div className=\"backup_modules-header_wrapper\">\n <Text className=\"backup_modules-description settings_unavailable\">\n {t(\"AutoBackupDescription\", {\n productName: t(\"Common:ProductName\"),\n })}\n </Text>\n {!isManagement() ? (\n automaticBackupUrl ? (\n <Link",
+      "module": "/packages/client"
+    },
+    {
+      "file_path": "/packages/client/src/pages/PortalSettings/categories/data-management/backup/auto-backup/sub-components/ScheduleComponent.js",
+      "line_number": 62,
+      "context": "monthlySchedule,\n }) => {\n const { t } = useTranslation(\"Settings\");\n const renderHelpContent = () => (\n <Text className=\"schedule_description\" fontSize=\"12px\">\n {t(\"AutoSavePeriodHelp\", { productName: t(\"Common:ProductName\") })}\n </Text>\n );\n \n return (\n <StyledScheduleComponent",
+      "module": "/packages/client"
+    },
+    {
+      "file_path": "/packages/client/src/pages/PortalSettings/categories/data-management/backup/restore-backup/index.js",
+      "line_number": 246,
+      "context": "<Text\n className=\"restore-backup_warning-description settings_unavailable\"\n noSelect\n >\n {t(\"RestoreBackupWarningText\", {\n productName: t(\"Common:ProductName\"),\n })}\n </Text>\n {!standalone ? (\n <Text\n className=\"restore-backup_warning-link settings_unavailable\"",
+      "module": "/packages/client"
+    },
+    {
+      "file_path": "/packages/client/src/pages/PortalSettings/categories/data-management/backup/restore-backup/index.js",
+      "line_number": 246,
+      "context": "<Text\n className=\"restore-backup_warning-description settings_unavailable\"\n noSelect\n >\n {t(\"RestoreBackupWarningText\", {\n productName: t(\"Common:ProductName\"),\n })}\n </Text>\n {!standalone ? (\n <Text\n className=\"restore-backup_warning-link settings_unavailable\"",
+      "module": "/packages/client"
+    },
+    {
+      "file_path": "/packages/client/src/pages/PortalSettings/categories/data-management/backup/restore-backup/sub-components/backup-list/index.js",
+      "line_number": 213,
+      "context": "const { filesList, isLoading, selectedFileIndex, isChecked } = state;\n \n const helpContent = () => (\n <Text className=\"restore-backup_warning-description\">\n {t(\"RestoreBackupWarningText\", {\n productName: t(\"Common:ProductName\"),\n })}{\" \"}\n {!standalone ? (\n <Text as=\"span\" className=\"restore-backup_warning-link\">\n {t(\"RestoreBackupResetInfoWarningText\", {\n productName: t(\"Common:ProductName\"),",
+      "module": "/packages/client"
+    },
+    {
+      "file_path": "/packages/client/src/pages/PortalSettings/categories/data-management/backup/restore-backup/sub-components/backup-list/index.js",
+      "line_number": 213,
+      "context": "const { filesList, isLoading, selectedFileIndex, isChecked } = state;\n \n const helpContent = () => (\n <Text className=\"restore-backup_warning-description\">\n {t(\"RestoreBackupWarningText\", {\n productName: t(\"Common:ProductName\"),\n })}{\" \"}\n {!standalone ? (\n <Text as=\"span\" className=\"restore-backup_warning-link\">\n {t(\"RestoreBackupResetInfoWarningText\", {\n productName: t(\"Common:ProductName\"),",
+      "module": "/packages/client"
+    },
+    {
       "file_path": "/packages/client/src/pages/PortalSettings/categories/delete-data/index.js",
       "line_number": 50,
       "context": "const [isLoading, setIsLoading] = useState(false);\n \n const data = [\n {\n id: \"deletion\",\n name: t(\"DeletePortal\", { productName: t(\"Common:ProductName\") }),\n content: <PortalDeletionSection />,\n },\n {\n id: \"deactivation\",\n name: t(\"PortalDeactivation\", { productName: t(\"Common:ProductName\") }),",
@@ -790,8 +852,8 @@
     },
     {
       "file_path": "/packages/client/src/pages/PortalSettings/categories/developer-tools/ApiKeys/index.tsx",
-      "line_number": 219,
-      "context": "withEmptyScreen: !!error,\n })}\n >\n <Text lineHeight=\"20px\" className=\"api-keys_text\">\n {t(\"Settings:ApiKeysDescription\", {\n productName: t(\"Common:ProductName\"),\n })}\n </Text>\n <Text className=\"api-keys_text api-keys_description-text\">\n {t(\"Settings:ApiKeysShareDescription\")}\n </Text>",
+      "line_number": 198,
+      "context": "return (\n <StyledApiKeys>\n <div className=\"api-keys_description\">\n <Text lineHeight=\"20px\" className=\"api-keys_text\">\n {t(\"Settings:ApiKeysDescription\", {\n productName: t(\"Common:ProductName\"),\n })}\n </Text>\n <Text className=\"api-keys_text api-keys_description-text\">\n {t(\"Settings:ApiKeysShareDescription\")}\n </Text>",
       "module": "/packages/client"
     },
     {
@@ -904,13 +966,13 @@
     },
     {
       "file_path": "/packages/client/src/pages/PortalSettings/categories/developer-tools/OAuth/sub-components/EmptyScreen.tsx",
-      "line_number": 62,
+      "line_number": 63,
       "context": "<Trans\n ns=\"OAuth\"\n t={t}\n i18nKey=\"OAuthAppDescription\"\n values={{\n productName: t(\"Common:ProductName\"),\n organizationName: logoText,\n }}\n />\n );",
       "module": "/packages/client"
     },
     {
       "file_path": "/packages/client/src/pages/PortalSettings/categories/developer-tools/OAuth/sub-components/List/index.tsx",
-      "line_number": 73,
+      "line_number": 71,
       "context": "<Trans\n ns=\"OAuth\"\n t={t}\n i18nKey=\"OAuthAppDescription\"\n values={{\n productName: t(\"Common:ProductName\"),\n organizationName: logoText,\n }}\n />\n );",
       "module": "/packages/client"
     },
@@ -928,8 +990,8 @@
     },
     {
       "file_path": "/packages/client/src/pages/PortalSettings/categories/developer-tools/Webhooks/sub-components/WebhookInfo.js",
-      "line_number": 54,
-      "context": "return (\n <div>\n <InfoText as=\"p\">\n {t(\"WebhooksInfo\", {\n productName: t(\"Common:ProductName\"),\n organizationName: logoText,\n })}\n </InfoText>\n {webhooksGuideUrl ? (\n <Link",
+      "line_number": 59,
+      "context": "return (\n <InfoWrapper>\n <InfoText as=\"p\">\n {t(\"WebhooksInfo\", {\n productName: t(\"Common:ProductName\"),\n organizationName: logoText,\n })}\n </InfoText>\n {webhooksGuideUrl ? (\n <ColorTheme",
       "module": "/packages/client"
     },
     {
@@ -946,8 +1008,8 @@
     },
     {
       "file_path": "/packages/client/src/pages/PortalSettings/categories/integration/LDAP/index.js",
-      "line_number": 95,
-      "context": "<Trans\n t={t}\n i18nKey=\"LdapIntegrationDescription\"\n ns=\"Ldap\"\n values={{\n productName: t(\"Common:ProductName\"),\n sectionName: t(\"Common:Contacts\"),\n link,\n }}\n components={{\n 1: (",
+      "line_number": 94,
+      "context": "<Text className=\"intro-text settings_unavailable\">\n <Trans\n t={t}\n i18nKey=\"LdapIntro\"\n ns=\"Ldap\"\n values={{ productName: t(\"Common:ProductName\"), link }}\n components={{\n 1: (\n <Link\n fontSize=\"13px\"\n fontWeight=\"600\"",
       "module": "/packages/client"
     },
     {
@@ -1059,6 +1121,12 @@
       "module": "/packages/client"
     },
     {
+      "file_path": "/packages/client/src/pages/PortalSettings/categories/payments/Standalone/sub-components/TariffTitleContainer.js",
+      "line_number": 100,
+      "context": ">\n <div className=\"payments_subscription\">\n <div className=\"title\">\n <Text fontWeight={600} fontSize=\"14px\" as=\"span\">\n {t(\"ActivateTariffDescr\", {\n productName: t(\"Common:ProductName\"),\n organizationName: logoText,\n license: isDeveloper\n ? t(\"Common:DeveloperLicense\")\n : t(\"Common:EnterpriseLicense\"),\n })}",
+      "module": "/packages/client"
+    },
+    {
       "file_path": "/packages/client/src/pages/PortalSettings/categories/payments/Wallet/WalletContainer.tsx",
       "line_number": 196,
       "context": "};\n \n return (\n <div className={styles.walletContainer}>\n <Text className={styles.walletDescription}>\n {t(\"WalletDescription\", { productName: t(\"Common:ProductName\") })}\n </Text>\n \n {walletHelpUrl ? (\n <Link\n textDecoration=\"underline\"",
@@ -1138,19 +1206,19 @@
     },
     {
       "file_path": "/packages/client/src/pages/PortalSettings/categories/security/access-portal/mobileView.js",
-      "line_number": 44,
+      "line_number": 43,
       "context": "const navigate = useNavigate();\n \n useEffect(() => {\n setDocumentTitle(\n t(\"PortalAccess\", { productName: t(\"Common:ProductName\") }),\n );\n }, []);\n \n const onClickLink = (e) => {\n e.preventDefault();",
       "module": "/packages/client"
     },
     {
       "file_path": "/packages/client/src/pages/PortalSettings/categories/security/access-portal/mobileView.js",
-      "line_number": 44,
+      "line_number": 43,
       "context": "const navigate = useNavigate();\n \n useEffect(() => {\n setDocumentTitle(\n t(\"PortalAccess\", { productName: t(\"Common:ProductName\") }),\n );\n }, []);\n \n const onClickLink = (e) => {\n e.preventDefault();",
       "module": "/packages/client"
     },
     {
       "file_path": "/packages/client/src/pages/PortalSettings/categories/security/access-portal/mobileView.js",
-      "line_number": 44,
+      "line_number": 43,
       "context": "const navigate = useNavigate();\n \n useEffect(() => {\n setDocumentTitle(\n t(\"PortalAccess\", { productName: t(\"Common:ProductName\") }),\n );\n }, []);\n \n const onClickLink = (e) => {\n e.preventDefault();",
       "module": "/packages/client"
     },
@@ -1192,13 +1260,13 @@
     },
     {
       "file_path": "/packages/client/src/pages/PortalSettings/categories/storage-management/sub-components/MobileQuotas.js",
-      "line_number": 51,
+      "line_number": 50,
       "context": "<MobileCategoryWrapper\n title={t(\"QuotaPerRoom\")}\n onClickLink={onClickLink}\n url=\"portal-settings/management/disk-space/quota-per-room\"\n subtitle={t(\"SetDefaultRoomQuota\", {\n productName: t(\"Common:ProductName\"),\n })}\n isDisabled={isDisabled}\n />\n <MobileCategoryWrapper\n title={t(\"QuotaPerUser\")}",
       "module": "/packages/client"
     },
     {
       "file_path": "/packages/client/src/pages/PortalSettings/categories/storage-management/sub-components/MobileQuotas.js",
-      "line_number": 51,
+      "line_number": 50,
       "context": "<MobileCategoryWrapper\n title={t(\"QuotaPerRoom\")}\n onClickLink={onClickLink}\n url=\"portal-settings/management/disk-space/quota-per-room\"\n subtitle={t(\"SetDefaultRoomQuota\", {\n productName: t(\"Common:ProductName\"),\n })}\n isDisabled={isDisabled}\n />\n <MobileCategoryWrapper\n title={t(\"QuotaPerUser\")}",
       "module": "/packages/client"
     },
@@ -1354,13 +1422,13 @@
     },
     {
       "file_path": "/packages/client/src/store/ContextOptionsStore.js",
-      "line_number": 1989,
+      "line_number": 1986,
       "context": "},\n {\n id: \"option_link-for-portal-users\",\n key: \"link-for-portal-users\",\n label: t(\"LinkForPortalUsers\", {\n productName: t(\"Common:ProductName\"),\n }),\n icon: InvitationLinkReactSvgUrl,\n onClick: () => this.onClickLinkForPortal(item, t),\n disabled: false,\n },",
       "module": "/packages/client"
     },
     {
       "file_path": "/packages/client/src/store/ContextOptionsStore.js",
-      "line_number": 1989,
+      "line_number": 1986,
       "context": "},\n {\n id: \"option_link-for-portal-users\",\n key: \"link-for-portal-users\",\n label: t(\"LinkForPortalUsers\", {\n productName: t(\"Common:ProductName\"),\n }),\n icon: InvitationLinkReactSvgUrl,\n onClick: () => this.onClickLinkForPortal(item, t),\n disabled: false,\n },",
       "module": "/packages/client"
     },
@@ -1439,37 +1507,37 @@
     {
       "file_path": "/packages/login/src/components/ConsentInfo.tsx",
       "line_number": 83,
-      "context": "{isConsentScreen ? (\n <Trans\n t={t}\n i18nKey=\"ConsentSubHeader\"\n ns=\"Consent\"\n values={{ nameApp: name, productName: t(\"Common:ProductName\") }}\n components={{\n 1: (\n <Link\n key=\"component_key\"\n className={\"login-link\"}",
+      "context": "{isConsentScreen ? (\n <Trans\n t={t}\n i18nKey=\"ConsentSubHeader\"\n ns=\"Consent\"\n values={{ nameApp: name, productName: t(\"Common:ProductName\") }}\n components={{\n 1: (\n <Link\n className={\"login-link\"}\n type={LinkType.page}",
       "module": "/packages/login"
     },
     {
       "file_path": "/packages/login/src/components/GreetingContainer/GreetingCreateUserContainer/index.tsx",
-      "line_number": 99,
+      "line_number": 92,
       "context": "i18nKey=\"InvitationToPortal\"\n ns=\"Common\"\n defaults={DEFAULT_PORTAL_TEXT}\n values={{\n displayName,\n productName: t(\"Common:ProductName\"),\n ...(roomData.title\n ? { roomName: roomData.title }\n : { spaceAddress: hostName }),\n }}\n components={{",
       "module": "/packages/login"
     },
     {
       "file_path": "/packages/login/src/components/GreetingContainer/GreetingLoginContainer.tsx",
       "line_number": 116,
-      "context": "i18nKey={keyProp.tKey}\n ns=\"Common\"\n defaults={roomName ? DEFAULT_ROOM_TEXT : DEFAULT_PORTAL_TEXT}\n values={{\n displayName,\n productName: t(\"Common:ProductName\"),\n ...(roomName ? { roomName } : { spaceAddress }),\n }}\n components={{\n 1: (\n <Text",
+      "context": "i18nKey={keyProp.tKey}\n ns=\"Common\"\n defaults={roomName ? DEFAULT_ROOM_TEXT : DEFAULT_PORTAL_TEXT}\n values={{\n displayName,\n productName: t(\"Common:ProductName\"),\n ...(roomName ? { roomName } : { spaceAddress }),\n }}\n components={{\n 1: <Text fontWeight={600} as=\"strong\" fontSize=\"16px\" />,\n }}",
       "module": "/packages/login"
     },
     {
       "file_path": "/packages/login/src/components/GreetingContainer/GreetingUserContainer.tsx",
       "line_number": 79,
-      "context": "i18nKey=\"AccountWillBeCreated\"\n ns=\"Confirm\"\n defaults={DEFAULT_CREATION_TEXT}\n values={{\n email,\n productName: t(\"Common:ProductName\"),\n }}\n components={{\n 1: <Link key=\"component_key\" tag=\"a\" isHovered={false} color=\"accent\" />,\n }}\n />",
+      "context": "i18nKey=\"AccountWillBeCreated\"\n ns=\"Confirm\"\n defaults={DEFAULT_CREATION_TEXT}\n values={{\n email,\n productName: t(\"Common:ProductName\"),\n }}\n components={{\n 1: <ColorTheme tag=\"a\" themeId={ThemeId.Link} isHovered={false} />,\n }}\n />",
       "module": "/packages/login"
     },
     {
       "file_path": "/packages/login/src/components/Invalid.tsx",
       "line_number": 87,
-      "context": "<Text fontSize=\"13px\" fontWeight=\"600\">\n <Trans\n t={t}\n i18nKey=\"ErrorInvalidText\"\n values={{\n productName: t(\"Common:ProductName\"),\n }}\n components={{\n 1: (\n <Link\n key=\"component_key\"",
+      "context": "<Text fontSize=\"13px\" fontWeight=\"600\">\n <Trans\n t={t}\n i18nKey=\"ErrorInvalidText\"\n values={{\n productName: t(\"Common:ProductName\"),\n }}\n components={{\n 1: (\n <Link\n className=\"error_description_link\"",
       "module": "/packages/login"
     },
     {
       "file_path": "/packages/login/src/components/LoginForm/sub-components/EmailContainer.tsx",
       "line_number": 103,
-      "context": "i18nKey=\"UserIsAlreadyRegistered\"\n ns=\"Login\"\n defaults={DEFAULT_EMAIL_TEXT}\n values={{\n email: emailFromInvitation,\n productName: t(\"Common:ProductName\"),\n }}\n components={{\n 1: (\n <Link\n key=\"component_key\"",
+      "context": "i18nKey=\"UserIsAlreadyRegistered\"\n ns=\"Login\"\n defaults={DEFAULT_EMAIL_TEXT}\n values={{\n email: emailFromInvitation,\n productName: t(\"Common:ProductName\"),\n }}\n components={{\n 1: (\n <Link\n fontWeight={600}",
       "module": "/packages/login"
     },
     {
@@ -1479,12 +1547,6 @@
       "module": "/packages/login"
     },
     {
-      "file_path": "/packages/shared/components/about-dialog/About.content.tsx",
-      "line_number": 101,
-      "context": "href={linkRepo}\n target={LinkTarget.blank}\n enableUserSelect\n color=\"accent\"\n >\n &nbsp;{logoText} {t(\"Common:ProductName\")}&nbsp;\n </Link>\n \n <Text className=\"row-el select-el\" fontSize=\"13px\" fontWeight=\"600\">\n v.\n <span className=\"version-document-management\">",
-      "module": "/packages/shared"
-    },
-    {
       "file_path": "/packages/shared/components/beta-badge/index.tsx",
       "line_number": 52,
       "context": "const { t } = useTranslation([\"Common\", \"Settings\"]);\n \n const tooltipDescription = (\n <>\n {t(\"Common:BetaBadgeDescription\", {\n productName: t(\"Common:ProductName\"),\n })}\n {!withOutFeedbackLink ? (\n <Trans\n t={t}\n ns=\"Common\"",
@@ -1516,98 +1578,38 @@
     },
     {
       "file_path": "/packages/shared/components/share/Share.helpers.tsx",
-      "line_number": 71,
+      "line_number": 72,
       "context": "},\n {\n internal: true,\n key: \"users\",\n label: t(\"Common:SpaceUsersOnly\", {\n productName: t(\"Common:ProductName\"),\n }),\n },\n available?.None && {\n key: \"separator\",\n isSeparator: true,",
       "module": "/packages/shared"
     },
     {
       "file_path": "/packages/shared/components/share/Share.helpers.tsx",
-      "line_number": 71,
+      "line_number": 72,
       "context": "},\n {\n internal: true,\n key: \"users\",\n label: t(\"Common:SpaceUsersOnly\", {\n productName: t(\"Common:ProductName\"),\n }),\n },\n available?.None && {\n key: \"separator\",\n isSeparator: true,",
       "module": "/packages/shared"
     },
     {
-      "file_path": "/packages/shared/dialogs/change-storage-quota/index.tsx",
-      "line_number": 139,
-      "context": "</ModalDialog.Header>\n <ModalDialog.Body>\n <Text noSelect>\n {isDisableQuota\n ? t(\"Common:TurnOffDiskSpaceLimit\", {\n productName: t(\"Common:ProductName\"),\n })\n : t(\"Common:SetDiskSpaceQuota\", {\n productName: t(\"Common:ProductName\"),\n })}\n </Text>",
+      "file_path": "/packages/shared/pages/Branding/AdditionalResources/index.tsx",
+      "line_number": 95,
+      "context": "{t(\"Settings:AdditionalResources\")}\n </div>\n </div>\n <div className=\"settings_unavailable additional-description\">\n {t(\"Settings:AdditionalResourcesDescription\", {\n productName: t(\"Common:ProductName\"),\n })}\n </div>\n <div className=\"branding-checkbox\">\n <Checkbox\n data-testid=\"show-feedback-support\"",
       "module": "/packages/shared"
     },
     {
-      "file_path": "/packages/shared/dialogs/change-storage-quota/index.tsx",
-      "line_number": 139,
-      "context": "</ModalDialog.Header>\n <ModalDialog.Body>\n <Text noSelect>\n {isDisableQuota\n ? t(\"Common:TurnOffDiskSpaceLimit\", {\n productName: t(\"Common:ProductName\"),\n })\n : t(\"Common:SetDiskSpaceQuota\", {\n productName: t(\"Common:ProductName\"),\n })}\n </Text>",
+      "file_path": "/packages/shared/pages/Branding/BrandName/index.tsx",
+      "line_number": 121,
+      "context": "/>\n ) : null}\n </div>\n \n <Text className=\"wl-subtitle settings_unavailable\" fontSize=\"13px\">\n {t(\"BrandNameSubtitle\", { productName: t(\"Common:ProductName\") })}\n </Text>\n \n <div className=\"settings-block\">\n <FieldContainer\n id=\"fieldContainerBrandName\"",
       "module": "/packages/shared"
     },
     {
-      "file_path": "/packages/shared/pages/Branding/AdditionalResources/index.tsx",
-      "line_number": 97,
-      "context": "styles.additionalDescription,\n \"settings_unavailable\",\n )}\n >\n {t(\"AdditionalResourcesDescription\", {\n productName: t(\"Common:ProductName\"),\n })}\n </div>\n <div className={classNames(styles.brandingCheckbox)}>\n <Checkbox\n data-testid=\"show-feedback-support\"",
+      "file_path": "/packages/shared/pages/PreparationPortal/index.tsx",
+      "line_number": 153,
+      "context": "</div>\n <Text className=\"preparation-portal_percent\">{`${percent} %`}</Text>\n </div>\n <Text className=\"preparation-portal_text\">\n {t(\"PreparationPortalDescription\", {\n productName: t(\"Common:ProductName\"),\n })}\n </Text>\n </ColorTheme>\n );\n return (",
       "module": "/packages/shared"
     },
     {
-      "file_path": "/packages/shared/pages/Branding/BrandName/index.tsx",
-      "line_number": 124,
-      "context": "styles.wlSubtitle,\n \"wl-subtitle settings_unavailable\",\n )}\n fontSize=\"13px\"\n >\n {t(\"BrandNameSubtitle\", { productName: t(\"Common:ProductName\") })}\n </Text>\n \n <div className=\"settings-block\">\n <FieldContainer\n id=\"fieldContainerBrandName\"",
-      "module": "/packages/shared"
-    },
-    {
-      "file_path": "/packages/shared/pages/Branding/CompanyInfo/index.tsx",
-      "line_number": 143,
-      "context": "styles.sectionDescription,\n \"section-description settings_unavailable\",\n )}\n >\n {t(\"BrandingSectionDescription\", {\n productName: t(\"ProductName\"),\n })}\n </div>\n <div\n className={classNames(styles.header, \"header settings_unavailable\")}\n >",
-      "module": "/packages/shared"
-    },
-    {
-      "file_path": "/packages/shared/pages/Branding/MobileView/index.tsx",
-      "line_number": 71,
-      "context": "/>\n {displayAbout ? (\n <MobileCategoryWrapper\n title={t(\"CompanyInfoSettings\")}\n subtitle={t(\"BrandingSectionDescription\", {\n productName: t(\"ProductName\"),\n })}\n url={`${baseUrl}/branding/company-info`}\n withPaidBadge={!isSettingPaid}\n badgeLabel={t(\"Paid\")}\n onClickLink={onClickLink}",
-      "module": "/packages/shared"
-    },
-    {
-      "file_path": "/packages/shared/pages/Payments/Standalone/sub-components/TariffTitleContainer.tsx",
-      "line_number": 100,
-      "context": ">\n <div className=\"payments_subscription\">\n <div className=\"title\">\n <Text fontWeight={600} fontSize=\"14px\" as=\"span\">\n {t(\"ActivateTariffDescr\", {\n productName: t(\"Common:ProductName\"),\n organizationName: logoText,\n license: isDeveloper\n ? t(\"Common:DeveloperLicense\")\n : t(\"Common:EnterpriseLicense\"),\n })}",
-      "module": "/packages/shared"
-    },
-    {
-      "file_path": "/packages/shared/pages/PreparationPortal/index.tsx",
-      "line_number": 144,
-      "context": "const componentBody = errorMessage ? (\n <Text className={styles.preparationPortalError}>{`${errorMessage}`}</Text>\n ) : (\n <PreparationPortalProgress\n text={t(\"PreparationPortalDescription\", {\n productName: t(\"Common:ProductName\"),\n })}\n percent={percent}\n />\n );\n return (",
-      "module": "/packages/shared"
-    },
-    {
-      "file_path": "/packages/shared/pages/auto-backup/index.tsx",
-      "line_number": 407,
-      "context": "<StyledAutoBackup>\n <StatusMessage message={errorInformation} />\n <div className=\"backup_modules-header_wrapper\">\n <Text className=\"backup_modules-description settings_unavailable\">\n {t(\"Common:AutoBackupDescription\", {\n productName: t(\"Common:ProductName\"),\n })}\n </Text>\n {!isManagement ? (\n <Link\n className=\"link-learn-more\"",
-      "module": "/packages/shared"
-    },
-    {
-      "file_path": "/packages/shared/pages/auto-backup/sub-components/ScheduleComponent/ScheduleComponent.tsx",
-      "line_number": 74,
-      "context": "};\n }, [selectedPeriodNumber]);\n \n const renderHelpContent = () => (\n <Text className=\"schedule_description\" fontSize=\"12px\">\n {t(\"Common:AutoSavePeriodHelp\", { productName: t(\"Common:ProductName\") })}\n </Text>\n );\n \n return (\n <StyledScheduleComponent",
-      "module": "/packages/shared"
-    },
-    {
-      "file_path": "/packages/shared/pages/restore-backup/index.tsx",
-      "line_number": 318,
-      "context": "<Text\n className=\"restore-backup_warning-description settings_unavailable\"\n noSelect\n >\n {t(\"Common:RestoreBackupWarningText\", {\n productName: t(\"Common:ProductName\"),\n })}\n </Text>\n {!standalone ? (\n <Text\n className=\"restore-backup_warning-link settings_unavailable\"",
-      "module": "/packages/shared"
-    },
-    {
-      "file_path": "/packages/shared/pages/restore-backup/index.tsx",
-      "line_number": 318,
-      "context": "<Text\n className=\"restore-backup_warning-description settings_unavailable\"\n noSelect\n >\n {t(\"Common:RestoreBackupWarningText\", {\n productName: t(\"Common:ProductName\"),\n })}\n </Text>\n {!standalone ? (\n <Text\n className=\"restore-backup_warning-link settings_unavailable\"",
-      "module": "/packages/shared"
-    },
-    {
-      "file_path": "/packages/shared/pages/restore-backup/sub-components/backup-list/index.tsx",
-      "line_number": 202,
-      "context": "const { filesList, isLoading, selectedFileIndex, isChecked } = state;\n \n const helpContent = () => (\n <Text className=\"restore-backup_warning-description\">\n {t(\"Common:RestoreBackupWarningText\", {\n productName: t(\"Common:ProductName\"),\n })}{\" \"}\n {!standalone ? (\n <Text as=\"span\" className=\"restore-backup_warning-link\">\n {t(\"Common:RestoreBackupResetInfoWarningText\", {\n productName: t(\"Common:ProductName\"),",
-      "module": "/packages/shared"
-    },
-    {
-      "file_path": "/packages/shared/pages/restore-backup/sub-components/backup-list/index.tsx",
-      "line_number": 202,
-      "context": "const { filesList, isLoading, selectedFileIndex, isChecked } = state;\n \n const helpContent = () => (\n <Text className=\"restore-backup_warning-description\">\n {t(\"Common:RestoreBackupWarningText\", {\n productName: t(\"Common:ProductName\"),\n })}{\" \"}\n {!standalone ? (\n <Text as=\"span\" className=\"restore-backup_warning-link\">\n {t(\"Common:RestoreBackupResetInfoWarningText\", {\n productName: t(\"Common:ProductName\"),",
+      "file_path": "/packages/shared/selectors/Files/FilesSelector.utils.ts",
+      "line_number": 198,
+      "context": "return items;\n };\n \n export const getDefaultBreadCrumb = (t: TTranslation) => {\n return {\n label: t(\"Common:ProductName\"),\n id: 0,\n isRoom: false,\n };\n };",
       "module": "/packages/shared"
     },
     {
@@ -1617,26 +1619,20 @@
       "module": "/packages/shared"
     },
     {
-      "file_path": "/packages/shared/selectors/utils/index.ts",
-      "line_number": 192,
-      "context": "return items;\n };\n \n export const getDefaultBreadCrumb = (t: TTranslation) => {\n return {\n label: t(\"Common:ProductName\"),\n id: 0,\n isRoom: false,\n };\n };",
-      "module": "/packages/shared"
-    },
-    {
       "file_path": "/packages/shared/utils/common.ts",
-      "line_number": 324,
+      "line_number": 320,
       "context": "switch (type) {\n case EmployeeType.Owner:\n return t(\"Common:Owner\");\n case EmployeeType.Admin:\n return t(\"Common:PortalAdmin\", {\n productName: t(\"Common:ProductName\"),\n });\n case EmployeeType.RoomAdmin:\n return t(\"Common:RoomAdmin\");\n case EmployeeType.User:\n return t(\"Common:User\");",
       "module": "/packages/shared"
     },
     {
       "file_path": "/packages/shared/utils/common.ts",
-      "line_number": 324,
+      "line_number": 320,
       "context": "switch (type) {\n case EmployeeType.Owner:\n return t(\"Common:Owner\");\n case EmployeeType.Admin:\n return t(\"Common:PortalAdmin\", {\n productName: t(\"Common:ProductName\"),\n });\n case EmployeeType.RoomAdmin:\n return t(\"Common:RoomAdmin\");\n case EmployeeType.User:\n return t(\"Common:User\");",
       "module": "/packages/shared"
     },
     {
       "file_path": "/packages/shared/utils/common.ts",
-      "line_number": 324,
+      "line_number": 320,
       "context": "switch (type) {\n case EmployeeType.Owner:\n return t(\"Common:Owner\");\n case EmployeeType.Admin:\n return t(\"Common:PortalAdmin\", {\n productName: t(\"Common:ProductName\"),\n });\n case EmployeeType.RoomAdmin:\n return t(\"Common:RoomAdmin\");\n case EmployeeType.User:\n return t(\"Common:User\");",
       "module": "/packages/shared"
     },
@@ -1647,39 +1643,51 @@
       "module": "/packages/shared"
     },
     {
-      "file_path": "/packages/management/src/dialogs/create-portal/index.tsx",
-      "line_number": 182,
-      "context": "visible={visible}\n onClose={onClose}\n displayType={ModalDialogType.modal}\n >\n <ModalDialog.Header>\n {t(\"CreatingPortal\", { productName: t(\"Common:ProductName\") })}\n </ModalDialog.Header>\n <ModalDialog.Body>\n <Text noSelect={true}>\n {t(\"CreateSpaceDescription\", {\n productName: t(\"Common:ProductName\"),",
+      "file_path": "/packages/management/src/categories/spaces/sub-components/ConfigurationSection.tsx",
+      "line_number": 129,
+      "context": "{t(\"ConfigurationHeader\")}\n </Text>\n </div>\n <Text fontSize=\"12px\" lineHeight=\"16px\" fontWeight={400}>\n {t(\"ConfigurationDescription\", {\n productName: t(\"Common:ProductName\"),\n })}\n </Text>\n </div>\n <div className=\"spaces-input-wrapper\">\n <div className=\"spaces-input-block\">",
       "module": "/packages/management"
     },
     {
-      "file_path": "/packages/management/src/dialogs/create-portal/index.tsx",
-      "line_number": 182,
-      "context": "visible={visible}\n onClose={onClose}\n displayType={ModalDialogType.modal}\n >\n <ModalDialog.Header>\n {t(\"CreatingPortal\", { productName: t(\"Common:ProductName\") })}\n </ModalDialog.Header>\n <ModalDialog.Body>\n <Text noSelect={true}>\n {t(\"CreateSpaceDescription\", {\n productName: t(\"Common:ProductName\"),",
+      "file_path": "/packages/management/src/categories/spaces/sub-components/ConfigurationSection.tsx",
+      "line_number": 129,
+      "context": "{t(\"ConfigurationHeader\")}\n </Text>\n </div>\n <Text fontSize=\"12px\" lineHeight=\"16px\" fontWeight={400}>\n {t(\"ConfigurationDescription\", {\n productName: t(\"Common:ProductName\"),\n })}\n </Text>\n </div>\n <div className=\"spaces-input-wrapper\">\n <div className=\"spaces-input-block\">",
       "module": "/packages/management"
     },
     {
-      "file_path": "/packages/management/src/dialogs/delete-portal/index.tsx",
-      "line_number": 74,
-      "context": "setIsLoading(true);\n const res = await deletePortal({ portalName: domain });\n \n if (res?.removed) {\n toastr.success(\n t(\"PortalDeleted\", { productName: t(\"Common:ProductName\") }),\n );\n router.refresh();\n } else {\n toastr.success(\n <Trans",
+      "file_path": "/packages/management/src/categories/spaces/sub-components/dialogs/CreatePortalDialog/index.tsx",
+      "line_number": 166,
+      "context": "onClose={onClose}\n displayType={ModalDialogType.modal}\n autoMaxHeight\n >\n <ModalDialog.Header>\n {t(\"CreatingPortal\", { productName: t(\"Common:ProductName\") })}\n </ModalDialog.Header>\n <ModalDialog.Body>\n <StyledBodyContent>\n <Text noSelect>\n {t(\"CreateSpaceDescription\", {",
       "module": "/packages/management"
     },
     {
-      "file_path": "/packages/management/src/dialogs/delete-portal/index.tsx",
-      "line_number": 74,
-      "context": "setIsLoading(true);\n const res = await deletePortal({ portalName: domain });\n \n if (res?.removed) {\n toastr.success(\n t(\"PortalDeleted\", { productName: t(\"Common:ProductName\") }),\n );\n router.refresh();\n } else {\n toastr.success(\n <Trans",
+      "file_path": "/packages/management/src/categories/spaces/sub-components/dialogs/CreatePortalDialog/index.tsx",
+      "line_number": 166,
+      "context": "onClose={onClose}\n displayType={ModalDialogType.modal}\n autoMaxHeight\n >\n <ModalDialog.Header>\n {t(\"CreatingPortal\", { productName: t(\"Common:ProductName\") })}\n </ModalDialog.Header>\n <ModalDialog.Body>\n <StyledBodyContent>\n <Text noSelect>\n {t(\"CreateSpaceDescription\", {",
       "module": "/packages/management"
     },
     {
-      "file_path": "/packages/management/src/dialogs/delete-portal/index.tsx",
-      "line_number": 74,
-      "context": "setIsLoading(true);\n const res = await deletePortal({ portalName: domain });\n \n if (res?.removed) {\n toastr.success(\n t(\"PortalDeleted\", { productName: t(\"Common:ProductName\") }),\n );\n router.refresh();\n } else {\n toastr.success(\n <Trans",
+      "file_path": "/packages/management/src/categories/spaces/sub-components/dialogs/DeletePortalDialog/index.tsx",
+      "line_number": 78,
+      "context": "const res = await deletePortal({ portalName: domain });\n \n if (res?.removed) {\n await getAllPortals();\n toastr.success(\n t(\"PortalDeleted\", { productName: t(\"Common:ProductName\") })\n );\n } else {\n toastr.success(\n <Trans\n i18nKey=\"DeleteRequestSuccess\"",
       "module": "/packages/management"
     },
     {
-      "file_path": "/packages/management/src/dialogs/delete-portal/index.tsx",
-      "line_number": 74,
-      "context": "setIsLoading(true);\n const res = await deletePortal({ portalName: domain });\n \n if (res?.removed) {\n toastr.success(\n t(\"PortalDeleted\", { productName: t(\"Common:ProductName\") }),\n );\n router.refresh();\n } else {\n toastr.success(\n <Trans",
+      "file_path": "/packages/management/src/categories/spaces/sub-components/dialogs/DeletePortalDialog/index.tsx",
+      "line_number": 78,
+      "context": "const res = await deletePortal({ portalName: domain });\n \n if (res?.removed) {\n await getAllPortals();\n toastr.success(\n t(\"PortalDeleted\", { productName: t(\"Common:ProductName\") })\n );\n } else {\n toastr.success(\n <Trans\n i18nKey=\"DeleteRequestSuccess\"",
+      "module": "/packages/management"
+    },
+    {
+      "file_path": "/packages/management/src/categories/spaces/sub-components/dialogs/DeletePortalDialog/index.tsx",
+      "line_number": 78,
+      "context": "const res = await deletePortal({ portalName: domain });\n \n if (res?.removed) {\n await getAllPortals();\n toastr.success(\n t(\"PortalDeleted\", { productName: t(\"Common:ProductName\") })\n );\n } else {\n toastr.success(\n <Trans\n i18nKey=\"DeleteRequestSuccess\"",
+      "module": "/packages/management"
+    },
+    {
+      "file_path": "/packages/management/src/categories/spaces/sub-components/dialogs/DeletePortalDialog/index.tsx",
+      "line_number": 78,
+      "context": "const res = await deletePortal({ portalName: domain });\n \n if (res?.removed) {\n await getAllPortals();\n toastr.success(\n t(\"PortalDeleted\", { productName: t(\"Common:ProductName\") })\n );\n } else {\n toastr.success(\n <Trans\n i18nKey=\"DeleteRequestSuccess\"",
       "module": "/packages/management"
     }
   ],
