--- conflicted
+++ resolved
@@ -251,11 +251,7 @@
                   key={key || index}
                   {...rest}
                   id={item.id}
-<<<<<<< HEAD
                   testId={item?.dataTestId ?? `${key}_item`}
-=======
-                  testId={dataTestId}
->>>>>>> e12520e2
                   label={getLabel(item)}
                   onClick={(
                     e: React.MouseEvent | React.ChangeEvent<HTMLInputElement>,
