// (c) Copyright Ascensio System SIA 2009-2024
//
// This program is a free software product.
// You can redistribute it and/or modify it under the terms
// of the GNU Affero General Public License (AGPL) version 3 as published by the Free Software
// Foundation. In accordance with Section 7(a) of the GNU AGPL its Section 15 shall be amended
// to the effect that Ascensio System SIA expressly excludes the warranty of non-infringement of
// any third-party rights.
//
// This program is distributed WITHOUT ANY WARRANTY, without even the implied warranty
// of MERCHANTABILITY or FITNESS FOR A PARTICULAR  PURPOSE. For details, see
// the GNU AGPL at: http://www.gnu.org/licenses/agpl-3.0.html
//
// You can contact Ascensio System SIA at Lubanas st. 125a-25, Riga, Latvia, EU, LV-1021.
//
// The  interactive user interfaces in modified source and object code versions of the Program must
// display Appropriate Legal Notices, as required under Section 5 of the GNU AGPL version 3.
//
// Pursuant to Section 7(b) of the License you must retain the original Product logo when
// distributing the program. Pursuant to Section 7(e) we decline to grant you any rights under
// trademark law for use of our trademarks.
//
// All the Product's GUI elements, including illustrations and icon sets, as well as technical writing
// content are licensed under the terms of the Creative Commons Attribution-ShareAlike 4.0
// International. See the License terms at http://creativecommons.org/licenses/by-sa/4.0/legalcode
import { withTranslation } from "react-i18next";
import { inject, observer } from "mobx-react";
import { TTranslation } from "@docspace/shared/types";
import { FolderType } from "@docspace/shared/enums";
import { StyledHistoryBlockMessage } from "../../../styles/history";
<<<<<<< HEAD
import { Feed } from "./HistoryBlockContent.types";
=======
import { FeedAction } from "../FeedInfo";
>>>>>>> 7fe70039

type HistoryMainTextFolderInfoProps = {
  t: TTranslation;
  feed: Feed;
  selectedFolderId?: number;
  actionType: string;
};

const HistoryMainTextFolderInfo = ({
  t,
  feed,
  actionType,
  selectedFolderId,
}: HistoryMainTextFolderInfoProps) => {
  const {
    parentId,
    toFolderId,
    parentTitle,
    parentType,
    fromParentType,
    fromParentTitle,
  } = feed.data;

  const isStartedFilling = actionType === FeedAction.StartedFilling;
  const isSubmitted = actionType === FeedAction.Submitted;

  if (parentId === selectedFolderId || toFolderId === selectedFolderId)
    return null;

  if (!parentTitle) return null;

  const isSection = parentType === FolderType.USER;
  const isFolder =
    parentType === FolderType.DEFAULT || isSubmitted || isStartedFilling;
  const isFromFolder = fromParentType === FolderType.DEFAULT;

  const destination = isFolder
    ? t("FeedLocationLabel", { folderTitle: parentTitle })
    : isSection
      ? t("FeedLocationSectionLabel", { folderTitle: parentTitle })
      : t("FeedLocationRoomLabel", { folderTitle: parentTitle });

  const sourceDestination = isFromFolder
    ? t("FeedLocationLabelFrom", { folderTitle: fromParentTitle })
    : t("FeedLocationRoomLabel", { folderTitle: parentTitle });

  const className = isFromFolder ? "source-folder-label" : "folder-label";

  return (
    <StyledHistoryBlockMessage className="message">
      <span
        className={className}
        title={isFromFolder ? fromParentTitle : parentTitle}
      >
        {isFromFolder ? sourceDestination : destination}
      </span>
    </StyledHistoryBlockMessage>
  );
};

export default inject<TStore>(({ selectedFolderStore }) => ({
  selectedFolderId: selectedFolderStore.id,
}))(
  withTranslation(["InfoPanel", "Common", "Translations"])(
    observer(HistoryMainTextFolderInfo),
  ),
);<|MERGE_RESOLUTION|>--- conflicted
+++ resolved
@@ -28,11 +28,8 @@
 import { TTranslation } from "@docspace/shared/types";
 import { FolderType } from "@docspace/shared/enums";
 import { StyledHistoryBlockMessage } from "../../../styles/history";
-<<<<<<< HEAD
 import { Feed } from "./HistoryBlockContent.types";
-=======
 import { FeedAction } from "../FeedInfo";
->>>>>>> 7fe70039
 
 type HistoryMainTextFolderInfoProps = {
   t: TTranslation;
