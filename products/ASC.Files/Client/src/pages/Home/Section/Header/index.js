import React from "react";
import copy from "copy-to-clipboard";
import styled, { css } from "styled-components";
import { withRouter } from "react-router";
import toastr from "studio/toastr";
import Loaders from "@appserver/common/components/Loaders";
import {
  AppServerConfig,
  FileAction,
  FolderType,
  RoomSearchArea,
} from "@appserver/common/constants";
import { withTranslation } from "react-i18next";
import { isMobile, isTablet } from "react-device-detect";
import DropDownItem from "@appserver/components/drop-down-item";
import { tablet } from "@appserver/components/utils/device";
import { Consumer } from "@appserver/components/utils/context";
import { inject, observer } from "mobx-react";
import TableGroupMenu from "@appserver/components/table-container/TableGroupMenu";
import Navigation from "@appserver/common/components/Navigation";
import { Events } from "../../../../helpers/constants";
import config from "../../../../../package.json";
import { combineUrl } from "@appserver/common/utils";
import RoomsFilter from "@appserver/common/api/rooms/filter";

const StyledContainer = styled.div`
  .table-container_group-menu {
    ${(props) =>
      props.viewAs === "table"
        ? css`
            margin: 0px -20px;
            width: calc(100% + 40px);
          `
        : css`
            margin: 0px -20px;
            width: calc(100% + 40px);
          `}

    @media ${tablet} {
      margin: 0 -16px;
      width: calc(100% + 32px);
    }

    ${isMobile &&
    css`
      margin: 0 -16px;
      width: calc(100% + 32px);
    `}
  }
`;

class SectionHeaderContent extends React.Component {
  constructor(props) {
    super(props);
    this.state = { navigationItems: [] };
  }

  onCreate = (format) => {
    const event = new Event(Events.CREATE);

    const payload = {
      extension: format,
      id: -1,
    };

    event.payload = payload;

    window.dispatchEvent(event);
  };

  createDocument = () => this.onCreate("docx");

  createSpreadsheet = () => this.onCreate("xlsx");

  createPresentation = () => this.onCreate("pptx");

  createForm = () => this.onCreate("docxf");

  createFormFromFile = () => {
    const { setSelectFileDialogVisible } = this.props;
    setSelectFileDialogVisible(true);
  };

  onShowGallery = () => {
    const { history, currentFolderId } = this.props;
    history.push(
      combineUrl(
        AppServerConfig.proxyURL,
        config.homepage,
        `/form-gallery/${currentFolderId}/`
      )
    );
  };

  createFolder = () => this.onCreate();

  uploadToFolder = () => console.log("Upload To Folder click");

  getContextOptionsPlus = () => {
    const { t, isPrivacyFolder } = this.props;

    return [
      {
        key: "new-document",
        label: t("NewDocument"),
        onClick: this.createDocument,
        icon: "images/actions.documents.react.svg",
      },
      {
        key: "new-spreadsheet",
        label: t("NewSpreadsheet"),
        onClick: this.createSpreadsheet,
        icon: "images/spreadsheet.react.svg",
      },
      {
        key: "new-presentation",
        label: t("NewPresentation"),
        onClick: this.createPresentation,
        icon: "images/actions.presentation.react.svg",
      },
      {
        icon: "images/form.react.svg",
        label: t("Translations:NewForm"),
        key: "new-form-base",
        items: [
          {
            key: "new-form",
            label: t("Translations:SubNewForm"),
            icon: "images/form.blank.react.svg",
            onClick: this.createForm,
          },
          {
            key: "new-form-file",
            label: t("Translations:SubNewFormFile"),
            icon: "images/form.file.react.svg",
            onClick: this.createFormFromFile,
            disabled: isPrivacyFolder,
          },
          {
            key: "oforms-gallery",
            label: t("Common:OFORMsGallery"),
            icon: "images/form.gallery.react.svg",
            onClick: this.onShowGallery,
            disabled: isPrivacyFolder || (isMobile && isTablet),
          },
        ],
      },
      {
        key: "new-folder",
        label: t("NewFolder"),
        onClick: this.createFolder,
        icon: "images/catalog.folder.react.svg",
      },
      /*{ key: "separator", isSeparator: true },
      {
        key: "upload-to-folder",
        label: t("UploadToFolder"),
        onClick: this.uploadToFolder,
        disabled: true,
        icon: "images/actions.upload.react.svg",
      },*/
    ];
  };

  createLinkForPortalUsers = () => {
    const { currentFolderId } = this.props;
    const { t } = this.props;

    copy(
      `${window.location.origin}/products/files/filter?folder=${currentFolderId}`
    );

    toastr.success(t("Translations:LinkCopySuccess"));
  };

  onMoveAction = () => {
    this.props.setIsFolderActions(true);
    this.props.setBufferSelection(this.props.currentFolderId);
    return this.props.setMoveToPanelVisible(true);
  };
  onCopyAction = () => {
    this.props.setIsFolderActions(true);
    this.props.setBufferSelection(this.props.currentFolderId);
    return this.props.setCopyPanelVisible(true);
  };
  downloadAction = () => {
    this.props.setBufferSelection(this.props.currentFolderId);
    this.props.setIsFolderActions(true);
    this.props
      .downloadAction(this.props.t("Translations:ArchivingData"), [
        this.props.currentFolderId,
      ])
      .catch((err) => toastr.error(err));
  };

  renameAction = () => console.log("renameAction click");
  onOpenSharingPanel = () => {
    this.props.setBufferSelection(this.props.currentFolderId);
    this.props.setIsFolderActions(true);
    return this.props.setSharingPanelVisible(true);
  };

  onDeleteAction = () => {
    const {
      t,
      deleteAction,
      confirmDelete,
      setDeleteDialogVisible,
      isThirdPartySelection,
      currentFolderId,
      getFolderInfo,
      setBufferSelection,
    } = this.props;

    this.props.setIsFolderActions(true);

    if (confirmDelete || isThirdPartySelection) {
      getFolderInfo(currentFolderId).then((data) => {
        setBufferSelection(data);
        setDeleteDialogVisible(true);
      });
    } else {
      const translations = {
        deleteOperation: t("Translations:DeleteOperation"),
        deleteFromTrash: t("Translations:DeleteFromTrash"),
        deleteSelectedElem: t("Translations:DeleteSelectedElem"),
      };

      deleteAction(translations, [currentFolderId], true).catch((err) =>
        toastr.error(err)
      );
    }
  };

  onEmptyTrashAction = () => {
    const { activeFiles, activeFolders } = this.props;
    const isExistActiveItems = [...activeFiles, ...activeFolders].length > 0;

    if (isExistActiveItems) return;

    this.props.setEmptyTrashDialogVisible(true);
  };

  getContextOptionsFolder = () => {
    const { t, toggleInfoPanel, personal } = this.props;

    return [
      {
        key: "sharing-settings",
        label: t("SharingPanel:SharingSettingsTitle"),
        onClick: this.onOpenSharingPanel,
        disabled: personal ? true : false,
        icon: "/static/images/share.react.svg",
      },
      {
        key: "link-portal-users",
        label: t("LinkForPortalUsers"),
        onClick: this.createLinkForPortalUsers,
        disabled: personal ? true : false,
        icon: "/static/images/invitation.link.react.svg",
      },
      {
        key: "show-info",
        label: t("InfoPanel:ViewDetails"),
        onClick: toggleInfoPanel,
        disabled: false,
        icon: "/static/images/info.react.svg",
      },
      { key: "separator-2", isSeparator: true },
      {
        key: "move-to",
        label: t("MoveTo"),
        onClick: this.onMoveAction,
        disabled: false,
        icon: "images/move.react.svg",
      },
      {
        key: "copy",
        label: t("Translations:Copy"),
        onClick: this.onCopyAction,
        disabled: false,
        icon: "/static/images/copy.react.svg",
      },
      {
        key: "download",
        label: t("Common:Download"),
        onClick: this.downloadAction,
        disabled: false,
        icon: "images/download.react.svg",
      },
      {
        key: "rename",
        label: t("Rename"),
        onClick: this.renameAction,
        disabled: true,
        icon: "images/rename.react.svg",
      },
      {
        key: "delete",
        label: t("Common:Delete"),
        onClick: this.onDeleteAction,
        disabled: false,
        icon: "/static/images/catalog.trash.react.svg",
      },
    ];
  };

  onBackToParentFolder = () => {
    if (this.props.isRoom) {
      return this.moveToRoomsPage();
    }

    this.props.backToParentFolder();
  };

  onSelect = (e) => {
    const key = e.currentTarget.dataset.key;
    this.props.setSelected(key);
  };

  onClose = () => {
    this.props.setSelected("close");
  };

  getMenuItems = () => {
    const { t, cbMenuItems, getCheckboxItemLabel } = this.props;

    const checkboxOptions = (
      <>
        {cbMenuItems.map((key) => {
          const label = getCheckboxItemLabel(t, key);
          return (
            <DropDownItem
              key={key}
              label={label}
              data-key={key}
              onClick={this.onSelect}
            />
          );
        })}
      </>
    );

    return checkboxOptions;
  };

  onChange = (checked) => {
    this.props.setSelected(checked ? "all" : "none");
  };

  onClickFolder = (id, isRootRoom) => {
    const { setSelectedNode, setIsLoading, fetchFiles } = this.props;

    if (isRootRoom) {
      return this.moveToRoomsPage();
    }

    setSelectedNode(id);
    setIsLoading(true);
    fetchFiles(id, null, true, false)
      .catch((err) => toastr.error(err))
      .finally(() => setIsLoading(false));
  };

  moveToRoomsPage = () => {
    const {
      setIsLoading,

      fetchRooms,
      rootFolderType,
      history,
    } = this.props;

    setIsLoading(true);

    const searchArea =
      rootFolderType === FolderType.Rooms
        ? RoomSearchArea.Active
        : RoomSearchArea.Archive;

    fetchRooms(searchArea, null)
      .then(() => {
        const filter = RoomsFilter.getDefault();

        const urlFilter = filter.toUrlParams();

        history.push(
          combineUrl(
            AppServerConfig.proxyURL,
            config.homepage,
            `/rooms?${urlFilter}`
          )
        );
      })
      .finally(() => {
        setIsLoading(false);
      });
  };

  render() {
    //console.log("Body header render");

    const {
      t,
      tReady,
      isInfoPanelVisible,
      isRootFolder,
      title,
      canCreate,
      isDesktop,
      isTabletView,
      personal,
      navigationPath,
      getHeaderMenu,
      viewAs,
      isRecycleBinFolder,
      isEmptyFilesList,
      isHeaderVisible,
      isHeaderChecked,
      isHeaderIndeterminate,
      showText,
      toggleInfoPanel,
    } = this.props;
    const menuItems = this.getMenuItems();
    const isLoading = !title || !tReady;
    const headerMenu = getHeaderMenu(t);

    return (
      <Consumer>
        {(context) => (
          <StyledContainer
            width={context.sectionWidth}
            isRootFolder={isRootFolder}
            canCreate={canCreate}
            isRecycleBinFolder={isRecycleBinFolder}
            isTitle={title}
            isDesktop={isDesktop}
            isTabletView={isTabletView}
            isLoading={isLoading}
            viewAs={viewAs}
          >
            {isHeaderVisible ? (
              <TableGroupMenu
                checkboxOptions={menuItems}
                onChange={this.onChange}
                isChecked={isHeaderChecked}
                isIndeterminate={isHeaderIndeterminate}
                headerMenu={headerMenu}
                isInfoPanelVisible={isInfoPanelVisible}
                toggleInfoPanel={toggleInfoPanel}
              />
            ) : (
              <div className="header-container">
                {isLoading ? (
                  <Loaders.SectionHeader />
                ) : (
                  <Navigation
                    sectionWidth={context.sectionWidth}
                    showText={showText}
                    isRootFolder={isRootFolder}
                    canCreate={canCreate}
                    title={title}
                    isDesktop={isDesktop}
                    isTabletView={isTabletView}
                    personal={personal}
                    tReady={tReady}
                    menuItems={menuItems}
                    navigationItems={navigationPath}
                    getContextOptionsPlus={this.getContextOptionsPlus}
                    getContextOptionsFolder={this.getContextOptionsFolder}
                    onClose={this.onClose}
                    onClickFolder={this.onClickFolder}
                    isRecycleBinFolder={isRecycleBinFolder}
                    isEmptyFilesList={isEmptyFilesList}
                    clearTrash={this.onEmptyTrashAction}
                    onBackToParentFolder={this.onBackToParentFolder}
                    toggleInfoPanel={toggleInfoPanel}
                    isInfoPanelVisible={isInfoPanelVisible}
                    titles={{
                      trash: t("EmptyRecycleBin"),
                    }}
                  />
                )}
              </div>
            )}
          </StyledContainer>
        )}
      </Consumer>
    );
  }
}

export default inject(
  ({
    auth,
    filesStore,
    roomsStore,
    dialogsStore,
    selectedFolderStore,
    treeFoldersStore,
    filesActionsStore,
    settingsStore,
  }) => {
    const {
      setSelected,
      setSelection,

      canCreate,
      isHeaderVisible,
      isHeaderIndeterminate,
      isHeaderChecked,
      isThirdPartySelection,
      cbMenuItems,
      getCheckboxItemLabel,
      isEmptyFilesList,
      getFolderInfo,
      setBufferSelection,
      viewAs,
      setIsLoading,
      fetchFiles,
      activeFiles,
      activeFolders,
    } = filesStore;
<<<<<<< HEAD
    const { fetchRooms } = roomsStore;
    const { setAction } = fileActionStore;
=======

>>>>>>> c1be6ecb
    const {
      setSharingPanelVisible,
      setMoveToPanelVisible,
      setCopyPanelVisible,
      setDeleteDialogVisible,
      setEmptyTrashDialogVisible,
      setSelectFileDialogVisible,
      setIsFolderActions,
    } = dialogsStore;

    const { isRecycleBinFolder, isPrivacyFolder } = treeFoldersStore;
    const {
      deleteAction,
      downloadAction,
      getHeaderMenu,
      backToParentFolder,
    } = filesActionsStore;

    const { toggleIsVisible, isVisible } = auth.infoPanelStore;

    const {
      title,
      id,
      roomType,
      rootFolderType,
      pathParts,
      navigationPath,
    } = selectedFolderStore;

    const isRoom = !!roomType;

    return {
      showText: auth.settingsStore.showText,
      isDesktop: auth.settingsStore.isDesktopClient,
      isRootFolder: pathParts?.length === 1,
      title,
      isRoom,
      rootFolderType,
      currentFolderId: id,
      pathParts: pathParts,
      navigationPath: navigationPath,
      canCreate,
      toggleInfoPanel: toggleIsVisible,
      isInfoPanelVisible: isVisible,
      isHeaderVisible,
      isHeaderIndeterminate,
      isHeaderChecked,
      isThirdPartySelection,
      isTabletView: auth.settingsStore.isTabletView,
      confirmDelete: settingsStore.confirmDelete,
      personal: auth.settingsStore.personal,
      cbMenuItems,
      setSelectedNode: treeFoldersStore.setSelectedNode,
      getFolderInfo,

      setSelected,
      setSelection,

      setSharingPanelVisible,
      setMoveToPanelVisible,
      setCopyPanelVisible,
      setBufferSelection,
      setIsFolderActions,
      deleteAction,
      setDeleteDialogVisible,
      downloadAction,
      getHeaderMenu,
      backToParentFolder,
      getCheckboxItemLabel,
      setSelectFileDialogVisible,

      isRecycleBinFolder,
      setEmptyTrashDialogVisible,
      isEmptyFilesList,
      isPrivacyFolder,
      viewAs,

      setIsLoading,
      fetchFiles,
      fetchRooms,

      activeFiles,
      activeFolders,
    };
  }
)(
  withTranslation([
    "Home",
    "Common",
    "Translations",
    "InfoPanel",
    "SharingPanel",
  ])(withRouter(observer(SectionHeaderContent)))
);<|MERGE_RESOLUTION|>--- conflicted
+++ resolved
@@ -521,12 +521,8 @@
       activeFiles,
       activeFolders,
     } = filesStore;
-<<<<<<< HEAD
     const { fetchRooms } = roomsStore;
-    const { setAction } = fileActionStore;
-=======
-
->>>>>>> c1be6ecb
+
     const {
       setSharingPanelVisible,
       setMoveToPanelVisible,
