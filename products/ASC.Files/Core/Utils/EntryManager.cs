--- conflicted
+++ resolved
@@ -1,2083 +1,1813 @@
-// (c) Copyright Ascensio System SIA 2010-2022
-//
-// This program is a free software product.
-// You can redistribute it and/or modify it under the terms
-// of the GNU Affero General Public License (AGPL) version 3 as published by the Free Software
-// Foundation. In accordance with Section 7(a) of the GNU AGPL its Section 15 shall be amended
-// to the effect that Ascensio System SIA expressly excludes the warranty of non-infringement of
-// any third-party rights.
-//
-// This program is distributed WITHOUT ANY WARRANTY, without even the implied warranty
-// of MERCHANTABILITY or FITNESS FOR A PARTICULAR  PURPOSE. For details, see
-// the GNU AGPL at: http://www.gnu.org/licenses/agpl-3.0.html
-//
-// You can contact Ascensio System SIA at Lubanas st. 125a-25, Riga, Latvia, EU, LV-1021.
-//
-// The  interactive user interfaces in modified source and object code versions of the Program must
-// display Appropriate Legal Notices, as required under Section 5 of the GNU AGPL version 3.
-//
-// Pursuant to Section 7(b) of the License you must retain the original Product logo when
-// distributing the program. Pursuant to Section 7(e) we decline to grant you any rights under
-// trademark law for use of our trademarks.
-//
-// All the Product's GUI elements, including illustrations and icon sets, as well as technical writing
-// content are licensed under the terms of the Creative Commons Attribution-ShareAlike 4.0
-// International. See the License terms at http://creativecommons.org/licenses/by-sa/4.0/legalcode
-
-namespace ASC.Web.Files.Utils;
-
-[Scope]
-public class LockerManager
-{
-<<<<<<< HEAD
+// (c) Copyright Ascensio System SIA 2010-2022
+//
+// This program is a free software product.
+// You can redistribute it and/or modify it under the terms
+// of the GNU Affero General Public License (AGPL) version 3 as published by the Free Software
+// Foundation. In accordance with Section 7(a) of the GNU AGPL its Section 15 shall be amended
+// to the effect that Ascensio System SIA expressly excludes the warranty of non-infringement of
+// any third-party rights.
+//
+// This program is distributed WITHOUT ANY WARRANTY, without even the implied warranty
+// of MERCHANTABILITY or FITNESS FOR A PARTICULAR  PURPOSE. For details, see
+// the GNU AGPL at: http://www.gnu.org/licenses/agpl-3.0.html
+//
+// You can contact Ascensio System SIA at Lubanas st. 125a-25, Riga, Latvia, EU, LV-1021.
+//
+// The  interactive user interfaces in modified source and object code versions of the Program must
+// display Appropriate Legal Notices, as required under Section 5 of the GNU AGPL version 3.
+//
+// Pursuant to Section 7(b) of the License you must retain the original Product logo when
+// distributing the program. Pursuant to Section 7(e) we decline to grant you any rights under
+// trademark law for use of our trademarks.
+//
+// All the Product's GUI elements, including illustrations and icon sets, as well as technical writing
+// content are licensed under the terms of the Creative Commons Attribution-ShareAlike 4.0
+// International. See the License terms at http://creativecommons.org/licenses/by-sa/4.0/legalcode
+
+namespace ASC.Web.Files.Utils;
+
+[Scope]
+public class LockerManager
+{
     private readonly AuthContext _authContext;
     private readonly IDaoFactory _daoFactory;
-=======
-    [Scope]
-    public class LockerManager
-    {
-        private readonly ThirdPartySelector _thirdPartySelector;
-
-        private AuthContext AuthContext { get; }
-        private IDaoFactory DaoFactory { get; }
-
-        public LockerManager(AuthContext authContext, IDaoFactory daoFactory, ThirdPartySelector thirdPartySelector)
-        {
-            AuthContext = authContext;
-            DaoFactory = daoFactory;
-            _thirdPartySelector = thirdPartySelector;
-        }
-
-        public bool FileLockedForMe<T>(T fileId, Guid userId = default)
-        {
-            var app = _thirdPartySelector.GetAppByFileId(fileId.ToString());
-            if (app != null)
-            {
-                return false;
+    private readonly ThirdPartySelector _thirdPartySelector;
+    public LockerManager(AuthContext authContext, IDaoFactory daoFactory, ThirdPartySelector thirdPartySelector)
+    {
+        _authContext = authContext;
+        _daoFactory = daoFactory;
+        _thirdPartySelector = thirdPartySelector;
+    }
+
+    public bool FileLockedForMe<T>(T fileId, Guid userId = default)
+    {
+        var app = _thirdPartySelector.GetAppByFileId(fileId.ToString());
+        if (app != null)
+        {
+            return false;
+        }
+
+        userId = userId == default ? _authContext.CurrentAccount.ID : userId;
+        var tagDao = _daoFactory.GetTagDao<T>();
+        var lockedBy = FileLockedBy(fileId, tagDao);
+
+        return lockedBy != Guid.Empty && lockedBy != userId;
+    }
+
+    public async Task<bool> FileLockedForMeAsync<T>(T fileId, Guid userId = default)
+    {
+        var app = _thirdPartySelector.GetAppByFileId(fileId.ToString());
+        if (app != null)
+        {
+            return false;
+        }
+
+        userId = userId == default ? _authContext.CurrentAccount.ID : userId;
+        var tagDao = _daoFactory.GetTagDao<T>();
+        var lockedBy = await FileLockedByAsync(fileId, tagDao);
+
+        return lockedBy != Guid.Empty && lockedBy != userId;
+    }
+
+    public Guid FileLockedBy<T>(T fileId, ITagDao<T> tagDao)
+    {
+        var tagLock = tagDao.GetTagsAsync(fileId, FileEntryType.File, TagType.Locked).ToListAsync().Result.FirstOrDefault();
+
+        return tagLock != null ? tagLock.Owner : Guid.Empty;
+    }
+
+    public async Task<Guid> FileLockedByAsync<T>(T fileId, ITagDao<T> tagDao)
+    {
+        var tags = tagDao.GetTagsAsync(fileId, FileEntryType.File, TagType.Locked);
+        var tagLock = await tags.FirstOrDefaultAsync();
+
+        return tagLock != null ? tagLock.Owner : Guid.Empty;
+    }
+}
+
+[Scope]
+public class BreadCrumbsManager
+{
+    private readonly IDaoFactory _daoFactory;
+    private readonly FileSecurity _fileSecurity;
+    private readonly GlobalFolderHelper _globalFolderHelper;
+    private readonly AuthContext _authContext;
+
+    public BreadCrumbsManager(
+        IDaoFactory daoFactory,
+        FileSecurity fileSecurity,
+        GlobalFolderHelper globalFolderHelper,
+        AuthContext authContext)
+    {
+        _daoFactory = daoFactory;
+        _fileSecurity = fileSecurity;
+        _globalFolderHelper = globalFolderHelper;
+        _authContext = authContext;
+    }
+
+    public Task<List<FileEntry>> GetBreadCrumbsAsync<T>(T folderId)
+    {
+        var folderDao = _daoFactory.GetFolderDao<T>();
+
+        return GetBreadCrumbsAsync(folderId, folderDao);
+    }
+
+    public async Task<List<FileEntry>> GetBreadCrumbsAsync<T>(T folderId, IFolderDao<T> folderDao)
+    {
+        if (folderId == null)
+        {
+            return new List<FileEntry>();
+        }
+
+        var tmpBreadCrumbs = await _fileSecurity.FilterReadAsync(await folderDao.GetParentFoldersAsync(folderId));
+        var breadCrumbs = tmpBreadCrumbs.Cast<FileEntry>().ToList();
+
+        var firstVisible = breadCrumbs.ElementAtOrDefault(0) as Folder<T>;
+
+        var rootId = 0;
+        if (firstVisible == null)
+        {
+            rootId = await _globalFolderHelper.FolderShareAsync;
+        }
+        else
+        {
+            switch (firstVisible.FolderType)
+            {
+                case FolderType.DEFAULT:
+                    if (!firstVisible.ProviderEntry)
+                    {
+                        rootId = await _globalFolderHelper.FolderShareAsync;
+                    }
+                    else
+                    {
+                        switch (firstVisible.RootFolderType)
+                        {
+                            case FolderType.USER:
+                                rootId = _authContext.CurrentAccount.ID == firstVisible.RootCreateBy
+                                    ? _globalFolderHelper.FolderMy
+                                    : await _globalFolderHelper.FolderShareAsync;
+                                break;
+                            case FolderType.COMMON:
+                                rootId = await _globalFolderHelper.FolderCommonAsync;
+                                break;
+                        }
+                    }
+                    break;
+
+                case FolderType.BUNCH:
+                    rootId = await _globalFolderHelper.FolderProjectsAsync;
+                    break;
+            }
+        }
+
+        var folderDaoInt = _daoFactory.GetFolderDao<int>();
+
+        if (rootId != 0)
+        {
+            breadCrumbs.Insert(0, await folderDaoInt.GetFolderAsync(rootId));
+        }
+
+        return breadCrumbs;
+    }
+}
+
+[Scope]
+public class EntryStatusManager
+{
+    private readonly IDaoFactory _daoFactory;
+    private readonly AuthContext _authContext;
+    private readonly Global _global;
+
+    public EntryStatusManager(IDaoFactory daoFactory, AuthContext authContext, Global global)
+    {
+        _daoFactory = daoFactory;
+        _authContext = authContext;
+        _global = global;
+    }
+
+    public async Task SetFileStatusAsync<T>(File<T> file)
+    {
+        if (file == null || file.Id == null)
+        {
+            return;
+        }
+
+        await SetFileStatusAsync(new List<File<T>>(1) { file });
+    }
+
+    public async Task SetFileStatusAsync(IEnumerable<FileEntry> files)
+    {
+        await SetFileStatusAsync(files.OfType<File<int>>().Where(r => r.Id != 0).ToList());
+        await SetFileStatusAsync(files.OfType<File<string>>().Where(r => !string.IsNullOrEmpty(r.Id)).ToList());
+    }
+
+    public async Task SetFileStatusAsync<T>(IEnumerable<File<T>> files)
+    {
+        var tagDao = _daoFactory.GetTagDao<T>();
+
+        var tags = await tagDao.GetTagsAsync(_authContext.CurrentAccount.ID, new[] { TagType.Favorite, TagType.Template, TagType.Locked }, files);
+        var tagsNew = await tagDao.GetNewTagsAsync(_authContext.CurrentAccount.ID, files).ToListAsync();
+
+        foreach (var file in files)
+        {
+            foreach (var t in tags)
+            {
+                if (!t.Key.Equals(file.Id))
+                {
+                    continue;
+                }
+
+                if (t.Value.Any(r => r.Type == TagType.Favorite))
+                {
+                    file.IsFavorite = true;
+                }
+
+                if (t.Value.Any(r => r.Type == TagType.Template))
+                {
+                    file.IsTemplate = true;
+                }
+
+                var lockedTag = t.Value.FirstOrDefault(r => r.Type == TagType.Locked);
+                if (lockedTag != null)
+                {
+                    var lockedBy = lockedTag.Owner;
+                    file.Locked = lockedBy != Guid.Empty;
+                    file.LockedBy = lockedBy != Guid.Empty && lockedBy != _authContext.CurrentAccount.ID
+                        ? _global.GetUserName(lockedBy)
+                        : null;
+
+                    continue;
+                }
+            }
+
+            if (tagsNew.Any(r => r.EntryId.Equals(file.Id)))
+            {
+                file.IsNew = true;
+            }
+        }
+    }
+
+    public async Task SetIsFavoriteFolderAsync<T>(Folder<T> folder)
+    {
+        if (folder == null || folder.Id == null)
+        {
+            return;
+        }
+
+        await SetIsFavoriteFoldersAsync(new List<Folder<T>>(1) { folder });
+    }
+
+    public async Task SetIsFavoriteFoldersAsync(IEnumerable<FileEntry> files)
+    {
+        await SetIsFavoriteFoldersAsync(files.OfType<Folder<int>>().Where(r => r.Id != 0).ToList());
+        await SetIsFavoriteFoldersAsync(files.OfType<Folder<string>>().Where(r => !string.IsNullOrEmpty(r.Id)).ToList());
+    }
+
+    public async Task SetIsFavoriteFoldersAsync<T>(IEnumerable<Folder<T>> folders)
+    {
+        var tagDao = _daoFactory.GetTagDao<T>();
+
+        var tagsFavorite = tagDao.GetTagsAsync(_authContext.CurrentAccount.ID, TagType.Favorite, folders);
+
+        foreach (var folder in folders)
+        {
+            if (await tagsFavorite.AnyAsync(r => r.EntryId.Equals(folder.Id)))
+            {
+                folder.IsFavorite = true;
+            }
+        }
+    }
+}
+
+[Scope]
+public class EntryManager
+{
+    private const string _updateList = "filesUpdateList";
+    private readonly ThirdPartySelector _thirdPartySelector;
+    private readonly ThumbnailSettings _thumbnailSettings;
+
+    private readonly ICache _cache;
+    private readonly FileTrackerHelper _fileTracker;
+    private readonly EntryStatusManager _entryStatusManager;
+    private readonly IDaoFactory _daoFactory;
+    private readonly FileSecurity _fileSecurity;
+    private readonly GlobalFolderHelper _globalFolderHelper;
+    private readonly PathProvider _pathProvider;
+    private readonly AuthContext _authContext;
+    private readonly FileMarker _fileMarker;
+    private readonly FileUtility _fileUtility;
+    private readonly GlobalStore _globalStore;
+    private readonly CoreBaseSettings _coreBaseSettings;
+    private readonly FilesSettingsHelper _filesSettingsHelper;
+    private readonly UserManager _userManager;
+    private readonly FileShareLink _fileShareLink;
+    private readonly DocumentServiceHelper _documentServiceHelper;
+    private readonly ThirdpartyConfiguration _thirdpartyConfiguration;
+    private readonly DocumentServiceConnector _documentServiceConnector;
+    private readonly LockerManager _lockerManager;
+    private readonly BreadCrumbsManager _breadCrumbsManager;
+    private readonly SettingsManager _settingsManager;
+    private readonly IServiceProvider _serviceProvider;
+    private readonly ILogger<EntryManager> _logger;
+    private readonly IHttpClientFactory _clientFactory;
+    private readonly FilesMessageService _filesMessageService;
+
+    public EntryManager(
+        IDaoFactory daoFactory,
+        FileSecurity fileSecurity,
+        GlobalFolderHelper globalFolderHelper,
+        PathProvider pathProvider,
+        AuthContext authContext,
+        FileMarker fileMarker,
+        FileUtility fileUtility,
+        GlobalStore globalStore,
+        CoreBaseSettings coreBaseSettings,
+        FilesSettingsHelper filesSettingsHelper,
+        UserManager userManager,
+        ILogger<EntryManager> logger,
+        FileShareLink fileShareLink,
+        DocumentServiceHelper documentServiceHelper,
+        ThirdpartyConfiguration thirdpartyConfiguration,
+        DocumentServiceConnector documentServiceConnector,
+        LockerManager lockerManager,
+        BreadCrumbsManager breadCrumbsManager,
+        SettingsManager settingsManager,
+        IServiceProvider serviceProvider,
+        ICache cache,
+        FileTrackerHelper fileTracker,
+        EntryStatusManager entryStatusManager,
+        ThirdPartySelector thirdPartySelector,
+        IHttpClientFactory clientFactory,
+        FilesMessageService filesMessageService,
+        ThumbnailSettings thumbnailSettings)
+    {
+        _daoFactory = daoFactory;
+        _fileSecurity = fileSecurity;
+        _globalFolderHelper = globalFolderHelper;
+        _pathProvider = pathProvider;
+        _authContext = authContext;
+        _fileMarker = fileMarker;
+        _fileUtility = fileUtility;
+        _globalStore = globalStore;
+        _coreBaseSettings = coreBaseSettings;
+        _filesSettingsHelper = filesSettingsHelper;
+        _userManager = userManager;
+        _fileShareLink = fileShareLink;
+        _documentServiceHelper = documentServiceHelper;
+        _thirdpartyConfiguration = thirdpartyConfiguration;
+        _documentServiceConnector = documentServiceConnector;
+        _lockerManager = lockerManager;
+        _breadCrumbsManager = breadCrumbsManager;
+        _settingsManager = settingsManager;
+        _serviceProvider = serviceProvider;
+        _logger = logger;
+        _cache = cache;
+        _fileTracker = fileTracker;
+        _entryStatusManager = entryStatusManager;
+        _clientFactory = clientFactory;
+        _filesMessageService = filesMessageService;
+        _thirdPartySelector = thirdPartySelector;
+        _thumbnailSettings = thumbnailSettings;
+    }
+
+    public async Task<(IEnumerable<FileEntry> Entries, int Total)> GetEntriesAsync<T>(Folder<T> parent, int from, int count, FilterType filter, bool subjectGroup, Guid subjectId, string searchText, bool searchInContent, bool withSubfolders, OrderBy orderBy)
+    {
+        var total = 0;
+
+        if (parent == null)
+        {
+            throw new ArgumentNullException(nameof(parent), FilesCommonResource.ErrorMassage_FolderNotFound);
+        }
+
+        if (parent.ProviderEntry && !_filesSettingsHelper.EnableThirdParty)
+        {
+            throw new SecurityException(FilesCommonResource.ErrorMassage_SecurityException_ReadFolder);
+        }
+
+        if (parent.RootFolderType == FolderType.Privacy && (!PrivacyRoomSettings.IsAvailable() || !PrivacyRoomSettings.GetEnabled(_settingsManager)))
+        {
+            throw new SecurityException(FilesCommonResource.ErrorMassage_SecurityException_ReadFolder);
+        }
+
+        var fileSecurity = _fileSecurity;
+        var entries = Enumerable.Empty<FileEntry>();
+
+        searchInContent = searchInContent && filter != FilterType.ByExtension && !Equals(parent.Id, _globalFolderHelper.FolderTrash);
+
+        if (parent.FolderType == FolderType.Projects && parent.Id.Equals(await _globalFolderHelper.FolderProjectsAsync))
+        {
+            //TODO
+            //var apiServer = new ASC.Api.ApiServer();
+            //var apiUrl = string.Format("{0}project/maxlastmodified.json", SetupInfo.WebApiBaseUrl);
+
+            //const string responseBody = null;// apiServer.GetApiResponse(apiUrl, "GET");
+            //if (responseBody != null)
+            //{
+            //    JObject responseApi;
+
+            //    Dictionary<int, KeyValuePair<int, string>> folderIDProjectTitle = null;
+
+            //    if (folderIDProjectTitle == null)
+            //    {
+            //        //apiUrl = string.Format("{0}project/filter.json?sortBy=title&sortOrder=ascending&status=open&fields=id,title,security,projectFolder", SetupInfo.WebApiBaseUrl);
+
+            //        responseApi = JObject.Parse(""); //Encoding.UTF8.GetString(Convert.FromBase64String(apiServer.GetApiResponse(apiUrl, "GET"))));
+
+            //        var responseData = responseApi["response"];
+
+            //        if (!(responseData is JArray)) return (entries, total);
+
+            //        folderIDProjectTitle = new Dictionary<int, KeyValuePair<int, string>>();
+            //        foreach (JObject projectInfo in responseData.Children().OfType<JObject>())
+            //        {
+            //            var projectID = projectInfo["id"].Value<int>();
+            //            var projectTitle = Global.ReplaceInvalidCharsAndTruncate(projectInfo["title"].Value<string>());
+
+            //            if (projectInfo.TryGetValue("security", out var projectSecurityJToken))
+            //            {
+            //                var projectSecurity = projectInfo["security"].Value<JObject>();
+            //                if (projectSecurity.TryGetValue("canReadFiles", out var projectCanFileReadJToken))
+            //                {
+            //                    if (!projectSecurity["canReadFiles"].Value<bool>())
+            //                    {
+            //                        continue;
+            //                    }
+            //                }
+            //            }
+
+            //            int projectFolderID;
+            //            if (projectInfo.TryGetValue("projectFolder", out var projectFolderIDjToken))
+            //                projectFolderID = projectFolderIDjToken.Value<int>();
+            //            else
+            //                projectFolderID = await FilesIntegration.RegisterBunchAsync<int>("projects", "project", projectID.ToString());
+
+            //            if (!folderIDProjectTitle.ContainsKey(projectFolderID))
+            //                folderIDProjectTitle.Add(projectFolderID, new KeyValuePair<int, string>(projectID, projectTitle));
+
+            //            Cache.Remove("documents/folders/" + projectFolderID);
+            //            Cache.Insert("documents/folders/" + projectFolderID, projectTitle, TimeSpan.FromMinutes(30));
+            //        }
+            //    }
+
+            //    var rootKeys = folderIDProjectTitle.Keys.ToArray();
+            //    if (filter == FilterType.None || filter == FilterType.FoldersOnly)
+            //    {
+            //        var folders = await DaoFactory.GetFolderDao<int>().GetFoldersAsync(rootKeys, filter, subjectGroup, subjectId, searchText, withSubfolders, false).ToListAsync();
+
+            //        var emptyFilter = string.IsNullOrEmpty(searchText) && filter == FilterType.None && subjectId == Guid.Empty;
+            //        if (!emptyFilter)
+            //        {
+            //            var projectFolderIds =
+            //                folderIDProjectTitle
+            //                    .Where(projectFolder => string.IsNullOrEmpty(searchText)
+            //                                            || (projectFolder.Value.Value ?? "").ToLower().Trim().Contains(searchText.ToLower().Trim()))
+            //                    .Select(projectFolder => projectFolder.Key);
+
+            //            folders.RemoveAll(folder => rootKeys.Contains(folder.ID));
+
+            //            var projectFolders = await DaoFactory.GetFolderDao<int>().GetFoldersAsync(projectFolderIds.ToList(), filter, subjectGroup, subjectId, null, false, false).ToListAsync();
+            //            folders.AddRange(projectFolders);
+            //        }
+
+            //        folders.ForEach(x =>
+            //            {
+            //                x.Title = folderIDProjectTitle.ContainsKey(x.ID) ? folderIDProjectTitle[x.ID].Value : x.Title;
+            //                x.FolderUrl = folderIDProjectTitle.ContainsKey(x.ID) ? PathProvider.GetFolderUrlAsync(x, folderIDProjectTitle[x.ID].Key).Result : string.Empty;
+            //            });
+
+            //        if (withSubfolders)
+            //        {
+            //            entries = entries.Concat(await fileSecurity.FilterReadAsync(folders));
+            //        }
+            //        else
+            //        {
+            //            entries = entries.Concat(folders);
+            //        }
+            //    }
+
+            //    if (filter != FilterType.FoldersOnly && withSubfolders)
+            //    {
+            //        var files = await DaoFactory.GetFileDao<int>().GetFilesAsync(rootKeys, filter, subjectGroup, subjectId, searchText, searchInContent);
+            //        entries = entries.Concat(await fileSecurity.FilterReadAsync(files))
+            //    }
+            //}
+
+            //CalculateTotal();
+        }
+        else if (parent.FolderType == FolderType.SHARE)
+        {
+            //share
+            var shared = await fileSecurity.GetSharesForMeAsync(filter, subjectGroup, subjectId, searchText, searchInContent, withSubfolders);
+
+            entries = entries.Concat(shared);
+
+            CalculateTotal();
+        }
+        else if (parent.FolderType == FolderType.Recent)
+        {
+            var files = await GetRecentAsync(filter, subjectGroup, subjectId, searchText, searchInContent);
+            entries = entries.Concat(files);
+
+            CalculateTotal();
+        }
+        else if (parent.FolderType == FolderType.Favorites)
+        {
+            var (files, folders) = await GetFavoritesAsync(filter, subjectGroup, subjectId, searchText, searchInContent);
+
+            entries = entries.Concat(folders);
+            entries = entries.Concat(files);
+
+            CalculateTotal();
+        }
+        else if (parent.FolderType == FolderType.Templates)
+        {
+            var folderDao = _daoFactory.GetFolderDao<T>();
+            var fileDao = _daoFactory.GetFileDao<T>();
+            var files = await GetTemplatesAsync(folderDao, fileDao, filter, subjectGroup, subjectId, searchText, searchInContent);
+            entries = entries.Concat(files);
+
+            CalculateTotal();
+        }
+        else if (parent.FolderType == FolderType.Privacy)
+        {
+            var folderDao = _daoFactory.GetFolderDao<T>();
+            var fileDao = _daoFactory.GetFileDao<T>();
+            var folders = await folderDao.GetFoldersAsync(parent.Id, orderBy, filter, subjectGroup, subjectId, searchText, withSubfolders).ToListAsync();
+            entries = entries.Concat(await fileSecurity.FilterReadAsync(folders));
+
+            var files = await fileDao.GetFilesAsync(parent.Id, orderBy, filter, subjectGroup, subjectId, searchText, searchInContent, withSubfolders).ToListAsync();
+            entries = entries.Concat(await fileSecurity.FilterReadAsync(files));
+
+            //share
+            var shared = await fileSecurity.GetPrivacyForMeAsync(filter, subjectGroup, subjectId, searchText, searchInContent, withSubfolders);
+
+            entries = entries.Concat(shared);
+
+            CalculateTotal();
+        }
+        else
+        {
+            if (parent.FolderType == FolderType.TRASH)
+            {
+                withSubfolders = false;
+            }
+
+            var folders = await _daoFactory.GetFolderDao<T>().GetFoldersAsync(parent.Id, orderBy, filter, subjectGroup, subjectId, searchText, withSubfolders).ToListAsync();
+            entries = entries.Concat(await fileSecurity.FilterReadAsync(folders));
+
+            var files = await _daoFactory.GetFileDao<T>().GetFilesAsync(parent.Id, orderBy, filter, subjectGroup, subjectId, searchText, searchInContent, withSubfolders).ToListAsync();
+            entries = entries.Concat(await fileSecurity.FilterReadAsync(files));
+
+            if (filter == FilterType.None || filter == FilterType.FoldersOnly)
+            {
+                var folderList = await GetThirpartyFoldersAsync(parent, searchText);
+
+                var thirdPartyFolder = FilterEntries(folderList, filter, subjectGroup, subjectId, searchText, searchInContent);
+                entries = entries.Concat(thirdPartyFolder);
+            }
+        }
+
+        if (orderBy.SortedBy != SortedByType.New)
+        {
+            if (parent.FolderType != FolderType.Recent)
+            {
+                entries = SortEntries<T>(entries, orderBy);
+            }
+
+            total = entries.Count();
+            if (0 < from)
+            {
+                entries = entries.Skip(from);
             }
 
-            userId = userId == default ? AuthContext.CurrentAccount.ID : userId;
-            var tagDao = DaoFactory.GetTagDao<T>();
-            var lockedBy = FileLockedBy(fileId, tagDao);
-            return lockedBy != Guid.Empty && lockedBy != userId;
-        }
-
-        public async Task<bool> FileLockedForMeAsync<T>(T fileId, Guid userId = default)
-        {
-            var app = _thirdPartySelector.GetAppByFileId(fileId.ToString());
-            if (app != null)
-            {
-                return false;
+            if (0 < count)
+            {
+                entries = entries.Take(count);
+            }
+        }
+
+        entries = await _fileMarker.SetTagsNewAsync(parent, entries);
+
+        //sorting after marking
+        if (orderBy.SortedBy == SortedByType.New)
+        {
+            entries = SortEntries<T>(entries, orderBy);
+
+            total = entries.Count();
+            if (0 < from)
+            {
+                entries = entries.Skip(from);
             }
->>>>>>> 2479448c
-
-    public LockerManager(AuthContext authContext, IDaoFactory daoFactory)
-    {
-        _authContext = authContext;
-        _daoFactory = daoFactory;
-    }
-
-    public bool FileLockedForMe<T>(T fileId, Guid userId = default)
-    {
-        var app = ThirdPartySelector.GetAppByFileId(fileId.ToString());
-        if (app != null)
-        {
-            return false;
-        }
-
-        userId = userId == default ? _authContext.CurrentAccount.ID : userId;
-        var tagDao = _daoFactory.GetTagDao<T>();
-        var lockedBy = FileLockedBy(fileId, tagDao);
-
-        return lockedBy != Guid.Empty && lockedBy != userId;
-    }
-
-    public async Task<bool> FileLockedForMeAsync<T>(T fileId, Guid userId = default)
-    {
-        var app = ThirdPartySelector.GetAppByFileId(fileId.ToString());
-        if (app != null)
-        {
-            return false;
-        }
-
-        userId = userId == default ? _authContext.CurrentAccount.ID : userId;
-        var tagDao = _daoFactory.GetTagDao<T>();
-        var lockedBy = await FileLockedByAsync(fileId, tagDao);
-
-        return lockedBy != Guid.Empty && lockedBy != userId;
-    }
-
-    public Guid FileLockedBy<T>(T fileId, ITagDao<T> tagDao)
-    {
-        var tagLock = tagDao.GetTagsAsync(fileId, FileEntryType.File, TagType.Locked).ToListAsync().Result.FirstOrDefault();
-
-        return tagLock != null ? tagLock.Owner : Guid.Empty;
-    }
-
-    public async Task<Guid> FileLockedByAsync<T>(T fileId, ITagDao<T> tagDao)
-    {
-        var tags = tagDao.GetTagsAsync(fileId, FileEntryType.File, TagType.Locked);
-        var tagLock = await tags.FirstOrDefaultAsync();
-
-        return tagLock != null ? tagLock.Owner : Guid.Empty;
-    }
-}
-
-[Scope]
-public class BreadCrumbsManager
-{
-    private readonly IDaoFactory _daoFactory;
-    private readonly FileSecurity _fileSecurity;
-    private readonly GlobalFolderHelper _globalFolderHelper;
-    private readonly AuthContext _authContext;
-
-    public BreadCrumbsManager(
-        IDaoFactory daoFactory,
-        FileSecurity fileSecurity,
-        GlobalFolderHelper globalFolderHelper,
-        AuthContext authContext)
-    {
-        _daoFactory = daoFactory;
-        _fileSecurity = fileSecurity;
-        _globalFolderHelper = globalFolderHelper;
-        _authContext = authContext;
-    }
-
-    public Task<List<FileEntry>> GetBreadCrumbsAsync<T>(T folderId)
-    {
-        var folderDao = _daoFactory.GetFolderDao<T>();
-
-        return GetBreadCrumbsAsync(folderId, folderDao);
-    }
-
-    public async Task<List<FileEntry>> GetBreadCrumbsAsync<T>(T folderId, IFolderDao<T> folderDao)
-    {
-        if (folderId == null)
-        {
-            return new List<FileEntry>();
-        }
-
-        var tmpBreadCrumbs = await _fileSecurity.FilterReadAsync(await folderDao.GetParentFoldersAsync(folderId));
-        var breadCrumbs = tmpBreadCrumbs.Cast<FileEntry>().ToList();
-
-        var firstVisible = breadCrumbs.ElementAtOrDefault(0) as Folder<T>;
-
-        var rootId = 0;
-        if (firstVisible == null)
-        {
-            rootId = await _globalFolderHelper.FolderShareAsync;
-        }
-        else
-        {
-            switch (firstVisible.FolderType)
-            {
-                case FolderType.DEFAULT:
-                    if (!firstVisible.ProviderEntry)
-                    {
-                        rootId = await _globalFolderHelper.FolderShareAsync;
-                    }
-                    else
-                    {
-                        switch (firstVisible.RootFolderType)
-                        {
-                            case FolderType.USER:
-                                rootId = _authContext.CurrentAccount.ID == firstVisible.RootCreateBy
-                                    ? _globalFolderHelper.FolderMy
-                                    : await _globalFolderHelper.FolderShareAsync;
-                                break;
-                            case FolderType.COMMON:
-                                rootId = await _globalFolderHelper.FolderCommonAsync;
-                                break;
-                        }
-                    }
-                    break;
-
-                case FolderType.BUNCH:
-                    rootId = await _globalFolderHelper.FolderProjectsAsync;
-                    break;
-            }
-        }
-
-        var folderDaoInt = _daoFactory.GetFolderDao<int>();
-
-        if (rootId != 0)
-        {
-            breadCrumbs.Insert(0, await folderDaoInt.GetFolderAsync(rootId));
-        }
-
-        return breadCrumbs;
-    }
-}
-
-[Scope]
-public class EntryStatusManager
-{
-    private readonly IDaoFactory _daoFactory;
-    private readonly AuthContext _authContext;
-    private readonly Global _global;
-
-    public EntryStatusManager(IDaoFactory daoFactory, AuthContext authContext, Global global)
-    {
-        _daoFactory = daoFactory;
-        _authContext = authContext;
-        _global = global;
-    }
-
-    public async Task SetFileStatusAsync<T>(File<T> file)
-    {
-        if (file == null || file.Id == null)
-        {
-            return;
-        }
-
-        await SetFileStatusAsync(new List<File<T>>(1) { file });
-    }
-
-    public async Task SetFileStatusAsync(IEnumerable<FileEntry> files)
-    {
-        await SetFileStatusAsync(files.OfType<File<int>>().Where(r => r.Id != 0).ToList());
-        await SetFileStatusAsync(files.OfType<File<string>>().Where(r => !string.IsNullOrEmpty(r.Id)).ToList());
-    }
-
-    public async Task SetFileStatusAsync<T>(IEnumerable<File<T>> files)
-    {
-        var tagDao = _daoFactory.GetTagDao<T>();
-
-        var tags = await tagDao.GetTagsAsync(_authContext.CurrentAccount.ID, new[] { TagType.Favorite, TagType.Template, TagType.Locked }, files);
-        var tagsNew = await tagDao.GetNewTagsAsync(_authContext.CurrentAccount.ID, files).ToListAsync();
-
-        foreach (var file in files)
-        {
-            foreach (var t in tags)
-            {
-                if (!t.Key.Equals(file.Id))
-                {
-                    continue;
-                }
-
-                if (t.Value.Any(r => r.Type == TagType.Favorite))
-                {
-                    file.IsFavorite = true;
-                }
-
-                if (t.Value.Any(r => r.Type == TagType.Template))
-                {
-                    file.IsTemplate = true;
-                }
-
-                var lockedTag = t.Value.FirstOrDefault(r => r.Type == TagType.Locked);
-                if (lockedTag != null)
-                {
-                    var lockedBy = lockedTag.Owner;
-                    file.Locked = lockedBy != Guid.Empty;
-                    file.LockedBy = lockedBy != Guid.Empty && lockedBy != _authContext.CurrentAccount.ID
-                        ? _global.GetUserName(lockedBy)
-                        : null;
-
-                    continue;
+
+            if (0 < count)
+            {
+                entries = entries.Take(count);
+            }
+        }
+
+        await _entryStatusManager.SetFileStatusAsync(entries.Where(r => r != null && r.FileEntryType == FileEntryType.File).ToList());
+        await _entryStatusManager.SetIsFavoriteFoldersAsync(entries.Where(r => r != null && r.FileEntryType == FileEntryType.Folder).ToList());
+
+        return (entries, total);
+
+        void CalculateTotal()
+        {
+            foreach (var f in entries)
+            {
+                if (f is IFolder fold)
+                {
+                    parent.FilesCount += fold.FilesCount;
+                    parent.FoldersCount += fold.FoldersCount + 1;
+                }
+                else
+                {
+                    parent.FilesCount += 1;
+                }
+            }
+        }
+    }
+
+    public async Task<IEnumerable<File<T>>> GetTemplatesAsync<T>(IFolderDao<T> folderDao, IFileDao<T> fileDao, FilterType filter, bool subjectGroup, Guid subjectId, string searchText, bool searchInContent)
+    {
+        var tagDao = _daoFactory.GetTagDao<T>();
+        var tags = tagDao.GetTagsAsync(_authContext.CurrentAccount.ID, TagType.Template);
+
+        var fileIds = await tags.Where(tag => tag.EntryType == FileEntryType.File).Select(tag => (T)Convert.ChangeType(tag.EntryId, typeof(T))).ToArrayAsync();
+
+        var filesAsync = fileDao.GetFilesFilteredAsync(fileIds, filter, subjectGroup, subjectId, searchText, searchInContent);
+        var files = await filesAsync.Where(file => file.RootFolderType != FolderType.TRASH).ToListAsync();
+
+        var tmpFiles = await _fileSecurity.FilterReadAsync(files);
+        files = tmpFiles.ToList();
+
+        await CheckFolderIdAsync(folderDao, tmpFiles);
+
+        return files;
+    }
+
+    public async Task<IEnumerable<Folder<string>>> GetThirpartyFoldersAsync<T>(Folder<T> parent, string searchText = null)
+    {
+        var folderList = new List<Folder<string>>();
+
+        if ((parent.Id.Equals(_globalFolderHelper.FolderMy) || parent.Id.Equals(await _globalFolderHelper.FolderCommonAsync))
+            && _thirdpartyConfiguration.SupportInclusion(_daoFactory)
+            && (_filesSettingsHelper.EnableThirdParty
+                || _coreBaseSettings.Personal))
+        {
+            var providerDao = _daoFactory.ProviderDao;
+            if (providerDao == null)
+            {
+                return folderList;
+            }
+
+            var fileSecurity = _fileSecurity;
+
+            var providers = await providerDao.GetProvidersInfoAsync(parent.RootFolderType, searchText).ToListAsync();
+
+            foreach (var providerInfo in providers)
+            {
+                var fake = GetFakeThirdpartyFolder(providerInfo, parent.Id.ToString());
+                if (await fileSecurity.CanReadAsync(fake))
+                {
+                    folderList.Add(fake);
+                }
+            }
+
+            if (folderList.Count > 0)
+            {
+                var securityDao = _daoFactory.GetSecurityDao<string>();
+                var pureShareRecords = await securityDao.GetPureShareRecordsAsync(folderList);
+                var ids = pureShareRecords
+                //.Where(x => x.Owner == SecurityContext.CurrentAccount.ID)
+                .Select(x => x.EntryId).Distinct();
+
+                foreach (var id in ids)
+                {
+                    folderList.First(y => y.Id.Equals(id)).Shared = true;
                 }
             }
-
-            if (tagsNew.Any(r => r.EntryId.Equals(file.Id)))
-            {
-                file.IsNew = true;
-            }
-        }
-    }
-
-<<<<<<< HEAD
-    public async Task SetIsFavoriteFolderAsync<T>(Folder<T> folder)
-    {
-        if (folder == null || folder.Id == null)
-        {
-            return;
-        }
-=======
-    [Scope]
-    public class EntryManager
-    {
-        private const string UPDATE_LIST = "filesUpdateList";
-        private readonly ThirdPartySelector _thirdPartySelector;
-        private readonly ThumbnailSettings _thumbnailSettings;
-
-        private ICache Cache { get; set; }
-        private FileTrackerHelper FileTracker { get; }
-        private EntryStatusManager EntryStatusManager { get; }
-        private IDaoFactory DaoFactory { get; }
-        private FileSecurity FileSecurity { get; }
-        private GlobalFolderHelper GlobalFolderHelper { get; }
-        private PathProvider PathProvider { get; }
-        private AuthContext AuthContext { get; }
-        private FilesIntegration FilesIntegration { get; }
-        private FileMarker FileMarker { get; }
-        private FileUtility FileUtility { get; }
-        private GlobalStore GlobalStore { get; }
-        private CoreBaseSettings CoreBaseSettings { get; }
-        private FilesSettingsHelper FilesSettingsHelper { get; }
-        private UserManager UserManager { get; }
-        private FileShareLink FileShareLink { get; }
-        private DocumentServiceHelper DocumentServiceHelper { get; }
-        private ThirdpartyConfiguration ThirdpartyConfiguration { get; }
-        private DocumentServiceConnector DocumentServiceConnector { get; }
-        private LockerManager LockerManager { get; }
-        private BreadCrumbsManager BreadCrumbsManager { get; }
-        private TenantManager TenantManager { get; }
-        private SettingsManager SettingsManager { get; }
-        private IServiceProvider ServiceProvider { get; }
-        private ILog Logger { get; }
-        private IHttpClientFactory ClientFactory { get; }
-
-        public EntryManager(
-            IDaoFactory daoFactory,
-            FileSecurity fileSecurity,
-            GlobalFolderHelper globalFolderHelper,
-            PathProvider pathProvider,
-            AuthContext authContext,
-            FilesIntegration filesIntegration,
-            FileMarker fileMarker,
-            FileUtility fileUtility,
-            GlobalStore globalStore,
-            CoreBaseSettings coreBaseSettings,
-            FilesSettingsHelper filesSettingsHelper,
-            UserManager userManager,
-            IOptionsMonitor<ILog> optionsMonitor,
-            FileShareLink fileShareLink,
-            DocumentServiceHelper documentServiceHelper,
-            ThirdpartyConfiguration thirdpartyConfiguration,
-            DocumentServiceConnector documentServiceConnector,
-            LockerManager lockerManager,
-            BreadCrumbsManager breadCrumbsManager,
-            TenantManager tenantManager,
-            SettingsManager settingsManager,
-            IServiceProvider serviceProvider,
-            ICache cache,
-            FileTrackerHelper fileTracker,
-            EntryStatusManager entryStatusManager,
-            IHttpClientFactory clientFactory,
-            ThirdPartySelector thirdPartySelector,
-            ThumbnailSettings thumbnailSettings)
-        {
-            DaoFactory = daoFactory;
-            FileSecurity = fileSecurity;
-            GlobalFolderHelper = globalFolderHelper;
-            PathProvider = pathProvider;
-            AuthContext = authContext;
-            FilesIntegration = filesIntegration;
-            FileMarker = fileMarker;
-            FileUtility = fileUtility;
-            GlobalStore = globalStore;
-            CoreBaseSettings = coreBaseSettings;
-            FilesSettingsHelper = filesSettingsHelper;
-            UserManager = userManager;
-            FileShareLink = fileShareLink;
-            DocumentServiceHelper = documentServiceHelper;
-            ThirdpartyConfiguration = thirdpartyConfiguration;
-            DocumentServiceConnector = documentServiceConnector;
-            LockerManager = lockerManager;
-            BreadCrumbsManager = breadCrumbsManager;
-            TenantManager = tenantManager;
-            SettingsManager = settingsManager;
-            ServiceProvider = serviceProvider;
-            Logger = optionsMonitor.CurrentValue;
-            Cache = cache;
-            FileTracker = fileTracker;
-            EntryStatusManager = entryStatusManager;
-            ClientFactory = clientFactory;
-            _thirdPartySelector = thirdPartySelector;
-            _thumbnailSettings = thumbnailSettings;
-        }
-
-        public async Task<(IEnumerable<FileEntry> Entries, int Total)> GetEntriesAsync<T>(Folder<T> parent, int from, int count, FilterType filter, bool subjectGroup, Guid subjectId, string searchText, bool searchInContent, bool withSubfolders, OrderBy orderBy)
-        {
-            int total = 0;
-
-            if (parent == null) throw new ArgumentNullException(nameof(parent), FilesCommonResource.ErrorMassage_FolderNotFound);
-            if (parent.ProviderEntry && !FilesSettingsHelper.EnableThirdParty) throw new SecurityException(FilesCommonResource.ErrorMassage_SecurityException_ReadFolder);
-            if (parent.RootFolderType == FolderType.Privacy && (!PrivacyRoomSettings.IsAvailable(TenantManager) || !PrivacyRoomSettings.GetEnabled(SettingsManager))) throw new SecurityException(FilesCommonResource.ErrorMassage_SecurityException_ReadFolder);
-
-            var fileSecurity = FileSecurity;
-            var entries = Enumerable.Empty<FileEntry>();
-
-            searchInContent = searchInContent && filter != FilterType.ByExtension && !Equals(parent.ID, GlobalFolderHelper.FolderTrash);
-
-            if (parent.FolderType == FolderType.Projects && parent.ID.Equals(await GlobalFolderHelper.FolderProjectsAsync))
-            {
-                //TODO
-                //var apiServer = new ASC.Api.ApiServer();
-                //var apiUrl = string.Format("{0}project/maxlastmodified.json", SetupInfo.WebApiBaseUrl);
-
-                //const string responseBody = null;// apiServer.GetApiResponse(apiUrl, "GET");
-                //if (responseBody != null)
-                //{
-                //    JObject responseApi;
-
-                //    Dictionary<int, KeyValuePair<int, string>> folderIDProjectTitle = null;
-
-                //    if (folderIDProjectTitle == null)
-                //    {
-                //        //apiUrl = string.Format("{0}project/filter.json?sortBy=title&sortOrder=ascending&status=open&fields=id,title,security,projectFolder", SetupInfo.WebApiBaseUrl);
-
-                //        responseApi = JObject.Parse(""); //Encoding.UTF8.GetString(Convert.FromBase64String(apiServer.GetApiResponse(apiUrl, "GET"))));
-
-                //        var responseData = responseApi["response"];
-
-                //        if (!(responseData is JArray)) return (entries, total);
-
-                //        folderIDProjectTitle = new Dictionary<int, KeyValuePair<int, string>>();
-                //        foreach (JObject projectInfo in responseData.Children().OfType<JObject>())
-                //        {
-                //            var projectID = projectInfo["id"].Value<int>();
-                //            var projectTitle = Global.ReplaceInvalidCharsAndTruncate(projectInfo["title"].Value<string>());
-
-                //            if (projectInfo.TryGetValue("security", out var projectSecurityJToken))
-                //            {
-                //                var projectSecurity = projectInfo["security"].Value<JObject>();
-                //                if (projectSecurity.TryGetValue("canReadFiles", out var projectCanFileReadJToken))
-                //                {
-                //                    if (!projectSecurity["canReadFiles"].Value<bool>())
-                //                    {
-                //                        continue;
-                //                    }
-                //                }
-                //            }
-
-                //            int projectFolderID;
-                //            if (projectInfo.TryGetValue("projectFolder", out var projectFolderIDjToken))
-                //                projectFolderID = projectFolderIDjToken.Value<int>();
-                //            else
-                //                projectFolderID = await FilesIntegration.RegisterBunchAsync<int>("projects", "project", projectID.ToString());
-
-                //            if (!folderIDProjectTitle.ContainsKey(projectFolderID))
-                //                folderIDProjectTitle.Add(projectFolderID, new KeyValuePair<int, string>(projectID, projectTitle));
-
-                //            Cache.Remove("documents/folders/" + projectFolderID);
-                //            Cache.Insert("documents/folders/" + projectFolderID, projectTitle, TimeSpan.FromMinutes(30));
-                //        }
-                //    }
-
-                //    var rootKeys = folderIDProjectTitle.Keys.ToArray();
-                //    if (filter == FilterType.None || filter == FilterType.FoldersOnly)
-                //    {
-                //        var folders = await DaoFactory.GetFolderDao<int>().GetFoldersAsync(rootKeys, filter, subjectGroup, subjectId, searchText, withSubfolders, false).ToListAsync();
-
-                //        var emptyFilter = string.IsNullOrEmpty(searchText) && filter == FilterType.None && subjectId == Guid.Empty;
-                //        if (!emptyFilter)
-                //        {
-                //            var projectFolderIds =
-                //                folderIDProjectTitle
-                //                    .Where(projectFolder => string.IsNullOrEmpty(searchText)
-                //                                            || (projectFolder.Value.Value ?? "").ToLower().Trim().Contains(searchText.ToLower().Trim()))
-                //                    .Select(projectFolder => projectFolder.Key);
-
-                //            folders.RemoveAll(folder => rootKeys.Contains(folder.ID));
-
-                //            var projectFolders = await DaoFactory.GetFolderDao<int>().GetFoldersAsync(projectFolderIds.ToList(), filter, subjectGroup, subjectId, null, false, false).ToListAsync();
-                //            folders.AddRange(projectFolders);
-                //        }
-
-                //        folders.ForEach(x =>
-                //            {
-                //                x.Title = folderIDProjectTitle.ContainsKey(x.ID) ? folderIDProjectTitle[x.ID].Value : x.Title;
-                //                x.FolderUrl = folderIDProjectTitle.ContainsKey(x.ID) ? PathProvider.GetFolderUrlAsync(x, folderIDProjectTitle[x.ID].Key).Result : string.Empty;
-                //            });
-
-                //        if (withSubfolders)
-                //        {
-                //            entries = entries.Concat(await fileSecurity.FilterReadAsync(folders));
-                //        }
-                //        else
-                //        {
-                //            entries = entries.Concat(folders);
-                //        }
-                //    }
-
-                //    if (filter != FilterType.FoldersOnly && withSubfolders)
-                //    {
-                //        var files = await DaoFactory.GetFileDao<int>().GetFilesAsync(rootKeys, filter, subjectGroup, subjectId, searchText, searchInContent);
-                //        entries = entries.Concat(await fileSecurity.FilterReadAsync(files))
-                //    }
-                //}
-
-                //CalculateTotal();
-            }
-            else if (parent.FolderType == FolderType.SHARE)
-            {
-                //share
-                var shared = await fileSecurity.GetSharesForMeAsync(filter, subjectGroup, subjectId, searchText, searchInContent, withSubfolders);
-
-                entries = entries.Concat(shared);
->>>>>>> 2479448c
-
-        await SetIsFavoriteFoldersAsync(new List<Folder<T>>(1) { folder });
-    }
-
-    public async Task SetIsFavoriteFoldersAsync(IEnumerable<FileEntry> files)
-    {
-        await SetIsFavoriteFoldersAsync(files.OfType<Folder<int>>().Where(r => r.Id != 0).ToList());
-        await SetIsFavoriteFoldersAsync(files.OfType<Folder<string>>().Where(r => !string.IsNullOrEmpty(r.Id)).ToList());
-    }
-
-    public async Task SetIsFavoriteFoldersAsync<T>(IEnumerable<Folder<T>> folders)
-    {
-        var tagDao = _daoFactory.GetTagDao<T>();
-
-        var tagsFavorite = tagDao.GetTagsAsync(_authContext.CurrentAccount.ID, TagType.Favorite, folders);
-
-        foreach (var folder in folders)
-        {
-            if (await tagsFavorite.AnyAsync(r => r.EntryId.Equals(folder.Id)))
-            {
-                folder.IsFavorite = true;
-            }
-        }
-    }
-}
-
-[Scope]
-public class EntryManager
-{
-    private const string _updateList = "filesUpdateList";
-
-    private readonly ICache _cache;
-    private readonly FileTrackerHelper _fileTracker;
-    private readonly EntryStatusManager _entryStatusManager;
-    private readonly IDaoFactory _daoFactory;
-    private readonly FileSecurity _fileSecurity;
-    private readonly GlobalFolderHelper _globalFolderHelper;
-    private readonly PathProvider _pathProvider;
-    private readonly AuthContext _authContext;
-    private readonly FileMarker _fileMarker;
-    private readonly FileUtility _fileUtility;
-    private readonly GlobalStore _globalStore;
-    private readonly CoreBaseSettings _coreBaseSettings;
-    private readonly FilesSettingsHelper _filesSettingsHelper;
-    private readonly UserManager _userManager;
-    private readonly FileShareLink _fileShareLink;
-    private readonly DocumentServiceHelper _documentServiceHelper;
-    private readonly ThirdpartyConfiguration _thirdpartyConfiguration;
-    private readonly DocumentServiceConnector _documentServiceConnector;
-    private readonly LockerManager _lockerManager;
-    private readonly BreadCrumbsManager _breadCrumbsManager;
-    private readonly SettingsManager _settingsManager;
-    private readonly IServiceProvider _serviceProvider;
-    private readonly ILogger<EntryManager> _logger;
-    private readonly IHttpClientFactory _clientFactory;
-    private readonly FilesMessageService _filesMessageService;
-
-    public EntryManager(
-        IDaoFactory daoFactory,
-        FileSecurity fileSecurity,
-        GlobalFolderHelper globalFolderHelper,
-        PathProvider pathProvider,
-        AuthContext authContext,
-        FileMarker fileMarker,
-        FileUtility fileUtility,
-        GlobalStore globalStore,
-        CoreBaseSettings coreBaseSettings,
-        FilesSettingsHelper filesSettingsHelper,
-        UserManager userManager,
-        ILogger<EntryManager> logger,
-        FileShareLink fileShareLink,
-        DocumentServiceHelper documentServiceHelper,
-        ThirdpartyConfiguration thirdpartyConfiguration,
-        DocumentServiceConnector documentServiceConnector,
-        LockerManager lockerManager,
-        BreadCrumbsManager breadCrumbsManager,
-        SettingsManager settingsManager,
-        IServiceProvider serviceProvider,
-        ICache cache,
-        FileTrackerHelper fileTracker,
-        EntryStatusManager entryStatusManager,
-        IHttpClientFactory clientFactory,
-        FilesMessageService filesMessageService)
-    {
-        _daoFactory = daoFactory;
-        _fileSecurity = fileSecurity;
-        _globalFolderHelper = globalFolderHelper;
-        _pathProvider = pathProvider;
-        _authContext = authContext;
-        _fileMarker = fileMarker;
-        _fileUtility = fileUtility;
-        _globalStore = globalStore;
-        _coreBaseSettings = coreBaseSettings;
-        _filesSettingsHelper = filesSettingsHelper;
-        _userManager = userManager;
-        _fileShareLink = fileShareLink;
-        _documentServiceHelper = documentServiceHelper;
-        _thirdpartyConfiguration = thirdpartyConfiguration;
-        _documentServiceConnector = documentServiceConnector;
-        _lockerManager = lockerManager;
-        _breadCrumbsManager = breadCrumbsManager;
-        _settingsManager = settingsManager;
-        _serviceProvider = serviceProvider;
-        _logger = logger;
-        _cache = cache;
-        _fileTracker = fileTracker;
-        _entryStatusManager = entryStatusManager;
-        _clientFactory = clientFactory;
-        _filesMessageService = filesMessageService;
-    }
-
-    public async Task<(IEnumerable<FileEntry> Entries, int Total)> GetEntriesAsync<T>(Folder<T> parent, int from, int count, FilterType filter, bool subjectGroup, Guid subjectId, string searchText, bool searchInContent, bool withSubfolders, OrderBy orderBy)
-    {
-        var total = 0;
-
-        if (parent == null)
-        {
-            throw new ArgumentNullException(nameof(parent), FilesCommonResource.ErrorMassage_FolderNotFound);
-        }
-
-        if (parent.ProviderEntry && !_filesSettingsHelper.EnableThirdParty)
-        {
-            throw new SecurityException(FilesCommonResource.ErrorMassage_SecurityException_ReadFolder);
-        }
-
-        if (parent.RootFolderType == FolderType.Privacy && (!PrivacyRoomSettings.IsAvailable() || !PrivacyRoomSettings.GetEnabled(_settingsManager)))
-        {
-            throw new SecurityException(FilesCommonResource.ErrorMassage_SecurityException_ReadFolder);
-        }
-
-        var fileSecurity = _fileSecurity;
-        var entries = Enumerable.Empty<FileEntry>();
-
-        searchInContent = searchInContent && filter != FilterType.ByExtension && !Equals(parent.Id, _globalFolderHelper.FolderTrash);
-
-        if (parent.FolderType == FolderType.Projects && parent.Id.Equals(await _globalFolderHelper.FolderProjectsAsync))
-        {
-            //TODO
-            //var apiServer = new ASC.Api.ApiServer();
-            //var apiUrl = string.Format("{0}project/maxlastmodified.json", SetupInfo.WebApiBaseUrl);
-
-            //const string responseBody = null;// apiServer.GetApiResponse(apiUrl, "GET");
-            //if (responseBody != null)
-            //{
-            //    JObject responseApi;
-
-            //    Dictionary<int, KeyValuePair<int, string>> folderIDProjectTitle = null;
-
-            //    if (folderIDProjectTitle == null)
-            //    {
-            //        //apiUrl = string.Format("{0}project/filter.json?sortBy=title&sortOrder=ascending&status=open&fields=id,title,security,projectFolder", SetupInfo.WebApiBaseUrl);
-
-            //        responseApi = JObject.Parse(""); //Encoding.UTF8.GetString(Convert.FromBase64String(apiServer.GetApiResponse(apiUrl, "GET"))));
-
-            //        var responseData = responseApi["response"];
-
-            //        if (!(responseData is JArray)) return (entries, total);
-
-            //        folderIDProjectTitle = new Dictionary<int, KeyValuePair<int, string>>();
-            //        foreach (JObject projectInfo in responseData.Children().OfType<JObject>())
-            //        {
-            //            var projectID = projectInfo["id"].Value<int>();
-            //            var projectTitle = Global.ReplaceInvalidCharsAndTruncate(projectInfo["title"].Value<string>());
-
-            //            if (projectInfo.TryGetValue("security", out var projectSecurityJToken))
-            //            {
-            //                var projectSecurity = projectInfo["security"].Value<JObject>();
-            //                if (projectSecurity.TryGetValue("canReadFiles", out var projectCanFileReadJToken))
-            //                {
-            //                    if (!projectSecurity["canReadFiles"].Value<bool>())
-            //                    {
-            //                        continue;
-            //                    }
-            //                }
-            //            }
-
-            //            int projectFolderID;
-            //            if (projectInfo.TryGetValue("projectFolder", out var projectFolderIDjToken))
-            //                projectFolderID = projectFolderIDjToken.Value<int>();
-            //            else
-            //                projectFolderID = await FilesIntegration.RegisterBunchAsync<int>("projects", "project", projectID.ToString());
-
-            //            if (!folderIDProjectTitle.ContainsKey(projectFolderID))
-            //                folderIDProjectTitle.Add(projectFolderID, new KeyValuePair<int, string>(projectID, projectTitle));
-
-            //            Cache.Remove("documents/folders/" + projectFolderID);
-            //            Cache.Insert("documents/folders/" + projectFolderID, projectTitle, TimeSpan.FromMinutes(30));
-            //        }
-            //    }
-
-            //    var rootKeys = folderIDProjectTitle.Keys.ToArray();
-            //    if (filter == FilterType.None || filter == FilterType.FoldersOnly)
-            //    {
-            //        var folders = await DaoFactory.GetFolderDao<int>().GetFoldersAsync(rootKeys, filter, subjectGroup, subjectId, searchText, withSubfolders, false).ToListAsync();
-
-            //        var emptyFilter = string.IsNullOrEmpty(searchText) && filter == FilterType.None && subjectId == Guid.Empty;
-            //        if (!emptyFilter)
-            //        {
-            //            var projectFolderIds =
-            //                folderIDProjectTitle
-            //                    .Where(projectFolder => string.IsNullOrEmpty(searchText)
-            //                                            || (projectFolder.Value.Value ?? "").ToLower().Trim().Contains(searchText.ToLower().Trim()))
-            //                    .Select(projectFolder => projectFolder.Key);
-
-            //            folders.RemoveAll(folder => rootKeys.Contains(folder.ID));
-
-            //            var projectFolders = await DaoFactory.GetFolderDao<int>().GetFoldersAsync(projectFolderIds.ToList(), filter, subjectGroup, subjectId, null, false, false).ToListAsync();
-            //            folders.AddRange(projectFolders);
-            //        }
-
-            //        folders.ForEach(x =>
-            //            {
-            //                x.Title = folderIDProjectTitle.ContainsKey(x.ID) ? folderIDProjectTitle[x.ID].Value : x.Title;
-            //                x.FolderUrl = folderIDProjectTitle.ContainsKey(x.ID) ? PathProvider.GetFolderUrlAsync(x, folderIDProjectTitle[x.ID].Key).Result : string.Empty;
-            //            });
-
-            //        if (withSubfolders)
-            //        {
-            //            entries = entries.Concat(await fileSecurity.FilterReadAsync(folders));
-            //        }
-            //        else
-            //        {
-            //            entries = entries.Concat(folders);
-            //        }
-            //    }
-
-            //    if (filter != FilterType.FoldersOnly && withSubfolders)
-            //    {
-            //        var files = await DaoFactory.GetFileDao<int>().GetFilesAsync(rootKeys, filter, subjectGroup, subjectId, searchText, searchInContent);
-            //        entries = entries.Concat(await fileSecurity.FilterReadAsync(files))
-            //    }
-            //}
-
-            //CalculateTotal();
-        }
-        else if (parent.FolderType == FolderType.SHARE)
-        {
-            //share
-            var shared = await fileSecurity.GetSharesForMeAsync(filter, subjectGroup, subjectId, searchText, searchInContent, withSubfolders);
-
-            entries = entries.Concat(shared);
-
-            CalculateTotal();
-        }
-        else if (parent.FolderType == FolderType.Recent)
-        {
-            var files = await GetRecentAsync(filter, subjectGroup, subjectId, searchText, searchInContent);
-            entries = entries.Concat(files);
-
-            CalculateTotal();
-        }
-        else if (parent.FolderType == FolderType.Favorites)
-        {
-            var (files, folders) = await GetFavoritesAsync(filter, subjectGroup, subjectId, searchText, searchInContent);
-
-            entries = entries.Concat(folders);
-            entries = entries.Concat(files);
-
-            CalculateTotal();
-        }
-        else if (parent.FolderType == FolderType.Templates)
-        {
-            var folderDao = _daoFactory.GetFolderDao<T>();
-            var fileDao = _daoFactory.GetFileDao<T>();
-            var files = await GetTemplatesAsync(folderDao, fileDao, filter, subjectGroup, subjectId, searchText, searchInContent);
-            entries = entries.Concat(files);
-
-            CalculateTotal();
-        }
-        else if (parent.FolderType == FolderType.Privacy)
-        {
-            var folderDao = _daoFactory.GetFolderDao<T>();
-            var fileDao = _daoFactory.GetFileDao<T>();
-            var folders = await folderDao.GetFoldersAsync(parent.Id, orderBy, filter, subjectGroup, subjectId, searchText, withSubfolders).ToListAsync();
-            entries = entries.Concat(await fileSecurity.FilterReadAsync(folders));
-
-            var files = await fileDao.GetFilesAsync(parent.Id, orderBy, filter, subjectGroup, subjectId, searchText, searchInContent, withSubfolders).ToListAsync();
-            entries = entries.Concat(await fileSecurity.FilterReadAsync(files));
-
-            //share
-            var shared = await fileSecurity.GetPrivacyForMeAsync(filter, subjectGroup, subjectId, searchText, searchInContent, withSubfolders);
-
-            entries = entries.Concat(shared);
-
-            CalculateTotal();
-        }
-        else
-        {
-            if (parent.FolderType == FolderType.TRASH)
-            {
-                withSubfolders = false;
-            }
-
-            var folders = await _daoFactory.GetFolderDao<T>().GetFoldersAsync(parent.Id, orderBy, filter, subjectGroup, subjectId, searchText, withSubfolders).ToListAsync();
-            entries = entries.Concat(await fileSecurity.FilterReadAsync(folders));
-
-            var files = await _daoFactory.GetFileDao<T>().GetFilesAsync(parent.Id, orderBy, filter, subjectGroup, subjectId, searchText, searchInContent, withSubfolders).ToListAsync();
-            entries = entries.Concat(await fileSecurity.FilterReadAsync(files));
-
-            if (filter == FilterType.None || filter == FilterType.FoldersOnly)
-            {
-                var folderList = await GetThirpartyFoldersAsync(parent, searchText);
-
-                var thirdPartyFolder = FilterEntries(folderList, filter, subjectGroup, subjectId, searchText, searchInContent);
-                entries = entries.Concat(thirdPartyFolder);
-            }
-        }
-
-        if (orderBy.SortedBy != SortedByType.New)
-        {
-            if (parent.FolderType != FolderType.Recent)
-            {
-                entries = SortEntries<T>(entries, orderBy);
-            }
-
-            total = entries.Count();
-            if (0 < from)
-            {
-                entries = entries.Skip(from);
-            }
-
-            if (0 < count)
-            {
-                entries = entries.Take(count);
-            }
-        }
-
-        entries = await _fileMarker.SetTagsNewAsync(parent, entries);
-
-        //sorting after marking
-        if (orderBy.SortedBy == SortedByType.New)
-        {
-            entries = SortEntries<T>(entries, orderBy);
-
-            total = entries.Count();
-            if (0 < from)
-            {
-                entries = entries.Skip(from);
-            }
-
-            if (0 < count)
-            {
-                entries = entries.Take(count);
-            }
-        }
-
-        await _entryStatusManager.SetFileStatusAsync(entries.Where(r => r != null && r.FileEntryType == FileEntryType.File).ToList());
-        await _entryStatusManager.SetIsFavoriteFoldersAsync(entries.Where(r => r != null && r.FileEntryType == FileEntryType.Folder).ToList());
-
-        return (entries, total);
-
-        void CalculateTotal()
-        {
-            foreach (var f in entries)
-            {
-                if (f is IFolder fold)
-                {
-                    parent.FilesCount += fold.FilesCount;
-                    parent.FoldersCount += fold.FoldersCount + 1;
-                }
-                else
-                {
-                    parent.FilesCount += 1;
-                }
-            }
-        }
-    }
-
-    public async Task<IEnumerable<File<T>>> GetTemplatesAsync<T>(IFolderDao<T> folderDao, IFileDao<T> fileDao, FilterType filter, bool subjectGroup, Guid subjectId, string searchText, bool searchInContent)
-    {
-        var tagDao = _daoFactory.GetTagDao<T>();
-        var tags = tagDao.GetTagsAsync(_authContext.CurrentAccount.ID, TagType.Template);
-
-        var fileIds = await tags.Where(tag => tag.EntryType == FileEntryType.File).Select(tag => (T)Convert.ChangeType(tag.EntryId, typeof(T))).ToArrayAsync();
-
-        var filesAsync = fileDao.GetFilesFilteredAsync(fileIds, filter, subjectGroup, subjectId, searchText, searchInContent);
-        var files = await filesAsync.Where(file => file.RootFolderType != FolderType.TRASH).ToListAsync();
-
-        var tmpFiles = await _fileSecurity.FilterReadAsync(files);
-        files = tmpFiles.ToList();
-
-        await CheckFolderIdAsync(folderDao, tmpFiles);
-
-        return files;
-    }
-
-    public async Task<IEnumerable<Folder<string>>> GetThirpartyFoldersAsync<T>(Folder<T> parent, string searchText = null)
-    {
-        var folderList = new List<Folder<string>>();
-
-        if ((parent.Id.Equals(_globalFolderHelper.FolderMy) || parent.Id.Equals(await _globalFolderHelper.FolderCommonAsync))
-            && _thirdpartyConfiguration.SupportInclusion(_daoFactory)
-            && (_filesSettingsHelper.EnableThirdParty
-                || _coreBaseSettings.Personal))
-        {
-            var providerDao = _daoFactory.ProviderDao;
-            if (providerDao == null)
-            {
-                return folderList;
-            }
-
-            var fileSecurity = _fileSecurity;
-
-            var providers = await providerDao.GetProvidersInfoAsync(parent.RootFolderType, searchText).ToListAsync();
-
-            foreach (var providerInfo in providers)
-            {
-                var fake = GetFakeThirdpartyFolder(providerInfo, parent.Id.ToString());
-                if (await fileSecurity.CanReadAsync(fake))
-                {
-                    folderList.Add(fake);
-                }
-            }
-
-            if (folderList.Count > 0)
-            {
-                var securityDao = _daoFactory.GetSecurityDao<string>();
-                var pureShareRecords = await securityDao.GetPureShareRecordsAsync(folderList);
-                var ids = pureShareRecords
-                //.Where(x => x.Owner == SecurityContext.CurrentAccount.ID)
-                .Select(x => x.EntryId).Distinct();
-
-                foreach (var id in ids)
-                {
-                    folderList.First(y => y.Id.Equals(id)).Shared = true;
-                }
-            }
-        }
-
-        return folderList;
-    }
-
-    public async Task<IEnumerable<FileEntry>> GetRecentAsync(FilterType filter, bool subjectGroup, Guid subjectId, string searchText, bool searchInContent)
-    {
-        var tagDao = _daoFactory.GetTagDao<int>();
-        var tags = await tagDao.GetTagsAsync(_authContext.CurrentAccount.ID, TagType.Recent).ToListAsync();
-
-        var fileIds = tags.Where(tag => tag.EntryType == FileEntryType.File).Select(r => r.EntryId).ToList();
-
-<<<<<<< HEAD
-        var files = await GetRecentByIdsAsync(fileIds.OfType<int>(), filter, subjectGroup, subjectId, searchText, searchInContent);
-        files.Concat(await GetRecentByIdsAsync(fileIds.OfType<string>(), filter, subjectGroup, subjectId, searchText, searchInContent));
-=======
-            var files = await GetRecentByIdsAsync(fileIds.OfType<int>(), filter, subjectGroup, subjectId, searchText, searchInContent);
-            files = files.Concat(await GetRecentByIdsAsync(fileIds.OfType<string>(), filter, subjectGroup, subjectId, searchText, searchInContent));
->>>>>>> 2479448c
-
-        var listFileIds = fileIds.Select(tag => tag.ToString()).ToList();
-
-        return files.OrderBy(file =>
-    {
-        var fileId = "";
-        if (file is File<int> fileInt)
-        {
-            fileId = fileInt.Id.ToString();
-        }
-        else if (file is File<string> fileString)
-        {
-            fileId = fileString.Id;
-        }
-
-        return listFileIds.IndexOf(fileId.ToString());
-    }).ToList();
-
-        async Task<IEnumerable<FileEntry>> GetRecentByIdsAsync<T>(IEnumerable<T> fileIds, FilterType filter, bool subjectGroup, Guid subjectId, string searchText, bool searchInContent)
-        {
-            var folderDao = _daoFactory.GetFolderDao<T>();
-            var fileDao = _daoFactory.GetFileDao<T>();
-            var files = await fileDao.GetFilesFilteredAsync(fileIds, filter, subjectGroup, subjectId, searchText, searchInContent).Where(file => file.RootFolderType != FolderType.TRASH).ToListAsync();
-
-            var tmpFiles = await _fileSecurity.FilterReadAsync(files);
-            files = tmpFiles.ToList();
-
-            await CheckFolderIdAsync(folderDao, tmpFiles);
-
-            return files;
-        }
-    }
-
-    public async Task<(IEnumerable<FileEntry>, IEnumerable<FileEntry>)> GetFavoritesAsync(FilterType filter, bool subjectGroup, Guid subjectId, string searchText, bool searchInContent)
-    {
-        var tagDao = _daoFactory.GetTagDao<int>();
-        var tags = tagDao.GetTagsAsync(_authContext.CurrentAccount.ID, TagType.Favorite);
-
-        var fileIds = await tags.Where(tag => tag.EntryType == FileEntryType.File).ToListAsync();
-        var folderIds = await tags.Where(tag => tag.EntryType == FileEntryType.Folder).ToListAsync();
-
-        var (filesInt, foldersInt) = await GetFavoritesByIdAsync(fileIds.Where(r => r.EntryId is int).Select(r => (int)r.EntryId), folderIds.Where(r => r.EntryId is int).Select(r => (int)r.EntryId), filter, subjectGroup, subjectId, searchText, searchInContent);
-        var (filesString, foldersString) = await GetFavoritesByIdAsync(fileIds.Where(r => r.EntryId is string).Select(r => (string)r.EntryId), folderIds.Where(r => r.EntryId is string).Select(r => (string)r.EntryId), filter, subjectGroup, subjectId, searchText, searchInContent);
-
-        var files = new List<FileEntry>();
-        files.AddRange(filesInt);
-        files.AddRange(filesString);
-
-        var folders = new List<FileEntry>();
-        folders.AddRange(foldersInt);
-        folders.AddRange(foldersString);
-
-        return (files, folders);
-
-        async Task<(IEnumerable<FileEntry>, IEnumerable<FileEntry>)> GetFavoritesByIdAsync<T>(IEnumerable<T> fileIds, IEnumerable<T> folderIds, FilterType filter, bool subjectGroup, Guid subjectId, string searchText, bool searchInContent)
-        {
-            var folderDao = _daoFactory.GetFolderDao<T>();
-            var fileDao = _daoFactory.GetFileDao<T>();
-            var asyncFolders = folderDao.GetFoldersAsync(folderIds, filter, subjectGroup, subjectId, searchText, false, false);
-            var files = Enumerable.Empty<FileEntry<T>>();
-            var folders = Enumerable.Empty<FileEntry<T>>();
-            var asyncFiles = fileDao.GetFilesFilteredAsync(fileIds, filter, subjectGroup, subjectId, searchText, searchInContent, true);
-            var fileSecurity = _fileSecurity;
-            if (filter == FilterType.None || filter == FilterType.FoldersOnly)
-            {
-                var tmpFolders = await asyncFolders.Where(folder => folder.RootFolderType != FolderType.TRASH).ToListAsync();
-
-                folders = await fileSecurity.FilterReadAsync(tmpFolders);
-
-                await CheckFolderIdAsync(folderDao, folders);
-            }
-
-            if (filter != FilterType.FoldersOnly)
-            {
-                var tmpFiles = await asyncFiles.Where(file => file.RootFolderType != FolderType.TRASH).ToListAsync();
-
-                files = await fileSecurity.FilterReadAsync(tmpFiles);
-
-                await CheckFolderIdAsync(folderDao, folders);
-            }
-
-            return (files, folders);
-        }
-    }
-
-    public IEnumerable<FileEntry<T>> FilterEntries<T>(IEnumerable<FileEntry<T>> entries, FilterType filter, bool subjectGroup, Guid subjectId, string searchText, bool searchInContent)
-    {
-        if (entries == null || !entries.Any())
-        {
-            return entries;
-        }
-
-        if (subjectId != Guid.Empty)
-        {
-            entries = entries.Where(f =>
-                                    subjectGroup
-                                        ? _userManager.GetUsersByGroup(subjectId).Any(s => s.Id == f.CreateBy)
-                                        : f.CreateBy == subjectId
-                )
-                             .ToList();
-        }
-
-        Func<FileEntry<T>, bool> where = null;
-
-        switch (filter)
-        {
-            case FilterType.SpreadsheetsOnly:
-            case FilterType.PresentationsOnly:
-            case FilterType.ImagesOnly:
-            case FilterType.DocumentsOnly:
-            case FilterType.ArchiveOnly:
-            case FilterType.FilesOnly:
-            case FilterType.MediaOnly:
-                where = f => f.FileEntryType == FileEntryType.File && (((File<T>)f).FilterType == filter || filter == FilterType.FilesOnly);
-                break;
-            case FilterType.FoldersOnly:
-                where = f => f.FileEntryType == FileEntryType.Folder;
-                break;
-            case FilterType.ByExtension:
-                var filterExt = (searchText ?? string.Empty).ToLower().Trim();
-                where = f => !string.IsNullOrEmpty(filterExt) && f.FileEntryType == FileEntryType.File && FileUtility.GetFileExtension(f.Title).Equals(filterExt);
-                break;
-        }
-
-        if (where != null)
-        {
-            entries = entries.Where(where).ToList();
-        }
-
-        searchText = (searchText ?? string.Empty).ToLower().Trim();
-
-        if ((!searchInContent || filter == FilterType.ByExtension) && !string.IsNullOrEmpty(searchText))
-        {
-            entries = entries.Where(f => f.Title.Contains(searchText, StringComparison.InvariantCultureIgnoreCase)).ToList();
-        }
-
-        return entries;
-    }
-
-    public IEnumerable<FileEntry> SortEntries<T>(IEnumerable<FileEntry> entries, OrderBy orderBy)
-    {
-        if (entries == null || !entries.Any())
-        {
-            return entries;
-        }
-
-        if (orderBy == null)
-        {
-            orderBy = _filesSettingsHelper.DefaultOrder;
-        }
-
-        var c = orderBy.IsAsc ? 1 : -1;
-        Comparison<FileEntry> sorter = orderBy.SortedBy switch
-        {
-            SortedByType.Type => (x, y) =>
-            {
-                var cmp = 0;
-                if (x.FileEntryType == FileEntryType.File && y.FileEntryType == FileEntryType.File)
-                {
-                    cmp = c * FileUtility.GetFileExtension(x.Title).CompareTo(FileUtility.GetFileExtension(y.Title));
-                }
-
-                return cmp == 0 ? x.Title.EnumerableComparer(y.Title) : cmp;
-            }
-            ,
-            SortedByType.Author => (x, y) =>
-            {
-                var cmp = c * string.Compare(x.CreateByString, y.CreateByString);
-
-                return cmp == 0 ? x.Title.EnumerableComparer(y.Title) : cmp;
-            }
-            ,
-            SortedByType.Size => (x, y) =>
-            {
-                var cmp = 0;
-                if (x.FileEntryType == FileEntryType.File && y.FileEntryType == FileEntryType.File)
-                {
-                    cmp = c * ((File<T>)x).ContentLength.CompareTo(((File<T>)y).ContentLength);
-                }
-
-                return cmp == 0 ? x.Title.EnumerableComparer(y.Title) : cmp;
-            }
-            ,
-            SortedByType.AZ => (x, y) => c * x.Title.EnumerableComparer(y.Title),
-            SortedByType.DateAndTime => (x, y) =>
-            {
-                var cmp = c * DateTime.Compare(x.ModifiedOn, y.ModifiedOn);
-
-                return cmp == 0 ? x.Title.EnumerableComparer(y.Title) : cmp;
-            }
-            ,
-            SortedByType.DateAndTimeCreation => (x, y) =>
-            {
-                var cmp = c * DateTime.Compare(x.CreateOn, y.CreateOn);
-
-                return cmp == 0 ? x.Title.EnumerableComparer(y.Title) : cmp;
-            }
-            ,
-            SortedByType.New => (x, y) =>
-            {
-                var isNewSortResult = x.IsNew.CompareTo(y.IsNew);
-
-                return c * (isNewSortResult == 0 ? DateTime.Compare(x.ModifiedOn, y.ModifiedOn) : isNewSortResult);
-            }
-            ,
-            _ => (x, y) => c * x.Title.EnumerableComparer(y.Title),
-        };
-        if (orderBy.SortedBy != SortedByType.New)
-        {
-            // folders on top
-            var folders = entries.Where(r => r.FileEntryType == FileEntryType.Folder).ToList();
-            var files = entries.Where(r => r.FileEntryType == FileEntryType.File).ToList();
-            folders.Sort(sorter);
-            files.Sort(sorter);
-
-            return folders.Concat(files);
-        }
-
-        var result = entries.ToList();
-
-        result.Sort(sorter);
-
-        return result;
-    }
-
-    public Folder<string> GetFakeThirdpartyFolder(IProviderInfo providerInfo, string parentFolderId = null)
-    {
-        //Fake folder. Don't send request to third party
-        var folder = _serviceProvider.GetService<Folder<string>>();
-
-        folder.ParentId = parentFolderId;
-
-        folder.Id = providerInfo.RootFolderId;
-        folder.CreateBy = providerInfo.Owner;
-        folder.CreateOn = providerInfo.CreateOn;
-        folder.FolderType = FolderType.DEFAULT;
-        folder.ModifiedBy = providerInfo.Owner;
-        folder.ModifiedOn = providerInfo.CreateOn;
-        folder.ProviderId = providerInfo.ID;
-        folder.ProviderKey = providerInfo.ProviderKey;
-        folder.RootCreateBy = providerInfo.Owner;
-        folder.RootId = providerInfo.RootFolderId;
-        folder.RootFolderType = providerInfo.RootFolderType;
-        folder.Shareable = false;
-        folder.Title = providerInfo.CustomerTitle;
-        folder.FilesCount = 0;
-        folder.FoldersCount = 0;
-
-        return folder;
-    }
-
-    public Task<List<FileEntry>> GetBreadCrumbsAsync<T>(T folderId)
-    {
-        return _breadCrumbsManager.GetBreadCrumbsAsync(folderId);
-    }
-
-    public Task<List<FileEntry>> GetBreadCrumbsAsync<T>(T folderId, IFolderDao<T> folderDao)
-    {
-        return _breadCrumbsManager.GetBreadCrumbsAsync(folderId, folderDao);
-    }
-
-    public async Task CheckFolderIdAsync<T>(IFolderDao<T> folderDao, IEnumerable<FileEntry<T>> entries)
-    {
-        foreach (var entry in entries)
-        {
-            if (entry.RootFolderType == FolderType.USER
-                && entry.RootCreateBy != _authContext.CurrentAccount.ID)
-            {
-                var folderId = entry.ParentId;
-                var folder = await folderDao.GetFolderAsync(folderId);
-                if (!await _fileSecurity.CanReadAsync(folder))
-                {
-                    entry.FolderIdDisplay = await _globalFolderHelper.GetFolderShareAsync<T>();
-                }
-            }
-        }
-    }
-
-    public Task<bool> FileLockedForMeAsync<T>(T fileId, Guid userId = default)
-    {
-        return _lockerManager.FileLockedForMeAsync(fileId, userId);
-    }
-
-    public Task<Guid> FileLockedByAsync<T>(T fileId, ITagDao<T> tagDao)
-    {
-        return _lockerManager.FileLockedByAsync(fileId, tagDao);
-    }
-
-    public async Task<(File<int> file, Folder<int> folderIfNew)> GetFillFormDraftAsync<T>(File<T> sourceFile)
-    {
-        Folder<int> folderIfNew = null;
-        if (sourceFile == null)
-        {
-            return (null, folderIfNew);
-        }
-
-        File<int> linkedFile = null;
-        var fileDao = _daoFactory.GetFileDao<int>();
-        var sourceFileDao = _daoFactory.GetFileDao<T>();
-        var linkDao = _daoFactory.GetLinkDao();
-
-        var fileSecurity = _fileSecurity;
-
-        var linkedId = await linkDao.GetLinkedAsync(sourceFile.Id.ToString());
-        if (linkedId != null)
-        {
-            linkedFile = await fileDao.GetFileAsync(int.Parse(linkedId));
-            if (linkedFile == null
-                || !await fileSecurity.CanFillFormsAsync(linkedFile)
-                || await FileLockedForMeAsync(linkedFile.Id)
-                || linkedFile.RootFolderType == FolderType.TRASH)
-            {
-                await linkDao.DeleteLinkAsync(sourceFile.Id.ToString());
-                linkedFile = null;
-            }
-        }
-
-        if (linkedFile == null)
-        {
-            var folderId = _globalFolderHelper.FolderMy;
-            var folderDao = _daoFactory.GetFolderDao<int>();
-            folderIfNew = await folderDao.GetFolderAsync(folderId);
-            if (folderIfNew == null)
-            {
-                throw new Exception(FilesCommonResource.ErrorMassage_FolderNotFound);
-            }
-
-            if (!await fileSecurity.CanCreateAsync(folderIfNew))
-            {
-                throw new SecurityException(FilesCommonResource.ErrorMassage_SecurityException_Create);
-            }
-
-            linkedFile = _serviceProvider.GetService<File<int>>();
-            linkedFile.Title = sourceFile.Title;
-            linkedFile.ParentId = folderIfNew.Id;
-            linkedFile.FileStatus = sourceFile.FileStatus;
-            linkedFile.ConvertedType = sourceFile.ConvertedType;
-            linkedFile.Comment = FilesCommonResource.CommentCreateFillFormDraft;
-            linkedFile.Encrypted = sourceFile.Encrypted;
-
-            using (var stream = await sourceFileDao.GetFileStreamAsync(sourceFile))
-            {
-                linkedFile.ContentLength = stream.CanSeek ? stream.Length : sourceFile.ContentLength;
-                linkedFile = await fileDao.SaveFileAsync(linkedFile, stream);
-            }
-
-            await _fileMarker.MarkAsNewAsync(linkedFile);
-
-            await linkDao.AddLinkAsync(sourceFile.Id.ToString(), linkedFile.Id.ToString());
-        }
-
-        return (linkedFile, folderIfNew);
-    }
-
-    public async Task<bool> CheckFillFormDraftAsync<T>(File<T> linkedFile)
-    {
-        if (linkedFile == null)
-        {
-            return false;
-        }
-
-        var linkDao = _daoFactory.GetLinkDao();
-        var sourceId = await linkDao.GetSourceAsync(linkedFile.Id.ToString());
-        if (sourceId == null)
-        {
-            return false;
-        }
-
-        if (int.TryParse(sourceId, out var sId))
-        {
-            return await CheckAsync(sId);
-        }
-
-        return await CheckAsync(sourceId);
-
-        async Task<bool> CheckAsync<T1>(T1 sourceId)
-        {
-            var fileDao = _daoFactory.GetFileDao<T1>();
-            var sourceFile = await fileDao.GetFileAsync(sourceId);
-            if (sourceFile == null
-                || !await _fileSecurity.CanFillFormsAsync(sourceFile)
-                || sourceFile.Access != FileShare.FillForms)
-            {
-                await linkDao.DeleteLinkAsync(sourceId.ToString());
-
-                return false;
-            }
-
-            return true;
-        }
-    }
-
-    public async Task<bool> SubmitFillForm<T>(File<T> draft)
-    {
-        if (draft == null)
-        {
-            return false;
-        }
-
-        try
-        {
-            var linkDao = _daoFactory.GetLinkDao();
-            var sourceId = await linkDao.GetSourceAsync(draft.Id.ToString());
-            if (sourceId == null)
-            {
-                throw new Exception("Link source is not found");
-            }
-
-            if (int.TryParse(sourceId, out var sId))
-            {
-                return await SubmitFillFormFromSource(draft, sId);
-            }
-
-            return await SubmitFillFormFromSource(draft, sourceId);
-        }
-        catch (Exception e)
-        {
-            _logger.WarningWithException(string.Format("Error on submit form {0}", draft.Id), e);
-            return false;
-        }
-    }
-
-    private async Task<bool> SubmitFillFormFromSource<TDraft, TSource>(File<TDraft> draft, TSource sourceId)
-    {
-        try
-        {
-            var linkDao = _daoFactory.GetLinkDao();
-            var fileSourceDao = _daoFactory.GetFileDao<TSource>();
-            var fileDraftDao = _daoFactory.GetFileDao<TDraft>();
-            var folderSourceDao = _daoFactory.GetFolderDao<TSource>();
-            var folderDraftDao = _daoFactory.GetFolderDao<TDraft>();
-
-            if (sourceId == null)
-            {
-                throw new Exception("Link source is not found");
-            }
-
-            var sourceFile = await fileSourceDao.GetFileAsync(sourceId);
-            if (sourceFile == null)
-            {
-                throw new FileNotFoundException(FilesCommonResource.ErrorMassage_FileNotFound, draft.Id.ToString());
-            }
-
-            if (!_fileUtility.CanWebRestrictedEditing(sourceFile.Title))
-            {
-                throw new Exception(FilesCommonResource.ErrorMassage_NotSupportedFormat);
-            }
-
-            var properties = await fileSourceDao.GetProperties(sourceFile.Id);
-            if (properties == null
-                || properties.FormFilling == null
-                || !properties.FormFilling.CollectFillForm)
-            {
-                throw new Exception(FilesCommonResource.ErrorMassage_BadRequest);
-            }
-
-            var folderId = (TSource)Convert.ChangeType(properties.FormFilling.ToFolderId, typeof(TSource));
-            if (!Equals(folderId, default(TSource)))
-            {
-                var folder = await folderSourceDao.GetFolderAsync(folderId);
-                if (folder == null)
-                {
-                    folderId = sourceFile.ParentId;
-                }
-            }
-            else
-            {
-                folderId = sourceFile.ParentId;
-            }
-
-            //todo: think about right to create in folder
-
-            if (!string.IsNullOrEmpty(properties.FormFilling.CreateFolderTitle))
-            {
-                var newFolderTitle = Global.ReplaceInvalidCharsAndTruncate(properties.FormFilling.CreateFolderTitle);
-
-                var folder = await folderSourceDao.GetFolderAsync(newFolderTitle, folderId);
-                if (folder == null)
-                {
-                    folder = new Folder<TSource> { Title = newFolderTitle, ParentId = folderId };
-                    folderId = await folderSourceDao.SaveFolderAsync(folder);
-
-                    folder = await folderSourceDao.GetFolderAsync(folderId);
-                    _filesMessageService.Send(folder, MessageInitiator.DocsService, MessageAction.FolderCreated, folder.Title);
-                }
-
-                folderId = folder.Id;
-            }
-            //todo: think about right to create in folder
-
-            var title = properties.FormFilling.GetTitleByMask(sourceFile.Title);
-
-            var submitFile = new File<TSource>
-            {
-                Title = title,
-                ParentId = folderId,
-                FileStatus = draft.FileStatus,
-                ConvertedType = draft.ConvertedType,
-                Comment = FilesCommonResource.CommentSubmitFillForm,
-                Encrypted = draft.Encrypted,
-            };
-
-            using (var stream = await fileDraftDao.GetFileStreamAsync(draft))
-            {
-                submitFile.ContentLength = stream.CanSeek ? stream.Length : draft.ContentLength;
-                submitFile = await fileSourceDao.SaveFileAsync(submitFile, stream);
-            }
-
-            _filesMessageService.Send(submitFile, MessageInitiator.DocsService, MessageAction.FileCreated, submitFile.Title);
-
-            await _fileMarker.MarkAsNewAsync(submitFile);
-
-            return true;
-
-        }
-        catch (Exception e)
-        {
-            _logger.WarningWithException(string.Format("Error on submit form {0}", draft.Id), e);
-            return false;
-        }
-    }
-
-<<<<<<< HEAD
-    public async Task<File<T>> SaveEditingAsync<T>(T fileId, string fileExtension, string downloadUri, Stream stream, string doc, string comment = null, bool checkRight = true, bool encrypted = false, ForcesaveType? forcesave = null, bool keepLink = false)
-    {
-        var newExtension = string.IsNullOrEmpty(fileExtension)
-                          ? FileUtility.GetFileExtension(downloadUri)
-                          : fileExtension;
-
+        }
+
+        return folderList;
+    }
+
+    public async Task<IEnumerable<FileEntry>> GetRecentAsync(FilterType filter, bool subjectGroup, Guid subjectId, string searchText, bool searchInContent)
+    {
+        var tagDao = _daoFactory.GetTagDao<int>();
+        var tags = await tagDao.GetTagsAsync(_authContext.CurrentAccount.ID, TagType.Recent).ToListAsync();
+
+        var fileIds = tags.Where(tag => tag.EntryType == FileEntryType.File).Select(r => r.EntryId).ToList();
+
+        var files = await GetRecentByIdsAsync(fileIds.OfType<int>(), filter, subjectGroup, subjectId, searchText, searchInContent);
+        files = files.Concat(await GetRecentByIdsAsync(fileIds.OfType<string>(), filter, subjectGroup, subjectId, searchText, searchInContent));
+
+        var listFileIds = fileIds.Select(tag => tag.ToString()).ToList();
+
+        return files.OrderBy(file =>
+    {
+        var fileId = "";
+        if (file is File<int> fileInt)
+        {
+            fileId = fileInt.Id.ToString();
+        }
+        else if (file is File<string> fileString)
+        {
+            fileId = fileString.Id;
+        }
+
+        return listFileIds.IndexOf(fileId.ToString());
+    }).ToList();
+
+        async Task<IEnumerable<FileEntry>> GetRecentByIdsAsync<T>(IEnumerable<T> fileIds, FilterType filter, bool subjectGroup, Guid subjectId, string searchText, bool searchInContent)
+        {
+            var folderDao = _daoFactory.GetFolderDao<T>();
+            var fileDao = _daoFactory.GetFileDao<T>();
+            var files = await fileDao.GetFilesFilteredAsync(fileIds, filter, subjectGroup, subjectId, searchText, searchInContent).Where(file => file.RootFolderType != FolderType.TRASH).ToListAsync();
+
+            var tmpFiles = await _fileSecurity.FilterReadAsync(files);
+            files = tmpFiles.ToList();
+
+            await CheckFolderIdAsync(folderDao, tmpFiles);
+
+            return files;
+        }
+    }
+
+    public async Task<(IEnumerable<FileEntry>, IEnumerable<FileEntry>)> GetFavoritesAsync(FilterType filter, bool subjectGroup, Guid subjectId, string searchText, bool searchInContent)
+    {
+        var tagDao = _daoFactory.GetTagDao<int>();
+        var tags = tagDao.GetTagsAsync(_authContext.CurrentAccount.ID, TagType.Favorite);
+
+        var fileIds = await tags.Where(tag => tag.EntryType == FileEntryType.File).ToListAsync();
+        var folderIds = await tags.Where(tag => tag.EntryType == FileEntryType.Folder).ToListAsync();
+
+        var (filesInt, foldersInt) = await GetFavoritesByIdAsync(fileIds.Where(r => r.EntryId is int).Select(r => (int)r.EntryId), folderIds.Where(r => r.EntryId is int).Select(r => (int)r.EntryId), filter, subjectGroup, subjectId, searchText, searchInContent);
+        var (filesString, foldersString) = await GetFavoritesByIdAsync(fileIds.Where(r => r.EntryId is string).Select(r => (string)r.EntryId), folderIds.Where(r => r.EntryId is string).Select(r => (string)r.EntryId), filter, subjectGroup, subjectId, searchText, searchInContent);
+
+        var files = new List<FileEntry>();
+        files.AddRange(filesInt);
+        files.AddRange(filesString);
+
+        var folders = new List<FileEntry>();
+        folders.AddRange(foldersInt);
+        folders.AddRange(foldersString);
+
+        return (files, folders);
+
+        async Task<(IEnumerable<FileEntry>, IEnumerable<FileEntry>)> GetFavoritesByIdAsync<T>(IEnumerable<T> fileIds, IEnumerable<T> folderIds, FilterType filter, bool subjectGroup, Guid subjectId, string searchText, bool searchInContent)
+        {
+            var folderDao = _daoFactory.GetFolderDao<T>();
+            var fileDao = _daoFactory.GetFileDao<T>();
+            var asyncFolders = folderDao.GetFoldersAsync(folderIds, filter, subjectGroup, subjectId, searchText, false, false);
+            var files = Enumerable.Empty<FileEntry<T>>();
+            var folders = Enumerable.Empty<FileEntry<T>>();
+            var asyncFiles = fileDao.GetFilesFilteredAsync(fileIds, filter, subjectGroup, subjectId, searchText, searchInContent, true);
+            var fileSecurity = _fileSecurity;
+            if (filter == FilterType.None || filter == FilterType.FoldersOnly)
+            {
+                var tmpFolders = await asyncFolders.Where(folder => folder.RootFolderType != FolderType.TRASH).ToListAsync();
+
+                folders = await fileSecurity.FilterReadAsync(tmpFolders);
+
+                await CheckFolderIdAsync(folderDao, folders);
+            }
+
+            if (filter != FilterType.FoldersOnly)
+            {
+                var tmpFiles = await asyncFiles.Where(file => file.RootFolderType != FolderType.TRASH).ToListAsync();
+
+                files = await fileSecurity.FilterReadAsync(tmpFiles);
+
+                await CheckFolderIdAsync(folderDao, folders);
+            }
+
+            return (files, folders);
+        }
+    }
+
+    public IEnumerable<FileEntry<T>> FilterEntries<T>(IEnumerable<FileEntry<T>> entries, FilterType filter, bool subjectGroup, Guid subjectId, string searchText, bool searchInContent)
+    {
+        if (entries == null || !entries.Any())
+        {
+            return entries;
+        }
+
+        if (subjectId != Guid.Empty)
+        {
+            entries = entries.Where(f =>
+                                    subjectGroup
+                                        ? _userManager.GetUsersByGroup(subjectId).Any(s => s.Id == f.CreateBy)
+                                        : f.CreateBy == subjectId
+                )
+                             .ToList();
+        }
+
+        Func<FileEntry<T>, bool> where = null;
+
+        switch (filter)
+        {
+            case FilterType.SpreadsheetsOnly:
+            case FilterType.PresentationsOnly:
+            case FilterType.ImagesOnly:
+            case FilterType.DocumentsOnly:
+            case FilterType.ArchiveOnly:
+            case FilterType.FilesOnly:
+            case FilterType.MediaOnly:
+                where = f => f.FileEntryType == FileEntryType.File && (((File<T>)f).FilterType == filter || filter == FilterType.FilesOnly);
+                break;
+            case FilterType.FoldersOnly:
+                where = f => f.FileEntryType == FileEntryType.Folder;
+                break;
+            case FilterType.ByExtension:
+                var filterExt = (searchText ?? string.Empty).ToLower().Trim();
+                where = f => !string.IsNullOrEmpty(filterExt) && f.FileEntryType == FileEntryType.File && FileUtility.GetFileExtension(f.Title).Equals(filterExt);
+                break;
+        }
+
+        if (where != null)
+        {
+            entries = entries.Where(where).ToList();
+        }
+
+        searchText = (searchText ?? string.Empty).ToLower().Trim();
+
+        if ((!searchInContent || filter == FilterType.ByExtension) && !string.IsNullOrEmpty(searchText))
+        {
+            entries = entries.Where(f => f.Title.Contains(searchText, StringComparison.InvariantCultureIgnoreCase)).ToList();
+        }
+
+        return entries;
+    }
+
+    public IEnumerable<FileEntry> SortEntries<T>(IEnumerable<FileEntry> entries, OrderBy orderBy)
+    {
+        if (entries == null || !entries.Any())
+        {
+            return entries;
+        }
+
+        if (orderBy == null)
+        {
+            orderBy = _filesSettingsHelper.DefaultOrder;
+        }
+
+        var c = orderBy.IsAsc ? 1 : -1;
+        Comparison<FileEntry> sorter = orderBy.SortedBy switch
+        {
+            SortedByType.Type => (x, y) =>
+            {
+                var cmp = 0;
+                if (x.FileEntryType == FileEntryType.File && y.FileEntryType == FileEntryType.File)
+                {
+                    cmp = c * FileUtility.GetFileExtension(x.Title).CompareTo(FileUtility.GetFileExtension(y.Title));
+                }
+
+                return cmp == 0 ? x.Title.EnumerableComparer(y.Title) : cmp;
+            }
+            ,
+            SortedByType.Author => (x, y) =>
+            {
+                var cmp = c * string.Compare(x.CreateByString, y.CreateByString);
+
+                return cmp == 0 ? x.Title.EnumerableComparer(y.Title) : cmp;
+            }
+            ,
+            SortedByType.Size => (x, y) =>
+            {
+                var cmp = 0;
+                if (x.FileEntryType == FileEntryType.File && y.FileEntryType == FileEntryType.File)
+                {
+                    cmp = c * ((File<T>)x).ContentLength.CompareTo(((File<T>)y).ContentLength);
+                }
+
+                return cmp == 0 ? x.Title.EnumerableComparer(y.Title) : cmp;
+            }
+            ,
+            SortedByType.AZ => (x, y) => c * x.Title.EnumerableComparer(y.Title),
+            SortedByType.DateAndTime => (x, y) =>
+            {
+                var cmp = c * DateTime.Compare(x.ModifiedOn, y.ModifiedOn);
+
+                return cmp == 0 ? x.Title.EnumerableComparer(y.Title) : cmp;
+            }
+            ,
+            SortedByType.DateAndTimeCreation => (x, y) =>
+            {
+                var cmp = c * DateTime.Compare(x.CreateOn, y.CreateOn);
+
+                return cmp == 0 ? x.Title.EnumerableComparer(y.Title) : cmp;
+            }
+            ,
+            SortedByType.New => (x, y) =>
+            {
+                var isNewSortResult = x.IsNew.CompareTo(y.IsNew);
+
+                return c * (isNewSortResult == 0 ? DateTime.Compare(x.ModifiedOn, y.ModifiedOn) : isNewSortResult);
+            }
+            ,
+            _ => (x, y) => c * x.Title.EnumerableComparer(y.Title),
+        };
+        if (orderBy.SortedBy != SortedByType.New)
+        {
+            // folders on top
+            var folders = entries.Where(r => r.FileEntryType == FileEntryType.Folder).ToList();
+            var files = entries.Where(r => r.FileEntryType == FileEntryType.File).ToList();
+            folders.Sort(sorter);
+            files.Sort(sorter);
+
+            return folders.Concat(files);
+        }
+
+        var result = entries.ToList();
+
+        result.Sort(sorter);
+
+        return result;
+    }
+
+    public Folder<string> GetFakeThirdpartyFolder(IProviderInfo providerInfo, string parentFolderId = null)
+    {
+        //Fake folder. Don't send request to third party
+        var folder = _serviceProvider.GetService<Folder<string>>();
+
+        folder.ParentId = parentFolderId;
+
+        folder.Id = providerInfo.RootFolderId;
+        folder.CreateBy = providerInfo.Owner;
+        folder.CreateOn = providerInfo.CreateOn;
+        folder.FolderType = FolderType.DEFAULT;
+        folder.ModifiedBy = providerInfo.Owner;
+        folder.ModifiedOn = providerInfo.CreateOn;
+        folder.ProviderId = providerInfo.ID;
+        folder.ProviderKey = providerInfo.ProviderKey;
+        folder.RootCreateBy = providerInfo.Owner;
+        folder.RootId = providerInfo.RootFolderId;
+        folder.RootFolderType = providerInfo.RootFolderType;
+        folder.Shareable = false;
+        folder.Title = providerInfo.CustomerTitle;
+        folder.FilesCount = 0;
+        folder.FoldersCount = 0;
+
+        return folder;
+    }
+
+    public Task<List<FileEntry>> GetBreadCrumbsAsync<T>(T folderId)
+    {
+        return _breadCrumbsManager.GetBreadCrumbsAsync(folderId);
+    }
+
+    public Task<List<FileEntry>> GetBreadCrumbsAsync<T>(T folderId, IFolderDao<T> folderDao)
+    {
+        return _breadCrumbsManager.GetBreadCrumbsAsync(folderId, folderDao);
+    }
+
+    public async Task CheckFolderIdAsync<T>(IFolderDao<T> folderDao, IEnumerable<FileEntry<T>> entries)
+    {
+        foreach (var entry in entries)
+        {
+            if (entry.RootFolderType == FolderType.USER
+                && entry.RootCreateBy != _authContext.CurrentAccount.ID)
+            {
+                var folderId = entry.ParentId;
+                var folder = await folderDao.GetFolderAsync(folderId);
+                if (!await _fileSecurity.CanReadAsync(folder))
+                {
+                    entry.FolderIdDisplay = await _globalFolderHelper.GetFolderShareAsync<T>();
+                }
+            }
+        }
+    }
+
+    public Task<bool> FileLockedForMeAsync<T>(T fileId, Guid userId = default)
+    {
+        return _lockerManager.FileLockedForMeAsync(fileId, userId);
+    }
+
+    public Task<Guid> FileLockedByAsync<T>(T fileId, ITagDao<T> tagDao)
+    {
+        return _lockerManager.FileLockedByAsync(fileId, tagDao);
+    }
+
+    public async Task<(File<int> file, Folder<int> folderIfNew)> GetFillFormDraftAsync<T>(File<T> sourceFile)
+    {
+        Folder<int> folderIfNew = null;
+        if (sourceFile == null)
+        {
+            return (null, folderIfNew);
+        }
+
+        File<int> linkedFile = null;
+        var fileDao = _daoFactory.GetFileDao<int>();
+        var sourceFileDao = _daoFactory.GetFileDao<T>();
+        var linkDao = _daoFactory.GetLinkDao();
+
+        var fileSecurity = _fileSecurity;
+
+        var linkedId = await linkDao.GetLinkedAsync(sourceFile.Id.ToString());
+        if (linkedId != null)
+        {
+            linkedFile = await fileDao.GetFileAsync(int.Parse(linkedId));
+            if (linkedFile == null
+                || !await fileSecurity.CanFillFormsAsync(linkedFile)
+                || await FileLockedForMeAsync(linkedFile.Id)
+                || linkedFile.RootFolderType == FolderType.TRASH)
+            {
+                await linkDao.DeleteLinkAsync(sourceFile.Id.ToString());
+                linkedFile = null;
+            }
+        }
+
+        if (linkedFile == null)
+        {
+            var folderId = _globalFolderHelper.FolderMy;
+            var folderDao = _daoFactory.GetFolderDao<int>();
+            folderIfNew = await folderDao.GetFolderAsync(folderId);
+            if (folderIfNew == null)
+            {
+                throw new Exception(FilesCommonResource.ErrorMassage_FolderNotFound);
+            }
+
+            if (!await fileSecurity.CanCreateAsync(folderIfNew))
+            {
+                throw new SecurityException(FilesCommonResource.ErrorMassage_SecurityException_Create);
+            }
+
+            linkedFile = _serviceProvider.GetService<File<int>>();
+            linkedFile.Title = sourceFile.Title;
+            linkedFile.ParentId = folderIfNew.Id;
+            linkedFile.FileStatus = sourceFile.FileStatus;
+            linkedFile.ConvertedType = sourceFile.ConvertedType;
+            linkedFile.Comment = FilesCommonResource.CommentCreateFillFormDraft;
+            linkedFile.Encrypted = sourceFile.Encrypted;
+
+            using (var stream = await sourceFileDao.GetFileStreamAsync(sourceFile))
+            {
+                linkedFile.ContentLength = stream.CanSeek ? stream.Length : sourceFile.ContentLength;
+                linkedFile = await fileDao.SaveFileAsync(linkedFile, stream);
+            }
+
+            await _fileMarker.MarkAsNewAsync(linkedFile);
+
+            await linkDao.AddLinkAsync(sourceFile.Id.ToString(), linkedFile.Id.ToString());
+        }
+
+        return (linkedFile, folderIfNew);
+    }
+
+    public async Task<bool> CheckFillFormDraftAsync<T>(File<T> linkedFile)
+    {
+        if (linkedFile == null)
+        {
+            return false;
+        }
+
+        var linkDao = _daoFactory.GetLinkDao();
+        var sourceId = await linkDao.GetSourceAsync(linkedFile.Id.ToString());
+        if (sourceId == null)
+        {
+            return false;
+        }
+
+        if (int.TryParse(sourceId, out var sId))
+        {
+            return await CheckAsync(sId);
+        }
+
+        return await CheckAsync(sourceId);
+
+        async Task<bool> CheckAsync<T1>(T1 sourceId)
+        {
+            var fileDao = _daoFactory.GetFileDao<T1>();
+            var sourceFile = await fileDao.GetFileAsync(sourceId);
+            if (sourceFile == null
+                || !await _fileSecurity.CanFillFormsAsync(sourceFile)
+                || sourceFile.Access != FileShare.FillForms)
+            {
+                await linkDao.DeleteLinkAsync(sourceId.ToString());
+
+                return false;
+            }
+
+            return true;
+        }
+    }
+
+    public async Task<bool> SubmitFillForm<T>(File<T> draft)
+    {
+        if (draft == null)
+        {
+            return false;
+        }
+
+        try
+        {
+            var linkDao = _daoFactory.GetLinkDao();
+            var sourceId = await linkDao.GetSourceAsync(draft.Id.ToString());
+            if (sourceId == null)
+            {
+                throw new Exception("Link source is not found");
+            }
+
+            if (int.TryParse(sourceId, out var sId))
+            {
+                return await SubmitFillFormFromSource(draft, sId);
+            }
+
+            return await SubmitFillFormFromSource(draft, sourceId);
+        }
+        catch (Exception e)
+        {
+            _logger.WarningWithException(string.Format("Error on submit form {0}", draft.Id), e);
+            return false;
+        }
+    }
+
+    private async Task<bool> SubmitFillFormFromSource<TDraft, TSource>(File<TDraft> draft, TSource sourceId)
+    {
+        try
+        {
+            var linkDao = _daoFactory.GetLinkDao();
+            var fileSourceDao = _daoFactory.GetFileDao<TSource>();
+            var fileDraftDao = _daoFactory.GetFileDao<TDraft>();
+            var folderSourceDao = _daoFactory.GetFolderDao<TSource>();
+            var folderDraftDao = _daoFactory.GetFolderDao<TDraft>();
+
+            if (sourceId == null)
+            {
+                throw new Exception("Link source is not found");
+            }
+
+            var sourceFile = await fileSourceDao.GetFileAsync(sourceId);
+            if (sourceFile == null)
+            {
+                throw new FileNotFoundException(FilesCommonResource.ErrorMassage_FileNotFound, draft.Id.ToString());
+            }
+
+            if (!_fileUtility.CanWebRestrictedEditing(sourceFile.Title))
+            {
+                throw new Exception(FilesCommonResource.ErrorMassage_NotSupportedFormat);
+            }
+
+            var properties = await fileSourceDao.GetProperties(sourceFile.Id);
+            if (properties == null
+                || properties.FormFilling == null
+                || !properties.FormFilling.CollectFillForm)
+            {
+                throw new Exception(FilesCommonResource.ErrorMassage_BadRequest);
+            }
+
+            var folderId = (TSource)Convert.ChangeType(properties.FormFilling.ToFolderId, typeof(TSource));
+            if (!Equals(folderId, default(TSource)))
+            {
+                var folder = await folderSourceDao.GetFolderAsync(folderId);
+                if (folder == null)
+                {
+                    folderId = sourceFile.ParentId;
+                }
+            }
+            else
+            {
+                folderId = sourceFile.ParentId;
+            }
+
+            //todo: think about right to create in folder
+
+            if (!string.IsNullOrEmpty(properties.FormFilling.CreateFolderTitle))
+            {
+                var newFolderTitle = Global.ReplaceInvalidCharsAndTruncate(properties.FormFilling.CreateFolderTitle);
+
+                var folder = await folderSourceDao.GetFolderAsync(newFolderTitle, folderId);
+                if (folder == null)
+                {
+                    folder = new Folder<TSource> { Title = newFolderTitle, ParentId = folderId };
+                    folderId = await folderSourceDao.SaveFolderAsync(folder);
+
+                    folder = await folderSourceDao.GetFolderAsync(folderId);
+                    _filesMessageService.Send(folder, MessageInitiator.DocsService, MessageAction.FolderCreated, folder.Title);
+                }
+
+                folderId = folder.Id;
+            }
+            //todo: think about right to create in folder
+
+            var title = properties.FormFilling.GetTitleByMask(sourceFile.Title);
+
+            var submitFile = new File<TSource>
+            {
+                Title = title,
+                ParentId = folderId,
+                FileStatus = draft.FileStatus,
+                ConvertedType = draft.ConvertedType,
+                Comment = FilesCommonResource.CommentSubmitFillForm,
+                Encrypted = draft.Encrypted,
+            };
+
+            using (var stream = await fileDraftDao.GetFileStreamAsync(draft))
+            {
+                submitFile.ContentLength = stream.CanSeek ? stream.Length : draft.ContentLength;
+                submitFile = await fileSourceDao.SaveFileAsync(submitFile, stream);
+            }
+
+            _filesMessageService.Send(submitFile, MessageInitiator.DocsService, MessageAction.FileCreated, submitFile.Title);
+
+            await _fileMarker.MarkAsNewAsync(submitFile);
+
+            return true;
+
+        }
+        catch (Exception e)
+        {
+            _logger.WarningWithException(string.Format("Error on submit form {0}", draft.Id), e);
+            return false;
+        }
+    }
+
+    public async Task<File<T>> SaveEditingAsync<T>(T fileId, string fileExtension, string downloadUri, Stream stream, string doc, string comment = null, bool checkRight = true, bool encrypted = false, ForcesaveType? forcesave = null, bool keepLink = false)
+    {
+        var newExtension = string.IsNullOrEmpty(fileExtension)
+                          ? FileUtility.GetFileExtension(downloadUri)
+                          : fileExtension;
+
         if (!string.IsNullOrEmpty(newExtension))
         {
             newExtension = "." + newExtension.Trim('.');
         }
-=======
-            var app = _thirdPartySelector.GetAppByFileId(fileId.ToString());
-            if (app != null)
+
+        var app = _thirdPartySelector.GetAppByFileId(fileId.ToString());
+        if (app != null)
+        {
+            await app.SaveFileAsync(fileId.ToString(), newExtension, downloadUri, stream);
+
+            return null;
+        }
+
+        var fileDao = _daoFactory.GetFileDao<T>();
+        var check = await _fileShareLink.CheckAsync(doc, false, fileDao);
+        var editLink = check.EditLink;
+        var file = check.File;
+        if (file == null)
+        {
+            file = await fileDao.GetFileAsync(fileId);
+        }
+
+        if (file == null)
+        {
+            throw new FileNotFoundException(FilesCommonResource.ErrorMassage_FileNotFound);
+        }
+
+        if (checkRight && !editLink && (!await _fileSecurity.CanEditAsync(file) || _userManager.GetUsers(_authContext.CurrentAccount.ID).IsVisitor(_userManager)))
+        {
+            throw new SecurityException(FilesCommonResource.ErrorMassage_SecurityException_EditFile);
+        }
+
+        if (checkRight && await FileLockedForMeAsync(file.Id))
+        {
+            throw new Exception(FilesCommonResource.ErrorMassage_LockedFile);
+        }
+
+        if (checkRight && (!forcesave.HasValue || forcesave.Value == ForcesaveType.None) && _fileTracker.IsEditing(file.Id))
+        {
+            throw new Exception(FilesCommonResource.ErrorMassage_SecurityException_UpdateEditingFile);
+        }
+
+        if (file.RootFolderType == FolderType.TRASH)
+        {
+            throw new Exception(FilesCommonResource.ErrorMassage_ViewTrashItem);
+        }
+
+        var currentExt = file.ConvertedExtension;
+        if (string.IsNullOrEmpty(newExtension))
+        {
+            newExtension = FileUtility.GetFileExtension(file.Title);
+        }
+
+        var replaceVersion = false;
+        if (file.Forcesave != ForcesaveType.None)
+        {
+            if (file.Forcesave == ForcesaveType.User && _filesSettingsHelper.StoreForcesave || encrypted)
+            {
+                file.Version++;
+            }
+            else
+            {
+                replaceVersion = true;
+            }
+        }
+        else
+        {
+            if (file.Version != 1 || string.IsNullOrEmpty(currentExt))
+            {
+                file.VersionGroup++;
+            }
+            else
+            {
+                var storeTemplate = _globalStore.GetStoreTemplate();
+
+                var path = FileConstant.NewDocPath + Thread.CurrentThread.CurrentCulture + "/";
+                if (!await storeTemplate.IsDirectoryAsync(path))
+                {
+                    path = FileConstant.NewDocPath + "en-US/";
+                }
+
+                var fileExt = currentExt != _fileUtility.MasterFormExtension
+                    ? _fileUtility.GetInternalExtension(file.Title)
+                    : currentExt;
+
+                path += "new" + fileExt;
+
+                //todo: think about the criteria for saving after creation
+                if (!await storeTemplate.IsFileAsync(path) || file.ContentLength != await storeTemplate.GetFileSizeAsync("", path))
+                {
+                    file.VersionGroup++;
+                }
+            }
+            file.Version++;
+        }
+        file.Forcesave = forcesave ?? ForcesaveType.None;
+
+        if (string.IsNullOrEmpty(comment))
+        {
+            comment = FilesCommonResource.CommentEdit;
+        }
+
+        file.Encrypted = encrypted;
+
+        file.ConvertedType = FileUtility.GetFileExtension(file.Title) != newExtension ? newExtension : null;
+        file.ThumbnailStatus = encrypted ? Thumbnail.NotRequired : Thumbnail.Waiting;
+
+        if (file.ProviderEntry && !newExtension.Equals(currentExt))
+        {
+            if (_fileUtility.ExtsConvertible.ContainsKey(newExtension) && _fileUtility.ExtsConvertible[newExtension].Contains(currentExt))
+            {
+                if (stream != null)
+                {
+                    downloadUri = await _pathProvider.GetTempUrlAsync(stream, newExtension);
+                    downloadUri = _documentServiceConnector.ReplaceCommunityAdress(downloadUri);
+                }
+
+                var key = DocumentServiceConnector.GenerateRevisionId(downloadUri);
+
+                var resultTuple = await _documentServiceConnector.GetConvertedUriAsync(downloadUri, newExtension, currentExt, key, null, CultureInfo.CurrentUICulture.Name, null, null, false);
+                downloadUri = resultTuple.ConvertedDocumentUri;
+
+                stream = null;
+            }
+            else
+            {
+                file.Id = default;
+                file.Title = FileUtility.ReplaceFileExtension(file.Title, newExtension);
+            }
+
+            file.ConvertedType = null;
+        }
+
+        using (var tmpStream = new MemoryStream())
+        {
+            if (stream != null)
+            {
+                await stream.CopyToAsync(tmpStream);
+            }
+            else
+            {
+
+                var request = new HttpRequestMessage
+                {
+                    RequestUri = new Uri(downloadUri)
+                };
+
+                var httpClient = _clientFactory.CreateClient();
+                using var response = await httpClient.SendAsync(request);
+                using var editedFileStream = new ResponseStream(response);
+                await editedFileStream.CopyToAsync(tmpStream);
+            }
+            tmpStream.Position = 0;
+
+            file.ContentLength = tmpStream.Length;
+            file.Comment = string.IsNullOrEmpty(comment) ? null : comment;
+            if (replaceVersion)
+            {
+                file = await fileDao.ReplaceFileVersionAsync(file, tmpStream);
+            }
+            else
+            {
+                file = await fileDao.SaveFileAsync(file, tmpStream);
+            }
+            if (!keepLink
+               || file.CreateBy != _authContext.CurrentAccount.ID
+               || !file.IsFillFormDraft)
+            {
+                var linkDao = _daoFactory.GetLinkDao();
+                await linkDao.DeleteAllLinkAsync(file.Id.ToString());
+            }
+        }
+
+        await _fileMarker.MarkAsNewAsync(file);
+        await _fileMarker.RemoveMarkAsNewAsync(file);
+
+        return file;
+    }
+
+    public async Task TrackEditingAsync<T>(T fileId, Guid tabId, Guid userId, string doc, bool editingAlone = false)
+    {
+        bool checkRight;
+        if (_fileTracker.GetEditingBy(fileId).Contains(userId))
+        {
+            checkRight = _fileTracker.ProlongEditing(fileId, tabId, userId, editingAlone);
+            if (!checkRight)
             {
-                await app.SaveFileAsync(fileId.ToString(), newExtension, downloadUri, stream);
-                return null;
-            }
->>>>>>> 2479448c
-
-        var app = ThirdPartySelector.GetAppByFileId(fileId.ToString());
-        if (app != null)
-        {
-            await app.SaveFileAsync(fileId.ToString(), newExtension, downloadUri, stream);
-
-            return null;
-        }
-
-        var fileDao = _daoFactory.GetFileDao<T>();
-        var check = await _fileShareLink.CheckAsync(doc, false, fileDao);
-        var editLink = check.EditLink;
-        var file = check.File;
-        if (file == null)
-        {
-            file = await fileDao.GetFileAsync(fileId);
-        }
-
-        if (file == null)
-        {
-            throw new FileNotFoundException(FilesCommonResource.ErrorMassage_FileNotFound);
-        }
-
-        if (checkRight && !editLink && (!await _fileSecurity.CanEditAsync(file) || _userManager.GetUsers(_authContext.CurrentAccount.ID).IsVisitor(_userManager)))
-        {
-            throw new SecurityException(FilesCommonResource.ErrorMassage_SecurityException_EditFile);
-        }
-
-        if (checkRight && await FileLockedForMeAsync(file.Id))
-        {
-            throw new Exception(FilesCommonResource.ErrorMassage_LockedFile);
-        }
-
-        if (checkRight && (!forcesave.HasValue || forcesave.Value == ForcesaveType.None) && _fileTracker.IsEditing(file.Id))
-        {
-            throw new Exception(FilesCommonResource.ErrorMassage_SecurityException_UpdateEditingFile);
-        }
-
-        if (file.RootFolderType == FolderType.TRASH)
-        {
-            throw new Exception(FilesCommonResource.ErrorMassage_ViewTrashItem);
-        }
-
-        var currentExt = file.ConvertedExtension;
-        if (string.IsNullOrEmpty(newExtension))
-        {
-            newExtension = FileUtility.GetFileExtension(file.Title);
-        }
-
-        var replaceVersion = false;
-        if (file.Forcesave != ForcesaveType.None)
-        {
-            if (file.Forcesave == ForcesaveType.User && _filesSettingsHelper.StoreForcesave || encrypted)
-            {
-                file.Version++;
-            }
-            else
-            {
-                replaceVersion = true;
-            }
-        }
-        else
-        {
-            if (file.Version != 1 || string.IsNullOrEmpty(currentExt))
-            {
-                file.VersionGroup++;
-            }
-            else
-            {
-                var storeTemplate = _globalStore.GetStoreTemplate();
-
-                var path = FileConstant.NewDocPath + Thread.CurrentThread.CurrentCulture + "/";
-                if (!await storeTemplate.IsDirectoryAsync(path))
-                {
-                    path = FileConstant.NewDocPath + "en-US/";
-                }
-
-                var fileExt = currentExt != _fileUtility.MasterFormExtension
-                    ? _fileUtility.GetInternalExtension(file.Title)
-                    : currentExt;
-
-                path += "new" + fileExt;
-
-                //todo: think about the criteria for saving after creation
-                if (!await storeTemplate.IsFileAsync(path) || file.ContentLength != await storeTemplate.GetFileSizeAsync("", path))
-                {
-                    file.VersionGroup++;
-                }
-            }
-            file.Version++;
-        }
-        file.Forcesave = forcesave ?? ForcesaveType.None;
-
-        if (string.IsNullOrEmpty(comment))
-        {
-            comment = FilesCommonResource.CommentEdit;
-        }
-
-        file.Encrypted = encrypted;
-
-        file.ConvertedType = FileUtility.GetFileExtension(file.Title) != newExtension ? newExtension : null;
-        file.ThumbnailStatus = encrypted ? Thumbnail.NotRequired : Thumbnail.Waiting;
-
-        if (file.ProviderEntry && !newExtension.Equals(currentExt))
-        {
-            if (_fileUtility.ExtsConvertible.ContainsKey(newExtension) && _fileUtility.ExtsConvertible[newExtension].Contains(currentExt))
-            {
-                if (stream != null)
-                {
-                    downloadUri = await _pathProvider.GetTempUrlAsync(stream, newExtension);
-                    downloadUri = _documentServiceConnector.ReplaceCommunityAdress(downloadUri);
-                }
-
-                var key = DocumentServiceConnector.GenerateRevisionId(downloadUri);
-
-                var resultTuple = await _documentServiceConnector.GetConvertedUriAsync(downloadUri, newExtension, currentExt, key, null, CultureInfo.CurrentUICulture.Name, null, null, false);
-                downloadUri = resultTuple.ConvertedDocumentUri;
-
-                stream = null;
-            }
-            else
-            {
-                file.Id = default;
-                file.Title = FileUtility.ReplaceFileExtension(file.Title, newExtension);
-            }
-
-            file.ConvertedType = null;
-        }
-
-        using (var tmpStream = new MemoryStream())
-        {
-            if (stream != null)
-            {
-                await stream.CopyToAsync(tmpStream);
-            }
-            else
-            {
-
-                var request = new HttpRequestMessage
-                {
-                    RequestUri = new Uri(downloadUri)
-                };
-
-                var httpClient = _clientFactory.CreateClient();
-                using var response = await httpClient.SendAsync(request);
-                using var editedFileStream = new ResponseStream(response);
-                await editedFileStream.CopyToAsync(tmpStream);
-            }
-            tmpStream.Position = 0;
-
-            file.ContentLength = tmpStream.Length;
-            file.Comment = string.IsNullOrEmpty(comment) ? null : comment;
-            if (replaceVersion)
-            {
-                file = await fileDao.ReplaceFileVersionAsync(file, tmpStream);
-            }
-            else
-            {
-                file = await fileDao.SaveFileAsync(file, tmpStream);
-            }
-            if (!keepLink
-               || file.CreateBy != _authContext.CurrentAccount.ID
-               || !file.IsFillFormDraft)
-            {
-                var linkDao = _daoFactory.GetLinkDao();
-                await linkDao.DeleteAllLinkAsync(file.Id.ToString());
-            }
-        }
-
-        await _fileMarker.MarkAsNewAsync(file);
-        await _fileMarker.RemoveMarkAsNewAsync(file);
-
-        return file;
-    }
-
-    public async Task TrackEditingAsync<T>(T fileId, Guid tabId, Guid userId, string doc, bool editingAlone = false)
-    {
-        bool checkRight;
-        if (_fileTracker.GetEditingBy(fileId).Contains(userId))
-        {
-            checkRight = _fileTracker.ProlongEditing(fileId, tabId, userId, editingAlone);
-            if (!checkRight)
-            {
-                return;
-            }
-        }
-
-        var fileDao = _daoFactory.GetFileDao<T>();
-        var check = await _fileShareLink.CheckAsync(doc, false, fileDao);
-        var editLink = check.EditLink;
-        var file = check.File;
-        if (file == null)
-        {
-            file = await fileDao.GetFileAsync(fileId);
-        }
-
-        if (file == null)
-        {
-            throw new FileNotFoundException(FilesCommonResource.ErrorMassage_FileNotFound);
-        }
-
-        var fileSecurity = _fileSecurity;
-        if (!editLink
-            && (!await fileSecurity.CanEditAsync(file, userId)
-                && !await fileSecurity.CanCustomFilterEditAsync(file, userId)
-                && !await fileSecurity.CanReviewAsync(file, userId)
-                && !await fileSecurity.CanFillFormsAsync(file, userId)
-                && !await fileSecurity.CanCommentAsync(file, userId)
-                || _userManager.GetUsers(userId).IsVisitor(_userManager)))
-        {
-            throw new SecurityException(FilesCommonResource.ErrorMassage_SecurityException_EditFile);
-        }
-        if (await FileLockedForMeAsync(file.Id, userId))
-        {
-            throw new Exception(FilesCommonResource.ErrorMassage_LockedFile);
-        }
-
-        if (file.RootFolderType == FolderType.TRASH)
-        {
-            throw new Exception(FilesCommonResource.ErrorMassage_ViewTrashItem);
-        }
-
-        checkRight = _fileTracker.ProlongEditing(fileId, tabId, userId, editingAlone);
-        if (checkRight)
-        {
-            _fileTracker.ChangeRight(fileId, userId, false);
-        }
-    }
-
-    public async Task<File<T>> UpdateToVersionFileAsync<T>(T fileId, int version, string doc = null, bool checkRight = true)
-    {
-        var fileDao = _daoFactory.GetFileDao<T>();
-        if (version < 1)
-        {
-            throw new ArgumentNullException(nameof(version));
-        }
-
-        var (editLink, fromFile, _) = await _fileShareLink.CheckAsync(doc, false, fileDao);
-
-        if (fromFile == null)
-        {
-            fromFile = await fileDao.GetFileAsync(fileId);
-        }
-
-        if (fromFile == null)
-        {
-            throw new FileNotFoundException(FilesCommonResource.ErrorMassage_FileNotFound);
-        }
-
-        if (fromFile.Version != version)
-        {
-            fromFile = await fileDao.GetFileAsync(fromFile.Id, Math.Min(fromFile.Version, version));
-        }
-
-        if (fromFile == null)
-        {
-            throw new FileNotFoundException(FilesCommonResource.ErrorMassage_FileNotFound);
-        }
-
-        if (checkRight && !editLink && (!await _fileSecurity.CanEditAsync(fromFile) || _userManager.GetUsers(_authContext.CurrentAccount.ID).IsVisitor(_userManager)))
-        {
-            throw new SecurityException(FilesCommonResource.ErrorMassage_SecurityException_EditFile);
-        }
-
-        if (await FileLockedForMeAsync(fromFile.Id))
-        {
-            throw new Exception(FilesCommonResource.ErrorMassage_LockedFile);
-        }
-
-        if (checkRight && _fileTracker.IsEditing(fromFile.Id))
-        {
-            throw new Exception(FilesCommonResource.ErrorMassage_SecurityException_UpdateEditingFile);
-        }
-
-        if (fromFile.RootFolderType == FolderType.TRASH)
-        {
-            throw new Exception(FilesCommonResource.ErrorMassage_ViewTrashItem);
-        }
-
-        if (fromFile.ProviderEntry)
-        {
-            throw new Exception(FilesCommonResource.ErrorMassage_BadRequest);
-        }
-
-        if (fromFile.Encrypted)
-        {
-            throw new Exception(FilesCommonResource.ErrorMassage_NotSupportedFormat);
-        }
-
-        var exists = _cache.Get<string>(_updateList + fileId.ToString()) != null;
-        if (exists)
-        {
-            throw new Exception(FilesCommonResource.ErrorMassage_UpdateEditingFile);
-        }
-        else
-        {
-            _cache.Insert(_updateList + fileId.ToString(), fileId.ToString(), TimeSpan.FromMinutes(2));
-        }
-
-        try
-        {
-            var currFile = await fileDao.GetFileAsync(fileId);
-            var newFile = _serviceProvider.GetService<File<T>>();
-
-            newFile.Id = fromFile.Id;
-            newFile.Version = currFile.Version + 1;
-            newFile.VersionGroup = currFile.VersionGroup;
-            newFile.Title = FileUtility.ReplaceFileExtension(currFile.Title, FileUtility.GetFileExtension(fromFile.Title));
-            newFile.FileStatus = currFile.FileStatus;
-            newFile.ParentId = currFile.ParentId;
-            newFile.CreateBy = currFile.CreateBy;
-            newFile.CreateOn = currFile.CreateOn;
-            newFile.ModifiedBy = fromFile.ModifiedBy;
-            newFile.ModifiedOn = fromFile.ModifiedOn;
-            newFile.ConvertedType = fromFile.ConvertedType;
-            newFile.Comment = string.Format(FilesCommonResource.CommentRevert, fromFile.ModifiedOnString);
-            newFile.Encrypted = fromFile.Encrypted;
-
-            using (var stream = await fileDao.GetFileStreamAsync(fromFile))
-            {
-                newFile.ContentLength = stream.CanSeek ? stream.Length : fromFile.ContentLength;
-                newFile = await fileDao.SaveFileAsync(newFile, stream);
-            }
-
-            if (fromFile.ThumbnailStatus == Thumbnail.Created)
-            {
-                using (var thumb = await fileDao.GetThumbnailAsync(fromFile))
-                {
-<<<<<<< HEAD
-                    await fileDao.SaveThumbnailAsync(newFile, thumb);
-=======
-                    foreach (var size in _thumbnailSettings.Sizes)
-                    {
-                        using (var thumb = await fileDao.GetThumbnailAsync(fromFile, size.Width, size.Height))
-                        {
-                            await fileDao.SaveThumbnailAsync(newFile, thumb, size.Width, size.Height);
-                        }
-                    }
-
-                    newFile.ThumbnailStatus = Thumbnail.Created;
->>>>>>> 2479448c
-                }
-                newFile.ThumbnailStatus = Thumbnail.Created;
-            }
-
-            var linkDao = _daoFactory.GetLinkDao();
-            await linkDao.DeleteAllLinkAsync(newFile.Id.ToString());
-
-            await _fileMarker.MarkAsNewAsync(newFile); ;
-
-            await _entryStatusManager.SetFileStatusAsync(newFile);
-
-            newFile.Access = fromFile.Access;
-
-            if (newFile.IsTemplate
-                && !_fileUtility.ExtsWebTemplate.Contains(FileUtility.GetFileExtension(newFile.Title), StringComparer.CurrentCultureIgnoreCase))
-            {
-                var tagTemplate = Tag.Template(_authContext.CurrentAccount.ID, newFile);
-                var tagDao = _daoFactory.GetTagDao<T>();
-                tagDao.RemoveTags(tagTemplate);
-
-                newFile.IsTemplate = false;
-            }
-
-            return newFile;
-        }
-        catch (Exception e)
-        {
-            _logger.ErrorUpdateFile(fileId.ToString(), version, e);
-
-            throw new Exception(e.Message, e);
-        }
-        finally
-        {
-            _cache.Remove(_updateList + fromFile.Id);
-        }
-    }
-
-    public async Task<File<T>> CompleteVersionFileAsync<T>(T fileId, int version, bool continueVersion, bool checkRight = true)
-    {
-        var fileDao = _daoFactory.GetFileDao<T>();
-        var fileVersion = version > 0
-            ? await fileDao.GetFileAsync(fileId, version)
-            : await fileDao.GetFileAsync(fileId);
-        if (fileVersion == null)
-        {
-            throw new FileNotFoundException(FilesCommonResource.ErrorMassage_FileNotFound);
-        }
-
-        if (checkRight && (!await _fileSecurity.CanEditAsync(fileVersion) || _userManager.GetUsers(_authContext.CurrentAccount.ID).IsVisitor(_userManager)))
-        {
-            throw new SecurityException(FilesCommonResource.ErrorMassage_SecurityException_EditFile);
-        }
-
-        if (await FileLockedForMeAsync(fileVersion.Id))
-        {
-            throw new Exception(FilesCommonResource.ErrorMassage_LockedFile);
-        }
-
-        if (fileVersion.RootFolderType == FolderType.TRASH)
-        {
-            throw new Exception(FilesCommonResource.ErrorMassage_ViewTrashItem);
-        }
-
-        if (fileVersion.ProviderEntry)
-        {
-            throw new Exception(FilesCommonResource.ErrorMassage_BadRequest);
-        }
-
-        var lastVersionFile = await fileDao.GetFileAsync(fileVersion.Id);
-
-        if (continueVersion)
-        {
-            if (lastVersionFile.VersionGroup > 1)
-            {
-                await fileDao.ContinueVersionAsync(fileVersion.Id, fileVersion.Version);
-                lastVersionFile.VersionGroup--;
-            }
-        }
-        else
-        {
-            if (!_fileTracker.IsEditing(lastVersionFile.Id))
-            {
-                if (fileVersion.Version == lastVersionFile.Version)
-                {
-                    lastVersionFile = await UpdateToVersionFileAsync(fileVersion.Id, fileVersion.Version, null, checkRight);
-                }
-
-                await fileDao.CompleteVersionAsync(fileVersion.Id, fileVersion.Version);
-                lastVersionFile.VersionGroup++;
-            }
-        }
-
-        await _entryStatusManager.SetFileStatusAsync(lastVersionFile);
-
-        return lastVersionFile;
-    }
-
-    public async Task<FileOptions<T>> FileRenameAsync<T>(T fileId, string title)
-    {
-        var fileDao = _daoFactory.GetFileDao<T>();
-        var file = await fileDao.GetFileAsync(fileId);
-        if (file == null)
-        {
-            throw new FileNotFoundException(FilesCommonResource.ErrorMassage_FileNotFound);
-        }
-
-        if (!await _fileSecurity.CanEditAsync(file))
-        {
-            throw new SecurityException(FilesCommonResource.ErrorMassage_SecurityException_RenameFile);
-        }
-
-        if (!await _fileSecurity.CanDeleteAsync(file) && _userManager.GetUsers(_authContext.CurrentAccount.ID).IsVisitor(_userManager))
-        {
-            throw new SecurityException(FilesCommonResource.ErrorMassage_SecurityException_RenameFile);
-        }
-
-        if (await FileLockedForMeAsync(file.Id))
-        {
-            throw new Exception(FilesCommonResource.ErrorMassage_LockedFile);
-        }
-
-        if (file.ProviderEntry && _fileTracker.IsEditing(file.Id))
-        {
-            throw new Exception(FilesCommonResource.ErrorMassage_UpdateEditingFile);
-        }
-
-        if (file.RootFolderType == FolderType.TRASH)
-        {
-            throw new Exception(FilesCommonResource.ErrorMassage_ViewTrashItem);
-        }
-
-        title = Global.ReplaceInvalidCharsAndTruncate(title);
-
-        var ext = FileUtility.GetFileExtension(file.Title);
-        if (!string.Equals(ext, FileUtility.GetFileExtension(title), StringComparison.InvariantCultureIgnoreCase))
-        {
-            title += ext;
-        }
-
-        var fileAccess = file.Access;
-
-        var renamed = false;
-        if (!string.Equals(file.Title, title))
-        {
-            var newFileID = await fileDao.FileRenameAsync(file, title);
-
-            file = await fileDao.GetFileAsync(newFileID);
-            file.Access = fileAccess;
-
-            await _documentServiceHelper.RenameFileAsync(file, fileDao);
-
-            renamed = true;
-        }
-
-        await _entryStatusManager.SetFileStatusAsync(file);
-
-        return new FileOptions<T>
-        {
-            File = file,
-            Renamed = renamed
-        };
-    }
-
-    public void MarkAsRecent<T>(File<T> file)
-    {
-        if (file.Encrypted || file.ProviderEntry)
-        {
-            throw new NotSupportedException();
-        }
-
-        var tagDao = _daoFactory.GetTagDao<T>();
-        var userID = _authContext.CurrentAccount.ID;
-
-        var tag = Tag.Recent(userID, file);
-        tagDao.SaveTags(tag);
-    }
-
-
-    //Long operation
-    public async Task DeleteSubitemsAsync<T>(T parentId, IFolderDao<T> folderDao, IFileDao<T> fileDao, ILinkDao linkDao)
-    {
-        var folders = folderDao.GetFoldersAsync(parentId);
-        await foreach (var folder in folders)
-        {
-            await DeleteSubitemsAsync(folder.Id, folderDao, fileDao, linkDao);
-
-            _logger.InformationDeleteFolder(folder.Id.ToString(), parentId.ToString());
-            await folderDao.DeleteFolderAsync(folder.Id);
-        }
-
-        var files = fileDao.GetFilesAsync(parentId, null, FilterType.None, false, Guid.Empty, string.Empty, true);
-        await foreach (var file in files)
-        {
-            _logger.InformationDeletefile(file.Id.ToString(), parentId.ToString());
-            await fileDao.DeleteFileAsync(file.Id);
-
-            await linkDao.DeleteAllLinkAsync(file.Id.ToString());
-        }
-    }
-
-    public async Task MoveSharedItemsAsync<T>(T parentId, T toId, IFolderDao<T> folderDao, IFileDao<T> fileDao)
-    {
-        var fileSecurity = _fileSecurity;
-
-        var folders = folderDao.GetFoldersAsync(parentId);
-        await foreach (var folder in folders)
-        {
-            var shares = await fileSecurity.GetSharesAsync(folder);
-            var shared = folder.Shared
-                         && shares.Any(record => record.Share != FileShare.Restrict);
-            if (shared)
-            {
-                _logger.InformationMoveSharedFolder(folder.Id.ToString(), parentId.ToString(), toId.ToString());
-                await folderDao.MoveFolderAsync(folder.Id, toId, null);
-            }
-            else
-            {
-                await MoveSharedItemsAsync(folder.Id, toId, folderDao, fileDao);
-            }
-        }
-
-        var files = fileDao.GetFilesAsync(parentId, null, FilterType.None, false, Guid.Empty, string.Empty, true)
-            .WhereAwait(async file => file.Shared &&
-            (await fileSecurity.GetSharesAsync(file)).Any(record => record.Subject != FileConstant.ShareLinkId && record.Share != FileShare.Restrict));
-
-        await foreach (var file in files)
-        {
-            _logger.InformationMoveSharedFile(file.Id.ToString(), parentId.ToString(), toId.ToString());
-            await fileDao.MoveFileAsync(file.Id, toId);
-        }
-    }
-
-    public static async Task ReassignItemsAsync<T>(T parentId, Guid fromUserId, Guid toUserId, IFolderDao<T> folderDao, IFileDao<T> fileDao)
-    {
-        var files = await fileDao.GetFilesAsync(parentId, new OrderBy(SortedByType.AZ, true), FilterType.ByUser, false, fromUserId, null, true, true).ToListAsync();
-        var fileIds = files.Where(file => file.CreateBy == fromUserId).Select(file => file.Id);
-
-        await fileDao.ReassignFilesAsync(fileIds.ToArray(), toUserId);
-
-        var folderIds = await folderDao.GetFoldersAsync(parentId, new OrderBy(SortedByType.AZ, true), FilterType.ByUser, false, fromUserId, null, true)
-                                 .Where(folder => folder.CreateBy == fromUserId).Select(folder => folder.Id)
-                                 .ToListAsync();
-
-        await folderDao.ReassignFoldersAsync(folderIds.ToArray(), toUserId);
-    }
+                return;
+            }
+        }
+
+        var fileDao = _daoFactory.GetFileDao<T>();
+        var check = await _fileShareLink.CheckAsync(doc, false, fileDao);
+        var editLink = check.EditLink;
+        var file = check.File;
+        if (file == null)
+        {
+            file = await fileDao.GetFileAsync(fileId);
+        }
+
+        if (file == null)
+        {
+            throw new FileNotFoundException(FilesCommonResource.ErrorMassage_FileNotFound);
+        }
+
+        var fileSecurity = _fileSecurity;
+        if (!editLink
+            && (!await fileSecurity.CanEditAsync(file, userId)
+                && !await fileSecurity.CanCustomFilterEditAsync(file, userId)
+                && !await fileSecurity.CanReviewAsync(file, userId)
+                && !await fileSecurity.CanFillFormsAsync(file, userId)
+                && !await fileSecurity.CanCommentAsync(file, userId)
+                || _userManager.GetUsers(userId).IsVisitor(_userManager)))
+        {
+            throw new SecurityException(FilesCommonResource.ErrorMassage_SecurityException_EditFile);
+        }
+        if (await FileLockedForMeAsync(file.Id, userId))
+        {
+            throw new Exception(FilesCommonResource.ErrorMassage_LockedFile);
+        }
+
+        if (file.RootFolderType == FolderType.TRASH)
+        {
+            throw new Exception(FilesCommonResource.ErrorMassage_ViewTrashItem);
+        }
+
+        checkRight = _fileTracker.ProlongEditing(fileId, tabId, userId, editingAlone);
+        if (checkRight)
+        {
+            _fileTracker.ChangeRight(fileId, userId, false);
+        }
+    }
+
+    public async Task<File<T>> UpdateToVersionFileAsync<T>(T fileId, int version, string doc = null, bool checkRight = true)
+    {
+        var fileDao = _daoFactory.GetFileDao<T>();
+        if (version < 1)
+        {
+            throw new ArgumentNullException(nameof(version));
+        }
+
+        var (editLink, fromFile, _) = await _fileShareLink.CheckAsync(doc, false, fileDao);
+
+        if (fromFile == null)
+        {
+            fromFile = await fileDao.GetFileAsync(fileId);
+        }
+
+        if (fromFile == null)
+        {
+            throw new FileNotFoundException(FilesCommonResource.ErrorMassage_FileNotFound);
+        }
+
+        if (fromFile.Version != version)
+        {
+            fromFile = await fileDao.GetFileAsync(fromFile.Id, Math.Min(fromFile.Version, version));
+        }
+
+        if (fromFile == null)
+        {
+            throw new FileNotFoundException(FilesCommonResource.ErrorMassage_FileNotFound);
+        }
+
+        if (checkRight && !editLink && (!await _fileSecurity.CanEditAsync(fromFile) || _userManager.GetUsers(_authContext.CurrentAccount.ID).IsVisitor(_userManager)))
+        {
+            throw new SecurityException(FilesCommonResource.ErrorMassage_SecurityException_EditFile);
+        }
+
+        if (await FileLockedForMeAsync(fromFile.Id))
+        {
+            throw new Exception(FilesCommonResource.ErrorMassage_LockedFile);
+        }
+
+        if (checkRight && _fileTracker.IsEditing(fromFile.Id))
+        {
+            throw new Exception(FilesCommonResource.ErrorMassage_SecurityException_UpdateEditingFile);
+        }
+
+        if (fromFile.RootFolderType == FolderType.TRASH)
+        {
+            throw new Exception(FilesCommonResource.ErrorMassage_ViewTrashItem);
+        }
+
+        if (fromFile.ProviderEntry)
+        {
+            throw new Exception(FilesCommonResource.ErrorMassage_BadRequest);
+        }
+
+        if (fromFile.Encrypted)
+        {
+            throw new Exception(FilesCommonResource.ErrorMassage_NotSupportedFormat);
+        }
+
+        var exists = _cache.Get<string>(_updateList + fileId.ToString()) != null;
+        if (exists)
+        {
+            throw new Exception(FilesCommonResource.ErrorMassage_UpdateEditingFile);
+        }
+        else
+        {
+            _cache.Insert(_updateList + fileId.ToString(), fileId.ToString(), TimeSpan.FromMinutes(2));
+        }
+
+        try
+        {
+            var currFile = await fileDao.GetFileAsync(fileId);
+            var newFile = _serviceProvider.GetService<File<T>>();
+
+            newFile.Id = fromFile.Id;
+            newFile.Version = currFile.Version + 1;
+            newFile.VersionGroup = currFile.VersionGroup;
+            newFile.Title = FileUtility.ReplaceFileExtension(currFile.Title, FileUtility.GetFileExtension(fromFile.Title));
+            newFile.FileStatus = currFile.FileStatus;
+            newFile.ParentId = currFile.ParentId;
+            newFile.CreateBy = currFile.CreateBy;
+            newFile.CreateOn = currFile.CreateOn;
+            newFile.ModifiedBy = fromFile.ModifiedBy;
+            newFile.ModifiedOn = fromFile.ModifiedOn;
+            newFile.ConvertedType = fromFile.ConvertedType;
+            newFile.Comment = string.Format(FilesCommonResource.CommentRevert, fromFile.ModifiedOnString);
+            newFile.Encrypted = fromFile.Encrypted;
+
+            using (var stream = await fileDao.GetFileStreamAsync(fromFile))
+            {
+                newFile.ContentLength = stream.CanSeek ? stream.Length : fromFile.ContentLength;
+                newFile = await fileDao.SaveFileAsync(newFile, stream);
+            }
+
+            if (fromFile.ThumbnailStatus == Thumbnail.Created)
+            {
+                foreach (var size in _thumbnailSettings.Sizes)
+                {
+                    using (var thumb = await fileDao.GetThumbnailAsync(fromFile, size.Width, size.Height))
+                    {
+                        await fileDao.SaveThumbnailAsync(newFile, thumb, size.Width, size.Height);
+                    }
+                }
+
+                newFile.ThumbnailStatus = Thumbnail.Created;
+            }
+
+            var linkDao = _daoFactory.GetLinkDao();
+            await linkDao.DeleteAllLinkAsync(newFile.Id.ToString());
+
+            await _fileMarker.MarkAsNewAsync(newFile); ;
+
+            await _entryStatusManager.SetFileStatusAsync(newFile);
+
+            newFile.Access = fromFile.Access;
+
+            if (newFile.IsTemplate
+                && !_fileUtility.ExtsWebTemplate.Contains(FileUtility.GetFileExtension(newFile.Title), StringComparer.CurrentCultureIgnoreCase))
+            {
+                var tagTemplate = Tag.Template(_authContext.CurrentAccount.ID, newFile);
+                var tagDao = _daoFactory.GetTagDao<T>();
+                tagDao.RemoveTags(tagTemplate);
+
+                newFile.IsTemplate = false;
+            }
+
+            return newFile;
+        }
+        catch (Exception e)
+        {
+            _logger.ErrorUpdateFile(fileId.ToString(), version, e);
+
+            throw new Exception(e.Message, e);
+        }
+        finally
+        {
+            _cache.Remove(_updateList + fromFile.Id);
+        }
+    }
+
+    public async Task<File<T>> CompleteVersionFileAsync<T>(T fileId, int version, bool continueVersion, bool checkRight = true)
+    {
+        var fileDao = _daoFactory.GetFileDao<T>();
+        var fileVersion = version > 0
+            ? await fileDao.GetFileAsync(fileId, version)
+            : await fileDao.GetFileAsync(fileId);
+        if (fileVersion == null)
+        {
+            throw new FileNotFoundException(FilesCommonResource.ErrorMassage_FileNotFound);
+        }
+
+        if (checkRight && (!await _fileSecurity.CanEditAsync(fileVersion) || _userManager.GetUsers(_authContext.CurrentAccount.ID).IsVisitor(_userManager)))
+        {
+            throw new SecurityException(FilesCommonResource.ErrorMassage_SecurityException_EditFile);
+        }
+
+        if (await FileLockedForMeAsync(fileVersion.Id))
+        {
+            throw new Exception(FilesCommonResource.ErrorMassage_LockedFile);
+        }
+
+        if (fileVersion.RootFolderType == FolderType.TRASH)
+        {
+            throw new Exception(FilesCommonResource.ErrorMassage_ViewTrashItem);
+        }
+
+        if (fileVersion.ProviderEntry)
+        {
+            throw new Exception(FilesCommonResource.ErrorMassage_BadRequest);
+        }
+
+        var lastVersionFile = await fileDao.GetFileAsync(fileVersion.Id);
+
+        if (continueVersion)
+        {
+            if (lastVersionFile.VersionGroup > 1)
+            {
+                await fileDao.ContinueVersionAsync(fileVersion.Id, fileVersion.Version);
+                lastVersionFile.VersionGroup--;
+            }
+        }
+        else
+        {
+            if (!_fileTracker.IsEditing(lastVersionFile.Id))
+            {
+                if (fileVersion.Version == lastVersionFile.Version)
+                {
+                    lastVersionFile = await UpdateToVersionFileAsync(fileVersion.Id, fileVersion.Version, null, checkRight);
+                }
+
+                await fileDao.CompleteVersionAsync(fileVersion.Id, fileVersion.Version);
+                lastVersionFile.VersionGroup++;
+            }
+        }
+
+        await _entryStatusManager.SetFileStatusAsync(lastVersionFile);
+
+        return lastVersionFile;
+    }
+
+    public async Task<FileOptions<T>> FileRenameAsync<T>(T fileId, string title)
+    {
+        var fileDao = _daoFactory.GetFileDao<T>();
+        var file = await fileDao.GetFileAsync(fileId);
+        if (file == null)
+        {
+            throw new FileNotFoundException(FilesCommonResource.ErrorMassage_FileNotFound);
+        }
+
+        if (!await _fileSecurity.CanEditAsync(file))
+        {
+            throw new SecurityException(FilesCommonResource.ErrorMassage_SecurityException_RenameFile);
+        }
+
+        if (!await _fileSecurity.CanDeleteAsync(file) && _userManager.GetUsers(_authContext.CurrentAccount.ID).IsVisitor(_userManager))
+        {
+            throw new SecurityException(FilesCommonResource.ErrorMassage_SecurityException_RenameFile);
+        }
+
+        if (await FileLockedForMeAsync(file.Id))
+        {
+            throw new Exception(FilesCommonResource.ErrorMassage_LockedFile);
+        }
+
+        if (file.ProviderEntry && _fileTracker.IsEditing(file.Id))
+        {
+            throw new Exception(FilesCommonResource.ErrorMassage_UpdateEditingFile);
+        }
+
+        if (file.RootFolderType == FolderType.TRASH)
+        {
+            throw new Exception(FilesCommonResource.ErrorMassage_ViewTrashItem);
+        }
+
+        title = Global.ReplaceInvalidCharsAndTruncate(title);
+
+        var ext = FileUtility.GetFileExtension(file.Title);
+        if (!string.Equals(ext, FileUtility.GetFileExtension(title), StringComparison.InvariantCultureIgnoreCase))
+        {
+            title += ext;
+        }
+
+        var fileAccess = file.Access;
+
+        var renamed = false;
+        if (!string.Equals(file.Title, title))
+        {
+            var newFileID = await fileDao.FileRenameAsync(file, title);
+
+            file = await fileDao.GetFileAsync(newFileID);
+            file.Access = fileAccess;
+
+            await _documentServiceHelper.RenameFileAsync(file, fileDao);
+
+            renamed = true;
+        }
+
+        await _entryStatusManager.SetFileStatusAsync(file);
+
+        return new FileOptions<T>
+        {
+            File = file,
+            Renamed = renamed
+        };
+    }
+
+    public void MarkAsRecent<T>(File<T> file)
+    {
+        if (file.Encrypted || file.ProviderEntry)
+        {
+            throw new NotSupportedException();
+        }
+
+        var tagDao = _daoFactory.GetTagDao<T>();
+        var userID = _authContext.CurrentAccount.ID;
+
+        var tag = Tag.Recent(userID, file);
+        tagDao.SaveTags(tag);
+    }
+
+
+    //Long operation
+    public async Task DeleteSubitemsAsync<T>(T parentId, IFolderDao<T> folderDao, IFileDao<T> fileDao, ILinkDao linkDao)
+    {
+        var folders = folderDao.GetFoldersAsync(parentId);
+        await foreach (var folder in folders)
+        {
+            await DeleteSubitemsAsync(folder.Id, folderDao, fileDao, linkDao);
+
+            _logger.InformationDeleteFolder(folder.Id.ToString(), parentId.ToString());
+            await folderDao.DeleteFolderAsync(folder.Id);
+        }
+
+        var files = fileDao.GetFilesAsync(parentId, null, FilterType.None, false, Guid.Empty, string.Empty, true);
+        await foreach (var file in files)
+        {
+            _logger.InformationDeletefile(file.Id.ToString(), parentId.ToString());
+            await fileDao.DeleteFileAsync(file.Id);
+
+            await linkDao.DeleteAllLinkAsync(file.Id.ToString());
+        }
+    }
+
+    public async Task MoveSharedItemsAsync<T>(T parentId, T toId, IFolderDao<T> folderDao, IFileDao<T> fileDao)
+    {
+        var fileSecurity = _fileSecurity;
+
+        var folders = folderDao.GetFoldersAsync(parentId);
+        await foreach (var folder in folders)
+        {
+            var shares = await fileSecurity.GetSharesAsync(folder);
+            var shared = folder.Shared
+                         && shares.Any(record => record.Share != FileShare.Restrict);
+            if (shared)
+            {
+                _logger.InformationMoveSharedFolder(folder.Id.ToString(), parentId.ToString(), toId.ToString());
+                await folderDao.MoveFolderAsync(folder.Id, toId, null);
+            }
+            else
+            {
+                await MoveSharedItemsAsync(folder.Id, toId, folderDao, fileDao);
+            }
+        }
+
+        var files = fileDao.GetFilesAsync(parentId, null, FilterType.None, false, Guid.Empty, string.Empty, true)
+            .WhereAwait(async file => file.Shared &&
+            (await fileSecurity.GetSharesAsync(file)).Any(record => record.Subject != FileConstant.ShareLinkId && record.Share != FileShare.Restrict));
+
+        await foreach (var file in files)
+        {
+            _logger.InformationMoveSharedFile(file.Id.ToString(), parentId.ToString(), toId.ToString());
+            await fileDao.MoveFileAsync(file.Id, toId);
+        }
+    }
+
+    public static async Task ReassignItemsAsync<T>(T parentId, Guid fromUserId, Guid toUserId, IFolderDao<T> folderDao, IFileDao<T> fileDao)
+    {
+        var files = await fileDao.GetFilesAsync(parentId, new OrderBy(SortedByType.AZ, true), FilterType.ByUser, false, fromUserId, null, true, true).ToListAsync();
+        var fileIds = files.Where(file => file.CreateBy == fromUserId).Select(file => file.Id);
+
+        await fileDao.ReassignFilesAsync(fileIds.ToArray(), toUserId);
+
+        var folderIds = await folderDao.GetFoldersAsync(parentId, new OrderBy(SortedByType.AZ, true), FilterType.ByUser, false, fromUserId, null, true)
+                                 .Where(folder => folder.CreateBy == fromUserId).Select(folder => folder.Id)
+                                 .ToListAsync();
+
+        await folderDao.ReassignFoldersAsync(folderIds.ToArray(), toUserId);
+    }
 }