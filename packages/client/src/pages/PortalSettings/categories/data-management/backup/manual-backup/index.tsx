--- conflicted
+++ resolved
@@ -103,12 +103,8 @@
     filesSettingsStore,
     currentQuotaStore,
     paymentStore,
-<<<<<<< HEAD
+    clientLoadingStore,
   }: TStore) => {
-=======
-    clientLoadingStore,
-  }) => {
->>>>>>> e7431986
     const {
       accounts,
       isValidForm,
