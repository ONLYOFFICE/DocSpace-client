/*
 *
 * (c) Copyright Ascensio System Limited 2010-2018
 *
 * This program is freeware. You can redistribute it and/or modify it under the terms of the GNU 
 * General Public License (GPL) version 3 as published by the Free Software Foundation (https://www.gnu.org/copyleft/gpl.html). 
 * In accordance with Section 7(a) of the GNU GPL its Section 15 shall be amended to the effect that 
 * Ascensio System SIA expressly excludes the warranty of non-infringement of any third-party rights.
 *
 * THIS PROGRAM IS DISTRIBUTED WITHOUT ANY WARRANTY; WITHOUT EVEN THE IMPLIED WARRANTY OF MERCHANTABILITY OR
 * FITNESS FOR A PARTICULAR PURPOSE. For more details, see GNU GPL at https://www.gnu.org/copyleft/gpl.html
 *
 * You can contact Ascensio System SIA by email at sales@onlyoffice.com
 *
 * The interactive user interfaces in modified source and object code versions of ONLYOFFICE must display 
 * Appropriate Legal Notices, as required under Section 5 of the GNU GPL version 3.
 *
 * Pursuant to Section 7 § 3(b) of the GNU GPL you must retain the original ONLYOFFICE logo which contains 
 * relevant author attributions when distributing the software. If the display of the logo in its graphic 
 * form is not reasonably feasible for technical reasons, you must include the words "Powered by ONLYOFFICE" 
 * in every copy of the program you distribute. 
 * Pursuant to Section 7 § 3(e) we decline to grant you any rights under trademark law for use of our trademarks.
 *
*/


using System;
using System.Collections.Generic;
using System.IO;
using System.Linq;
using System.Linq.Expressions;
using System.Text;

using ASC.Common;
using ASC.Core;
using ASC.Core.Common.EF;
using ASC.Core.Common.Settings;
using ASC.Core.Tenants;
using ASC.ElasticSearch;
using ASC.Files.Core.EF;
using ASC.Files.Core.Resources;
using ASC.Files.Core.Security;
using ASC.Files.Core.Thirdparty;
using ASC.Files.Thirdparty.ProviderDao;
using ASC.Web.Core.Files;
using ASC.Web.Files.Classes;
using ASC.Web.Files.Core.Search;
using ASC.Web.Files.Services.DocumentService;
using ASC.Web.Files.Utils;
using ASC.Web.Studio.Core;
using ASC.Web.Studio.UserControls.Statistics;
using ASC.Web.Studio.Utility;

using Microsoft.EntityFrameworkCore;
using Microsoft.Extensions.DependencyInjection;

namespace ASC.Files.Core.Data
{
    internal class FileDao : AbstractDao, IFileDao<int>
    {
        public const long MaxContentLength = 2 * 1024 * 1024 * 1024L;

        private static readonly object syncRoot = new object();
        private FactoryIndexer<DbFile> FactoryIndexer { get; }
        private GlobalStore GlobalStore { get; }
        private GlobalSpace GlobalSpace { get; }
        private GlobalFolder GlobalFolder { get; }
        private IDaoFactory DaoFactory { get; }
        private ChunkedUploadSessionHolder ChunkedUploadSessionHolder { get; }
        private ProviderFolderDao ProviderFolderDao { get; }
        private CrossDao CrossDao { get; }

        public FileDao(
            FactoryIndexer<DbFile> factoryIndexer,
            UserManager userManager,
            DbContextManager<FilesDbContext> dbContextManager,
            TenantManager tenantManager,
            TenantUtil tenantUtil,
            SetupInfo setupInfo,
            TenantExtra tenantExtra,
            TenantStatisticsProvider tenantStatisticProvider,
            CoreBaseSettings coreBaseSettings,
            CoreConfiguration coreConfiguration,
            SettingsManager settingsManager,
            AuthContext authContext,
            IServiceProvider serviceProvider,
            GlobalStore globalStore,
            GlobalSpace globalSpace,
            GlobalFolder globalFolder,
            IDaoFactory daoFactory,
            ChunkedUploadSessionHolder chunkedUploadSessionHolder,
            ProviderFolderDao providerFolderDao,
            CrossDao crossDao)
            : base(
                  dbContextManager,
                  userManager,
                  tenantManager,
                  tenantUtil,
                  setupInfo,
                  tenantExtra,
                  tenantStatisticProvider,
                  coreBaseSettings,
                  coreConfiguration,
                  settingsManager,
                  authContext,
                  serviceProvider)
        {
            FactoryIndexer = factoryIndexer;
            GlobalStore = globalStore;
            GlobalSpace = globalSpace;
            GlobalFolder = globalFolder;
            DaoFactory = daoFactory;
            ChunkedUploadSessionHolder = chunkedUploadSessionHolder;
            ProviderFolderDao = providerFolderDao;
            CrossDao = crossDao;
        }

        public void InvalidateCache(int fileId)
        {
        }

        public File<int> GetFile(int fileId)
        {
            var query = GetFileQuery(r => r.Id == fileId && r.CurrentVersion).AsNoTracking();
            return ToFile(FromQueryWithShared(query).SingleOrDefault());
        }

        public File<int> GetFile(int fileId, int fileVersion)
        {
            var query = GetFileQuery(r => r.Id == fileId && r.Version == fileVersion).AsNoTracking();
            return ToFile(FromQueryWithShared(query).SingleOrDefault());
        }

        public File<int> GetFile(int parentId, string title)
        {
            if (string.IsNullOrEmpty(title)) throw new ArgumentNullException(title);

            var query = GetFileQuery(r => r.Title == title && r.CurrentVersion == true && r.FolderId == parentId)
                .AsNoTracking()
                .OrderBy(r => r.CreateOn);

            return ToFile(FromQueryWithShared(query).FirstOrDefault());
        }

        public File<int> GetFileStable(int fileId, int fileVersion = -1)
        {
            var query = GetFileQuery(r => r.Id == fileId && r.Forcesave == ForcesaveType.None)
                .AsNoTracking();

            if (fileVersion >= 0)
            {
                query = query.Where(r => r.Version <= fileVersion);
            }

            query = query.OrderByDescending(r => r.Version);

            return ToFile(FromQueryWithShared(query).SingleOrDefault());
        }

        public List<File<int>> GetFileHistory(int fileId)
        {
            var query = GetFileQuery(r => r.Id == fileId).OrderByDescending(r => r.Version).AsNoTracking();

            return FromQueryWithShared(query).Select(ToFile).ToList();
        }

        public List<File<int>> GetFiles(int[] fileIds)
        {
            if (fileIds == null || fileIds.Length == 0) return new List<File<int>>();

            var query = GetFileQuery(r => fileIds.Any(a => a == r.Id) && r.CurrentVersion)
                .AsNoTracking();

            return FromQueryWithShared(query).Select(ToFile).ToList();
        }

        public List<File<int>> GetFilesFiltered(int[] fileIds, FilterType filterType, bool subjectGroup, Guid subjectID, string searchText, bool searchInContent)
        {
            if (fileIds == null || fileIds.Length == 0 || filterType == FilterType.FoldersOnly) return new List<File<int>>();

            var query = GetFileQuery(r => fileIds.Any(a => a == r.Id) && r.CurrentVersion).AsNoTracking();

            if (!string.IsNullOrEmpty(searchText))
            {
                var func = GetFuncForSearch(null, null, filterType, subjectGroup, subjectID, searchText, searchInContent, false);

                if (FactoryIndexer.TrySelectIds(s => func(s).In(r => r.Id, fileIds), out var searchIds))
                {
                    query = query.Where(r => searchIds.Any(b => b == r.Id));
                }
                else
                {
                    query = BuildSearch(query, searchText, SearhTypeEnum.Any);
                }
            }

            if (subjectID != Guid.Empty)
            {
                if (subjectGroup)
                {
                    var users = UserManager.GetUsersByGroup(subjectID).Select(u => u.ID).ToArray();
                    query = query.Where(r => users.Any(b => b == r.CreateBy));
                }
                else
                {
                    query = query.Where(r => r.CreateBy == subjectID);
                }
            }

            switch (filterType)
            {
                case FilterType.DocumentsOnly:
                case FilterType.ImagesOnly:
                case FilterType.PresentationsOnly:
                case FilterType.SpreadsheetsOnly:
                case FilterType.ArchiveOnly:
                case FilterType.MediaOnly:
                    query = query.Where(r => r.Category == (int)filterType);
                    break;
                case FilterType.ByExtension:
                    if (!string.IsNullOrEmpty(searchText))
                    {
                        query = BuildSearch(query, searchText, SearhTypeEnum.End);
                    }
                    break;
            }

            return FromQuery(query).Select(ToFile).ToList();
        }


        public List<int> GetFiles(int parentId)
        {
            var query = GetFileQuery(r => r.FolderId == parentId && r.CurrentVersion)
                .AsNoTracking()
                .Select(r => r.Id);

            return Query(FilesDbContext.Files)
                .AsNoTracking()
                .Where(r => r.FolderId == parentId && r.CurrentVersion)
                .Select(r => r.Id)
                .ToList();
        }

        public List<File<int>> GetFiles(int parentId, OrderBy orderBy, FilterType filterType, bool subjectGroup, Guid subjectID, string searchText, bool searchInContent, bool withSubfolders = false)
        {
            if (filterType == FilterType.FoldersOnly) return new List<File<int>>();

            if (orderBy == null) orderBy = new OrderBy(SortedByType.DateAndTime, false);

            var q = GetFileQuery(r => r.FolderId == parentId && r.CurrentVersion).AsNoTracking();


            if (withSubfolders)
            {
                q = GetFileQuery(r => r.CurrentVersion)
                    .AsNoTracking()
                    .Join(FilesDbContext.Tree, r => r.FolderId, a => a.FolderId, (file, tree) => new { file, tree })
                    .Where(r => r.tree.ParentId == parentId)
                    .Select(r => r.file);
            }

            if (!string.IsNullOrEmpty(searchText))
            {
                var func = GetFuncForSearch(parentId, orderBy, filterType, subjectGroup, subjectID, searchText, searchInContent, withSubfolders);

                Expression<Func<Selector<DbFile>, Selector<DbFile>>> expression = s => func(s);

                if (FactoryIndexer.TrySelectIds(expression, out var searchIds))
                {
                    q = q.Where(r => searchIds.Any(a => a == r.Id));
                }
                else
                {
                    q = BuildSearch(q, searchText, SearhTypeEnum.Any);
                }
            }

            q = orderBy.SortedBy switch
            {
                SortedByType.Author => orderBy.IsAsc ? q.OrderBy(r => r.CreateBy) : q.OrderByDescending(r => r.CreateBy),
                SortedByType.Size => orderBy.IsAsc ? q.OrderBy(r => r.ContentLength) : q.OrderByDescending(r => r.ContentLength),
                SortedByType.AZ => orderBy.IsAsc ? q.OrderBy(r => r.Title) : q.OrderByDescending(r => r.Title),
                SortedByType.DateAndTime => orderBy.IsAsc ? q.OrderBy(r => r.ModifiedOn) : q.OrderByDescending(r => r.ModifiedOn),
                SortedByType.DateAndTimeCreation => orderBy.IsAsc ? q.OrderBy(r => r.CreateOn) : q.OrderByDescending(r => r.CreateOn),
                _ => q.OrderBy(r => r.Title),
            };
            if (subjectID != Guid.Empty)
            {
                if (subjectGroup)
                {
                    var users = UserManager.GetUsersByGroup(subjectID).Select(u => u.ID).ToArray();
                    q = q.Where(r => users.Any(a => a == r.CreateBy));
                }
                else
                {
                    q = q.Where(r => r.CreateBy == subjectID);
                }
            }

            switch (filterType)
            {
                case FilterType.DocumentsOnly:
                case FilterType.ImagesOnly:
                case FilterType.PresentationsOnly:
                case FilterType.SpreadsheetsOnly:
                case FilterType.ArchiveOnly:
                case FilterType.MediaOnly:
                    q = q.Where(r => r.Category == (int)filterType);
                    break;
                case FilterType.ByExtension:
                    if (!string.IsNullOrEmpty(searchText))
                    {
                        q = BuildSearch(q, searchText, SearhTypeEnum.End);
                    }
                    break;
            }

            return FromQueryWithShared(q).Select(ToFile).ToList();
        }

        public Stream GetFileStream(File<int> file, long offset)
        {
            return GlobalStore.GetStore().GetReadStream(string.Empty, GetUniqFilePath(file), (int)offset);
        }

        public Uri GetPreSignedUri(File<int> file, TimeSpan expires)
        {
            return GlobalStore.GetStore().GetPreSignedUri(string.Empty, GetUniqFilePath(file), expires,
                                                     new List<string>
                                                         {
                                                             string.Concat("Content-Disposition:", ContentDispositionUtil.GetHeaderValue(file.Title, withoutBase: true))
                                                         });
        }

        public bool IsSupportedPreSignedUri(File<int> file)
        {
            return GlobalStore.GetStore().IsSupportedPreSignedUri;
        }

        public Stream GetFileStream(File<int> file)
        {
            return GetFileStream(file, 0);
        }

        public File<int> SaveFile(File<int> file, Stream fileStream)
        {
            if (file == null)
            {
                throw new ArgumentNullException("file");
            }

            var maxChunkedUploadSize = SetupInfo.MaxChunkedUploadSize(TenantExtra, TenantStatisticProvider);
            if (maxChunkedUploadSize < file.ContentLength)
            {
                throw FileSizeComment.GetFileSizeException(maxChunkedUploadSize);
            }

            if (CoreBaseSettings.Personal && SetupInfo.IsVisibleSettings("PersonalMaxSpace"))
            {
                var personalMaxSpace = CoreConfiguration.PersonalMaxSpace(SettingsManager);
                if (personalMaxSpace - GlobalSpace.GetUserUsedSpace(file.ID == default ? AuthContext.CurrentAccount.ID : file.CreateBy) < file.ContentLength)
                {
                    throw FileSizeComment.GetPersonalFreeSpaceException(personalMaxSpace);
                }
            }

            var isNew = false;
            List<int> parentFoldersIds;
            DbFile toInsert = null;

            lock (syncRoot)
            {
                using var tx = FilesDbContext.Database.BeginTransaction();

                if (file.ID == default)
                {
                    file.ID = FilesDbContext.Files.Any() ? FilesDbContext.Files.Max(r => r.Id) + 1 : 1;
                    file.Version = 1;
                    file.VersionGroup = 1;
                    isNew = true;
                }

                file.Title = Global.ReplaceInvalidCharsAndTruncate(file.Title);
                //make lowerCase
                file.Title = FileUtility.ReplaceFileExtension(file.Title, FileUtility.GetFileExtension(file.Title));

                file.ModifiedBy = AuthContext.CurrentAccount.ID;
                file.ModifiedOn = TenantUtil.DateTimeNow();
                if (file.CreateBy == default) file.CreateBy = AuthContext.CurrentAccount.ID;
                if (file.CreateOn == default) file.CreateOn = TenantUtil.DateTimeNow();

                var toUpdate = FilesDbContext.Files
                    .Where(r => r.Id == file.ID && r.CurrentVersion && r.TenantId == TenantID)
                    .FirstOrDefault();

                if (toUpdate != null)
                {
                    toUpdate.CurrentVersion = false;
                    _ = FilesDbContext.SaveChanges();
                }

                toInsert = new DbFile
                {
                    Id = file.ID,
                    Version = file.Version,
                    VersionGroup = file.VersionGroup,
                    CurrentVersion = true,
                    FolderId = file.FolderID,
                    Title = file.Title,
                    ContentLength = file.ContentLength,
                    Category = (int)file.FilterType,
                    CreateBy = file.CreateBy,
                    CreateOn = TenantUtil.DateTimeToUtc(file.CreateOn),
                    ModifiedBy = file.ModifiedBy,
                    ModifiedOn = TenantUtil.DateTimeToUtc(file.ModifiedOn),
                    ConvertedType = file.ConvertedType,
                    Comment = file.Comment,
                    Encrypted = file.Encrypted,
                    Forcesave = file.Forcesave,
                    TenantId = TenantID
                };

                _ = FilesDbContext.Files.Add(toInsert);
                _ = FilesDbContext.SaveChanges();

                tx.Commit();

                file.PureTitle = file.Title;

                var parentFolders =
                    FilesDbContext.Tree
                    .Where(r => r.FolderId == file.FolderID)
                    .OrderByDescending(r => r.Level)
                    .ToList();

                parentFoldersIds = parentFolders.Select(r => r.ParentId).ToList();

                if (parentFoldersIds.Any())
                {
                    var folderToUpdate = FilesDbContext.Folders
                        .Where(r => parentFoldersIds.Any(a => a == r.Id));

                    foreach (var f in folderToUpdate)
                    {
                        f.ModifiedOn = TenantUtil.DateTimeToUtc(file.ModifiedOn);
                        f.ModifiedBy = file.ModifiedBy;
                    }

                    _ = FilesDbContext.SaveChanges();
                }

                toInsert.Folders = parentFolders;

                if (isNew)
                {
                    RecalculateFilesCount(file.FolderID);
                }
            }

            if (fileStream != null)
            {
                try
                {
                    SaveFileStream(file, fileStream);
                }
                catch (Exception saveException)
                {
                    try
                    {
                        if (isNew)
                        {
                            var stored = GlobalStore.GetStore().IsDirectory(GetUniqFileDirectory(file.ID));
                            DeleteFile(file.ID, stored);
                        }
                        else if (!IsExistOnStorage(file))
                        {
                            DeleteVersion(file);
                        }
                    }
                    catch (Exception deleteException)
                    {
                        throw new Exception(saveException.Message, deleteException);
                    }
                    throw;
                }
            }

            _ = FactoryIndexer.IndexAsync(InitDocument(toInsert));

            return GetFile(file.ID);
        }

        public File<int> ReplaceFileVersion(File<int> file, Stream fileStream)
        {
            if (file == null) throw new ArgumentNullException("file");
            if (file.ID == default) throw new ArgumentException("No file id or folder id toFolderId determine provider");

            var maxChunkedUploadSize = SetupInfo.MaxChunkedUploadSize(TenantExtra, TenantStatisticProvider);

            if (maxChunkedUploadSize < file.ContentLength)
            {
                throw FileSizeComment.GetFileSizeException(maxChunkedUploadSize);
            }

            if (CoreBaseSettings.Personal && SetupInfo.IsVisibleSettings("PersonalMaxSpace"))
            {
                var personalMaxSpace = CoreConfiguration.PersonalMaxSpace(SettingsManager);
                if (personalMaxSpace - GlobalSpace.GetUserUsedSpace(file.ID == default ? AuthContext.CurrentAccount.ID : file.CreateBy) < file.ContentLength)
                {
                    throw FileSizeComment.GetPersonalFreeSpaceException(personalMaxSpace);
                }
            }

            DbFile toUpdate = null;

            List<int> parentFoldersIds;
            lock (syncRoot)
            {
                using var tx = FilesDbContext.Database.BeginTransaction();

                file.Title = Global.ReplaceInvalidCharsAndTruncate(file.Title);
                //make lowerCase
                file.Title = FileUtility.ReplaceFileExtension(file.Title, FileUtility.GetFileExtension(file.Title));

                file.ModifiedBy = AuthContext.CurrentAccount.ID;
                file.ModifiedOn = TenantUtil.DateTimeNow();
                if (file.CreateBy == default) file.CreateBy = AuthContext.CurrentAccount.ID;
                if (file.CreateOn == default) file.CreateOn = TenantUtil.DateTimeNow();

                toUpdate = FilesDbContext.Files
                    .Where(r => r.Id == file.ID && r.Version == file.Version && r.TenantId == TenantID)
                    .FirstOrDefault();

                toUpdate.Version = file.Version;
                toUpdate.VersionGroup = file.VersionGroup;
                toUpdate.FolderId = file.FolderID;
                toUpdate.Title = file.Title;
                toUpdate.ContentLength = file.ContentLength;
                toUpdate.Category = (int)file.FilterType;
                toUpdate.CreateBy = file.CreateBy;
                toUpdate.CreateOn = TenantUtil.DateTimeToUtc(file.CreateOn);
                toUpdate.ModifiedBy = file.ModifiedBy;
                toUpdate.ModifiedOn = TenantUtil.DateTimeToUtc(file.ModifiedOn);
                toUpdate.ConvertedType = file.ConvertedType;
                toUpdate.Comment = file.Comment;
                toUpdate.Encrypted = file.Encrypted;
                toUpdate.Forcesave = file.Forcesave;

                _ = FilesDbContext.SaveChanges();

                tx.Commit();

                file.PureTitle = file.Title;

                var parentFolders = FilesDbContext.Tree
                    .Where(r => r.FolderId == file.FolderID)
                    .OrderByDescending(r => r.Level)
                    .ToList();

                parentFoldersIds = parentFolders.Select(r => r.ParentId).ToList();

                if (parentFoldersIds.Any())
                {
                    var folderToUpdate = FilesDbContext.Folders
                        .Where(r => parentFoldersIds.Any(a => a == r.Id));

                    foreach (var f in folderToUpdate)
                    {
                        f.ModifiedOn = TenantUtil.DateTimeToUtc(file.ModifiedOn);
                        f.ModifiedBy = file.ModifiedBy;
                    }

                    _ = FilesDbContext.SaveChanges();
                }

                toUpdate.Folders = parentFolders;
            }

            if (fileStream != null)
            {
                try
                {
                    DeleteVersionStream(file);
                    SaveFileStream(file, fileStream);
                }
                catch
                {
                    if (!IsExistOnStorage(file))
                    {
                        DeleteVersion(file);
                    }
                    throw;
                }
            }

            _ = FactoryIndexer.IndexAsync(InitDocument(toUpdate));

            return GetFile(file.ID);
        }

        private void DeleteVersion(File<int> file)
        {
            if (file == null
                || file.ID == default
                || file.Version <= 1) return;

            var toDelete = Query(FilesDbContext.Files)
                .Where(r => r.Id == file.ID)
                .Where(r => r.Version == file.Version)
                .FirstOrDefault();

            if (toDelete != null)
            {
                _ = FilesDbContext.Files.Remove(toDelete);
            }
            _ = FilesDbContext.SaveChanges();

            var toUpdate = Query(FilesDbContext.Files)
                .Where(r => r.Id == file.ID)
                .Where(r => r.Version == file.Version - 1)
                .FirstOrDefault();

            toUpdate.CurrentVersion = true;
            _ = FilesDbContext.SaveChanges();
        }

        private void DeleteVersionStream(File<int> file)
        {
            GlobalStore.GetStore().DeleteDirectory(GetUniqFileVersionPath(file.ID, file.Version));
        }

        private void SaveFileStream(File<int> file, Stream stream)
        {
            _ = GlobalStore.GetStore().Save(string.Empty, GetUniqFilePath(file), stream, file.Title);
        }

        public void DeleteFile(int fileId)
        {
            DeleteFile(fileId, true);
        }

        private void DeleteFile(int fileId, bool deleteFolder)
        {
            if (fileId == default) return;
            using var tx = FilesDbContext.Database.BeginTransaction();

            var fromFolders = Query(FilesDbContext.Files)
                .Where(r => r.Id == fileId)
                .Select(a => a.FolderId)
                .Distinct()
                .ToList();

            var toDeleteFiles = Query(FilesDbContext.Files).Where(r => r.Id == fileId);
            FilesDbContext.RemoveRange(toDeleteFiles);

            foreach (var d in toDeleteFiles)
            {
                _ = FactoryIndexer.DeleteAsync(d);
            }

            var toDeleteLinks = Query(FilesDbContext.TagLink).Where(r => r.EntryId == fileId.ToString()).Where(r => r.EntryType == FileEntryType.File);
            FilesDbContext.RemoveRange(toDeleteFiles);

            var tagsToRemove = Query(FilesDbContext.Tag)
                .Where(r => !Query(FilesDbContext.TagLink).Where(a => a.TagId == r.Id).Any());

            FilesDbContext.Tag.RemoveRange(tagsToRemove);

            var securityToDelete = Query(FilesDbContext.Security)
                .Where(r => r.EntryId == fileId.ToString())
                .Where(r => r.EntryType == FileEntryType.File);

            FilesDbContext.Security.RemoveRange(securityToDelete);
            _ = FilesDbContext.SaveChanges();

            tx.Commit();

            fromFolders.ForEach(folderId => RecalculateFilesCount(folderId));

            if (deleteFolder)
                DeleteFolder(fileId);

            var toDeleteFile = toDeleteFiles.FirstOrDefault(r => r.CurrentVersion);
            if (toDeleteFile != null)
            {
                _ = FactoryIndexer.DeleteAsync(toDeleteFile);
            }
        }

        public bool IsExist(string title, object folderId)
        {
            throw new NotImplementedException();
        }

        public bool IsExist(string title, int folderId)
        {
            return Query(FilesDbContext.Files)
                .AsNoTracking()
                .Where(r => r.Title == title)
                .Where(r => r.FolderId == folderId)
                .Where(r => r.CurrentVersion)
                .Any();
        }

        public TTo MoveFile<TTo>(int fileId, TTo toFolderId)
        {
            if (toFolderId is int tId)
            {
                return (TTo)Convert.ChangeType(MoveFile(fileId, tId), typeof(TTo));
            }

            if (toFolderId is string tsId)
            {
                return (TTo)Convert.ChangeType(MoveFile(fileId, tsId), typeof(TTo));
            }

            throw new NotImplementedException();
        }

        public int MoveFile(int fileId, int toFolderId)
        {
            if (fileId == default) return default;

            List<DbFile> toUpdate;

            using (var tx = FilesDbContext.Database.BeginTransaction())
            {
                var fromFolders = Query(FilesDbContext.Files)
                    .Where(r => r.Id == fileId)
                    .Select(a => a.FolderId)
                    .Distinct()
                    .ToList();

                toUpdate = Query(FilesDbContext.Files)
                    .Where(r => r.Id == fileId)
                    .ToList();

                foreach (var f in toUpdate)
                {
                    f.FolderId = toFolderId;

                    if (GlobalFolder.GetFolderTrash<int>(DaoFactory).Equals(toFolderId))
                    {
                        f.ModifiedBy = AuthContext.CurrentAccount.ID;
                        f.ModifiedOn = DateTime.UtcNow;
                    }
                }

                _ = FilesDbContext.SaveChanges();
                tx.Commit();

                fromFolders.ForEach(folderId => RecalculateFilesCount(folderId));
                RecalculateFilesCount(toFolderId);
            }

            var parentFolders =
                FilesDbContext.Tree
                .Where(r => r.FolderId == toFolderId)
                .OrderByDescending(r => r.Level)
                .ToList();

            var toUpdateFile = toUpdate.FirstOrDefault(r => r.CurrentVersion);

            if (toUpdateFile != null)
            {
                toUpdateFile.Folders = parentFolders;
                FactoryIndexer.Update(toUpdateFile, UpdateAction.Replace, w => w.Folders);
            }

            return fileId;
        }

        public string MoveFile(int fileId, string toFolderId)
        {
            var toSelector = ProviderFolderDao.GetSelector(toFolderId);

            var moved = CrossDao.PerformCrossDaoFileCopy(
                fileId, this, r => r,
                toFolderId, toSelector.GetFileDao(toFolderId), toSelector.ConvertId,
                true);

            return moved.ID;
        }

        public File<TTo> CopyFile<TTo>(int fileId, TTo toFolderId)
        {
            if (toFolderId is int tId)
            {
                return CopyFile(fileId, tId) as File<TTo>;
            }

            if (toFolderId is string tsId)
            {
                return CopyFile(fileId, tsId) as File<TTo>;
            }

            throw new NotImplementedException();
        }

        public File<int> CopyFile(int fileId, int toFolderId)
        {
            var file = GetFile(fileId);
            if (file != null)
            {
                var copy = ServiceProvider.GetService<File<int>>();
                copy.FileStatus = file.FileStatus;
                copy.FolderID = toFolderId;
                copy.Title = file.Title;
                copy.ConvertedType = file.ConvertedType;
                copy.Comment = FilesCommonResource.CommentCopy;
                copy.Encrypted = file.Encrypted;

                using (var stream = GetFileStream(file))
                {
                    copy.ContentLength = stream.CanSeek ? stream.Length : file.ContentLength;
                    copy = SaveFile(copy, stream);
                }

                return copy;
            }
            return null;
        }

        public File<string> CopyFile(int fileId, string toFolderId)
        {
            var toSelector = ProviderFolderDao.GetSelector(toFolderId);

            var moved = CrossDao.PerformCrossDaoFileCopy(
                fileId, this, r => r,
                toFolderId, toSelector.GetFileDao(toFolderId), toSelector.ConvertId,
                false);

            return moved;
        }

        public int FileRename(File<int> file, string newTitle)
        {
            newTitle = Global.ReplaceInvalidCharsAndTruncate(newTitle);
            var toUpdate = Query(FilesDbContext.Files)
                .Where(r => r.Id == file.ID)
                .Where(r => r.CurrentVersion)
                .FirstOrDefault();

            toUpdate.Title = newTitle;
            toUpdate.ModifiedOn = DateTime.UtcNow;
            toUpdate.ModifiedBy = AuthContext.CurrentAccount.ID;

            _ = FilesDbContext.SaveChanges();

            _ = FactoryIndexer.UpdateAsync(toUpdate, true, r => r.Title, r => r.ModifiedBy, r => r.ModifiedOn);

            return file.ID;
        }

        public string UpdateComment(int fileId, int fileVersion, string comment)
        {
            comment ??= string.Empty;
            comment = comment.Substring(0, Math.Min(comment.Length, 255));

            var toUpdate = Query(FilesDbContext.Files)
                .Where(r => r.Id == fileId)
                .Where(r => r.Version == fileVersion)
                .FirstOrDefault();

            toUpdate.Comment = comment;

            _ = FilesDbContext.SaveChanges();

            return comment;
        }

        public void CompleteVersion(int fileId, int fileVersion)
        {
            var toUpdate = Query(FilesDbContext.Files)
                .Where(r => r.Id == fileId)
                .Where(r => r.Version > fileVersion);

            foreach (var f in toUpdate)
            {
                f.VersionGroup += 1;
            }

            _ = FilesDbContext.SaveChanges();
        }

        public void ContinueVersion(int fileId, int fileVersion)
        {
            using var tx = FilesDbContext.Database.BeginTransaction();

            var versionGroup = Query(FilesDbContext.Files)
                .AsNoTracking()
                .Where(r => r.Id == fileId)
                .Where(r => r.Version == fileVersion)
                .Select(r => r.VersionGroup)
                .FirstOrDefault();

            var toUpdate = Query(FilesDbContext.Files)
                .Where(r => r.Id == fileId)
                .Where(r => r.Version > fileVersion)
                .Where(r => r.VersionGroup > versionGroup);

            foreach (var f in toUpdate)
            {
                f.VersionGroup -= 1;
            }

            _ = FilesDbContext.SaveChanges();

            tx.Commit();
        }

        public bool UseTrashForRemove(File<int> file)
        {
            return file.RootFolderType != FolderType.TRASH && file.RootFolderType != FolderType.Privacy;
        }

        public string GetUniqFileDirectory(int fileId)
        {
            if (fileId == 0) throw new ArgumentNullException("fileIdObject");
            return string.Format("folder_{0}/file_{1}", (Convert.ToInt32(fileId) / 1000 + 1) * 1000, fileId);
        }

        public string GetUniqFilePath(File<int> file)
        {
            return file != null
                       ? GetUniqFilePath(file, "content" + FileUtility.GetFileExtension(file.PureTitle))
                       : null;
        }

        public string GetUniqFilePath(File<int> file, string fileTitle)
        {
            return file != null
                       ? string.Format("{0}/{1}", GetUniqFileVersionPath(file.ID, file.Version), fileTitle)
                       : null;
        }

        public string GetUniqFileVersionPath(int fileId, int version)
        {
            return fileId != 0
                       ? string.Format("{0}/v{1}", GetUniqFileDirectory(fileId), version)
                       : null;
        }

        private void RecalculateFilesCount(object folderId)
        {
            GetRecalculateFilesCountUpdate(folderId);
        }

        #region chunking

        public ChunkedUploadSession<int> CreateUploadSession(File<int> file, long contentLength)
        {
            return ChunkedUploadSessionHolder.CreateUploadSession(file, contentLength);
        }

        public void UploadChunk(ChunkedUploadSession<int> uploadSession, Stream stream, long chunkLength)
        {
            if (!uploadSession.UseChunks)
            {
                using var streamToSave = ChunkedUploadSessionHolder.UploadSingleChunk(uploadSession, stream, chunkLength);
                if (streamToSave != Stream.Null)
                {
                    uploadSession.File = SaveFile(GetFileForCommit(uploadSession), streamToSave);
                }

                return;
            }

            ChunkedUploadSessionHolder.UploadChunk(uploadSession, stream, chunkLength);

            if (uploadSession.BytesUploaded == uploadSession.BytesTotal)
            {
                uploadSession.File = FinalizeUploadSession(uploadSession);
            }
        }

        private File<int> FinalizeUploadSession(ChunkedUploadSession<int> uploadSession)
        {
            ChunkedUploadSessionHolder.FinalizeUploadSession(uploadSession);

            var file = GetFileForCommit(uploadSession);
            _ = SaveFile(file, null);
            ChunkedUploadSessionHolder.Move(uploadSession, GetUniqFilePath(file));

            return file;
        }

        public void AbortUploadSession(ChunkedUploadSession<int> uploadSession)
        {
            ChunkedUploadSessionHolder.AbortUploadSession(uploadSession);
        }

        private File<int> GetFileForCommit(ChunkedUploadSession<int> uploadSession)
        {
            if (uploadSession.File.ID != default)
            {
                var file = GetFile(uploadSession.File.ID);
                file.Version++;
                file.ContentLength = uploadSession.BytesTotal;
                file.ConvertedType = null;
                file.Comment = FilesCommonResource.CommentUpload;
                file.Encrypted = uploadSession.Encrypted;
                return file;
            }
            var result = ServiceProvider.GetService<File<int>>();
            result.FolderID = uploadSession.File.FolderID;
            result.Title = uploadSession.File.Title;
            result.ContentLength = uploadSession.BytesTotal;
            result.Comment = FilesCommonResource.CommentUpload;
            result.Encrypted = uploadSession.Encrypted;

            return result;
        }

        #endregion

        #region Only in TMFileDao

        public void ReassignFiles(int[] fileIds, Guid newOwnerId)
        {
            var toUpdate = Query(FilesDbContext.Files)
                .Where(r => r.CurrentVersion)
                .Where(r => fileIds.Any(a => a == r.Id));

            foreach (var f in toUpdate)
            {
                f.CreateBy = newOwnerId;
            }

            _ = FilesDbContext.SaveChanges();
        }

        public List<File<int>> GetFiles(int[] parentIds, FilterType filterType, bool subjectGroup, Guid subjectID, string searchText, bool searchInContent)
        {
            if (parentIds == null || parentIds.Length == 0 || filterType == FilterType.FoldersOnly) return new List<File<int>>();

            var q = GetFileQuery(r => r.CurrentVersion)
                .AsNoTracking()
                .Join(FilesDbContext.Tree, a => a.FolderId, t => t.FolderId, (file, tree) => new { file, tree })
                .Where(r => parentIds.Any(a => a == r.tree.ParentId))
                .Select(r => r.file);

            if (!string.IsNullOrEmpty(searchText))
            {
                var func = GetFuncForSearch(null, null, filterType, subjectGroup, subjectID, searchText, searchInContent, false);

                if (FactoryIndexer.TrySelectIds(s => func(s), out var searchIds))
                {
                    q = q.Where(r => searchIds.Any(b => b == r.Id));
                }
                else
                {
                    q = BuildSearch(q, searchText, SearhTypeEnum.Any);
                }
            }

            if (subjectID != Guid.Empty)
            {
                if (subjectGroup)
                {
                    var users = UserManager.GetUsersByGroup(subjectID).Select(u => u.ID).ToArray();
                    q = q.Where(r => users.Any(u => u == r.CreateBy));
                }
                else
                {
                    q = q.Where(r => r.CreateBy == subjectID);
                }
            }

            switch (filterType)
            {
                case FilterType.DocumentsOnly:
                case FilterType.ImagesOnly:
                case FilterType.PresentationsOnly:
                case FilterType.SpreadsheetsOnly:
                case FilterType.ArchiveOnly:
                case FilterType.MediaOnly:
                    q = q.Where(r => r.Category == (int)filterType);
                    break;
                case FilterType.ByExtension:
                    if (!string.IsNullOrEmpty(searchText))
                    {
                        q = BuildSearch(q, searchText, SearhTypeEnum.End);
                    }
                    break;
            }

            return FromQueryWithShared(q).Select(ToFile).ToList();
        }

        public IEnumerable<File<int>> Search(string searchText, bool bunch)
        {
            if (FactoryIndexer.TrySelectIds(s => s.MatchAll(searchText), out var ids))
            {
                var query = GetFileQuery(r => r.CurrentVersion && ids.Any(i => i == r.Id)).AsNoTracking();
                return FromQueryWithShared(query).Select(ToFile)
                    .Where(
                        f =>
                        bunch
                            ? f.RootFolderType == FolderType.BUNCH
                            : f.RootFolderType == FolderType.USER || f.RootFolderType == FolderType.COMMON)
                    .ToList();
            }
            else
            {
                var query = BuildSearch(GetFileQuery(r => r.CurrentVersion).AsNoTracking(), searchText, SearhTypeEnum.Any);
                return FromQueryWithShared(query).Select(ToFile)
                    .Where(f =>
                           bunch
                                ? f.RootFolderType == FolderType.BUNCH
                                : f.RootFolderType == FolderType.USER || f.RootFolderType == FolderType.COMMON)
                    .ToList();
            }
        }

        private void DeleteFolder(int fileId)
        {
            GlobalStore.GetStore().DeleteDirectory(GetUniqFileDirectory(fileId));
        }

        public bool IsExistOnStorage(File<int> file)
        {
            return GlobalStore.GetStore().IsFile(GetUniqFilePath(file));
        }

        private const string DiffTitle = "diff.zip";

        public void SaveEditHistory(File<int> file, string changes, Stream differenceStream)
        {
            if (file == null) throw new ArgumentNullException("file");
            if (string.IsNullOrEmpty(changes)) throw new ArgumentNullException("changes");
            if (differenceStream == null) throw new ArgumentNullException("differenceStream");

            changes = changes.Trim();

            var toUpdate = Query(FilesDbContext.Files)
                .Where(r => r.Id == file.ID)
                .Where(r => r.Version == file.Version);

            foreach (var f in toUpdate)
            {
                f.Changes = changes;
            }

            _ = FilesDbContext.SaveChanges();

            _ = GlobalStore.GetStore().Save(string.Empty, GetUniqFilePath(file, DiffTitle), differenceStream, DiffTitle);
        }

        public List<EditHistory> GetEditHistory(DocumentServiceHelper documentServiceHelper, int fileId, int fileVersion = 0)
        {
            var query = Query(FilesDbContext.Files)
                .Where(r => r.Id == fileId)
                .Where(r => r.Forcesave == ForcesaveType.None);

            if (fileVersion > 0)
            {
                query = query.Where(r => r.Version == fileVersion);
            }

            query = query.OrderBy(r => r.Version);

            return query
                    .ToList()
                    .Select(r =>
                        {
                            var item = ServiceProvider.GetService<EditHistory>();
                            var editHistoryAuthor = ServiceProvider.GetService<EditHistoryAuthor>();

                            editHistoryAuthor.Id = r.ModifiedBy;
                            item.ID = r.Id;
                            item.Version = r.Version;
                            item.VersionGroup = r.VersionGroup;
                            item.ModifiedOn = TenantUtil.DateTimeFromUtc(r.ModifiedOn);
                            item.ModifiedBy = editHistoryAuthor;
                            item.ChangesString = r.Changes;
                            item.Key = documentServiceHelper.GetDocKey(item.ID, item.Version, TenantUtil.DateTimeFromUtc(r.CreateOn));

                            return item;
                        })
                    .ToList();
        }

        public Stream GetDifferenceStream(File<int> file)
        {
            return GlobalStore.GetStore().GetReadStream(string.Empty, GetUniqFilePath(file, DiffTitle));
        }

        public bool ContainChanges(int fileId, int fileVersion)
        {
            return Query(FilesDbContext.Files)
                .Where(r => r.Id == fileId)
                .Where(r => r.Version == fileVersion)
                .Where(r => r.Changes != null)
                .Any();
        }

        public IEnumerable<(File<int>, SmallShareRecord)> GetFeeds(int tenant, DateTime from, DateTime to)
        {
            var q1 = FilesDbContext.Files
                .Where(r => r.TenantId == tenant)
                .Where(r => r.CurrentVersion)
                .Where(r => r.ModifiedOn >= from && r.ModifiedOn <= to);

            var q2 = FromQuery(q1)
                .Select(r => new DbFileQueryWithSecurity() { DbFileQuery = r, Security = null });

            var q3 = FilesDbContext.Files
                .Where(r => r.TenantId == tenant)
                .Where(r => r.CurrentVersion);

            var q4 = FromQuery(q3)
                .Join(FilesDbContext.Security.DefaultIfEmpty(), r => r.File.Id.ToString(), s => s.EntryId, (f, s) => new DbFileQueryWithSecurity { DbFileQuery = f, Security = s })
                .Where(r => r.Security.TenantId == tenant)
                .Where(r => r.Security.EntryType == FileEntryType.File)
                .Where(r => r.Security.Security == Security.FileShare.Restrict)
                .Where(r => r.Security.TimeStamp >= from && r.Security.TimeStamp <= to);

            return q2.Select(ToFileWithShare).ToList().Union(q4.Select(ToFileWithShare).ToList());
        }

        public IEnumerable<int> GetTenantsWithFeeds(DateTime fromTime)
        {
            var q1 = FilesDbContext.Files
                .Where(r => r.ModifiedOn > fromTime)
                .Select(r => r.TenantId)
                .GroupBy(r => r)
                .Where(r => r.Count() > 0)
                .Select(r => r.Key)
                .ToList();

            var q2 = FilesDbContext.Security
                .Where(r => r.TimeStamp > fromTime)
                .Select(r => r.TenantId)
                .GroupBy(r => r)
                .Where(r => r.Count() > 0)
                .Select(r => r.Key)
                .ToList();

            return q1.Union(q2);
        }

        #endregion

        private Func<Selector<DbFile>, Selector<DbFile>> GetFuncForSearch(object parentId, OrderBy orderBy, FilterType filterType, bool subjectGroup, Guid subjectID, string searchText, bool searchInContent, bool withSubfolders = false)
        {
            return s =>
           {
               var result = !searchInContent || filterType == FilterType.ByExtension
                   ? s.Match(r => r.Title, searchText)
                   : s.MatchAll(searchText);

               if (parentId != null)
               {
                   if (withSubfolders)
                   {
                       _ = result.In(a => a.Folders.Select(r => r.ParentId), new[] { parentId });
                   }
                   else
                   {
                       _ = result.InAll(a => a.Folders.Select(r => r.ParentId), new[] { parentId });
                   }
               }

               if (orderBy != null)
               {
                   switch (orderBy.SortedBy)
                   {
                       case SortedByType.Author:
                           _ = result.Sort(r => r.CreateBy, orderBy.IsAsc);
                           break;
                       case SortedByType.Size:
                           _ = result.Sort(r => r.ContentLength, orderBy.IsAsc);
                           break;
                       //case SortedByType.AZ:
                       //    result.Sort(r => r.Title, orderBy.IsAsc);
                       //    break;
                       case SortedByType.DateAndTime:
                           _ = result.Sort(r => r.ModifiedOn, orderBy.IsAsc);
                           break;
                       case SortedByType.DateAndTimeCreation:
                           _ = result.Sort(r => r.CreateOn, orderBy.IsAsc);
                           break;
                   }
               }

               if (subjectID != Guid.Empty)
               {
                   if (subjectGroup)
                   {
                       var users = UserManager.GetUsersByGroup(subjectID).Select(u => u.ID).ToArray();
                       _ = result.In(r => r.CreateBy, users);
                   }
                   else
                   {
                       _ = result.Where(r => r.CreateBy, subjectID);
                   }
               }

               switch (filterType)
               {
                   case FilterType.DocumentsOnly:
                   case FilterType.ImagesOnly:
                   case FilterType.PresentationsOnly:
                   case FilterType.SpreadsheetsOnly:
                   case FilterType.ArchiveOnly:
                   case FilterType.MediaOnly:
                       _ = result.Where(r => r.Category, (int)filterType);
                       break;
               }

               return result;
           };
        }

        protected IQueryable<DbFileQuery> FromQueryWithShared(IQueryable<DbFile> dbFiles)
        {
            return dbFiles
                .Select(r => new DbFileQuery
                {
                    File = r,
                    Root =
                    FilesDbContext.Folders
                        .Join(FilesDbContext.Tree, a => a.Id, b => b.ParentId, (folder, tree) => new { folder, tree })
                        .Where(x => x.folder.TenantId == r.TenantId)
                        .Where(x => x.tree.FolderId == r.FolderId)
                        .OrderByDescending(r => r.tree.Level)
                        .Select(r => r.folder)
                        .FirstOrDefault(),
                    Shared =
                     FilesDbContext.Security
                        .Where(x => x.EntryType == FileEntryType.File)
                        .Where(x => x.EntryId == r.Id.ToString())
                        .Any()
                });
        }

        protected IQueryable<DbFileQuery> FromQuery(IQueryable<DbFile> dbFiles)
        {
            return dbFiles
                .Select(r => new DbFileQuery
                {
                    File = r,
                    Root = FilesDbContext.Folders
                            .Join(FilesDbContext.Tree, a => a.Id, b => b.ParentId, (folder, tree) => new { folder, tree })
                            .Where(x => x.folder.TenantId == r.TenantId)
                            .Where(x => x.tree.FolderId == r.FolderId)
                            .OrderByDescending(r => r.tree.Level)
                            .Select(r => r.folder)
                            .FirstOrDefault(),
                    Shared = true
                });
        }

        public File<int> ToFile(DbFileQuery r)
        {
            var file = ServiceProvider.GetService<File<int>>();
            if (r == null) return null;
            file.ID = r.File.Id;
            file.Title = r.File.Title;
            file.FolderID = r.File.FolderId;
            file.CreateOn = TenantUtil.DateTimeFromUtc(r.File.CreateOn);
            file.CreateBy = r.File.CreateBy;
            file.Version = r.File.Version;
            file.VersionGroup = r.File.VersionGroup;
            file.ContentLength = r.File.ContentLength;
            file.ModifiedOn = TenantUtil.DateTimeFromUtc(r.File.ModifiedOn);
            file.ModifiedBy = r.File.ModifiedBy;
            file.RootFolderType = r.Root?.FolderType ?? default;
            file.RootFolderCreator = r.Root?.CreateBy ?? default;
            file.RootFolderId = r.Root?.Id ?? default;
            file.Shared = r.Shared;
            file.ConvertedType = r.File.ConvertedType;
            file.Comment = r.File.Comment;
            file.Encrypted = r.File.Encrypted;
            file.Forcesave = r.File.Forcesave;
            return file;
        }

        public (File<int>, SmallShareRecord) ToFileWithShare(DbFileQueryWithSecurity r)
        {
            var file = ToFile(r.DbFileQuery);
            var record = r.Security != null
                ? new SmallShareRecord
                {
                    ShareOn = r.Security.TimeStamp,
                    ShareBy = r.Security.Owner,
                    ShareTo = r.Security.Subject
                }
                : null;

            return (file, record);
        }

        internal protected DbFile InitDocument(DbFile dbFile)
        {
            if (!FactoryIndexer.CanSearchByContent())
            {
                dbFile.Document = new Document
                {
                    Data = Convert.ToBase64String(Encoding.UTF8.GetBytes(""))
                };
                return dbFile;
            }

            var file = ServiceProvider.GetService<File<int>>();
            file.ID = dbFile.Id;
            file.Title = dbFile.Title;
            file.Version = dbFile.Version;
            file.ContentLength = dbFile.ContentLength;

            if (!IsExistOnStorage(file) || file.ContentLength > MaxContentLength) return dbFile;

            using var stream = GetFileStream(file);
            if (stream == null) return dbFile;

            dbFile.Document = new Document
            {
                Data = Convert.ToBase64String(stream.GetCorrectBuffer())
            };

            return dbFile;
        }
    }

    public class DbFileQuery
    {
        public DbFile File { get; set; }
        public DbFolder Root { get; set; }
        public bool Shared { get; set; }
    }

    public class DbFileQueryWithSecurity
    {
        public DbFileQuery DbFileQuery { get; set; }
        public DbFilesSecurity Security { get; set; }
    }

    public static class FileDaoExtention
    {
        public static DIHelper AddFileDaoService(this DIHelper services)
        {
<<<<<<< HEAD
            _ = services.TryAddScoped<IFileDao<int>, FileDao>();
            _ = services.TryAddTransient<File<int>>();

            return services
                .AddFilesDbContextService()
                .AddUserManagerService()
                .AddTenantManagerService()
                .AddTenantUtilService()
                .AddSetupInfo()
                .AddTenantExtraService()
                .AddTenantStatisticsProviderService()
                .AddCoreBaseSettingsService()
                .AddCoreConfigurationService()
                .AddSettingsManagerService()
                .AddAuthContextService()
                .AddGlobalStoreService()
                .AddGlobalSpaceService()
                .AddFactoryIndexerFileService()
                .AddGlobalFolderService()
                .AddChunkedUploadSessionHolderService()
                .AddFolderDaoService();
=======
            if (services.TryAddScoped<IFileDao<int>, FileDao>())
            {
                services.TryAddTransient<File<int>>();

                return services
                    .AddFilesDbContextService()
                    .AddUserManagerService()
                    .AddTenantManagerService()
                    .AddTenantUtilService()
                    .AddSetupInfo()
                    .AddTenantExtraService()
                    .AddTenantStatisticsProviderService()
                    .AddCoreBaseSettingsService()
                    .AddCoreConfigurationService()
                    .AddSettingsManagerService()
                    .AddAuthContextService()
                    .AddGlobalStoreService()
                    .AddGlobalSpaceService()
                    .AddFactoryIndexerFileService()
                    .AddGlobalFolderService()
                    .AddChunkedUploadSessionHolderService()
                    .AddFolderDaoService();
            }

            return services;
>>>>>>> 43a085eb
        }
    }
}<|MERGE_RESOLUTION|>--- conflicted
+++ resolved
@@ -30,7 +30,7 @@
 using System.Linq;
 using System.Linq.Expressions;
 using System.Text;
-
+
 using ASC.Common;
 using ASC.Core;
 using ASC.Core.Common.EF;
@@ -50,7 +50,7 @@
 using ASC.Web.Studio.Core;
 using ASC.Web.Studio.UserControls.Statistics;
 using ASC.Web.Studio.Utility;
-
+
 using Microsoft.EntityFrameworkCore;
 using Microsoft.Extensions.DependencyInjection;
 
@@ -276,14 +276,14 @@
                 }
             }
 
-            q = orderBy.SortedBy switch
-            {
-                SortedByType.Author => orderBy.IsAsc ? q.OrderBy(r => r.CreateBy) : q.OrderByDescending(r => r.CreateBy),
-                SortedByType.Size => orderBy.IsAsc ? q.OrderBy(r => r.ContentLength) : q.OrderByDescending(r => r.ContentLength),
-                SortedByType.AZ => orderBy.IsAsc ? q.OrderBy(r => r.Title) : q.OrderByDescending(r => r.Title),
-                SortedByType.DateAndTime => orderBy.IsAsc ? q.OrderBy(r => r.ModifiedOn) : q.OrderByDescending(r => r.ModifiedOn),
-                SortedByType.DateAndTimeCreation => orderBy.IsAsc ? q.OrderBy(r => r.CreateOn) : q.OrderByDescending(r => r.CreateOn),
-                _ => q.OrderBy(r => r.Title),
+            q = orderBy.SortedBy switch
+            {
+                SortedByType.Author => orderBy.IsAsc ? q.OrderBy(r => r.CreateBy) : q.OrderByDescending(r => r.CreateBy),
+                SortedByType.Size => orderBy.IsAsc ? q.OrderBy(r => r.ContentLength) : q.OrderByDescending(r => r.ContentLength),
+                SortedByType.AZ => orderBy.IsAsc ? q.OrderBy(r => r.Title) : q.OrderByDescending(r => r.Title),
+                SortedByType.DateAndTime => orderBy.IsAsc ? q.OrderBy(r => r.ModifiedOn) : q.OrderByDescending(r => r.ModifiedOn),
+                SortedByType.DateAndTimeCreation => orderBy.IsAsc ? q.OrderBy(r => r.CreateOn) : q.OrderByDescending(r => r.CreateOn),
+                _ => q.OrderBy(r => r.Title),
             };
             if (subjectID != Guid.Empty)
             {
@@ -463,26 +463,26 @@
                 try
                 {
                     SaveFileStream(file, fileStream);
-                }
-                catch (Exception saveException)
-                {
-                    try
-                    {
-                        if (isNew)
-                        {
-                            var stored = GlobalStore.GetStore().IsDirectory(GetUniqFileDirectory(file.ID));
-                            DeleteFile(file.ID, stored);
-                        }
-                        else if (!IsExistOnStorage(file))
-                        {
-                            DeleteVersion(file);
-                        }
-                    }
-                    catch (Exception deleteException)
-                    {
-                        throw new Exception(saveException.Message, deleteException);
-                    }
-                    throw;
+                }
+                catch (Exception saveException)
+                {
+                    try
+                    {
+                        if (isNew)
+                        {
+                            var stored = GlobalStore.GetStore().IsDirectory(GetUniqFileDirectory(file.ID));
+                            DeleteFile(file.ID, stored);
+                        }
+                        else if (!IsExistOnStorage(file))
+                        {
+                            DeleteVersion(file);
+                        }
+                    }
+                    catch (Exception deleteException)
+                    {
+                        throw new Exception(saveException.Message, deleteException);
+                    }
+                    throw;
                 }
             }
 
@@ -613,7 +613,7 @@
             if (toDelete != null)
             {
                 _ = FilesDbContext.Files.Remove(toDelete);
-            }
+            }
             _ = FilesDbContext.SaveChanges();
 
             var toUpdate = Query(FilesDbContext.Files)
@@ -958,10 +958,10 @@
         {
             if (!uploadSession.UseChunks)
             {
-                using var streamToSave = ChunkedUploadSessionHolder.UploadSingleChunk(uploadSession, stream, chunkLength);
-                if (streamToSave != Stream.Null)
-                {
-                    uploadSession.File = SaveFile(GetFileForCommit(uploadSession), streamToSave);
+                using var streamToSave = ChunkedUploadSessionHolder.UploadSingleChunk(uploadSession, stream, chunkLength);
+                if (streamToSave != Stream.Null)
+                {
+                    uploadSession.File = SaveFile(GetFileForCommit(uploadSession), streamToSave);
                 }
 
                 return;
@@ -1441,9 +1441,9 @@
     {
         public static DIHelper AddFileDaoService(this DIHelper services)
         {
-<<<<<<< HEAD
-            _ = services.TryAddScoped<IFileDao<int>, FileDao>();
-            _ = services.TryAddTransient<File<int>>();
+            if (services.TryAddScoped<IFileDao<int>, FileDao>())
+            {
+                services.TryAddTransient<File<int>>();
 
             return services
                 .AddFilesDbContextService()
@@ -1463,33 +1463,9 @@
                 .AddGlobalFolderService()
                 .AddChunkedUploadSessionHolderService()
                 .AddFolderDaoService();
-=======
-            if (services.TryAddScoped<IFileDao<int>, FileDao>())
-            {
-                services.TryAddTransient<File<int>>();
-
-                return services
-                    .AddFilesDbContextService()
-                    .AddUserManagerService()
-                    .AddTenantManagerService()
-                    .AddTenantUtilService()
-                    .AddSetupInfo()
-                    .AddTenantExtraService()
-                    .AddTenantStatisticsProviderService()
-                    .AddCoreBaseSettingsService()
-                    .AddCoreConfigurationService()
-                    .AddSettingsManagerService()
-                    .AddAuthContextService()
-                    .AddGlobalStoreService()
-                    .AddGlobalSpaceService()
-                    .AddFactoryIndexerFileService()
-                    .AddGlobalFolderService()
-                    .AddChunkedUploadSessionHolderService()
-                    .AddFolderDaoService();
-            }
-
+        }
+
             return services;
->>>>>>> 43a085eb
-        }
+    }
     }
 }