import React from "react";
import { withRouter } from "react-router";
import { connect } from "react-redux";
import { ReactSVG } from "react-svg";
import { withTranslation } from "react-i18next";
import isEqual from "lodash/isEqual";
import copy from "copy-to-clipboard";
import styled from "styled-components";
import queryString from "query-string";
import {
  IconButton,
  Row,
  RowContainer,
  Link,
  DragAndDrop,
} from "asc-web-components";
import EmptyFolderContainer from "./EmptyFolderContainer";
import FilesRowContent from "./FilesRowContent";
import FilesTileContent from "./FilesTileContent";
import TileContainer from "./TileContainer";
import Tile from "./Tile";

import {
<<<<<<< HEAD
  updateFile,
  deleteFile,
  deleteFolder,
  markItemAsFavorite,
  removeItemFromFavorite,
  fetchFavoritesFolder,
=======
  api,
  constants,
  MediaViewer,
  toastr,
  Loaders,
  store,
} from "asc-web-common";
import {
  clearProgressData,
>>>>>>> 84bb49c0
  deselectFile,
  fetchFiles,
  selectFile,
  setAction,
  setDragging,
  setDragItem,
  setIsLoading,
  setMediaViewerData,
  setUpdateTree,
  setProgressBarData,
  setSelected,
<<<<<<< HEAD
  setNewTreeFilesBadge,
  setIsLoading
} from '../../../../../store/files/actions';
import {
  isFileSelected,
  getFileIcon,
  getFolderIcon,
  getFolderType,
  loopTreeFolders,
  isImage,
  isSound,
  isVideo,
  selectFavoritesDirectoryId
} from '../../../../../store/files/selectors';
import store from "../../../../../store/store";
=======
  setSelection,
  setTreeFolders,
} from "../../../../../store/files/actions";
import {
  getCurrentFolderCount,
  getDragging,
  getDragItem,
  getFileAction,
  getFileIcon,
  getFiles,
  getFilter,
  getFirstLoad,
  getFolderIcon,
  getSelectedFolderId,
  getFolders,
  getIsAdmin,
  getIsLoading,
  getMediaViewerId,
  getMediaViewerVisibility,
  getSelectedFolderParentId,
  getPathParts,
  getSelected,
  getSelectedFolderTitle,
  getSelectedFolderType,
  getSelection,
  getSettings,
  getTreeFolders,
  getViewAs,
  getViewer,
  isFileSelected,
  isImage,
  isSound,
  isVideo,
  loopTreeFolders,
  getFilesList,
  isMediaOrImage,
  getMediaViewerFormats,
} from "../../../../../store/files/selectors";
>>>>>>> 84bb49c0
import { SharingPanel, OperationsPanel } from "../../../../panels";
const { isAdmin } = store.auth.selectors;
//import { getFilterByLocation } from "../../../../../helpers/converters";
//import config from "../../../../../../package.json";

const { FilesFilter } = api;
const { FileAction } = constants;

const linkStyles = {
  isHovered: true,
  type: "action",
  fontSize: "14px",
  className: "empty-folder_link",
  display: "flex",
};
const backgroundDragColor = "#EFEFB2";
const backgroundDragEnterColor = "#F8F7BF";

const CustomTooltip = styled.div`
  position: fixed;
  display: none;
  padding: 8px;
  z-index: 150;
  background: #fff;
  border-radius: 6px;
  -moz-border-radius: 6px;
  -webkit-border-radius: 6px;
  box-shadow: 0px 5px 20px rgba(0, 0, 0, 0.13);
  -moz-box-shadow: 0px 5px 20px rgba(0, 0, 0, 0.13);
  -webkit-box-shadow: 0px 5px 20px rgba(0, 0, 0, 0.13);
`;

const SimpleFilesRow = styled(Row)`
  ${(props) =>
    !props.contextOptions &&
    `
    & > div:last-child {
        width: 0px;
      }
  `}
`;

class SectionBodyContent extends React.Component {
  constructor(props) {
    super(props);

    this.state = {
      editingId: null,
      showSharingPanel: false,
      showMoveToPanel: false,
      showCopyPanel: false,
      isDrag: false,
    };

    this.tooltipRef = React.createRef();
    this.currentDroppable = null;
  }

  componentDidMount() {
    //const { fetchFiles } = this.props;

    //TODO: use right algorithm, fix fetching in src/index.html

    // var re = new RegExp(`${config.homepage}((/?)$|/filter)`, "gm");
    // const match = window.location.pathname.match(re);

    // if (match && match.length > 0) {
    //   const newFilter = getFilterByLocation(window.location);
    //   if (newFilter) {
    //     return fetchFiles(newFilter)
    //       .catch(error => toastr.error(error));
    //   } else {
    //     const filter = FilesFilter.getDefault();

    //     fetchFiles(filter)
    //       .catch(error => toastr.error(error));
    //   }
    // }
    let previewId = queryString.parse(this.props.location.search).preview;

    if (previewId) {
      this.onMediaFileClick(+previewId);
    }

    window.addEventListener("mouseup", this.onMouseUp);

    document.addEventListener("dragover", this.onDragOver);
    document.addEventListener("dragleave", this.onDragLeaveDoc);
  }

  componentWillUnmount() {
    window.removeEventListener("mouseup", this.onMouseUp);

    document.removeEventListener("dragover", this.onDragOver);
    document.removeEventListener("dragleave", this.onDragLeaveDoc);
  }

  /* componentDidUpdate(prevProps, prevState) {
    Object.entries(this.props).forEach(([key, val]) =>
      prevProps[key] !== val && console.log(`Prop '${key}' changed`)
    );
    if (this.state) {
      Object.entries(this.state).forEach(([key, val]) =>
        prevState[key] !== val && console.log(`State '${key}' changed`)
      );
    }
  } */

  shouldComponentUpdate(nextProps, nextState) {
    if (this.props && this.props.firstLoad) return true;

    const { showMoveToPanel, showCopyPanel, isDrag } = this.state;
    if (this.state.showSharingPanel !== nextState.showSharingPanel) {
      return true;
    }

    if (this.props.dragItem !== nextProps.dragItem) {
      return false;
    }

    if (
      !isEqual(this.props, nextProps) ||
      !isEqual(this.state.mediaViewerVisible, nextState.mediaViewerVisible)
    ) {
      return true;
    }

    if (
      showMoveToPanel !== nextState.showMoveToPanel ||
      showCopyPanel !== nextState.showCopyPanel
    ) {
      return true;
    }

    if (isDrag !== nextState.isDrag) {
      return true;
    }

    return false;
  }

  onClickFavorite = e => {
    const { markItemAsFavorite,
      removeItemFromFavorite,
      updateFile,
      fetchFavoritesFolder,
      selectedTreeNode,
      favoritesNodeId } = this.props;
    const { action,
      id,
      title } = e.currentTarget.dataset;

    const isFavoritesDir = +selectedTreeNode === +favoritesNodeId;

    switch (action) {
      case "mark":
        return markItemAsFavorite(+id)
          .then(() => updateFile(id, title))
          .then(() => toastr.success("Added to favorites"))
          .catch(e => toastr.error(e));
      case "remove":
        return removeItemFromFavorite(+id)
          .then(() => (isFavoritesDir ? fetchFavoritesFolder() : updateFile(id, title)))
          .then(() => toastr.success("Removed from favorites"))
          .catch(e => toastr.error(e));
      default:
        return;
    }
  }

  onClickRename = () => {
    const { id, fileExst } = this.props.selection[0];

    this.setState({ editingId: id }, () => {
      this.props.setAction({
        type: FileAction.Rename,
        extension: fileExst,
        id,
      });
    });
  };

  onEditComplete = (id) => {
    const {
      folderId,
      fileAction,
      filter,
      folders,
      files,
      treeFolders,
      setTreeFolders,
      setIsLoading,
      fetchFiles,
      setUpdateTree
    } = this.props;
    const items = [...folders, ...files];
    const item = items.find((o) => o.id === id && !o.fileExst); //TODO maybe need files find and folders find, not at one function?
    if (
      fileAction.type === FileAction.Create ||
      fileAction.type === FileAction.Rename
    ) {
      setIsLoading(true);
      fetchFiles(folderId, filter)
        .then((data) => {
          const newItem = (item && item.id) === -1 ? null : item; //TODO not add new folders?
          if (item && !item.fileExst) {
            const path = data.selectedFolder.pathParts;
            const newTreeFolders = treeFolders;
            const folders = data.selectedFolder.folders;
            loopTreeFolders(path, newTreeFolders, folders, null, newItem);
            setUpdateTree(true);
            setTreeFolders(newTreeFolders);
          }
        })
        .finally(() => setIsLoading(false));
    }

    this.setState({ editingId: null }, () => {
      this.props.setAction({
        type: null,
      });
    });
  };

  onClickDelete = () => {
    const item = this.props.selection[0];
    item.fileExst
      ? this.onDeleteFile(item.id, item.folderId)
      : this.onDeleteFolder(item.id, item.parentId);
  };

  onDeleteFile = (fileId, currentFolderId) => {
    const { t, setProgressBarData, clearProgressData } = this.props;
    setProgressBarData({
      visible: true,
      percent: 0,
      label: t("DeleteOperation"),
    });
    api.files
      .deleteFile(fileId)
      .then((res) => {
        const id = res[0] && res[0].id ? res[0].id : null;
        this.loopDeleteProgress(id, currentFolderId, false);
      })
      .catch((err) => {
        toastr.error(err);
        clearProgressData();
      });
  };

  loopDeleteProgress = (id, folderId, isFolder) => {
    const {
      filter,
      treeFolders,
      setTreeFolders,
      currentFolderType,
      t,
      setProgressBarData,
      fetchFiles,
      setUpdateTree
    } = this.props;
    api.files.getProgress().then((res) => {
      const deleteProgress = res.find((x) => x.id === id);
      if (deleteProgress && deleteProgress.progress !== 100) {
        setProgressBarData({
          visible: true,
          percent: deleteProgress.progress,
          label: t("DeleteOperation"),
        });
        setTimeout(() => this.loopDeleteProgress(id, folderId, isFolder), 1000);
      } else {
        setProgressBarData({
          visible: true,
          percent: 100,
          label: t("DeleteOperation"),
        });
        fetchFiles(folderId, filter)
          .then((data) => {
            if (currentFolderType !== "Trash" && isFolder) {
              const path = data.selectedFolder.pathParts.slice(0);
              const newTreeFolders = treeFolders;
              const folders = data.selectedFolder.folders;
              const foldersCount = data.selectedFolder.foldersCount;
              loopTreeFolders(path, newTreeFolders, folders, foldersCount);
              setUpdateTree(true);
              setTreeFolders(newTreeFolders);
            }
            isFolder
              ? toastr.success(`Folder moved to recycle bin`)
              : toastr.success(`File moved to recycle bin`);
          })
          .catch((err) => {
            toastr.error(err);
            this.props.clearProgressData();
          })
          .finally(() =>
            setTimeout(() => this.props.clearProgressData(), 5000)
          );
      }
    });
  };

  onDeleteFolder = (folderId, currentFolderId) => {
    const { t, setProgressBarData, clearProgressData } = this.props;
    const progressLabel = t("DeleteOperation");
    setProgressBarData({ visible: true, percent: 0, label: progressLabel });
    api.files
      .deleteFolder(folderId, currentFolderId)
      .then((res) => {
        const id = res[0] && res[0].id ? res[0].id : null;
        this.loopDeleteProgress(id, currentFolderId, true);
      })
      .catch((err) => {
        toastr.error(err);
        clearProgressData();
      });
  };

  onClickShare = () =>
    this.setState({ showSharingPanel: !this.state.showSharingPanel });

  onClickLinkForPortal = () => {
    const { settings, selection } = this.props;
    const item = selection[0];
    const isFile = !!item.fileExst;
    const { t } = this.props;

    copy(
      isFile
        ? isMediaOrImage(item.fileExst)
          ? `${window.location.origin + settings.homepage}/filter?folder=${
              item.folderId
            }&preview=${item.id}`
          : item.webUrl
        : `${window.location.origin + settings.homepage}/filter?folder=${
            item.id
          }`
    );

    toastr.success(t("LinkCopySuccess"));
  };

  onClickDownload = () => {
    return window.open(this.props.selection[0].viewUrl, "_blank");
  };

  onClickLinkEdit = (e) => {
    const id = e.currentTarget.dataset.id;
    return window.open(`./doceditor?fileId=${id}`, "_blank");
  };

  showVersionHistory = (e) => {
    const { settings, history } = this.props;
    const fileId = e.currentTarget.dataset.id;

    history.push(`${settings.homepage}/${fileId}/history`);
  };

  lockFile = () => {
    const {
      selection,
      /*files,*/ selectedFolderId,
      filter,
      setIsLoading,
      fetchFiles,
    } = this.props;
    const file = selection[0];

    api.files.lockFile(file.id, !file.locked).then((res) => {
      /*const newFiles = files;
        const indexOfFile = newFiles.findIndex(x => x.id === res.id);
        newFiles[indexOfFile] = res;*/
      setIsLoading(true);
      fetchFiles(selectedFolderId, filter)
        .catch((err) => toastr.error(err))
        .finally(() => setIsLoading(false));
    });
  };

  finalizeVersion = (e) => {
    const { selectedFolderId, filter, setIsLoading, fetchFiles } = this.props;

    const fileId = e.currentTarget.dataset.id;
    //const version = (e.currentTarget.dataset.version)++;

    setIsLoading(true);

    api.files
      .finalizeVersion(fileId, 0, false)
      .then((data) => {
        //console.log("api.files.finalizeVersion", data);
        return fetchFiles(selectedFolderId, filter).catch((err) =>
          toastr.error(err)
        );
      })
      .finally(() => setIsLoading(false));
  };

  onMoveAction = () =>
    this.setState({ showMoveToPanel: !this.state.showMoveToPanel });
  onCopyAction = () =>
    this.setState({ showCopyPanel: !this.state.showCopyPanel });
  onDuplicate = () => {
    const { selection, selectedFolderId, setProgressBarData, t } = this.props;
    const folderIds = [];
    const fileIds = [];
    selection[0].fileExst
      ? fileIds.push(selection[0].id)
      : folderIds.push(selection[0].id);
    const conflictResolveType = 0; //Skip = 0, Overwrite = 1, Duplicate = 2
    const deleteAfter = false;

    setProgressBarData({
      visible: true,
      percent: 0,
      label: t("CopyOperation"),
    });
    this.copyTo(
      selectedFolderId,
      folderIds,
      fileIds,
      conflictResolveType,
      deleteAfter
    );
  };

  getFilesContextOptions = (options, item) => {
    const { t } = this.props;

    const isSharable = item.access !== 1 && item.access !== 0;
<<<<<<< HEAD
    const isMediaOrImage = this.isMediaOrImage(item.fileExst);
    const isFavorite = item.fileStatus === 32 && true;

    if (item.id <= 0) return [];

    const versionHistoryMenu = isFile
      ? [
        {
          key: "show-version-history",
          label: t("ShowVersionHistory"),
          icon: 'HistoryIcon',
          onClick: this.showVersionHistory,
          disabled: false,
          "data-id": item.id
        },
        {
          key: "finalize-version",
          label: t("FinalizeVersion"),
          icon: 'HistoryFinalizedIcon',
          onClick: this.finalizeVersion,
          disabled: false,
          "data-id": item.id,
          "data-version": item.version
        },
        {
          key: "block-unblock-version",
          label: t("UnblockVersion"),
          icon: 'LockIcon',
          onClick: this.lockFile,
          disabled: false
        },
        {
          key: "sep2",
          isSeparator: true
        }
      ]
      : [];

    const menu = [
      {
        key: "sharing-settings",
        label: t("SharingSettings"),
        icon: 'CatalogSharedIcon',
        onClick: this.onClickShare,
        disabled: isSharable
      },
      isFile
        ? {
          key: "send-by-email",
          label: t("SendByEmail"),
          icon: 'MailIcon',
          disabled: true
        }
        : null,
      {
        key: "link-for-portal-users",
        label: t("LinkForPortalUsers"),
        icon: 'InvitationLinkIcon',
        onClick: this.onClickLinkForPortal,
        disabled: false
      },
      {
        key: "sep",
        isSeparator: true
      },
      ...versionHistoryMenu,
      (isFile && !isMediaOrImage)
        ? {
          key: "edit",
          label: t("Edit"),
          icon: 'AccessEditIcon',
          onClick: this.onClickLinkEdit,
          disabled: false,
          'data-id': item.id
        }
        : null,
      (isFile && !isMediaOrImage)
        ? {
          key: "preview",
          label: t("Preview"),
          icon: 'EyeIcon',
          onClick: this.onClickLinkEdit,
          disabled: true,
          'data-id': item.id
        }
        : null,
      isFile && !isFavorite ?
        {
          key: "mark-as-favorite",
          label: t("MarkAsFavorite"),
          icon: 'FavoritesIcon',
          onClick: this.onClickFavorite,
          disabled: false,
          'data-id': item.id,
          'data-title': item.title,
          'data-action': "mark"
        }
        : null,
      (isFile && isMediaOrImage)
        ? {
          key: "view",
          label: t("View"),
          icon: 'EyeIcon',
          onClick: this.onMediaFileClick,
          disabled: false
        }
        : null,
      isFile
        ? {
          key: "download",
          label: t("Download"),
          icon: 'DownloadIcon',
          onClick: this.onClickDownload,
          disabled: false
        }
        : null,
      {
        key: "move",
        label: t("MoveTo"),
        icon: 'DownloadAsIcon',
        onClick: this.onMoveAction,
        disabled: false
      },
      {
        key: "copy",
        label: t("Copy"),
        icon: 'CopyIcon',
        onClick: this.onCopyAction,
        disabled: false
      },
      isFile && {
        key: "duplicate",
        label: t("Duplicate"),
        icon: 'CopyIcon',
        onClick: this.onDuplicate,
        disabled: false
      },
      {
        key: "rename",
        label: t("Rename"),
        icon: 'RenameIcon',
        onClick: this.onClickRename,
        disabled: false
      },
      {
        key: "delete",
        label: t("Delete"),
        icon: 'CatalogTrashIcon',
        onClick: this.onClickDelete,
        disabled: false
      },
      isFavorite ? {
        key: "sep3",
        isSeparator: true
      }
        : null,
      isFile && isFavorite ?
        {
          key: "remove-from-favorites",
          label: t("RemoveFromFavorites"),
          icon: 'FavoritesIcon',
          onClick: this.onClickFavorite,
          disabled: false,
          'data-id': item.id,
          'data-title': item.title,
          'data-action': "remove"
        }
        : null
    ];

    return menu;
=======

    return options.map((option) => {
      switch (option) {
        case "show-version-history":
          return {
            key: option,
            label: t("ShowVersionHistory"),
            icon: "HistoryIcon",
            onClick: this.showVersionHistory,
            disabled: false,
            "data-id": item.id,
          };
        case "finalize-version":
          return {
            key: option,
            label: t("FinalizeVersion"),
            icon: "HistoryFinalizedIcon",
            onClick: this.finalizeVersion,
            disabled: false,
            "data-id": item.id,
            "data-version": item.version,
          };
        case "selector0":
        case "selector1":
          return { key: option, isSeparator: true };
        case "block-unblock-version":
          return {
            key: option,
            label: t("UnblockVersion"),
            icon: "LockIcon",
            onClick: this.lockFile,
            disabled: false,
          };
        case "sharing-settings":
          return {
            key: option,
            label: t("SharingSettings"),
            icon: "CatalogSharedIcon",
            onClick: this.onClickShare,
            disabled: isSharable
          };
        case "send-by-email":
          return {
            key: option,
            label: t("SendByEmail"),
            icon: "MailIcon",
            disabled: true,
          };
        case "link-for-portal-users":
          return {
            key: option,
            label: t("LinkForPortalUsers"),
            icon: "InvitationLinkIcon",
            onClick: this.onClickLinkForPortal,
            disabled: false,
          };
        case "edit":
          return {
            key: option,
            label: t("Edit"),
            icon: "AccessEditIcon",
            onClick: this.onClickLinkEdit,
            disabled: false,
            "data-id": item.id,
          };
        case "preview":
          return {
            key: option,
            label: t("Preview"),
            icon: "EyeIcon",
            onClick: this.onClickLinkEdit,
            disabled: true,
            "data-id": item.id,
          };
        case "view":
          return {
            key: option,
            label: t("View"),
            icon: "EyeIcon",
            onClick: this.onMediaFileClick,
            disabled: false,
          };
        case "download":
          return {
            key: option,
            label: t("Download"),
            icon: "DownloadIcon",
            onClick: this.onClickDownload,
            disabled: false,
          };
        case "move":
          return {
            key: option,
            label: t("MoveTo"),
            icon: "DownloadAsIcon",
            onClick: this.onMoveAction,
            disabled: false,
          };
        case "copy":
          return {
            key: option,
            label: t("Copy"),
            icon: "CopyIcon",
            onClick: this.onCopyAction,
            disabled: false,
          };
        case "duplicate":
          return {
            key: option,
            label: t("Duplicate"),
            icon: "CopyIcon",
            onClick: this.onDuplicate,
            disabled: false,
          };
        case "rename":
          return {
            key: option,
            label: t("Rename"),
            icon: "RenameIcon",
            onClick: this.onClickRename,
            disabled: false,
          };
        case "delete":
          return {
            key: option,
            label: t("Delete"),
            icon: "CatalogTrashIcon",
            onClick: this.onClickDelete,
            disabled: false,
          };
        default:
          break;
      }

      return undefined;
    });
>>>>>>> 84bb49c0
  };

  needForUpdate = (currentProps, nextProps) => {
    if (currentProps.widthProp !== nextProps.widthProp) {
      return true;
    }
    if (currentProps.checked !== nextProps.checked) {
      return true;
    }
    if (currentProps.editing !== nextProps.editing) {
      return true;
    }
    if (!isEqual(currentProps.data, nextProps.data)) {
      return true;
    }
    if (currentProps.viewAs !== nextProps.viewAs) {
      return true;
    }
    return false;
  };

  onContentRowSelect = (checked, file) => {
    if (!file) return;
    const { selected, setSelected, selectFile, deselectFile } = this.props;

    selected === "close" && setSelected("none");
    if (checked) {
      selectFile(file);
    } else {
      deselectFile(file);
    }
  };

  svgLoader = () => <div style={{ width: "24px" }}></div>;

  getItemIcon = (item, isEdit) => {
    const { fileAction } = this.props;

    const actionExtension = fileAction.extension && `.${fileAction.extension}`;
    const extension = isEdit ? actionExtension : item.fileExst;
    const icon = extension
      ? getFileIcon(extension, 24)
      : getFolderIcon(item.providerKey, 24);

    return (
      <ReactSVG
        beforeInjection={(svg) => {
          svg.setAttribute("style", "margin-top: 4px");
          isEdit && svg.setAttribute("style", "margin: 4px 0 0 24px");
        }}
        src={icon}
        loading={this.svgLoader}
      />
    );
  };

  onCreate = (e) => {
    const format = e.currentTarget.dataset.format || null;
    this.props.setAction({
      type: FileAction.Create,
      extension: format,
      id: -1,
    });
  };

  onResetFilter = () => {
    const { selectedFolderId, setIsLoading, fetchFiles } = this.props;
    setIsLoading(true);
    const newFilter = FilesFilter.getDefault();
    fetchFiles(selectedFolderId, newFilter)
      .catch((err) => toastr.error(err))
      .finally(() => setIsLoading(false));
  };

  onGoToMyDocuments = () => {
    const { filter, myDocumentsId, setIsLoading, fetchFiles } = this.props;
    const newFilter = filter.clone();
    setIsLoading(true);
    fetchFiles(myDocumentsId, newFilter).finally(() => setIsLoading(false));
  };

  onBackToParentFolder = () => {
    const { filter, parentId, setIsLoading, fetchFiles } = this.props;
    const newFilter = filter.clone();
    setIsLoading(true);
    fetchFiles(parentId, newFilter).finally(() => setIsLoading(false));
  };

  renderEmptyRootFolderContainer = () => {
    const { currentFolderType, title, t, widthProp } = this.props;
    const subheadingText = t("SubheadingEmptyText");
    const myDescription = t("MyEmptyContainerDescription");
    const shareDescription = t("SharedEmptyContainerDescription");
    const commonDescription = t("CommonEmptyContainerDescription");
    const trashDescription = t("TrashEmptyContainerDescription");
    const favoritesDescription = t("FavoritesEmptyContainerDescription");

    const commonButtons = (
      <>
        <div className="empty-folder_container-links">
          <Link
            className="empty-folder_container_plus-image"
            color="#83888d"
            fontSize="26px"
            fontWeight="800"
            noHover
            data-format="docx"
            onClick={this.onCreate}
          >
            +
          </Link>
          <Link data-format="docx" onClick={this.onCreate} {...linkStyles}>
            {t("Document")},
          </Link>
          <Link data-format="xlsx" onClick={this.onCreate} {...linkStyles}>
            {t("Spreadsheet")},
          </Link>
          <Link data-format="pptx" onClick={this.onCreate} {...linkStyles}>
            {t("Presentation")}
          </Link>
        </div>
        <div className="empty-folder_container-links">
          <Link
            className="empty-folder_container_plus-image"
            color="#83888d"
            fontSize="26px"
            fontWeight="800"
            onClick={this.onCreate}
            noHover
          >
            +
          </Link>
          <Link {...linkStyles} onClick={this.onCreate}>
            {t("Folder")}
          </Link>
        </div>
      </>
    );

    const trashButtons = (
      <div className="empty-folder_container-links">
        <img
          className="empty-folder_container_up-image"
          src="images/empty_screen_people.svg"
          alt=""
          onClick={this.onGoToMyDocuments}
        />
        <Link onClick={this.onGoToMyDocuments} {...linkStyles}>
          {t("GoToMyButton")}
        </Link>
      </div>
    );

    switch (currentFolderType) {
      case "My":
        return (
          <EmptyFolderContainer
            headerText={title}
            subheadingText={subheadingText}
            descriptionText={myDescription}
            imageSrc="images/empty_screen.png"
            buttons={commonButtons}
            widthProp={widthProp}
          />
        );
      case "Share":
        return (
          <EmptyFolderContainer
            headerText={title}
            subheadingText={subheadingText}
            descriptionText={shareDescription}
            imageSrc="images/empty_screen_forme.png"
            widthProp={widthProp}
          />
        );
      case "Common":
        return (
          <EmptyFolderContainer
            headerText={title}
            subheadingText={subheadingText}
            descriptionText={commonDescription}
            imageSrc="images/empty_screen_corporate.png"
            buttons={commonButtons}
            widthProp={widthProp}
          />
        );
      case "Favorites":
        return (
          <EmptyFolderContainer
            headerText={title}
            subheadingText={subheadingText}
            descriptionText={favoritesDescription}
            imageSrc="images/empty_screen_favorites.png"
            //buttons={null}
            widthProp={widthProp}
          />
        );
      case "Trash":
        return (
          <EmptyFolderContainer
            headerText={title}
            subheadingText={subheadingText}
            descriptionText={trashDescription}
            imageSrc="images/empty_screen_trash.png"
            buttons={trashButtons}
            widthProp={widthProp}
          />
        );
      default:
        return;
    }
  };

  renderEmptyFolderContainer = () => {
    const { t, widthProp } = this.props;
    const buttons = (
      <>
        <div className="empty-folder_container-links">
          <Link
            className="empty-folder_container_plus-image"
            color="#83888d"
            fontSize="26px"
            fontWeight="800"
            noHover
            data-format="docx"
            onClick={this.onCreate}
          >
            +
          </Link>
          <Link data-format="docx" onClick={this.onCreate} {...linkStyles}>
            {t("Document")},
          </Link>
          <Link data-format="xlsx" onClick={this.onCreate} {...linkStyles}>
            {t("Spreadsheet")},
          </Link>
          <Link data-format="pptx" onClick={this.onCreate} {...linkStyles}>
            {t("Presentation")}
          </Link>
        </div>
        <div className="empty-folder_container-links">
          <Link
            className="empty-folder_container_plus-image"
            color="#83888d"
            fontSize="26px"
            fontWeight="800"
            onClick={this.onCreate}
            noHover
          >
            +
          </Link>
          <Link {...linkStyles} onClick={this.onCreate}>
            {t("Folder")}
          </Link>
        </div>
        <div className="empty-folder_container-links">
          <img
            className="empty-folder_container_up-image"
            src="images/up.svg"
            onClick={this.onBackToParentFolder}
            alt=""
          />
          <Link onClick={this.onBackToParentFolder} {...linkStyles}>
            {t("BackToParentFolderButton")}
          </Link>
        </div>
      </>
    );

    return (
      <EmptyFolderContainer
        headerText={t("EmptyFolderHeader")}
        imageSrc="images/empty_screen.png"
        buttons={buttons}
        widthProp={widthProp}
      />
    );
  };

  renderEmptyFilterContainer = () => {
    const { t, widthProp } = this.props;
    const subheadingText = t("EmptyFilterSubheadingText");
    const descriptionText = t("EmptyFilterDescriptionText");

    const buttons = (
      <div className="empty-folder_container-links">
        <IconButton
          className="empty-folder_container-icon"
          size="12"
          onClick={this.onResetFilter}
          iconName="CrossIcon"
          isFill
          color="A3A9AE"
        />
        <Link onClick={this.onResetFilter} {...linkStyles}>
          {this.props.t("ClearButton")}
        </Link>
      </div>
    );

    return (
      <EmptyFolderContainer
        headerText={t("Filter")}
        subheadingText={subheadingText}
        descriptionText={descriptionText}
        imageSrc="images/empty_screen_filter.png"
        buttons={buttons}
        widthProp={widthProp}
      />
    );
  };

  onMediaViewerClose = () => {
    const item = { visible: false, id: null };
    this.props.setMediaViewerData(item);
  };
  onMediaFileClick = (id) => {
    const itemId = typeof id !== "object" ? id : this.props.selection[0].id;
    const item = { visible: true, id: itemId };
    this.props.setMediaViewerData(item);
  };

  onDownloadMediaFile = (id) => {
    if (this.props.files.length > 0) {
      let viewUrlFile = this.props.files.find((file) => file.id === id).viewUrl;
      return window.open(viewUrlFile, "_blank");
    }
  };

  onDeleteMediaFile = (id) => {
    if (this.props.files.length > 0) {
      let file = this.props.files.find((file) => file.id === id);
      if (file) this.onDeleteFile(file.id, file.folderId);
    }
  };

  onDrop = (item, items, e) => {
    if (!item.fileExst) {
      const { setDragging, onDropZoneUpload } = this.props;
      setDragging(false);
      onDropZoneUpload(items, e, item.id);
    }
  };

  onDragOver = (e) => {
    e.preventDefault();
    const { dragging, setDragging } = this.props;
    if (e.dataTransfer.items.length > 0 && !dragging) {
      setDragging(true);
    }
  };

  onDragLeaveDoc = (e) => {
    e.preventDefault();
    const { dragging, setDragging } = this.props;
    if (dragging && !e.relatedTarget) {
      setDragging(false);
    }
  };

  onMouseDown = (e) => {
    if (
      window.innerWidth < 1025 ||
      e.target.tagName === "rect" ||
      e.target.tagName === "path"
    ) {
      return;
    }
    const mouseButton = e.which
      ? e.which !== 1
      : e.button
      ? e.button !== 0
      : false;
    const label = e.currentTarget.getAttribute("label");
    if (mouseButton || e.currentTarget.tagName !== "DIV" || label) {
      return;
    }
    document.addEventListener("mousemove", this.onMouseMove);
    this.setTooltipPosition(e);
    const { selection } = this.props;

    const elem = e.currentTarget.closest(".draggable");
    if (!elem) {
      return;
    }
    const value = elem.getAttribute("value");
    if (!value) {
      return;
    }
    const splitValue = value.split("_");
    let item = null;
    if (splitValue[0] === "folder") {
      item = selection.find(
        (x) => x.id === Number(splitValue[1]) && !x.fileExst
      );
    } else {
      item = selection.find(
        (x) => x.id === Number(splitValue[1]) && x.fileExst
      );
    }
    if (item) {
      this.setState({ isDrag: true });
    }
  };

  onMouseUp = (e) => {
    const {
      selection,
      dragging,
      setDragging,
      dragItem,
      setDragItem,
    } = this.props;
    this.state.isDrag && this.setState({ isDrag: false });
    const mouseButton = e.which
      ? e.which !== 1
      : e.button
      ? e.button !== 0
      : false;
    if (mouseButton || !this.tooltipRef.current || !dragging) {
      return;
    }
    document.removeEventListener("mousemove", this.onMouseMove);
    this.tooltipRef.current.style.display = "none";

    const elem = e.target.closest(".dropable");
    if (elem && selection.length && dragging) {
      const value = elem.getAttribute("value");
      if (!value) {
        setDragging(false);
        return;
      }
      const splitValue = value.split("_");
      let item = null;
      if (splitValue[0] === "folder") {
        item = selection.find(
          (x) => x.id === Number(splitValue[1]) && !x.fileExst
        );
      } else {
        return;
      }
      if (item) {
        setDragging(false);
        return;
      } else {
        setDragging(false);
        this.onMoveTo(Number(splitValue[1]));
        return;
      }
    } else {
      setDragging(false);
      if (dragItem) {
        this.onMoveTo(dragItem);
        setDragItem(null);
        return;
      }
      return;
    }
  };

  onMouseMove = (e) => {
    if (this.state.isDrag) {
      !this.props.dragging && this.props.setDragging(true);
      const tooltip = this.tooltipRef.current;
      tooltip.style.display = "block";
      this.setTooltipPosition(e);

      const wrapperElement = document.elementFromPoint(e.clientX, e.clientY);
      if (!wrapperElement) {
        return;
      }
      const droppable = wrapperElement.closest(".dropable");

      if (this.currentDroppable !== droppable) {
        if (this.currentDroppable) {
          this.currentDroppable.style.background = backgroundDragEnterColor;
        }
        this.currentDroppable = droppable;

        if (this.currentDroppable) {
          droppable.style.background = backgroundDragColor;
          this.currentDroppable = droppable;
        }
      }
    }
  };

  setTooltipPosition = (e) => {
    const tooltip = this.tooltipRef.current;
    if (tooltip) {
      const margin = 8;
      tooltip.style.left = e.pageX + margin + "px";
      tooltip.style.top = e.pageY + margin + "px";
    }
  };

  onMoveTo = (destFolderId) => {
    const {
      selection,
      t,
      isShare,
      isCommon,
      isAdmin,
      setProgressBarData,
    } = this.props;
    const folderIds = [];
    const fileIds = [];
    const conflictResolveType = 0; //Skip = 0, Overwrite = 1, Duplicate = 2
    const deleteAfter = true;

    setProgressBarData({
      visible: true,
      percent: 0,
      label: t("MoveToOperation"),
    });
    for (let item of selection) {
      if (item.fileExst) {
        fileIds.push(item.id);
      } else {
        folderIds.push(item.id);
      }
    }

    if (isAdmin) {
      if (isShare) {
        this.copyTo(
          destFolderId,
          folderIds,
          fileIds,
          conflictResolveType,
          deleteAfter
        );
      } else {
        this.moveTo(
          destFolderId,
          folderIds,
          fileIds,
          conflictResolveType,
          deleteAfter
        );
      }
    } else {
      if (isShare || isCommon) {
        this.copyTo(
          destFolderId,
          folderIds,
          fileIds,
          conflictResolveType,
          deleteAfter
        );
      } else {
        this.moveTo(
          destFolderId,
          folderIds,
          fileIds,
          conflictResolveType,
          deleteAfter
        );
      }
    }
  };

  copyTo = (
    destFolderId,
    folderIds,
    fileIds,
    conflictResolveType,
    deleteAfter
  ) => {
    const { loopFilesOperations, clearProgressData } = this.props;

    api.files
      .copyToFolder(
        destFolderId,
        folderIds,
        fileIds,
        conflictResolveType,
        deleteAfter
      )
      .then((res) => {
        const id = res[0] && res[0].id ? res[0].id : null;
        loopFilesOperations(id, destFolderId, true);
      })
      .catch((err) => {
        toastr.error(err);
        clearProgressData();
      });
  };

  moveTo = (
    destFolderId,
    folderIds,
    fileIds,
    conflictResolveType,
    deleteAfter
  ) => {
    const { loopFilesOperations, clearProgressData } = this.props;

    api.files
      .moveToFolder(
        destFolderId,
        folderIds,
        fileIds,
        conflictResolveType,
        deleteAfter
      )
      .then((res) => {
        const id = res[0] && res[0].id ? res[0].id : null;
        loopFilesOperations(id, destFolderId, false);
      })
      .catch((err) => {
        toastr.error(err);
        clearProgressData();
      });
  };

  getTooltipLabel = () => {
    const { t, selection, isAdmin, isShare, isCommon } = this.props;
    const elementTitle = selection.length && selection[0].title;
    const elementCount = selection.length;
    if (selection.length) {
      if (selection.length > 1) {
        if (isAdmin) {
          if (isShare) {
            return t("TooltipElementsCopyMessage", { element: elementCount });
          } else {
            return t("TooltipElementsMoveMessage", { element: elementCount });
          }
        } else {
          if (isShare || isCommon) {
            return t("TooltipElementsCopyMessage", { element: elementCount });
          } else {
            return t("TooltipElementsMoveMessage", { element: elementCount });
          }
        }
      } else {
        if (isAdmin) {
          if (isShare) {
            return t("TooltipElementCopyMessage", { element: elementTitle });
          } else {
            return t("TooltipElementMoveMessage", { element: elementTitle });
          }
        } else {
          if (isShare || isCommon) {
            return t("TooltipElementCopyMessage", { element: elementTitle });
          } else {
            return t("TooltipElementMoveMessage", { element: elementTitle });
          }
        }
      }
    }
  };

  onSelectItem = (item) => {
    const { selected, setSelected, setSelection } = this.props;
    selected === "close" && setSelected("none");
    setSelection([item]);
  };

  onCreateAddTempItem = (items, folderId, fileAction) => {
    if (items.length && items[0].id === -1) return; //TODO: if change media collection from state remove this;
    items.unshift({
      id: -1,
      title: "",
      parentId: folderId,
      fileExst: fileAction.extension,
    });
  }

  render() {
    const {
      files,
      viewer,
      parentId,
      folderId,
      settings,
      selection,
      fileAction,
      setIsLoading,
      isLoading,
      currentFolderCount,
      currentFolderType,
      dragging,
      mediaViewerVisible,
      currentMediaFileId,
      viewAs,
      t,
      loopFilesOperations,
      widthProp,
      isMobile,
      firstLoad,
      filesList,
      mediaFormats
    } = this.props;

    const {
      editingId,
      showSharingPanel,
      showMoveToPanel,
      showCopyPanel,
    } = this.state;

    const operationsPanelProps = {
      setIsLoading,
      isLoading,
      loopFilesOperations,
    };

    const items = filesList;

    const tooltipLabel = this.getTooltipLabel();
    
    if (fileAction && fileAction.type === FileAction.Create) {
      this.onCreateAddTempItem(items, folderId, fileAction);
    }

    var playlist = [];
    let id = 0;

    if (files) {
      files.forEach(function (file, i, files) {
        if (
          isImage(file.fileExst) ||
          isSound(file.fileExst) ||
          isVideo(file.fileExst)
        ) {
          playlist.push({
            id: id,
            fileId: file.id,
            src: file.viewUrl,
            title: file.title,
          });
          id++;
        }
      });
    }

    return !fileAction.id && currentFolderCount === 0 ? (
      parentId === 0 ? (
        this.renderEmptyRootFolderContainer()
      ) : (
        this.renderEmptyFolderContainer()
      )
    ) : !fileAction.id && items.length === 0 ? (
      firstLoad ? (
        <Loaders.Rows />
      ) : (
        this.renderEmptyFilterContainer()
      )
    ) : (
      <>
        {showMoveToPanel && (
          <OperationsPanel
            {...operationsPanelProps}
            isCopy={false}
            visible={showMoveToPanel}
            onClose={this.onMoveAction}
          />
        )}

        {showCopyPanel && (
          <OperationsPanel
            {...operationsPanelProps}
            isCopy={true}
            visible={showCopyPanel}
            onClose={this.onCopyAction}
          />
        )}
        <CustomTooltip ref={this.tooltipRef}>{tooltipLabel}</CustomTooltip>

        {viewAs === "tile" ? (
          <TileContainer
            className="tileContainer"
            draggable
            useReactWindow={false}
            headingFolders={t("Folders")}
            headingFiles={t("Files")}
          >
            {items.map((item) => {
              const isEdit =
                !!fileAction.type &&
                editingId === item.id &&
                item.fileExst === fileAction.extension;
              const contextOptions = this.getFilesContextOptions(
                item,
                viewer
              ).filter((o) => o);
              const contextOptionsProps =
                !contextOptions.length || isEdit ? {} : { contextOptions };
              const checked = isFileSelected(selection, item.id, item.parentId);
              const checkedProps = isEdit || item.id <= 0 ? {} : { checked };
              const element = this.getItemIcon(item, isEdit || item.id <= 0);

              const selectedItem = selection.find(
                (x) => x.id === item.id && x.fileExst === item.fileExst
              );
              const isFolder = selectedItem
                ? false
                : item.fileExst
                ? false
                : true;
              const draggable = selectedItem && currentFolderType !== "Trash";
              let value = item.fileExst
                ? `file_${item.id}`
                : `folder_${item.id}`;
              value += draggable ? "_draggable" : "";
              const classNameProp =
                isFolder && item.access < 2 ? { className: " dropable" } : {};

                  return (
                    <DragAndDrop
                      {...classNameProp}
                      onDrop={this.onDrop.bind(this, item)}
                      onMouseDown={this.onMouseDown}
                      dragging={dragging && isFolder && item.access < 2}
                      key={`dnd-key_${item.id}`}
                      {...contextOptionsProps}
                      value={value}
                      isFolder={!item.fileExst}
                    >
                      <Tile
                        key={item.id}
                        item={item}
                        isFolder={!item.fileExst}
                        element={element}
                        onSelect={this.onContentRowSelect}
                        editing={editingId}
                        viewAs={viewAs}
                        {...checkedProps}
                        {...contextOptionsProps}
                        needForUpdate={this.needForUpdate}
                      >
                        <FilesTileContent
                          item={item}
                          viewer={viewer}
                          culture={settings.culture}
                          onEditComplete={this.onEditComplete}
                          onMediaFileClick={this.onMediaFileClick}
                        />
                      </Tile>
                    </DragAndDrop>
                  );
                })}
              </TileContainer>
            ) : (
                <RowContainer draggable useReactWindow={false}>
                  {items.map((item) => {
                    const { checked, isFolder, value, contextOptions } = item;
                    const isEdit =
                      !!fileAction.type &&
                      editingId === item.id &&
                      item.fileExst === fileAction.extension;
                    const contextOptionsProps =
                      contextOptions && contextOptions.length > 0
                        ? { contextOptions: this.getFilesContextOptions(contextOptions, item) }
                        : {};
                    const checkedProps = isEdit || item.id <= 0 ? {} : { checked };
                    const element = this.getItemIcon(item, isEdit || item.id <= 0);
                    const classNameProp =
                      isFolder && item.access < 2 ? { className: " dropable" } : {};
                    return (
                      <DragAndDrop
                        {...classNameProp}
                        onDrop={this.onDrop.bind(this, item)}
                        onMouseDown={this.onMouseDown}
                        dragging={dragging && isFolder && item.access < 2}
                        key={`dnd-key_${item.id}`}
                        {...contextOptionsProps}
                        value={value}
                      >
                        <SimpleFilesRow
                          widthProp={widthProp}
<<<<<<< HEAD
                          isMobile={isMobile}
                          item={item}
                          viewer={viewer}
                          culture={settings.culture}
                          onEditComplete={this.onEditComplete}
                          onMediaFileClick={this.onMediaFileClick}
                          onClickFavorite={this.onClickFavorite}
                        />
                      </SimpleFilesRow>
                    </DragAndDrop>
                  );
                })}
              </RowContainer>
            }
            {playlist.length > 0 && mediaViewerVisible &&
=======
                          key={item.id}
                          data={item}
                          element={element}
                          onSelect={this.onContentRowSelect}
                          editing={editingId}
                          {...checkedProps}
                          {...contextOptionsProps}
                          needForUpdate={this.needForUpdate}
                          selectItem={this.onSelectItem.bind(this, item)}
                        >
                          <FilesRowContent
                            widthProp={widthProp}
                            isMobile={isMobile}
                            item={item}
                            viewer={viewer}
                            culture={settings.culture}
                            onEditComplete={this.onEditComplete}
                            onMediaFileClick={this.onMediaFileClick}
                          />
                        </SimpleFilesRow>
                      </DragAndDrop>
                    );
                  })}
                </RowContainer>
              )}
            {playlist.length > 0 && mediaViewerVisible && (
>>>>>>> 84bb49c0
              <MediaViewer
                currentFileId={currentMediaFileId}
                allowConvert={true} //TODO
                canDelete={(fileId) => {
                  return true;
                }} //TODO
                canDownload={(fileId) => {
                  return true;
                }} //TODO
                visible={mediaViewerVisible}
                playlist={playlist}
                onDelete={this.onDeleteMediaFile}
                onDownload={this.onDownloadMediaFile}
                onClose={this.onMediaViewerClose}
                onEmptyPlaylistError={this.onMediaViewerClose}
                extsMediaPreviewed={mediaFormats.extsMediaPreviewed} //TODO
                extsImagePreviewed={mediaFormats.extsImagePreviewed} //TODO
              />
            )}
            {showSharingPanel && (
              <SharingPanel
                onClose={this.onClickShare}
                visible={showSharingPanel}
              />
            )}
          </>
        );
  }
}

SectionBodyContent.defaultProps = {
  files: null,
};

<<<<<<< HEAD
const mapStateToProps = state => {
  const { selectedFolder, treeFolders, selection, dragItem, mediaViewerData, dragging, isLoading, selectedTreeNode } = state.files;
  const { id, title, foldersCount, filesCount, pathParts } = selectedFolder;
  const currentFolderType = getFolderType(id, treeFolders);
=======
const mapStateToProps = (state) => {
  const pathParts = getPathParts(state);
  const treeFolders = getTreeFolders(state);
>>>>>>> 84bb49c0

  const myFolderIndex = 0;
  const shareFolderIndex = 1;
  const commonFolderIndex = 2;
<<<<<<< HEAD
  const currentFolderCount = filesCount + foldersCount;
  const myDocumentsId = treeFolders.length && treeFolders[myFolderIndex].id;
  const isShare = pathParts && pathParts[0] === treeFolders[shareFolderIndex].id;
  const isCommon = pathParts && pathParts[0] === treeFolders[commonFolderIndex].id;
  const favoritesNodeId = selectFavoritesDirectoryId(state);

  return {
    fileAction: state.files.fileAction,
    files: state.files.files,
    filter: state.files.filter,
    folderId: state.files.selectedFolder.id,
    folders: state.files.folders,
    parentId: state.files.selectedFolder.parentId,
    selected: state.files.selected,
    selection,
    settings: state.auth.settings,
    viewer: state.auth.user,
    viewAs: state.files.viewAs,
    treeFolders,
    currentFolderType,
    title,
    myDocumentsId,
    currentFolderCount,
    selectedFolderId: id,
    selectedTreeNode,
    dragItem,
    isShare,
    favoritesNodeId,
=======

  const myDocumentsId =
    treeFolders.length &&
    treeFolders[myFolderIndex] &&
    treeFolders[myFolderIndex].id;
  const shareFolderId =
    treeFolders.length &&
    treeFolders[shareFolderIndex] &&
    treeFolders[shareFolderIndex].id;
  const commonFolderId =
    treeFolders.length &&
    treeFolders[commonFolderIndex] &&
    treeFolders[commonFolderIndex].id;
  const isShare = pathParts && pathParts[0] === shareFolderId;
  const isCommon = pathParts && pathParts[0] === commonFolderId;

  return {
    currentFolderCount: getCurrentFolderCount(state),
    currentFolderType: getSelectedFolderType(state),
    currentMediaFileId: getMediaViewerId(state),
    dragging: getDragging(state),
    dragItem: getDragItem(state),
    fileAction: getFileAction(state),
    files: getFiles(state),
    filter: getFilter(state),
    firstLoad: getFirstLoad(state),
    folderId: getSelectedFolderId(state),
    folders: getFolders(state),
    isAdmin: isAdmin(state),
>>>>>>> 84bb49c0
    isCommon,
    isLoading: getIsLoading(state),
    isShare,
    mediaViewerVisible: getMediaViewerVisibility(state),
    myDocumentsId,
    parentId: getSelectedFolderParentId(state),
    selected: getSelected(state),
    selectedFolderId: getSelectedFolderId(state),
    selection: getSelection(state),
    settings: getSettings(state),
    title: getSelectedFolderTitle(state),
    treeFolders,
    viewAs: getViewAs(state),
    viewer: getViewer(state),
    filesList: getFilesList(state),
    mediaFormats: getMediaViewerFormats(state)
  };
};

<<<<<<< HEAD
export default connect(
  mapStateToProps,
  {
    updateFile,
    deleteFile,
    deleteFolder,
    markItemAsFavorite,
    removeItemFromFavorite,
    fetchFavoritesFolder,
    deselectFile,
    fetchFiles,
    //fetchRootFolders,
    selectFile,
    setAction,
    setTreeFolders,
    moveToFolder,
    copyToFolder,
    getProgress,
    setDragging,
    setDragItem,
    setMediaViewerData,
    setProgressBarData,
    setSelection,
    setSelected,
    setNewTreeFilesBadge,
    setIsLoading
  }
)(withRouter(withTranslation()(SectionBodyContent)));
=======
export default connect(mapStateToProps, {
  deselectFile,
  fetchFiles,
  selectFile,
  setAction,
  setTreeFolders,
  setDragging,
  setDragItem,
  setMediaViewerData,
  setProgressBarData,
  setSelection,
  setSelected,
  setUpdateTree,
  setIsLoading,
  clearProgressData,
})(withRouter(withTranslation()(SectionBodyContent)));
>>>>>>> 84bb49c0
<|MERGE_RESOLUTION|>--- conflicted
+++ resolved
@@ -21,14 +21,6 @@
 import Tile from "./Tile";
 
 import {
-<<<<<<< HEAD
-  updateFile,
-  deleteFile,
-  deleteFolder,
-  markItemAsFavorite,
-  removeItemFromFavorite,
-  fetchFavoritesFolder,
-=======
   api,
   constants,
   MediaViewer,
@@ -38,7 +30,9 @@
 } from "asc-web-common";
 import {
   clearProgressData,
->>>>>>> 84bb49c0
+  markItemAsFavorite,
+  removeItemFromFavorite,
+  fetchFavoritesFolder,
   deselectFile,
   fetchFiles,
   selectFile,
@@ -50,23 +44,6 @@
   setUpdateTree,
   setProgressBarData,
   setSelected,
-<<<<<<< HEAD
-  setNewTreeFilesBadge,
-  setIsLoading
-} from '../../../../../store/files/actions';
-import {
-  isFileSelected,
-  getFileIcon,
-  getFolderIcon,
-  getFolderType,
-  loopTreeFolders,
-  isImage,
-  isSound,
-  isVideo,
-  selectFavoritesDirectoryId
-} from '../../../../../store/files/selectors';
-import store from "../../../../../store/store";
-=======
   setSelection,
   setTreeFolders,
 } from "../../../../../store/files/actions";
@@ -104,8 +81,8 @@
   getFilesList,
   isMediaOrImage,
   getMediaViewerFormats,
+  selectFavoritesDirectoryId
 } from "../../../../../store/files/selectors";
->>>>>>> 84bb49c0
 import { SharingPanel, OperationsPanel } from "../../../../panels";
 const { isAdmin } = store.auth.selectors;
 //import { getFilterByLocation } from "../../../../../helpers/converters";
@@ -536,179 +513,7 @@
     const { t } = this.props;
 
     const isSharable = item.access !== 1 && item.access !== 0;
-<<<<<<< HEAD
-    const isMediaOrImage = this.isMediaOrImage(item.fileExst);
     const isFavorite = item.fileStatus === 32 && true;
-
-    if (item.id <= 0) return [];
-
-    const versionHistoryMenu = isFile
-      ? [
-        {
-          key: "show-version-history",
-          label: t("ShowVersionHistory"),
-          icon: 'HistoryIcon',
-          onClick: this.showVersionHistory,
-          disabled: false,
-          "data-id": item.id
-        },
-        {
-          key: "finalize-version",
-          label: t("FinalizeVersion"),
-          icon: 'HistoryFinalizedIcon',
-          onClick: this.finalizeVersion,
-          disabled: false,
-          "data-id": item.id,
-          "data-version": item.version
-        },
-        {
-          key: "block-unblock-version",
-          label: t("UnblockVersion"),
-          icon: 'LockIcon',
-          onClick: this.lockFile,
-          disabled: false
-        },
-        {
-          key: "sep2",
-          isSeparator: true
-        }
-      ]
-      : [];
-
-    const menu = [
-      {
-        key: "sharing-settings",
-        label: t("SharingSettings"),
-        icon: 'CatalogSharedIcon',
-        onClick: this.onClickShare,
-        disabled: isSharable
-      },
-      isFile
-        ? {
-          key: "send-by-email",
-          label: t("SendByEmail"),
-          icon: 'MailIcon',
-          disabled: true
-        }
-        : null,
-      {
-        key: "link-for-portal-users",
-        label: t("LinkForPortalUsers"),
-        icon: 'InvitationLinkIcon',
-        onClick: this.onClickLinkForPortal,
-        disabled: false
-      },
-      {
-        key: "sep",
-        isSeparator: true
-      },
-      ...versionHistoryMenu,
-      (isFile && !isMediaOrImage)
-        ? {
-          key: "edit",
-          label: t("Edit"),
-          icon: 'AccessEditIcon',
-          onClick: this.onClickLinkEdit,
-          disabled: false,
-          'data-id': item.id
-        }
-        : null,
-      (isFile && !isMediaOrImage)
-        ? {
-          key: "preview",
-          label: t("Preview"),
-          icon: 'EyeIcon',
-          onClick: this.onClickLinkEdit,
-          disabled: true,
-          'data-id': item.id
-        }
-        : null,
-      isFile && !isFavorite ?
-        {
-          key: "mark-as-favorite",
-          label: t("MarkAsFavorite"),
-          icon: 'FavoritesIcon',
-          onClick: this.onClickFavorite,
-          disabled: false,
-          'data-id': item.id,
-          'data-title': item.title,
-          'data-action': "mark"
-        }
-        : null,
-      (isFile && isMediaOrImage)
-        ? {
-          key: "view",
-          label: t("View"),
-          icon: 'EyeIcon',
-          onClick: this.onMediaFileClick,
-          disabled: false
-        }
-        : null,
-      isFile
-        ? {
-          key: "download",
-          label: t("Download"),
-          icon: 'DownloadIcon',
-          onClick: this.onClickDownload,
-          disabled: false
-        }
-        : null,
-      {
-        key: "move",
-        label: t("MoveTo"),
-        icon: 'DownloadAsIcon',
-        onClick: this.onMoveAction,
-        disabled: false
-      },
-      {
-        key: "copy",
-        label: t("Copy"),
-        icon: 'CopyIcon',
-        onClick: this.onCopyAction,
-        disabled: false
-      },
-      isFile && {
-        key: "duplicate",
-        label: t("Duplicate"),
-        icon: 'CopyIcon',
-        onClick: this.onDuplicate,
-        disabled: false
-      },
-      {
-        key: "rename",
-        label: t("Rename"),
-        icon: 'RenameIcon',
-        onClick: this.onClickRename,
-        disabled: false
-      },
-      {
-        key: "delete",
-        label: t("Delete"),
-        icon: 'CatalogTrashIcon',
-        onClick: this.onClickDelete,
-        disabled: false
-      },
-      isFavorite ? {
-        key: "sep3",
-        isSeparator: true
-      }
-        : null,
-      isFile && isFavorite ?
-        {
-          key: "remove-from-favorites",
-          label: t("RemoveFromFavorites"),
-          icon: 'FavoritesIcon',
-          onClick: this.onClickFavorite,
-          disabled: false,
-          'data-id': item.id,
-          'data-title': item.title,
-          'data-action': "remove"
-        }
-        : null
-    ];
-
-    return menu;
-=======
 
     return options.map((option) => {
       switch (option) {
@@ -845,7 +650,6 @@
 
       return undefined;
     });
->>>>>>> 84bb49c0
   };
 
   needForUpdate = (currentProps, nextProps) => {
@@ -1717,23 +1521,6 @@
                       >
                         <SimpleFilesRow
                           widthProp={widthProp}
-<<<<<<< HEAD
-                          isMobile={isMobile}
-                          item={item}
-                          viewer={viewer}
-                          culture={settings.culture}
-                          onEditComplete={this.onEditComplete}
-                          onMediaFileClick={this.onMediaFileClick}
-                          onClickFavorite={this.onClickFavorite}
-                        />
-                      </SimpleFilesRow>
-                    </DragAndDrop>
-                  );
-                })}
-              </RowContainer>
-            }
-            {playlist.length > 0 && mediaViewerVisible &&
-=======
                           key={item.id}
                           data={item}
                           element={element}
@@ -1760,7 +1547,6 @@
                 </RowContainer>
               )}
             {playlist.length > 0 && mediaViewerVisible && (
->>>>>>> 84bb49c0
               <MediaViewer
                 currentFileId={currentMediaFileId}
                 allowConvert={true} //TODO
@@ -1795,50 +1581,14 @@
   files: null,
 };
 
-<<<<<<< HEAD
-const mapStateToProps = state => {
-  const { selectedFolder, treeFolders, selection, dragItem, mediaViewerData, dragging, isLoading, selectedTreeNode } = state.files;
-  const { id, title, foldersCount, filesCount, pathParts } = selectedFolder;
-  const currentFolderType = getFolderType(id, treeFolders);
-=======
 const mapStateToProps = (state) => {
   const pathParts = getPathParts(state);
   const treeFolders = getTreeFolders(state);
->>>>>>> 84bb49c0
 
   const myFolderIndex = 0;
   const shareFolderIndex = 1;
   const commonFolderIndex = 2;
-<<<<<<< HEAD
-  const currentFolderCount = filesCount + foldersCount;
-  const myDocumentsId = treeFolders.length && treeFolders[myFolderIndex].id;
-  const isShare = pathParts && pathParts[0] === treeFolders[shareFolderIndex].id;
-  const isCommon = pathParts && pathParts[0] === treeFolders[commonFolderIndex].id;
   const favoritesNodeId = selectFavoritesDirectoryId(state);
-
-  return {
-    fileAction: state.files.fileAction,
-    files: state.files.files,
-    filter: state.files.filter,
-    folderId: state.files.selectedFolder.id,
-    folders: state.files.folders,
-    parentId: state.files.selectedFolder.parentId,
-    selected: state.files.selected,
-    selection,
-    settings: state.auth.settings,
-    viewer: state.auth.user,
-    viewAs: state.files.viewAs,
-    treeFolders,
-    currentFolderType,
-    title,
-    myDocumentsId,
-    currentFolderCount,
-    selectedFolderId: id,
-    selectedTreeNode,
-    dragItem,
-    isShare,
-    favoritesNodeId,
-=======
 
   const myDocumentsId =
     treeFolders.length &&
@@ -1868,7 +1618,6 @@
     folderId: getSelectedFolderId(state),
     folders: getFolders(state),
     isAdmin: isAdmin(state),
->>>>>>> 84bb49c0
     isCommon,
     isLoading: getIsLoading(state),
     isShare,
@@ -1888,36 +1637,6 @@
   };
 };
 
-<<<<<<< HEAD
-export default connect(
-  mapStateToProps,
-  {
-    updateFile,
-    deleteFile,
-    deleteFolder,
-    markItemAsFavorite,
-    removeItemFromFavorite,
-    fetchFavoritesFolder,
-    deselectFile,
-    fetchFiles,
-    //fetchRootFolders,
-    selectFile,
-    setAction,
-    setTreeFolders,
-    moveToFolder,
-    copyToFolder,
-    getProgress,
-    setDragging,
-    setDragItem,
-    setMediaViewerData,
-    setProgressBarData,
-    setSelection,
-    setSelected,
-    setNewTreeFilesBadge,
-    setIsLoading
-  }
-)(withRouter(withTranslation()(SectionBodyContent)));
-=======
 export default connect(mapStateToProps, {
   deselectFile,
   fetchFiles,
@@ -1933,5 +1652,4 @@
   setUpdateTree,
   setIsLoading,
   clearProgressData,
-})(withRouter(withTranslation()(SectionBodyContent)));
->>>>>>> 84bb49c0
+})(withRouter(withTranslation()(SectionBodyContent)));