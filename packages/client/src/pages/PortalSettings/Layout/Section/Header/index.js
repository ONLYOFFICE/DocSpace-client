﻿import DeleteReactSvgUrl from "PUBLIC_DIR/images/delete.react.svg?url";
import ArrowPathReactSvgUrl from "PUBLIC_DIR/images/arrow.path.react.svg?url";
import ActionsHeaderTouchReactSvgUrl from "PUBLIC_DIR/images/actions.header.touch.react.svg?url";
import React from "react";
import { inject, observer } from "mobx-react";
import styled, { css } from "styled-components";
import { useNavigate, useLocation } from "react-router-dom";
import { withTranslation } from "react-i18next";
import Headline from "@docspace/common/components/Headline";
import { IconButton } from "@docspace/shared/components/icon-button";
import { TableGroupMenu } from "@docspace/shared/components/table";
import { DropDownItem } from "@docspace/shared/components/drop-down-item";
import LoaderSectionHeader from "../loaderSectionHeader";
import { tablet, desktop } from "@docspace/shared/utils";
import withLoading from "SRC_DIR/HOCs/withLoading";
import { Badge } from "@docspace/shared/components/badge";
import {
  getKeyByLink,
  settingsTree,
  getTKeyByKey,
  checkPropertyByLink,
} from "../../../utils";
<<<<<<< HEAD
import { combineUrl } from "@docspace/common/utils";
import TariffBar from "@docspace/common/components/TariffBar";
=======
import { combineUrl } from "@docspace/shared/utils/combineUrl";
>>>>>>> 2acbd2f4

const HeaderContainer = styled.div`
  position: relative;
  display: flex;
  align-items: center;
  max-width: calc(100vw - 32px);
  .settings-section_header {
    display: flex;
    align-items: center;
    .settings-section_badge {
      ${(props) =>
        props.theme.interfaceDirection === "rtl"
          ? css`
              margin-right: 8px;
            `
          : css`
              margin-left: 8px;
            `}
      cursor: auto;
    }

    .header {
      text-overflow: ellipsis;
      white-space: nowrap;
      overflow: hidden;
    }
  }
  .action-wrapper {
    flex-grow: 1;

    .action-button {
      ${(props) =>
        props.theme.interfaceDirection === "rtl"
          ? css`
              margin-right: auto;
            `
          : css`
              margin-left: auto;
            `}
    }
  }

  .arrow-button {
    ${(props) =>
      props.theme.interfaceDirection === "rtl"
        ? css`
            margin-left: 12px;
          `
        : css`
            margin-right: 12px;
          `}

    svg {
      ${({ theme }) =>
        theme.interfaceDirection === "rtl" && "transform: scaleX(-1);"}
    }

    @media ${tablet} {
      ${(props) =>
        props.theme.interfaceDirection === "rtl"
          ? css`
              padding: 8px 8px 8px 0;
              margin-right: -8px;
            `
          : css`
              padding: 8px 0 8px 8px;
              margin-left: -8px;
            `}
    }
  }

  @media ${tablet} {
    h1 {
      line-height: 61px;
      font-size: ${(props) => props.theme.getCorrectFontSize("21px")};
    }
  }

  @media ${desktop} {
    h1 {
      font-size: ${(props) => props.theme.getCorrectFontSize("18px")};
      line-height: 59px !important;
    }
  }

  .tariff-bar {
    ${(props) =>
      props.theme.interfaceDirection === "rtl"
        ? css`
            margin-right: auto;
          `
        : css`
            margin-left: auto;
          `}
  }
`;

const StyledContainer = styled.div`
  .group-button-menu-container {
    ${(props) =>
      props.viewAs === "table"
        ? css`
            margin: 0px -20px;
            width: calc(100% + 40px);
          `
        : css`
            margin: 0px -20px;
            width: calc(100% + 40px);
          `}

    @media ${tablet} {
      margin: 0 -16px;
      width: calc(100% + 32px);
    }
  }
`;

const SectionHeaderContent = (props) => {
  const {
    isBrandingAndCustomizationAvailable,
    isRestoreAndAutoBackupAvailable,
    tReady,
    setIsLoadedSectionHeader,
  } = props;

  const navigate = useNavigate();
  const location = useLocation();

  const [state, setState] = React.useState({
    header: "",
    isCategoryOrHeader: false,
    showSelector: false,
    isHeaderVisible: false,
  });

  const isAvailableSettings = (key) => {
    switch (key) {
      case "DNSSettings":
        return isBrandingAndCustomizationAvailable;
      case "RestoreBackup":
        return isRestoreAndAutoBackupAvailable;
      case "WhiteLabel":
        return isBrandingAndCustomizationAvailable;
      case "CompanyInfoSettings":
        return isBrandingAndCustomizationAvailable;
      case "AdditionalResources":
        return isBrandingAndCustomizationAvailable;
      default:
        return true;
    }
  };

  React.useEffect(() => {
    if (tReady) setIsLoadedSectionHeader(true);

    const arrayOfParams = getArrayOfParams();

    const key = getKeyByLink(arrayOfParams, settingsTree);
    let currKey = key.length > 3 ? key : key[0];

    if (key === "8" || key === "8-0") currKey = "8-0";

    const header = getTKeyByKey(currKey, settingsTree);
    const isCategory = checkPropertyByLink(
      arrayOfParams,
      settingsTree,
      "isCategory"
    );
    const isHeader = checkPropertyByLink(
      arrayOfParams,
      settingsTree,
      "isHeader"
    );
    const isCategoryOrHeader = isCategory || isHeader;

    const isNeedPaidIcon = !isAvailableSettings(header);

    state.isNeedPaidIcon !== isNeedPaidIcon &&
      setState((val) => ({ ...val, isNeedPaidIcon }));

    header !== state.header && setState((val) => ({ ...val, header }));

    isCategoryOrHeader !== state.isCategoryOrHeader &&
      setState((val) => ({ ...val, isCategoryOrHeader }));
  }, [
    tReady,
    setIsLoadedSectionHeader,
    getArrayOfParams,
    isAvailableSettings,
    state.isNeedPaidIcon,
    state.header,
    state.isCategoryOrHeader,
    location.pathname,
  ]);

  const onBackToParent = () => {
    let newArrayOfParams = getArrayOfParams();
    newArrayOfParams.splice(-1, 1);
    const newPath = newArrayOfParams.join("/");
    navigate(newPath);
  };

  const getArrayOfParams = () => {
    const resultPath = location.pathname;
    const arrayOfParams = resultPath.split("/").filter((param) => {
      return param !== "filter" && param && param !== "portal-settings";
    });

    return arrayOfParams;
  };

  const addUsers = (items) => {
    const { addUsers } = props;
    if (!addUsers) return;
    addUsers(items);
  };

  const onToggleSelector = (isOpen = !props.selectorIsOpen) => {
    const { toggleSelector } = props;
    toggleSelector(isOpen);
  };

  const onClose = () => {
    const { deselectUser } = props;
    deselectUser();
  };

  const onCheck = (checked) => {
    const { setSelected } = props;
    setSelected(checked ? "all" : "close");
  };

  const onSelectAll = () => {
    const { setSelected } = props;
    setSelected("all");
  };

  const removeAdmins = () => {
    const { removeAdmins } = props;
    if (!removeAdmins) return;
    removeAdmins();
  };

  const {
    t,
    isLoadedSectionHeader,

    isHeaderIndeterminate,
    isHeaderChecked,
    isHeaderVisible,
    selection,
  } = props;
  const { header, isCategoryOrHeader, isNeedPaidIcon } = state;
  const arrayOfParams = getArrayOfParams();

  const menuItems = (
    <>
      <DropDownItem
        key="all"
        label={t("Common:SelectAll")}
        data-index={1}
        onClick={onSelectAll}
      />
    </>
  );

  const headerMenu = [
    {
      label: t("Common:Delete"),
      disabled: !selection || !selection.length > 0,
      onClick: removeAdmins,
      iconUrl: DeleteReactSvgUrl,
    },
  ];

  return (
    <StyledContainer isHeaderVisible={isHeaderVisible}>
      {isHeaderVisible ? (
        <div className="group-button-menu-container">
          <TableGroupMenu
            checkboxOptions={menuItems}
            onChange={onCheck}
            isChecked={isHeaderChecked}
            isIndeterminate={isHeaderIndeterminate}
            headerMenu={headerMenu}
          />
        </div>
      ) : !isLoadedSectionHeader ? (
        <LoaderSectionHeader />
      ) : (
        <HeaderContainer>
          {!isCategoryOrHeader && arrayOfParams[0] && (
            <IconButton
              iconName={ArrowPathReactSvgUrl}
              size="17"
              isFill={true}
              onClick={onBackToParent}
              className="arrow-button"
            />
          )}
          <Headline type="content" truncate={true}>
            <div className="settings-section_header">
              <div className="header"> {t(header)}</div>
              {isNeedPaidIcon ? (
                <Badge
                  backgroundColor="#EDC409"
                  label={t("Common:Paid")}
                  fontWeight="700"
                  className="settings-section_badge"
                  isPaidBadge={true}
                />
              ) : (
                ""
              )}
            </div>
          </Headline>
          <div className="tariff-bar">
            <TariffBar />
          </div>
          {props.addUsers && (
            <div className="action-wrapper">
              <IconButton
                iconName={ActionsHeaderTouchReactSvgUrl}
                size="17"
                isFill={true}
                onClick={onToggleSelector}
                className="action-button"
              />
            </div>
          )}
        </HeaderContainer>
      )}
    </StyledContainer>
  );
};

export default inject(({ auth, setup, common }) => {
  const { currentQuotaStore } = auth;
  const {
    isBrandingAndCustomizationAvailable,
    isRestoreAndAutoBackupAvailable,
  } = currentQuotaStore;
  const { addUsers, removeAdmins } = setup.headerAction;
  const { toggleSelector } = setup;
  const {
    selected,
    setSelected,
    isHeaderIndeterminate,
    isHeaderChecked,
    isHeaderVisible,
    deselectUser,
    selectAll,
    selection,
  } = setup.selectionStore;
  const { admins, selectorIsOpen } = setup.security.accessRight;
  const { isLoadedSectionHeader, setIsLoadedSectionHeader } = common;
  return {
    addUsers,
    removeAdmins,
    selected,
    setSelected,
    admins,
    isHeaderIndeterminate,
    isHeaderChecked,
    isHeaderVisible,
    deselectUser,
    selectAll,
    toggleSelector,
    selectorIsOpen,
    selection,
    isLoadedSectionHeader,
    setIsLoadedSectionHeader,
    isBrandingAndCustomizationAvailable,
    isRestoreAndAutoBackupAvailable,
  };
})(
  withLoading(
    withTranslation(["Settings", "SingleSignOn", "Common"])(
      observer(SectionHeaderContent)
    )
  )
);<|MERGE_RESOLUTION|>--- conflicted
+++ resolved
@@ -20,12 +20,8 @@
   getTKeyByKey,
   checkPropertyByLink,
 } from "../../../utils";
-<<<<<<< HEAD
-import { combineUrl } from "@docspace/common/utils";
+import { combineUrl } from "@docspace/shared/utils/combineUrl";
 import TariffBar from "@docspace/common/components/TariffBar";
-=======
-import { combineUrl } from "@docspace/shared/utils/combineUrl";
->>>>>>> 2acbd2f4
 
 const HeaderContainer = styled.div`
   position: relative;
