import styled from "styled-components";
import { Base } from "@docspace/components/themes";

const FillingStatusContainer = styled.div`
  width: 100%;
  max-width: 425px;
  padding: 10px;

  .status-done-text {
    color: ${(props) => (props.isDone ? "#4781D1" : "#A3A9AE")};
  }

  .status-done-icon {
    circle,
    path {
      stroke: ${(props) => (props.isDone ? "#4781D1" : "#A3A9AE")};
    }
  }

  .status-interrupted-text {
    color: ${(props) => props.isInterrupted && "#F2675A"};
  }

  .status-interrupted-icon {
    circle,
    path {
      stroke: ${(props) => props.isInterrupted && "#F2675A"};
    }
  }

  .status-done-icon,
  .status-interrupted-icon {
    ${(props) =>
      props.theme.interfaceDirection === "rtl"
        ? `margin-left: 10px;`
        : `margin-right: 10px;`}
  }
`;

const AccordionItem = styled.div`
  width: 100%;

  .accordion-item-info {
    display: flex;
    align-items: center;
    justify-content: space-between;
    cursor: pointer;
    height: 38px;
    padding: 18px 0;

    .user-avatar {
<<<<<<< HEAD
      padding 1px;
      border: 2px solid #A3A9AE;
=======
      padding: 1px;
      border: 2px solid #a3a9ae;
>>>>>>> 181ddd4d
      border-color: ${(props) =>
        (props.isDone && "#4781D1") || (props.isInterrupted && "#F2675A")};
      border-radius: 50%;
    }

    .accordion-displayname {
      color: ${(props) => props.theme.color};
    }

    .accordion-role {
      color: ${(props) => (props.theme.isBase ? "#657077" : "#FFFFFF99")};
    }

    .arrow-icon {
      display: flex;
      align-items: center;
      justify-content: center;
      cursor: pointer;
      transform: ${(props) =>
        props.isOpen ? "rotate(270deg)" : "rotate(90deg)"};
      path {
        fill: ${(props) => (props.isOpen ? "#4781d1" : "#A3A9AE")};
      }
    }
  }

  .accordion-item-history {
    display: flex;
    align-items: center;
    justify-content: space-between;

    ${(props) =>
      props.theme.interfaceDirection === "rtl"
        ? `padding-right: 15px;`
        : `padding-left: 15px;`}
  }

  .accordion-item-wrapper {
    display: flex;
    align-items: center;
    min-height: 40px;
    margin: ${(props) => (props.isDone || props.isInterrupted ? "0" : "2px 0")};
<<<<<<< HEAD

    ${(props) => {
      const borderValue = `2px ${
        props.isDone || props.isInterrupted ? "solid" : "dashed"
      } #A3A9AE;`;

      return props.theme.interfaceDirection === "rtl"
        ? `border-right: ${borderValue}`
        : `border-left: ${borderValue}`;
    }}
=======
    border-left: 2px
      ${(props) => (props.isDone || props.isInterrupted ? "solid" : "dashed")}
      #a3a9ae;
>>>>>>> 181ddd4d
    border-color: ${(props) =>
      (props.isDone && "#4781D1") || (props.isInterrupted && "#F2675A")};

    .status-text {
<<<<<<< HEAD
      ${(props) =>
        props.theme.interfaceDirection === "rtl"
          ? `margin-right: 15px;`
          : `margin-left: 15px;`}
      color: #657077;
    }

    .status-date {
      color: #657077;
=======
      margin-left: 15px;
      color: ${(props) => (props.theme.isBase ? "#657077" : "#FFFFFF99")};
>>>>>>> 181ddd4d
    }

    .filled-status-text {
      ${(props) =>
        props.theme.interfaceDirection === "rtl"
          ? `margin-right: 15px;`
          : `margin-left: 15px;`}
      color: ${(props) => (props.isDone ? "#4781D1" : "#657077")};
    }
  }

  .status-date {
    color: ${(props) => (props.theme.isBase ? "#657077" : "#FFFFFF99")};
  }
`;

AccordionItem.defaultProps = { theme: Base };

export { FillingStatusContainer, AccordionItem };<|MERGE_RESOLUTION|>--- conflicted
+++ resolved
@@ -49,13 +49,8 @@
     padding: 18px 0;
 
     .user-avatar {
-<<<<<<< HEAD
-      padding 1px;
-      border: 2px solid #A3A9AE;
-=======
       padding: 1px;
       border: 2px solid #a3a9ae;
->>>>>>> 181ddd4d
       border-color: ${(props) =>
         (props.isDone && "#4781D1") || (props.isInterrupted && "#F2675A")};
       border-radius: 50%;
@@ -98,7 +93,6 @@
     align-items: center;
     min-height: 40px;
     margin: ${(props) => (props.isDone || props.isInterrupted ? "0" : "2px 0")};
-<<<<<<< HEAD
 
     ${(props) => {
       const borderValue = `2px ${
@@ -109,29 +103,19 @@
         ? `border-right: ${borderValue}`
         : `border-left: ${borderValue}`;
     }}
-=======
-    border-left: 2px
-      ${(props) => (props.isDone || props.isInterrupted ? "solid" : "dashed")}
-      #a3a9ae;
->>>>>>> 181ddd4d
     border-color: ${(props) =>
       (props.isDone && "#4781D1") || (props.isInterrupted && "#F2675A")};
 
     .status-text {
-<<<<<<< HEAD
       ${(props) =>
         props.theme.interfaceDirection === "rtl"
           ? `margin-right: 15px;`
           : `margin-left: 15px;`}
-      color: #657077;
+      color: ${(props) => (props.theme.isBase ? "#657077" : "#FFFFFF99")};
     }
 
     .status-date {
-      color: #657077;
-=======
-      margin-left: 15px;
       color: ${(props) => (props.theme.isBase ? "#657077" : "#FFFFFF99")};
->>>>>>> 181ddd4d
     }
 
     .filled-status-text {
@@ -142,10 +126,6 @@
       color: ${(props) => (props.isDone ? "#4781D1" : "#657077")};
     }
   }
-
-  .status-date {
-    color: ${(props) => (props.theme.isBase ? "#657077" : "#FFFFFF99")};
-  }
 `;
 
 AccordionItem.defaultProps = { theme: Base };
