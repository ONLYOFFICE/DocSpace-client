// (c) Copyright Ascensio System SIA 2009-2025
//
// This program is a free software product.
// You can redistribute it and/or modify it under the terms
// of the GNU Affero General Public License (AGPL) version 3 as published by the Free Software
// Foundation. In accordance with Section 7(a) of the GNU AGPL its Section 15 shall be amended
// to the effect that Ascensio System SIA expressly excludes the warranty of non-infringement of
// any third-party rights.
//
// This program is distributed WITHOUT ANY WARRANTY, without even the implied warranty
// of MERCHANTABILITY or FITNESS FOR A PARTICULAR  PURPOSE. For details, see
// the GNU AGPL at: http://www.gnu.org/licenses/agpl-3.0.html
//
// You can contact Ascensio System SIA at Lubanas st. 125a-25, Riga, Latvia, EU, LV-1021.
//
// The  interactive user interfaces in modified source and object code versions of the Program must
// display Appropriate Legal Notices, as required under Section 5 of the GNU AGPL version 3.
//
// Pursuant to Section 7(b) of the License you must retain the original Product logo when
// distributing the program. Pursuant to Section 7(e) we decline to grant you any rights under
// trademark law for use of our trademarks.
//
// All the Product's GUI elements, including illustrations and icon sets, as well as technical writing
// content are licensed under the terms of the Creative Commons Attribution-ShareAlike 4.0
// International. See the License terms at http://creativecommons.org/licenses/by-sa/4.0/legalcode

import { TError } from "../../utils/axiosClient";
<<<<<<< HEAD
import type { TariffState, BackupStorageType } from "../../enums";
=======
import { TariffState, QuotaState } from "../../enums";
>>>>>>> 0de93b01

export type TQuotas = {
  id: number;
  quantity: number;
  wallet?: boolean;
  dueDate?: string;
  nextQuantity?: number;
  state?: QuotaState;
};

export type TPortalTariff = {
  id: number;
  state: TariffState;
  dueDate: Date;
  delayDueDate: Date;
  licenseDate: Date;
  customerId: string;
  portalStatus?: number;
  quotas: TQuotas[];
  enterprise: boolean;
  developer: boolean;
  openSource: boolean;
};

export type TBasePaymentFeature = {
  id: string;
  type: string;
  priceTitle?: string;
  image?: string;
  used?: {
    value: number;
    title?: string;
  };
};

export type TStringPaymentFeature = TBasePaymentFeature & {
  title: string;
  value?: number;
};

export type TNumericPaymentFeature = TBasePaymentFeature & {
  value: number;
};

export type TBooleanPaymentFeature = TBasePaymentFeature & {
  value: boolean;
};

export type TPaymentFeature =
  | TNumericPaymentFeature
  | TBooleanPaymentFeature
  | TStringPaymentFeature;

export type TPaymentQuota = {
  id: number;
  title: string;
  price: {
    value: number;
    currencySymbol?: string;
    isoCurrencySymbol?: string;
  };
  nonProfit: boolean;
  free: boolean;
  trial: boolean;
  features: TPaymentFeature[];
  usersQuota: {
    defaultQuota: number;
    enableQuota: boolean;
  };
  roomsQuota: {
    defaultQuota: number;
    enableQuota: boolean;
  };
  tenantCustomQuota: {
    quota: number;
    enableQuota: boolean;
  };
};

export type TPortal = {
  tenantAlias: string;
  calls: boolean;
  creationDateTime: Date;
  tenantId: number;
  industry: number;
  language: string;
  lastModified: Date;
  name: string;
  ownerId: string;
  region?: string | null;
  paymentId: string;
  spam: boolean;
  status: number;
  statusChangeDate: Date;
  timeZone: string;
  trustedDomains: string[];
  trustedDomainsType: number;
  version: number;
  versionChanged: Date;
};

export type TTariff = {
  id: number;
  state: number;
  dueDate: Date;
  delayDueDate: Date;
  licenseDate: Date;
  customerId: string;
  quotas: TQuotas[];
};

export type TRestoreProgress = {
  progress: number;
  error?: TError;
};

export type TBackupHistory = {
  id: string;
  fileName: string;
  storageType: BackupStorageType;
  createdOn: string;
  expiresOn: string;
};

export type TBackupSchedule = {
  backupsStored: number;
  cronParams: {
    day: number;
    hour: number;
    period: number;
  };
  dump: boolean;
  lastBackupTime: string;
  storageParams: {
    folderId: string;
    module?: string;
    tenantId?: string;
  };
  storageType: BackupStorageType;
};

export type TStorageRegion = {
  displayName: string;
  originalSystemName: string;
  partitionDnsSuffix: string;
  partitionName: string;
  systemName: string;
};

export type TBackupProgress = {
  progress: number;
  error?: TError;
  link?: string;
  isCompleted: boolean;
};

export type TCustomerInfo = {
  paymentMethodStatus: number;
  email: string | null;
  portalId: string | null;
};

export type TBalance =
  | {
      accountNumber?: number;
      subAccounts: [{ currency: string; amount: number }];
    }
  | 0;

export type TTransactionCollection = {
  date: string;
  service?: string;
  serviceUnit?: string;
  quantity: number;
  amount: number;
  credit: number;
  withdrawal: number;
  currency: string;
  description: string;
};

export type TTransactionHistory = {
  collection: TTransactionCollection[];
  offset: number;
  limit: number;
  totalQuantity: number;
  totalPage: number;
  currentPage: number;
};

export type TAutoTopUpSettings = {
  enabled: boolean;
  minBalance: number;
  upToBalance: number;
  currency: string | null;
};<|MERGE_RESOLUTION|>--- conflicted
+++ resolved
@@ -25,11 +25,7 @@
 // International. See the License terms at http://creativecommons.org/licenses/by-sa/4.0/legalcode
 
 import { TError } from "../../utils/axiosClient";
-<<<<<<< HEAD
-import type { TariffState, BackupStorageType } from "../../enums";
-=======
-import { TariffState, QuotaState } from "../../enums";
->>>>>>> 0de93b01
+import type { TariffState, BackupStorageType, QuotaState } from "../../enums";
 
 export type TQuotas = {
   id: number;
