--- conflicted
+++ resolved
@@ -112,12 +112,8 @@
 `;
 
 const FolderStyles = css`
-<<<<<<< HEAD
-  height: ${(props) => (props.isRoom ? "104px" : "64px")};
-=======
   height: ${({ isTemplate, isRoom }) =>
-    isTemplate ? "126px" : isRoom ? "120px" : "64px"};
->>>>>>> 52275272
+    isTemplate ? "126px" : isRoom ? "104px" : "64px"};
 `;
 
 const FileStyles = css`
@@ -805,11 +801,8 @@
         isHighlight={isHighlight}
         iconProgress={iconProgress}
         isDownload={isDownload}
-<<<<<<< HEAD
+        isTemplate={isTemplate}
         onClick={isRoom ? this.onRoomClick : this.onFileClick}
-=======
-        isTemplate={isTemplate}
->>>>>>> 52275272
       >
         {isFolder || (!fileExst && id === -1) ? (
           isTemplate ? (
