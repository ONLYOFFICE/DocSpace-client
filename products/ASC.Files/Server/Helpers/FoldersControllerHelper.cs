﻿// (c) Copyright Ascensio System SIA 2010-2022
//
// This program is a free software product.
// You can redistribute it and/or modify it under the terms
// of the GNU Affero General Public License (AGPL) version 3 as published by the Free Software
// Foundation. In accordance with Section 7(a) of the GNU AGPL its Section 15 shall be amended
// to the effect that Ascensio System SIA expressly excludes the warranty of non-infringement of
// any third-party rights.
//
// This program is distributed WITHOUT ANY WARRANTY, without even the implied warranty
// of MERCHANTABILITY or FITNESS FOR A PARTICULAR  PURPOSE. For details, see
// the GNU AGPL at: http://www.gnu.org/licenses/agpl-3.0.html
//
// You can contact Ascensio System SIA at Lubanas st. 125a-25, Riga, Latvia, EU, LV-1021.
//
// The  interactive user interfaces in modified source and object code versions of the Program must
// display Appropriate Legal Notices, as required under Section 5 of the GNU AGPL version 3.
//
// Pursuant to Section 7(b) of the License you must retain the original Product logo when
// distributing the program. Pursuant to Section 7(e) we decline to grant you any rights under
// trademark law for use of our trademarks.
//
// All the Product's GUI elements, including illustrations and icon sets, as well as technical writing
// content are licensed under the terms of the Creative Commons Attribution-ShareAlike 4.0
// International. See the License terms at http://creativecommons.org/licenses/by-sa/4.0/legalcode

namespace ASC.Files.Helpers;

public class FoldersControllerHelper<T> : FilesHelperBase<T>
{
    private readonly FileOperationDtoHelper _fileOperationDtoHelper;
    private readonly EntryManager _entryManager;
    private readonly UserManager _userManager;
    private readonly SecurityContext _securityContext;
    private readonly GlobalFolderHelper _globalFolderHelper;
    private readonly CoreBaseSettings _coreBaseSettings;
    private readonly FileUtility _fileUtility;

    public FoldersControllerHelper(
        FilesSettingsHelper filesSettingsHelper,
        FileUploader fileUploader,
        SocketManager socketManager,
        FileDtoHelper fileDtoHelper,
        ApiContext apiContext,
        FileStorageService<T> fileStorageService,
        FolderContentDtoHelper folderContentDtoHelper,
        IHttpContextAccessor httpContextAccessor,
        FolderDtoHelper folderDtoHelper,
        FileOperationDtoHelper fileOperationDtoHelper,
        EntryManager entryManager,
        UserManager userManager,
        SecurityContext securityContext,
        GlobalFolderHelper globalFolderHelper,
        CoreBaseSettings coreBaseSettings,
        FileUtility fileUtility)
        : base(
            filesSettingsHelper,
            fileUploader,
            socketManager,
            fileDtoHelper,
            apiContext,
            fileStorageService,
            folderContentDtoHelper,
            httpContextAccessor,
            folderDtoHelper)
    {
        _fileOperationDtoHelper = fileOperationDtoHelper;
        _globalFolderHelper = globalFolderHelper;
        _coreBaseSettings = coreBaseSettings;
        _fileUtility = fileUtility;
        _securityContext = securityContext;
        _entryManager = entryManager;
        _userManager = userManager;
    }

    public async Task<FolderDto<T>> CreateFolderAsync(T folderId, string title)
    {
        var folder = await _fileStorageService.CreateNewFolderAsync(folderId, title);

        return await _folderDtoHelper.GetAsync(folder);
    }

    public async Task<IEnumerable<FileOperationDto>> DeleteFolder(T folderId, bool deleteAfter, bool immediately)
    {
        var result = new List<FileOperationDto>();

        foreach (var e in _fileStorageService.DeleteFolder("delete", folderId, false, deleteAfter, immediately))
        {
            result.Add(await _fileOperationDtoHelper.GetAsync(e));
        }

        return result;
    }

    public async Task<FolderContentDto<T>> GetFolderAsync(T folderId, Guid userIdOrGroupId, FilterType filterType, bool searchInContent, bool withSubFolders)
    {
        var folderContentWrapper = await ToFolderContentWrapperAsync(folderId, userIdOrGroupId, filterType, searchInContent, withSubFolders);

        return folderContentWrapper.NotFoundIfNull();
    }

    public async Task<FolderDto<T>> GetFolderInfoAsync(T folderId)
    {
        var folder = await _fileStorageService.GetFolderAsync(folderId).NotFoundIfNull("Folder not found");

        return await _folderDtoHelper.GetAsync(folder);
    }

    public async IAsyncEnumerable<FileEntryDto> GetFolderPathAsync(T folderId)
    {
        var breadCrumbs = await _entryManager.GetBreadCrumbsAsync(folderId);

        foreach (var e in breadCrumbs)
        {
            yield return await GetFileEntryWrapperAsync(e);
        }
    }

    public async IAsyncEnumerable<FileEntryDto> GetFoldersAsync(T folderId)
    {
        var folders = await _fileStorageService.GetFoldersAsync(folderId);
        foreach (var folder in folders)
        {
            yield return await GetFileEntryWrapperAsync(folder);
        }
    }

    public async Task<List<FileEntryDto>> GetNewItemsAsync(T folderId)
    {
        var newItems = await _fileStorageService.GetNewItemsAsync(folderId);
        var result = new List<FileEntryDto>();

        foreach (var e in newItems)
        {
            result.Add(await GetFileEntryWrapperAsync(e));
        }

        return result;
    }

    public async Task<SortedSet<int>> GetRootFoldersIdsAsync(bool withoutTrash, bool withoutAdditionalFolder)
    {
        var IsVisitor = _userManager.GetUsers(_securityContext.CurrentAccount.ID).IsVisitor(_userManager);
        var IsOutsider = _userManager.GetUsers(_securityContext.CurrentAccount.ID).IsOutsider(_userManager);
        var folders = new SortedSet<int>();

        if (IsOutsider)
        {
            withoutTrash = true;
            withoutAdditionalFolder = true;
        }

        if (!IsVisitor)
        {
            folders.Add(_globalFolderHelper.FolderMy);
        }

        if (!_coreBaseSettings.Personal && _coreBaseSettings.DisableDocSpace 
            && !_userManager.GetUsers(_securityContext.CurrentAccount.ID).IsOutsider(_userManager))
        {
            folders.Add(await _globalFolderHelper.FolderShareAsync);
        }

        if (!IsVisitor && !withoutAdditionalFolder)
        {
            if (_filesSettingsHelper.FavoritesSection)
            {
                folders.Add(await _globalFolderHelper.FolderFavoritesAsync);
            }
            if (_filesSettingsHelper.RecentSection)
            {
                folders.Add(await _globalFolderHelper.FolderRecentAsync);
            }

<<<<<<< HEAD
            if (!_coreBaseSettings.Personal && _coreBaseSettings.DisableDocSpace
                && PrivacyRoomSettings.IsAvailable(_tenantManager))
=======
            if (!_coreBaseSettings.Personal && PrivacyRoomSettings.IsAvailable())
>>>>>>> e2cee2c2
            {
                folders.Add(await _globalFolderHelper.FolderPrivacyAsync);
            }
        }

        if (!_coreBaseSettings.Personal && _coreBaseSettings.DisableDocSpace)
        {
            folders.Add(await _globalFolderHelper.FolderCommonAsync);
        }

        if (!IsVisitor
           && _coreBaseSettings.DisableDocSpace
           && !withoutAdditionalFolder
           && _fileUtility.ExtsWebTemplate.Count > 0
           && _filesSettingsHelper.TemplatesSection)
        {
            folders.Add(await _globalFolderHelper.FolderTemplatesAsync);
        }

        if (!withoutTrash)
        {
            folders.Add((int)_globalFolderHelper.FolderTrash);
        }

        if (!_coreBaseSettings.DisableDocSpace)
        {
            folders.Add(await _globalFolderHelper.FolderVirtualRoomsAsync);
            folders.Add(await _globalFolderHelper.FolderArchiveAsync);
        }

        return folders;
    }

    public async Task<FolderDto<T>> RenameFolderAsync(T folderId, string title)
    {
        var folder = await _fileStorageService.FolderRenameAsync(folderId, title);

        return await _folderDtoHelper.GetAsync(folder);
    }

    private async Task<FolderContentDto<T>> ToFolderContentWrapperAsync(T folderId, Guid userIdOrGroupId, FilterType filterType, bool searchInContent, bool withSubFolders)
    {
        OrderBy orderBy = null;
        if (Enum.TryParse(_apiContext.SortBy, true, out SortedByType sortBy))
        {
            orderBy = new OrderBy(sortBy, !_apiContext.SortDescending);
        }

        var startIndex = Convert.ToInt32(_apiContext.StartIndex);
        var items = await _fileStorageService.GetFolderItemsAsync(folderId, startIndex, Convert.ToInt32(_apiContext.Count), filterType,
            filterType == FilterType.ByUser, userIdOrGroupId.ToString(), _apiContext.FilterValue, searchInContent, withSubFolders, orderBy);

        return await _folderContentDtoHelper.GetAsync(items, startIndex);
    }
}<|MERGE_RESOLUTION|>--- conflicted
+++ resolved
@@ -52,7 +52,7 @@
         SecurityContext securityContext,
         GlobalFolderHelper globalFolderHelper,
         CoreBaseSettings coreBaseSettings,
-        FileUtility fileUtility)
+        FileUtility fileUtility)
         : base(
             filesSettingsHelper,
             fileUploader,
@@ -172,12 +172,8 @@
                 folders.Add(await _globalFolderHelper.FolderRecentAsync);
             }
 
-<<<<<<< HEAD
             if (!_coreBaseSettings.Personal && _coreBaseSettings.DisableDocSpace
-                && PrivacyRoomSettings.IsAvailable(_tenantManager))
-=======
-            if (!_coreBaseSettings.Personal && PrivacyRoomSettings.IsAvailable())
->>>>>>> e2cee2c2
+                && PrivacyRoomSettings.IsAvailable())
             {
                 folders.Add(await _globalFolderHelper.FolderPrivacyAsync);
             }
