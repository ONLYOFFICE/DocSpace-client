--- conflicted
+++ resolved
@@ -80,11 +80,8 @@
   getCategoryUrl,
 } from "SRC_DIR/helpers/utils";
 import TariffBar from "SRC_DIR/components/TariffBar";
-<<<<<<< HEAD
+import { PRODUCT_NAME } from "@docspace/shared/constants";
 import IndexMenu from "../IndexHeader";
-=======
-import { PRODUCT_NAME } from "@docspace/shared/constants";
->>>>>>> 0391621b
 
 const StyledContainer = styled.div`
   width: 100%;
