{
  "key_path": "Label",
  "content": "Name",
  "content_en_sha1_hash": "709a23220f2c3d64d1e1d6d18c4d5280f8d82fca",
  "created_at": "2025-05-19T21:30:46.029Z",
<<<<<<< HEAD
  "updated_at": "2025-11-26T15:05:37.176Z",
=======
  "updated_at": "2025-12-15T14:04:23.537Z",
>>>>>>> 263b1739
  "comment": {
    "text": "The \"Label\" translation key is used to display a descriptive title for input fields, such as group names or room tags. It appears in a dialog box, specifically within the CreateEditGroupDialog and CreateEditRoomDialog components, where it provides context for users to enter a name. Translators should replace the English content with a translated version of \"Name\" while maintaining this descriptive purpose.",
    "is_auto": true,
    "updated_at": "2025-05-20T09:35:46.446Z"
  },
  "usage": [
    {
      "file_path": "/packages/client/src/components/dialogs/CreateEditGroupDialog/sub-components/GroupNameParam/index.tsx",
      "line_number": 48,
      "context": "const { t } = useTranslation([\"Common\"]);\n \n return (\n <Styled.GroupNameParam>\n <Label\n title={t(\"Common:Label\")}\n className=\"input-label\"\n display=\"display\"\n htmlFor=\"create-group-name\"\n text={t(\"Common:Label\")}\n />",
      "module": "/packages/client"
    },
    {
      "file_path": "/packages/client/src/components/dialogs/CreateEditGroupDialog/sub-components/GroupNameParam/index.tsx",
      "line_number": 48,
      "context": "const { t } = useTranslation([\"Common\"]);\n \n return (\n <Styled.GroupNameParam>\n <Label\n title={t(\"Common:Label\")}\n className=\"input-label\"\n display=\"display\"\n htmlFor=\"create-group-name\"\n text={t(\"Common:Label\")}\n />",
      "module": "/packages/client"
    },
    {
      "file_path": "/packages/client/src/components/dialogs/CreateEditRoomDialog/sub-components/SetRoomParams.js",
      "line_number": 468,
      "context": "const tagsTitle = isTemplateSelected || isTemplate ? t(\"Files:RoomTags\") : \"\";\n \n const inputTitle =\n isTemplateSelected || isTemplate\n ? `${t(\"Files:TemplateName\")}:`\n : `${t(\"Common:Label\")}:`;\n \n return (\n <StyledSetRoomParams disableImageRescaling={disableImageRescaling}>\n {isEdit || disabledChangeRoomType || isTemplateSelected || isTemplate ? (\n <RoomType",
      "module": "/packages/client"
    },
    {
      "file_path": "/packages/client/src/pages/FormGallery/Filter/SortFilter/index.js",
      "line_number": 45,
      "context": "const sortData = [\n {\n id: \"sort-by_name\",\n key: \"name_form\",\n label: t(\"Common:Label\"),\n default: false,\n isSelected: false,\n },\n {\n id: \"sort-by_updatedAt\",",
      "module": "/packages/client"
    },
    {
      "file_path": "/packages/client/src/pages/Home/Section/Body/TableView/TableHeader.js",
      "line_number": 277,
      "context": ": {};\n \n const columns = [\n {\n key: \"Name\",\n title: t(\"Common:Label\"),\n resizable: true,\n enable: nameColumnIsEnabled,\n default: true,\n sortBy: SortByFieldName.Name,\n minWidth: 210,",
      "module": "/packages/client"
    },
    {
      "file_path": "/packages/client/src/pages/Home/Section/Body/TableView/TableHeader.js",
      "line_number": 277,
      "context": ": {};\n \n const columns = [\n {\n key: \"Name\",\n title: t(\"Common:Label\"),\n resizable: true,\n enable: nameColumnIsEnabled,\n default: true,\n sortBy: SortByFieldName.Name,\n minWidth: 210,",
      "module": "/packages/client"
    },
    {
      "file_path": "/packages/client/src/pages/Home/Section/Body/TableView/TableHeader.js",
      "line_number": 277,
      "context": ": {};\n \n const columns = [\n {\n key: \"Name\",\n title: t(\"Common:Label\"),\n resizable: true,\n enable: nameColumnIsEnabled,\n default: true,\n sortBy: SortByFieldName.Name,\n minWidth: 210,",
      "module": "/packages/client"
    },
    {
      "file_path": "/packages/client/src/pages/Home/Section/Body/TableView/TableHeader.js",
      "line_number": 277,
      "context": ": {};\n \n const columns = [\n {\n key: \"Name\",\n title: t(\"Common:Label\"),\n resizable: true,\n enable: nameColumnIsEnabled,\n default: true,\n sortBy: SortByFieldName.Name,\n minWidth: 210,",
      "module": "/packages/client"
    },
    {
      "file_path": "/packages/client/src/pages/Home/Section/Body/TableView/TableHeader.js",
      "line_number": 277,
      "context": ": {};\n \n const columns = [\n {\n key: \"Name\",\n title: t(\"Common:Label\"),\n resizable: true,\n enable: nameColumnIsEnabled,\n default: true,\n sortBy: SortByFieldName.Name,\n minWidth: 210,",
      "module": "/packages/client"
    },
    {
      "file_path": "/packages/client/src/pages/Home/Section/Body/TableView/TableHeader.js",
      "line_number": 277,
      "context": ": {};\n \n const columns = [\n {\n key: \"Name\",\n title: t(\"Common:Label\"),\n resizable: true,\n enable: nameColumnIsEnabled,\n default: true,\n sortBy: SortByFieldName.Name,\n minWidth: 210,",
      "module": "/packages/client"
    },
    {
      "file_path": "/packages/client/src/pages/Home/Section/Body/TableView/TableHeader.js",
      "line_number": 277,
      "context": ": {};\n \n const columns = [\n {\n key: \"Name\",\n title: t(\"Common:Label\"),\n resizable: true,\n enable: nameColumnIsEnabled,\n default: true,\n sortBy: SortByFieldName.Name,\n minWidth: 210,",
      "module": "/packages/client"
    },
    {
      "file_path": "/packages/client/src/pages/Home/Section/Body/TableView/TableHeader.js",
      "line_number": 277,
      "context": ": {};\n \n const columns = [\n {\n key: \"Name\",\n title: t(\"Common:Label\"),\n resizable: true,\n enable: nameColumnIsEnabled,\n default: true,\n sortBy: SortByFieldName.Name,\n minWidth: 210,",
      "module": "/packages/client"
    },
    {
      "file_path": "/packages/client/src/pages/Home/Section/Body/TableView/TableHeader.js",
      "line_number": 277,
      "context": ": {};\n \n const columns = [\n {\n key: \"Name\",\n title: t(\"Common:Label\"),\n resizable: true,\n enable: nameColumnIsEnabled,\n default: true,\n sortBy: SortByFieldName.Name,\n minWidth: 210,",
      "module": "/packages/client"
    },
    {
      "file_path": "/packages/client/src/pages/Home/Section/Filter/index.js",
      "line_number": 1469,
      "context": "const commonOptions = [];\n \n const name = {\n id: \"sort-by_name\",\n key: SortByFieldName.Name,\n label: t(\"Common:Label\"),\n default: true,\n };\n const modifiedDate = {\n id: \"sort-by_modified\",\n key: SortByFieldName.ModifiedDate,",
      "module": "/packages/client"
    },
    {
      "file_path": "/packages/client/src/pages/PortalSettings/categories/ai-settings/providers/dialogs/add-update/index.tsx",
<<<<<<< HEAD
      "line_number": 295,
=======
      "line_number": 289,
>>>>>>> 263b1739
      "context": "scaledOptions\n isDisabled={variant === \"update\" || isRequestRunning}\n />\n </FieldContainer>\n <FieldContainer\n labelText={t(\"Common:Label\")}\n labelVisible\n isVertical\n removeMargin\n isRequired\n >",
      "module": "/packages/client"
    },
    {
      "file_path": "/packages/client/src/pages/PortalSettings/categories/developer-tools/ApiKeys/sub-components/CreateApiKeyDialog/index.tsx",
      "line_number": 373,
      "context": "{!isEdit ? (\n <Text>{t(\"Settings:CreateNewSecretKeyDialogDescription\")}</Text>\n ) : null}\n <div className=\"api-key_name\">\n <Text fontSize=\"13px\" fontWeight={600}>\n {t(\"Common:Label\")}\n </Text>\n <TextInput\n placeholder={t(\"Settings:NewSecretKey\")}\n value={inputValue}\n type={InputType.text}",
      "module": "/packages/client"
    },
    {
      "file_path": "/packages/client/src/pages/PortalSettings/categories/developer-tools/ApiKeys/sub-components/TableView/TableHeader.tsx",
      "line_number": 51,
      "context": "const { t } = useTranslation([\"Webhooks\", \"Common\", \"Files\", \"Settings\"]);\n \n const defaultColumns: TableHeaderColumn[] = [\n {\n key: \"Name\",\n title: t(\"Common:Label\"),\n resizable: true,\n enable: true,\n default: true,\n minWidth: 110,\n },",
      "module": "/packages/client"
    },
    {
      "file_path": "/packages/client/src/pages/PortalSettings/categories/developer-tools/JavascriptSDK/presets/Manager.js",
      "line_number": 142,
      "context": "const [columnDisplay, setColumnDisplay] = useState(\n columnDisplayOptions[0].value,\n );\n const [selectedColumns, setSelectedColumns] = useState([\n { key: \"Index\", label: t(\"Files:Index\") },\n { key: \"Name\", label: t(\"Common:Label\") },\n { key: \"Size\", label: t(\"Common:Size\") },\n { key: \"Type\", label: t(\"Common:Type\") },\n { key: \"Tags\", label: t(\"Common:Tags\") },\n ]);",
      "module": "/packages/client"
    },
    {
      "file_path": "/packages/client/src/pages/PortalSettings/categories/developer-tools/OAuth/sub-components/List/TableView/sub-components/Header.tsx",
      "line_number": 40,
      "context": "const { t } = useTranslation([\"OAuth\", \"Files\", \"Webhooks\", \"Common\"]);\n \n const defaultColumns: TTableColumn[] = [\n {\n key: \"Name\",\n title: t(\"Common:Label\"),\n resizable: true,\n enable: true,\n default: true,\n active: false,\n minWidth: 210,",
      "module": "/packages/client"
    },
    {
      "file_path": "/packages/client/src/pages/PortalSettings/categories/developer-tools/Webhooks/sub-components/WebhooksTable/WebhooksTableView/WebhookTableHeader.js",
      "line_number": 94,
      "context": ": {};\n \n const defaultColumns = [\n {\n key: \"Name\",\n title: t(\"Common:Label\"),\n resizable: true,\n enable: true,\n default: true,\n active: true,\n minWidth: 210,",
      "module": "/packages/client"
    }
  ],
  "languages": {
    "en": {
      "ai_translated": false,
      "ai_model": null,
      "ai_spell_check_issues": [],
      "approved_at": null
    },
    "ar-SA": {
      "ai_translated": false,
      "ai_model": null,
      "ai_spell_check_issues": [],
      "approved_at": null
    },
    "az": {
      "ai_translated": false,
      "ai_model": null,
      "ai_spell_check_issues": [],
      "approved_at": null
    },
    "bg": {
      "ai_translated": false,
      "ai_model": null,
      "ai_spell_check_issues": [],
      "approved_at": null
    },
    "cs": {
      "ai_translated": false,
      "ai_model": null,
      "ai_spell_check_issues": [],
      "approved_at": null
    },
    "de": {
      "ai_translated": false,
      "ai_model": null,
      "ai_spell_check_issues": [
        {
          "type": "incorrect_translation",
          "description": "The German translation 'Bezeichnung' while technically meaning 'designation' or 'description', isn't the most natural or direct translation of 'Name'. It implies a more formal or technical identification.",
          "suggestion": "Consider 'Name' or 'Beiname' for a more direct translation of 'Name'."
        }
      ],
      "approved_at": null
    },
    "el-GR": {
      "ai_translated": false,
      "ai_model": null,
      "ai_spell_check_issues": [],
      "approved_at": null
    },
    "es": {
      "ai_translated": false,
      "ai_model": null,
      "ai_spell_check_issues": [],
      "approved_at": null
    },
    "fi": {
      "ai_translated": false,
      "ai_model": null,
      "ai_spell_check_issues": [],
      "approved_at": null
    },
    "fr": {
      "ai_translated": false,
      "ai_model": null,
      "ai_spell_check_issues": [],
      "approved_at": null
    },
    "hy-AM": {
      "ai_translated": false,
      "ai_model": null,
      "ai_spell_check_issues": [],
      "approved_at": null
    },
    "it": {
      "ai_translated": false,
      "ai_model": null,
      "ai_spell_check_issues": [],
      "approved_at": null
    },
    "ja-JP": {
      "ai_translated": false,
      "ai_model": null,
      "ai_spell_check_issues": [],
      "approved_at": null
    },
    "ko-KR": {
      "ai_translated": false,
      "ai_model": null,
      "ai_spell_check_issues": [],
      "approved_at": null
    },
    "lo-LA": {
      "ai_translated": false,
      "ai_model": null,
      "ai_spell_check_issues": [],
      "approved_at": null
    },
    "lv": {
      "ai_translated": false,
      "ai_model": null,
      "ai_spell_check_issues": [],
      "approved_at": null
    },
    "nl": {
      "ai_translated": false,
      "ai_model": null,
      "ai_spell_check_issues": [],
      "approved_at": null
    },
    "pl": {
      "ai_translated": false,
      "ai_model": null,
      "ai_spell_check_issues": [],
      "approved_at": null
    },
    "pt": {
      "ai_translated": false,
      "ai_model": null,
      "ai_spell_check_issues": [],
      "approved_at": null
    },
    "pt-BR": {
      "ai_translated": false,
      "ai_model": null,
      "ai_spell_check_issues": [],
      "approved_at": null
    },
    "ro": {
      "ai_translated": false,
      "ai_model": null,
      "ai_spell_check_issues": [
        {
          "type": "incorrect_translation",
          "description": "The Romanian translation \"Etichetă\" does not accurately convey the meaning of \"Name.\" \"Etichetă\" translates to \"Label.\" A more appropriate translation for \"Name\" would be \"Nume.\" ",
          "suggestion": "Nume"
        }
      ],
      "approved_at": null
    },
    "ru": {
      "ai_translated": false,
      "ai_model": null,
      "ai_spell_check_issues": [],
      "approved_at": null
    },
    "si": {
      "ai_translated": false,
      "ai_model": null,
      "ai_spell_check_issues": [],
      "approved_at": null
    },
    "sk": {
      "ai_translated": false,
      "ai_model": null,
      "ai_spell_check_issues": [],
      "approved_at": null
    },
    "sl": {
      "ai_translated": false,
      "ai_model": null,
      "ai_spell_check_issues": [],
      "approved_at": null
    },
    "sr-Cyrl-RS": {
      "ai_translated": false,
      "ai_model": null,
      "ai_spell_check_issues": [
        {
          "type": "incorrect_translation",
          "description": "The Serbian (Cyrillic) translation \"Ознака\" translates to 'mark', 'sign', or 'characteristic', which doesn't accurately convey the meaning of 'Name'. 'Name' generally refers to the identifying label of something.",
          "suggestion": "Consider alternatives like \"Име\" (Ime) which is the standard translation for 'Name' in Serbian (Cyrillic)."
        }
      ],
      "approved_at": null
    },
    "sr-Latn-RS": {
      "ai_translated": false,
      "ai_model": null,
      "ai_spell_check_issues": [],
      "approved_at": null
    },
    "tr": {
      "ai_translated": false,
      "ai_model": null,
      "ai_spell_check_issues": [],
      "approved_at": null
    },
    "uk-UA": {
      "ai_translated": false,
      "ai_model": null,
      "ai_spell_check_issues": [],
      "approved_at": null
    },
    "vi": {
      "ai_translated": false,
      "ai_model": null,
      "ai_spell_check_issues": [],
      "approved_at": null
    },
    "zh-CN": {
      "ai_translated": false,
      "ai_model": null,
      "ai_spell_check_issues": [],
      "approved_at": null
    }
  }
}<|MERGE_RESOLUTION|>--- conflicted
+++ resolved
@@ -3,11 +3,7 @@
   "content": "Name",
   "content_en_sha1_hash": "709a23220f2c3d64d1e1d6d18c4d5280f8d82fca",
   "created_at": "2025-05-19T21:30:46.029Z",
-<<<<<<< HEAD
-  "updated_at": "2025-11-26T15:05:37.176Z",
-=======
   "updated_at": "2025-12-15T14:04:23.537Z",
->>>>>>> 263b1739
   "comment": {
     "text": "The \"Label\" translation key is used to display a descriptive title for input fields, such as group names or room tags. It appears in a dialog box, specifically within the CreateEditGroupDialog and CreateEditRoomDialog components, where it provides context for users to enter a name. Translators should replace the English content with a translated version of \"Name\" while maintaining this descriptive purpose.",
     "is_auto": true,
@@ -100,11 +96,7 @@
     },
     {
       "file_path": "/packages/client/src/pages/PortalSettings/categories/ai-settings/providers/dialogs/add-update/index.tsx",
-<<<<<<< HEAD
-      "line_number": 295,
-=======
       "line_number": 289,
->>>>>>> 263b1739
       "context": "scaledOptions\n isDisabled={variant === \"update\" || isRequestRunning}\n />\n </FieldContainer>\n <FieldContainer\n labelText={t(\"Common:Label\")}\n labelVisible\n isVertical\n removeMargin\n isRequired\n >",
       "module": "/packages/client"
     },
