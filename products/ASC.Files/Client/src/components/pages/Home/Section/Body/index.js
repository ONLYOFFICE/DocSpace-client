--- conflicted
+++ resolved
@@ -707,11 +707,7 @@
   };
 
   renderEmptyRootFolderContainer = () => {
-<<<<<<< HEAD
-    const { isMy, isShare, isCommon, isRecycleBin, title, t, widthProp } = this.props;
-=======
-    const { currentFolderType, title, t } = this.props;
->>>>>>> 2547a704
+    const { isMy, isShare, isCommon, isRecycleBin, title, t } = this.props;
     const subheadingText = t("SubheadingEmptyText");
     const myDescription = t("MyEmptyContainerDescription");
     const shareDescription = t("SharedEmptyContainerDescription");
@@ -778,7 +774,6 @@
       </div>
     );
 
-<<<<<<< HEAD
     if(isMy) {
       return (
         <EmptyFolderContainer
@@ -787,7 +782,6 @@
           descriptionText={myDescription}
           imageSrc="images/empty_screen.png"
           buttons={commonButtons}
-          widthProp={widthProp}
         />
       );
     } else if(isShare) {
@@ -797,7 +791,6 @@
           subheadingText={subheadingText}
           descriptionText={shareDescription}
           imageSrc="images/empty_screen_forme.png"
-          widthProp={widthProp}
         />
       )} else if(isCommon) {
       return (
@@ -807,7 +800,6 @@
           descriptionText={commonDescription}
           imageSrc="images/empty_screen_corporate.png"
           buttons={commonButtons}
-          widthProp={widthProp}
         />
       );
     } else if(isRecycleBin) {
@@ -818,56 +810,11 @@
           descriptionText={trashDescription}
           imageSrc="images/empty_screen_trash.png"
           buttons={trashButtons}
-          widthProp={widthProp}
         />
       );
     }
     else {
       return;
-=======
-    switch (currentFolderType) {
-      case "My":
-        return (
-          <EmptyFolderContainer
-            headerText={title}
-            subheadingText={subheadingText}
-            descriptionText={myDescription}
-            imageSrc="images/empty_screen.png"
-            buttons={commonButtons}
-          />
-        );
-      case "Share":
-        return (
-          <EmptyFolderContainer
-            headerText={title}
-            subheadingText={subheadingText}
-            descriptionText={shareDescription}
-            imageSrc="images/empty_screen_forme.png"
-          />
-        );
-      case "Common":
-        return (
-          <EmptyFolderContainer
-            headerText={title}
-            subheadingText={subheadingText}
-            descriptionText={commonDescription}
-            imageSrc="images/empty_screen_corporate.png"
-            buttons={commonButtons}
-          />
-        );
-      case "Trash":
-        return (
-          <EmptyFolderContainer
-            headerText={title}
-            subheadingText={subheadingText}
-            descriptionText={trashDescription}
-            imageSrc="images/empty_screen_trash.png"
-            buttons={trashButtons}
-          />
-        );
-      default:
-        return;
->>>>>>> 2547a704
     }
   };
 
@@ -1626,11 +1573,8 @@
     viewer: getCurrentUser(state),
     filesList: getFilesList(state),
     mediaFormats: getMediaViewerFormats(state),
-<<<<<<< HEAD
     isRecycleBin: getIsRecycleBinFolder(state),
     isMy: getIsMyFolder(state),
-=======
->>>>>>> 2547a704
   };
 };
 
