import React, { useState, useEffect, useCallback } from "react";
import toastr from "@docspace/components/toast/toastr";
import Button from "@docspace/components/button";
import ModalDialog from "@docspace/components/modal-dialog";
import Checkbox from "@docspace/components/checkbox";
import TextInput from "@docspace/components/text-input";
import PasswordInput from "@docspace/components/password-input";
import FieldContainer from "@docspace/components/field-container";
import { withTranslation } from "react-i18next";
import { inject, observer } from "mobx-react";
import { getOAuthToken } from "@docspace/common/utils";
import { saveSettingsThirdParty } from "@docspace/common/api/files";

const PureConnectDialogContainer = (props) => {
  const {
    visible,
    t,
    tReady,
    item,
    fetchThirdPartyProviders,
    providers,
    selectedFolderId,
    selectedFolderFolders,
    saveThirdParty,
    openConnectWindow,
    setConnectDialogVisible,
    personal,
    folderFormValidation,
    isConnectionViaBackupModule,
    roomCreation,
    setSaveThirdpartyResponse,
<<<<<<< HEAD
    isConnectDialogReconnect,
    setIsConnectDialogReconnect,
    saveAfterReconnectOAuth,
    setSaveAfterReconnectOAuth,
=======
    setSelectedThirdPartyAccount,
>>>>>>> 56ef525c
  } = props;
  const {
    corporate,
    title,
    link,
    token,
    provider_id,
    provider_key,
    key,
  } = item;

  const provider = providers.find((el) => el.provider_id === item.provider_id);
  const folderTitle = provider ? provider.customer_title : title;

  const [urlValue, setUrlValue] = useState("");
  const [loginValue, setLoginValue] = useState("");
  const [passwordValue, setPasswordValue] = useState("");
  const [customerTitle, setCustomerTitleValue] = useState(folderTitle);
  const [isCorporate, setMakeShared] = useState(!!corporate);
  const [oAuthToken, setToken] = useState(token);

  const [isTitleValid, setIsTitleValid] = useState(true);
  const [isUrlValid, setIsUrlValid] = useState(true);
  const [isLoginValid, setIsLoginValid] = useState(true);
  const [isPasswordValid, setIsPasswordValid] = useState(true);

  const [isLoading, setIsLoading] = useState(false);

  const isAccount = !!link;
  const showUrlField =
    provider_key === "WebDav" ||
    provider_key === "SharePoint" ||
    key === "WebDav" ||
    key === "SharePoint";

  const header = isConnectDialogReconnect
    ? t("Common:ReconnectStorage")
    : t("Translations:ConnectingAccount");

  const onChangeUrl = (e) => {
    setIsUrlValid(true);
    setUrlValue(e.target.value);
  };
  const onChangeLogin = (e) => {
    setIsLoginValid(true);
    setLoginValue(e.target.value);
  };
  const onChangePassword = (e) => {
    setIsPasswordValid(true);
    setPasswordValue(e.target.value);
  };
  const onChangeFolderName = (e) => {
    setIsTitleValid(true);
    let title = e.target.value;
    //const chars = '*+:"<>?|/'; TODO: think how to solve problem with interpolation escape values in i18n translate

    if (title.match(folderFormValidation)) {
      toastr.warning(t("Home:ContainsSpecCharacter"));
    }
    title = title.replace(folderFormValidation, "_");

    setCustomerTitleValue(title);
  };
  const onChangeMakeShared = () => setMakeShared(!isCorporate);

  const onClose = useCallback(() => {
    !isLoading && setConnectDialogVisible(false);

    if (isConnectDialogReconnect) {
      setIsConnectDialogReconnect(false);
    }
  }, [
    isLoading,
    setConnectDialogVisible,
    isConnectDialogReconnect,
    setIsConnectDialogReconnect,
  ]);

  const onSave = useCallback(() => {
    const isTitleValid = !!customerTitle.trim();
    const isUrlValid = !!urlValue.trim();
    const isLoginValid = !!loginValue.trim();
    const isPasswordValid = !!passwordValue.trim();

    if (link) {
      if (!isTitleValid) {
        setIsTitleValid(!!customerTitle.trim());
        return;
      }
    } else {
      if (
        !isTitleValid ||
        !isLoginValid ||
        !isPasswordValid ||
        (showUrlField && !isUrlValid)
      ) {
        setIsTitleValid(isTitleValid);
        showUrlField && setIsUrlValid(isUrlValid);
        setIsLoginValid(isLoginValid);
        setIsPasswordValid(isPasswordValid);
        return;
      }
    }

    setIsLoading(true);

    if (isConnectionViaBackupModule) {
      saveSettingsThirdParty(
        urlValue,
        loginValue,
        passwordValue,
        oAuthToken,
        false,
        customerTitle,
        provider_key,
        provider_id
      )
        .then(() => {
          onClose();
          setSelectedThirdPartyAccount(null);
        })
        .catch((err) => {
          toastr.error(err);
        })
        .finally(() => {
          setIsLoading(false);
          onClose();
        });

      return;
    }

    saveThirdParty(
      urlValue,
      loginValue,
      passwordValue,
      oAuthToken,
      false,
      customerTitle,
      provider_key || key,
      provider_id,
      roomCreation
    )
      .then(async (res) => {
        setSaveThirdpartyResponse(res);
        toastr.success(t("SuccessfulConnectionOfAThirdParty"));
        await fetchThirdPartyProviders();
      })
      .catch((err) => {
        onClose();
        toastr.error(err);
        setIsLoading(false);
      })
      .finally(() => {
        onClose();
        setIsLoading(false);
        setSaveAfterReconnectOAuth(false);
      });
  }, [
    customerTitle,
    fetchThirdPartyProviders,
    link,
    loginValue,
    oAuthToken,
    onClose,
    passwordValue,
    provider_id,
    provider_key,
    selectedFolderFolders,
    selectedFolderId,
    urlValue,
    saveThirdParty,
  ]);

  const onReconnect = () => {
    let authModal = window.open("", "Authorization", "height=600, width=1020");
    openConnectWindow(provider_key, authModal).then((modal) =>
      getOAuthToken(modal).then((token) => {
        authModal.close();
        setToken(token);
      })
    );
  };

  const onKeyUpHandler = useCallback(
    (e) => {
      if (e.keyCode === 13) onSave();
    },
    [onSave]
  );

  useEffect(() => {
    window.addEventListener("keyup", onKeyUpHandler);
    return () => window.removeEventListener("keyup", onKeyUpHandler);
  }, [onKeyUpHandler]);

  useEffect(() => {
    return setToken(token);
  }, [setToken, token]);

  useEffect(() => {
    if (saveAfterReconnectOAuth) {
      onSave();
    }
  }, [saveAfterReconnectOAuth]);

  return (
    <ModalDialog
      isLoading={!tReady}
      visible={visible}
      zIndex={310}
      isLarge={!isAccount}
      autoMaxHeight
      onClose={onClose}
    >
      <ModalDialog.Header>{header}</ModalDialog.Header>
      <ModalDialog.Body>
        {isAccount ? (
          <FieldContainer
            style={roomCreation ? { margin: "0" } : {}}
            labelVisible
            labelText={t("Account")}
            isVertical
          >
            <Button
              label={t("Reconnect")}
              size="normal"
              onClick={onReconnect}
              scale
              isDisabled={isLoading}
            />
          </FieldContainer>
        ) : (
          <>
            {showUrlField && (
              <FieldContainer
                labelVisible
                isRequired
                labelText={t("ConnectionUrl")}
                isVertical
                hasError={!isUrlValid}
                errorMessage={t("Common:RequiredField")}
              >
                <TextInput
                  isAutoFocussed={true}
                  hasError={!isUrlValid}
                  isDisabled={isLoading}
                  tabIndex={1}
                  scale
                  value={urlValue}
                  onChange={onChangeUrl}
                />
              </FieldContainer>
            )}

            <FieldContainer
              labelText={t("Login")}
              isRequired
              isVertical
              hasError={!isLoginValid}
              errorMessage={t("Common:RequiredField")}
            >
              <TextInput
                isAutoFocussed={!showUrlField}
                hasError={!isLoginValid}
                isDisabled={isLoading}
                tabIndex={2}
                scale
                value={loginValue}
                onChange={onChangeLogin}
              />
            </FieldContainer>
            <FieldContainer
              labelText={t("Common:Password")}
              isRequired
              isVertical
              hasError={!isPasswordValid}
              errorMessage={t("Common:RequiredField")}
              style={roomCreation ? { margin: "0" } : {}}
            >
              <PasswordInput
                hasError={!isPasswordValid}
                isDisabled={isLoading}
                tabIndex={3}
                simpleView
                passwordSettings={{ minLength: 0 }}
                value={passwordValue}
                onChange={onChangePassword}
              />
            </FieldContainer>
          </>
        )}
        {!(isConnectionViaBackupModule || roomCreation) && (
          <FieldContainer
            labelText={t("ConnectFolderTitle")}
            isRequired
            isVertical
            hasError={!isTitleValid}
            errorMessage={t("Common:RequiredField")}
          >
            <TextInput
              hasError={!isTitleValid}
              isDisabled={isLoading}
              tabIndex={4}
              scale
              value={`${customerTitle}`}
              onChange={onChangeFolderName}
            />
          </FieldContainer>
        )}

        {!personal && !(isConnectionViaBackupModule || roomCreation) && (
          <Checkbox
            label={t("ConnectMakeShared")}
            isChecked={isCorporate}
            onChange={onChangeMakeShared}
            isDisabled={isLoading}
          />
        )}
      </ModalDialog.Body>
      <ModalDialog.Footer>
        <Button
          tabIndex={5}
          label={t("Common:SaveButton")}
          size="normal"
          primary
          scale={isAccount}
          onClick={onSave}
          isDisabled={isLoading}
          isLoading={isLoading}
        />
        <Button
          tabIndex={5}
          label={t("Common:CancelButton")}
          size="normal"
          scale={isAccount}
          onClick={onClose}
          isDisabled={isLoading}
        />
      </ModalDialog.Footer>
    </ModalDialog>
  );
};

const ConnectDialog = withTranslation([
  "ConnectDialog",
  "Common",
  "Translations",
  "Files",
])(PureConnectDialogContainer);

export default inject(
  ({ auth, settingsStore, selectedFolderStore, dialogsStore, backup }) => {
    const {
      providers,
      saveThirdParty,
      openConnectWindow,
      fetchThirdPartyProviders,
    } = settingsStore.thirdPartyStore;
    const { personal, folderFormValidation } = auth.settingsStore;

    const { id, folders } = selectedFolderStore;
    const {
      selectedThirdPartyAccount: backupConnectionItem,
      setSelectedThirdPartyAccount,
    } = backup;
    const {
      connectDialogVisible: visible,
      setConnectDialogVisible,
      connectItem,
      roomCreation,
      setSaveThirdpartyResponse,
      isConnectDialogReconnect,
      setIsConnectDialogReconnect,
      saveAfterReconnectOAuth,
      setSaveAfterReconnectOAuth,
    } = dialogsStore;

    const item = backupConnectionItem ?? connectItem;
    const isConnectionViaBackupModule = backupConnectionItem ? true : false;

    return {
      selectedFolderId: id,
      selectedFolderFolders: folders,
      providers,
      visible,
      item,
      roomCreation,
      setSaveThirdpartyResponse,
      folderFormValidation,
      isConnectionViaBackupModule,
      saveThirdParty,
      openConnectWindow,
      fetchThirdPartyProviders,
      setConnectDialogVisible,
      setSelectedThirdPartyAccount,
      personal,
      isConnectDialogReconnect,
      saveAfterReconnectOAuth,
      setSaveAfterReconnectOAuth,
      setIsConnectDialogReconnect,
    };
  }
)(observer(ConnectDialog));<|MERGE_RESOLUTION|>--- conflicted
+++ resolved
@@ -29,14 +29,11 @@
     isConnectionViaBackupModule,
     roomCreation,
     setSaveThirdpartyResponse,
-<<<<<<< HEAD
     isConnectDialogReconnect,
     setIsConnectDialogReconnect,
     saveAfterReconnectOAuth,
     setSaveAfterReconnectOAuth,
-=======
     setSelectedThirdPartyAccount,
->>>>>>> 56ef525c
   } = props;
   const {
     corporate,
