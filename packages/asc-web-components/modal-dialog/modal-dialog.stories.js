import React, { useState } from "react";
import ModalDialog from "./index.js";
import Button from "../button";
import PropTypes from "prop-types";

export default {
  title: "Components/ModalDialog",
  component: ModalDialog,
  parameters: {
    docs: {
      description: {
        component: "ModalDialog is used for displaying modal dialogs",
      },
    },
  },
  argTypes: {
    onOk: { action: "onOk" },
  },
};

const Template = ({ onOk, ...args }) => {
  const [isVisible, setIsVisible] = useState(false);

  const openModal = () => setIsVisible(true);
  const closeModal = () => setIsVisible(false);

  return (
    <>
      <Button label="Show" primary={true} size="medium" onClick={openModal} />
      <ModalDialog {...args} visible={isVisible} onClose={closeModal}>
        <ModalDialog.Header>Change password</ModalDialog.Header>
        <ModalDialog.Body>
          <span>
            Send the password change instruction to the{" "}
            <a href="mailto:asc@story.book">asc@story.book</a> email address
          </span>
        </ModalDialog.Body>
        <ModalDialog.Footer>
          <Button
            key="SendBtn"
            label="Send"
            primary={true}
            scale
<<<<<<< HEAD
            size="big"
=======
            size="normal"
>>>>>>> 58e68c1c
            onClick={() => {
              onOk();
              closeModal();
            }}
          />
          <Button
            key="CloseBtn"
            label="Cancel"
            scale
<<<<<<< HEAD
            size="big"
=======
            size="normal"
>>>>>>> 58e68c1c
            onClick={closeModal}
          />
        </ModalDialog.Footer>
      </ModalDialog>
    </>
  );
};

Template.propTypes = {
  onOk: PropTypes.func,
};

export const Default = Template.bind({});
Default.args = {
<<<<<<< HEAD
  displayType: "modal",
  isLarge: false,
  zIndex: 310,
=======
  displayType: "aside",
  displayTypeDetailed: {
    desktop: "modal",
    tablet: "aside",
    smallTablet: "modal",
    mobile: "aside",
  },
>>>>>>> 58e68c1c
};<|MERGE_RESOLUTION|>--- conflicted
+++ resolved
@@ -41,11 +41,7 @@
             label="Send"
             primary={true}
             scale
-<<<<<<< HEAD
-            size="big"
-=======
             size="normal"
->>>>>>> 58e68c1c
             onClick={() => {
               onOk();
               closeModal();
@@ -55,11 +51,7 @@
             key="CloseBtn"
             label="Cancel"
             scale
-<<<<<<< HEAD
-            size="big"
-=======
             size="normal"
->>>>>>> 58e68c1c
             onClick={closeModal}
           />
         </ModalDialog.Footer>
@@ -74,11 +66,6 @@
 
 export const Default = Template.bind({});
 Default.args = {
-<<<<<<< HEAD
-  displayType: "modal",
-  isLarge: false,
-  zIndex: 310,
-=======
   displayType: "aside",
   displayTypeDetailed: {
     desktop: "modal",
@@ -86,5 +73,4 @@
     smallTablet: "modal",
     mobile: "aside",
   },
->>>>>>> 58e68c1c
 };