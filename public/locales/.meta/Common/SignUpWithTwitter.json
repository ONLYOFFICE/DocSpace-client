{
  "key_path": "SignUpWithTwitter",
  "content": "Sign up with Twitter",
  "content_en_sha1_hash": "ac85b9d56e771c61d5bb37e328709add95b76780",
  "created_at": "2025-05-19T21:30:48.871Z",
<<<<<<< HEAD
  "updated_at": "2025-05-26T07:57:32.979Z",
=======
  "updated_at": "2025-05-28T09:30:02.988Z",
>>>>>>> 398dda3c
  "comment": {
    "text": "This translation key is used to display the sign-up process instructions for Twitter, appearing as a button label or prompt.",
    "is_auto": true,
    "updated_at": "2025-05-20T08:39:44.198Z"
  },
  "usage": [
    {
      "file_path": "/packages/shared/utils/common.ts",
<<<<<<< HEAD
      "line_number": 397,
=======
      "line_number": 393,
>>>>>>> 398dda3c
      "context": "return signUp\n ? t(\"Common:SignUpWithFacebook\")\n : t(\"Common:SignInWithFacebook\");\n case \"twitter\":\n return signUp\n ? t(\"Common:SignUpWithTwitter\")\n : t(\"Common:SignInWithTwitter\");\n case \"linkedin\":\n return signUp\n ? t(\"Common:SignUpWithLinkedIn\")\n : t(\"Common:SignInWithLinkedIn\");",
      "module": "/packages/shared"
    }
  ],
  "languages": {
    "en": {
      "ai_translated": false,
      "ai_model": null,
      "ai_spell_check_issues": [],
      "approved_at": null
    },
    "ar-SA": {
      "ai_translated": false,
      "ai_model": null,
      "ai_spell_check_issues": [],
      "approved_at": null
    },
    "az": {
      "ai_translated": false,
      "ai_model": null,
      "ai_spell_check_issues": [],
      "approved_at": null
    },
    "bg": {
      "ai_translated": false,
      "ai_model": null,
      "ai_spell_check_issues": [
        {
          "type": "incorrect_translation",
          "description": "The translation 'Влезте чрез Twitter' translates to 'Log in with Twitter', not 'Sign up with Twitter'. While functionally similar, the meaning is slightly different and doesn't accurately reflect the original English phrase.",
          "suggestion": "Регистрирайте се с Twitter"
        }
      ],
      "approved_at": null
    },
    "cs": {
      "ai_translated": false,
      "ai_model": null,
      "ai_spell_check_issues": [
        {
          "type": "incorrect_translation",
          "description": "The Czech translation \"Zaregistrovat se přes Twitteru\" is not the most natural or accurate translation of \"Sign up with Twitter\". \"Přes\" implies 'through' or 'via', which isn't the best phrasing for signing up.",
          "suggestion": "Zaregistrovat se s Twitterem"
        },
        {
          "type": "grammar",
          "description": "The translation uses the instrumental case ('Twitteru') instead of the appropriate case. While technically grammatical, it's not the idiomatic way to express this in Czech. Using the instrumental is uncommon.",
          "suggestion": "Zaregistrovat se s Twitterem"
        }
      ],
      "approved_at": null
    },
    "de": {
      "ai_translated": false,
      "ai_model": null,
      "ai_spell_check_issues": [],
      "approved_at": null
    },
    "el-GR": {
      "ai_translated": false,
      "ai_model": null,
      "ai_spell_check_issues": [],
      "approved_at": null
    },
    "es": {
      "ai_translated": false,
      "ai_model": null,
      "ai_spell_check_issues": [],
      "approved_at": null
    },
    "fi": {
      "ai_translated": false,
      "ai_model": null,
      "ai_spell_check_issues": [],
      "approved_at": null
    },
    "fr": {
      "ai_translated": false,
      "ai_model": null,
      "ai_spell_check_issues": [],
      "approved_at": null
    },
    "hy-AM": {
      "ai_translated": false,
      "ai_model": null,
      "ai_spell_check_issues": [],
      "approved_at": null
    },
    "it": {
      "ai_translated": false,
      "ai_model": null,
      "ai_spell_check_issues": [],
      "approved_at": null
    },
    "ja-JP": {
      "ai_translated": false,
      "ai_model": null,
      "ai_spell_check_issues": [],
      "approved_at": null
    },
    "ko-KR": {
      "ai_translated": false,
      "ai_model": null,
      "ai_spell_check_issues": [],
      "approved_at": null
    },
    "lo-LA": {
      "ai_translated": false,
      "ai_model": null,
      "ai_spell_check_issues": [
        {
          "type": "incorrect_translation",
          "description": "The Lao translation 'ເຂົ້າສູ່ລະບົບດ້ວຍ Twitter' literally translates to 'Log in with Twitter'. The English phrase 'Sign up with Twitter' implies creating a new account, not logging into an existing one.",
          "suggestion": "ອັດທິການດ້ວຍ Twitter' or 'ສ້າງບັນຊີດ້ວຍ Twitter'"
        }
      ],
      "approved_at": null
    },
    "lv": {
      "ai_translated": false,
      "ai_model": null,
      "ai_spell_check_issues": [],
      "approved_at": null
    },
    "nl": {
      "ai_translated": false,
      "ai_model": null,
      "ai_spell_check_issues": [],
      "approved_at": null
    },
    "pl": {
      "ai_translated": false,
      "ai_model": null,
      "ai_spell_check_issues": [],
      "approved_at": null
    },
    "pt": {
      "ai_translated": false,
      "ai_model": null,
      "ai_spell_check_issues": [],
      "approved_at": null
    },
    "pt-BR": {
      "ai_translated": false,
      "ai_model": null,
      "ai_spell_check_issues": [
        {
          "type": "spelling",
          "description": "The word \"Twitter\" is misspelled as \"Twiiter\" in the Portuguese translation.",
          "suggestion": "Cadastre-se com Twitter"
        }
      ],
      "approved_at": null
    },
    "ro": {
      "ai_translated": false,
      "ai_model": null,
      "ai_spell_check_issues": [
        {
          "type": "incorrect_translation",
          "description": "The translation 'Conectare prin Twitter' while technically correct, doesn't convey the exact meaning of 'Sign up with Twitter'. 'Conectare' implies connecting an existing account, not creating a new one. A more accurate translation would emphasize account creation.",
          "suggestion": "Înscrie-te cu Twitter"
        }
      ],
      "approved_at": null
    },
    "ru": {
      "ai_translated": false,
      "ai_model": null,
      "ai_spell_check_issues": [],
      "approved_at": null
    },
    "si": {
      "ai_translated": false,
      "ai_model": null,
      "ai_spell_check_issues": [
        {
          "type": "incorrect_translation",
          "description": "The translation \"ට්විටර් සමඟ පිවිසෙන්න\" while understandable, is not the most accurate or idiomatic translation of \"Sign up with Twitter.\" \"පිවිසෙන්න\" generally means 'enter' or 'log in,' not 'sign up'.",
          "suggestion": "A more accurate translation would be something along the lines of \"ට්විටර් භාවිතා කොට ලියාපදිංචි වන්න\" (Twitter uthatha kotu liyapadinchi vannā) which means 'Register using Twitter' or \"ට්විටර් ඔස්සේ ලියාපදිංචි වන්න\" (Twitter ossae liyapadinchi vannā) which means 'Register via Twitter'."
        }
      ],
      "approved_at": null
    },
    "sk": {
      "ai_translated": false,
      "ai_model": null,
      "ai_spell_check_issues": [],
      "approved_at": null
    },
    "sl": {
      "ai_translated": false,
      "ai_model": null,
      "ai_spell_check_issues": [
        {
          "type": "incorrect_translation",
          "description": "The translation 'Vpiši se s Twitter' is not the most natural or idiomatic way to say \"Sign up with Twitter\" in Slovenian. While technically correct, it sounds a bit clunky.",
          "suggestion": "Prijavi se s Twitter"
        }
      ],
      "approved_at": null
    },
    "sr-Cyrl-RS": {
      "ai_translated": false,
      "ai_model": null,
      "ai_spell_check_issues": [
        {
          "type": "incorrect_translation",
          "description": "The translation 'Региструј се путем Twitter-а' while understandable, is not the most natural or idiomatic way to say 'Sign up with Twitter' in Serbian. A more common and preferred phrasing would use 'помоћу' (pomoću) or a more direct equivalent.",
          "suggestion": "Региструј се помоћу Twitter-а"
        },
        {
          "type": "formatting",
          "description": "While not strictly incorrect, capitalizing 'Twitter' consistently would improve the translation's professionalism.",
          "suggestion": "Региструј се помоћу Twitter-а"
        }
      ],
      "approved_at": null
    },
    "sr-Latn-RS": {
      "ai_translated": false,
      "ai_model": null,
      "ai_spell_check_issues": [],
      "approved_at": null
    },
    "tr": {
      "ai_translated": false,
      "ai_model": null,
      "ai_spell_check_issues": [],
      "approved_at": null
    },
    "uk-UA": {
      "ai_translated": false,
      "ai_model": null,
      "ai_spell_check_issues": [],
      "approved_at": null
    },
    "vi": {
      "ai_translated": false,
      "ai_model": null,
      "ai_spell_check_issues": [],
      "approved_at": null
    },
    "zh-CN": {
      "ai_translated": false,
      "ai_model": null,
      "ai_spell_check_issues": [
        {
          "type": "incorrect_translation",
          "description": "While \"用 Twitter 帐号注册\" is understandable, a more accurate and common translation for \"Sign up with Twitter\" would be something like \"使用 Twitter 注册\" or \"通过 Twitter 注册\". \"用 Twitter 帐号注册\" emphasizes the account, but the English phrase focuses on using Twitter for signup.",
          "suggestion": "使用 Twitter 注册"
        }
      ],
      "approved_at": null
    }
  }
}<|MERGE_RESOLUTION|>--- conflicted
+++ resolved
@@ -3,11 +3,7 @@
   "content": "Sign up with Twitter",
   "content_en_sha1_hash": "ac85b9d56e771c61d5bb37e328709add95b76780",
   "created_at": "2025-05-19T21:30:48.871Z",
-<<<<<<< HEAD
-  "updated_at": "2025-05-26T07:57:32.979Z",
-=======
   "updated_at": "2025-05-28T09:30:02.988Z",
->>>>>>> 398dda3c
   "comment": {
     "text": "This translation key is used to display the sign-up process instructions for Twitter, appearing as a button label or prompt.",
     "is_auto": true,
@@ -16,11 +12,7 @@
   "usage": [
     {
       "file_path": "/packages/shared/utils/common.ts",
-<<<<<<< HEAD
-      "line_number": 397,
-=======
       "line_number": 393,
->>>>>>> 398dda3c
       "context": "return signUp\n ? t(\"Common:SignUpWithFacebook\")\n : t(\"Common:SignInWithFacebook\");\n case \"twitter\":\n return signUp\n ? t(\"Common:SignUpWithTwitter\")\n : t(\"Common:SignInWithTwitter\");\n case \"linkedin\":\n return signUp\n ? t(\"Common:SignUpWithLinkedIn\")\n : t(\"Common:SignInWithLinkedIn\");",
       "module": "/packages/shared"
     }
@@ -50,8 +42,8 @@
       "ai_spell_check_issues": [
         {
           "type": "incorrect_translation",
-          "description": "The translation 'Влезте чрез Twitter' translates to 'Log in with Twitter', not 'Sign up with Twitter'. While functionally similar, the meaning is slightly different and doesn't accurately reflect the original English phrase.",
-          "suggestion": "Регистрирайте се с Twitter"
+          "description": "The translation \"Влезте чрез Twitter\" uses \"Влезте\" which means \"Log in\" or \"Enter\", not \"Sign up\". The English phrase \"Sign up with Twitter\" implies creating a new account or registering.",
+          "suggestion": "Регистрирайте се чрез Twitter"
         }
       ],
       "approved_at": null
@@ -61,181 +53,176 @@
       "ai_model": null,
       "ai_spell_check_issues": [
         {
-          "type": "incorrect_translation",
-          "description": "The Czech translation \"Zaregistrovat se přes Twitteru\" is not the most natural or accurate translation of \"Sign up with Twitter\". \"Přes\" implies 'through' or 'via', which isn't the best phrasing for signing up.",
-          "suggestion": "Zaregistrovat se s Twitterem"
+          "type": "grammar",
+          "description": "The Czech translation 'Zaregistrovat se přes Twitteru' is grammatically incorrect. The preposition 'přes' requires the nominative case, not the genitive ('Twitteru').",
+          "suggestion": "Zaregistrovat se přes Twitter"
+        }
+      ],
+      "approved_at": null
+    },
+    "de": {
+      "ai_translated": false,
+      "ai_model": null,
+      "ai_spell_check_issues": [],
+      "approved_at": null
+    },
+    "el-GR": {
+      "ai_translated": false,
+      "ai_model": null,
+      "ai_spell_check_issues": [],
+      "approved_at": null
+    },
+    "es": {
+      "ai_translated": false,
+      "ai_model": null,
+      "ai_spell_check_issues": [],
+      "approved_at": null
+    },
+    "fi": {
+      "ai_translated": false,
+      "ai_model": null,
+      "ai_spell_check_issues": [],
+      "approved_at": null
+    },
+    "fr": {
+      "ai_translated": false,
+      "ai_model": null,
+      "ai_spell_check_issues": [],
+      "approved_at": null
+    },
+    "hy-AM": {
+      "ai_translated": false,
+      "ai_model": null,
+      "ai_spell_check_issues": [],
+      "approved_at": null
+    },
+    "it": {
+      "ai_translated": false,
+      "ai_model": null,
+      "ai_spell_check_issues": [],
+      "approved_at": null
+    },
+    "ja-JP": {
+      "ai_translated": false,
+      "ai_model": null,
+      "ai_spell_check_issues": [],
+      "approved_at": null
+    },
+    "ko-KR": {
+      "ai_translated": false,
+      "ai_model": null,
+      "ai_spell_check_issues": [],
+      "approved_at": null
+    },
+    "lo-LA": {
+      "ai_translated": false,
+      "ai_model": null,
+      "ai_spell_check_issues": [
+        {
+          "type": "incorrect_translation",
+          "description": "The Lao translation \"ເຂົ້າສູ່ລະບົບດ້ວຍ Twitter\" literally translates to \"Log in with Twitter\". The English phrase \"Sign up with Twitter\" implies creating a new account, not logging into an existing one. While 'ເຂົ້າສູ່ລະບົບ' is a common phrase, it's not the best fit here.",
+          "suggestion": "ສາທິດສິດິສຳານູນດ້ວຍ Twitter\" (Sathit sitisamanun duai Twitter) - This translates more closely to 'Register with Twitter' or 'Sign up with Twitter' and conveys the intended action."
+        }
+      ],
+      "approved_at": null
+    },
+    "lv": {
+      "ai_translated": false,
+      "ai_model": null,
+      "ai_spell_check_issues": [],
+      "approved_at": null
+    },
+    "nl": {
+      "ai_translated": false,
+      "ai_model": null,
+      "ai_spell_check_issues": [],
+      "approved_at": null
+    },
+    "pl": {
+      "ai_translated": false,
+      "ai_model": null,
+      "ai_spell_check_issues": [],
+      "approved_at": null
+    },
+    "pt": {
+      "ai_translated": false,
+      "ai_model": null,
+      "ai_spell_check_issues": [],
+      "approved_at": null
+    },
+    "pt-BR": {
+      "ai_translated": false,
+      "ai_model": null,
+      "ai_spell_check_issues": [
+        {
+          "type": "spelling",
+          "description": "The word 'Twitter' is misspelled as 'Twiiter' in the Portuguese translation.",
+          "suggestion": "Cadastre-se com Twitter"
+        }
+      ],
+      "approved_at": null
+    },
+    "ro": {
+      "ai_translated": false,
+      "ai_model": null,
+      "ai_spell_check_issues": [
+        {
+          "type": "incorrect_translation",
+          "description": "While \"Conectare prin Twitter\" is understandable, it doesn't perfectly capture the meaning of \"Sign up with Twitter.\" \"Conectare\" implies connecting an existing account, whereas \"Sign up\" implies creating a new one.",
+          "suggestion": "Înscrie-te cu Twitter"
+        }
+      ],
+      "approved_at": null
+    },
+    "ru": {
+      "ai_translated": false,
+      "ai_model": null,
+      "ai_spell_check_issues": [],
+      "approved_at": null
+    },
+    "si": {
+      "ai_translated": false,
+      "ai_model": null,
+      "ai_spell_check_issues": [
+        {
+          "type": "incorrect_translation",
+          "description": "The translation 'ට්විටර් සමඟ පිවිසෙන්න' while technically meaning 'Log in with Twitter', doesn't accurately convey the meaning of 'Sign up with Twitter'. 'Sign up' implies creating a new account, while 'Log in' implies accessing an existing one.",
+          "suggestion": "ට්විටර් ඔස්සේ ලියාපදිංචි වන්න"
+        }
+      ],
+      "approved_at": null
+    },
+    "sk": {
+      "ai_translated": false,
+      "ai_model": null,
+      "ai_spell_check_issues": [],
+      "approved_at": null
+    },
+    "sl": {
+      "ai_translated": false,
+      "ai_model": null,
+      "ai_spell_check_issues": [
+        {
+          "type": "incorrect_translation",
+          "description": "The Slovenian translation 'Vpiši se s Twitter' is a literal translation but not the most natural phrasing for a button label. 'Sign up with Twitter' often implies connecting to Twitter, which is better conveyed by suggesting linking or joining.",
+          "suggestion": "Poveži se s Twitter"
+        }
+      ],
+      "approved_at": null
+    },
+    "sr-Cyrl-RS": {
+      "ai_translated": false,
+      "ai_model": null,
+      "ai_spell_check_issues": [
+        {
+          "type": "incorrect_translation",
+          "description": "While understandable, \"Региструј се путем Twitter-а\" is a somewhat literal and slightly awkward translation. A more natural and idiomatic translation would convey the meaning better.",
+          "suggestion": "Региструј се са Twitter-ом"
         },
         {
-          "type": "grammar",
-          "description": "The translation uses the instrumental case ('Twitteru') instead of the appropriate case. While technically grammatical, it's not the idiomatic way to express this in Czech. Using the instrumental is uncommon.",
-          "suggestion": "Zaregistrovat se s Twitterem"
-        }
-      ],
-      "approved_at": null
-    },
-    "de": {
-      "ai_translated": false,
-      "ai_model": null,
-      "ai_spell_check_issues": [],
-      "approved_at": null
-    },
-    "el-GR": {
-      "ai_translated": false,
-      "ai_model": null,
-      "ai_spell_check_issues": [],
-      "approved_at": null
-    },
-    "es": {
-      "ai_translated": false,
-      "ai_model": null,
-      "ai_spell_check_issues": [],
-      "approved_at": null
-    },
-    "fi": {
-      "ai_translated": false,
-      "ai_model": null,
-      "ai_spell_check_issues": [],
-      "approved_at": null
-    },
-    "fr": {
-      "ai_translated": false,
-      "ai_model": null,
-      "ai_spell_check_issues": [],
-      "approved_at": null
-    },
-    "hy-AM": {
-      "ai_translated": false,
-      "ai_model": null,
-      "ai_spell_check_issues": [],
-      "approved_at": null
-    },
-    "it": {
-      "ai_translated": false,
-      "ai_model": null,
-      "ai_spell_check_issues": [],
-      "approved_at": null
-    },
-    "ja-JP": {
-      "ai_translated": false,
-      "ai_model": null,
-      "ai_spell_check_issues": [],
-      "approved_at": null
-    },
-    "ko-KR": {
-      "ai_translated": false,
-      "ai_model": null,
-      "ai_spell_check_issues": [],
-      "approved_at": null
-    },
-    "lo-LA": {
-      "ai_translated": false,
-      "ai_model": null,
-      "ai_spell_check_issues": [
-        {
-          "type": "incorrect_translation",
-          "description": "The Lao translation 'ເຂົ້າສູ່ລະບົບດ້ວຍ Twitter' literally translates to 'Log in with Twitter'. The English phrase 'Sign up with Twitter' implies creating a new account, not logging into an existing one.",
-          "suggestion": "ອັດທິການດ້ວຍ Twitter' or 'ສ້າງບັນຊີດ້ວຍ Twitter'"
-        }
-      ],
-      "approved_at": null
-    },
-    "lv": {
-      "ai_translated": false,
-      "ai_model": null,
-      "ai_spell_check_issues": [],
-      "approved_at": null
-    },
-    "nl": {
-      "ai_translated": false,
-      "ai_model": null,
-      "ai_spell_check_issues": [],
-      "approved_at": null
-    },
-    "pl": {
-      "ai_translated": false,
-      "ai_model": null,
-      "ai_spell_check_issues": [],
-      "approved_at": null
-    },
-    "pt": {
-      "ai_translated": false,
-      "ai_model": null,
-      "ai_spell_check_issues": [],
-      "approved_at": null
-    },
-    "pt-BR": {
-      "ai_translated": false,
-      "ai_model": null,
-      "ai_spell_check_issues": [
-        {
-          "type": "spelling",
-          "description": "The word \"Twitter\" is misspelled as \"Twiiter\" in the Portuguese translation.",
-          "suggestion": "Cadastre-se com Twitter"
-        }
-      ],
-      "approved_at": null
-    },
-    "ro": {
-      "ai_translated": false,
-      "ai_model": null,
-      "ai_spell_check_issues": [
-        {
-          "type": "incorrect_translation",
-          "description": "The translation 'Conectare prin Twitter' while technically correct, doesn't convey the exact meaning of 'Sign up with Twitter'. 'Conectare' implies connecting an existing account, not creating a new one. A more accurate translation would emphasize account creation.",
-          "suggestion": "Înscrie-te cu Twitter"
-        }
-      ],
-      "approved_at": null
-    },
-    "ru": {
-      "ai_translated": false,
-      "ai_model": null,
-      "ai_spell_check_issues": [],
-      "approved_at": null
-    },
-    "si": {
-      "ai_translated": false,
-      "ai_model": null,
-      "ai_spell_check_issues": [
-        {
-          "type": "incorrect_translation",
-          "description": "The translation \"ට්විටර් සමඟ පිවිසෙන්න\" while understandable, is not the most accurate or idiomatic translation of \"Sign up with Twitter.\" \"පිවිසෙන්න\" generally means 'enter' or 'log in,' not 'sign up'.",
-          "suggestion": "A more accurate translation would be something along the lines of \"ට්විටර් භාවිතා කොට ලියාපදිංචි වන්න\" (Twitter uthatha kotu liyapadinchi vannā) which means 'Register using Twitter' or \"ට්විටර් ඔස්සේ ලියාපදිංචි වන්න\" (Twitter ossae liyapadinchi vannā) which means 'Register via Twitter'."
-        }
-      ],
-      "approved_at": null
-    },
-    "sk": {
-      "ai_translated": false,
-      "ai_model": null,
-      "ai_spell_check_issues": [],
-      "approved_at": null
-    },
-    "sl": {
-      "ai_translated": false,
-      "ai_model": null,
-      "ai_spell_check_issues": [
-        {
-          "type": "incorrect_translation",
-          "description": "The translation 'Vpiši se s Twitter' is not the most natural or idiomatic way to say \"Sign up with Twitter\" in Slovenian. While technically correct, it sounds a bit clunky.",
-          "suggestion": "Prijavi se s Twitter"
-        }
-      ],
-      "approved_at": null
-    },
-    "sr-Cyrl-RS": {
-      "ai_translated": false,
-      "ai_model": null,
-      "ai_spell_check_issues": [
-        {
-          "type": "incorrect_translation",
-          "description": "The translation 'Региструј се путем Twitter-а' while understandable, is not the most natural or idiomatic way to say 'Sign up with Twitter' in Serbian. A more common and preferred phrasing would use 'помоћу' (pomoću) or a more direct equivalent.",
-          "suggestion": "Региструј се помоћу Twitter-а"
-        },
-        {
           "type": "formatting",
-          "description": "While not strictly incorrect, capitalizing 'Twitter' consistently would improve the translation's professionalism.",
-          "suggestion": "Региструј се помоћу Twitter-а"
+          "description": "The use of the preposition \"путем\" (putem) followed by a genitive case is grammatically correct but less common in this context. Using \"са\" (sa) followed by an instrumental case is preferred.",
+          "suggestion": "No change to grammar; stylistic preference."
         }
       ],
       "approved_at": null
@@ -243,7 +230,13 @@
     "sr-Latn-RS": {
       "ai_translated": false,
       "ai_model": null,
-      "ai_spell_check_issues": [],
+      "ai_spell_check_issues": [
+        {
+          "type": "formatting",
+          "description": "The Serbian translation 'Registruj se putem Twitter-a' could be improved for clarity and consistency. Adding a hyphen between 'Twitter' and 'a' would be more standard Serbian usage.",
+          "suggestion": "Registruj se putem Twitter-a"
+        }
+      ],
       "approved_at": null
     },
     "tr": {
@@ -270,7 +263,7 @@
       "ai_spell_check_issues": [
         {
           "type": "incorrect_translation",
-          "description": "While \"用 Twitter 帐号注册\" is understandable, a more accurate and common translation for \"Sign up with Twitter\" would be something like \"使用 Twitter 注册\" or \"通过 Twitter 注册\". \"用 Twitter 帐号注册\" emphasizes the account, but the English phrase focuses on using Twitter for signup.",
+          "description": "While \"用 Twitter 帐号注册\" is understandable, it's a slightly literal and less natural translation of \"Sign up with Twitter.\" A more common and natural phrasing would be closer to \"使用 Twitter 注册\" or \"通过 Twitter 注册\".",
           "suggestion": "使用 Twitter 注册"
         }
       ],
