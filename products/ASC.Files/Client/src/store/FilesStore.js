--- conflicted
+++ resolved
@@ -6,7 +6,6 @@
   FileType,
   FileAction,
   AppServerConfig,
-<<<<<<< HEAD
 } from '@appserver/common/constants';
 import history from '@appserver/common/history';
 import { loopTreeFolders } from '../helpers/files-helpers';
@@ -15,20 +14,8 @@
 import { updateTempContent } from '@appserver/common/utils';
 import { thumbnailStatuses } from '../helpers/constants';
 import { isMobile } from 'react-device-detect';
-import { openDocEditor } from '../helpers/utils';
+import { openDocEditor as openEditor } from '../helpers/utils';
 import toastr from 'studio/toastr';
-=======
-} from "@appserver/common/constants";
-import history from "@appserver/common/history";
-import { loopTreeFolders } from "../helpers/files-helpers";
-import config from "../../package.json";
-import { combineUrl } from "@appserver/common/utils";
-import { updateTempContent } from "@appserver/common/utils";
-import { thumbnailStatuses } from "../helpers/constants";
-import { isMobile } from "react-device-detect";
-import { openDocEditor as openEditor } from "../helpers/utils";
-import toastr from "studio/toastr";
->>>>>>> 34378fa1
 
 const { FilesFilter } = api;
 const storageViewAs = localStorage.getItem('viewAs');
@@ -58,13 +45,8 @@
   files = [];
   folders = [];
   selection = [];
-<<<<<<< HEAD
-  bufferSelection = [];
+  bufferSelection = null;
   selected = 'close';
-=======
-  bufferSelection = null;
-  selected = "close";
->>>>>>> 34378fa1
   filter = FilesFilter.getDefault(); //TODO: FILTER
   loadTimeout = null;
 
@@ -997,7 +979,7 @@
     const { getFileIcon, getFolderIcon } = this.formatsStore.iconFormatsStore;
 
     if (items.length && items[0].id === -1) return; //TODO: if change media collection from state remove this;
-    const iconSize = this.viewAs === "tile" ? 32 : 24;
+    const iconSize = this.viewAs === 'tile' ? 32 : 24;
     const icon = this.fileActionStore.extension
       ? getFileIcon(`.${this.fileActionStore.extension}`, iconSize)
       : getFolderIcon(null, iconSize);
@@ -1063,15 +1045,8 @@
       const isThirdPartyFolder = providerKey && id === rootFolderId;
 
       //const isCanWebEdit = canWebEdit(item.fileExst);
-<<<<<<< HEAD
-      const icon =
-        this.viewAs !== 'tile'
-          ? getIcon(24, fileExst, providerKey, contentLength)
-          : getIcon(32, fileExst, providerKey, contentLength);
-=======
-      const iconSize = this.viewAs === "tile" ? 32 : 24;
+      const iconSize = this.viewAs === 'tile' ? 32 : 24;
       const icon = getIcon(iconSize, fileExst, providerKey, contentLength);
->>>>>>> 34378fa1
 
       let isFolder = false;
       this.folders.map((x) => {
