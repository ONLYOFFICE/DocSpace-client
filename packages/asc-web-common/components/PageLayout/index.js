import React from "react";
import PropTypes from "prop-types";
import Backdrop from "@appserver/components/backdrop";
import { size } from "@appserver/components/utils/device";
import { Provider } from "@appserver/components/utils/context";
import { isMobile } from "react-device-detect";
import Article from "./sub-components/article";
import SubArticleHeader from "./sub-components/article-header";
import SubArticleMainButton from "./sub-components/article-main-button";
import SubArticleBody from "./sub-components/article-body";
import ArticlePinPanel from "./sub-components/article-pin-panel";
import Section from "./sub-components/section";
import SubSectionHeader from "./sub-components/section-header";
import SubSectionFilter from "./sub-components/section-filter";
import SubSectionBody from "./sub-components/section-body";
import SubSectionBodyContent from "./sub-components/section-body-content";
import SubSectionPaging from "./sub-components/section-paging";
import SectionToggler from "./sub-components/section-toggler";
import ReactResizeDetector from "react-resize-detector";
import FloatingButton from "../FloatingButton";
import { inject, observer } from "mobx-react";
import Selecto from "react-selecto";
import styled from "styled-components";

const StyledSelectoWrapper = styled.div`
  .selecto-selection {
    z-index: 200;
  }
`;

function ArticleHeader() {
  return null;
}
ArticleHeader.displayName = "ArticleHeader";

function ArticleMainButton() {
  return null;
}
ArticleMainButton.displayName = "ArticleMainButton";

function ArticleBody() {
  return null;
}
ArticleBody.displayName = "ArticleBody";

function SectionHeader() {
  return null;
}
SectionHeader.displayName = "SectionHeader";

function SectionFilter() {
  return null;
}
SectionFilter.displayName = "SectionFilter";

function SectionBody() {
  return null;
}
SectionBody.displayName = "SectionBody";

function SectionPaging() {
  return null;
}
SectionPaging.displayName = "SectionPaging";

class PageLayout extends React.Component {
  static ArticleHeader = ArticleHeader;
  static ArticleMainButton = ArticleMainButton;
  static ArticleBody = ArticleBody;
  static SectionHeader = SectionHeader;
  static SectionFilter = SectionFilter;
  static SectionBody = SectionBody;
  static SectionPaging = SectionPaging;

  constructor(props) {
    super(props);

    const isArticleVisibleAndPinned = !!this.props.isArticlePinned;

    this.state = {
      isBackdropVisible: false,
      isArticleVisible: isArticleVisibleAndPinned,
      isArticlePinned: isArticleVisibleAndPinned,
    };

    this.timeoutHandler = null;
    this.intervalHandler = null;

    this.scroll = null;
  }

  componentDidUpdate(prevProps) {
    if (!this.scroll) {
      this.scroll = document.getElementsByClassName("section-scroll")[0];
    }

    if (
      (this.props.hideAside &&
        !this.state.isArticlePinned &&
        this.props.hideAside !== prevProps.hideAside) ||
      (this.props.isLoading !== prevProps.isLoading &&
        this.props.isLoaded &&
        this.state.isArticleVisible &&
        !this.state.isArticlePinned)
    ) {
      this.backdropClick();
    }
  }

  componentDidMount() {
    window.addEventListener("orientationchange", this.orientationChangeHandler);

    this.orientationChangeHandler();
  }

  componentWillUnmount() {
    window.removeEventListener(
      "orientationchange",
      this.orientationChangeHandler
    );

    if (this.intervalHandler) clearInterval(this.intervalHandler);
    if (this.timeoutHandler) clearTimeout(this.timeoutHandler);
  }

  orientationChangeHandler = () => {
    const isValueExist = !!this.props.isArticlePinned;
    const isEnoughWidth = screen.availWidth > size.smallTablet;

    if (!isEnoughWidth && isValueExist) {
      this.backdropClick();
    }
    if (isEnoughWidth && isValueExist) {
      this.pinArticle();
    }
  };

  backdropClick = () => {
    this.setState({
      isBackdropVisible: false,
      isArticleVisible: false,
      isArticlePinned: false,
    });
    isMobile && this.props.setArticleVisibleOnUnpin(false);
  };

  pinArticle = () => {
    this.setState({
      isBackdropVisible: false,
      isArticlePinned: true,
      isArticleVisible: true,
    });

    this.props.setArticlePinned(true);
    isMobile && this.props.setArticleVisibleOnUnpin(false);
  };

  unpinArticle = () => {
    this.setState({
      isBackdropVisible: true,
      isArticlePinned: false,
      isArticleVisible: true,
    });

    this.props.setArticlePinned(false);
    isMobile && this.props.setArticleVisibleOnUnpin(true);
  };

  showArticle = () => {
    this.setState({
      isBackdropVisible: true,
      isArticleVisible: true,
      isArticlePinned: false,
    });
    isMobile && this.props.setArticleVisibleOnUnpin(true);
  };

  onSelect = (e) => {
    if (this.props.dragging) return;
    const items = e.selected;
    this.props.setSelections(items);
  };

  dragCondition = (e) => {
    const path = e.inputEvent.composedPath();
    const isBackdrop = path.some(
      (x) => x.classList && x.classList.contains("backdrop-active")
    );
    const notSelectablePath = path.some(
      (x) => x.classList && x.classList.contains("not-selectable")
    );

    if (notSelectablePath || isBackdrop) {
      return false;
    } else return true;
  };

  onScroll = (e) => {
    this.scroll.scrollBy(e.direction[0] * 10, e.direction[1] * 10);
  };

  render() {
    const {
      onDrop,
      showPrimaryProgressBar,
      primaryProgressBarIcon,
      primaryProgressBarValue,
      showPrimaryButtonAlert,
      showSecondaryProgressBar,
      secondaryProgressBarValue,
      secondaryProgressBarIcon,
      showSecondaryButtonAlert,
      uploadFiles,
      viewAs,
      //withBodyAutoFocus,
      withBodyScroll,
      children,
      isLoaded,
      isHeaderVisible,
      //headerBorderBottom,
      onOpenUploadPanel,
      isTabletView,
      firstLoad,
      isLoading,
      dragging,
    } = this.props;
    let articleHeaderContent = null;
    let articleMainButtonContent = null;
    let articleBodyContent = null;
    let sectionHeaderContent = null;
    let sectionFilterContent = null;
    let sectionPagingContent = null;
    let sectionBodyContent = null;

    React.Children.forEach(children, (child) => {
      const childType =
        child && child.type && (child.type.displayName || child.type.name);

      switch (childType) {
        case ArticleHeader.displayName:
          articleHeaderContent = child;
          break;
        case ArticleMainButton.displayName:
          articleMainButtonContent = child;
          break;
        case ArticleBody.displayName:
          articleBodyContent = child;
          break;
        case SectionHeader.displayName:
          sectionHeaderContent = child;
          break;
        case SectionFilter.displayName:
          sectionFilterContent = child;
          break;
        case SectionPaging.displayName:
          sectionPagingContent = child;
          break;
        case SectionBody.displayName:
          sectionBodyContent = child;
          break;
        default:
          break;
      }
    });

    const isArticleHeaderAvailable = !!articleHeaderContent,
      isArticleMainButtonAvailable = !!articleMainButtonContent,
      isArticleBodyAvailable = !!articleBodyContent,
      isArticleAvailable =
        isArticleHeaderAvailable ||
        isArticleMainButtonAvailable ||
        isArticleBodyAvailable,
      isSectionHeaderAvailable = !!sectionHeaderContent,
      isSectionFilterAvailable = !!sectionFilterContent,
      isSectionPagingAvailable = !!sectionPagingContent,
      isSectionBodyAvailable =
        !!sectionBodyContent ||
        isSectionFilterAvailable ||
        isSectionPagingAvailable,
      isSectionAvailable =
        isSectionHeaderAvailable ||
        isSectionFilterAvailable ||
        isSectionBodyAvailable ||
        isSectionPagingAvailable ||
        isArticleAvailable,
      isBackdropAvailable = isArticleAvailable;

    const renderPageLayout = () => {
      return (
        <>
          {isBackdropAvailable && (
            <Backdrop
              zIndex={400}
              visible={this.state.isBackdropVisible}
              onClick={this.backdropClick}
            />
          )}
          {isArticleAvailable && (
            <Article
              visible={this.state.isArticleVisible}
              pinned={this.state.isArticlePinned}
              isLoaded={isLoaded}
              firstLoad={firstLoad}
              isLoading={!isLoading}
            >
              {isArticleHeaderAvailable && (
                <SubArticleHeader>
                  {articleHeaderContent
                    ? articleHeaderContent.props.children
                    : null}
                </SubArticleHeader>
              )}
              {isArticleMainButtonAvailable && (
                <SubArticleMainButton>
                  {articleMainButtonContent
                    ? articleMainButtonContent.props.children
                    : null}
                </SubArticleMainButton>
              )}
              {isArticleBodyAvailable && (
                <SubArticleBody pinned={this.state.isArticlePinned}>
                  {articleBodyContent
                    ? articleBodyContent.props.children
                    : null}
                </SubArticleBody>
              )}
              {isArticleBodyAvailable && (
                <ArticlePinPanel
                  pinned={this.state.isArticlePinned}
                  onPin={this.pinArticle}
                  onUnpin={this.unpinArticle}
                />
              )}
            </Article>
          )}
          {isSectionAvailable && (
            <ReactResizeDetector
              refreshRate={100}
              refreshMode="debounce"
              refreshOptions={{ trailing: true }}
            >
              {({ width, height }) => (
                <Provider
                  value={{
                    sectionWidth: width,
                    sectionHeight: height,
                  }}
                >
                  <Section
                    widthProp={width}
                    unpinArticle={this.unpinArticle}
                    pinned={this.state.isArticlePinned}
                  >
                    {isSectionHeaderAvailable && (
                      <SubSectionHeader
                        isHeaderVisible={isHeaderVisible}
                        isArticlePinned={this.state.isArticlePinned}
                      >
                        {sectionHeaderContent
                          ? sectionHeaderContent.props.children
                          : null}
                      </SubSectionHeader>
                    )}
                    {isSectionFilterAvailable && (
                      <SubSectionFilter className="section-header_filter">
                        {sectionFilterContent
                          ? sectionFilterContent.props.children
                          : null}
                      </SubSectionFilter>
                    )}
                    {isSectionBodyAvailable && (
                      <>
                        <SubSectionBody
                          onDrop={onDrop}
                          uploadFiles={uploadFiles}
                          withScroll={withBodyScroll}
                          autoFocus={isMobile || isTabletView ? false : true}
                          pinned={this.state.isArticlePinned}
                          viewAs={viewAs}
                        >
                          {isSectionFilterAvailable && (
                            <SubSectionFilter className="section-body_filter">
                              {sectionFilterContent
                                ? sectionFilterContent.props.children
                                : null}
                            </SubSectionFilter>
                          )}
                          <SubSectionBodyContent>
                            {sectionBodyContent
                              ? sectionBodyContent.props.children
                              : null}
                          </SubSectionBodyContent>
                          {isSectionPagingAvailable && (
                            <SubSectionPaging>
                              {sectionPagingContent
                                ? sectionPagingContent.props.children
                                : null}
                            </SubSectionPaging>
                          )}
                        </SubSectionBody>
                      </>
                    )}

                    {showPrimaryProgressBar && showSecondaryProgressBar ? (
                      <>
                        <FloatingButton
                          className="layout-progress-bar"
                          icon={primaryProgressBarIcon}
                          percent={primaryProgressBarValue}
                          alert={showPrimaryButtonAlert}
                          onClick={onOpenUploadPanel}
                        />
                        <FloatingButton
                          className="layout-progress-second-bar"
                          icon={secondaryProgressBarIcon}
                          percent={secondaryProgressBarValue}
                          alert={showSecondaryButtonAlert}
                        />
                      </>
                    ) : showPrimaryProgressBar && !showSecondaryProgressBar ? (
                      <FloatingButton
                        className="layout-progress-bar"
                        icon={primaryProgressBarIcon}
                        percent={primaryProgressBarValue}
                        alert={showPrimaryButtonAlert}
                        onClick={onOpenUploadPanel}
                      />
                    ) : !showPrimaryProgressBar && showSecondaryProgressBar ? (
                      <FloatingButton
                        className="layout-progress-bar"
                        icon={secondaryProgressBarIcon}
                        percent={secondaryProgressBarValue}
                        alert={showSecondaryButtonAlert}
                      />
                    ) : (
                      <></>
                    )}

                    {isArticleAvailable && (
                      <SectionToggler
                        visible={!this.state.isArticleVisible}
                        onClick={this.showArticle}
                      />
                    )}
                  </Section>
                </Provider>
              )}
            </ReactResizeDetector>
          )}
        </>
      );
    };

    const scrollOptions = this.scroll
      ? {
          container: this.scroll,
          throttleTime: 0,
          threshold: 100,
        }
      : {};

    return (
      <>
        {renderPageLayout()}
        {!isMobile && uploadFiles && !dragging && (
          <StyledSelectoWrapper>
            <Selecto
              dragContainer={".main"}
<<<<<<< HEAD
              selectableTargets={[".files-row"]}
              hitRate={0}
=======
              selectableTargets={[".files-item"]}
              hitRate={1}
>>>>>>> b7d834d3
              selectByClick={false}
              selectFromInside={true}
              ratio={0}
              continueSelect={false}
              onSelect={this.onSelect}
              dragCondition={this.dragCondition}
              scrollOptions={scrollOptions}
              onScroll={this.onScroll}
            />
          </StyledSelectoWrapper>
        )}
      </>
    );
  }
}

PageLayout.propTypes = {
  children: PropTypes.any,
  withBodyScroll: PropTypes.bool,
  withBodyAutoFocus: PropTypes.bool,
  showPrimaryProgressBar: PropTypes.bool,
  primaryProgressBarValue: PropTypes.number,
  showPrimaryButtonAlert: PropTypes.bool,
  progressBarDropDownContent: PropTypes.any,
  primaryProgressBarIcon: PropTypes.string,
  showSecondaryProgressBar: PropTypes.bool,
  secondaryProgressBarValue: PropTypes.number,
  secondaryProgressBarIcon: PropTypes.string,
  showSecondaryButtonAlert: PropTypes.bool,
  onDrop: PropTypes.func,
  setSelections: PropTypes.func,
  uploadFiles: PropTypes.bool,
  hideAside: PropTypes.bool,
  isLoaded: PropTypes.bool,
  viewAs: PropTypes.string,
  uploadPanelVisible: PropTypes.bool,
  onOpenUploadPanel: PropTypes.func,
  isTabletView: PropTypes.bool,
  isHeaderVisible: PropTypes.bool,
  firstLoad: PropTypes.bool,
  isLoading: PropTypes.bool,
};

PageLayout.defaultProps = {
  withBodyScroll: true,
  withBodyAutoFocus: false,
};

PageLayout.ArticleHeader = ArticleHeader;
PageLayout.ArticleMainButton = ArticleMainButton;
PageLayout.ArticleBody = ArticleBody;
PageLayout.SectionHeader = SectionHeader;
PageLayout.SectionFilter = SectionFilter;
PageLayout.SectionBody = SectionBody;
PageLayout.SectionPaging = SectionPaging;

export default inject(({ auth }) => {
  const { isLoaded, settingsStore } = auth;
  const {
    isHeaderVisible,
    isTabletView,
    isArticlePinned,
    setArticlePinned,
    setArticleVisibleOnUnpin,
  } = settingsStore;
  return {
    isLoaded,
    isTabletView,
    isHeaderVisible,
    isArticlePinned,
    setArticlePinned,
    setArticleVisibleOnUnpin,
  };
})(observer(PageLayout));<|MERGE_RESOLUTION|>--- conflicted
+++ resolved
@@ -466,13 +466,8 @@
           <StyledSelectoWrapper>
             <Selecto
               dragContainer={".main"}
-<<<<<<< HEAD
-              selectableTargets={[".files-row"]}
+              selectableTargets={[".files-item"]}
               hitRate={0}
-=======
-              selectableTargets={[".files-item"]}
-              hitRate={1}
->>>>>>> b7d834d3
               selectByClick={false}
               selectFromInside={true}
               ratio={0}
