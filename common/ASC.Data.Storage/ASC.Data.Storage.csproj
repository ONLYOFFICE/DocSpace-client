--- conflicted
+++ resolved
@@ -1,58 +1,47 @@
-﻿<Project Sdk="Microsoft.NET.Sdk.Web">
-
-  <PropertyGroup>
-    <TargetFramework>netcoreapp3.0</TargetFramework>
-    <ApplicationIcon />
-    <OutputType>Library</OutputType>
-    <StartupObject />
-  </PropertyGroup>
-
-  <PropertyGroup Condition="'$(Configuration)|$(Platform)'=='Release|AnyCPU'">
-    <DebugType>none</DebugType>
-    <DebugSymbols>false</DebugSymbols>
-    <NoWarn>1701;1702;NU1701</NoWarn>
-  </PropertyGroup>
-
-  <ItemGroup>
-    <Compile Remove="Selectel\**" />
-    <EmbeddedResource Remove="Selectel\**" />
-    <None Remove="Selectel\**" />
-  </ItemGroup>
-
-  <ItemGroup>
-<<<<<<< HEAD
-    <PackageReference Include="Google.Api.Gax" Version="2.10.0-beta02" />
-    <PackageReference Include="Google.Api.Gax.Rest" Version="2.10.0-beta02" />
-    <PackageReference Include="Google.Apis" Version="1.40.3" />
-    <PackageReference Include="Google.Apis.Auth" Version="1.40.3" />
-    <PackageReference Include="Google.Apis.Core" Version="1.40.3" />
-    <PackageReference Include="Google.Apis.Storage.v1" Version="1.40.3.1684" />
-    <PackageReference Include="Google.Cloud.Storage.V1" Version="2.4.0-beta03" />
-    <PackageReference Include="Grpc.Tools" Version="2.23.0">
-=======
-    <PackageReference Include="Google.Api.Gax" Version="2.10.0-beta04" />
-    <PackageReference Include="Google.Api.Gax.Rest" Version="2.10.0-beta04" />
-    <PackageReference Include="Google.Apis" Version="1.41.1" />
-    <PackageReference Include="Google.Apis.Auth" Version="1.41.1" />
-    <PackageReference Include="Google.Apis.Core" Version="1.41.1" />
-    <PackageReference Include="Google.Apis.Storage.v1" Version="1.41.1.1684" />
-    <PackageReference Include="Google.Cloud.Storage.V1" Version="2.4.0-beta03" />
-    <PackageReference Include="Grpc.Tools" Version="2.24.0-pre1">
->>>>>>> 152c5d96
-      <PrivateAssets>all</PrivateAssets>
-      <IncludeAssets>runtime; build; native; contentfiles; analyzers; buildtransitive</IncludeAssets>
-    </PackageReference>
-    <PackageReference Include="openstack.net" Version="1.7.8" />
-    <PackageReference Include="Rackspace" Version="0.2.0" />
-  </ItemGroup>
-
-  <ItemGroup>
-    <ProjectReference Include="..\ASC.Common\ASC.Common.csproj" />
-    <ProjectReference Include="..\ASC.Core.Common\ASC.Core.Common.csproj" />
-  </ItemGroup>
-
-  <ItemGroup>
-    <Protobuf Include="protos\DataStoreCacheItem.proto" />
-  </ItemGroup>
-  
-</Project>
+﻿<Project Sdk="Microsoft.NET.Sdk.Web">
+
+  <PropertyGroup>
+    <TargetFramework>netcoreapp3.0</TargetFramework>
+    <ApplicationIcon />
+    <OutputType>Library</OutputType>
+    <StartupObject />
+  </PropertyGroup>
+
+  <PropertyGroup Condition="'$(Configuration)|$(Platform)'=='Release|AnyCPU'">
+    <DebugType>none</DebugType>
+    <DebugSymbols>false</DebugSymbols>
+    <NoWarn>1701;1702;NU1701</NoWarn>
+  </PropertyGroup>
+
+  <ItemGroup>
+    <Compile Remove="Selectel\**" />
+    <EmbeddedResource Remove="Selectel\**" />
+    <None Remove="Selectel\**" />
+  </ItemGroup>
+
+  <ItemGroup>
+    <PackageReference Include="Google.Api.Gax" Version="2.10.0-beta04" />
+    <PackageReference Include="Google.Api.Gax.Rest" Version="2.10.0-beta04" />
+    <PackageReference Include="Google.Apis" Version="1.41.1" />
+    <PackageReference Include="Google.Apis.Auth" Version="1.41.1" />
+    <PackageReference Include="Google.Apis.Core" Version="1.41.1" />
+    <PackageReference Include="Google.Apis.Storage.v1" Version="1.41.1.1684" />
+    <PackageReference Include="Google.Cloud.Storage.V1" Version="2.4.0-beta03" />
+    <PackageReference Include="Grpc.Tools" Version="2.24.0-pre1">
+      <PrivateAssets>all</PrivateAssets>
+      <IncludeAssets>runtime; build; native; contentfiles; analyzers; buildtransitive</IncludeAssets>
+    </PackageReference>
+    <PackageReference Include="openstack.net" Version="1.7.8" />
+    <PackageReference Include="Rackspace" Version="0.2.0" />
+  </ItemGroup>
+
+  <ItemGroup>
+    <ProjectReference Include="..\ASC.Common\ASC.Common.csproj" />
+    <ProjectReference Include="..\ASC.Core.Common\ASC.Core.Common.csproj" />
+  </ItemGroup>
+
+  <ItemGroup>
+    <Protobuf Include="protos\DataStoreCacheItem.proto" />
+  </ItemGroup>
+  
+</Project>