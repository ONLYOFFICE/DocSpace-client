--- conflicted
+++ resolved
@@ -1,53 +1,53 @@
-// (c) Copyright Ascensio System SIA 2010-2022
-//
-// This program is a free software product.
-// You can redistribute it and/or modify it under the terms
-// of the GNU Affero General Public License (AGPL) version 3 as published by the Free Software
-// Foundation. In accordance with Section 7(a) of the GNU AGPL its Section 15 shall be amended
-// to the effect that Ascensio System SIA expressly excludes the warranty of non-infringement of
-// any third-party rights.
-//
-// This program is distributed WITHOUT ANY WARRANTY, without even the implied warranty
-// of MERCHANTABILITY or FITNESS FOR A PARTICULAR  PURPOSE. For details, see
-// the GNU AGPL at: http://www.gnu.org/licenses/agpl-3.0.html
-//
-// You can contact Ascensio System SIA at Lubanas st. 125a-25, Riga, Latvia, EU, LV-1021.
-//
-// The  interactive user interfaces in modified source and object code versions of the Program must
-// display Appropriate Legal Notices, as required under Section 5 of the GNU AGPL version 3.
-//
-// Pursuant to Section 7(b) of the License you must retain the original Product logo when
-// distributing the program. Pursuant to Section 7(e) we decline to grant you any rights under
-// trademark law for use of our trademarks.
-//
-// All the Product's GUI elements, including illustrations and icon sets, as well as technical writing
-// content are licensed under the terms of the Creative Commons Attribution-ShareAlike 4.0
-// International. See the License terms at http://creativecommons.org/licenses/by-sa/4.0/legalcode
-
-namespace ASC.Files.Core;
-
-[Scope]
-public interface IFileDao<T>
-{
+// (c) Copyright Ascensio System SIA 2010-2022
+//
+// This program is a free software product.
+// You can redistribute it and/or modify it under the terms
+// of the GNU Affero General Public License (AGPL) version 3 as published by the Free Software
+// Foundation. In accordance with Section 7(a) of the GNU AGPL its Section 15 shall be amended
+// to the effect that Ascensio System SIA expressly excludes the warranty of non-infringement of
+// any third-party rights.
+//
+// This program is distributed WITHOUT ANY WARRANTY, without even the implied warranty
+// of MERCHANTABILITY or FITNESS FOR A PARTICULAR  PURPOSE. For details, see
+// the GNU AGPL at: http://www.gnu.org/licenses/agpl-3.0.html
+//
+// You can contact Ascensio System SIA at Lubanas st. 125a-25, Riga, Latvia, EU, LV-1021.
+//
+// The  interactive user interfaces in modified source and object code versions of the Program must
+// display Appropriate Legal Notices, as required under Section 5 of the GNU AGPL version 3.
+//
+// Pursuant to Section 7(b) of the License you must retain the original Product logo when
+// distributing the program. Pursuant to Section 7(e) we decline to grant you any rights under
+// trademark law for use of our trademarks.
+//
+// All the Product's GUI elements, including illustrations and icon sets, as well as technical writing
+// content are licensed under the terms of the Creative Commons Attribution-ShareAlike 4.0
+// International. See the License terms at http://creativecommons.org/licenses/by-sa/4.0/legalcode
+
+namespace ASC.Files.Core;
+
+[Scope]
+public interface IFileDao<T>
+{
     /// <summary>
     ///     Clear the application cache for the specific file
-    /// </summary>
-    Task InvalidateCacheAsync(T fileId);
+    /// </summary>
+    Task InvalidateCacheAsync(T fileId);
     /// <summary>
     ///     Receive file
     /// </summary>
     /// <param name="fileId">file id</param>
-    /// <returns></returns>
-    Task<File<T>> GetFileAsync(T fileId);
-
+    /// <returns></returns>
+    Task<File<T>> GetFileAsync(T fileId);
+
     /// <summary>
     ///     Receive file
     /// </summary>
     /// <param name="fileId">file id</param>
     /// <param name="fileVersion">file version</param>
-    /// <returns></returns>
-    Task<File<T>> GetFileAsync(T fileId, int fileVersion);
-
+    /// <returns></returns>
+    Task<File<T>> GetFileAsync(T fileId, int fileVersion);
+
     /// <summary>
     ///     Receive file
     /// </summary>
@@ -55,29 +55,29 @@
     /// <param name="title">file name</param>
     /// <returns>
     ///   file
-    /// </returns>
-    Task<File<T>> GetFileAsync(T parentId, string title);
+    /// </returns>
+    Task<File<T>> GetFileAsync(T parentId, string title);
     /// <summary>
     ///     Receive last file without forcesave
     /// </summary>
     /// <param name="fileId">file id</param>
     /// <param name="fileVersion"></param>
     /// <returns></returns>
-    Task<File<T>> GetFileStableAsync(T fileId, int fileVersion = -1);
+    Task<File<T>> GetFileStableAsync(T fileId, int fileVersion = -1);
     /// <summary>
     ///  Returns all versions of the file
     /// </summary>
     /// <param name="fileId"></param>
-    /// <returns></returns>
-    IAsyncEnumerable<File<T>> GetFileHistoryAsync(T fileId);
-
+    /// <returns></returns>
+    IAsyncEnumerable<File<T>> GetFileHistoryAsync(T fileId);
+
     /// <summary>
     ///     Gets the file (s) by ID (s)
     /// </summary>
     /// <param name="fileIds">id file</param>
-    /// <returns></returns>
-    IAsyncEnumerable<File<T>> GetFilesAsync(IEnumerable<T> fileIds);
-
+    /// <returns></returns>
+    IAsyncEnumerable<File<T>> GetFilesAsync(IEnumerable<T> fileIds);
+
     /// <summary>
     ///     Gets the file (s) by ID (s) for share
     /// </summary>
@@ -86,18 +86,18 @@
     /// <param name="subjectGroup"></param>
     /// <param name="subjectID"></param>
     /// <param name="searchText"></param>
-    /// <param name="searchInContent"></param>
+    /// <param name="searchInContent"></param>
     /// <param name="checkShared"></param>
     /// <returns></returns>
-    IAsyncEnumerable<File<T>> GetFilesFilteredAsync(IEnumerable<T> fileIds, FilterType filterType, bool subjectGroup, Guid subjectID, string searchText, bool searchInContent, bool checkShared = false);
-
+    IAsyncEnumerable<File<T>> GetFilesFilteredAsync(IEnumerable<T> fileIds, FilterType filterType, bool subjectGroup, Guid subjectID, string searchText, bool searchInContent, bool checkShared = false);
+
     /// <summary>
     /// 
     /// </summary>
     /// <param name="parentId"></param>
-    /// <returns></returns>
-    IAsyncEnumerable<T> GetFilesAsync(T parentId);
-
+    /// <returns></returns>
+    IAsyncEnumerable<T> GetFilesAsync(T parentId);
+
     /// <summary>
     ///     Get files in folder
     /// </summary>
@@ -108,45 +108,45 @@
     /// <param name="subjectID"></param>
     /// <param name="searchText"> </param>
     /// <param name="searchInContent"></param>
-    /// <param name="withSubfolders"> </param>
+    /// <param name="withSubfolders"> </param>
     /// <param name="exludeSubject"> </param>
     /// <returns>list of files</returns>
     /// <remarks>
     ///    Return only the latest versions of files of a folder
-    /// </remarks>
-    IAsyncEnumerable<File<T>> GetFilesAsync(T parentId, OrderBy orderBy, FilterType filterType, bool subjectGroup, Guid subjectID, string searchText, bool searchInContent, 
-        bool withSubfolders = false, bool exludeSubject = false, int offset = 0, int count = -1);
-
+    /// </remarks>
+    IAsyncEnumerable<File<T>> GetFilesAsync(T parentId, OrderBy orderBy, FilterType filterType, bool subjectGroup, Guid subjectID, string searchText, bool searchInContent, 
+        bool withSubfolders = false, bool exludeSubject = false, int offset = 0, int count = -1);
+
     /// <summary>
     /// Get stream of file
     /// </summary>
     /// <param name="file"></param>
-    /// <returns>Stream</returns>
-    Task<Stream> GetFileStreamAsync(File<T> file);
-
+    /// <returns>Stream</returns>
+    Task<Stream> GetFileStreamAsync(File<T> file);
+
     /// <summary>
     /// Get stream of file
     /// </summary>
     /// <param name="file"></param>
     /// <param name="offset"></param>
-    /// <returns>Stream</returns>
-    Task<Stream> GetFileStreamAsync(File<T> file, long offset);
-
+    /// <returns>Stream</returns>
+    Task<Stream> GetFileStreamAsync(File<T> file, long offset);
+
     /// <summary>
     /// Get presigned uri
     /// </summary>
     /// <param name="file"></param>
     /// <param name="expires"></param>
-    /// <returns>Stream uri</returns>
-    Task<Uri> GetPreSignedUriAsync(File<T> file, TimeSpan expires);
-
+    /// <returns>Stream uri</returns>
+    Task<Uri> GetPreSignedUriAsync(File<T> file, TimeSpan expires);
+
     /// <summary>
     ///  Check is supported PreSignedUri
     /// </summary>
     /// <param name="file"></param>
-    /// <returns>Stream uri</returns>
-    Task<bool> IsSupportedPreSignedUriAsync(File<T> file);
-
+    /// <returns>Stream uri</returns>
+    Task<bool> IsSupportedPreSignedUriAsync(File<T> file);
+
     /// <summary>
     ///  Saves / updates the version of the file
     ///  and save stream of file
@@ -161,97 +161,97 @@
     ///
     /// Save in all other cases
     /// </remarks>
-    Task<File<T>> SaveFileAsync(File<T> file, Stream fileStream);
+    Task<File<T>> SaveFileAsync(File<T> file, Stream fileStream);
     /// <summary>
     /// 
     /// </summary>
     /// <param name="file"></param>
     /// <param name="fileStream"></param>
     /// <returns></returns>
-    Task<File<T>> ReplaceFileVersionAsync(File<T> file, Stream fileStream);
+    Task<File<T>> ReplaceFileVersionAsync(File<T> file, Stream fileStream);
     /// <summary>
     ///   Deletes a file including all previous versions
     /// </summary>
     /// <param name="fileId">file id</param>
-    Task DeleteFileAsync(T fileId);
+    Task DeleteFileAsync(T fileId);
     /// <summary>
     ///     Checks whether or not file
     /// </summary>
     /// <param name="title">file name</param>
     /// <param name="folderId">folder id</param>
     /// <returns>Returns true if the file exists, otherwise false</returns>
-    Task<bool> IsExistAsync(string title, object folderId);
+    Task<bool> IsExistAsync(string title, object folderId);
     /// <summary>
     ///   Moves a file or set of files in a folder
     /// </summary>
     /// <param name="fileId">file id</param>
-    /// <param name="toFolderId">The ID of the destination folder</param>
-    Task<T> MoveFileAsync(T fileId, T toFolderId);
-    Task<TTo> MoveFileAsync<TTo>(T fileId, TTo toFolderId);
-    Task<string> MoveFileAsync(T fileId, string toFolderId);
-    Task<int> MoveFileAsync(T fileId, int toFolderId);
-
+    /// <param name="toFolderId">The ID of the destination folder</param>
+    Task<T> MoveFileAsync(T fileId, T toFolderId);
+    Task<TTo> MoveFileAsync<TTo>(T fileId, TTo toFolderId);
+    Task<string> MoveFileAsync(T fileId, string toFolderId);
+    Task<int> MoveFileAsync(T fileId, int toFolderId);
+
     /// <summary>
     ///  Copy the files in a folder
     /// </summary>
     /// <param name="fileId">file id</param>
-    /// <param name="toFolderId">The ID of the destination folder</param>
-    Task<File<T>> CopyFileAsync(T fileId, T toFolderId);
-    Task<File<TTo>> CopyFileAsync<TTo>(T fileId, TTo toFolderId);
-    Task<File<string>> CopyFileAsync(T fileId, string toFolderId);
-    Task<File<int>> CopyFileAsync(T fileId, int toFolderId);
-
+    /// <param name="toFolderId">The ID of the destination folder</param>
+    Task<File<T>> CopyFileAsync(T fileId, T toFolderId);
+    Task<File<TTo>> CopyFileAsync<TTo>(T fileId, TTo toFolderId);
+    Task<File<string>> CopyFileAsync(T fileId, string toFolderId);
+    Task<File<int>> CopyFileAsync(T fileId, int toFolderId);
+
     /// <summary>
     ///   Rename file
     /// </summary>
     /// <param name="file"></param>
-    /// <param name="newTitle">new name</param>
-    Task<T> FileRenameAsync(File<T> file, string newTitle);
-
+    /// <param name="newTitle">new name</param>
+    Task<T> FileRenameAsync(File<T> file, string newTitle);
+
     /// <summary>
     ///   Update comment file
     /// </summary>
     /// <param name="fileId">file id</param>
     /// <param name="fileVersion">file version</param>
     /// <param name="comment">new comment</param>
-    Task<string> UpdateCommentAsync(T fileId, int fileVersion, string comment);
+    Task<string> UpdateCommentAsync(T fileId, int fileVersion, string comment);
     /// <summary>
     ///   Complete file version
     /// </summary>
     /// <param name="fileId">file id</param>
-    /// <param name="fileVersion">file version</param>
-    Task CompleteVersionAsync(T fileId, int fileVersion);
+    /// <param name="fileVersion">file version</param>
+    Task CompleteVersionAsync(T fileId, int fileVersion);
     /// <summary>
     ///   Continue file version
     /// </summary>
     /// <param name="fileId">file id</param>
-    /// <param name="fileVersion">file version</param>
-    Task ContinueVersionAsync(T fileId, int fileVersion);
+    /// <param name="fileVersion">file version</param>
+    Task ContinueVersionAsync(T fileId, int fileVersion);
     /// <summary>
     /// Check the need to use the trash before removing
     /// </summary>
     /// <param name="file"></param>
     /// <returns></returns>
-    bool UseTrashForRemove(File<T> file);
-    string GetUniqFilePath(File<T> file, string fileTitle);
-
+    bool UseTrashForRemove(File<T> file);
+    string GetUniqFilePath(File<T> file, string fileTitle);
+
     #region chunking
-
-    Task<ChunkedUploadSession<T>> CreateUploadSessionAsync(File<T> file, long contentLength);
-    Task<File<T>> UploadChunkAsync(ChunkedUploadSession<T> uploadSession, Stream chunkStream, long chunkLength);
-    Task<File<T>> FinalizeUploadSessionAsync(ChunkedUploadSession<T> uploadSession);
-    Task AbortUploadSessionAsync(ChunkedUploadSession<T> uploadSession);
+
+    Task<ChunkedUploadSession<T>> CreateUploadSessionAsync(File<T> file, long contentLength);
+    Task<File<T>> UploadChunkAsync(ChunkedUploadSession<T> uploadSession, Stream chunkStream, long chunkLength);
+    Task<File<T>> FinalizeUploadSessionAsync(ChunkedUploadSession<T> uploadSession);
+    Task AbortUploadSessionAsync(ChunkedUploadSession<T> uploadSession);
     #endregion
-
+
     #region Only in TMFileDao
-
+
     /// <summary>
     /// Set created by
     /// </summary>
     /// <param name="fileIds"></param>
-    /// <param name="newOwnerId"></param>
-    Task ReassignFilesAsync(T[] fileIds, Guid newOwnerId);
-
+    /// <param name="newOwnerId"></param>
+    Task ReassignFilesAsync(T[] fileIds, Guid newOwnerId);
+
     /// <summary>
     /// Search files in SharedWithMe &amp; Projects
     /// </summary>
@@ -261,8 +261,8 @@
     /// <param name="subjectID"></param>
     /// <param name="searchText"></param>
     /// <param name="searchInContent"></param>
-    /// <returns></returns>
-    IAsyncEnumerable<File<T>> GetFilesAsync(IEnumerable<T> parentIds, FilterType filterType, bool subjectGroup, Guid subjectID, string searchText, bool searchInContent);
+    /// <returns></returns>
+    IAsyncEnumerable<File<T>> GetFilesAsync(IEnumerable<T> parentIds, FilterType filterType, bool subjectGroup, Guid subjectID, string searchText, bool searchInContent);
     /// <summary>
     /// Search the list of files containing text
     /// Only in TMFileDao
@@ -270,49 +270,41 @@
     /// <param name="text">search text</param>
     /// <param name="bunch"></param>
     /// <returns>list of files</returns>
-    IAsyncEnumerable<File<T>> SearchAsync(string text, bool bunch = false);
+    IAsyncEnumerable<File<T>> SearchAsync(string text, bool bunch = false);
     /// <summary>
     ///   Checks whether file exists on storage
     /// </summary>
     /// <param name="file">file</param>
     /// <returns></returns>
-
-    Task<bool> IsExistOnStorageAsync(File<T> file);
-
-    Task SaveEditHistoryAsync(File<T> file, string changes, Stream differenceStream);
-
-    IAsyncEnumerable<EditHistory> GetEditHistoryAsync(DocumentServiceHelper documentServiceHelper, T fileId, int fileVersion = 0);
-
-    Task<Stream> GetDifferenceStreamAsync(File<T> file);
-
-    Task<bool> ContainChangesAsync(T fileId, int fileVersion);
-
-    Task SetThumbnailStatusAsync(File<T> file, Thumbnail status);
-
-    string GetUniqThumbnailPath(File<T> file, int width, int height);
-
-    Task<Stream> GetThumbnailAsync(File<T> file, int width, int height);
-
+
+    Task<bool> IsExistOnStorageAsync(File<T> file);
+
+    Task SaveEditHistoryAsync(File<T> file, string changes, Stream differenceStream);
+
+    IAsyncEnumerable<EditHistory> GetEditHistoryAsync(DocumentServiceHelper documentServiceHelper, T fileId, int fileVersion = 0);
+
+    Task<Stream> GetDifferenceStreamAsync(File<T> file);
+
+    Task<bool> ContainChangesAsync(T fileId, int fileVersion);
+
+    Task SetThumbnailStatusAsync(File<T> file, Thumbnail status);
+
+    string GetUniqThumbnailPath(File<T> file, int width, int height);
+
+    Task<Stream> GetThumbnailAsync(File<T> file, int width, int height);
+
     Task<Stream> GetThumbnailAsync(T fileId, int width, int height);
 
-    IAsyncEnumerable<FileWithShare> GetFeedsAsync(int tenant, DateTime from, DateTime to);
-
-    IAsyncEnumerable<int> GetTenantsWithFeedsAsync(DateTime fromTime, bool includeSecurity);
-
-<<<<<<< HEAD
+    IAsyncEnumerable<FileWithShare> GetFeedsAsync(int tenant, DateTime from, DateTime to);
+
+    IAsyncEnumerable<int> GetTenantsWithFeedsAsync(DateTime fromTime, bool includeSecurity);
+
     Task<EntryProperties> GetProperties(T fileId);
 
     Task SaveProperties(T fileId, EntryProperties entryProperties);
+    
+    Task<int> GetFilesCountAsync(T parentId, FilterType filterType, bool subjectGroup, Guid subjectId, string searchText, bool searchInContent, bool withSubfolders = false, 
+        bool excludeSubject = false);
 
     #endregion
-=======
-    Task<EntryProperties> GetProperties(T fileId);
-
-    Task SaveProperties(T fileId, EntryProperties entryProperties);
-    
-    Task<int> GetFilesCountAsync(T parentId, FilterType filterType, bool subjectGroup, Guid subjectId, string searchText, bool searchInContent, bool withSubfolders = false, 
-        bool excludeSubject = false);
-
-    #endregion
->>>>>>> e4ea5a46
 }