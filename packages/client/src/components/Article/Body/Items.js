--- conflicted
+++ resolved
@@ -395,27 +395,8 @@
           />,
         );
 
-<<<<<<< HEAD
-      // if (!isVisitor) {
-      //   items.splice(
-      //     4,
-      //     0,
-      //     <FlowsItem
-      //       key="flows-item"
-      //       onClick={onClick}
-      //       getLinkData={getLinkData}
-      //       isActive={activeItemId === "flows"}
-      //       item={{ rootFolderType: FolderType.Flows }}
-      //     />,
-      //   );
-      // }
-
-      if (!isVisitor) items.splice(3, 0, <CatalogDivider key="other-header" />);
-      else items.splice(2, 0, <CatalogDivider key="other-header" />);
-=======
       if (!isVisitor) items.splice(5, 0, <CatalogDivider key="other-header" />);
       else items.splice(4, 0, <CatalogDivider key="other-header" />);
->>>>>>> eef878ea
 
       if (isCommunity && isPaymentPageAvailable)
         items.push(<BonusItem key="bonus-item" />);
