// (c) Copyright Ascensio System SIA 2009-2024
//
// This program is a free software product.
// You can redistribute it and/or modify it under the terms
// of the GNU Affero General Public License (AGPL) version 3 as published by the Free Software
// Foundation. In accordance with Section 7(a) of the GNU AGPL its Section 15 shall be amended
// to the effect that Ascensio System SIA expressly excludes the warranty of non-infringement of
// any third-party rights.
//
// This program is distributed WITHOUT ANY WARRANTY, without even the implied warranty
// of MERCHANTABILITY or FITNESS FOR A PARTICULAR  PURPOSE. For details, see
// the GNU AGPL at: http://www.gnu.org/licenses/agpl-3.0.html
//
// You can contact Ascensio System SIA at Lubanas st. 125a-25, Riga, Latvia, EU, LV-1021.
//
// The  interactive user interfaces in modified source and object code versions of the Program must
// display Appropriate Legal Notices, as required under Section 5 of the GNU AGPL version 3.
//
// Pursuant to Section 7(b) of the License you must retain the original Product logo when
// distributing the program. Pursuant to Section 7(e) we decline to grant you any rights under
// trademark law for use of our trademarks.
//
// All the Product's GUI elements, including illustrations and icon sets, as well as technical writing
// content are licensed under the terms of the Creative Commons Attribution-ShareAlike 4.0
// International. See the License terms at http://creativecommons.org/licenses/by-sa/4.0/legalcode

import React, { useState, useEffect, useCallback } from "react";
import { inject, observer } from "mobx-react";
import { useTranslation } from "react-i18next";
import isEqual from "lodash/isEqual";
import { EditRoomDialog } from "../dialogs";
import { Encoder } from "@docspace/shared/utils/encoder";
import { getRoomInfo, getWatermarkSettings } from "@docspace/shared/api/rooms";
import { toastr } from "@docspace/shared/components/toast";
import { RoomsType } from "@docspace/shared/enums";

const EditRoomEvent = ({
  addActiveItems,
  setActiveFolders,

  visible,
  onClose,
  item,

  editRoom,
  addTagsToRoom,
  removeTagsFromRoom,

  createTag,
  fetchTags,

  getThirdPartyIcon,

  calculateRoomLogoParams,
  uploadRoomLogo,
  setFolder,
  getFolderIndex,
  updateFolder,

  removeLogoFromRoom,
  addLogoToRoom,

  currentFolderId,
  updateCurrentFolder,
  setCreateRoomDialogVisible,

  withPaging,

  updateEditedSelectedRoom,
  addDefaultLogoPaths,
  updateLogoPathsCacheBreaker,
  removeLogoPaths,

  updateInfoPanelSelection,
  changeRoomOwner,

  defaultRoomsQuota,
  isDefaultRoomsQuotaSet,
  changeRoomLifetime,
  setInitialWatermarks,
  getWatermarkRequest,
  watermarksSettings,
  isNotWatermarkSet,
  editRoomSettings,
  isEqualWatermarkChanges,
  onSaveRoomLogo,
  uploadedFile,
  updateRoom,
  cover,
  setRoomLogoCover,
}) => {
  const { t } = useTranslation(["CreateEditRoomDialog", "Common", "Files"]);

  const [fetchedTags, setFetchedTags] = useState([]);
  const [fetchedImage, setFetchedImage] = useState(null);
  const [isLoading, setIsLoading] = useState(false);
  const [isInitLoading, setIsInitLoading] = useState(false);

  const startTags = Object.values(item.tags);
  const startObjTags = startTags.map((tag, i) => ({ id: i, name: tag }));

  const fetchedRoomParams = {
    title: item.title,
    type: item.roomType,
    tags: startObjTags,
    isThirdparty: !!item.providerKey,
    storageLocation: {
      title: item.title,
      parentId: item.parentId,
      providerKey: item.providerKey,
      iconSrc: getThirdPartyIcon(item.providerKey),
    },
    isPrivate: false,
    icon: {
      uploadedFile: item.logo.original,
      tmpFile: "",
      x: 0.5,
      y: 0.5,
      zoom: 1,
    },
    roomOwner: item.createdBy,
<<<<<<< HEAD
    canChangeRoomOwner: item?.security?.ChangeOwner || false,
=======
    indexing: item.indexing,
    lifetime: item.lifetime,
    denyDownload: item.denyDownload,
>>>>>>> 0d33e571

    ...(isDefaultRoomsQuotaSet && {
      quota: item.quotaLimit,
    }),
  };

  const onSave = async (roomParams) => {
    const quotaLimit = roomParams?.quota || item.quotaLimit;

    const editRoomParams = {
      title: roomParams.title || t("Common:NewRoom"),
      ...(isDefaultRoomsQuotaSet && {
        quota: +quotaLimit,
      }),
    };

    const isTitleChanged = roomParams?.title !== item.title;
    const isQuotaChanged = quotaLimit !== item.quotaLimit;
    const isOwnerChanged = roomParams?.roomOwner?.id !== item.createdBy.id;
    const lifetimeChanged = !isEqual(roomParams.lifetime, item.lifetime);
    const denyDownloadChanged = roomParams?.denyDownload !== item.denyDownload;
    const indexingChanged = roomParams?.indexing !== item.indexing;

    const tags = roomParams.tags.map((tag) => tag.name);
    const newTags = roomParams.tags.filter((t) => t.isNew).map((t) => t.name);
    const removedTags = startTags.filter((sT) => !tags.includes(sT));

    let room = null;

    try {
      setIsLoading(true);

      room =
        isTitleChanged || isQuotaChanged
          ? await editRoom(item.id, editRoomParams)
          : item;
      room.isLogoLoading = true;

      const createTagActions = [];
      for (let i = 0; i < newTags.length; i++) {
        createTagActions.push(createTag(newTags[i]));
      }
      if (!!createTagActions.length) {
        await Promise.all(createTagActions);
      }

      const actions = [];
      if (isOwnerChanged) {
        actions.push(changeRoomOwner(t, roomParams?.roomOwner?.id));
        room.createdBy = {
          ...room.createdBy,
          id: roomParams.roomOwner.id,
          avatarSmall: roomParams.roomOwner.avatar,
          hasAvatar: roomParams.roomOwner.hasAvatar,
          displayName: roomParams.roomOwner.label,
        };
      }

      if (lifetimeChanged) {
        actions.push(changeRoomLifetime(room.id, roomParams.lifetime));
        room.lifetime = roomParams.lifetime;
      }

      if (denyDownloadChanged) {
        actions.push(
          editRoomSettings(room.id, { denyDownload: roomParams.denyDownload }),
        );
        room.denyDownload = roomParams.denyDownload;
      }

      if (indexingChanged) {
        actions.push(
          editRoomSettings(room.id, { indexing: roomParams.indexing }),
        );
        room.indexing = roomParams.indexing;
      }

      if (tags.length) {
        const tagsToAddList = tags.filter((t) => !startTags.includes(t));
        actions.push(addTagsToRoom(room.id, tagsToAddList));
        room.tags = tags;
      }

      if (
        !isEqualWatermarkChanges &&
        watermarksSettings &&
        !isNotWatermarkSet(true)
      ) {
        const request = getWatermarkRequest(room, watermarksSettings);

        actions.push(request);
      }

      if (removedTags.length) {
        actions.push(removeTagsFromRoom(room.id, removedTags));
        room.tags = tags;
      }

      if (!!actions.length) {
        await Promise.all(actions);
      }

      if (!!item.logo.original && !roomParams.icon.uploadedFile) {
        room = await removeLogoFromRoom(room.id);
      }

      if (cover) {
        setRoomLogoCover(room.id);
      } else if (uploadedFile) {
        updateRoom(item, {
          ...room,
          logo: { big: item.logo.original },
        });

        addActiveItems(null, [room.id]);

        await onSaveRoomLogo(room.id, roomParams.icon, item, true);
      } else {
        !withPaging &&
          updateRoom(item, {
            ...room,
          });
        // updateInfoPanelSelection();
      }
    } catch (err) {
      console.log(err);
    } finally {
      const isEditCurrentFolder = item.id === currentFolderId;
      const needTableContentUpdate =
        (indexingChanged && isEditCurrentFolder) || withPaging;

      if (needTableContentUpdate)
        await updateCurrentFolder(null, currentFolderId);

      if (isEditCurrentFolder) {
        updateEditedSelectedRoom({
          title: editRoomParams.title,
          tags,
          lifetime: roomParams.lifetime,
          indexing: roomParams.indexing,
          denyDownload: roomParams.denyDownload,
        });
        if (item.logo.original && !roomParams.icon.uploadedFile) {
          removeLogoPaths();
          // updateInfoPanelSelection();
        } else if (!item.logo.original && roomParams.icon.uploadedFile)
          addDefaultLogoPaths();
        else if (item.logo.original && roomParams.icon.uploadedFile)
          updateLogoPathsCacheBreaker();
      }

      //updateInfoPanelSelection(room);
      setIsLoading(false);
      onClose();
    }
  };

  const fetchLogoAction = useCallback(async (logo) => {
    const imgExst = logo.slice(".")[1];
    const file = await fetch(logo)
      .then((res) => res.arrayBuffer())
      .then(
        (buf) =>
          new File([buf], "fetchedFile", {
            type: `image/${imgExst}`,
          }),
      );
    setFetchedImage(file);
  }, []);

  useEffect(() => {
    setCreateRoomDialogVisible(true);
    setIsInitLoading(true);

    const logo = item?.logo?.original ? item.logo.original : "";

    const requests = [fetchTags()];

    if (item?.roomType === RoomsType.VirtualDataRoom)
      requests.push(getWatermarkSettings(item.id));

    if (logo) requests.push(fetchLogoAction);

    const fetchInfo = async () => {
      const [tags, watermarks] = await Promise.all(requests);

      setFetchedTags(tags);

      setInitialWatermarks(watermarks);

      setIsInitLoading(false);
    };

    fetchInfo();

    return () => setCreateRoomDialogVisible(false);
  }, []);

  return (
    <EditRoomDialog
      t={t}
      visible={visible}
      onClose={onClose}
      fetchedRoomParams={fetchedRoomParams}
      onSave={onSave}
      fetchedTags={fetchedTags}
      fetchedImage={fetchedImage}
      isLoading={isLoading}
      isInitLoading={isInitLoading}
      cover={cover}
    />
  );
};

export default inject(
  ({
    settingsStore,
    filesStore,
    tagsStore,
    filesActionsStore,
    selectedFolderStore,
    dialogsStore,
    filesSettingsStore,
    infoPanelStore,
    currentQuotaStore,
    createEditRoomStore,
    avatarEditorDialogStore,
  }) => {
    const {
      editRoom,
      addTagsToRoom,
      removeTagsFromRoom,
      calculateRoomLogoParams,
      uploadRoomLogo,
      setFolder,
      getFolderIndex,
      updateFolder,
      addLogoToRoom,
      removeLogoFromRoom,
      addActiveItems,
      setActiveFolders,
      updateRoom,
    } = filesStore;

    const { uploadedFile, onSaveRoomLogo } = avatarEditorDialogStore;

    const { createTag, fetchTags } = tagsStore;
    const {
      id: currentFolderId,
      updateEditedSelectedRoom,
      addDefaultLogoPaths,
      removeLogoPaths,
      updateLogoPathsCacheBreaker,
    } = selectedFolderStore;
    const {
      updateCurrentFolder,
      changeRoomOwner,
      changeRoomLifetime,
      editRoomSettings,
    } = filesActionsStore;
    const { getThirdPartyIcon } = filesSettingsStore.thirdPartyStore;
    const { setCreateRoomDialogVisible, cover, setRoomLogoCover } =
      dialogsStore;
    const { withPaging } = settingsStore;
    const { updateInfoPanelSelection } = infoPanelStore;

    const { defaultRoomsQuota, isDefaultRoomsQuotaSet } = currentQuotaStore;
    const {
      setInitialWatermarks,
      watermarksSettings,
      isNotWatermarkSet,
      getWatermarkRequest,
      isEqualWatermarkChanges,
    } = createEditRoomStore;

    return {
      defaultRoomsQuota,
      isDefaultRoomsQuotaSet,
      addActiveItems,
      setActiveFolders,

      editRoom,
      addTagsToRoom,
      removeTagsFromRoom,

      createTag,
      fetchTags,

      getThirdPartyIcon,

      calculateRoomLogoParams,
      setFolder,
      getFolderIndex,
      updateFolder,
      uploadRoomLogo,
      removeLogoFromRoom,
      addLogoToRoom,

      currentFolderId,
      updateCurrentFolder,

      withPaging,
      setCreateRoomDialogVisible,

      updateEditedSelectedRoom,
      addDefaultLogoPaths,
      updateLogoPathsCacheBreaker,
      removeLogoPaths,

      updateInfoPanelSelection,
      changeRoomOwner,
      changeRoomLifetime,
      setInitialWatermarks,
      watermarksSettings,
      isNotWatermarkSet,
      getWatermarkRequest,
      editRoomSettings,
      isEqualWatermarkChanges,

      setRoomLogoCover,
      uploadedFile,
      onSaveRoomLogo,
      updateRoom,
      cover,
    };
  },
)(observer(EditRoomEvent));<|MERGE_RESOLUTION|>--- conflicted
+++ resolved
@@ -119,13 +119,10 @@
       zoom: 1,
     },
     roomOwner: item.createdBy,
-<<<<<<< HEAD
     canChangeRoomOwner: item?.security?.ChangeOwner || false,
-=======
     indexing: item.indexing,
     lifetime: item.lifetime,
     denyDownload: item.denyDownload,
->>>>>>> 0d33e571
 
     ...(isDefaultRoomsQuotaSet && {
       quota: item.quotaLimit,
