--- conflicted
+++ resolved
@@ -1,34 +1,30 @@
-﻿<Project Sdk="Microsoft.NET.Sdk">
-
-  <PropertyGroup>
-    <TargetFramework>netstandard2.1</TargetFramework>
-    <ApplicationIcon />
-    <OutputType>Library</OutputType>
-    <StartupObject />
-  </PropertyGroup>
-
-  <PropertyGroup Condition="'$(Configuration)|$(Platform)'=='Release|AnyCPU'">
-    <DebugType>none</DebugType>
-    <DebugSymbols>false</DebugSymbols>
-    <NoWarn>1701;1702;NU1701</NoWarn>
-  </PropertyGroup>
-
-  <ItemGroup>
-<<<<<<< HEAD
-    <PackageReference Include="Grpc.Tools" Version="2.23.0">
-=======
-    <PackageReference Include="Grpc.Tools" Version="2.24.0-pre1">
->>>>>>> 152c5d96
-      <PrivateAssets>all</PrivateAssets>
-      <IncludeAssets>runtime; build; native; contentfiles; analyzers; buildtransitive</IncludeAssets>
-    </PackageReference>
-  </ItemGroup>
-
-  <ItemGroup>
-    <ProjectReference Include="..\ASC.Common\ASC.Common.csproj" />
-    <ProjectReference Include="..\ASC.Core.Common\ASC.Core.Common.csproj" />
-  </ItemGroup>
-  <ItemGroup>
-    <Protobuf Include="protos\IPRestrictionItem.proto" />
-  </ItemGroup>
-</Project>
+﻿<Project Sdk="Microsoft.NET.Sdk">
+
+  <PropertyGroup>
+    <TargetFramework>netstandard2.1</TargetFramework>
+    <ApplicationIcon />
+    <OutputType>Library</OutputType>
+    <StartupObject />
+  </PropertyGroup>
+
+  <PropertyGroup Condition="'$(Configuration)|$(Platform)'=='Release|AnyCPU'">
+    <DebugType>none</DebugType>
+    <DebugSymbols>false</DebugSymbols>
+    <NoWarn>1701;1702;NU1701</NoWarn>
+  </PropertyGroup>
+
+  <ItemGroup>
+    <PackageReference Include="Grpc.Tools" Version="2.24.0-pre1">
+      <PrivateAssets>all</PrivateAssets>
+      <IncludeAssets>runtime; build; native; contentfiles; analyzers; buildtransitive</IncludeAssets>
+    </PackageReference>
+  </ItemGroup>
+
+  <ItemGroup>
+    <ProjectReference Include="..\ASC.Common\ASC.Common.csproj" />
+    <ProjectReference Include="..\ASC.Core.Common\ASC.Core.Common.csproj" />
+  </ItemGroup>
+  <ItemGroup>
+    <Protobuf Include="protos\IPRestrictionItem.proto" />
+  </ItemGroup>
+</Project>