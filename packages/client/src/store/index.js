import {
  authStore,
  userStore,
  tfaStore,
  bannerStore,
  currentTariffStatusStore,
  currentQuotaStore,
  paymentQuotasStore,
  settingsStore,
} from "@docspace/shared/store";

import PaymentStore from "./PaymentStore";
import WizardStore from "./WizardStore";
import SettingsSetupStore from "./SettingsSetupStore";
import ConfirmStore from "./ConfirmStore";
import BackupStore from "./BackupStore";
import CommonStore from "./CommonStore";

import ProfileActionsStore from "./ProfileActionsStore";
import SsoFormStore from "./SsoFormStore";

import FilesStore from "./FilesStore";
import SelectedFolderStore from "./SelectedFolderStore";
import TreeFoldersStore from "./TreeFoldersStore";
import thirdPartyStore from "./ThirdPartyStore";
import FilesSettingsStore from "./FilesSettingsStore";
import FilesActionsStore from "./FilesActionsStore";
import MediaViewerDataStore from "./MediaViewerDataStore";
import UploadDataStore from "./UploadDataStore";
import SecondaryProgressDataStore from "./SecondaryProgressDataStore";
import PrimaryProgressDataStore from "./PrimaryProgressDataStore";

import VersionHistoryStore from "./VersionHistoryStore";
import DialogsStore from "./DialogsStore";
import filesSelectorInput from "./FilesSelectorInput";
import ContextOptionsStore from "./ContextOptionsStore";
import HotkeyStore from "./HotkeyStore";

import TagsStore from "./TagsStore";
import PeopleStore from "./PeopleStore";
import OformsStore from "./OformsStore";

import AccessRightsStore from "./AccessRightsStore";
import TableStore from "./TableStore";
import CreateEditRoomStore from "./CreateEditRoomStore";
import PublicRoomStore from "./PublicRoomStore";

import WebhooksStore from "./WebhooksStore";
import ClientLoadingStore from "./ClientLoadingStore";

import PluginStore from "./PluginStore";
import InfoPanelStore from "./InfoPanelStore";

const selectedFolderStore = new SelectedFolderStore(settingsStore);

const pluginStore = new PluginStore(
  settingsStore,
  selectedFolderStore,
  userStore,
);

const paymentStore = new PaymentStore(
  userStore,
  currentTariffStatusStore,
  currentQuotaStore,
  paymentQuotasStore,
);
const wizardStore = new WizardStore();
const setupStore = new SettingsSetupStore(tfaStore, authStore, settingsStore);
const confirmStore = new ConfirmStore();
const backupStore = new BackupStore();
const commonStore = new CommonStore(settingsStore);

const ssoStore = new SsoFormStore();

const tagsStore = new TagsStore();

const publicRoomStore = new PublicRoomStore();

const infoPanelStore = new InfoPanelStore(userStore);

const treeFoldersStore = new TreeFoldersStore(
  selectedFolderStore,
  settingsStore,
  publicRoomStore,
);

const clientLoadingStore = new ClientLoadingStore();

const filesSettingsStore = new FilesSettingsStore(
  thirdPartyStore,
  treeFoldersStore,
  publicRoomStore,
  pluginStore,
  authStore,
  settingsStore,
);

const accessRightsStore = new AccessRightsStore(
  authStore,
  selectedFolderStore,
  userStore,
);

const filesStore = new FilesStore(
  authStore,
  selectedFolderStore,
  treeFoldersStore,
  filesSettingsStore,
  thirdPartyStore,
  accessRightsStore,
  clientLoadingStore,
  pluginStore,
  publicRoomStore,
  infoPanelStore,
  userStore,
  currentTariffStatusStore,
  settingsStore,
);

const mediaViewerDataStore = new MediaViewerDataStore(
  filesStore,
  publicRoomStore,
);

const oformsStore = new OformsStore(settingsStore, infoPanelStore, userStore);

const secondaryProgressDataStore = new SecondaryProgressDataStore();
const primaryProgressDataStore = new PrimaryProgressDataStore();
const versionHistoryStore = new VersionHistoryStore(filesStore, settingsStore);

const dialogsStore = new DialogsStore(
  authStore,
  treeFoldersStore,
  filesStore,
  selectedFolderStore,
  versionHistoryStore,
  infoPanelStore,
);

const peopleStore = new PeopleStore(
  authStore,
  setupStore,
  accessRightsStore,
  dialogsStore,
  infoPanelStore,
  userStore,
  tfaStore,
  settingsStore,
);

const uploadDataStore = new UploadDataStore(
  settingsStore,
  treeFoldersStore,
  selectedFolderStore,
  filesStore,
  secondaryProgressDataStore,
  primaryProgressDataStore,
  dialogsStore,
  filesSettingsStore,
);

const filesActionsStore = new FilesActionsStore(
  settingsStore,
  uploadDataStore,
  treeFoldersStore,
  filesStore,
  selectedFolderStore,
  filesSettingsStore,
  dialogsStore,
  mediaViewerDataStore,
  accessRightsStore,
  clientLoadingStore,
  publicRoomStore,
  pluginStore,
  infoPanelStore,
  userStore,
  currentTariffStatusStore,
<<<<<<< HEAD
  peopleStore,
=======
>>>>>>> c08c059f
);

const contextOptionsStore = new ContextOptionsStore(
  settingsStore,
  dialogsStore,
  filesActionsStore,
  filesStore,
  mediaViewerDataStore,
  treeFoldersStore,
  uploadDataStore,
  versionHistoryStore,
  filesSettingsStore,
  selectedFolderStore,
  publicRoomStore,
  oformsStore,
  pluginStore,
  infoPanelStore,
  currentTariffStatusStore,
  userStore,
);

const hotkeyStore = new HotkeyStore(
  filesStore,
  dialogsStore,
  filesSettingsStore,
  filesActionsStore,
  treeFoldersStore,
  uploadDataStore,
  selectedFolderStore,
);

const profileActionsStore = new ProfileActionsStore(
  authStore,
  filesStore,
  peopleStore,
  treeFoldersStore,
  selectedFolderStore,
  pluginStore,
  userStore,
  settingsStore,
);

peopleStore.profileActionsStore = profileActionsStore;

const tableStore = new TableStore(
  authStore,
  treeFoldersStore,
  userStore,
  settingsStore
);

infoPanelStore.filesSettingsStore = filesSettingsStore;
infoPanelStore.filesStore = filesStore;
infoPanelStore.peopleStore = peopleStore;
infoPanelStore.selectedFolderStore = selectedFolderStore;
infoPanelStore.treeFoldersStore = treeFoldersStore;
infoPanelStore.publicRoomStore = publicRoomStore;

const createEditRoomStore = new CreateEditRoomStore(
  filesStore,
  filesActionsStore,
  selectedFolderStore,
  tagsStore,
  thirdPartyStore,
  settingsStore,
  infoPanelStore,
  currentQuotaStore,
  clientLoadingStore,
);

const webhooksStore = new WebhooksStore(settingsStore);

const store = {
  authStore,
  userStore,
  tfaStore,
  bannerStore,
  currentTariffStatusStore,
  currentQuotaStore,
  paymentQuotasStore,
  settingsStore,

  paymentStore,
  wizardStore,
  setup: setupStore,
  confirm: confirmStore,
  backup: backupStore,
  common: commonStore,
  infoPanelStore,
  ssoStore,
  profileActionsStore,

  filesStore,

  filesSettingsStore,
  mediaViewerDataStore,
  versionHistoryStore,
  uploadDataStore,
  dialogsStore,
  treeFoldersStore,
  selectedFolderStore,
  filesActionsStore,
  filesSelectorInput,
  contextOptionsStore,
  hotkeyStore,

  oformsStore,
  tableStore,

  tagsStore,

  peopleStore,

  accessRightsStore,
  createEditRoomStore,

  webhooksStore,
  clientLoadingStore,
  publicRoomStore,

  pluginStore,
};

export default store;<|MERGE_RESOLUTION|>--- conflicted
+++ resolved
@@ -176,10 +176,7 @@
   infoPanelStore,
   userStore,
   currentTariffStatusStore,
-<<<<<<< HEAD
   peopleStore,
-=======
->>>>>>> c08c059f
 );
 
 const contextOptionsStore = new ContextOptionsStore(
@@ -228,7 +225,7 @@
   authStore,
   treeFoldersStore,
   userStore,
-  settingsStore
+  settingsStore,
 );
 
 infoPanelStore.filesSettingsStore = filesSettingsStore;
