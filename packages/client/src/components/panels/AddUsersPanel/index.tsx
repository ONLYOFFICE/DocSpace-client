--- conflicted
+++ resolved
@@ -197,14 +197,11 @@
 
   invitedUsers,
   disableDisabledUsers,
-<<<<<<< HEAD
   infoText,
   withInfo,
   withInfoBadge,
   setActiveTabId: setActiveTabIdProp,
-=======
   checkIfUserInvited,
->>>>>>> bc2d7792
 }: AddUsersPanelProps) => {
   const theme = useTheme();
   const { t } = useTranslation([
