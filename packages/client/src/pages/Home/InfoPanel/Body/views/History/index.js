--- conflicted
+++ resolved
@@ -19,8 +19,6 @@
   checkAndOpenLocationAction,
   openUser,
   isVisitor,
-<<<<<<< HEAD
-=======
   isCollaborator,
   searchTitleOpenLocation,
   itemOpenLocation,
@@ -28,7 +26,6 @@
   getFolderInfo,
   getFileInfo,
   setSelectionFiles,
->>>>>>> ccc6c3f5
 }) => {
   const [history, setHistory] = useState(null);
   const [showLoader, setShowLoader] = useState(false);
@@ -167,8 +164,6 @@
     checkAndOpenLocationAction,
     openUser,
     isVisitor,
-<<<<<<< HEAD
-=======
     isCollaborator,
     searchTitleOpenLocation,
     itemOpenLocation,
@@ -176,6 +171,5 @@
     getFolderInfo,
     getFileInfo,
     setSelectionFiles,
->>>>>>> ccc6c3f5
   };
 })(withTranslation(["InfoPanel", "Common", "Translations"])(observer(History)));