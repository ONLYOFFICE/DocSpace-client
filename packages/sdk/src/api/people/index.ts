--- conflicted
+++ resolved
@@ -41,15 +41,8 @@
 
     if (!authToken) return;
 
-<<<<<<< HEAD
-  const [req] = await createRequest([`/people/@self`], [["", ""]], "GET");
-  const res = await fetch(req, { next: { revalidate: 300 } });
-=======
     const [req] = await createRequest([`/people/@self`], [["", ""]], "GET");
-    const res = IS_TEST
-      ? selfHandler()
-      : await fetch(req, { next: { revalidate: 300 } });
->>>>>>> f03c97db
+    const res = await fetch(req, { next: { revalidate: 300 } });
 
     if (res.status === 401 || !res.ok) {
       logger.error(`GET /people/@self failed: ${res.status}`);
