// (c) Copyright Ascensio System SIA 2010-2022
//
// This program is a free software product.
// You can redistribute it and/or modify it under the terms
// of the GNU Affero General Public License (AGPL) version 3 as published by the Free Software
// Foundation. In accordance with Section 7(a) of the GNU AGPL its Section 15 shall be amended
// to the effect that Ascensio System SIA expressly excludes the warranty of non-infringement of
// any third-party rights.
//
// This program is distributed WITHOUT ANY WARRANTY, without even the implied warranty
// of MERCHANTABILITY or FITNESS FOR A PARTICULAR  PURPOSE. For details, see
// the GNU AGPL at: http://www.gnu.org/licenses/agpl-3.0.html
//
// You can contact Ascensio System SIA at Lubanas st. 125a-25, Riga, Latvia, EU, LV-1021.
//
// The  interactive user interfaces in modified source and object code versions of the Program must
// display Appropriate Legal Notices, as required under Section 5 of the GNU AGPL version 3.
//
// Pursuant to Section 7(b) of the License you must retain the original Product logo when
// distributing the program. Pursuant to Section 7(e) we decline to grant you any rights under
// trademark law for use of our trademarks.
//
// All the Product's GUI elements, including illustrations and icon sets, as well as technical writing
// content are licensed under the terms of the Creative Commons Attribution-ShareAlike 4.0
// International. See the License terms at http://creativecommons.org/licenses/by-sa/4.0/legalcode

namespace ASC.Files.Core.ApiModels.ResponseDto;

/// <summary>
/// </summary>
public class FolderDto<T> : FileEntryDto<T>
{
    /// <summary>Parent folder ID</summary>
    /// <type>System.Int32, System</type>
    public T ParentId { get; set; }

    /// <summary>Number of files</summary>
    /// <type>System.Int32, System</type>
    public int FilesCount { get; set; }

    /// <summary>Number of folders</summary>
    /// <type>System.Int32, System</type>
    public int FoldersCount { get; set; }

    /// <summary>Specifies if a folder is shareable or not</summary>
    /// <type>System.Nullable{System.Boolean}, System</type>
    public bool? IsShareable { get; set; }

    /// <summary>Specifies if a folder is favorite or not</summary>
    /// <type>System.Nullable{System.Boolean}, System</type>
    public bool? IsFavorite { get; set; }

    /// <summary>Number for a new folder</summary>
    /// <type>System.Int32, System</type>
    public int New { get; set; }

    /// <summary>Specifies if a folder is muted or not</summary>
    /// <type>System.Boolean, System</type>
    public bool Mute { get; set; }

    /// <summary>List of tags</summary>
    /// <type>System.Collections.Generic.IEnumerable{System.String}, System.Collections.Generic</type>
    public IEnumerable<string> Tags { get; set; }

    /// <summary>Logo</summary>
    /// <type>ASC.Files.Core.VirtualRooms.Logo, ASC.Files.Core</type>
    public Logo Logo { get; set; }

    /// <summary>Specifies if a folder is pinned or not</summary>
    /// <type>System.Boolean, System</type>
    public bool Pinned { get; set; }

    /// <summary>Room type</summary>
    /// <type>System.Nullable{ASC.Files.Core.ApiModels.RequestDto.RoomType}, System</type>
    public RoomType? RoomType { get; set; }
<<<<<<< HEAD
    public FolderType? Type { get; set; }

    public List<BoardRolesDto> RoleQueue { get; set; }

=======

    /// <summary>Specifies if a folder is private or not</summary>
    /// <type>System.Boolean, System</type>
>>>>>>> 0c94da69
    public bool Private { get; set; }

    protected internal override FileEntryType EntryType { get => FileEntryType.Folder; }

    public FolderDto() { }

    public static FolderDto<int> GetSample()
    {
        return new FolderDto<int>
        {
            Access = FileShare.ReadWrite,
            //Updated = ApiDateTime.GetSample(),
            //Created = ApiDateTime.GetSample(),
            //CreatedBy = EmployeeWraper.GetSample(),
            Id = 10,
            RootFolderType = FolderType.BUNCH,
            Shared = false,
            Title = "Some titile",
            //UpdatedBy = EmployeeWraper.GetSample(),
            FilesCount = 5,
            FoldersCount = 7,
            ParentId = 10,
            IsShareable = null,
            IsFavorite = null
        };
    }
}

[Scope]
public class FolderDtoHelper : FileEntryDtoHelper
{
    private readonly AuthContext _authContext;
    private readonly IDaoFactory _daoFactory;
    private readonly GlobalFolderHelper _globalFolderHelper;
    private readonly RoomLogoManager _roomLogoManager;
    private readonly RoomsNotificationSettingsHelper _roomsNotificationSettingsHelper;
    private readonly BadgesSettingsHelper _badgesSettingsHelper;
    private readonly EmployeeDtoHelper _employeeDtoHelper;

    public FolderDtoHelper(
        ApiDateTimeHelper apiDateTimeHelper,
        EmployeeDtoHelper employeeWrapperHelper,
        AuthContext authContext,
        IDaoFactory daoFactory,
        FileSecurity fileSecurity,
        GlobalFolderHelper globalFolderHelper,
        FileSharingHelper fileSharingHelper,
        RoomLogoManager roomLogoManager,
        BadgesSettingsHelper badgesSettingsHelper,
        RoomsNotificationSettingsHelper roomsNotificationSettingsHelper,
        EmployeeDtoHelper employeeDtoHelper)
        : base(apiDateTimeHelper, employeeWrapperHelper, fileSharingHelper, fileSecurity)
    {
        _authContext = authContext;
        _daoFactory = daoFactory;
        _globalFolderHelper = globalFolderHelper;
        _roomLogoManager = roomLogoManager;
        _roomsNotificationSettingsHelper = roomsNotificationSettingsHelper;
        _badgesSettingsHelper = badgesSettingsHelper;
        _employeeDtoHelper = employeeDtoHelper;
    }

    public async Task<FolderDto<T>> GetAsync<T>(Folder<T> folder, List<Tuple<FileEntry<T>, bool>> folders = null)
    {
        var result = await GetFolderWrapperAsync(folder);

        result.ParentId = folder.ParentId;

        if (DocSpaceHelper.IsRoom(folder.FolderType))
        {
            if (folder.Tags == null)
            {
                var tagDao = _daoFactory.GetTagDao<T>();

                result.Tags = await tagDao.GetTagsAsync(TagType.Custom, new[] { folder }).Select(t => t.Name).ToListAsync();
            }
            else
            {
                result.Tags = folder.Tags.Select(t => t.Name);
            }

            result.Logo = await _roomLogoManager.GetLogoAsync(folder);
            result.RoomType = DocSpaceHelper.GetRoomType(folder.FolderType);

            if (folder.ProviderEntry && folder.RootFolderType is FolderType.VirtualRooms)
            {
                result.ParentId = IdConverter.Convert<T>(await _globalFolderHelper.GetFolderVirtualRooms());

                var isMuted = _roomsNotificationSettingsHelper.CheckMuteForRoom(result.Id.ToString());
                result.Mute = isMuted;
            }
        }
        else
        {

            result.Type = folder.FolderType;

            var boardRoleDao = _daoFactory.GetBoardRoleDao<T>();

            var roles = await boardRoleDao.GetBoardRolesAsync(folder.Id).ToListAsync();

            var boardRolesDto = new List<BoardRolesDto>();
            foreach ( var role in roles.OrderBy(r => r.QueueNumber))
            {
                boardRolesDto.Add(new BoardRolesDto
                {
                    Id = role.RoleId,
                    Title = role.Title,
                    Color  = role.Color,
                    Badge = 0, //TODO
                    QueueNumber = role.QueueNumber,
                    Type = role.Type,
                    Assigned = role.AssignedTo != Guid.Empty ? await _employeeDtoHelper.GetAsync(role.AssignedTo) : null
                });
            }

            result.RoleQueue = boardRolesDto;
        }

        if (folder.RootFolderType == FolderType.USER
            && !Equals(folder.RootCreateBy, _authContext.CurrentAccount.ID))
        {
            result.RootFolderType = FolderType.SHARE;

            var folderDao = _daoFactory.GetFolderDao<T>();
            FileEntry<T> parentFolder;

            if (folders != null)
            {
                var folderWithRight = folders.FirstOrDefault(f => f.Item1.Id.Equals(folder.ParentId));
                if (folderWithRight == null || !folderWithRight.Item2)
                {
                    result.ParentId = await _globalFolderHelper.GetFolderShareAsync<T>();
                }
            }
            else
            {
                parentFolder = await folderDao.GetFolderAsync(folder.ParentId);
                var canRead = await _fileSecurity.CanReadAsync(parentFolder);
                if (!canRead)
                {
                    result.ParentId = await _globalFolderHelper.GetFolderShareAsync<T>();
                }
            }
        }

        return result;
    }

    private async Task<FolderDto<T>> GetFolderWrapperAsync<T>(Folder<T> folder)
    {
        var newBadges = folder.NewForMe;

        if (folder.RootFolderType == FolderType.VirtualRooms)
        {
            var isEnabledBadges = await _badgesSettingsHelper.GetEnabledForCurrentUserAsync();

            if (!isEnabledBadges)
            {
                newBadges = 0;
            }
        }

        var result = await GetAsync<FolderDto<T>, T>(folder);
        result.FilesCount = folder.FilesCount;
        result.FoldersCount = folder.FoldersCount;
        result.IsShareable = folder.Shareable.NullIfDefault();
        result.IsFavorite = folder.IsFavorite.NullIfDefault();
        result.New = newBadges;
        result.Pinned = folder.Pinned;
        result.Private = folder.Private;

        return result;
    }
}
<|MERGE_RESOLUTION|>--- conflicted
+++ resolved
@@ -1,260 +1,257 @@
-// (c) Copyright Ascensio System SIA 2010-2022
-//
-// This program is a free software product.
-// You can redistribute it and/or modify it under the terms
-// of the GNU Affero General Public License (AGPL) version 3 as published by the Free Software
-// Foundation. In accordance with Section 7(a) of the GNU AGPL its Section 15 shall be amended
-// to the effect that Ascensio System SIA expressly excludes the warranty of non-infringement of
-// any third-party rights.
-//
-// This program is distributed WITHOUT ANY WARRANTY, without even the implied warranty
-// of MERCHANTABILITY or FITNESS FOR A PARTICULAR  PURPOSE. For details, see
-// the GNU AGPL at: http://www.gnu.org/licenses/agpl-3.0.html
-//
-// You can contact Ascensio System SIA at Lubanas st. 125a-25, Riga, Latvia, EU, LV-1021.
-//
-// The  interactive user interfaces in modified source and object code versions of the Program must
-// display Appropriate Legal Notices, as required under Section 5 of the GNU AGPL version 3.
-//
-// Pursuant to Section 7(b) of the License you must retain the original Product logo when
-// distributing the program. Pursuant to Section 7(e) we decline to grant you any rights under
-// trademark law for use of our trademarks.
-//
-// All the Product's GUI elements, including illustrations and icon sets, as well as technical writing
-// content are licensed under the terms of the Creative Commons Attribution-ShareAlike 4.0
-// International. See the License terms at http://creativecommons.org/licenses/by-sa/4.0/legalcode
-
-namespace ASC.Files.Core.ApiModels.ResponseDto;
-
-/// <summary>
-/// </summary>
-public class FolderDto<T> : FileEntryDto<T>
-{
-    /// <summary>Parent folder ID</summary>
-    /// <type>System.Int32, System</type>
-    public T ParentId { get; set; }
-
-    /// <summary>Number of files</summary>
-    /// <type>System.Int32, System</type>
-    public int FilesCount { get; set; }
-
-    /// <summary>Number of folders</summary>
-    /// <type>System.Int32, System</type>
-    public int FoldersCount { get; set; }
-
-    /// <summary>Specifies if a folder is shareable or not</summary>
-    /// <type>System.Nullable{System.Boolean}, System</type>
-    public bool? IsShareable { get; set; }
-
-    /// <summary>Specifies if a folder is favorite or not</summary>
-    /// <type>System.Nullable{System.Boolean}, System</type>
-    public bool? IsFavorite { get; set; }
-
-    /// <summary>Number for a new folder</summary>
-    /// <type>System.Int32, System</type>
-    public int New { get; set; }
-
-    /// <summary>Specifies if a folder is muted or not</summary>
-    /// <type>System.Boolean, System</type>
-    public bool Mute { get; set; }
-
-    /// <summary>List of tags</summary>
-    /// <type>System.Collections.Generic.IEnumerable{System.String}, System.Collections.Generic</type>
-    public IEnumerable<string> Tags { get; set; }
-
-    /// <summary>Logo</summary>
-    /// <type>ASC.Files.Core.VirtualRooms.Logo, ASC.Files.Core</type>
-    public Logo Logo { get; set; }
-
-    /// <summary>Specifies if a folder is pinned or not</summary>
-    /// <type>System.Boolean, System</type>
-    public bool Pinned { get; set; }
-
-    /// <summary>Room type</summary>
-    /// <type>System.Nullable{ASC.Files.Core.ApiModels.RequestDto.RoomType}, System</type>
-    public RoomType? RoomType { get; set; }
-<<<<<<< HEAD
-    public FolderType? Type { get; set; }
-
-    public List<BoardRolesDto> RoleQueue { get; set; }
-
-=======
-
-    /// <summary>Specifies if a folder is private or not</summary>
-    /// <type>System.Boolean, System</type>
->>>>>>> 0c94da69
-    public bool Private { get; set; }
-
-    protected internal override FileEntryType EntryType { get => FileEntryType.Folder; }
-
-    public FolderDto() { }
-
-    public static FolderDto<int> GetSample()
-    {
-        return new FolderDto<int>
-        {
-            Access = FileShare.ReadWrite,
-            //Updated = ApiDateTime.GetSample(),
-            //Created = ApiDateTime.GetSample(),
-            //CreatedBy = EmployeeWraper.GetSample(),
-            Id = 10,
-            RootFolderType = FolderType.BUNCH,
-            Shared = false,
-            Title = "Some titile",
-            //UpdatedBy = EmployeeWraper.GetSample(),
-            FilesCount = 5,
-            FoldersCount = 7,
-            ParentId = 10,
-            IsShareable = null,
-            IsFavorite = null
-        };
-    }
-}
-
-[Scope]
-public class FolderDtoHelper : FileEntryDtoHelper
-{
-    private readonly AuthContext _authContext;
-    private readonly IDaoFactory _daoFactory;
-    private readonly GlobalFolderHelper _globalFolderHelper;
-    private readonly RoomLogoManager _roomLogoManager;
-    private readonly RoomsNotificationSettingsHelper _roomsNotificationSettingsHelper;
-    private readonly BadgesSettingsHelper _badgesSettingsHelper;
-    private readonly EmployeeDtoHelper _employeeDtoHelper;
-
-    public FolderDtoHelper(
-        ApiDateTimeHelper apiDateTimeHelper,
-        EmployeeDtoHelper employeeWrapperHelper,
-        AuthContext authContext,
-        IDaoFactory daoFactory,
-        FileSecurity fileSecurity,
-        GlobalFolderHelper globalFolderHelper,
-        FileSharingHelper fileSharingHelper,
-        RoomLogoManager roomLogoManager,
-        BadgesSettingsHelper badgesSettingsHelper,
-        RoomsNotificationSettingsHelper roomsNotificationSettingsHelper,
-        EmployeeDtoHelper employeeDtoHelper)
-        : base(apiDateTimeHelper, employeeWrapperHelper, fileSharingHelper, fileSecurity)
-    {
-        _authContext = authContext;
-        _daoFactory = daoFactory;
-        _globalFolderHelper = globalFolderHelper;
-        _roomLogoManager = roomLogoManager;
-        _roomsNotificationSettingsHelper = roomsNotificationSettingsHelper;
-        _badgesSettingsHelper = badgesSettingsHelper;
-        _employeeDtoHelper = employeeDtoHelper;
-    }
-
-    public async Task<FolderDto<T>> GetAsync<T>(Folder<T> folder, List<Tuple<FileEntry<T>, bool>> folders = null)
-    {
-        var result = await GetFolderWrapperAsync(folder);
-
-        result.ParentId = folder.ParentId;
-
-        if (DocSpaceHelper.IsRoom(folder.FolderType))
-        {
-            if (folder.Tags == null)
-            {
-                var tagDao = _daoFactory.GetTagDao<T>();
-
-                result.Tags = await tagDao.GetTagsAsync(TagType.Custom, new[] { folder }).Select(t => t.Name).ToListAsync();
-            }
-            else
-            {
-                result.Tags = folder.Tags.Select(t => t.Name);
-            }
-
-            result.Logo = await _roomLogoManager.GetLogoAsync(folder);
-            result.RoomType = DocSpaceHelper.GetRoomType(folder.FolderType);
-
-            if (folder.ProviderEntry && folder.RootFolderType is FolderType.VirtualRooms)
-            {
-                result.ParentId = IdConverter.Convert<T>(await _globalFolderHelper.GetFolderVirtualRooms());
-
-                var isMuted = _roomsNotificationSettingsHelper.CheckMuteForRoom(result.Id.ToString());
-                result.Mute = isMuted;
-            }
-        }
-        else
-        {
-
-            result.Type = folder.FolderType;
-
-            var boardRoleDao = _daoFactory.GetBoardRoleDao<T>();
-
-            var roles = await boardRoleDao.GetBoardRolesAsync(folder.Id).ToListAsync();
-
-            var boardRolesDto = new List<BoardRolesDto>();
-            foreach ( var role in roles.OrderBy(r => r.QueueNumber))
-            {
-                boardRolesDto.Add(new BoardRolesDto
-                {
-                    Id = role.RoleId,
-                    Title = role.Title,
-                    Color  = role.Color,
-                    Badge = 0, //TODO
-                    QueueNumber = role.QueueNumber,
-                    Type = role.Type,
-                    Assigned = role.AssignedTo != Guid.Empty ? await _employeeDtoHelper.GetAsync(role.AssignedTo) : null
-                });
-            }
-
-            result.RoleQueue = boardRolesDto;
-        }
-
-        if (folder.RootFolderType == FolderType.USER
-            && !Equals(folder.RootCreateBy, _authContext.CurrentAccount.ID))
-        {
-            result.RootFolderType = FolderType.SHARE;
-
-            var folderDao = _daoFactory.GetFolderDao<T>();
-            FileEntry<T> parentFolder;
-
-            if (folders != null)
-            {
-                var folderWithRight = folders.FirstOrDefault(f => f.Item1.Id.Equals(folder.ParentId));
-                if (folderWithRight == null || !folderWithRight.Item2)
-                {
-                    result.ParentId = await _globalFolderHelper.GetFolderShareAsync<T>();
-                }
-            }
-            else
-            {
-                parentFolder = await folderDao.GetFolderAsync(folder.ParentId);
-                var canRead = await _fileSecurity.CanReadAsync(parentFolder);
-                if (!canRead)
-                {
-                    result.ParentId = await _globalFolderHelper.GetFolderShareAsync<T>();
-                }
-            }
-        }
-
-        return result;
-    }
-
-    private async Task<FolderDto<T>> GetFolderWrapperAsync<T>(Folder<T> folder)
-    {
-        var newBadges = folder.NewForMe;
-
-        if (folder.RootFolderType == FolderType.VirtualRooms)
-        {
-            var isEnabledBadges = await _badgesSettingsHelper.GetEnabledForCurrentUserAsync();
-
-            if (!isEnabledBadges)
-            {
-                newBadges = 0;
-            }
-        }
-
-        var result = await GetAsync<FolderDto<T>, T>(folder);
-        result.FilesCount = folder.FilesCount;
-        result.FoldersCount = folder.FoldersCount;
-        result.IsShareable = folder.Shareable.NullIfDefault();
-        result.IsFavorite = folder.IsFavorite.NullIfDefault();
-        result.New = newBadges;
-        result.Pinned = folder.Pinned;
-        result.Private = folder.Private;
-
-        return result;
-    }
-}
+// (c) Copyright Ascensio System SIA 2010-2022
+//
+// This program is a free software product.
+// You can redistribute it and/or modify it under the terms
+// of the GNU Affero General Public License (AGPL) version 3 as published by the Free Software
+// Foundation. In accordance with Section 7(a) of the GNU AGPL its Section 15 shall be amended
+// to the effect that Ascensio System SIA expressly excludes the warranty of non-infringement of
+// any third-party rights.
+//
+// This program is distributed WITHOUT ANY WARRANTY, without even the implied warranty
+// of MERCHANTABILITY or FITNESS FOR A PARTICULAR  PURPOSE. For details, see
+// the GNU AGPL at: http://www.gnu.org/licenses/agpl-3.0.html
+//
+// You can contact Ascensio System SIA at Lubanas st. 125a-25, Riga, Latvia, EU, LV-1021.
+//
+// The  interactive user interfaces in modified source and object code versions of the Program must
+// display Appropriate Legal Notices, as required under Section 5 of the GNU AGPL version 3.
+//
+// Pursuant to Section 7(b) of the License you must retain the original Product logo when
+// distributing the program. Pursuant to Section 7(e) we decline to grant you any rights under
+// trademark law for use of our trademarks.
+//
+// All the Product's GUI elements, including illustrations and icon sets, as well as technical writing
+// content are licensed under the terms of the Creative Commons Attribution-ShareAlike 4.0
+// International. See the License terms at http://creativecommons.org/licenses/by-sa/4.0/legalcode
+
+namespace ASC.Files.Core.ApiModels.ResponseDto;
+
+/// <summary>
+/// </summary>
+public class FolderDto<T> : FileEntryDto<T>
+{
+    /// <summary>Parent folder ID</summary>
+    /// <type>System.Int32, System</type>
+    public T ParentId { get; set; }
+
+    /// <summary>Number of files</summary>
+    /// <type>System.Int32, System</type>
+    public int FilesCount { get; set; }
+
+    /// <summary>Number of folders</summary>
+    /// <type>System.Int32, System</type>
+    public int FoldersCount { get; set; }
+
+    /// <summary>Specifies if a folder is shareable or not</summary>
+    /// <type>System.Nullable{System.Boolean}, System</type>
+    public bool? IsShareable { get; set; }
+
+    /// <summary>Specifies if a folder is favorite or not</summary>
+    /// <type>System.Nullable{System.Boolean}, System</type>
+    public bool? IsFavorite { get; set; }
+
+    /// <summary>Number for a new folder</summary>
+    /// <type>System.Int32, System</type>
+    public int New { get; set; }
+
+    /// <summary>Specifies if a folder is muted or not</summary>
+    /// <type>System.Boolean, System</type>
+    public bool Mute { get; set; }
+
+    /// <summary>List of tags</summary>
+    /// <type>System.Collections.Generic.IEnumerable{System.String}, System.Collections.Generic</type>
+    public IEnumerable<string> Tags { get; set; }
+
+    /// <summary>Logo</summary>
+    /// <type>ASC.Files.Core.VirtualRooms.Logo, ASC.Files.Core</type>
+    public Logo Logo { get; set; }
+
+    /// <summary>Specifies if a folder is pinned or not</summary>
+    /// <type>System.Boolean, System</type>
+    public bool Pinned { get; set; }
+
+    /// <summary>Room type</summary>
+    /// <type>System.Nullable{ASC.Files.Core.ApiModels.RequestDto.RoomType}, System</type>
+    public RoomType? RoomType { get; set; }
+    public FolderType? Type { get; set; }
+
+    public List<BoardRolesDto> RoleQueue { get; set; }
+
+
+    /// <summary>Specifies if a folder is private or not</summary>
+    /// <type>System.Boolean, System</type>
+    public bool Private { get; set; }
+
+    protected internal override FileEntryType EntryType { get => FileEntryType.Folder; }
+
+    public FolderDto() { }
+
+    public static FolderDto<int> GetSample()
+    {
+        return new FolderDto<int>
+        {
+            Access = FileShare.ReadWrite,
+            //Updated = ApiDateTime.GetSample(),
+            //Created = ApiDateTime.GetSample(),
+            //CreatedBy = EmployeeWraper.GetSample(),
+            Id = 10,
+            RootFolderType = FolderType.BUNCH,
+            Shared = false,
+            Title = "Some titile",
+            //UpdatedBy = EmployeeWraper.GetSample(),
+            FilesCount = 5,
+            FoldersCount = 7,
+            ParentId = 10,
+            IsShareable = null,
+            IsFavorite = null
+        };
+    }
+}
+
+[Scope]
+public class FolderDtoHelper : FileEntryDtoHelper
+{
+    private readonly AuthContext _authContext;
+    private readonly IDaoFactory _daoFactory;
+    private readonly GlobalFolderHelper _globalFolderHelper;
+    private readonly RoomLogoManager _roomLogoManager;
+    private readonly RoomsNotificationSettingsHelper _roomsNotificationSettingsHelper;
+    private readonly BadgesSettingsHelper _badgesSettingsHelper;
+    private readonly EmployeeDtoHelper _employeeDtoHelper;
+
+    public FolderDtoHelper(
+        ApiDateTimeHelper apiDateTimeHelper,
+        EmployeeDtoHelper employeeWrapperHelper,
+        AuthContext authContext,
+        IDaoFactory daoFactory,
+        FileSecurity fileSecurity,
+        GlobalFolderHelper globalFolderHelper,
+        FileSharingHelper fileSharingHelper,
+        RoomLogoManager roomLogoManager,
+        BadgesSettingsHelper badgesSettingsHelper,
+        RoomsNotificationSettingsHelper roomsNotificationSettingsHelper,
+        EmployeeDtoHelper employeeDtoHelper)
+        : base(apiDateTimeHelper, employeeWrapperHelper, fileSharingHelper, fileSecurity)
+    {
+        _authContext = authContext;
+        _daoFactory = daoFactory;
+        _globalFolderHelper = globalFolderHelper;
+        _roomLogoManager = roomLogoManager;
+        _roomsNotificationSettingsHelper = roomsNotificationSettingsHelper;
+        _badgesSettingsHelper = badgesSettingsHelper;
+        _employeeDtoHelper = employeeDtoHelper;
+    }
+
+    public async Task<FolderDto<T>> GetAsync<T>(Folder<T> folder, List<Tuple<FileEntry<T>, bool>> folders = null)
+    {
+        var result = await GetFolderWrapperAsync(folder);
+
+        result.ParentId = folder.ParentId;
+
+        if (DocSpaceHelper.IsRoom(folder.FolderType))
+        {
+            if (folder.Tags == null)
+            {
+                var tagDao = _daoFactory.GetTagDao<T>();
+
+                result.Tags = await tagDao.GetTagsAsync(TagType.Custom, new[] { folder }).Select(t => t.Name).ToListAsync();
+            }
+            else
+            {
+                result.Tags = folder.Tags.Select(t => t.Name);
+            }
+
+            result.Logo = await _roomLogoManager.GetLogoAsync(folder);
+            result.RoomType = DocSpaceHelper.GetRoomType(folder.FolderType);
+
+            if (folder.ProviderEntry && folder.RootFolderType is FolderType.VirtualRooms)
+            {
+                result.ParentId = IdConverter.Convert<T>(await _globalFolderHelper.GetFolderVirtualRooms());
+
+                var isMuted = _roomsNotificationSettingsHelper.CheckMuteForRoom(result.Id.ToString());
+                result.Mute = isMuted;
+            }
+        }
+        else
+        {
+
+            result.Type = folder.FolderType;
+
+            var boardRoleDao = _daoFactory.GetBoardRoleDao<T>();
+
+            var roles = await boardRoleDao.GetBoardRolesAsync(folder.Id).ToListAsync();
+
+            var boardRolesDto = new List<BoardRolesDto>();
+            foreach ( var role in roles.OrderBy(r => r.QueueNumber))
+            {
+                boardRolesDto.Add(new BoardRolesDto
+                {
+                    Id = role.RoleId,
+                    Title = role.Title,
+                    Color  = role.Color,
+                    Badge = 0, //TODO
+                    QueueNumber = role.QueueNumber,
+                    Type = role.Type,
+                    Assigned = role.AssignedTo != Guid.Empty ? await _employeeDtoHelper.GetAsync(role.AssignedTo) : null
+                });
+            }
+
+            result.RoleQueue = boardRolesDto;
+        }
+
+        if (folder.RootFolderType == FolderType.USER
+            && !Equals(folder.RootCreateBy, _authContext.CurrentAccount.ID))
+        {
+            result.RootFolderType = FolderType.SHARE;
+
+            var folderDao = _daoFactory.GetFolderDao<T>();
+            FileEntry<T> parentFolder;
+
+            if (folders != null)
+            {
+                var folderWithRight = folders.FirstOrDefault(f => f.Item1.Id.Equals(folder.ParentId));
+                if (folderWithRight == null || !folderWithRight.Item2)
+                {
+                    result.ParentId = await _globalFolderHelper.GetFolderShareAsync<T>();
+                }
+            }
+            else
+            {
+                parentFolder = await folderDao.GetFolderAsync(folder.ParentId);
+                var canRead = await _fileSecurity.CanReadAsync(parentFolder);
+                if (!canRead)
+                {
+                    result.ParentId = await _globalFolderHelper.GetFolderShareAsync<T>();
+                }
+            }
+        }
+
+        return result;
+    }
+
+    private async Task<FolderDto<T>> GetFolderWrapperAsync<T>(Folder<T> folder)
+    {
+        var newBadges = folder.NewForMe;
+
+        if (folder.RootFolderType == FolderType.VirtualRooms)
+        {
+            var isEnabledBadges = await _badgesSettingsHelper.GetEnabledForCurrentUserAsync();
+
+            if (!isEnabledBadges)
+            {
+                newBadges = 0;
+            }
+        }
+
+        var result = await GetAsync<FolderDto<T>, T>(folder);
+        result.FilesCount = folder.FilesCount;
+        result.FoldersCount = folder.FoldersCount;
+        result.IsShareable = folder.Shareable.NullIfDefault();
+        result.IsFavorite = folder.IsFavorite.NullIfDefault();
+        result.New = newBadges;
+        result.Pinned = folder.Pinned;
+        result.Private = folder.Private;
+
+        return result;
+    }
+}