import React from "react";
import { ReactSVG } from "react-svg";
import styled, { css } from "styled-components";
import { Trans } from "react-i18next";
import { inject, observer } from "mobx-react";
import { withTranslation } from "react-i18next";
import ModalDialog from "@appserver/components/modal-dialog";
import Text from "@appserver/components/text";
import Link from "@appserver/components/link";
import { connectedCloudsTitleTranslation } from "../../../helpers/utils";
import { Base } from "@appserver/components/themes";
import Button from "@appserver/components/button";
import SelectorAddButton from "@appserver/components/selector-add-button";
import { isMobile } from "react-device-detect";

const StyledModalDialog = styled(ModalDialog)`
  .modal-dialog-aside-body {
    margin-right: -16px;
  }

  .service-block {
    padding-top: 20px;
    display: grid;
    grid-gap: 16px;

    .service-item-container {
      display: flex;

      .service-name-container {
        display: flex;
        align-items: center;

        .service-item__svg {
          width: 24px;
          height: 24px;
          margin-right: 8px;
        }
        .kDrive {
          svg {
            path:nth-child(7) {
              opacity: 0.5 !important;
            }
            path:nth-child(8) {
              opacity: 0.8 !important;
            }
            path:nth-child(9) {
              opacity: 0.8 !important;
            }
            path:nth-child(10) {
              opacity: 0.16 !important;
            }
            path:nth-child(11) {
              opacity: 0.16 !important;
            }
          }
        }
      }

      .service-btn {
        margin-left: auto;

        svg {
          path {
            fill: #333;
          }
        }
      }
    }
  }
`;

StyledModalDialog.defaultProps = { theme: Base };

const ServiceItem = (props) => {
  const {
    t,
    capability,
    className,
    getThirdPartyIcon,
    serviceName,
    onClick,
  } = props;

  const capabilityName = capability[0];
  const capabilityLink = capability.length > 1 ? capability[1] : "";

  const dataProps = {
    "data-link": capabilityLink,
    "data-title": capabilityName,
    "data-key": capabilityName,
  };

  const src = getThirdPartyIcon(capabilityName);

  return (
    <div className="service-item-container">
      <div className="service-name-container">
        <ReactSVG
          src={src}
          className={`service-item__svg ${className}`}
          alt=""
        />
        <Text fontWeight={600} fontSize="14px">
          {serviceName ? serviceName : capabilityName}
        </Text>
      </div>
      {isMobile ? (
        <SelectorAddButton
          onClick={onClick}
          iconName="/static/images/actions.plus.icon.react.svg"
          className="service-btn"
          title={t("Common:Connect")}
          {...dataProps}
        />
      ) : (
        <Button
          size="small"
          className="service-btn"
          label={t("Common:Connect")}
          onClick={onClick}
          {...dataProps}
        />
      )}
    </div>
  );
};

const ThirdPartyDialog = (props) => {
  const {
    t,
    theme,
    i18n,
    tReady,
    isAdmin,
    googleConnectItem,
    boxConnectItem,
    dropboxConnectItem,
    sharePointConnectItem,
    nextCloudConnectItem,
    ownCloudConnectItem,
    oneDriveConnectItem,
    kDriveConnectItem,
    yandexConnectItem,
    webDavConnectItem,
    visible,
    setThirdPartyDialogVisible,
    openConnectWindow,
    getOAuthToken,
    setConnectDialogVisible,
    setConnectItem,
    getThirdPartyIcon,
  } = props;

  const onClose = () => {
    setThirdPartyDialogVisible(false);
  };

  const showOAuthModal = (token, serviceData) => {
    setConnectItem({
      title: connectedCloudsTitleTranslation(serviceData.title, t),
      provider_key: serviceData.title,
      link: serviceData.link,
      token,
    });
    setConnectDialogVisible(true);
  };

  const onShowService = (e) => {
    setThirdPartyDialogVisible(false);
    const item = e.currentTarget.dataset;
    const showAccountSetting = !e.currentTarget.dataset.link;
    if (!showAccountSetting) {
      let authModal = window.open(
        "",
        "Authorization",
        "height=600, width=1020"
      );
      openConnectWindow(item.title, authModal)
        .then(getOAuthToken)
        .then((token) => {
          authModal.close();
          showOAuthModal(token, item);
        })
        .catch((e) => {
          if (!e) return;
          console.error(e);
        });
    } else {
      item.title = connectedCloudsTitleTranslation(item.title, t);
      setConnectItem(item);
      setConnectDialogVisible(true);
    }

    setThirdPartyDialogVisible(false);
  };

  return (
    <StyledModalDialog
      isLoading={!tReady}
      visible={visible}
      scale={false}
<<<<<<< HEAD
      displayType="modal"
=======
      displayType="aside"
>>>>>>> ebff3a8f
      zIndex={310}
      onClose={onClose}
      autoMaxHeight
      isLarge
    >
      <ModalDialog.Header>
        {t("Translations:ConnectingAccount")}
      </ModalDialog.Header>
      <ModalDialog.Body>
        <Text as="div" noSelect>
          {t("ConnectDescription")}
          {isAdmin && (
            <Trans t={t} i18nKey="ConnectAdminDescription" ns="Settings">
              For successful connection enter the necessary data at
              <Link isHovered href="/settings/integration/third-party-services">
                this page
              </Link>
            </Trans>
          )}
        </Text>
        <div className="service-block">
          {googleConnectItem && (
            <ServiceItem
              t={t}
              capability={googleConnectItem}
              onClick={onShowService}
              getThirdPartyIcon={getThirdPartyIcon}
            />
          )}

          {boxConnectItem && (
            <ServiceItem
              t={t}
              capability={boxConnectItem}
              onClick={onShowService}
              getThirdPartyIcon={getThirdPartyIcon}
            />
          )}

          {dropboxConnectItem && (
            <ServiceItem
              t={t}
              capability={dropboxConnectItem}
              onClick={onShowService}
              getThirdPartyIcon={getThirdPartyIcon}
            />
          )}

          {sharePointConnectItem && (
            <ServiceItem
              t={t}
              capability={sharePointConnectItem}
              onClick={onShowService}
              getThirdPartyIcon={getThirdPartyIcon}
            />
          )}

          {oneDriveConnectItem && (
            <ServiceItem
              t={t}
              capability={oneDriveConnectItem}
              onClick={onShowService}
              getThirdPartyIcon={getThirdPartyIcon}
            />
          )}

          {/* {sharePointConnectItem && (
            <ServiceItem
              t={t}
              capability={sharePointConnectItem}
              onClick={onShowService}
              getThirdPartyIcon={getThirdPartyIcon}
            />
          )} */}

          {nextCloudConnectItem && (
            <ServiceItem
              t={t}
              serviceName="Nextcloud"
              capability={webDavConnectItem}
              onClick={onShowService}
              getThirdPartyIcon={getThirdPartyIcon}
            />
          )}

          {ownCloudConnectItem && (
            <ServiceItem
              t={t}
              serviceName="ownCloud"
              capability={webDavConnectItem}
              onClick={onShowService}
              getThirdPartyIcon={getThirdPartyIcon}
            />
          )}

          {kDriveConnectItem && (
            <ServiceItem
              t={t}
              capability={kDriveConnectItem}
              onClick={onShowService}
              className={"kDrive"}
              getThirdPartyIcon={getThirdPartyIcon}
            />
          )}
          {yandexConnectItem && (
            <ServiceItem
              t={t}
              capability={yandexConnectItem}
              onClick={onShowService}
              getThirdPartyIcon={getThirdPartyIcon}
            />
          )}
          {webDavConnectItem && (
            <ServiceItem
              t={t}
              serviceName={t("ConnextOtherAccount")}
              capability={webDavConnectItem}
              onClick={onShowService}
              getThirdPartyIcon={getThirdPartyIcon}
            />
          )}
        </div>
      </ModalDialog.Body>
    </StyledModalDialog>
  );
};

export default inject(({ auth, settingsStore, dialogsStore }) => {
  const {
    googleConnectItem,
    boxConnectItem,
    dropboxConnectItem,
    oneDriveConnectItem,
    nextCloudConnectItem,
    kDriveConnectItem,
    yandexConnectItem,
    ownCloudConnectItem,
    webDavConnectItem,
    sharePointConnectItem,
    openConnectWindow,
    getThirdPartyIcon,
  } = settingsStore.thirdPartyStore;
  const {
    setThirdPartyDialogVisible,
    thirdPartyDialogVisible: visible,
    setConnectDialogVisible,
    setConnectItem,
  } = dialogsStore;
  const { getOAuthToken, theme } = auth.settingsStore;

  return {
    theme: theme,
    visible,
    isAdmin: auth.isAdmin,
    googleConnectItem,
    boxConnectItem,
    dropboxConnectItem,
    oneDriveConnectItem,
    nextCloudConnectItem,
    kDriveConnectItem,
    yandexConnectItem,
    ownCloudConnectItem,
    webDavConnectItem,
    sharePointConnectItem,

    setConnectDialogVisible,
    setConnectItem,
    setThirdPartyDialogVisible,
    getOAuthToken,
    openConnectWindow,
    getThirdPartyIcon,
  };
})(
  withTranslation(["Settings", "Translations, Common"])(
    observer(ThirdPartyDialog)
  )
);<|MERGE_RESOLUTION|>--- conflicted
+++ resolved
@@ -199,11 +199,7 @@
       isLoading={!tReady}
       visible={visible}
       scale={false}
-<<<<<<< HEAD
       displayType="modal"
-=======
-      displayType="aside"
->>>>>>> ebff3a8f
       zIndex={310}
       onClose={onClose}
       autoMaxHeight
