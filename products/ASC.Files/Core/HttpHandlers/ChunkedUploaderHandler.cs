// (c) Copyright Ascensio System SIA 2010-2022
//
// This program is a free software product.
// You can redistribute it and/or modify it under the terms
// of the GNU Affero General Public License (AGPL) version 3 as published by the Free Software
// Foundation. In accordance with Section 7(a) of the GNU AGPL its Section 15 shall be amended
// to the effect that Ascensio System SIA expressly excludes the warranty of non-infringement of
// any third-party rights.
//
// This program is distributed WITHOUT ANY WARRANTY, without even the implied warranty
// of MERCHANTABILITY or FITNESS FOR A PARTICULAR  PURPOSE. For details, see
// the GNU AGPL at: http://www.gnu.org/licenses/agpl-3.0.html
//
// You can contact Ascensio System SIA at Lubanas st. 125a-25, Riga, Latvia, EU, LV-1021.
//
// The  interactive user interfaces in modified source and object code versions of the Program must
// display Appropriate Legal Notices, as required under Section 5 of the GNU AGPL version 3.
//
// Pursuant to Section 7(b) of the License you must retain the original Product logo when
// distributing the program. Pursuant to Section 7(e) we decline to grant you any rights under
// trademark law for use of our trademarks.
//
// All the Product's GUI elements, including illustrations and icon sets, as well as technical writing
// content are licensed under the terms of the Creative Commons Attribution-ShareAlike 4.0
// International. See the License terms at http://creativecommons.org/licenses/by-sa/4.0/legalcode

using System.Text.RegularExpressions;

namespace ASC.Web.Files.HttpHandlers;

public class ChunkedUploaderHandler
{
    public ChunkedUploaderHandler(RequestDelegate next)
    {
    }

    public async Task Invoke(HttpContext context, ChunkedUploaderHandlerService chunkedUploaderHandlerService)
    {
        await chunkedUploaderHandlerService.Invoke(context);
    }
}

[Scope]
public class ChunkedUploaderHandlerService
{
    private readonly TenantManager _tenantManager;
    private readonly FileUploader _fileUploader;
    private readonly FilesMessageService _filesMessageService;
    private readonly AuthManager _authManager;
    private readonly SecurityContext _securityContext;
    private readonly SetupInfo _setupInfo;
    private readonly InstanceCrypto _instanceCrypto;
    private readonly ChunkedUploadSessionHolder _chunkedUploadSessionHolder;
    private readonly ChunkedUploadSessionHelper _chunkedUploadSessionHelper;
    private readonly SocketManager _socketManager;
    private readonly ILogger<ChunkedUploaderHandlerService> _logger;

    public ChunkedUploaderHandlerService(
        ILogger<ChunkedUploaderHandlerService> logger,
        TenantManager tenantManager,
        FileUploader fileUploader,
        FilesMessageService filesMessageService,
        AuthManager authManager,
        SecurityContext securityContext,
        SetupInfo setupInfo,
        InstanceCrypto instanceCrypto,
        ChunkedUploadSessionHolder chunkedUploadSessionHolder,
        ChunkedUploadSessionHelper chunkedUploadSessionHelper,
        SocketManager socketManager)
    {
        _tenantManager = tenantManager;
        _fileUploader = fileUploader;
        _filesMessageService = filesMessageService;
        _authManager = authManager;
        _securityContext = securityContext;
        _setupInfo = setupInfo;
        _instanceCrypto = instanceCrypto;
        _chunkedUploadSessionHolder = chunkedUploadSessionHolder;
        _chunkedUploadSessionHelper = chunkedUploadSessionHelper;
        _socketManager = socketManager;
        _logger = logger;
    }

    public async Task Invoke(HttpContext context)
    {
        try
        {
            await Invoke<int>(context);
        }
        catch (Exception)
        {
            await Invoke<string>(context);
        }
    }

    public async Task Invoke<T>(HttpContext context)
    {
        try
        {
            if (context.Request.Method == "OPTIONS")
            {
                context.Response.StatusCode = 200;

                return;
            }

            var request = new ChunkedRequestHelper<T>(context.Request);

            if (!await TryAuthorizeAsync(request))
            {
                await WriteError(context, "Can't authorize given initiate session request or session with specified upload id already expired");

                return;
            }

            if (_tenantManager.GetCurrentTenant().Status != TenantStatus.Active)
            {
                await WriteError(context, "Can't perform upload for deleted or transfering portals");

                return;
            }

            switch (request.Type(_instanceCrypto))
            {
                case ChunkedRequestType.Abort:
                    await _fileUploader.AbortUploadAsync<T>(request.UploadId);
                    await WriteSuccess(context, null);

                    return;

                case ChunkedRequestType.Initiate:
                    var createdSession = await _fileUploader.InitiateUploadAsync(request.FolderId, request.FileId, request.FileName, request.FileSize, request.Encrypted);
                    await WriteSuccess(context, await _chunkedUploadSessionHelper.ToResponseObjectAsync(createdSession, true));

                    return;

                case ChunkedRequestType.Upload:
                    var resumedSession = await _fileUploader.UploadChunkAsync<T>(request.UploadId, request.ChunkStream, request.ChunkSize);

                    if (resumedSession.BytesUploaded == resumedSession.BytesTotal)
                    {
                        await WriteSuccess(context, ToResponseObject(resumedSession.File), (int)HttpStatusCode.Created);
                        _ = _filesMessageService.Send(resumedSession.File, MessageAction.FileUploaded, resumedSession.File.Title);

                        await _socketManager.CreateFileAsync(resumedSession.File);
                    }
                    else
                    {
                        await WriteSuccess(context, await _chunkedUploadSessionHelper.ToResponseObjectAsync(resumedSession));
                    }

                    return;

                default:
                    await WriteError(context, "Unknown request type.");
                    return;
            }
        }
        catch (FileNotFoundException error)
        {
            _logger.ErrorChunkedUploaderHandlerService(error);
            await WriteError(context, FilesCommonResource.ErrorMassage_FileNotFound);
        }
        catch (Exception error)
        {
            _logger.ErrorChunkedUploaderHandlerService(error);
            await WriteError(context, error.Message);
        }
    }

    private async Task<bool> TryAuthorizeAsync<T>(ChunkedRequestHelper<T> request)
    {
        if (request.Type(_instanceCrypto) == ChunkedRequestType.Initiate)
        {
            _tenantManager.SetCurrentTenant(request.TenantId);
            _securityContext.AuthenticateMeWithoutCookie(_authManager.GetAccountByID(_tenantManager.GetCurrentTenant().Id, request.AuthKey(_instanceCrypto)));
            var cultureInfo = request.CultureInfo(_setupInfo);
            if (cultureInfo != null)
            {
                Thread.CurrentThread.CurrentUICulture = cultureInfo;
            }

            return true;
        }

        if (!string.IsNullOrEmpty(request.UploadId))
        {
            var uploadSession = await _chunkedUploadSessionHolder.GetSessionAsync<T>(request.UploadId);
            if (uploadSession != null)
            {
                _tenantManager.SetCurrentTenant(uploadSession.TenantId);
                _securityContext.AuthenticateMeWithoutCookie(_authManager.GetAccountByID(_tenantManager.GetCurrentTenant().Id, uploadSession.UserId));
                var culture = _setupInfo.GetPersonalCulture(uploadSession.CultureName).Value;
                if (culture != null)
                {
                    Thread.CurrentThread.CurrentUICulture = culture;
                }

                return true;
            }
        }

        return false;
    }

    private static Task WriteError(HttpContext context, string message)
    {
        return WriteResponse(context, false, null, message, (int)HttpStatusCode.OK);
    }

    private static Task WriteSuccess(HttpContext context, object data, int statusCode = (int)HttpStatusCode.OK)
    {
        return WriteResponse(context, true, data, string.Empty, statusCode);
    }

    private static Task WriteResponse(HttpContext context, bool success, object data, string message, int statusCode)
    {
        context.Response.StatusCode = statusCode;
        context.Response.ContentType = "application/json";

        return context.Response.WriteAsync(JsonConvert.SerializeObject(new { success, data, message }));
    }

    private static object ToResponseObject<T>(File<T> file)
    {
        return new
        {
            id = file.Id,
            folderId = file.ParentId,
            version = file.Version,
            title = file.Title,
            provider_key = file.ProviderKey,
            uploaded = true
        };
    }
}

public enum ChunkedRequestType
{
    None,
    Initiate,
    Abort,
    Upload
}

[DebuggerDisplay("{Type} ({UploadId})")]
public class ChunkedRequestHelper<T>
{
    private readonly HttpRequest _request;
    private IFormFile _file;
    private int? _tenantId;
    private long? _fileContentLength;
    private Guid? _authKey;
    private CultureInfo _cultureInfo;

    public ChunkedRequestType Type(InstanceCrypto instanceCrypto)
    {
        if (_request.Query["initiate"] == "true" && IsAuthDataSet(instanceCrypto) && IsFileDataSet())
        {
            return ChunkedRequestType.Initiate;
        }

        if (_request.Query["abort"] == "true" && !string.IsNullOrEmpty(UploadId))
        {
            return ChunkedRequestType.Abort;
        }

        return !string.IsNullOrEmpty(UploadId)
                    ? ChunkedRequestType.Upload
                    : ChunkedRequestType.None;
    }

    public string UploadId => _request.Query["uid"];

    public int TenantId
    {
        get
        {
            if (!_tenantId.HasValue)
            {
                if (int.TryParse(_request.Query["tid"], out var v))
                {
                    _tenantId = v;
                }
                else
                {
                    _tenantId = -1;
                }
            }

            return _tenantId.Value;
        }
    }

    public Guid AuthKey(InstanceCrypto instanceCrypto)
    {
        if (!_authKey.HasValue)
        {
            _authKey = !string.IsNullOrEmpty(_request.Query["userid"])
                            ? new Guid(instanceCrypto.Decrypt(_request.Query["userid"]))
                            : Guid.Empty;
        }

        return _authKey.Value;
    }

<<<<<<< HEAD
    public T FolderId => IdConverter.Convert<T>(_request.Query[FilesLinkUtility.FolderId]);

    public T FileId => IdConverter.Convert<T>(_request.Query[FilesLinkUtility.FileId]);

=======
    public T FolderId
    {
        get
        {
            var queryValue = _request.Query[FilesLinkUtility.FolderId];

            if (queryValue.Count == 0)
            {
                return default(T);
            }

            return (T)Convert.ChangeType(queryValue[0], typeof(T));
        }
    }

    public T FileId
    {
        get
        {
            var queryValue = _request.Query[FilesLinkUtility.FileId];

            if (queryValue.Count == 0)
            {
                return default(T);
            }

            return (T)Convert.ChangeType(queryValue[0], typeof(T));
        }
    }

>>>>>>> 7ad5fa82
    public string FileName => _request.Query[FilesLinkUtility.FileTitle];

    public long FileSize
    {
        get
        {
            if (!_fileContentLength.HasValue)
            {
                long.TryParse(_request.Query["fileSize"], out var v);
                _fileContentLength = v;
            }

            return _fileContentLength.Value;
        }
    }

    public long ChunkSize => File.Length;

    public Stream ChunkStream => File.OpenReadStream();

    public CultureInfo CultureInfo(SetupInfo setupInfo)
    {
        if (_cultureInfo != null)
        {
            return _cultureInfo;
        }

        var queryValue = _request.Query["culture"];

        string culture;

        if (queryValue.Count == 0)
        {
            culture = "en-US";
        }
        else
        {
            culture = queryValue[0];
        }

        return _cultureInfo = setupInfo.GetPersonalCulture(culture).Value;
    }

    public bool Encrypted => _request.Query["encrypted"] == "true";

    private IFormFile File
    {
        get
        {
            if (_file != null)
            {
                return _file;
            }

            if (_request.Form.Files.Count > 0)
            {
                return _file = _request.Form.Files[0];
            }

            throw new Exception("HttpRequest.Files is empty");
        }
    }

    public ChunkedRequestHelper(HttpRequest request)
    {
        _request = request ?? throw new ArgumentNullException(nameof(request));
    }

    private bool IsAuthDataSet(InstanceCrypto instanceCrypto)
    {
        return TenantId > -1 && AuthKey(instanceCrypto) != Guid.Empty;
    }

    private bool IsFileDataSet()
    {
        return !string.IsNullOrEmpty(FileName) && !EqualityComparer<T>.Default.Equals(FolderId, default(T));
    }
}

public static class ChunkedUploaderHandlerExtention
{
    public static IApplicationBuilder UseChunkedUploaderHandler(this IApplicationBuilder builder)
    {
        return builder.UseMiddleware<ChunkedUploaderHandler>();
    }
}<|MERGE_RESOLUTION|>--- conflicted
+++ resolved
@@ -1,429 +1,420 @@
-// (c) Copyright Ascensio System SIA 2010-2022
-//
-// This program is a free software product.
-// You can redistribute it and/or modify it under the terms
-// of the GNU Affero General Public License (AGPL) version 3 as published by the Free Software
-// Foundation. In accordance with Section 7(a) of the GNU AGPL its Section 15 shall be amended
-// to the effect that Ascensio System SIA expressly excludes the warranty of non-infringement of
-// any third-party rights.
-//
-// This program is distributed WITHOUT ANY WARRANTY, without even the implied warranty
-// of MERCHANTABILITY or FITNESS FOR A PARTICULAR  PURPOSE. For details, see
-// the GNU AGPL at: http://www.gnu.org/licenses/agpl-3.0.html
-//
-// You can contact Ascensio System SIA at Lubanas st. 125a-25, Riga, Latvia, EU, LV-1021.
-//
-// The  interactive user interfaces in modified source and object code versions of the Program must
-// display Appropriate Legal Notices, as required under Section 5 of the GNU AGPL version 3.
-//
-// Pursuant to Section 7(b) of the License you must retain the original Product logo when
-// distributing the program. Pursuant to Section 7(e) we decline to grant you any rights under
-// trademark law for use of our trademarks.
-//
-// All the Product's GUI elements, including illustrations and icon sets, as well as technical writing
-// content are licensed under the terms of the Creative Commons Attribution-ShareAlike 4.0
-// International. See the License terms at http://creativecommons.org/licenses/by-sa/4.0/legalcode
-
-using System.Text.RegularExpressions;
-
-namespace ASC.Web.Files.HttpHandlers;
-
-public class ChunkedUploaderHandler
+// (c) Copyright Ascensio System SIA 2010-2022
+//
+// This program is a free software product.
+// You can redistribute it and/or modify it under the terms
+// of the GNU Affero General Public License (AGPL) version 3 as published by the Free Software
+// Foundation. In accordance with Section 7(a) of the GNU AGPL its Section 15 shall be amended
+// to the effect that Ascensio System SIA expressly excludes the warranty of non-infringement of
+// any third-party rights.
+//
+// This program is distributed WITHOUT ANY WARRANTY, without even the implied warranty
+// of MERCHANTABILITY or FITNESS FOR A PARTICULAR  PURPOSE. For details, see
+// the GNU AGPL at: http://www.gnu.org/licenses/agpl-3.0.html
+//
+// You can contact Ascensio System SIA at Lubanas st. 125a-25, Riga, Latvia, EU, LV-1021.
+//
+// The  interactive user interfaces in modified source and object code versions of the Program must
+// display Appropriate Legal Notices, as required under Section 5 of the GNU AGPL version 3.
+//
+// Pursuant to Section 7(b) of the License you must retain the original Product logo when
+// distributing the program. Pursuant to Section 7(e) we decline to grant you any rights under
+// trademark law for use of our trademarks.
+//
+// All the Product's GUI elements, including illustrations and icon sets, as well as technical writing
+// content are licensed under the terms of the Creative Commons Attribution-ShareAlike 4.0
+// International. See the License terms at http://creativecommons.org/licenses/by-sa/4.0/legalcode
+
+namespace ASC.Web.Files.HttpHandlers;
+
+public class ChunkedUploaderHandler
 {
-    public ChunkedUploaderHandler(RequestDelegate next)
-    {
-    }
-
-    public async Task Invoke(HttpContext context, ChunkedUploaderHandlerService chunkedUploaderHandlerService)
-    {
-        await chunkedUploaderHandlerService.Invoke(context);
-    }
-}
-
-[Scope]
-public class ChunkedUploaderHandlerService
-{
-    private readonly TenantManager _tenantManager;
-    private readonly FileUploader _fileUploader;
-    private readonly FilesMessageService _filesMessageService;
-    private readonly AuthManager _authManager;
-    private readonly SecurityContext _securityContext;
-    private readonly SetupInfo _setupInfo;
-    private readonly InstanceCrypto _instanceCrypto;
-    private readonly ChunkedUploadSessionHolder _chunkedUploadSessionHolder;
-    private readonly ChunkedUploadSessionHelper _chunkedUploadSessionHelper;
-    private readonly SocketManager _socketManager;
-    private readonly ILogger<ChunkedUploaderHandlerService> _logger;
-
-    public ChunkedUploaderHandlerService(
-        ILogger<ChunkedUploaderHandlerService> logger,
-        TenantManager tenantManager,
-        FileUploader fileUploader,
-        FilesMessageService filesMessageService,
-        AuthManager authManager,
-        SecurityContext securityContext,
-        SetupInfo setupInfo,
-        InstanceCrypto instanceCrypto,
-        ChunkedUploadSessionHolder chunkedUploadSessionHolder,
-        ChunkedUploadSessionHelper chunkedUploadSessionHelper,
-        SocketManager socketManager)
-    {
-        _tenantManager = tenantManager;
-        _fileUploader = fileUploader;
-        _filesMessageService = filesMessageService;
-        _authManager = authManager;
-        _securityContext = securityContext;
-        _setupInfo = setupInfo;
-        _instanceCrypto = instanceCrypto;
-        _chunkedUploadSessionHolder = chunkedUploadSessionHolder;
-        _chunkedUploadSessionHelper = chunkedUploadSessionHelper;
-        _socketManager = socketManager;
-        _logger = logger;
-    }
-
-    public async Task Invoke(HttpContext context)
-    {
-        try
-        {
-            await Invoke<int>(context);
-        }
-        catch (Exception)
-        {
-            await Invoke<string>(context);
-        }
-    }
-
-    public async Task Invoke<T>(HttpContext context)
-    {
-        try
-        {
-            if (context.Request.Method == "OPTIONS")
-            {
-                context.Response.StatusCode = 200;
-
-                return;
-            }
-
-            var request = new ChunkedRequestHelper<T>(context.Request);
-
-            if (!await TryAuthorizeAsync(request))
-            {
-                await WriteError(context, "Can't authorize given initiate session request or session with specified upload id already expired");
-
-                return;
-            }
-
-            if (_tenantManager.GetCurrentTenant().Status != TenantStatus.Active)
-            {
-                await WriteError(context, "Can't perform upload for deleted or transfering portals");
-
-                return;
-            }
-
-            switch (request.Type(_instanceCrypto))
-            {
-                case ChunkedRequestType.Abort:
-                    await _fileUploader.AbortUploadAsync<T>(request.UploadId);
-                    await WriteSuccess(context, null);
-
-                    return;
-
-                case ChunkedRequestType.Initiate:
-                    var createdSession = await _fileUploader.InitiateUploadAsync(request.FolderId, request.FileId, request.FileName, request.FileSize, request.Encrypted);
-                    await WriteSuccess(context, await _chunkedUploadSessionHelper.ToResponseObjectAsync(createdSession, true));
-
-                    return;
-
-                case ChunkedRequestType.Upload:
-                    var resumedSession = await _fileUploader.UploadChunkAsync<T>(request.UploadId, request.ChunkStream, request.ChunkSize);
-
-                    if (resumedSession.BytesUploaded == resumedSession.BytesTotal)
-                    {
-                        await WriteSuccess(context, ToResponseObject(resumedSession.File), (int)HttpStatusCode.Created);
-                        _ = _filesMessageService.Send(resumedSession.File, MessageAction.FileUploaded, resumedSession.File.Title);
-
-                        await _socketManager.CreateFileAsync(resumedSession.File);
-                    }
-                    else
-                    {
-                        await WriteSuccess(context, await _chunkedUploadSessionHelper.ToResponseObjectAsync(resumedSession));
-                    }
-
-                    return;
-
-                default:
-                    await WriteError(context, "Unknown request type.");
-                    return;
-            }
-        }
-        catch (FileNotFoundException error)
-        {
-            _logger.ErrorChunkedUploaderHandlerService(error);
-            await WriteError(context, FilesCommonResource.ErrorMassage_FileNotFound);
-        }
-        catch (Exception error)
-        {
-            _logger.ErrorChunkedUploaderHandlerService(error);
-            await WriteError(context, error.Message);
-        }
-    }
-
-    private async Task<bool> TryAuthorizeAsync<T>(ChunkedRequestHelper<T> request)
-    {
-        if (request.Type(_instanceCrypto) == ChunkedRequestType.Initiate)
-        {
-            _tenantManager.SetCurrentTenant(request.TenantId);
-            _securityContext.AuthenticateMeWithoutCookie(_authManager.GetAccountByID(_tenantManager.GetCurrentTenant().Id, request.AuthKey(_instanceCrypto)));
-            var cultureInfo = request.CultureInfo(_setupInfo);
-            if (cultureInfo != null)
-            {
-                Thread.CurrentThread.CurrentUICulture = cultureInfo;
-            }
-
-            return true;
-        }
-
-        if (!string.IsNullOrEmpty(request.UploadId))
-        {
-            var uploadSession = await _chunkedUploadSessionHolder.GetSessionAsync<T>(request.UploadId);
-            if (uploadSession != null)
-            {
-                _tenantManager.SetCurrentTenant(uploadSession.TenantId);
-                _securityContext.AuthenticateMeWithoutCookie(_authManager.GetAccountByID(_tenantManager.GetCurrentTenant().Id, uploadSession.UserId));
-                var culture = _setupInfo.GetPersonalCulture(uploadSession.CultureName).Value;
-                if (culture != null)
-                {
-                    Thread.CurrentThread.CurrentUICulture = culture;
+    public ChunkedUploaderHandler(RequestDelegate next)
+    {
+    }
+
+    public async Task Invoke(HttpContext context, ChunkedUploaderHandlerService chunkedUploaderHandlerService)
+    {
+        await chunkedUploaderHandlerService.Invoke(context);
+    }
+}
+
+[Scope]
+public class ChunkedUploaderHandlerService
+{
+    private readonly TenantManager _tenantManager;
+    private readonly FileUploader _fileUploader;
+    private readonly FilesMessageService _filesMessageService;
+    private readonly AuthManager _authManager;
+    private readonly SecurityContext _securityContext;
+    private readonly SetupInfo _setupInfo;
+    private readonly InstanceCrypto _instanceCrypto;
+    private readonly ChunkedUploadSessionHolder _chunkedUploadSessionHolder;
+    private readonly ChunkedUploadSessionHelper _chunkedUploadSessionHelper;
+    private readonly SocketManager _socketManager;
+    private readonly ILogger<ChunkedUploaderHandlerService> _logger;
+
+    public ChunkedUploaderHandlerService(
+        ILogger<ChunkedUploaderHandlerService> logger,
+        TenantManager tenantManager,
+        FileUploader fileUploader,
+        FilesMessageService filesMessageService,
+        AuthManager authManager,
+        SecurityContext securityContext,
+        SetupInfo setupInfo,
+        InstanceCrypto instanceCrypto,
+        ChunkedUploadSessionHolder chunkedUploadSessionHolder,
+        ChunkedUploadSessionHelper chunkedUploadSessionHelper,
+        SocketManager socketManager)
+    {
+        _tenantManager = tenantManager;
+        _fileUploader = fileUploader;
+        _filesMessageService = filesMessageService;
+        _authManager = authManager;
+        _securityContext = securityContext;
+        _setupInfo = setupInfo;
+        _instanceCrypto = instanceCrypto;
+        _chunkedUploadSessionHolder = chunkedUploadSessionHolder;
+        _chunkedUploadSessionHelper = chunkedUploadSessionHelper;
+        _socketManager = socketManager;
+        _logger = logger;
+    }
+
+    public async Task Invoke(HttpContext context)
+    {
+        try
+        {
+            await Invoke<int>(context);
+        }
+        catch (Exception)
+        {
+            await Invoke<string>(context);
+        }
+    }
+
+    public async Task Invoke<T>(HttpContext context)
+    {
+        try
+        {
+            if (context.Request.Method == "OPTIONS")
+            {
+                context.Response.StatusCode = 200;
+
+                return;
+            }
+
+            var request = new ChunkedRequestHelper<T>(context.Request);
+
+            if (!await TryAuthorizeAsync(request))
+            {
+                await WriteError(context, "Can't authorize given initiate session request or session with specified upload id already expired");
+
+                return;
+            }
+
+            if (_tenantManager.GetCurrentTenant().Status != TenantStatus.Active)
+            {
+                await WriteError(context, "Can't perform upload for deleted or transfering portals");
+
+                return;
+            }
+
+            switch (request.Type(_instanceCrypto))
+            {
+                case ChunkedRequestType.Abort:
+                    await _fileUploader.AbortUploadAsync<T>(request.UploadId);
+                    await WriteSuccess(context, null);
+
+                    return;
+
+                case ChunkedRequestType.Initiate:
+                    var createdSession = await _fileUploader.InitiateUploadAsync(request.FolderId, request.FileId, request.FileName, request.FileSize, request.Encrypted);
+                    await WriteSuccess(context, await _chunkedUploadSessionHelper.ToResponseObjectAsync(createdSession, true));
+
+                    return;
+
+                case ChunkedRequestType.Upload:
+                    var resumedSession = await _fileUploader.UploadChunkAsync<T>(request.UploadId, request.ChunkStream, request.ChunkSize);
+
+                    if (resumedSession.BytesUploaded == resumedSession.BytesTotal)
+                    {
+                        await WriteSuccess(context, ToResponseObject(resumedSession.File), (int)HttpStatusCode.Created);
+                        _ = _filesMessageService.Send(resumedSession.File, MessageAction.FileUploaded, resumedSession.File.Title);
+
+                        await _socketManager.CreateFileAsync(resumedSession.File);
+                    }
+                    else
+                    {
+                        await WriteSuccess(context, await _chunkedUploadSessionHelper.ToResponseObjectAsync(resumedSession));
+                    }
+
+                    return;
+
+                default:
+                    await WriteError(context, "Unknown request type.");
+                    return;
+            }
+        }
+        catch (FileNotFoundException error)
+        {
+            _logger.ErrorChunkedUploaderHandlerService(error);
+            await WriteError(context, FilesCommonResource.ErrorMassage_FileNotFound);
+        }
+        catch (Exception error)
+        {
+            _logger.ErrorChunkedUploaderHandlerService(error);
+            await WriteError(context, error.Message);
+        }
+    }
+
+    private async Task<bool> TryAuthorizeAsync<T>(ChunkedRequestHelper<T> request)
+    {
+        if (request.Type(_instanceCrypto) == ChunkedRequestType.Initiate)
+        {
+            _tenantManager.SetCurrentTenant(request.TenantId);
+            _securityContext.AuthenticateMeWithoutCookie(_authManager.GetAccountByID(_tenantManager.GetCurrentTenant().Id, request.AuthKey(_instanceCrypto)));
+            var cultureInfo = request.CultureInfo(_setupInfo);
+            if (cultureInfo != null)
+            {
+                Thread.CurrentThread.CurrentUICulture = cultureInfo;
+            }
+
+            return true;
+        }
+
+        if (!string.IsNullOrEmpty(request.UploadId))
+        {
+            var uploadSession = await _chunkedUploadSessionHolder.GetSessionAsync<T>(request.UploadId);
+            if (uploadSession != null)
+            {
+                _tenantManager.SetCurrentTenant(uploadSession.TenantId);
+                _securityContext.AuthenticateMeWithoutCookie(_authManager.GetAccountByID(_tenantManager.GetCurrentTenant().Id, uploadSession.UserId));
+                var culture = _setupInfo.GetPersonalCulture(uploadSession.CultureName).Value;
+                if (culture != null)
+                {
+                    Thread.CurrentThread.CurrentUICulture = culture;
+                }
+
+                return true;
+            }
+        }
+
+        return false;
+    }
+
+    private static Task WriteError(HttpContext context, string message)
+    {
+        return WriteResponse(context, false, null, message, (int)HttpStatusCode.OK);
+    }
+
+    private static Task WriteSuccess(HttpContext context, object data, int statusCode = (int)HttpStatusCode.OK)
+    {
+        return WriteResponse(context, true, data, string.Empty, statusCode);
+    }
+
+    private static Task WriteResponse(HttpContext context, bool success, object data, string message, int statusCode)
+    {
+        context.Response.StatusCode = statusCode;
+        context.Response.ContentType = "application/json";
+
+        return context.Response.WriteAsync(JsonConvert.SerializeObject(new { success, data, message }));
+    }
+
+    private static object ToResponseObject<T>(File<T> file)
+    {
+        return new
+        {
+            id = file.Id,
+            folderId = file.ParentId,
+            version = file.Version,
+            title = file.Title,
+            provider_key = file.ProviderKey,
+            uploaded = true
+        };
+    }
+}
+
+public enum ChunkedRequestType
+{
+    None,
+    Initiate,
+    Abort,
+    Upload
+}
+
+[DebuggerDisplay("{Type} ({UploadId})")]
+public class ChunkedRequestHelper<T>
+{
+    private readonly HttpRequest _request;
+    private IFormFile _file;
+    private int? _tenantId;
+    private long? _fileContentLength;
+    private Guid? _authKey;
+    private CultureInfo _cultureInfo;
+
+    public ChunkedRequestType Type(InstanceCrypto instanceCrypto)
+    {
+        if (_request.Query["initiate"] == "true" && IsAuthDataSet(instanceCrypto) && IsFileDataSet())
+        {
+            return ChunkedRequestType.Initiate;
+        }
+
+        if (_request.Query["abort"] == "true" && !string.IsNullOrEmpty(UploadId))
+        {
+            return ChunkedRequestType.Abort;
+        }
+
+        return !string.IsNullOrEmpty(UploadId)
+                    ? ChunkedRequestType.Upload
+                    : ChunkedRequestType.None;
+    }
+
+    public string UploadId => _request.Query["uid"];
+
+    public int TenantId
+    {
+        get
+        {
+            if (!_tenantId.HasValue)
+            {
+                if (int.TryParse(_request.Query["tid"], out var v))
+                {
+                    _tenantId = v;
+                }
+                else
+                {
+                    _tenantId = -1;
                 }
-
-                return true;
-            }
-        }
-
-        return false;
-    }
-
-    private static Task WriteError(HttpContext context, string message)
-    {
-        return WriteResponse(context, false, null, message, (int)HttpStatusCode.OK);
-    }
-
-    private static Task WriteSuccess(HttpContext context, object data, int statusCode = (int)HttpStatusCode.OK)
-    {
-        return WriteResponse(context, true, data, string.Empty, statusCode);
-    }
-
-    private static Task WriteResponse(HttpContext context, bool success, object data, string message, int statusCode)
-    {
-        context.Response.StatusCode = statusCode;
-        context.Response.ContentType = "application/json";
-
-        return context.Response.WriteAsync(JsonConvert.SerializeObject(new { success, data, message }));
-    }
-
-    private static object ToResponseObject<T>(File<T> file)
-    {
-        return new
-        {
-            id = file.Id,
-            folderId = file.ParentId,
-            version = file.Version,
-            title = file.Title,
-            provider_key = file.ProviderKey,
-            uploaded = true
-        };
-    }
-}
-
-public enum ChunkedRequestType
-{
-    None,
-    Initiate,
-    Abort,
-    Upload
-}
-
-[DebuggerDisplay("{Type} ({UploadId})")]
-public class ChunkedRequestHelper<T>
-{
-    private readonly HttpRequest _request;
-    private IFormFile _file;
-    private int? _tenantId;
-    private long? _fileContentLength;
-    private Guid? _authKey;
-    private CultureInfo _cultureInfo;
-
-    public ChunkedRequestType Type(InstanceCrypto instanceCrypto)
-    {
-        if (_request.Query["initiate"] == "true" && IsAuthDataSet(instanceCrypto) && IsFileDataSet())
-        {
-            return ChunkedRequestType.Initiate;
-        }
-
-        if (_request.Query["abort"] == "true" && !string.IsNullOrEmpty(UploadId))
-        {
-            return ChunkedRequestType.Abort;
-        }
-
-        return !string.IsNullOrEmpty(UploadId)
-                    ? ChunkedRequestType.Upload
-                    : ChunkedRequestType.None;
-    }
-
-    public string UploadId => _request.Query["uid"];
-
-    public int TenantId
-    {
-        get
-        {
-            if (!_tenantId.HasValue)
-            {
-                if (int.TryParse(_request.Query["tid"], out var v))
-                {
-                    _tenantId = v;
-                }
-                else
-                {
-                    _tenantId = -1;
-                }
-            }
-
-            return _tenantId.Value;
-        }
-    }
-
-    public Guid AuthKey(InstanceCrypto instanceCrypto)
-    {
-        if (!_authKey.HasValue)
-        {
-            _authKey = !string.IsNullOrEmpty(_request.Query["userid"])
-                            ? new Guid(instanceCrypto.Decrypt(_request.Query["userid"]))
-                            : Guid.Empty;
-        }
-
-        return _authKey.Value;
-    }
-
-<<<<<<< HEAD
-    public T FolderId => IdConverter.Convert<T>(_request.Query[FilesLinkUtility.FolderId]);
-
-    public T FileId => IdConverter.Convert<T>(_request.Query[FilesLinkUtility.FileId]);
-
-=======
-    public T FolderId
-    {
-        get
-        {
-            var queryValue = _request.Query[FilesLinkUtility.FolderId];
-
-            if (queryValue.Count == 0)
-            {
-                return default(T);
-            }
-
-            return (T)Convert.ChangeType(queryValue[0], typeof(T));
-        }
-    }
-
-    public T FileId
-    {
-        get
-        {
-            var queryValue = _request.Query[FilesLinkUtility.FileId];
-
-            if (queryValue.Count == 0)
-            {
-                return default(T);
-            }
-
-            return (T)Convert.ChangeType(queryValue[0], typeof(T));
-        }
-    }
-
->>>>>>> 7ad5fa82
-    public string FileName => _request.Query[FilesLinkUtility.FileTitle];
-
-    public long FileSize
-    {
-        get
-        {
-            if (!_fileContentLength.HasValue)
-            {
-                long.TryParse(_request.Query["fileSize"], out var v);
-                _fileContentLength = v;
-            }
-
-            return _fileContentLength.Value;
-        }
-    }
-
-    public long ChunkSize => File.Length;
-
-    public Stream ChunkStream => File.OpenReadStream();
-
-    public CultureInfo CultureInfo(SetupInfo setupInfo)
-    {
-        if (_cultureInfo != null)
-        {
-            return _cultureInfo;
-        }
-
-        var queryValue = _request.Query["culture"];
-
-        string culture;
-
-        if (queryValue.Count == 0)
-        {
-            culture = "en-US";
-        }
-        else
-        {
-            culture = queryValue[0];
-        }
-
-        return _cultureInfo = setupInfo.GetPersonalCulture(culture).Value;
-    }
-
-    public bool Encrypted => _request.Query["encrypted"] == "true";
-
-    private IFormFile File
-    {
-        get
-        {
-            if (_file != null)
-            {
-                return _file;
-            }
-
-            if (_request.Form.Files.Count > 0)
-            {
-                return _file = _request.Form.Files[0];
-            }
-
-            throw new Exception("HttpRequest.Files is empty");
-        }
-    }
-
-    public ChunkedRequestHelper(HttpRequest request)
-    {
-        _request = request ?? throw new ArgumentNullException(nameof(request));
-    }
-
-    private bool IsAuthDataSet(InstanceCrypto instanceCrypto)
-    {
-        return TenantId > -1 && AuthKey(instanceCrypto) != Guid.Empty;
-    }
-
-    private bool IsFileDataSet()
-    {
-        return !string.IsNullOrEmpty(FileName) && !EqualityComparer<T>.Default.Equals(FolderId, default(T));
-    }
-}
-
-public static class ChunkedUploaderHandlerExtention
-{
-    public static IApplicationBuilder UseChunkedUploaderHandler(this IApplicationBuilder builder)
-    {
-        return builder.UseMiddleware<ChunkedUploaderHandler>();
-    }
+            }
+
+            return _tenantId.Value;
+        }
+    }
+
+    public Guid AuthKey(InstanceCrypto instanceCrypto)
+    {
+        if (!_authKey.HasValue)
+        {
+            _authKey = !string.IsNullOrEmpty(_request.Query["userid"])
+                            ? new Guid(instanceCrypto.Decrypt(_request.Query["userid"]))
+                            : Guid.Empty;
+        }
+
+        return _authKey.Value;
+    }
+
+    public T FolderId
+    {
+        get
+        {
+            var queryValue = _request.Query[FilesLinkUtility.FolderId];
+
+            if (queryValue.Count == 0)
+            {
+                return default(T);
+            }
+
+            return IdConverter.Convert<T>(queryValue[0]);
+        }
+    }
+
+    public T FileId
+    {
+        get
+        {
+            var queryValue = _request.Query[FilesLinkUtility.FileId];
+
+            if (queryValue.Count == 0)
+            {
+                return default(T);
+            }
+
+            return IdConverter.Convert<T>(queryValue[0]);
+        }
+    }
+
+    public string FileName => _request.Query[FilesLinkUtility.FileTitle];
+
+    public long FileSize
+    {
+        get
+        {
+            if (!_fileContentLength.HasValue)
+            {
+                long.TryParse(_request.Query["fileSize"], out var v);
+                _fileContentLength = v;
+            }
+
+            return _fileContentLength.Value;
+        }
+    }
+
+    public long ChunkSize => File.Length;
+
+    public Stream ChunkStream => File.OpenReadStream();
+
+    public CultureInfo CultureInfo(SetupInfo setupInfo)
+    {
+        if (_cultureInfo != null)
+        {
+            return _cultureInfo;
+        }
+
+        var queryValue = _request.Query["culture"];
+
+        string culture;
+
+        if (queryValue.Count == 0)
+        {
+            culture = "en-US";
+        }
+        else
+        {
+            culture = queryValue[0];
+        }
+
+        return _cultureInfo = setupInfo.GetPersonalCulture(culture).Value;
+    }
+
+    public bool Encrypted => _request.Query["encrypted"] == "true";
+
+    private IFormFile File
+    {
+        get
+        {
+            if (_file != null)
+            {
+                return _file;
+            }
+
+            if (_request.Form.Files.Count > 0)
+            {
+                return _file = _request.Form.Files[0];
+            }
+
+            throw new Exception("HttpRequest.Files is empty");
+        }
+    }
+
+    public ChunkedRequestHelper(HttpRequest request)
+    {
+        _request = request ?? throw new ArgumentNullException(nameof(request));
+    }
+
+    private bool IsAuthDataSet(InstanceCrypto instanceCrypto)
+    {
+        return TenantId > -1 && AuthKey(instanceCrypto) != Guid.Empty;
+    }
+
+    private bool IsFileDataSet()
+    {
+        return !string.IsNullOrEmpty(FileName) && !EqualityComparer<T>.Default.Equals(FolderId, default(T));
+    }
+}
+
+public static class ChunkedUploaderHandlerExtention
+{
+    public static IApplicationBuilder UseChunkedUploaderHandler(this IApplicationBuilder builder)
+    {
+        return builder.UseMiddleware<ChunkedUploaderHandler>();
+    }
 }