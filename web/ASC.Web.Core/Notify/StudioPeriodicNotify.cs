--- conflicted
+++ resolved
@@ -24,7 +24,7 @@
 */
 
 namespace ASC.Web.Studio.Core.Notify
-{
+{
     [Singletone(Additional = typeof(StudioPeriodicNotifyExtension))]
     public class StudioPeriodicNotify
     {
@@ -57,7 +57,7 @@
             }
 
             return InternalSendSaasLettersAsync(senderName, scheduleDate, activeTenants);
-        }
+        }
 
         private async Task InternalSendSaasLettersAsync(string senderName, DateTime scheduleDate, List<Tenant> activeTenants)
         {
@@ -92,8 +92,8 @@
 
                     var coupon = string.Empty;
 
-                    Func<string> greenButtonText = () => string.Empty;
-
+                    Func<string> greenButtonText = () => string.Empty;
+
                     string blueButtonText() => WebstudioNotifyPatternResource.ButtonRequestCallButton;
                     var greenButtonUrl = string.Empty;
 
@@ -129,18 +129,18 @@
                     Func<string> tableItemComment6 = () => string.Empty;
                     Func<string> tableItemComment7 = () => string.Empty;
 
-                    Func<string> tableItemLearnMoreText1 = () => string.Empty;
-
-                    string tableItemLearnMoreText2() => string.Empty;
-
-                    string tableItemLearnMoreText3() => string.Empty;
-
-                    string tableItemLearnMoreText4() => string.Empty;
-
-                    string tableItemLearnMoreText5() => string.Empty;
-
-                    string tableItemLearnMoreText6() => string.Empty;
-
+                    Func<string> tableItemLearnMoreText1 = () => string.Empty;
+
+                    string tableItemLearnMoreText2() => string.Empty;
+
+                    string tableItemLearnMoreText3() => string.Empty;
+
+                    string tableItemLearnMoreText4() => string.Empty;
+
+                    string tableItemLearnMoreText5() => string.Empty;
+
+                    string tableItemLearnMoreText6() => string.Empty;
+
                     string tableItemLearnMoreText7() => string.Empty;
 
                     var tableItemLearnMoreUrl1 = string.Empty;
@@ -149,52 +149,52 @@
                     var tableItemLearnMoreUrl4 = string.Empty;
                     var tableItemLearnMoreUrl5 = string.Empty;
                     var tableItemLearnMoreUrl6 = string.Empty;
-                    var tableItemLearnMoreUrl7 = string.Empty;
-
-
-                    if (quota.Free)
-                    {
-                        #region Free tariff every 2 months during 1 year
-
-                        if (createdDate.AddMonths(2) == nowDate || createdDate.AddMonths(4) == nowDate || createdDate.AddMonths(6) == nowDate || createdDate.AddMonths(8) == nowDate || createdDate.AddMonths(10) == nowDate || createdDate.AddMonths(12) == nowDate)
-                        {
-                            action = Actions.SaasAdminPaymentWarningEvery2MonthsV115;
-                            toadmins = true;
-
-                            greenButtonText = () => WebstudioNotifyPatternResource.ButtonUseDiscount;
-                            greenButtonUrl = commonLinkUtility.GetFullAbsolutePath("~/Tariffs.aspx");
-                        }
-
-                        #endregion
-                    }
-                    else if (quota.Trial)
-                    {
-                        #region After registration letters
-
-                        #region 1 days after registration to admins SAAS TRIAL
-
-                        if (createdDate.AddDays(1) == nowDate)
-                        {
-                            action = Actions.SaasAdminModulesV115;
-                            paymentMessage = false;
-                            toadmins = true;
-
-                            greenButtonText = () => WebstudioNotifyPatternResource.ButtonAccessYouWebOffice;
-                            greenButtonUrl = $"{commonLinkUtility.GetFullAbsolutePath("~").TrimEnd('/')}/";
-                        }
-
-                        #endregion
-
-                        #region  4 days after registration to admins SAAS TRIAL
-
-                        else if (createdDate.AddDays(4) == nowDate)
-                        {
-                            action = Actions.SaasAdminComfortTipsV115;
-                            paymentMessage = false;
-                            toadmins = true;
-
-                            greenButtonText = () => WebstudioNotifyPatternResource.ButtonUseDiscount;
-                            greenButtonUrl = commonLinkUtility.GetFullAbsolutePath("~/Tariffs.aspx");
+                    var tableItemLearnMoreUrl7 = string.Empty;
+
+
+                    if (quota.Free)
+                    {
+                        #region Free tariff every 2 months during 1 year
+
+                        if (createdDate.AddMonths(2) == nowDate || createdDate.AddMonths(4) == nowDate || createdDate.AddMonths(6) == nowDate || createdDate.AddMonths(8) == nowDate || createdDate.AddMonths(10) == nowDate || createdDate.AddMonths(12) == nowDate)
+                        {
+                            action = Actions.SaasAdminPaymentWarningEvery2MonthsV115;
+                            toadmins = true;
+
+                            greenButtonText = () => WebstudioNotifyPatternResource.ButtonUseDiscount;
+                            greenButtonUrl = commonLinkUtility.GetFullAbsolutePath("~/Tariffs.aspx");
+                        }
+
+                        #endregion
+                    }
+                    else if (quota.Trial)
+                    {
+                        #region After registration letters
+
+                        #region 1 days after registration to admins SAAS TRIAL
+
+                        if (createdDate.AddDays(1) == nowDate)
+                        {
+                            action = Actions.SaasAdminModulesV115;
+                            paymentMessage = false;
+                            toadmins = true;
+
+                            greenButtonText = () => WebstudioNotifyPatternResource.ButtonAccessYouWebOffice;
+                            greenButtonUrl = $"{commonLinkUtility.GetFullAbsolutePath("~").TrimEnd('/')}/";
+                        }
+
+                        #endregion
+
+                        #region  4 days after registration to admins SAAS TRIAL
+
+                        else if (createdDate.AddDays(4) == nowDate)
+                        {
+                            action = Actions.SaasAdminComfortTipsV115;
+                            paymentMessage = false;
+                            toadmins = true;
+
+                            greenButtonText = () => WebstudioNotifyPatternResource.ButtonUseDiscount;
+                            greenButtonUrl = commonLinkUtility.GetFullAbsolutePath("~/Tariffs.aspx");
                         }
 
                         #endregion
@@ -210,36 +210,36 @@
 
                             tableItemImg1 = studioNotifyHelper.GetNotificationImageUrl("tips-documents-formatting-100.png");
                             tableItemText1 = () => WebstudioNotifyPatternResource.pattern_saas_admin_user_docs_tips_v115_item_formatting_hdr;
-                            tableItemComment1 = () => WebstudioNotifyPatternResource.pattern_saas_admin_user_docs_tips_v115_item_formatting;
-
-                            if (!coreBaseSettings.CustomMode)
-                            {
-                                tableItemLearnMoreUrl1 = studioNotifyHelper.Helplink + "/onlyoffice-editors/index.aspx";
-                                tableItemLearnMoreText1 = () => WebstudioNotifyPatternResource.LinkLearnMore;
+                            tableItemComment1 = () => WebstudioNotifyPatternResource.pattern_saas_admin_user_docs_tips_v115_item_formatting;
+
+                            if (!coreBaseSettings.CustomMode)
+                            {
+                                tableItemLearnMoreUrl1 = studioNotifyHelper.Helplink + "/onlyoffice-editors/index.aspx";
+                                tableItemLearnMoreText1 = () => WebstudioNotifyPatternResource.LinkLearnMore;
                             }
 
-                            tableItemImg2 = studioNotifyHelper.GetNotificationImageUrl("tips-documents-share-100.png");
-                            tableItemText2 = () => WebstudioNotifyPatternResource.pattern_saas_admin_user_docs_tips_v115_item_share_hdr;
-                            tableItemComment2 = () => WebstudioNotifyPatternResource.pattern_saas_admin_user_docs_tips_v115_item_share;
-
-                            tableItemImg3 = studioNotifyHelper.GetNotificationImageUrl("tips-documents-coediting-100.png");
-                            tableItemText3 = () => WebstudioNotifyPatternResource.pattern_saas_admin_user_docs_tips_v115_item_coediting_hdr;
-                            tableItemComment3 = () => WebstudioNotifyPatternResource.pattern_saas_admin_user_docs_tips_v115_item_coediting;
-
-                            tableItemImg4 = studioNotifyHelper.GetNotificationImageUrl("tips-documents-review-100.png");
-                            tableItemText4 = () => WebstudioNotifyPatternResource.pattern_saas_admin_user_docs_tips_v115_item_review_hdr;
-                            tableItemComment4 = () => WebstudioNotifyPatternResource.pattern_saas_admin_user_docs_tips_v115_item_review;
-
-                            tableItemImg5 = studioNotifyHelper.GetNotificationImageUrl("tips-customize-modules-100.png");
-                            tableItemText5 = () => WebstudioNotifyPatternResource.pattern_saas_admin_user_docs_tips_v115_item_contentcontrols_hdr;
-                            tableItemComment5 = () => WebstudioNotifyPatternResource.pattern_saas_admin_user_docs_tips_v115_item_contentcontrols;
-
-                            tableItemImg6 = studioNotifyHelper.GetNotificationImageUrl("tips-customize-customize-100.png");
-                            tableItemText6 = () => WebstudioNotifyPatternResource.pattern_saas_admin_user_docs_tips_v115_item_spreadsheets_hdr;
-                            tableItemComment6 = () => WebstudioNotifyPatternResource.pattern_saas_admin_user_docs_tips_v115_item_spreadsheets;
-
-                            tableItemImg7 = studioNotifyHelper.GetNotificationImageUrl("tips-documents-attach-100.png");
-                            tableItemText7 = () => WebstudioNotifyPatternResource.pattern_saas_admin_user_docs_tips_v115_item_differences_hdr;
+                            tableItemImg2 = studioNotifyHelper.GetNotificationImageUrl("tips-documents-share-100.png");
+                            tableItemText2 = () => WebstudioNotifyPatternResource.pattern_saas_admin_user_docs_tips_v115_item_share_hdr;
+                            tableItemComment2 = () => WebstudioNotifyPatternResource.pattern_saas_admin_user_docs_tips_v115_item_share;
+
+                            tableItemImg3 = studioNotifyHelper.GetNotificationImageUrl("tips-documents-coediting-100.png");
+                            tableItemText3 = () => WebstudioNotifyPatternResource.pattern_saas_admin_user_docs_tips_v115_item_coediting_hdr;
+                            tableItemComment3 = () => WebstudioNotifyPatternResource.pattern_saas_admin_user_docs_tips_v115_item_coediting;
+
+                            tableItemImg4 = studioNotifyHelper.GetNotificationImageUrl("tips-documents-review-100.png");
+                            tableItemText4 = () => WebstudioNotifyPatternResource.pattern_saas_admin_user_docs_tips_v115_item_review_hdr;
+                            tableItemComment4 = () => WebstudioNotifyPatternResource.pattern_saas_admin_user_docs_tips_v115_item_review;
+
+                            tableItemImg5 = studioNotifyHelper.GetNotificationImageUrl("tips-customize-modules-100.png");
+                            tableItemText5 = () => WebstudioNotifyPatternResource.pattern_saas_admin_user_docs_tips_v115_item_contentcontrols_hdr;
+                            tableItemComment5 = () => WebstudioNotifyPatternResource.pattern_saas_admin_user_docs_tips_v115_item_contentcontrols;
+
+                            tableItemImg6 = studioNotifyHelper.GetNotificationImageUrl("tips-customize-customize-100.png");
+                            tableItemText6 = () => WebstudioNotifyPatternResource.pattern_saas_admin_user_docs_tips_v115_item_spreadsheets_hdr;
+                            tableItemComment6 = () => WebstudioNotifyPatternResource.pattern_saas_admin_user_docs_tips_v115_item_spreadsheets;
+
+                            tableItemImg7 = studioNotifyHelper.GetNotificationImageUrl("tips-documents-attach-100.png");
+                            tableItemText7 = () => WebstudioNotifyPatternResource.pattern_saas_admin_user_docs_tips_v115_item_differences_hdr;
                             tableItemComment7 = () => WebstudioNotifyPatternResource.pattern_saas_admin_user_docs_tips_v115_item_differences;
 
                             greenButtonText = () => WebstudioNotifyPatternResource.ButtonAccessYouWebOffice;
@@ -307,19 +307,19 @@
                         {
                             action = Actions.SaasAdminTrialWarningV115;
                             toadmins = true;
-                        }
-
-                        #endregion
-
-                        #region 1 day after SAAS TRIAL expired to admins
-
-                        if (dueDateIsNotMax && dueDate.AddDays(1) == nowDate)
-                        {
-                            action = Actions.SaasAdminTrialWarningAfter1V115;
-                            toadmins = true;
-
-                            greenButtonText = () => WebstudioNotifyPatternResource.ButtonRenewNow;
-                            greenButtonUrl = commonLinkUtility.GetFullAbsolutePath("~/Tariffs.aspx");
+                        }
+
+                        #endregion
+
+                        #region 1 day after SAAS TRIAL expired to admins
+
+                        if (dueDateIsNotMax && dueDate.AddDays(1) == nowDate)
+                        {
+                            action = Actions.SaasAdminTrialWarningAfter1V115;
+                            toadmins = true;
+
+                            greenButtonText = () => WebstudioNotifyPatternResource.ButtonRenewNow;
+                            greenButtonUrl = commonLinkUtility.GetFullAbsolutePath("~/Tariffs.aspx");
                         }
 
                         #region 6 months after SAAS TRIAL expired
@@ -345,21 +345,17 @@
 
                             if (!string.IsNullOrEmpty(apiSystemHelper.ApiCacheUrl))
                             {
-<<<<<<< HEAD
-                                apiSystemHelper.RemoveTenantFromCache(tenant.Alias, authContext.CurrentAccount.ID);
-=======
-                                await apiSystemHelper.RemoveTenantFromCacheAsync(tenant.TenantAlias, authContext.CurrentAccount.ID);
->>>>>>> 0635eea5
+                                await apiSystemHelper.RemoveTenantFromCacheAsync(tenant.Alias, authContext.CurrentAccount.ID);
                             }
-                        }
-
-                        #endregion
-
-                        #endregion
-
-                        #endregion
-                    }
-
+                        }
+
+                        #endregion
+
+                        #endregion
+
+                        #endregion
+                    }
+
                     else if (tariff.State >= TariffState.Paid)
                     {
                         #region Payment warning letters
@@ -387,11 +383,7 @@
 
                             if (!string.IsNullOrEmpty(apiSystemHelper.ApiCacheUrl))
                             {
-<<<<<<< HEAD
-                                apiSystemHelper.RemoveTenantFromCache(tenant.Alias, authContext.CurrentAccount.ID);
-=======
-                                await apiSystemHelper.RemoveTenantFromCacheAsync(tenant.TenantAlias, authContext.CurrentAccount.ID);
->>>>>>> 0635eea5
+                                await apiSystemHelper.RemoveTenantFromCacheAsync(tenant.Alias, authContext.CurrentAccount.ID);
                             }
                         }
 
@@ -447,8 +439,8 @@
             }
 
             Log.Info("End SendSaasTariffLetters");
-        }
-
+        }
+
         public void SendEnterpriseLetters(string senderName, DateTime scheduleDate)
         {
             var nowDate = scheduleDate.Date;
@@ -476,7 +468,7 @@
                 try
                 {
                     using var scope = ServiceProvider.CreateScope();
-                    var scopeClass = scope.ServiceProvider.GetService<StudioPeriodicNotifyScope>();
+                    var scopeClass = scope.ServiceProvider.GetService<StudioPeriodicNotifyScope>();
                     var (tenantManager, userManager, studioNotifyHelper, paymentManager, tenantExtra, _, commonLinkUtility, _, _, dbContextManager, _, configuration, settingsManager, coreBaseSettings, _, _, _) = scopeClass;
                     var defaultRebranding = MailWhiteLabelSettings.IsDefault(settingsManager, configuration);
                     tenantManager.SetCurrentTenant(tenant.Id);
@@ -486,8 +478,8 @@
                     var quota = tenantManager.GetTenantQuota(tenant.Id);
                     var createdDate = tenant.CreationDateTime.Date;
 
-                    var actualEndDate = tariff.DueDate != DateTime.MaxValue ? tariff.DueDate : tariff.LicenseDate;
-                    var dueDateIsNotMax = actualEndDate != DateTime.MaxValue;
+                    var actualEndDate = tariff.DueDate != DateTime.MaxValue ? tariff.DueDate : tariff.LicenseDate;
+                    var dueDateIsNotMax = actualEndDate != DateTime.MaxValue;
                     var dueDate = actualEndDate.Date;
 
                     var delayDueDateIsNotMax = tariff.DelayDueDate != DateTime.MaxValue;
@@ -499,8 +491,8 @@
                     var toadmins = false;
                     var tousers = false;
 
-                    Func<string> greenButtonText = () => string.Empty;
-
+                    Func<string> greenButtonText = () => string.Empty;
+
                     string blueButtonText() => WebstudioNotifyPatternResource.ButtonRequestCallButton;
                     var greenButtonUrl = string.Empty;
 
@@ -536,18 +528,18 @@
                     Func<string> tableItemComment6 = () => string.Empty;
                     Func<string> tableItemComment7 = () => string.Empty;
 
-                    Func<string> tableItemLearnMoreText1 = () => string.Empty;
-
-                    string tableItemLearnMoreText2() => string.Empty;
-
-                    string tableItemLearnMoreText3() => string.Empty;
-
-                    string tableItemLearnMoreText4() => string.Empty;
-
-                    string tableItemLearnMoreText5() => string.Empty;
-
-                    string tableItemLearnMoreText6() => string.Empty;
-
+                    Func<string> tableItemLearnMoreText1 = () => string.Empty;
+
+                    string tableItemLearnMoreText2() => string.Empty;
+
+                    string tableItemLearnMoreText3() => string.Empty;
+
+                    string tableItemLearnMoreText4() => string.Empty;
+
+                    string tableItemLearnMoreText5() => string.Empty;
+
+                    string tableItemLearnMoreText6() => string.Empty;
+
                     string tableItemLearnMoreText7() => string.Empty;
 
                     var tableItemLearnMoreUrl1 = string.Empty;
@@ -567,28 +559,28 @@
 
                         if (createdDate.AddDays(1) == nowDate)
                         {
-                            action = Actions.EnterpriseAdminCustomizePortalV10;
-                            paymentMessage = false;
-                            toadmins = true;
-
-                            tableItemImg1 = studioNotifyHelper.GetNotificationImageUrl("tips-customize-brand-100.png");
-                            tableItemText1 = () => WebstudioNotifyPatternResource.pattern_enterprise_admin_customize_portal_v10_item_brand_hdr;
-                            tableItemComment1 = () => WebstudioNotifyPatternResource.pattern_enterprise_admin_customize_portal_v10_item_brand;
-
-                            tableItemImg2 = studioNotifyHelper.GetNotificationImageUrl("tips-customize-regional-100.png");
-                            tableItemText2 = () => WebstudioNotifyPatternResource.pattern_enterprise_admin_customize_portal_v10_item_regional_hdr;
-                            tableItemComment2 = () => WebstudioNotifyPatternResource.pattern_enterprise_admin_customize_portal_v10_item_regional;
-
-                            tableItemImg3 = studioNotifyHelper.GetNotificationImageUrl("tips-customize-customize-100.png");
-                            tableItemText3 = () => WebstudioNotifyPatternResource.pattern_enterprise_admin_customize_portal_v10_item_customize_hdr;
-                            tableItemComment3 = () => WebstudioNotifyPatternResource.pattern_enterprise_admin_customize_portal_v10_item_customize;
-
-                            tableItemImg4 = studioNotifyHelper.GetNotificationImageUrl("tips-customize-modules-100.png");
-                            tableItemText4 = () => WebstudioNotifyPatternResource.pattern_enterprise_admin_customize_portal_v10_item_modules_hdr;
-                            tableItemComment4 = () => WebstudioNotifyPatternResource.pattern_enterprise_admin_customize_portal_v10_item_modules;
-
-                            tableItemImg5 = studioNotifyHelper.GetNotificationImageUrl("tips-customize-3rdparty-100.png");
-                            tableItemText5 = () => WebstudioNotifyPatternResource.pattern_enterprise_admin_customize_portal_v10_item_3rdparty_hdr;
+                            action = Actions.EnterpriseAdminCustomizePortalV10;
+                            paymentMessage = false;
+                            toadmins = true;
+
+                            tableItemImg1 = studioNotifyHelper.GetNotificationImageUrl("tips-customize-brand-100.png");
+                            tableItemText1 = () => WebstudioNotifyPatternResource.pattern_enterprise_admin_customize_portal_v10_item_brand_hdr;
+                            tableItemComment1 = () => WebstudioNotifyPatternResource.pattern_enterprise_admin_customize_portal_v10_item_brand;
+
+                            tableItemImg2 = studioNotifyHelper.GetNotificationImageUrl("tips-customize-regional-100.png");
+                            tableItemText2 = () => WebstudioNotifyPatternResource.pattern_enterprise_admin_customize_portal_v10_item_regional_hdr;
+                            tableItemComment2 = () => WebstudioNotifyPatternResource.pattern_enterprise_admin_customize_portal_v10_item_regional;
+
+                            tableItemImg3 = studioNotifyHelper.GetNotificationImageUrl("tips-customize-customize-100.png");
+                            tableItemText3 = () => WebstudioNotifyPatternResource.pattern_enterprise_admin_customize_portal_v10_item_customize_hdr;
+                            tableItemComment3 = () => WebstudioNotifyPatternResource.pattern_enterprise_admin_customize_portal_v10_item_customize;
+
+                            tableItemImg4 = studioNotifyHelper.GetNotificationImageUrl("tips-customize-modules-100.png");
+                            tableItemText4 = () => WebstudioNotifyPatternResource.pattern_enterprise_admin_customize_portal_v10_item_modules_hdr;
+                            tableItemComment4 = () => WebstudioNotifyPatternResource.pattern_enterprise_admin_customize_portal_v10_item_modules;
+
+                            tableItemImg5 = studioNotifyHelper.GetNotificationImageUrl("tips-customize-3rdparty-100.png");
+                            tableItemText5 = () => WebstudioNotifyPatternResource.pattern_enterprise_admin_customize_portal_v10_item_3rdparty_hdr;
                             tableItemComment5 = () => WebstudioNotifyPatternResource.pattern_enterprise_admin_customize_portal_v10_item_3rdparty;
 
                             greenButtonText = () => WebstudioNotifyPatternResource.ButtonConfigureRightNow;
@@ -646,12 +638,12 @@
 
                             tableItemImg1 = studioNotifyHelper.GetNotificationImageUrl("tips-documents-formatting-100.png");
                             tableItemText1 = () => WebstudioNotifyPatternResource.pattern_saas_admin_user_docs_tips_v115_item_formatting_hdr;
-                            tableItemComment1 = () => WebstudioNotifyPatternResource.pattern_saas_admin_user_docs_tips_v115_item_formatting;
-
-                            if (!coreBaseSettings.CustomMode)
-                            {
-                                tableItemLearnMoreUrl1 = studioNotifyHelper.Helplink + "/onlyoffice-editors/index.aspx";
-                                tableItemLearnMoreText1 = () => WebstudioNotifyPatternResource.LinkLearnMore;
+                            tableItemComment1 = () => WebstudioNotifyPatternResource.pattern_saas_admin_user_docs_tips_v115_item_formatting;
+
+                            if (!coreBaseSettings.CustomMode)
+                            {
+                                tableItemLearnMoreUrl1 = studioNotifyHelper.Helplink + "/onlyoffice-editors/index.aspx";
+                                tableItemLearnMoreText1 = () => WebstudioNotifyPatternResource.LinkLearnMore;
                             }
 
                             tableItemImg2 = studioNotifyHelper.GetNotificationImageUrl("tips-documents-share-100.png");
@@ -875,7 +867,7 @@
                 try
                 {
                     using var scope = ServiceProvider.CreateScope();
-                    var scopeClass = scope.ServiceProvider.GetService<StudioPeriodicNotifyScope>();
+                    var scopeClass = scope.ServiceProvider.GetService<StudioPeriodicNotifyScope>();
                     var (tenantManager, userManager, studioNotifyHelper, _, _, _, _, _, _, _, _, _, _, _, displayUserSettingsHelper, _, _) = scopeClass;
                     tenantManager.SetCurrentTenant(tenant.Id);
                     var client = WorkContext.NotifyContext.NotifyService.RegisterClient(studioNotifyHelper.NotifySource, scope);
@@ -887,28 +879,28 @@
 
                     #region 5 days after registration to admins
 
-                    if (createdDate.AddDays(5) == nowDate)
-                    {
-                        var users = studioNotifyHelper.GetRecipients(true, true, false);
-
-
-                        foreach (var u in users.Where(u => studioNotifyHelper.IsSubscribedToNotify(u, Actions.PeriodicNotify)))
-                        {
-                            var culture = string.IsNullOrEmpty(u.CultureName) ? tenant.GetCulture() : u.GetCulture();
-                            Thread.CurrentThread.CurrentCulture = culture;
-                            Thread.CurrentThread.CurrentUICulture = culture;
-
-                            client.SendNoticeToAsync(
-                                u.IsAdmin(userManager) ? Actions.OpensourceAdminDocsTipsV11 : Actions.OpensourceUserDocsTipsV11,
-                                new[] { studioNotifyHelper.ToRecipient(u.Id) },
-                                new[] { senderName },
-                                new TagValue(Tags.UserName, u.DisplayUserName(displayUserSettingsHelper)),
-                                new TagValue(CommonTags.Footer, "opensource"));
-                        }
-                    }
-                    #endregion
-
-                    #endregion
+                    if (createdDate.AddDays(5) == nowDate)
+                    {
+                        var users = studioNotifyHelper.GetRecipients(true, true, false);
+
+
+                        foreach (var u in users.Where(u => studioNotifyHelper.IsSubscribedToNotify(u, Actions.PeriodicNotify)))
+                        {
+                            var culture = string.IsNullOrEmpty(u.CultureName) ? tenant.GetCulture() : u.GetCulture();
+                            Thread.CurrentThread.CurrentCulture = culture;
+                            Thread.CurrentThread.CurrentUICulture = culture;
+
+                            client.SendNoticeToAsync(
+                                u.IsAdmin(userManager) ? Actions.OpensourceAdminDocsTipsV11 : Actions.OpensourceUserDocsTipsV11,
+                                new[] { studioNotifyHelper.ToRecipient(u.Id) },
+                                new[] { senderName },
+                                new TagValue(Tags.UserName, u.DisplayUserName(displayUserSettingsHelper)),
+                                new TagValue(CommonTags.Footer, "opensource"));
+                        }
+                    }
+                    #endregion
+
+                    #endregion
                 }
                 catch (Exception err)
                 {
@@ -943,7 +935,7 @@
                     var sendCount = 0;
 
                     using var scope = ServiceProvider.CreateScope();
-                    var scopeClass = scope.ServiceProvider.GetService<StudioPeriodicNotifyScope>();
+                    var scopeClass = scope.ServiceProvider.GetService<StudioPeriodicNotifyScope>();
                     var (tenantManager, userManager, studioNotifyHelper, _, _, _, _, _, _, _, _, _, _, coreBaseSettings, _, authManager, securityContext) = scopeClass;
 
                     tenantManager.SetCurrentTenant(tenant.Id);
@@ -1053,107 +1045,107 @@
             return !isSubscribe;
         }
     }
-
+
     [Scope]
-    public class StudioPeriodicNotifyScope
-    {
-        private TenantManager TenantManager { get; }
-        private UserManager UserManager { get; }
-        private StudioNotifyHelper StudioNotifyHelper { get; }
-        private PaymentManager PaymentManager { get; }
-        private TenantExtra TenantExtra { get; }
-        private AuthContext AuthContext { get; }
-        private CommonLinkUtility CommonLinkUtility { get; }
-        private ApiSystemHelper ApiSystemHelper { get; }
-        private SetupInfo SetupInfo { get; }
-        private DbContextManager<FeedDbContext> DbContextManager { get; }
-        private CouponManager CouponManager { get; }
-        private IConfiguration Configuration { get; }
-        private SettingsManager SettingsManager { get; }
-        private CoreBaseSettings CoreBaseSettings { get; }
-        private DisplayUserSettingsHelper DisplayUserSettingsHelper { get; }
-        private AuthManager AuthManager { get; }
-        private SecurityContext SecurityContext { get; }
-
-        public StudioPeriodicNotifyScope(TenantManager tenantManager,
-            UserManager userManager,
-            StudioNotifyHelper studioNotifyHelper,
-            PaymentManager paymentManager,
-            TenantExtra tenantExtra,
-            AuthContext authContext,
-            CommonLinkUtility commonLinkUtility,
-            ApiSystemHelper apiSystemHelper,
-            SetupInfo setupInfo,
-            DbContextManager<FeedDbContext> dbContextManager,
-            CouponManager couponManager,
-            IConfiguration configuration,
-            SettingsManager settingsManager,
-            CoreBaseSettings coreBaseSettings,
-            DisplayUserSettingsHelper displayUserSettingsHelper,
-            AuthManager authManager,
-            SecurityContext securityContext)
-        {
-            TenantManager = tenantManager;
-            UserManager = userManager;
-            StudioNotifyHelper = studioNotifyHelper;
-            PaymentManager = paymentManager;
-            TenantExtra = tenantExtra;
-            AuthContext = authContext;
-            CommonLinkUtility = commonLinkUtility;
-            ApiSystemHelper = apiSystemHelper;
-            SetupInfo = setupInfo;
-            DbContextManager = dbContextManager;
-            CouponManager = couponManager;
-            Configuration = configuration;
-            SettingsManager = settingsManager;
-            CoreBaseSettings = coreBaseSettings;
-            DisplayUserSettingsHelper = displayUserSettingsHelper;
-            AuthManager = authManager;
-            SecurityContext = securityContext;
-        }
-
-        public void Deconstruct(out TenantManager tenantManager,
-            out UserManager userManager,
-            out StudioNotifyHelper studioNotifyHelper,
-            out PaymentManager paymentManager,
-            out TenantExtra tenantExtra,
-            out AuthContext authContext,
-            out CommonLinkUtility commonLinkUtility,
-            out ApiSystemHelper apiSystemHelper,
-            out SetupInfo setupInfo,
-            out DbContextManager<FeedDbContext> dbContextManager,
-            out CouponManager couponManager,
-            out IConfiguration configuration,
-            out SettingsManager settingsManager,
-            out CoreBaseSettings coreBaseSettings,
-            out DisplayUserSettingsHelper displayUserSettingsHelper,
-            out AuthManager authManager,
-            out SecurityContext securityContext)
-        {
-            tenantManager = TenantManager;
-            userManager = UserManager;
-            studioNotifyHelper = StudioNotifyHelper;
-            paymentManager = PaymentManager;
-            tenantExtra = TenantExtra;
-            authContext = AuthContext;
-            commonLinkUtility = CommonLinkUtility;
-            apiSystemHelper = ApiSystemHelper;
-            setupInfo = SetupInfo;
-            dbContextManager = DbContextManager;
-            couponManager = CouponManager;
-            configuration = Configuration;
-            settingsManager = SettingsManager;
-            coreBaseSettings = CoreBaseSettings;
-            displayUserSettingsHelper = DisplayUserSettingsHelper;
-            authManager = AuthManager;
-            securityContext = SecurityContext;
-        }
+    public class StudioPeriodicNotifyScope
+    {
+        private TenantManager TenantManager { get; }
+        private UserManager UserManager { get; }
+        private StudioNotifyHelper StudioNotifyHelper { get; }
+        private PaymentManager PaymentManager { get; }
+        private TenantExtra TenantExtra { get; }
+        private AuthContext AuthContext { get; }
+        private CommonLinkUtility CommonLinkUtility { get; }
+        private ApiSystemHelper ApiSystemHelper { get; }
+        private SetupInfo SetupInfo { get; }
+        private DbContextManager<FeedDbContext> DbContextManager { get; }
+        private CouponManager CouponManager { get; }
+        private IConfiguration Configuration { get; }
+        private SettingsManager SettingsManager { get; }
+        private CoreBaseSettings CoreBaseSettings { get; }
+        private DisplayUserSettingsHelper DisplayUserSettingsHelper { get; }
+        private AuthManager AuthManager { get; }
+        private SecurityContext SecurityContext { get; }
+
+        public StudioPeriodicNotifyScope(TenantManager tenantManager,
+            UserManager userManager,
+            StudioNotifyHelper studioNotifyHelper,
+            PaymentManager paymentManager,
+            TenantExtra tenantExtra,
+            AuthContext authContext,
+            CommonLinkUtility commonLinkUtility,
+            ApiSystemHelper apiSystemHelper,
+            SetupInfo setupInfo,
+            DbContextManager<FeedDbContext> dbContextManager,
+            CouponManager couponManager,
+            IConfiguration configuration,
+            SettingsManager settingsManager,
+            CoreBaseSettings coreBaseSettings,
+            DisplayUserSettingsHelper displayUserSettingsHelper,
+            AuthManager authManager,
+            SecurityContext securityContext)
+        {
+            TenantManager = tenantManager;
+            UserManager = userManager;
+            StudioNotifyHelper = studioNotifyHelper;
+            PaymentManager = paymentManager;
+            TenantExtra = tenantExtra;
+            AuthContext = authContext;
+            CommonLinkUtility = commonLinkUtility;
+            ApiSystemHelper = apiSystemHelper;
+            SetupInfo = setupInfo;
+            DbContextManager = dbContextManager;
+            CouponManager = couponManager;
+            Configuration = configuration;
+            SettingsManager = settingsManager;
+            CoreBaseSettings = coreBaseSettings;
+            DisplayUserSettingsHelper = displayUserSettingsHelper;
+            AuthManager = authManager;
+            SecurityContext = securityContext;
+        }
+
+        public void Deconstruct(out TenantManager tenantManager,
+            out UserManager userManager,
+            out StudioNotifyHelper studioNotifyHelper,
+            out PaymentManager paymentManager,
+            out TenantExtra tenantExtra,
+            out AuthContext authContext,
+            out CommonLinkUtility commonLinkUtility,
+            out ApiSystemHelper apiSystemHelper,
+            out SetupInfo setupInfo,
+            out DbContextManager<FeedDbContext> dbContextManager,
+            out CouponManager couponManager,
+            out IConfiguration configuration,
+            out SettingsManager settingsManager,
+            out CoreBaseSettings coreBaseSettings,
+            out DisplayUserSettingsHelper displayUserSettingsHelper,
+            out AuthManager authManager,
+            out SecurityContext securityContext)
+        {
+            tenantManager = TenantManager;
+            userManager = UserManager;
+            studioNotifyHelper = StudioNotifyHelper;
+            paymentManager = PaymentManager;
+            tenantExtra = TenantExtra;
+            authContext = AuthContext;
+            commonLinkUtility = CommonLinkUtility;
+            apiSystemHelper = ApiSystemHelper;
+            setupInfo = SetupInfo;
+            dbContextManager = DbContextManager;
+            couponManager = CouponManager;
+            configuration = Configuration;
+            settingsManager = SettingsManager;
+            coreBaseSettings = CoreBaseSettings;
+            displayUserSettingsHelper = DisplayUserSettingsHelper;
+            authManager = AuthManager;
+            securityContext = SecurityContext;
+        }
     }
 
     public static class StudioPeriodicNotifyExtension
     {
         public static void Register(DIHelper services)
-        {
+        {
             services.TryAdd<StudioPeriodicNotifyScope>();
         }
     }
