--- conflicted
+++ resolved
@@ -3,11 +3,7 @@
   "content": "Set lifetime to automatically deactivate  the secret key after a defined period. Lifetime begins of creation of the key.",
   "content_en_sha1_hash": "752153e2665fc818eb2ae85c84c0ad47c2f8b75f",
   "created_at": "2025-05-19T21:30:51.759Z",
-<<<<<<< HEAD
-  "updated_at": "2025-05-26T07:57:32.558Z",
-=======
   "updated_at": "2025-06-24T16:31:24.422Z",
->>>>>>> 0de93b01
   "comment": {
     "text": "This translation key is used to describe a setting option that determines when an API key is automatically deactivated after creation. It explains the lifecycle of the key and its deactivation process. This text appears in a dialog where users can configure API key settings, such as creation date and lifetime.",
     "is_auto": true,
@@ -34,13 +30,13 @@
       "ai_spell_check_issues": [
         {
           "type": "grammar",
-          "description": "The phrase 'اضبطوا مدة الصلاحية' could be improved for better flow and clarity.  'اضبط مدة الصلاحية' (Set the validity period) would be more natural.",
-          "suggestion": "اضبط مدة الصلاحية"
-        },
-        {
-          "type": "incorrect_translation",
-          "description": "The English 'deactivate' is translated as 'تعطيل'. While technically correct, a more precise translation might be 'إبطال' (invalidates) or 'إلغاء' (cancels) depending on the specific context of key deactivation. 'تعطيل' can imply simply turning off, not necessarily rendering the key unusable.",
-          "suggestion": "اضبط مدة الصلاحية لإبطال المفتاح تلقائيًا"
+          "description": "The sentence \"اضبطوا مدة الصلاحية لتعطيل المفتاح تلقائيًا بعد فترة محددة.\" is slightly awkward. 'اضبطوا' implies a plural imperative. It would be more natural to use the singular imperative 'اضبط'.",
+          "suggestion": "اضبط مدة الصلاحية لتعطيل المفتاح تلقائيًا بعد فترة محددة."
+        },
+        {
+          "type": "incorrect_translation",
+          "description": "The English phrase 'Lifetime begins of creation of the key' is translated as 'تبدأ المدة من تاريخ إنشاء المفتاح'. While understandable, a more direct and natural translation would be 'تبدأ المدة من وقت إنشاء المفتاح' or 'تبدأ المدة عند إنشاء المفتاح'.",
+          "suggestion": "تبدأ المدة من وقت إنشاء المفتاح."
         }
       ],
       "approved_at": null
@@ -51,18 +47,18 @@
       "ai_spell_check_issues": [
         {
           "type": "incorrect_translation",
-          "description": "The English phrase 'Set lifetime' is not accurately translated. 'Lifetime' implies a duration, but 'istifadə müddəti' primarily means 'usage period' or 'term of use'. While not entirely wrong, it doesn't capture the precise meaning of 'lifetime' in this context, which relates to an expiry duration.",
-          "suggestion": "Təyin edin ki, gizli açar müəyyən müddətdən sonra avtomatik olaraq keçərli olmayan olsun."
-        },
-        {
-          "type": "grammar",
-          "description": "The sentence structure 'Gizli açarı avtomatik söndürmək üçün istifadə müddətini təyin edin' is a bit awkward. While grammatically correct, it doesn't flow naturally.",
-          "suggestion": "Gizli açarı müəyyən bir müddətdən sonra avtomatik olaraq söndürmək üçün istifadə müddətini təyin edin."
-        },
-        {
-          "type": "incorrect_translation",
-          "description": "The English phrase 'Lifetime begins of creation of the key' is awkward and not accurately translated.  'of creation' isn't a natural phrasing.  The Azerbaijani translation also conveys a similar slightly awkward phrasing.",
-          "suggestion": "İstifadə müddəti açarın yarandığı andan başlayır."
+          "description": "The term 'Set lifetime' is not accurately translated. 'Lifetime' implies duration. The translation doesn't quite capture that.",
+          "suggestion": "Təyin edin müddət avtomatik deaktivasiya üçün gizli açarı, müəyyən bir dövrə."
+        },
+        {
+          "type": "incorrect_translation",
+          "description": "The word 'söndürmək' (to extinguish/turn off) is not the best fit for 'deactivate' in the context of a key. It has a more forceful meaning.",
+          "suggestion": "Təyin edin müddət avtomatik ləğv etmək üçün gizli açarı..."
+        },
+        {
+          "type": "grammar",
+          "description": "The sentence structure can be improved for better flow.  'İstifadə müddəti açarın yaradılması ilə başlayır' is a bit awkward.",
+          "suggestion": "Müddət açarın yaradılması anından başlayır."
         }
       ],
       "approved_at": null
@@ -73,13 +69,13 @@
       "ai_spell_check_issues": [
         {
           "type": "incorrect_translation",
-          "description": "The English phrase \"Set lifetime\" is better translated as \"Настройте продължителност\" or \"Задайте срок на валидност\" to more accurately convey the meaning of configuring a duration.",
-          "suggestion": "Настройте продължителност на живота"
-        },
-        {
-          "type": "incorrect_translation",
-          "description": "The English word 'creation' doesn't perfectly map to 'създаването' here. A more natural and precise wording would be related to the key's activation or generation.",
-          "suggestion": "Животът започва от генерирането на ключа."
+          "description": "The English phrase \"Set lifetime\" is not accurately translated. \"Lifetime\" in this context refers to the duration of validity, not just \"lifetime\" as a general concept. A more appropriate translation would emphasize the duration or validity period.",
+          "suggestion": "Задайте срок на валидност (Set validity period)"
+        },
+        {
+          "type": "grammar",
+          "description": "The sentence structure is slightly awkward.  While grammatically correct, it could be improved for better flow.",
+          "suggestion": "Задайте продължителност на живота, за да деактивирате автоматично тайния ключ след определен период. Срокът на валидност започва от създаването на ключа."
         }
       ],
       "approved_at": null
@@ -90,13 +86,13 @@
       "ai_spell_check_issues": [
         {
           "type": "incorrect_translation",
-          "description": "The phrase 'Set lifetime' is not accurately reflected in the Czech translation of 'Nastavte dobu životnosti'. While 'doba životnosti' conveys 'lifetime', 'nastavte' is a bit formal for this context and doesn't quite capture the 'set' action. A more natural phrasing might be 'Určete dobu životnosti' (Define the lifetime) or 'Nastavte platnost' (Set validity).",
-          "suggestion": "Určete dobu životnosti"
-        },
-        {
-          "type": "grammar",
-          "description": "The use of 'po uplynutí definované doby' could be slightly improved for flow. It's grammatically correct, but a bit clunky.",
-          "suggestion": "po uplynutí stanovené doby"
+          "description": "The English phrase 'Set lifetime' is a bit vague and could be interpreted as 'Configure lifetime'. The current translation 'Nastavte dobu životnosti' is technically correct, but 'Konfigurujte dobu životnosti' might be more aligned with the intent of a configuration setting.",
+          "suggestion": "Konfigurujte dobu životnosti"
+        },
+        {
+          "type": "incorrect_translation",
+          "description": "The phrase 'Lifetime begins of creation of the key' is grammatically incorrect in English. It should be 'Lifetime begins with the creation of the key' or 'Lifetime starts with the key's creation'. While the Czech translation 'Životnost začíná vytvořením klíče' isn't *wrong*, it misses the more natural English flow. The current Czech rendering is a bit literal.",
+          "suggestion": "Životnost začíná s vytvořením klíče."
         }
       ],
       "approved_at": null
@@ -106,14 +102,14 @@
       "ai_model": null,
       "ai_spell_check_issues": [
         {
-          "type": "grammar",
-          "description": "The phrase 'Legen Sie die Lebensdauer fest' could be slightly improved for flow. While grammatically correct, it's a bit formal for typical user interface text.",
-          "suggestion": "Setzen Sie eine Lebensdauer, um..."
+          "type": "incorrect_translation",
+          "description": "The phrase 'Set lifetime' is not accurately translated. 'Legen Sie die Lebensdauer fest' is a bit too formal for a user-facing setting description. A more natural translation would be closer to 'Legen Sie eine Lebensdauer fest' or 'Stellen Sie eine Lebensdauer ein'.",
+          "suggestion": "Legen Sie eine Lebensdauer fest"
         },
         {
           "type": "formatting",
-          "description": "The phrase 'Die Lebensdauer beginnt mit der Erstellung des Schlüssels.' could be more concise. It essentially reiterates the obvious.",
-          "suggestion": "Die Lebensdauer beginnt bei der Schlüsselgenerierung."
+          "description": "The German translation lacks a period at the end of the first sentence, making it grammatically incomplete. Although not a critical error, it should be included.",
+          "suggestion": "Legen Sie eine Lebensdauer fest, um den geheimen Schlüssel nach einer definierten Zeit automatisch zu deaktivieren. Die Lebensdauer beginnt mit der Erstellung des Schlüssels."
         }
       ],
       "approved_at": null
@@ -124,13 +120,13 @@
       "ai_spell_check_issues": [
         {
           "type": "incorrect_translation",
-          "description": "The phrase 'Set lifetime' is not directly equivalent to 'Ορίστε τη διάρκεια ζωής'. While understandable, a more accurate translation might be 'Καθορίστε τη διάρκεια ζωής' or 'Ορίστε τη διάρκεια'.",
+          "description": "The English phrase \"Set lifetime\" is best translated as something more active and direct in Greek. \"Ορίστε τη διάρκεια ζωής\" (Set the lifetime) is technically correct, but a better phrasing would convey a more directive action, like 'Καθορίστε τη διάρκεια ζωής' (Define/Specify the lifetime).",
           "suggestion": "Καθορίστε τη διάρκεια ζωής"
         },
         {
           "type": "incorrect_translation",
-          "description": "The word 'deactivate' is translated as 'απενεργοποίηση'. While technically correct, a more natural phrasing in Greek for this context might be 'λήξη' or 'πάροδος'.",
-          "suggestion": "λήξη"
+          "description": "The phrase \"deactivate the secret key\" could be improved for clarity and naturalness in Greek. While 'απενεργοποίηση του μυστικού κλειδιού' is accurate, 'λήξη του μυστικού κλειδιού' or 'τερματισμό του μυστικού κλειδιού' might flow better depending on the overall tone.",
+          "suggestion": "λήξη του μυστικού κλειδιού"
         }
       ],
       "approved_at": null
@@ -141,13 +137,13 @@
       "ai_spell_check_issues": [
         {
           "type": "incorrect_translation",
-          "description": "The phrase \"Set lifetime\" is not accurately translated. \"Establezca la vida útil\" is too literal and awkward. A more natural translation would be something like \"Defina la duración\" or \"Configure la duración\".",
-          "suggestion": "Defina la duración para desactivar automáticamente la clave secreta tras un periodo definido. La duración comienza al crearse la clave."
-        },
-        {
-          "type": "grammar",
-          "description": "The phrase 'tras un periodo definido' is grammatically correct but sounds a little stiff. A more conversational alternative might improve readability.",
-          "suggestion": "después de un período definido"
+          "description": "The English phrase \"Set lifetime\" is translated as \"Establezca la vida útil\". While technically correct, it's a bit verbose and could be simplified for better flow. 'Defina la duración' or 'Establezca el tiempo de vida' would be more natural.",
+          "suggestion": "Defina la duración"
+        },
+        {
+          "type": "grammar",
+          "description": "The phrase \"tras un periodo definido\" could be improved. 'Después de un período definido' flows better in Spanish.",
+          "suggestion": "Después de un período definido"
         }
       ],
       "approved_at": null
@@ -158,422 +154,391 @@
       "ai_spell_check_issues": [
         {
           "type": "incorrect_translation",
-          "description": "The phrase \"Set lifetime\" is a bit awkward in Finnish. A more natural phrasing would be something like \"Määritä avaimen voimassaoloaika\" or \"Määritä avaimen elinikä\".",
-          "suggestion": "Määritä avaimen voimassaoloaika"
-        },
-        {
-          "type": "incorrect_translation",
-          "description": "The phrase \"ottaaksesi secret key automaattisesti pois käytöstä\" could be more concisely and naturally translated. 'Deactivate' is not always a direct translation for 'pois käytöstä'.",
-          "suggestion": "ottaaksesi secret keyn automaattisesti epävoimaksi"
+          "description": "The phrase 'Set lifetime' is translated as 'Aseta käyttöikä'. While technically correct, 'Määritä avaimen elinkaari' would be more idiomatic and natural in Finnish when referring to a setting.",
+          "suggestion": "Määritä avaimen elinkaari"
+        },
+        {
+          "type": "incorrect_translation",
+          "description": "The English 'deactivate' is translated as 'poisl käytöstä'. While technically correct, a more natural and common Finnish phrasing would be 'epäkäyttöön' or 'voimasta pois'.",
+          "suggestion": "epäkäyttöön"
+        },
+        {
+          "type": "formatting",
+          "description": "The sentence structure is a little awkward. A more readable sentence would flow better.",
+          "suggestion": "Aseta avaimen elinikä, jotta secret key otetaan automaattisesti epäkäyttöön määritellyn ajan jälkeen. Elinekä alkaa avaimen luonnista."
+        }
+      ],
+      "approved_at": null
+    },
+    "fr": {
+      "ai_translated": false,
+      "ai_model": null,
+      "ai_spell_check_issues": [
+        {
+          "type": "incorrect_translation",
+          "description": "The phrase \"Set lifetime\" is not accurately translated. While \"Définissez la durée de vie\" is a possible translation, it sounds slightly awkward in this context. A more natural phrasing would better convey the meaning of 'setting a lifetime'.",
+          "suggestion": "Consider alternatives like \"Définir la durée de vie\" or \"Configurer la durée de vie\"."
+        },
+        {
+          "type": "grammar",
+          "description": "The phrase \"La durée de vie commence à la création de la clé\" could be improved for clarity. It's slightly passive. ",
+          "suggestion": "Consider rewording to something like \"La durée de vie débute lors de la création de la clé.\""
+        }
+      ],
+      "approved_at": null
+    },
+    "hy-AM": {
+      "ai_translated": false,
+      "ai_model": null,
+      "ai_spell_check_issues": [
+        {
+          "type": "incorrect_translation",
+          "description": "The phrase \"Set lifetime\" is not accurately translated. 'Lifetime' in this context refers to the duration or expiry time. A more accurate translation would convey this meaning.",
+          "suggestion": "Սահմանեք ժամկետը (Set expiry time)"
+        },
+        {
+          "type": "incorrect_translation",
+          "description": "The word 'գործողության տևողությունը' (duration of operation) is too literal and doesn't capture the intended meaning of 'lifetime' in the context of a key's expiry. It makes the sentence clunky.",
+          "suggestion": "Սահմանեք ժամկետը (Set expiry time)"
+        },
+        {
+          "type": "incorrect_translation",
+          "description": "While technically correct, 'ապաակտիվացնելու համար' could be simplified for better flow. The translation becomes a bit wordy.",
+          "suggestion": "ապաակտիվացնելու համար"
+        }
+      ],
+      "approved_at": null
+    },
+    "it": {
+      "ai_translated": false,
+      "ai_model": null,
+      "ai_spell_check_issues": [
+        {
+          "type": "incorrect_translation",
+          "description": "The English phrase \"Set lifetime\" is not accurately translated. 'Lifetime' implies a duration, but 'Imposta la durata' is a more literal translation of 'Set the duration.' A better translation would capture the intent of defining a lifespan or expiry.",
+          "suggestion": "Imposta la scadenza"
+        },
+        {
+          "type": "grammar",
+          "description": "The phrase 'La durata inizia dalla creazione della chiave' is slightly awkward. While grammatically correct, it can be improved for better flow.",
+          "suggestion": "La scadenza inizia con la creazione della chiave."
+        }
+      ],
+      "approved_at": null
+    },
+    "ja-JP": {
+      "ai_translated": false,
+      "ai_model": null,
+      "ai_spell_check_issues": [
+        {
+          "type": "incorrect_translation",
+          "description": "The phrase \"Set lifetime\" is translated as \"有効期限を設定します\" (yūkigen o settei shimasu), which is accurate, but a more natural phrasing in this context might be \"有効期限を設定して\" (yūkigen o settei shite) to better reflect the instructional tone. The original English implies setting the lifetime *in order to* achieve automatic deactivation.",
+          "suggestion": "シークレットキーを定義された期間の後に自動的に無効化するために、有効期限を設定して。"
+        },
+        {
+          "type": "formatting",
+          "description": "The sentence structure is a bit long and could benefit from breaking it into two sentences for better readability in Japanese. The current phrasing feels slightly dense.",
+          "suggestion": "シークレットキーを定義された期間の後に自動的に無効化するために、有効期限を設定します。有効期限はキーの作成時から始まります。"
+        }
+      ],
+      "approved_at": null
+    },
+    "ko-KR": {
+      "ai_translated": false,
+      "ai_model": null,
+      "ai_spell_check_issues": [
+        {
+          "type": "incorrect_translation",
+          "description": "The English phrase \"Set lifetime to automatically deactivate the secret key after a defined period\" is not perfectly captured.  While '수명을 설정하세요' (set the lifetime) is correct, the full meaning of automatic deactivation after a period isn't as clear.",
+          "suggestion": "정해진 기간이 지나면 시크릿 키를 자동으로 비활성화되도록 수명을 설정하세요."
+        },
+        {
+          "type": "formatting",
+          "description": "The sentence structure is a bit long and could be improved for readability. Breaking it into two sentences might enhance clarity.",
+          "suggestion": "정해진 기간이 지난 후 시크릿 키를 자동으로 비활성화하려면 수명을 설정하세요. 수명은 키 생성 시점부터 시작됩니다."
+        }
+      ],
+      "approved_at": null
+    },
+    "lo-LA": {
+      "ai_translated": false,
+      "ai_model": null,
+      "ai_spell_check_issues": [
+        {
+          "type": "incorrect_translation",
+          "description": "The Lao translation \"ກຳນົດໄລຍະເວລາເພື່ອປິດການເຄື່ອນໄຫວອັດຕະໂນມັດຂອງກະຸຸຸຸຸຸຸຸຸຸຸຸຸຸຸຸຸຸຸຸຸຸຸຸຸຸຸຸຸຸຸ\" doesn't accurately convey the meaning of 'Set lifetime to automatically deactivate the secret key after a defined period. Lifetime begins of creation of the key.'  It appears to be a fragmented and incomplete translation.",
+          "suggestion": "ກຳນົດໄລຍະເວລາເພື່ອເຮັດໃຫ້ຄີລັບຖືກປິດການເຄື່ອນໄຫວອັດຕະໂນມັດຫຼັງຈາກເວລາທີ່ກຳນົດໄວ້ ຊ່ວງເວລາຄິດໄລ່ຕັ້ງແຕ່ການສ້າງຄີ."
         },
         {
           "type": "spelling",
-          "description": "The word 'epävoimaksi' is not recognized in Finnish. The proper spelling is 'epätehoiseksi'.",
-          "suggestion": "epätehoiseksi"
-        }
-      ],
-      "approved_at": null
-    },
-    "fr": {
-      "ai_translated": false,
-      "ai_model": null,
-      "ai_spell_check_issues": [
-        {
-          "type": "incorrect_translation",
-          "description": "The English phrase 'Set lifetime' is better translated as 'Configure la durée de vie' or 'Définir la durée de vie' to align with standard French terminology for settings.",
-          "suggestion": "Configure la durée de vie"
-        },
-        {
-          "type": "incorrect_translation",
-          "description": "The English word 'deactivate' translates more precisely to 'invalider' in this context of secret keys. 'Désactiver' can mean to disable something, but 'invalider' indicates the key is no longer usable.",
-          "suggestion": "invalider"
-        },
-        {
-          "type": "grammatical",
-          "description": "The phrasing 'La durée de vie commence à la création de la clé' is slightly awkward. A more natural phrasing would be 'La durée de vie débute à la création de la clé' or 'La durée de vie commence lors de la création de la clé'.",
-          "suggestion": "La durée de vie commence lors de la création de la clé."
-        }
-      ],
-      "approved_at": null
-    },
-    "hy-AM": {
-      "ai_translated": false,
-      "ai_model": null,
-      "ai_spell_check_issues": [
-        {
-          "type": "incorrect_translation",
-          "description": "The English phrase \"Set lifetime\" is translated as \"Սահմանեք գործողության տևողությունը\" which is quite literal and a bit clunky. A more natural translation might be \"Установите срок действия\" or something similar.",
-          "suggestion": "Consider a more natural phrasing for 'Set lifetime'. Perhaps 'Установите срок действия' or 'Определите срок действия'."
-        },
-        {
-          "type": "incorrect_translation",
-          "description": "The phrase \"deactivate\" is translated as \"ապաակտիվացնելու համար.\" While technically correct, 'չեղարկելու համար' (chelegarkelu hamar) or 'անվավերացնելու համար' (anvavratsnelu hamar) might be more common and flow better in this context.",
-          "suggestion": "Consider 'չեղարկելու համար' or 'անվավերացնելու համար' instead of 'ապաակտիվացնելու համար'."
-        }
-      ],
-      "approved_at": null
-    },
-    "it": {
-      "ai_translated": false,
-      "ai_model": null,
-      "ai_spell_check_issues": [
-        {
-          "type": "incorrect_translation",
-          "description": "The phrase \"Set lifetime\" is not accurately translated. \"Lifetime\" implies a duration or length of existence. A more accurate translation for 'lifetime' in this context would be 'Scadenza' or 'Durata massima'.",
-          "suggestion": "Imposta la scadenza/durata massima per disattivare automaticamente la chiave segreta dopo un periodo definito."
-        },
-        {
-          "type": "grammar",
-          "description": "The sentence \"La durata inizia dalla creazione della chiave.\" is grammatically correct but sounds a little awkward. It could be improved for better flow and clarity.",
-          "suggestion": "La durata inizia con la creazione della chiave."
-        }
-      ],
-      "approved_at": null
-    },
-    "ja-JP": {
-      "ai_translated": false,
-      "ai_model": null,
-      "ai_spell_check_issues": [
-        {
-          "type": "incorrect_translation",
-          "description": "The phrase \"Set lifetime\" is awkwardly translated as \"有効期限を設定します\" (set expiration date). While technically correct, it doesn't capture the nuance of a lifetime as a configurable duration.  A more natural phrasing might focus on defining a duration.",
-          "suggestion": "シークレットキーの有効期間を、定義された期間後に自動的に無効化されるように設定します。"
-        },
-        {
-          "type": "grammar",
-          "description": "The sentence structure could be improved for better flow. The use of \"ために\" (tame ni - in order to) is grammatically correct but can make the sentence feel a bit stiff.",
-          "suggestion": "シークレットキーを定義された期間の後に自動的に無効化するために、有効期限を設定します。 becomes シークレットキーを定義された期間の後に自動的に無効化するために、有効期限を設定します。 (no change, but consider other flow options)"
-        }
-      ],
-      "approved_at": null
-    },
-    "ko-KR": {
-      "ai_translated": false,
-      "ai_model": null,
-      "ai_spell_check_issues": [
+          "description": "There are multiple instances of extra characters \"ຸຸຸຸຸຸຸຸຸຸຸຸຸຸຸຸຸຸຸຸຸຸຸຸຸຸຸຸຸຸຸ\" within the Lao translation which appear to be errors.",
+          "suggestion": "Remove the extra 'ຸ' characters. The text should be reviewed for correct spelling and formatting."
+        },
+        {
+          "type": "grammar",
+          "description": "The Lao translation’s sentence structure needs improvement for clarity and natural flow.",
+          "suggestion": "Review the sentence structure and ensure it aligns with standard Lao grammar rules.  The suggested correction above attempts to address this."
+        }
+      ],
+      "approved_at": null
+    },
+    "lv": {
+      "ai_translated": false,
+      "ai_model": null,
+      "ai_spell_check_issues": [
+        {
+          "type": "incorrect_translation",
+          "description": "The term 'lietderīgās lietošanas laiks' (useful usage time) is not a direct or ideal translation of 'lifetime'. It's a more verbose and less common phrasing. 'Dzīves laiks' would be a more accurate and concise translation for 'lifetime'.",
+          "suggestion": "Iestatiet dzīves laiku, lai automātiski deaktivizētu privāto atslēgu pēc noteikta perioda."
+        },
+        {
+          "type": "grammar",
+          "description": "While grammatically correct, the phrase 'Lietderīgās lietošanas laiks sākas no atslēgas izveides brīža' is a bit clunky. It can be made more fluent.",
+          "suggestion": "Dzīves laiks sākas ar atslēgas izveidi."
+        }
+      ],
+      "approved_at": null
+    },
+    "nl": {
+      "ai_translated": false,
+      "ai_model": null,
+      "ai_spell_check_issues": [
+        {
+          "type": "incorrect_translation",
+          "description": "The phrase 'Set lifetime' is a bit awkward. A more natural Dutch translation would be 'Stel een vervaldatum in' or 'Configureer de vervaldatum'.",
+          "suggestion": "Stel een vervaldatum in"
+        },
+        {
+          "type": "incorrect_translation",
+          "description": "The English 'of creation' is not idiomatic in Dutch in this context. 'Bij het aanmaken' is a better fit.",
+          "suggestion": "bij de aanmaak"
+        }
+      ],
+      "approved_at": null
+    },
+    "pl": {
+      "ai_translated": false,
+      "ai_model": null,
+      "ai_spell_check_issues": [
+        {
+          "type": "incorrect_translation",
+          "description": "The phrase 'Set lifetime' is a bit awkward and could be improved. 'Lifetime' is being used as a noun where it's meant as a duration. A better translation would convey the concept of setting an expiration time.",
+          "suggestion": "Ustaw czas ważności..."
+        },
+        {
+          "type": "incorrect_translation",
+          "description": "While technically correct, 'z chwilą utworzenia klucza' is a slightly formal and less natural way to say 'at the time of key creation'.",
+          "suggestion": "od momentu utworzenia klucza"
+        }
+      ],
+      "approved_at": null
+    },
+    "pt": {
+      "ai_translated": false,
+      "ai_model": null,
+      "ai_spell_check_issues": [
+        {
+          "type": "incorrect_translation",
+          "description": "The phrase 'Set lifetime' is not accurately translated. 'Lifetime' in this context refers to a duration, and a more accurate translation would be something like 'Defina a duração' or 'Defina o prazo'. The current translation, 'Defina o tempo de vida', is a literal translation and doesn't convey the intended meaning clearly.",
+          "suggestion": "Defina a duração"
+        },
+        {
+          "type": "grammar",
+          "description": "The phrase 'A vida útil começa com a criação da chave' is grammatically correct, but slightly awkward. A more natural phrasing would be 'A contagem da duração começa com a criação da chave' or 'A duração começa com a criação da chave'.",
+          "suggestion": "A duração começa com a criação da chave"
+        }
+      ],
+      "approved_at": null
+    },
+    "pt-BR": {
+      "ai_translated": false,
+      "ai_model": null,
+      "ai_spell_check_issues": [
+        {
+          "type": "incorrect_translation",
+          "description": "The English phrase 'Set lifetime' is better translated as 'Definir o prazo de validade' or 'Definir a duração'. 'Defina o tempo de vida' is a literal translation and sounds unnatural in Portuguese.",
+          "suggestion": "Defina o prazo de validade"
+        },
+        {
+          "type": "grammar",
+          "description": "The phrase 'O tempo de vida começa na criação da chave' is grammatically correct, but 'com a criação da chave' sounds more natural.",
+          "suggestion": "O tempo de vida começa com a criação da chave."
+        }
+      ],
+      "approved_at": null
+    },
+    "ro": {
+      "ai_translated": false,
+      "ai_model": null,
+      "ai_spell_check_issues": [
+        {
+          "type": "incorrect_translation",
+          "description": "The phrase 'Set lifetime' is somewhat awkward. While technically correct, a more natural translation might be 'Stabiliți durata'.",
+          "suggestion": "Stabiliți durata de viață"
+        },
+        {
+          "type": "incorrect_translation",
+          "description": "The word 'perioadă' (period) is used twice. Using different wording would improve readability. Consider 'interval' or 'timp' in the second instance.",
+          "suggestion": "Durata de viață începe de la crearea cheii."
+        }
+      ],
+      "approved_at": null
+    },
+    "ru": {
+      "ai_translated": false,
+      "ai_model": null,
+      "ai_spell_check_issues": [
+        {
+          "type": "incorrect_translation",
+          "description": "The phrase \"Set lifetime\" is somewhat ambiguous. A more natural translation might be \"Укажите срок действия\" or \"Задайте срок действия\". \"Установите срок действия\" is grammatically correct but less common in this context.",
+          "suggestion": "Задайте срок действия"
+        }
+      ],
+      "approved_at": null
+    },
+    "si": {
+      "ai_translated": false,
+      "ai_model": null,
+      "ai_spell_check_issues": [],
+      "approved_at": null
+    },
+    "sk": {
+      "ai_translated": false,
+      "ai_model": null,
+      "ai_spell_check_issues": [
+        {
+          "type": "grammar",
+          "description": "The phrase 'Nastavenie doby platnosti' is a bit clunky. 'Nastavenie doby trvania' or 'Nastavenie platnosti' would be more natural.",
+          "suggestion": "Nastavenie doby trvania na automatickú deaktiváciu tajného kľúča po uplynutí zadaného obdobia."
+        },
+        {
+          "type": "grammar",
+          "description": "The use of 'po uplynutí zadaného obdobia' is somewhat repetitive and formal. A simpler phrasing might be more user-friendly.",
+          "suggestion": "Nastavenie doby trvania na automatickú deaktiváciu tajného kľúča po zadanom období."
+        },
+        {
+          "type": "incorrect_translation",
+          "description": "While 'doba platnosti' is a possible translation for 'lifetime', it doesn't fully capture the nuance of 'lifetime' in this context, which refers to a duration. 'Doba trvania' would be more accurate.",
+          "suggestion": "Nastavenie doby trvania na automatickú deaktiváciu tajného kľúča po zadanom období. Doba trvania sa počíta od momentu vytvorenia kľúča."
+        }
+      ],
+      "approved_at": null
+    },
+    "sl": {
+      "ai_translated": false,
+      "ai_model": null,
+      "ai_spell_check_issues": [
+        {
+          "type": "grammar",
+          "description": "The sentence 'Življenjska doba se začne z ustvarjanjem ključa.' could be more natural. The phrasing 'se začne z ustvarjanjem' is somewhat awkward in Slovenian.",
+          "suggestion": "Življenjska doba se začne ob ustvarjanju ključa."
+        }
+      ],
+      "approved_at": null
+    },
+    "sr-Cyrl-RS": {
+      "ai_translated": false,
+      "ai_model": null,
+      "ai_spell_check_issues": [
+        {
+          "type": "incorrect_translation",
+          "description": "The English phrase \"Set lifetime\" is not accurately reflected in the Serbian translation \"Подесите трајање\". A more accurate translation would be something like \"Подесите рок трајања\" or \"Определите рок важења\". \"Трајање\" refers more to duration in general, whereas \"рок важења\" or \"рок трајања\" is specifically related to validity or lifespan.",
+          "suggestion": "Подесите рок важења"
+        },
+        {
+          "type": "incorrect_translation",
+          "description": "The English phrase \"Lifetime begins of creation of the key\" is awkwardly translated. It should be more accurately conveyed.",
+          "suggestion": "Рок важења почиње од тренутка креирања кључа."
+        }
+      ],
+      "approved_at": null
+    },
+    "sr-Latn-RS": {
+      "ai_translated": false,
+      "ai_model": null,
+      "ai_spell_check_issues": [
+        {
+          "type": "incorrect_translation",
+          "description": "The English phrase 'Set lifetime' is too literal and doesn't flow naturally in Serbian. 'Podesite trajanje' is correct but a more natural phrasing would be something like 'Postavite rok važenja'.",
+          "suggestion": "Postavite rok važenja"
+        },
+        {
+          "type": "incorrect_translation",
+          "description": "The English phrase 'Lifetime begins of creation of the key' is grammatically incorrect. The Serbian translation 'Vek trajanja počinje od trenutka kreiranja ključa' is also somewhat awkward. A better translation would be 'Rok važenja počinje od trenutka kreiranja ključa.' or 'Rok počinje od trenutka kreiranja ključa.'",
+          "suggestion": "Rok važenja počinje od trenutka kreiranja ključa."
+        }
+      ],
+      "approved_at": null
+    },
+    "tr": {
+      "ai_translated": false,
+      "ai_model": null,
+      "ai_spell_check_issues": [
+        {
+          "type": "incorrect_translation",
+          "description": "The phrase 'Set lifetime' is not accurately translated. 'Lifetime' in this context refers to the duration of validity. A more accurate translation would convey that.",
+          "suggestion": "Belirli bir süre sonra gizli anahtarın geçerliliğini otomatik olarak sona erdirmek için süre belirleyin."
+        },
+        {
+          "type": "grammar",
+          "description": "The phrase 'süre, anahtarın oluşturulmasıyla başlar' is grammatically awkward. While technically correct, it's not the most natural phrasing in Turkish.",
+          "suggestion": "Süre, anahtar oluşturulduğu andan itibaren başlar."
+        }
+      ],
+      "approved_at": null
+    },
+    "uk-UA": {
+      "ai_translated": false,
+      "ai_model": null,
+      "ai_spell_check_issues": [
+        {
+          "type": "incorrect_translation",
+          "description": "The English phrase \"Set lifetime\" is better translated as \"Встановіть термін дії\" instead of \"Задайте період існування\". While 'період існування' isn't wrong, 'термін дії' is more idiomatic for 'lifetime' in this context.",
+          "suggestion": "Встановіть термін дії, щоб автоматично деактивувати секретний ключ після закінчення заданого періоду. Термін дії починається з моменту створення ключа."
+        },
         {
           "type": "formatting",
-          "description": "The Korean translation uses a somewhat formal tone. While not incorrect, a slightly more conversational tone might be more appropriate depending on the overall user interface style. Consider softening the language.",
-          "suggestion": "정해진 기간 후 시크릿 키가 자동으로 비활성화되도록 수명을 설정하세요. 수명은 키를 만들 때부터 시작됩니다."
-        }
-      ],
-      "approved_at": null
-    },
-    "lo-LA": {
-      "ai_translated": false,
-      "ai_model": null,
-      "ai_spell_check_issues": [
-        {
-          "type": "incorrect_translation",
-          "description": "The Lao translation \"ກຳນົດໄລຍະເວລາເພື່ອປິດການເຄື່ອນໄຫວອັດຕະໂນມັດຂອງກະຸຸຸຸຸຸຸຸຸຸຸຸຸຸຸຸຸຸຸຸຸຸຸຸຸຸຸຸຸຸຸ\" does not accurately convey the meaning of 'Set lifetime to automatically deactivate the secret key after a defined period. Lifetime begins of creation of the key.' It appears to be a fragmented or incomplete translation.",
-          "suggestion": "A more accurate translation might be something like: 'ຕັ້ງເວລາຄັ້ງໜຶ່ງເພື່ອເຮັດໃຫ້ຄີລັບຖືກປິດອັດຕະໂນມັດຫຼັງຈາກໄລຍະເວລາທີ່ກຳນົດໄວ້ ໄລຍະເວລານີ້ເລີ່ມຕົ້ນເມື່ອສ້າງຄີ.' (Set a lifetime to automatically deactivate the secret key after a defined period. The lifetime begins when the key is created.)"
-        },
-        {
-          "type": "spelling",
-          "description": "The Lao text contains repeated characters, \"ກະຸຸຸຸຸຸຸຸຸຸຸຸຸຸຸຸຸຸຸຸຸຸຸຸຸຸຸຸຸຸຸ\" which is likely a typo.  It's unclear what the intended Lao word was.",
-          "suggestion": "Identify the intended word related to 'key' or 'secret key' and correct the spelling."
-        },
-        {
-          "type": "grammar",
-          "description": "The sentence structure in the Lao translation seems awkward and lacks clarity.  It's not a natural-sounding Lao sentence.",
-          "suggestion": "Re-evaluate the sentence structure to ensure it follows proper Lao grammatical conventions."
-        }
-      ],
-      "approved_at": null
-    },
-    "lv": {
-      "ai_translated": false,
-      "ai_model": null,
-      "ai_spell_check_issues": [
-        {
-          "type": "incorrect_translation",
-          "description": "The term 'lietderīgās lietošanas laiks' is an awkward and potentially inaccurate translation of 'lifetime'.  'Lifetime' refers to the period a key is valid for use. A more natural Latvian translation would convey this meaning more clearly.",
-          "suggestion": "Iestatiet derīguma termiņu, lai automātiski deaktivizētu privāto atslēgu pēc noteikta perioda."
-        },
-        {
-          "type": "incorrect_translation",
-          "description": "The phrase 'privāto atslēgu' (private key) isn't entirely wrong, but 'noslēpumatslēgu' would be more precise and technically correct for a 'secret key'.",
-          "suggestion": "Iestatiet derīguma termiņu, lai automātiski deaktivizētu noslēpumatslēgu pēc noteikta perioda."
-        },
-        {
-          "type": "grammar",
-          "description": "While technically correct, the sentence 'Lietderīgās lietošanas laiks sākas no atslēgas izveides brīža' is a bit cumbersome. It can be streamlined.",
-          "suggestion": "Derīguma termiņš sākas ar atslēgas izveidi."
-        }
-      ],
-      "approved_at": null
-    },
-    "nl": {
-      "ai_translated": false,
-      "ai_model": null,
-      "ai_spell_check_issues": [
-        {
-          "type": "grammar",
-          "description": "The sentence 'Stel de levensduur in om de secret key automatisch te deactiveren na een bepaalde periode' is a bit clunky. While grammatically correct, it could be more natural.",
-          "suggestion": "Stel een levensduur in om de secret key automatisch te deactiveren na een bepaalde periode."
-        },
-        {
-          "type": "incorrect_translation",
-          "description": "The English phrase 'Lifetime begins of creation of the key' is translated as 'De levensduur begint bij het aanmaken van de key.'  A more accurate and natural translation would be 'De levensduur start bij de aanmaak van de key' or 'De levensduur start bij het aanmaken van de sleutel'.",
-          "suggestion": "De levensduur start bij de aanmaak van de key."
-        }
-      ],
-      "approved_at": null
-    },
-    "pl": {
-      "ai_translated": false,
-      "ai_model": null,
-      "ai_spell_check_issues": [
-        {
-          "type": "grammar",
-          "description": "The phrase 'Ustaw okres ważności' could be improved for clarity and flow. While technically correct, it's a bit clunky.",
-          "suggestion": "Ustaw czas ważności"
-        },
-        {
-          "type": "incorrect_translation",
-          "description": "The English phrase 'Set lifetime' is somewhat ambiguous. 'Lifetime' implies a total duration until deactivation. The Polish 'okres ważności' (validity period) is more precise, but the overall implication of 'lifetime' is lost. It is generally understood to mean how long the key will remain active.",
-          "suggestion": "Ustaw czas aktywności"
+          "description": "The sentence 'Термін дії починається з моменту створення ключа.' can be improved by adding a comma before 'з моменту'.",
+          "suggestion": "Термін дії починається, з моменту створення ключа."
+        }
+      ],
+      "approved_at": null
+    },
+    "vi": {
+      "ai_translated": false,
+      "ai_model": null,
+      "ai_spell_check_issues": [
+        {
+          "type": "incorrect_translation",
+          "description": "The phrase \"Set lifetime\" is translated as \"Đặt thời gian tồn tại\". While understandable, a more natural and accurate translation would be \"Thiết lập thời gian tồn tại\" or \"Đặt thời hạn\".",
+          "suggestion": "Thiết lập thời gian tồn tại"
+        },
+        {
+          "type": "incorrect_translation",
+          "description": "The phrase \"deactivate the secret key\" is translated as \"hủy khóa bí mật\".  \"Hủy\" implies deletion. \"Tắt\" or \"vô hiệu hóa\" would be more accurate as it aligns with the intention of automatically deactivating the key.",
+          "suggestion": "tắt khóa bí mật"
+        },
+        {
+          "type": "incorrect_translation",
+          "description": "The phrase \"Lifetime begins of creation of the key\" is awkwardly phrased. A more natural translation would be \"Thời gian tồn tại bắt đầu từ khi tạo khóa\".",
+          "suggestion": "Thời gian tồn tại bắt đầu từ khi tạo khóa"
+        }
+      ],
+      "approved_at": null
+    },
+    "zh-CN": {
+      "ai_translated": false,
+      "ai_model": null,
+      "ai_spell_check_issues": [
+        {
+          "type": "incorrect_translation",
+          "description": "The English phrase \"Set lifetime to automatically deactivate the secret key\" is slightly awkward. A more natural translation might convey the intended meaning more clearly. While \"有效期\" (validity period) is correct, the overall phrasing is a bit stiff.",
+          "suggestion": "设置密钥有效期，在指定时间后自动停用密钥。有效期从密钥创建时开始计算。"
         },
         {
           "type": "formatting",
-          "description": "Consistency in capitalization: 'sekretny klucz' (secret key) could be consistent in lowercase or uppercase.",
-          "suggestion": "Consider standardizing capitalization across the translation. For example, 'sekretny klucz' or 'Sekretny klucz'."
-        }
-      ],
-      "approved_at": null
-    },
-    "pt": {
-      "ai_translated": false,
-      "ai_model": null,
-      "ai_spell_check_issues": [
-        {
-          "type": "incorrect_translation",
-          "description": "The English phrase \"Set lifetime\" is awkwardly translated to \"Defina o tempo de vida\". A more natural translation would be \"Definir a duração\" or \"Definir o prazo\".",
-          "suggestion": "Definir a duração"
-        },
-        {
-          "type": "incorrect_translation",
-          "description": "The phrase \"Lifetime begins of creation of the key\" is grammatically incorrect in English and its translation suffers from a similar issue.  'of' is not needed, and it should be 'at creation'.",
-          "suggestion": "A duração começa no momento da criação da chave."
-        }
-      ],
-      "approved_at": null
-    },
-    "pt-BR": {
-      "ai_translated": false,
-      "ai_model": null,
-      "ai_spell_check_issues": [
-        {
-          "type": "incorrect_translation",
-          "description": "The English phrase 'Set lifetime' is awkwardly translated as 'Defina o tempo de vida'. A more natural translation would be 'Definir tempo de vida' or 'Estabelecer tempo de vida'.",
-          "suggestion": "Definir tempo de vida"
-        },
-        {
-          "type": "incorrect_translation",
-          "description": "The phrase 'begins of creation' is grammatically incorrect in English. The Portuguese translation reflects this error.",
-          "suggestion": "begins with creation"
-        },
-        {
-          "type": "incorrect_translation",
-          "description": "The word 'of' is unnecessary in the English sentence 'Lifetime begins of creation of the key.'",
-          "suggestion": "Lifetime begins with the key's creation."
-        }
-      ],
-      "approved_at": null
-    },
-    "ro": {
-      "ai_translated": false,
-      "ai_model": null,
-      "ai_spell_check_issues": [
-        {
-          "type": "incorrect_translation",
-          "description": "The phrase \"Set lifetime\" is a bit awkward in Romanian. A more natural phrasing would be something like \"Stabiliți durata de viață\".",
-          "suggestion": "Stabiliți durata de viață"
-        },
-        {
-          "type": "incorrect_translation",
-          "description": "The phrase 'begins of creation' is not grammatically correct. It should be 'begins with creation' or 'începe odată cu crearea'.",
-          "suggestion": "începe odată cu crearea cheii"
-        }
-      ],
-      "approved_at": null
-    },
-    "ru": {
-      "ai_translated": false,
-      "ai_model": null,
-      "ai_spell_check_issues": [
-        {
-          "type": "incorrect_translation",
-          "description": "The phrase \"Set lifetime\" is better translated as \"Установите срок действия\" rather than simply \"Установите срок\". While understandable, the latter is less idiomatic in this context.",
-          "suggestion": "Установите срок действия"
-        },
-        {
-          "type": "formatting",
-          "description": "The sentence structure is a bit clunky. While technically correct, a more natural flow could be achieved.",
-          "suggestion": "Установите срок действия для автоматической деактивации секретного ключа через определенный период. Срок действия отсчитывается с момента создания ключа."
-        }
-      ],
-      "approved_at": null
-    },
-    "si": {
-      "ai_translated": false,
-      "ai_model": null,
-      "ai_spell_check_issues": [
-        {
-          "type": "incorrect_translation",
-          "description": "The phrase \"Set lifetime\" is not accurately translated. \"Set lifetime\" implies configuring a duration.  A more accurate translation would focus on the purpose of setting the duration, not just the action of setting it.",
-          "suggestion": "තහවුරු කරන්න යතුරක් නිර්මාණය කිරීමෙන් පසු, එය ස්වයංක්‍රීයව අක්‍රිය කිරීමට කාලසීමාවක්."
-        },
-        {
-          "type": "spelling",
-          "description": "There's a potential for misinterpretation of 'කාලාසන්නිතිය' vs. 'කාලසීමාව'. 'කාලාසන්නිතිය' suggests a more complex timeline, whereas 'කාලසීමාව' (time period) is likely more appropriate in this context. While not strictly incorrect, 'කාලසීමාව' aligns better with the original English.",
-          "suggestion": "Consider using 'කාලසීමාව' instead of 'කාලාසන්නිතිය'."
-        },
-        {
-          "type": "grammar",
-          "description": "The sentence structure could be improved for better flow.  The passive voice feels a bit awkward.",
-          "suggestion": "නිර්මාණය කිරීමෙන් පසු යතුරක්, එය ස්වයංක්‍රීයව අක්‍රිය කිරීමට කාලසීමාවක් තීරණය කරන්න. (After creating the key, decide on a time period to deactivate it automatically)."
-        }
-      ],
-      "approved_at": null
-    },
-    "sk": {
-      "ai_translated": false,
-      "ai_model": null,
-      "ai_spell_check_issues": [
-        {
-          "type": "incorrect_translation",
-          "description": "The phrase \"Set lifetime\" is not accurately translated. \"Nastavenie doby platnosti\" is a bit verbose and could be more concise. \"Doba platnosti\" is acceptable, but \"nastavenie\" adds unnecessary complexity.",
-          "suggestion": "Doba trvania"
-        },
-        {
-          "type": "incorrect_translation",
-          "description": "The phrase 'begins of creation' is grammatically incorrect. The correct wording is 'begins at creation' or 'starts with creation'.",
-          "suggestion": "začína s vytvorením"
-        }
-      ],
-      "approved_at": null
-    },
-    "sl": {
-      "ai_translated": false,
-      "ai_model": null,
-      "ai_spell_check_issues": [
-        {
-          "type": "incorrect_translation",
-          "description": "The phrase 'Set lifetime' is a bit awkward in Slovenian. A more natural phrasing would be 'Določite življenjsko dobo'.",
-          "suggestion": "Določite življenjsko dobo za samodejno deaktiviranje skrivnega ključa po določenem obdobju. Življenjska doba se začne z ustvarjanjem ključa."
-        },
-        {
-          "type": "grammar",
-          "description": "The sentence 'Življenjska doba se začne z ustvarjanjem ključa.' could be improved for clarity.  'z ustvarjanjem' is grammatically correct but sounds slightly formal. A smoother phrasing is preferred.",
-          "suggestion": "Življenjska doba se začne ob ustvarjanju ključa."
-        }
-      ],
-      "approved_at": null
-    },
-    "sr-Cyrl-RS": {
-      "ai_translated": false,
-      "ai_model": null,
-      "ai_spell_check_issues": [
-        {
-          "type": "incorrect_translation",
-          "description": "The phrase 'Set lifetime' is not accurately translated. 'Подесите трајање' literally translates to 'Set duration', which is close but 'Set lifetime' is more fitting within the context of secret key management.",
-          "suggestion": "Подесите животни век"
-        },
-        {
-          "type": "grammar",
-          "description": "The sentence 'Век трајања почиње од тренутка креирања кључа.' is a bit clunky. 'Век' is technically correct, but 'живот' (life) or 'важење' (validity) might flow better. Also, the wording 'од тренутка креирања кључа' is verbose.",
-          "suggestion": "Живот почиње од момента креирања кључа."
-        }
-      ],
-      "approved_at": null
-    },
-    "sr-Latn-RS": {
-      "ai_translated": false,
-      "ai_model": null,
-      "ai_spell_check_issues": [
-        {
-          "type": "incorrect_translation",
-          "description": "The phrase 'Set lifetime' is not accurately translated. 'Podesite trajanje' is a literal translation, but a more natural phrasing in Serbian might be 'Postavite trajanje' or 'Odredite trajanje'.",
-          "suggestion": "Postavite trajanje kako bi se tajni ključ automatski deaktivirao nakon određenog perioda. Vek trajanja počinje od trenutka kreiranja ključa."
-        },
-        {
-          "type": "grammar",
-          "description": "While 'Vek trajanja počinje od trenutka kreiranja ključa' is grammatically correct, it can be improved for flow. Consider a more concise and natural phrasing.",
-          "suggestion": "Trajanje počinje od trenutka kreiranja ključa."
-        }
-      ],
-      "approved_at": null
-    },
-    "tr": {
-      "ai_translated": false,
-      "ai_model": null,
-      "ai_spell_check_issues": [
-        {
-          "type": "incorrect_translation",
-          "description": "The English phrase 'Set lifetime...' is translated as 'Geçerlilik süresi belirleyin...' which is more literally 'Define validity period...'. A more natural translation would be 'Yaşam süresi ayarlayın...' or 'Geçerlilik süresi tanımlayın...'",
-          "suggestion": "Yaşam süresi ayarlayın..."
-        },
-        {
-          "type": "grammar",
-          "description": "The sentence structure 'Gizli anahtarın belirli bir sürenin sonunda otomatik olarak devre dışı kalması için...' is slightly awkward. It could be improved for better flow.",
-          "suggestion": "Gizli anahtarın, belirli bir süre sonunda otomatik olarak devre dışı kalmasını sağlamak için geçerlilik süresi belirleyin."
-        },
-        {
-          "type": "incorrect_translation",
-          "description": "The English phrase 'Lifetime begins of creation of the key' is translated as 'Süre, anahtarın oluşturulmasıyla başlar'. It should be 'Yaşam süresi, anahtarın oluşturulması anıyla başlar.' to more accurately reflect the English meaning.",
-          "suggestion": "Yaşam süresi, anahtarın oluşturulması anıyla başlar."
-        }
-      ],
-      "approved_at": null
-    },
-    "uk-UA": {
-      "ai_translated": false,
-      "ai_model": null,
-      "ai_spell_check_issues": [
-        {
-          "type": "incorrect_translation",
-          "description": "The phrase 'Set lifetime' is not accurately translated. 'Lifetime' in this context refers to the duration for which the key remains active, not the period of its existence. A better translation would capture the sense of a time limit or expiry.",
-          "suggestion": "Задайте термін дії"
-        },
-        {
-          "type": "grammar",
-          "description": "The phrase 'Період існування починається з моменту створення ключа' is slightly awkward. While technically correct, it can be improved for flow.",
-          "suggestion": "Термін дії починає діяти з моменту створення ключа."
-        }
-      ],
-      "approved_at": null
-    },
-    "vi": {
-      "ai_translated": false,
-      "ai_model": null,
-      "ai_spell_check_issues": [
-        {
-          "type": "incorrect_translation",
-          "description": "The phrase \"Set lifetime\" is not accurately translated. \"Lifetime\" implies duration, but the current translation, \"Đặt thời gian tồn tại,\" sounds awkward and literal.",
-          "suggestion": "Consider 'Thiết lập thời hạn' or 'Thiết lập thời lượng' instead of 'Đặt thời gian tồn tại'.  Alternatively, to keep the literal translation, it could be rephrased as 'Đặt thời gian hiệu lực' (Set validity period)."
-        },
-        {
-          "type": "grammar",
-          "description": "The sentence structure 'Thời gian tồn tại bắt đầu khi tạo khóa' is grammatically correct but could be slightly improved for flow. It sounds a bit clunky.",
-          "suggestion": "Consider 'Thời gian tồn tại được tính từ khi tạo khóa' or 'Thời gian tồn tại bắt đầu từ lúc tạo khóa' for a more natural flow."
-        }
-      ],
-      "approved_at": null
-    },
-    "zh-CN": {
-      "ai_translated": false,
-      "ai_model": null,
-      "ai_spell_check_issues": [
-        {
-          "type": "incorrect_translation",
-          "description": "The phrase 'Set lifetime' is not accurately translated. 'Lifetime' implies a duration or expiry, and the translation uses '有效期' (validity period), which is close but could be improved to more directly convey the concept of a duration before deactivation.",
-          "suggestion": "设置密钥失效时间，以便在定义的时间段后自动停用密钥。失效时间从密钥创建时开始计算。"
-        },
-        {
-          "type": "grammatical",
-          "description": "The phrase '有效期从密钥创建时开始计算' is grammatically correct, but could be more fluent and natural in Chinese. The placement of '从' could be slightly adjusted.",
-          "suggestion": "有效期从密钥创建之时开始计算。"
+          "description": "While not strictly incorrect, the sentence structure could be improved for better flow in Chinese. Separating the setting of the validity period and the automatic deactivation slightly improves readability.",
+          "suggestion": "设置密钥有效期，在指定时间后自动停用密钥。有效期从密钥创建时开始计算。"
         }
       ],
       "approved_at": null
