--- conflicted
+++ resolved
@@ -26,60 +26,38 @@
 
 namespace ASC.Web.Files.ThirdPartyApp;
 
-<<<<<<< HEAD
 public interface IThirdPartyApp
-=======
-using System.IO;
-using System.Text.RegularExpressions;
-using System.Threading.Tasks;
-
-using ASC.Common;
-using ASC.Core.Common.Configuration;
-using ASC.Files.Core;
-
-using Microsoft.AspNetCore.Http;
-
-namespace ASC.Web.Files.ThirdPartyApp
->>>>>>> 2479448c
 {
     Task<bool> RequestAsync(HttpContext context);
     string GetRefreshUrl();
     File<string> GetFile(string fileId, out bool editable);
     string GetFileStreamUrl(File<string> file);
     Task SaveFileAsync(string fileId, string fileType, string downloadUrl, Stream stream);
-}
-
-public static class ThirdPartySelector
+}
+
+[Scope(Additional = typeof(ThirdPartySelectorExtension))]
+public class ThirdPartySelector
 {
     public const string AppAttr = "app";
-    public static readonly Regex AppRegex = new Regex("^" + AppAttr + @"-(\S+)\|(\S+)$", RegexOptions.Singleline | RegexOptions.Compiled);
+    public static readonly Regex AppRegex = new Regex("^" + AppAttr + @"-(\S+)\|(\S+)$", RegexOptions.Singleline | RegexOptions.Compiled);
+    private readonly ConsumerFactory _consumerFactory;
+
+    public ThirdPartySelector(ConsumerFactory consumerFactory)
+    {
+        _consumerFactory = consumerFactory;
+    }
 
     public static string BuildAppFileId(string app, object fileId)
     {
         return AppAttr + "-" + app + "|" + fileId;
     }
-<<<<<<< HEAD
 
     public static string GetFileId(string appFileId)
     {
         return AppRegex.Match(appFileId).Groups[2].Value;
-    }
-=======
-
-    [Scope(Additional = typeof(ThirdPartySelectorExtension))]
-    public class ThirdPartySelector
-    {
-        public const string AppAttr = "app";
-        public static readonly Regex AppRegex = new Regex("^" + AppAttr + @"-(\S+)\|(\S+)$", RegexOptions.Singleline | RegexOptions.Compiled);
-        private readonly ConsumerFactory _consumerFactory;
-
-        public ThirdPartySelector(ConsumerFactory consumerFactory)
-        {
-            _consumerFactory = consumerFactory;
-        }
->>>>>>> 2479448c
-
-    public static IThirdPartyApp GetAppByFileId(string fileId)
+    }
+
+    public IThirdPartyApp GetAppByFileId(string fileId)
     {
         if (string.IsNullOrEmpty(fileId))
         {
@@ -88,46 +66,24 @@
 
         var match = AppRegex.Match(fileId);
 
-<<<<<<< HEAD
         return match.Success ? GetApp(match.Groups[1].Value) : null;
-    }
-
-    public static IThirdPartyApp GetApp(string app)
+    }
+
+    public IThirdPartyApp GetApp(string app)
     {
         return app switch
-        {
-            GoogleDriveApp.AppAttr => new GoogleDriveApp(),
-            BoxApp.AppAttr => new BoxApp(),
-            _ => new GoogleDriveApp(),
+        {
+            GoogleDriveApp.AppAttr => _consumerFactory.Get<GoogleDriveApp>(),
+            BoxApp.AppAttr => _consumerFactory.Get<BoxApp>(),
+            _ => _consumerFactory.Get<GoogleDriveApp>(),
         };
-=======
-        public IThirdPartyApp GetAppByFileId(string fileId)
-        {
-            if (string.IsNullOrEmpty(fileId)) return null;
-            var match = AppRegex.Match(fileId);
-            return match.Success
-                       ? GetApp(match.Groups[1].Value)
-                       : null;
-        }
-
-        public IThirdPartyApp GetApp(string app)
-        {
-            return app switch
-            {
-                GoogleDriveApp.AppAttr => _consumerFactory.Get<GoogleDriveApp>(),
-                BoxApp.AppAttr => _consumerFactory.Get<BoxApp>(),
-                _ => _consumerFactory.Get<GoogleDriveApp>(),
-            };
-        }
     }
-
-    public class ThirdPartySelectorExtension
-    {
-        public static void Register(DIHelper services)
-        {
-            services.TryAdd<GoogleDriveApp>();
-            services.TryAdd<BoxApp>();
-        }
->>>>>>> 2479448c
-    }
+}
+public class ThirdPartySelectorExtension
+{
+    public static void Register(DIHelper services)
+    {
+        services.TryAdd<GoogleDriveApp>();
+        services.TryAdd<BoxApp>();
+    }
 }