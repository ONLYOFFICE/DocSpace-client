// (c) Copyright Ascensio System SIA 2009-2025
//
// This program is a free software product.
// You can redistribute it and/or modify it under the terms
// of the GNU Affero General Public License (AGPL) version 3 as published by the Free Software
// Foundation. In accordance with Section 7(a) of the GNU AGPL its Section 15 shall be amended
// to the effect that Ascensio System SIA expressly excludes the warranty of non-infringement of
// any third-party rights.
//
// This program is distributed WITHOUT ANY WARRANTY, without even the implied warranty
// of MERCHANTABILITY or FITNESS FOR A PARTICULAR  PURPOSE. For details, see
// the GNU AGPL at: http://www.gnu.org/licenses/agpl-3.0.html
//
// You can contact Ascensio System SIA at Lubanas st. 125a-25, Riga, Latvia, EU, LV-1021.
//
// The  interactive user interfaces in modified source and object code versions of the Program must
// display Appropriate Legal Notices, as required under Section 5 of the GNU AGPL version 3.
//
// Pursuant to Section 7(b) of the License you must retain the original Product logo when
// distributing the program. Pursuant to Section 7(e) we decline to grant you any rights under
// trademark law for use of our trademarks.
//
// All the Product's GUI elements, including illustrations and icon sets, as well as technical writing
// content are licensed under the terms of the Creative Commons Attribution-ShareAlike 4.0
// International. See the License terms at http://creativecommons.org/licenses/by-sa/4.0/legalcode

import React from "react";
import { useTranslation, Trans } from "react-i18next";
import { observer } from "mobx-react";
import classNames from "classnames";

import SelectSessionReactSvg from "PUBLIC_DIR/images/select.session.react.svg";
import RenameReactSvgUrl from "PUBLIC_DIR/images/rename.react.svg?url";
import RemoveSvgUrl from "PUBLIC_DIR/images/icons/16/catalog.trash.react.svg?url";
import SaveToFileIconUrl from "PUBLIC_DIR/images/message.save.svg?url";

import { RectangleSkeleton } from "../../../../../skeletons";
import { exportChat } from "../../../../../api/ai";

import { DropDown } from "../../../../drop-down";
import { toastr } from "../../../../toast";
import { Link, LinkType, LinkTarget } from "../../../../link";

import { useChatStore } from "../../../store/chatStore";
import { useMessageStore } from "../../../store/messageStore";

import { SelectChatProps } from "../../../Chat.types";

import styles from "../ChatHeader.module.scss";

import RenameChat from "./RenameChat";
import {
  CHAT_LIST_MAX_HEIGHT,
  CHAT_LIST_ROW_HEIGHT,
  CHAT_LIST_WIDTH,
} from "../constants";
import { ChatList } from "./ChatList";

const SelectChat = ({ isLoadingProp }: SelectChatProps) => {
  const { t } = useTranslation(["Common"]);

  const [isOpen, setIsOpen] = React.useState(false);
  const [hoveredItem, setHoveredItem] = React.useState("");
  const [isRenameOpen, setIsRenameOpen] = React.useState(false);

  const parentRef = React.useRef<HTMLDivElement>(null);

<<<<<<< HEAD
  const {
    chats,
    isLoading,
    currentChat,
    fetchChat,
    deleteChat,
    totalChats,
    fetchNextChats,
    hasNextChats,
  } = useChatStore();
  const { fetchMessages, startNewChat } = useMessageStore();
=======
  const { chats, isLoading, currentChat, fetchChat, deleteChat } =
    useChatStore();
  const { fetchMessages, startNewChat, isRequestRunning } = useMessageStore();
>>>>>>> 71319211

  const toggleOpen = () => {
    if (isRequestRunning) return;
    setIsOpen((value) => !value);
    setHoveredItem("");
  };

  const onSelectAction = (id: string) => {
    if (isRequestRunning) return;
    fetchChat(id);
    fetchMessages(id);
    toggleOpen();
  };

  const onRenameToggle = React.useCallback(() => {
    if (isRequestRunning) return;
    setIsOpen(false);
    setIsRenameOpen((value) => !value);
  }, [isRequestRunning]);

  const onDeleteAction = React.useCallback(async () => {
    if (isRequestRunning) return;
    await deleteChat(hoveredItem);
    if (hoveredItem === currentChat?.id) {
      startNewChat();
    }
    setIsOpen(false);
    setHoveredItem("");
  }, [
    hoveredItem,
    deleteChat,
    isRequestRunning,
    currentChat?.id,
    startNewChat,
  ]);

  const onSaveToFileAction = React.useCallback(async () => {
    if (isRequestRunning) return;
    const res = await exportChat(hoveredItem);

    const title = chats.find((chat) => chat.id === hoveredItem)?.title;
    const toastMsg = (
      <Trans
        ns="Common"
        i18nKey="ChatExported"
        t={t}
        values={{ fileName: res?.title, title }}
        components={{
          1: <b />,
          2: (
            <Link
              type={LinkType.page}
              target={LinkTarget.blank}
              href={res?.webUrl}
            />
          ),
        }}
      />
    );

    toastr.success(toastMsg);
  }, [hoveredItem, chats, isRequestRunning, t]);

  const contextModel = React.useMemo(() => {
    return [
      {
        key: "rename",
        label: t("Common:Rename"),
        icon: RenameReactSvgUrl,
        onClick: onRenameToggle,
      },
      {
        key: "save_to_file",
        label: t("Common:SaveToFile"),
        icon: SaveToFileIconUrl,
        onClick: onSaveToFileAction,
      },
      { key: "separator", isSeparator: true },
      {
        key: "remove",
        label: t("Common:Delete"),
        icon: RemoveSvgUrl,
        onClick: onDeleteAction,
      },
    ];
  }, [t, onDeleteAction, onRenameToggle, onSaveToFileAction]);

<<<<<<< HEAD
  const maxHeight =
    chats.length > 7
      ? CHAT_LIST_MAX_HEIGHT
      : CHAT_LIST_ROW_HEIGHT * chats.length;
=======
  const onShowContextMenu = (e: React.MouseEvent<HTMLElement>) => {
    contextMenuRef.current?.show(e);
  };

  React.useEffect(() => {
    if (isRequestRunning) {
      setIsOpen(false);
    }
  }, [isRequestRunning]);

  const maxHeight = chats.length > 7 ? { maxHeight: 224 } : {};
>>>>>>> 71319211

  if (isLoadingProp) {
    return (
      <RectangleSkeleton
        width="32px"
        height="32px"
        borderRadius="3px"
        style={{ minWidth: "32px" }}
      />
    );
  }

  if (!chats.length) return null;

  return (
    <>
      <div
        className={classNames(styles.selectChat, { [styles.open]: isOpen })}
        onClick={toggleOpen}
        ref={parentRef}
      >
        <SelectSessionReactSvg />
      </div>
      {isOpen ? (
        <DropDown
          open={isOpen}
          // isDefaultMode
          zIndex={500}
          clickOutsideAction={() => setIsOpen(false)}
          directionY="bottom"
          directionX="right"
          forwardedRef={parentRef}
          maxHeight={maxHeight}
          manualWidth={`${CHAT_LIST_WIDTH}px`}
          isNoFixedHeightOptions
        >
          <ChatList
            chats={chats}
            activeChatId={currentChat?.id}
            contextModel={contextModel}
            onSelectChat={onSelectAction}
            hoveredChatId={hoveredItem}
            setHoveredChatId={setHoveredItem}
            loadNextPage={fetchNextChats}
            hasNextPage={hasNextChats}
            isNextPageLoading={isLoading}
            total={totalChats}
          />
        </DropDown>
      ) : null}
      {isRenameOpen ? (
        <RenameChat
          chatId={hoveredItem}
          prevTitle={chats.find((chat) => chat.id === hoveredItem)?.title || ""}
          onRenameToggle={onRenameToggle}
        />
      ) : null}
    </>
  );
};

export default observer(SelectChat);<|MERGE_RESOLUTION|>--- conflicted
+++ resolved
@@ -65,7 +65,6 @@
 
   const parentRef = React.useRef<HTMLDivElement>(null);
 
-<<<<<<< HEAD
   const {
     chats,
     isLoading,
@@ -76,12 +75,7 @@
     fetchNextChats,
     hasNextChats,
   } = useChatStore();
-  const { fetchMessages, startNewChat } = useMessageStore();
-=======
-  const { chats, isLoading, currentChat, fetchChat, deleteChat } =
-    useChatStore();
   const { fetchMessages, startNewChat, isRequestRunning } = useMessageStore();
->>>>>>> 71319211
 
   const toggleOpen = () => {
     if (isRequestRunning) return;
@@ -169,24 +163,16 @@
     ];
   }, [t, onDeleteAction, onRenameToggle, onSaveToFileAction]);
 
-<<<<<<< HEAD
   const maxHeight =
     chats.length > 7
       ? CHAT_LIST_MAX_HEIGHT
       : CHAT_LIST_ROW_HEIGHT * chats.length;
-=======
-  const onShowContextMenu = (e: React.MouseEvent<HTMLElement>) => {
-    contextMenuRef.current?.show(e);
-  };
 
   React.useEffect(() => {
     if (isRequestRunning) {
       setIsOpen(false);
     }
   }, [isRequestRunning]);
-
-  const maxHeight = chats.length > 7 ? { maxHeight: 224 } : {};
->>>>>>> 71319211
 
   if (isLoadingProp) {
     return (
