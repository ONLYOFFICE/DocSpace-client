--- conflicted
+++ resolved
@@ -87,16 +87,11 @@
     version,
     pagesWithoutNavMenu,
     isFrame,
-<<<<<<< HEAD
-
-    organizationName,
     setDataFromSocket,
     updateDataFromSocket,
     sessionLogout,
     setMultiConnections,
     sessionMultiLogout,
-=======
->>>>>>> 602ce534
   } = rest;
 
   const theme = useTheme();
@@ -619,15 +614,11 @@
       version,
       pagesWithoutNavMenu,
       isFrame,
-<<<<<<< HEAD
-      organizationName,
       setDataFromSocket,
       updateDataFromSocket,
       sessionLogout,
       setMultiConnections,
       sessionMultiLogout,
-=======
->>>>>>> 602ce534
     };
   },
 )(observer(Shell));
