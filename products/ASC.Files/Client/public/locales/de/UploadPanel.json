--- conflicted
+++ resolved
@@ -1,12 +1,7 @@
-<<<<<<< HEAD
-﻿{
-  "Uploads": "Hochgeladene Dateien"
-=======
-{
-    "Uploads": "Hochgeladene Dateien",
-    "EnterPassword": "Kennwort eingeben",
-    "HideInput": "Ausblenden",
-    "Ready": "Fertig",
-    "UploadAndConvert": "Dateien hochladen und konvertieren"
->>>>>>> dadf439c
+{
+    "Uploads": "Hochgeladene Dateien",
+    "EnterPassword": "Kennwort eingeben",
+    "HideInput": "Ausblenden",
+    "Ready": "Fertig",
+    "UploadAndConvert": "Dateien hochladen und konvertieren"
 }