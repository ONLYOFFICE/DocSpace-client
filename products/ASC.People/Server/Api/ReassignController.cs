﻿// (c) Copyright Ascensio System SIA 2010-2022
//
// This program is a free software product.
// You can redistribute it and/or modify it under the terms
// of the GNU Affero General Public License (AGPL) version 3 as published by the Free Software
// Foundation. In accordance with Section 7(a) of the GNU AGPL its Section 15 shall be amended
// to the effect that Ascensio System SIA expressly excludes the warranty of non-infringement of
// any third-party rights.
//
// This program is distributed WITHOUT ANY WARRANTY, without even the implied warranty
// of MERCHANTABILITY or FITNESS FOR A PARTICULAR  PURPOSE. For details, see
// the GNU AGPL at: http://www.gnu.org/licenses/agpl-3.0.html
//
// You can contact Ascensio System SIA at Lubanas st. 125a-25, Riga, Latvia, EU, LV-1021.
//
// The  interactive user interfaces in modified source and object code versions of the Program must
// display Appropriate Legal Notices, as required under Section 5 of the GNU AGPL version 3.
//
// Pursuant to Section 7(b) of the License you must retain the original Product logo when
// distributing the program. Pursuant to Section 7(e) we decline to grant you any rights under
// trademark law for use of our trademarks.
//
// All the Product's GUI elements, including illustrations and icon sets, as well as technical writing
// content are licensed under the terms of the Creative Commons Attribution-ShareAlike 4.0
// International. See the License terms at http://creativecommons.org/licenses/by-sa/4.0/legalcode

namespace ASC.People.Api;

public class ReassignController : ApiControllerBase
{
    private Tenant Tenant => _apiContext.Tenant;

    private readonly PermissionContext _permissionContext;
    private readonly QueueWorkerReassign _queueWorkerReassign;
    private readonly UserManager _userManager;
    private readonly AuthContext _authContext;
    private readonly ApiContext _apiContext;
    private readonly SecurityContext _securityContext;

    public ReassignController(
        PermissionContext permissionContext,
        QueueWorkerReassign queueWorkerReassign,
        UserManager userManager,
        AuthContext authContext,
        ApiContext apiContext,
        SecurityContext securityContext)
    {
        _permissionContext = permissionContext;
        _queueWorkerReassign = queueWorkerReassign;
        _userManager = userManager;
        _authContext = authContext;
        _apiContext = apiContext;
        _securityContext = securityContext;
<<<<<<< HEAD
    }

    [HttpGet("reassign/progress/{userid}")]
    public async Task<TaskProgressResponseDto> GetReassignProgressAsync(Guid userId)
    {
        await _permissionContext.DemandPermissionsAsync(Constants.Action_EditUser);

        var progressItem = _queueWorkerReassign.GetProgressItemStatus(Tenant.Id, userId);

        return TaskProgressResponseDto.Get(progressItem);
    }

=======
    }

    /// <summary>
    /// Returns the progress of the started data reassignment for the user with the ID specified in the request.
    /// </summary>
    /// <short>Get the reassignment progress</short>
    /// <param type="System.Guid, System" name="userId">User ID whose data is reassigned</param>
    /// <category>User data</category>
    /// <returns type="ASC.Data.Reassigns.ReassignProgressItem, ASC.Data.Reassigns">Reassignment progress</returns>
    /// <path>api/2.0/people/reassign/progress</path>
    /// <httpMethod>GET</httpMethod>
    [HttpGet("reassign/progress")]
    public async Task<ReassignProgressItem> GetReassignProgressAsync(Guid userId)
    {
        await _permissionContext.DemandPermissionsAsync(Constants.Action_EditUser);

        return _queueWorkerReassign.GetProgressItemStatus(Tenant.Id, userId);
    }

    /// <summary>
    /// Starts the data reassignment for the user with the ID specified in the request.
    /// </summary>
    /// <short>Start the data reassignment</short>
    /// <param type="ASC.People.ApiModels.RequestDto.StartReassignRequestDto, ASC.People" name="inDto">Request parameters for starting the reassignment process</param>
    /// <category>User data</category>
    /// <returns type="ASC.Data.Reassigns.ReassignProgressItem, ASC.Data.Reassigns">Reassignment progress</returns>
    /// <path>api/2.0/people/reassign/start</path>
    /// <httpMethod>POST</httpMethod>
>>>>>>> a493b539
    [HttpPost("reassign/start")]
    public async Task<IEnumerable<TaskProgressResponseDto>> StartReassignAsync(StartReassignRequestDto inDto)
    {
        await _permissionContext.DemandPermissionsAsync(Constants.Action_EditUser);

        var toUser = await _userManager.GetUsersAsync(inDto.ToUserId);

        if (_userManager.IsSystemUser(toUser.Id)
            || await _userManager.IsUserAsync(toUser)
            || toUser.Status == EmployeeStatus.Terminated)
        {
            throw new ArgumentException("Can not reassign data to user with id = " + inDto.ToUserId);
        }

        foreach (var fromUserId in inDto.FromUserIds)
        {
            var fromUser = await _userManager.GetUsersAsync(fromUserId);

            if (_userManager.IsSystemUser(fromUser.Id)
                || fromUser.IsOwner(Tenant)
                || fromUser.IsMe(_authContext)
                || await _userManager.IsUserAsync(toUser)
                || fromUser.Status != EmployeeStatus.Terminated)
            {
                throw new ArgumentException("Can not reassign data from user with id = " + fromUserId);
            }
        }
<<<<<<< HEAD

        var notify = inDto.FromUserIds.Count() == 1;
        var result = new List<TaskProgressResponseDto>();

        foreach (var fromUserId in inDto.FromUserIds)
        {
            var progressItem = _queueWorkerReassign.Start(Tenant.Id, fromUserId, inDto.ToUserId, _securityContext.CurrentAccount.ID, notify, inDto.DeleteProfile);
            result.Add(TaskProgressResponseDto.Get(progressItem));
        }

        return result;
    }

=======

        return _queueWorkerReassign.Start(Tenant.Id, inDto.FromUserId, inDto.ToUserId, _securityContext.CurrentAccount.ID, inDto.DeleteProfile);
    }

    /// <summary>
    /// Terminates the data reassignment for the user with the ID specified in the request.
    /// </summary>
    /// <short>Terminate the data reassignment</short>
    /// <param type="ASC.People.ApiModels.RequestDto.TerminateRequestDto, ASC.People" name="inDto">Request parameters for terminating the reassignment process</param>
    /// <category>User data</category>
    /// <path>api/2.0/people/reassign/terminate</path>
    /// <httpMethod>PUT</httpMethod>
    /// <returns></returns>
>>>>>>> a493b539
    [HttpPut("reassign/terminate")]
    public async Task TerminateReassignAsync(TerminateRequestDto inDto)
    {
        await _permissionContext.DemandPermissionsAsync(Constants.Action_EditUser);

        _queueWorkerReassign.Terminate(Tenant.Id, inDto.UserId);
    }
}<|MERGE_RESOLUTION|>--- conflicted
+++ resolved
@@ -23,7 +23,7 @@
 // All the Product's GUI elements, including illustrations and icon sets, as well as technical writing
 // content are licensed under the terms of the Creative Commons Attribution-ShareAlike 4.0
 // International. See the License terms at http://creativecommons.org/licenses/by-sa/4.0/legalcode
-
+
 namespace ASC.People.Api;
 
 public class ReassignController : ApiControllerBase
@@ -51,20 +51,6 @@
         _authContext = authContext;
         _apiContext = apiContext;
         _securityContext = securityContext;
-<<<<<<< HEAD
-    }
-
-    [HttpGet("reassign/progress/{userid}")]
-    public async Task<TaskProgressResponseDto> GetReassignProgressAsync(Guid userId)
-    {
-        await _permissionContext.DemandPermissionsAsync(Constants.Action_EditUser);
-
-        var progressItem = _queueWorkerReassign.GetProgressItemStatus(Tenant.Id, userId);
-
-        return TaskProgressResponseDto.Get(progressItem);
-    }
-
-=======
     }
 
     /// <summary>
@@ -76,83 +62,77 @@
     /// <returns type="ASC.Data.Reassigns.ReassignProgressItem, ASC.Data.Reassigns">Reassignment progress</returns>
     /// <path>api/2.0/people/reassign/progress</path>
     /// <httpMethod>GET</httpMethod>
-    [HttpGet("reassign/progress")]
-    public async Task<ReassignProgressItem> GetReassignProgressAsync(Guid userId)
+    [HttpGet("reassign/progress/{userid}")]
+    public async Task<TaskProgressResponseDto> GetReassignProgressAsync(Guid userId)
     {
         await _permissionContext.DemandPermissionsAsync(Constants.Action_EditUser);
 
-        return _queueWorkerReassign.GetProgressItemStatus(Tenant.Id, userId);
+        var progressItem = _queueWorkerReassign.GetProgressItemStatus(Tenant.Id, userId);
+
+        return TaskProgressResponseDto.Get(progressItem);
     }
 
-    /// <summary>
-    /// Starts the data reassignment for the user with the ID specified in the request.
-    /// </summary>
-    /// <short>Start the data reassignment</short>
-    /// <param type="ASC.People.ApiModels.RequestDto.StartReassignRequestDto, ASC.People" name="inDto">Request parameters for starting the reassignment process</param>
-    /// <category>User data</category>
-    /// <returns type="ASC.Data.Reassigns.ReassignProgressItem, ASC.Data.Reassigns">Reassignment progress</returns>
-    /// <path>api/2.0/people/reassign/start</path>
-    /// <httpMethod>POST</httpMethod>
->>>>>>> a493b539
+    /// <summary>
+    /// Starts the data reassignment for the user with the ID specified in the request.
+    /// </summary>
+    /// <short>Start the data reassignment</short>
+    /// <param type="ASC.People.ApiModels.RequestDto.StartReassignRequestDto, ASC.People" name="inDto">Request parameters for starting the reassignment process</param>
+    /// <category>User data</category>
+    /// <returns type="ASC.Data.Reassigns.ReassignProgressItem, ASC.Data.Reassigns">Reassignment progress</returns>
+    /// <path>api/2.0/people/reassign/start</path>
+    /// <httpMethod>POST</httpMethod>
     [HttpPost("reassign/start")]
     public async Task<IEnumerable<TaskProgressResponseDto>> StartReassignAsync(StartReassignRequestDto inDto)
-    {
+    {
         await _permissionContext.DemandPermissionsAsync(Constants.Action_EditUser);
+
+        var toUser = await _userManager.GetUsersAsync(inDto.ToUserId);
 
-        var toUser = await _userManager.GetUsersAsync(inDto.ToUserId);
-
-        if (_userManager.IsSystemUser(toUser.Id)
-            || await _userManager.IsUserAsync(toUser)
+        if (_userManager.IsSystemUser(toUser.Id)
+            || await _userManager.IsUserAsync(toUser)
             || toUser.Status == EmployeeStatus.Terminated)
         {
             throw new ArgumentException("Can not reassign data to user with id = " + inDto.ToUserId);
-        }
-
-        foreach (var fromUserId in inDto.FromUserIds)
-        {
-            var fromUser = await _userManager.GetUsersAsync(fromUserId);
-
-            if (_userManager.IsSystemUser(fromUser.Id)
-                || fromUser.IsOwner(Tenant)
-                || fromUser.IsMe(_authContext)
-                || await _userManager.IsUserAsync(toUser)
-                || fromUser.Status != EmployeeStatus.Terminated)
-            {
-                throw new ArgumentException("Can not reassign data from user with id = " + fromUserId);
+        }
+
+        foreach (var fromUserId in inDto.FromUserIds)
+        {
+            var fromUser = await _userManager.GetUsersAsync(fromUserId);
+
+            if (_userManager.IsSystemUser(fromUser.Id)
+                || fromUser.IsOwner(Tenant)
+                || fromUser.IsMe(_authContext)
+                || await _userManager.IsUserAsync(toUser)
+                || fromUser.Status != EmployeeStatus.Terminated)
+            {
+                throw new ArgumentException("Can not reassign data from user with id = " + fromUserId);
             }
         }
-<<<<<<< HEAD
-
-        var notify = inDto.FromUserIds.Count() == 1;
-        var result = new List<TaskProgressResponseDto>();
-
-        foreach (var fromUserId in inDto.FromUserIds)
-        {
-            var progressItem = _queueWorkerReassign.Start(Tenant.Id, fromUserId, inDto.ToUserId, _securityContext.CurrentAccount.ID, notify, inDto.DeleteProfile);
-            result.Add(TaskProgressResponseDto.Get(progressItem));
-        }
-
+
+        var notify = inDto.FromUserIds.Count() == 1;
+        var result = new List<TaskProgressResponseDto>();
+
+        foreach (var fromUserId in inDto.FromUserIds)
+        {
+            var progressItem = _queueWorkerReassign.Start(Tenant.Id, fromUserId, inDto.ToUserId, _securityContext.CurrentAccount.ID, notify, inDto.DeleteProfile);
+            result.Add(TaskProgressResponseDto.Get(progressItem));
+        }
+
         return result;
     }
 
-=======
-
-        return _queueWorkerReassign.Start(Tenant.Id, inDto.FromUserId, inDto.ToUserId, _securityContext.CurrentAccount.ID, inDto.DeleteProfile);
-    }
-
-    /// <summary>
-    /// Terminates the data reassignment for the user with the ID specified in the request.
-    /// </summary>
-    /// <short>Terminate the data reassignment</short>
-    /// <param type="ASC.People.ApiModels.RequestDto.TerminateRequestDto, ASC.People" name="inDto">Request parameters for terminating the reassignment process</param>
-    /// <category>User data</category>
-    /// <path>api/2.0/people/reassign/terminate</path>
-    /// <httpMethod>PUT</httpMethod>
-    /// <returns></returns>
->>>>>>> a493b539
+    /// <summary>
+    /// Terminates the data reassignment for the user with the ID specified in the request.
+    /// </summary>
+    /// <short>Terminate the data reassignment</short>
+    /// <param type="ASC.People.ApiModels.RequestDto.TerminateRequestDto, ASC.People" name="inDto">Request parameters for terminating the reassignment process</param>
+    /// <category>User data</category>
+    /// <path>api/2.0/people/reassign/terminate</path>
+    /// <httpMethod>PUT</httpMethod>
+    /// <returns></returns>
     [HttpPut("reassign/terminate")]
     public async Task TerminateReassignAsync(TerminateRequestDto inDto)
-    {
+    {
         await _permissionContext.DemandPermissionsAsync(Constants.Action_EditUser);
 
         _queueWorkerReassign.Terminate(Tenant.Id, inDto.UserId);
