--- conflicted
+++ resolved
@@ -3,11 +3,7 @@
   "content": "Custom format",
   "content_en_sha1_hash": "a46b312c4f1de482da10ac2adcad64ead5ef6d6b",
   "created_at": "2025-05-19T21:30:44.281Z",
-<<<<<<< HEAD
-  "updated_at": "2025-05-26T07:57:32.938Z",
-=======
   "updated_at": "2025-05-28T09:30:02.964Z",
->>>>>>> 398dda3c
   "comment": {
     "text": "The \"CustomFormat\" translation key is used to display a custom format option in the download dialog. It represents the original file format when changing to a custom format is allowed, typically displayed as a label or button.",
     "is_auto": true,
@@ -94,8 +90,8 @@
       "ai_spell_check_issues": [
         {
           "type": "incorrect_translation",
-          "description": "The translation \"Ընտելական ձեւաչափ\" while technically meaning 'custom format', doesn't quite capture the nuance of 'Custom format' in English. It sounds overly formal and slightly awkward. A more natural translation might consider options that emphasize the user-defined aspect.",
-          "suggestion": "Consider alternatives like \"Անհատական ձեւաչափ\" (Individual format) or \"Սեփական ձեւաչափ\" (Owned/Personal format) depending on the intended emphasis."
+          "description": "The translation \"Ընտելական ձեւաչափ\" while technically accurate, isn't the most natural or common way to say \"Custom format\" in Armenian. It leans towards a more literal translation. A more idiomatic translation might be better depending on context.",
+          "suggestion": "Consider alternatives like \"Հատուկ ձեւաչափ\" (Hatuq dzevachaph - Special format) or \"Ձեւաչափի հատուկ տարբերակ\" (Dzevachaphi hatuk tarberak - Specific version of format) depending on the context."
         }
       ],
       "approved_at": null
@@ -187,13 +183,7 @@
     "sr-Cyrl-RS": {
       "ai_translated": false,
       "ai_model": null,
-      "ai_spell_check_issues": [
-        {
-          "type": "spelling",
-          "description": "The Serbian (Cyrillic) translation \"Прилагођени формат\" uses the correct spelling for \"Custom Format\" in Serbian Cyrillic.",
-          "suggestion": null
-        }
-      ],
+      "ai_spell_check_issues": [],
       "approved_at": null
     },
     "sr-Latn-RS": {
@@ -208,8 +198,8 @@
       "ai_spell_check_issues": [
         {
           "type": "incorrect_translation",
-          "description": "While \"Özel tür\" is a possible translation, \"Özel biçim\" would be a more accurate translation of \"Custom format\" in this context. 'Biçim' implies a structured format, which aligns better with the meaning.",
-          "suggestion": "Özel biçim"
+          "description": "While 'Özel tür' is a possible translation, 'Özel format' would more accurately reflect the English term 'Custom format'. 'Format' directly translates the technical meaning of the English word.",
+          "suggestion": "Özel format"
         }
       ],
       "approved_at": null
