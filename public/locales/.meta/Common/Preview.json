{
  "key_path": "Preview",
  "content": "Preview",
  "content_en_sha1_hash": "f1fbb2b43dca281d0138f4fcc92543ad143ef0b1",
  "created_at": "2025-05-19T21:30:47.467Z",
<<<<<<< HEAD
  "updated_at": "2025-08-29T14:33:38.170Z",
=======
  "updated_at": "2025-09-01T11:05:24.242Z",
>>>>>>> b75318d3
  "comment": {
    "text": "The translation key \"Preview\" is used to display a preview label in various UI elements, such as buttons and dialog titles. It provides a clear indication of what is being previewed or shown. This text appears in the PortalSettings categories, specifically in a header with a help button.",
    "is_auto": true,
    "updated_at": "2025-05-20T09:34:58.098Z"
  },
  "usage": [
    {
      "file_path": "/packages/client/src/pages/PortalSettings/categories/common/appearance.js",
      "line_number": 789,
      "context": "openHexColorPickerAccent={openHexColorPickerAccent}\n showSaveButtonDialog={showSaveButtonDialog}\n onSaveColorSchemeDialog={onSaveColorSchemeDialog}\n />\n <div className=\"header preview-header\">\n {t(\"Common:Preview\")}\n <HelpButton\n place=\"right\"\n dataTestId=\"appearance_preview_help_button\"\n tooltipContent={\n <div>",
      "module": "/packages/client"
    },
    {
      "file_path": "/packages/client/src/pages/PortalSettings/categories/developer-tools/JavascriptSDK/sub-components/PreviewBlock.js",
      "line_number": 80,
      "context": "/>\n );\n const dataTabs = [\n {\n id: \"preview\",\n name: t(\"Common:Preview\"),\n content: preview,\n iconName: EyeReactSvgUrl,\n },\n {\n id: \"code\",",
      "module": "/packages/client"
    },
    {
      "file_path": "/packages/client/src/store/ContextOptionsStore.js",
<<<<<<< HEAD
      "line_number": 1786,
=======
      "line_number": 1826,
>>>>>>> b75318d3
      "context": "disabled: false,\n },\n {\n id: \"option_preview\",\n key: \"preview\",\n label: t(\"Common:Preview\"),\n icon: EyeReactSvgUrl,\n onClick: () => this.onPreviewClick(item),\n disabled: false,\n },\n {",
      "module": "/packages/client"
    },
    {
      "file_path": "/packages/shared/components/media-viewer/MediaViewer.helpers.tsx",
      "line_number": 70,
      "context": "disabled: !item.viewAccessibility.WebEdit,\n },\n {\n id: \"option_preview\",\n key: \"preview\",\n label: t(\"Common:Preview\"),\n icon: EyeReactSvgUrl,\n onClick: () => funcs.onPreviewClick?.(item),\n disabled: !item.security.Read,\n },\n {",
      "module": "/packages/shared"
    }
  ],
  "languages": {
    "en": {
      "ai_translated": false,
      "ai_model": null,
      "ai_spell_check_issues": [],
      "approved_at": null
    },
    "ar-SA": {
      "ai_translated": false,
      "ai_model": null,
      "ai_spell_check_issues": [],
      "approved_at": null
    },
    "az": {
      "ai_translated": false,
      "ai_model": null,
      "ai_spell_check_issues": [
        {
          "type": "incorrect_translation",
          "description": "While 'Öncədən bax' is a literal translation of 'Preview', it doesn't convey the same nuance. 'Preview' in this context often means a sneak peek or a sample. 'Öncədən bax' is more like 'look beforehand'.",
          "suggestion": "Consider alternatives like 'Baxış' or 'Nümayiş' which might be more appropriate depending on the context. A more contextual translation would be preferable."
        }
      ],
      "approved_at": null
    },
    "bg": {
      "ai_translated": false,
      "ai_model": null,
      "ai_spell_check_issues": [],
      "approved_at": null
    },
    "cs": {
      "ai_translated": false,
      "ai_model": null,
      "ai_spell_check_issues": [],
      "approved_at": null
    },
    "de": {
      "ai_translated": false,
      "ai_model": null,
      "ai_spell_check_issues": [],
      "approved_at": null
    },
    "el-GR": {
      "ai_translated": false,
      "ai_model": null,
      "ai_spell_check_issues": [],
      "approved_at": null
    },
    "es": {
      "ai_translated": false,
      "ai_model": null,
      "ai_spell_check_issues": [],
      "approved_at": null
    },
    "fi": {
      "ai_translated": false,
      "ai_model": null,
      "ai_spell_check_issues": [],
      "approved_at": null
    },
    "fr": {
      "ai_translated": false,
      "ai_model": null,
      "ai_spell_check_issues": [],
      "approved_at": null
    },
    "hy-AM": {
      "ai_translated": false,
      "ai_model": null,
      "ai_spell_check_issues": [],
      "approved_at": null
    },
    "it": {
      "ai_translated": false,
      "ai_model": null,
      "ai_spell_check_issues": [],
      "approved_at": null
    },
    "ja-JP": {
      "ai_translated": false,
      "ai_model": null,
      "ai_spell_check_issues": [],
      "approved_at": null
    },
    "ko-KR": {
      "ai_translated": false,
      "ai_model": null,
      "ai_spell_check_issues": [],
      "approved_at": null
    },
    "lo-LA": {
      "ai_translated": false,
      "ai_model": null,
      "ai_spell_check_issues": [],
      "approved_at": null
    },
    "lv": {
      "ai_translated": false,
      "ai_model": null,
      "ai_spell_check_issues": [],
      "approved_at": null
    },
    "nl": {
      "ai_translated": false,
      "ai_model": null,
      "ai_spell_check_issues": [],
      "approved_at": null
    },
    "pl": {
      "ai_translated": false,
      "ai_model": null,
      "ai_spell_check_issues": [],
      "approved_at": null
    },
    "pt": {
      "ai_translated": false,
      "ai_model": null,
      "ai_spell_check_issues": [],
      "approved_at": null
    },
    "pt-BR": {
      "ai_translated": false,
      "ai_model": null,
      "ai_spell_check_issues": [],
      "approved_at": null
    },
    "ro": {
      "ai_translated": false,
      "ai_model": null,
      "ai_spell_check_issues": [],
      "approved_at": null
    },
    "ru": {
      "ai_translated": false,
      "ai_model": null,
      "ai_spell_check_issues": [],
      "approved_at": null
    },
    "si": {
      "ai_translated": false,
      "ai_model": null,
      "ai_spell_check_issues": [],
      "approved_at": null
    },
    "sk": {
      "ai_translated": false,
      "ai_model": null,
      "ai_spell_check_issues": [],
      "approved_at": null
    },
    "sl": {
      "ai_translated": false,
      "ai_model": null,
      "ai_spell_check_issues": [],
      "approved_at": null
    },
    "sr-Cyrl-RS": {
      "ai_translated": false,
      "ai_model": null,
      "ai_spell_check_issues": [],
      "approved_at": null
    },
    "sr-Latn-RS": {
      "ai_translated": false,
      "ai_model": null,
      "ai_spell_check_issues": [],
      "approved_at": null
    },
    "tr": {
      "ai_translated": false,
      "ai_model": null,
      "ai_spell_check_issues": [],
      "approved_at": null
    },
    "uk-UA": {
      "ai_translated": false,
      "ai_model": null,
      "ai_spell_check_issues": [],
      "approved_at": null
    },
    "vi": {
      "ai_translated": false,
      "ai_model": null,
      "ai_spell_check_issues": [],
      "approved_at": null
    },
    "zh-CN": {
      "ai_translated": false,
      "ai_model": null,
      "ai_spell_check_issues": [],
      "approved_at": null
    }
  }
}<|MERGE_RESOLUTION|>--- conflicted
+++ resolved
@@ -3,11 +3,7 @@
   "content": "Preview",
   "content_en_sha1_hash": "f1fbb2b43dca281d0138f4fcc92543ad143ef0b1",
   "created_at": "2025-05-19T21:30:47.467Z",
-<<<<<<< HEAD
-  "updated_at": "2025-08-29T14:33:38.170Z",
-=======
   "updated_at": "2025-09-01T11:05:24.242Z",
->>>>>>> b75318d3
   "comment": {
     "text": "The translation key \"Preview\" is used to display a preview label in various UI elements, such as buttons and dialog titles. It provides a clear indication of what is being previewed or shown. This text appears in the PortalSettings categories, specifically in a header with a help button.",
     "is_auto": true,
@@ -28,11 +24,7 @@
     },
     {
       "file_path": "/packages/client/src/store/ContextOptionsStore.js",
-<<<<<<< HEAD
-      "line_number": 1786,
-=======
       "line_number": 1826,
->>>>>>> b75318d3
       "context": "disabled: false,\n },\n {\n id: \"option_preview\",\n key: \"preview\",\n label: t(\"Common:Preview\"),\n icon: EyeReactSvgUrl,\n onClick: () => this.onPreviewClick(item),\n disabled: false,\n },\n {",
       "module": "/packages/client"
     },
