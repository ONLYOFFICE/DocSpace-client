--- conflicted
+++ resolved
@@ -1,201 +1,172 @@
-﻿// (c) Copyright Ascensio System SIA 2010-2022
-//
-// This program is a free software product.
-// You can redistribute it and/or modify it under the terms
-// of the GNU Affero General Public License (AGPL) version 3 as published by the Free Software
-// Foundation. In accordance with Section 7(a) of the GNU AGPL its Section 15 shall be amended
-// to the effect that Ascensio System SIA expressly excludes the warranty of non-infringement of
-// any third-party rights.
-//
-// This program is distributed WITHOUT ANY WARRANTY, without even the implied warranty
-// of MERCHANTABILITY or FITNESS FOR A PARTICULAR  PURPOSE. For details, see
-// the GNU AGPL at: http://www.gnu.org/licenses/agpl-3.0.html
-//
-// You can contact Ascensio System SIA at Lubanas st. 125a-25, Riga, Latvia, EU, LV-1021.
-//
-// The  interactive user interfaces in modified source and object code versions of the Program must
-// display Appropriate Legal Notices, as required under Section 5 of the GNU AGPL version 3.
-//
-// Pursuant to Section 7(b) of the License you must retain the original Product logo when
-// distributing the program. Pursuant to Section 7(e) we decline to grant you any rights under
-// trademark law for use of our trademarks.
-//
-// All the Product's GUI elements, including illustrations and icon sets, as well as technical writing
-// content are licensed under the terms of the Creative Commons Attribution-ShareAlike 4.0
-// International. See the License terms at http://creativecommons.org/licenses/by-sa/4.0/legalcode
-
-namespace ASC.Files.Api;
-
+﻿// (c) Copyright Ascensio System SIA 2010-2022
+//
+// This program is a free software product.
+// You can redistribute it and/or modify it under the terms
+// of the GNU Affero General Public License (AGPL) version 3 as published by the Free Software
+// Foundation. In accordance with Section 7(a) of the GNU AGPL its Section 15 shall be amended
+// to the effect that Ascensio System SIA expressly excludes the warranty of non-infringement of
+// any third-party rights.
+//
+// This program is distributed WITHOUT ANY WARRANTY, without even the implied warranty
+// of MERCHANTABILITY or FITNESS FOR A PARTICULAR  PURPOSE. For details, see
+// the GNU AGPL at: http://www.gnu.org/licenses/agpl-3.0.html
+//
+// You can contact Ascensio System SIA at Lubanas st. 125a-25, Riga, Latvia, EU, LV-1021.
+//
+// The  interactive user interfaces in modified source and object code versions of the Program must
+// display Appropriate Legal Notices, as required under Section 5 of the GNU AGPL version 3.
+//
+// Pursuant to Section 7(b) of the License you must retain the original Product logo when
+// distributing the program. Pursuant to Section 7(e) we decline to grant you any rights under
+// trademark law for use of our trademarks.
+//
+// All the Product's GUI elements, including illustrations and icon sets, as well as technical writing
+// content are licensed under the terms of the Creative Commons Attribution-ShareAlike 4.0
+// International. See the License terms at http://creativecommons.org/licenses/by-sa/4.0/legalcode
+
+namespace ASC.Files.Api;
+
 [ConstraintRoute("int")]
-public class UploadControllerInternal : UploadController<int>
-{
-    public UploadControllerInternal(
-        UploadControllerHelper filesControllerHelper,
-        FolderDtoHelper folderDtoHelper,
-        FileDtoHelper fileDtoHelper) : base(filesControllerHelper,
-        folderDtoHelper,
-        fileDtoHelper)
-    {
-    }
-}
-
-public class UploadControllerThirdparty : UploadController<string>
-{
-    public UploadControllerThirdparty(
-        UploadControllerHelper filesControllerHelper,
-        FolderDtoHelper folderDtoHelper,
-        FileDtoHelper fileDtoHelper) : base(filesControllerHelper, folderDtoHelper, fileDtoHelper)
-    {
-    }
-}
-
+public class UploadControllerInternal : UploadController<int>
+{
+    public UploadControllerInternal(
+        UploadControllerHelper filesControllerHelper,
+        FolderDtoHelper folderDtoHelper,
+        FileDtoHelper fileDtoHelper) : base(filesControllerHelper,
+        folderDtoHelper,
+        fileDtoHelper)
+    {
+    }
+}
+
+public class UploadControllerThirdparty : UploadController<string>
+{
+    public UploadControllerThirdparty(
+        UploadControllerHelper filesControllerHelper,
+        FolderDtoHelper folderDtoHelper,
+        FileDtoHelper fileDtoHelper) : base(filesControllerHelper, folderDtoHelper, fileDtoHelper)
+    {
+    }
+}
+
 public abstract class UploadController<T> : ApiControllerBase
 {
     private readonly UploadControllerHelper _filesControllerHelper;
 
-    public UploadController(UploadControllerHelper filesControllerHelper,
-        FolderDtoHelper folderDtoHelper,
+    public UploadController(UploadControllerHelper filesControllerHelper,
+        FolderDtoHelper folderDtoHelper,
         FileDtoHelper fileDtoHelper) : base(folderDtoHelper, fileDtoHelper)
     {
         _filesControllerHelper = filesControllerHelper;
     }
 
+    /// <summary>
+    /// Creates a session to upload large files in multiple chunks to the folder with the ID specified in the request.
+    /// </summary>
+    /// <short>Chunked upload</short>
+    /// <category>Operations</category>
+    /// <param type="System.Int32, System" name="folderId">Folder ID</param>
+    /// <param type="ASC.Files.Core.ApiModels.RequestDto.SessionRequestDto, ASC.Files.Core" name="inDto">Session request parameters</param>
+    /// <remarks>
+    /// <![CDATA[
+    /// Each chunk can have different length but the length should be multiple of <b>512</b> and greater or equal to <b>10 mb</b>. Last chunk can have any size.
+    /// After the initial response to the request with the <b>200 OK</b> status, you must get the <em>location</em> field value from the response. Send all your chunks to this location.
+    /// Each chunk must be sent in the exact order the chunks appear in the file.
+    /// After receiving each chunk, the server will respond with the current information about the upload session if no errors occurred.
+    /// When the number of bytes uploaded is equal to the number of bytes you sent in the initial request, the server responds with the <b>201 Created</b> status and sends you information about the uploaded file.
+    /// ]]>
+    /// </remarks>
+    /// <returns type="System.Object, System">
+    /// <![CDATA[
+    /// Information about created session which includes:
+    /// <ul>
+    /// <li><b>id:</b> unique ID of this upload session,</li>
+    /// <li><b>created:</b> UTC time when the session was created,</li>
+    /// <li><b>expired:</b> UTC time when the session will expire if no chunks are sent before that time,</li>
+    /// <li><b>location:</b> URL where you should send your next chunk,</li>
+    /// <li><b>bytes_uploaded:</b> number of bytes uploaded for the specific upload ID,</li>
+    /// <li><b>bytes_total:</b> total number of bytes which will be uploaded.</li>
+    /// </ul>
+    /// ]]>
+    /// </returns>
+    /// <path>api/2.0/files/{folderId}/upload/create_session</path>
+    /// <httpMethod>POST</httpMethod>
+    [HttpPost("{folderId}/upload/create_session")]
+    public async Task<object> CreateUploadSessionAsync(T folderId, SessionRequestDto inDto)
+    {
+        return await _filesControllerHelper.CreateUploadSessionAsync(folderId, inDto.FileName, inDto.FileSize, inDto.RelativePath, inDto.Encrypted, inDto.CreateOn);
+    }
+
+    /// <summary>
+    /// Creates a session to edit the existing file with multiple chunks (needed for WebDAV).
+    /// </summary>
+    /// <short>Create the editing session</short>
+    /// <category>Files</category>
+    /// <param type="System.Int32, System" name="fileId">File ID</param>
+    /// <param type="System.Int64, System" name="fileSize">File size in bytes</param>
+    /// <returns type="System.Object, System">
+    /// <![CDATA[
+    /// Information about created session which includes:
+    /// <ul>
+    /// <li><b>id:</b> unique ID of this upload session,</li>
+    /// <li><b>created:</b> UTC time when the session was created,</li>
+    /// <li><b>expired:</b> UTC time when the session will expire if no chunks are sent before that time,</li>
+    /// <li><b>location:</b> URL where you should send your next chunk,</li>
+    /// <li><b>bytes_uploaded:</b> number of bytes uploaded for the specific upload ID,</li>
+    /// <li><b>bytes_total:</b> total number of bytes which will be uploaded.</li>
+    /// </ul>
+    /// ]]>
+    /// </returns>
+    /// <path>api/2.0/files/file/{fileId}/edit_session</path>
+    /// <httpMethod>POST</httpMethod>
+    [HttpPost("file/{fileId}/edit_session")]
+    public async Task<object> CreateEditSession(T fileId, long fileSize)
+    {
+        return await _filesControllerHelper.CreateEditSessionAsync(fileId, fileSize);
+    }
+
+    /// <summary>
+    /// Inserts a file specified in the request to the selected folder by single file uploading.
+    /// </summary>
+    /// <short>Insert a file</short>
+    /// <param type="System.Int32, System" name="folderId">Folder ID</param>
+    /// <param type="ASC.Files.Core.ApiModels.RequestDto.InsertFileRequestDto, ASC.Files.Core" name="inDto">Request parameters for inserting a file</param>
+    /// <category>Folders</category>
+    /// <returns type="ASC.Files.Core.ApiModels.ResponseDto.FileDto, ASC.Files.Core">Inserted file informationy</returns>
+    /// <path>api/2.0/files/{folderId}/insert</path>
+    /// <httpMethod>POST</httpMethod>
+    [HttpPost("{folderId}/insert", Order = 1)]
+    public async Task<FileDto<T>> InsertFileAsync(T folderId, [FromForm][ModelBinder(BinderType = typeof(InsertFileModelBinder))] InsertFileRequestDto inDto)
+    {
+        return await _filesControllerHelper.InsertFileAsync(folderId, inDto.Stream, inDto.Title, inDto.CreateNewIfExist, inDto.KeepConvertStatus);
+    }
+
+
     /// <summary>
-    /// Creates a session to upload large files in multiple chunks to the folder with the ID specified in the request.
+    /// Uploads a file specified in the request to the selected folder by single file uploading or standart multipart/form-data method.
     /// </summary>
-    /// <short>Chunked upload</short>
-    /// <category>Operations</category>
-    /// <param type="System.Int32, System" name="folderId">Folder ID</param>
-    /// <param type="ASC.Files.Core.ApiModels.RequestDto.SessionRequestDto, ASC.Files.Core" name="inDto">Session request parameters</param>
+    /// <short>Upload a file</short>
+    /// <category>Folders</category>
     /// <remarks>
     /// <![CDATA[
-    /// Each chunk can have different length but the length should be multiple of <b>512</b> and greater or equal to <b>10 mb</b>. Last chunk can have any size.
-    /// After the initial response to the request with the <b>200 OK</b> status, you must get the <em>location</em> field value from the response. Send all your chunks to this location.
-    /// Each chunk must be sent in the exact order the chunks appear in the file.
-    /// After receiving each chunk, the server will respond with the current information about the upload session if no errors occurred.
-    /// When the number of bytes uploaded is equal to the number of bytes you sent in the initial request, the server responds with the <b>201 Created</b> status and sends you information about the uploaded file.
-    /// ]]>
-    /// </remarks>
-    /// <returns type="System.Object, System">
-    /// <![CDATA[
-    /// Information about created session which includes:
-    /// <ul>
-    /// <li><b>id:</b> unique ID of this upload session,</li>
-    /// <li><b>created:</b> UTC time when the session was created,</li>
-    /// <li><b>expired:</b> UTC time when the session will expire if no chunks are sent before that time,</li>
-    /// <li><b>location:</b> URL where you should send your next chunk,</li>
-    /// <li><b>bytes_uploaded:</b> number of bytes uploaded for the specific upload ID,</li>
-    /// <li><b>bytes_total:</b> total number of bytes which will be uploaded.</li>
-    /// </ul>
-    /// ]]>
-    /// </returns>
-    /// <path>api/2.0/files/{folderId}/upload/create_session</path>
-    /// <httpMethod>POST</httpMethod>
-    [HttpPost("{folderId}/upload/create_session")]
-    public async Task<object> CreateUploadSessionAsync(T folderId, SessionRequestDto inDto)
-    {
-        return await _filesControllerHelper.CreateUploadSessionAsync(folderId, inDto.FileName, inDto.FileSize, inDto.RelativePath, inDto.Encrypted, inDto.CreateOn);
-    }
-
-    /// <summary>
-    /// Creates a session to edit the existing file with multiple chunks (needed for WebDAV).
-    /// </summary>
-    /// <short>Create the editing session</short>
-    /// <category>Files</category>
-    /// <param type="System.Int32, System" name="fileId">File ID</param>
-    /// <param type="System.Int64, System" name="fileSize">File size in bytes</param>
-    /// <returns type="System.Object, System">
-    /// <![CDATA[
-    /// Information about created session which includes:
-    /// <ul>
-    /// <li><b>id:</b> unique ID of this upload session,</li>
-    /// <li><b>created:</b> UTC time when the session was created,</li>
-    /// <li><b>expired:</b> UTC time when the session will expire if no chunks are sent before that time,</li>
-    /// <li><b>location:</b> URL where you should send your next chunk,</li>
-    /// <li><b>bytes_uploaded:</b> number of bytes uploaded for the specific upload ID,</li>
-    /// <li><b>bytes_total:</b> total number of bytes which will be uploaded.</li>
-    /// </ul>
-    /// ]]>
-    /// </returns>
-    /// <path>api/2.0/files/file/{fileId}/edit_session</path>
-    /// <httpMethod>POST</httpMethod>
-    [HttpPost("file/{fileId}/edit_session")]
-    public async Task<object> CreateEditSession(T fileId, long fileSize)
-    {
-        return await _filesControllerHelper.CreateEditSessionAsync(fileId, fileSize);
-    }
-
-    /// <summary>
-    /// Inserts a file specified in the request to the selected folder by single file uploading.
-    /// </summary>
-    /// <short>Insert a file</short>
-    /// <param type="System.Int32, System" name="folderId">Folder ID</param>
-    /// <param type="ASC.Files.Core.ApiModels.RequestDto.InsertFileRequestDto, ASC.Files.Core" name="inDto">Request parameters for inserting a file</param>
-    /// <category>Folders</category>
-    /// <returns type="ASC.Files.Core.ApiModels.ResponseDto.FileDto, ASC.Files.Core">Inserted file informationy</returns>
-    /// <path>api/2.0/files/{folderId}/insert</path>
-    /// <httpMethod>POST</httpMethod>
-    [HttpPost("{folderId}/insert", Order = 1)]
-    public async Task<FileDto<T>> InsertFileAsync(T folderId, [FromForm][ModelBinder(BinderType = typeof(InsertFileModelBinder))] InsertFileRequestDto inDto)
-    {
-<<<<<<< HEAD
-        return await _filesControllerHelper.InsertFileAsync(folderId, inDto.Stream, inDto.Title, inDto.CreateNewIfExist, inDto.KeepConvertStatus);
-    }
-
-
-    /// <summary>
-    /// Uploads the file specified with single file upload or standart multipart/form-data method to the selected folder
-    /// </summary>
-    /// <short>Upload to folder</short>
-    /// <category>Uploads</category>
-    /// <remarks>
-    /// <![CDATA[
-    ///  Upload can be done in 2 different ways:
+    ///  You can upload files in two different ways:
     ///  <ol>
-    /// <li>Single file upload. You should set Content-Type &amp; Content-Disposition header to specify filename and content type, and send file in request body</li>
-    /// <li>Using standart multipart/form-data method</li>
+    /// <li>Using single file upload. You should set the Content-Type and Content-Disposition headers to specify a file name and content type, and send the file to the request body.</li>
+    /// <li>Using standart multipart/form-data method.</li>
     /// </ol>]]>
     /// </remarks>
-    /// <param name="folderId">Folder ID to upload to</param>
-    /// <param name="file" visible="false">Request Input stream</param>
-    /// <param name="contentType" visible="false">Content-Type Header</param>
-    /// <param name="contentDisposition" visible="false">Content-Disposition Header</param>
-    /// <param name="files" visible="false">List of files when posted as multipart/form-data</param>
-    /// <param name="createNewIfExist" visible="false">Create New If Exist</param>
-    /// <param name="storeOriginalFileFlag" visible="false">If True, upload documents in original formats as well</param>
-    /// <param name="keepConvertStatus" visible="false">Keep status conversation after finishing</param>
-    /// <returns>Uploaded file</returns>
-=======
-        return _filesControllerHelper.InsertFileAsync(folderId, inDto.Stream, inDto.Title, inDto.CreateNewIfExist, inDto.KeepConvertStatus);
-    }
-
-
-    /// <summary>
-    /// Uploads a file specified in the request to the selected folder by single file uploading or standart multipart/form-data method.
-    /// </summary>
-    /// <short>Upload a file</short>
-    /// <category>Folders</category>
-    /// <remarks>
-    /// <![CDATA[
-    ///  You can upload files in two different ways:
-    ///  <ol>
-    /// <li>Using single file upload. You should set the Content-Type and Content-Disposition headers to specify a file name and content type, and send the file to the request body.</li>
-    /// <li>Using standart multipart/form-data method.</li>
-    /// </ol>]]>
-    /// </remarks>
-    /// <param type="System.Int32, System" name="folderId">Folder ID</param>
-    /// <param type="ASC.Files.Core.ApiModels.RequestDto.UploadRequestDto, ASC.Files.Core" name="inDto">Request parameters for uploading a file</param>
-    /// <returns type="System.Object, System">Uploaded file(s)</returns>
-    /// <path>api/2.0/files/{folderId}/upload</path>
+    /// <param type="System.Int32, System" name="folderId">Folder ID</param>
+    /// <param type="ASC.Files.Core.ApiModels.RequestDto.UploadRequestDto, ASC.Files.Core" name="inDto">Request parameters for uploading a file</param>
+    /// <returns type="System.Object, System">Uploaded file(s)</returns>
+    /// <path>api/2.0/files/{folderId}/upload</path>
     /// <httpMethod>POST</httpMethod>
->>>>>>> df20e9e6
     [HttpPost("{folderId}/upload", Order = 1)]
     public async Task<object> UploadFileAsync(T folderId, [ModelBinder(BinderType = typeof(UploadModelBinder))] UploadRequestDto inDto)
-    {
+    {
         return await _filesControllerHelper.UploadFileAsync(folderId, inDto);
     }
-}
-
+}
+
 public class UploadControllerCommon : ApiControllerBase
 {
     private readonly GlobalFolderHelper _globalFolderHelper;
@@ -203,92 +174,92 @@
 
     public UploadControllerCommon(
         GlobalFolderHelper globalFolderHelper,
-        UploadControllerHelper filesControllerHelper,
-        FolderDtoHelper folderDtoHelper,
+        UploadControllerHelper filesControllerHelper,
+        FolderDtoHelper folderDtoHelper,
         FileDtoHelper fileDtoHelper) : base(folderDtoHelper, fileDtoHelper)
-    {
+    {
         _globalFolderHelper = globalFolderHelper;
         _filesControllerHelper = filesControllerHelper;
-    }
-
-
-    /// <summary>
-    /// Inserts a file specified in the request to the "Common" section by single file uploading.
-    /// </summary>
-    /// <short>Insert a file to the "Common" section</short>
-    /// <param type="ASC.Files.Core.ApiModels.RequestDto.InsertFileRequestDto, ASC.Files.Core" name="inDto">Request parameters for inserting a file</param>
-    /// <category>Folders</category>
-    /// <returns type="ASC.Files.Core.ApiModels.ResponseDto.FileDto, ASC.Files.Core">Inserted file</returns>
-    /// <path>api/2.0/files/@common/insert</path>
-    /// <httpMethod>POST</httpMethod>
-    [HttpPost("@common/insert")]
-    public async Task<FileDto<int>> InsertFileToCommonFromBodyAsync([FromForm][ModelBinder(BinderType = typeof(InsertFileModelBinder))] InsertFileRequestDto inDto)
-    {
+    }
+
+
+    /// <summary>
+    /// Inserts a file specified in the request to the "Common" section by single file uploading.
+    /// </summary>
+    /// <short>Insert a file to the "Common" section</short>
+    /// <param type="ASC.Files.Core.ApiModels.RequestDto.InsertFileRequestDto, ASC.Files.Core" name="inDto">Request parameters for inserting a file</param>
+    /// <category>Folders</category>
+    /// <returns type="ASC.Files.Core.ApiModels.ResponseDto.FileDto, ASC.Files.Core">Inserted file</returns>
+    /// <path>api/2.0/files/@common/insert</path>
+    /// <httpMethod>POST</httpMethod>
+    [HttpPost("@common/insert")]
+    public async Task<FileDto<int>> InsertFileToCommonFromBodyAsync([FromForm][ModelBinder(BinderType = typeof(InsertFileModelBinder))] InsertFileRequestDto inDto)
+    {
         return await _filesControllerHelper.InsertFileAsync(await _globalFolderHelper.FolderCommonAsync, inDto.Stream, inDto.Title, inDto.CreateNewIfExist, inDto.KeepConvertStatus);
-    }
-
-    /// <summary>
-    /// Inserts a file specified in the request to the "My documents" section by single file uploading.
-    /// </summary>
-    /// <short>Insert a file to the "My documents" section</short>
-    /// <param type="ASC.Files.Core.ApiModels.RequestDto.InsertFileRequestDto, ASC.Files.Core" name="inDto">Request parameters for inserting a file</param>
-    /// <category>Folders</category>
-    /// <returns type="ASC.Files.Core.ApiModels.ResponseDto.FileDto, ASC.Files.Core">Inserted file</returns>
-    /// <path>api/2.0/files/@my/insert</path>
-    /// <httpMethod>POST</httpMethod>
-    [HttpPost("@my/insert")]
-    public async Task<FileDto<int>> InsertFileToMyFromBodyAsync([FromForm][ModelBinder(BinderType = typeof(InsertFileModelBinder))] InsertFileRequestDto inDto)
-    {
+    }
+
+    /// <summary>
+    /// Inserts a file specified in the request to the "My documents" section by single file uploading.
+    /// </summary>
+    /// <short>Insert a file to the "My documents" section</short>
+    /// <param type="ASC.Files.Core.ApiModels.RequestDto.InsertFileRequestDto, ASC.Files.Core" name="inDto">Request parameters for inserting a file</param>
+    /// <category>Folders</category>
+    /// <returns type="ASC.Files.Core.ApiModels.ResponseDto.FileDto, ASC.Files.Core">Inserted file</returns>
+    /// <path>api/2.0/files/@my/insert</path>
+    /// <httpMethod>POST</httpMethod>
+    [HttpPost("@my/insert")]
+    public async Task<FileDto<int>> InsertFileToMyFromBodyAsync([FromForm][ModelBinder(BinderType = typeof(InsertFileModelBinder))] InsertFileRequestDto inDto)
+    {
         return await _filesControllerHelper.InsertFileAsync(await _globalFolderHelper.FolderMyAsync, inDto.Stream, inDto.Title, inDto.CreateNewIfExist, inDto.KeepConvertStatus);
-    }
-
-    /// <summary>
-    /// Uploads a file specified in the request to the "Common" section by single file uploading or standart multipart/form-data method.
-    /// </summary>
-    /// <short>Upload a file to the "Common" section</short>
-    /// <category>Folders</category>
-    /// <param type="ASC.Files.Core.ApiModels.RequestDto.UploadRequestDto, ASC.Files.Core" name="inDto">Request parameters for uploading a file</param>
-    /// <remarks>
-    /// <![CDATA[
-    ///  You can upload files in two different ways:
-    ///  <ol>
-    /// <li>Using single file upload. You should set the Content-Type and Content-Disposition headers to specify a file name and content type, and send the file to the request body.</li>
-    /// <li>Using standart multipart/form-data method.</li>
-    /// </ol>]]>
-    /// </remarks>
-    /// <returns type="System.Object, System">Uploaded file(s)</returns>
-    /// <path>api/2.0/files/@common/upload</path>
-    /// <httpMethod>POST</httpMethod>
-    [HttpPost("@common/upload")]
-    public async Task<object> UploadFileToCommonAsync([ModelBinder(BinderType = typeof(UploadModelBinder))] UploadRequestDto inDto)
-    {
-        inDto.CreateNewIfExist = false;
-
+    }
+
+    /// <summary>
+    /// Uploads a file specified in the request to the "Common" section by single file uploading or standart multipart/form-data method.
+    /// </summary>
+    /// <short>Upload a file to the "Common" section</short>
+    /// <category>Folders</category>
+    /// <param type="ASC.Files.Core.ApiModels.RequestDto.UploadRequestDto, ASC.Files.Core" name="inDto">Request parameters for uploading a file</param>
+    /// <remarks>
+    /// <![CDATA[
+    ///  You can upload files in two different ways:
+    ///  <ol>
+    /// <li>Using single file upload. You should set the Content-Type and Content-Disposition headers to specify a file name and content type, and send the file to the request body.</li>
+    /// <li>Using standart multipart/form-data method.</li>
+    /// </ol>]]>
+    /// </remarks>
+    /// <returns type="System.Object, System">Uploaded file(s)</returns>
+    /// <path>api/2.0/files/@common/upload</path>
+    /// <httpMethod>POST</httpMethod>
+    [HttpPost("@common/upload")]
+    public async Task<object> UploadFileToCommonAsync([ModelBinder(BinderType = typeof(UploadModelBinder))] UploadRequestDto inDto)
+    {
+        inDto.CreateNewIfExist = false;
+
         return await _filesControllerHelper.UploadFileAsync(await _globalFolderHelper.FolderCommonAsync, inDto);
-    }
-
-    /// <summary>
-    /// Uploads a file specified in the request to the "My documents" section by single file uploading or standart multipart/form-data method.
-    /// </summary>
-    /// <short>Upload a file to the "My documents" section</short>
-    /// <category>Folders</category>
-    /// <param type="ASC.Files.Core.ApiModels.RequestDto.UploadRequestDto, ASC.Files.Core" name="inDto">Request parameters for uploading a file</param>
-    /// <remarks>
-    /// <![CDATA[
-    ///  You can upload files in two different ways:
-    ///  <ol>
-    /// <li>Using single file upload. You should set the Content-Type and Content-Disposition headers to specify a file name and content type, and send the file to the request body.</li>
-    /// <li>Using standart multipart/form-data method.</li>
-    /// </ol>]]>
-    /// </remarks>
-    /// <returns type="System.Object, System">Uploaded file(s)</returns>
-    /// <path>api/2.0/files/@my/upload</path>
-    /// <httpMethod>POST</httpMethod>
-    [HttpPost("@my/upload")]
-    public async Task<object> UploadFileToMyAsync([ModelBinder(BinderType = typeof(UploadModelBinder))] UploadRequestDto inDto)
-    {
-        inDto.CreateNewIfExist = false;
-
+    }
+
+    /// <summary>
+    /// Uploads a file specified in the request to the "My documents" section by single file uploading or standart multipart/form-data method.
+    /// </summary>
+    /// <short>Upload a file to the "My documents" section</short>
+    /// <category>Folders</category>
+    /// <param type="ASC.Files.Core.ApiModels.RequestDto.UploadRequestDto, ASC.Files.Core" name="inDto">Request parameters for uploading a file</param>
+    /// <remarks>
+    /// <![CDATA[
+    ///  You can upload files in two different ways:
+    ///  <ol>
+    /// <li>Using single file upload. You should set the Content-Type and Content-Disposition headers to specify a file name and content type, and send the file to the request body.</li>
+    /// <li>Using standart multipart/form-data method.</li>
+    /// </ol>]]>
+    /// </remarks>
+    /// <returns type="System.Object, System">Uploaded file(s)</returns>
+    /// <path>api/2.0/files/@my/upload</path>
+    /// <httpMethod>POST</httpMethod>
+    [HttpPost("@my/upload")]
+    public async Task<object> UploadFileToMyAsync([ModelBinder(BinderType = typeof(UploadModelBinder))] UploadRequestDto inDto)
+    {
+        inDto.CreateNewIfExist = false;
+
         return await _filesControllerHelper.UploadFileAsync(await _globalFolderHelper.FolderMyAsync, inDto);
-    }
-}
+    }
+}