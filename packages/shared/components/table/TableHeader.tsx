--- conflicted
+++ resolved
@@ -753,13 +753,10 @@
       if (infoPanelVisible)
         localStorage.setItem(columnInfoPanelStorageName || "", str);
       else localStorage.setItem(columnStorageName, str);
-<<<<<<< HEAD
 
       if (!infoPanelVisible) {
         localStorage.removeItem(columnInfoPanelStorageName || "");
       }
-=======
->>>>>>> be94163f
     }
   };
 
