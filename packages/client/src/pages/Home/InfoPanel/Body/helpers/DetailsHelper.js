--- conflicted
+++ resolved
@@ -15,11 +15,8 @@
   getFileTypeName,
 } from "@docspace/client/src/helpers/filesUtils";
 import CommentEditor from "../sub-components/CommentEditor";
-<<<<<<< HEAD
+import { getCookie } from "@docspace/common/utils";
 import SpaceQuota from "SRC_DIR/components/SpaceQuota";
-=======
-import { getCookie } from "@docspace/common/utils";
->>>>>>> bb43dc82
 
 // Property Content Components
 
@@ -126,12 +123,8 @@
   };
 
   getNeededProperties = () => {
-<<<<<<< HEAD
-    return (this.item.isRoom
-=======
     return (
       this.item.isRoom
->>>>>>> bb43dc82
         ? [
             "Owner",
             this.item.providerKey && "Storage Type",
@@ -141,10 +134,7 @@
             "Last modified by",
             "Creation date",
             this.item.tags.length && "Tags",
-<<<<<<< HEAD
             "Storage",
-=======
->>>>>>> bb43dc82
           ]
         : this.item.isFolder
         ? [
