import globalColors from "../utils/globalColors";

const {
  black,
  white,
  whiteSolitude,
  grayLight,
  grayLightMid,
  grayMid,
  graySilver,
  gray,
  grayMain,
  shuttleGrey,

  blueMain,
  blueHover,
  blueActive,
  blueDisabled,
  blueCharcoal,

  orangeMain,
  orangeHover,
  orangePressed,
  orangeDisabled,

  link,
  errorColor,
  warningColor,
  red,
  blueLightMid,
  grayMaxLight,
  cyanBlueDarkShade,
  lightCumulus,
  lightMediumGoldenrod,
  activeSuccess,
  activeError,
  activeInfo,
  activeWarning,
  hoverSuccess,
  hoverError,
  hoverInfo,
  hoverWarning,
  darkBlack,
  silver,
  strongBlue,
  lightGrayishStrongBlue,
  darkRed,
} = globalColors;

const Dark = {
  isBase: false,
  color: grayMaxLight,
  backgroundColor: black,
  fontFamily: "Open Sans, sans-serif, Arial",
  fontSize: "13px",

  text: {
    color: grayMaxLight,
    disableColor: "#5c5c5c",
    fontWeight: "normal",
    fontWeightBold: "bold",
  },

  heading: {
    fontSize: {
      xlarge: "27px",
      large: "23px",
      medium: "21px",
      small: "19px",
      xsmall: "15px",
    },

    fontWeight: 600,
    color: grayMaxLight,
  },

  button: {
    fontWeight: "600",
    margin: "0",
    display: "inline-block",
    textAlign: "center",
    textDecoration: "none",

    topVerticalAlign: "text-top",
    middleVerticalAlign: "middle",
    bottomVerticalAlign: "text-bottom",

    borderRadius: "3px",
    stroke: "none",
    overflow: "hidden",
    textOverflow: "ellipsis",
    whiteSpace: "nowrap",
    outline: "none",
    boxSizing: "border-box",

    paddingRight: "4px",

    height: {
      extraSmall: "24px",
      small: "32px",
      normalDesktop: "36px",
      normalTouchscreen: "40px",
      medium: "44px",
    },

    lineHeight: {
      extraSmall: "15px",
      small: "20px",
      normalDesktop: "16px",
      normalTouchscreen: "16px",
      medium: "22px",
    },

    fontSize: {
      extraSmall: "12px",
      small: "13px",
      normalDesktop: "14px",
      normalTouchscreen: "14px",
      medium: "16px",
    },

    padding: {
      extraSmall: "0 12px",
      small: "0 28px",
      normalDesktop: "0 28px",
      normalTouchscreen: "0 28px",
      medium: "0 32px",
    },

    color: {
      base: "#CCCCCC",
      baseHover: "#FAFAFA",
      baseActive: "#858585",
      baseDisabled: "#545454",
      primary: "#FFFFFF",
      primaryHover: "#FFFFFF",
      primaryActive: "#FFFFFF",
      primaryDisabled: black,
    },

    backgroundColor: {
      base: "transparent",
      baseHover: black,
      baseActive: "#292929",
      baseDisabled: "#474747",
      primary: "#CCCCCC",
      primaryHover: "#FAFAFA",
      primaryActive: "#858585",
      primaryDisabled: "#545454",
    },

    border: {
      base: `1px solid #CCCCCC`,
      baseHover: `1px solid #FAFAFA`,
      baseActive: `1px solid #FAFAFA`,
      baseDisabled: `1px solid #545454`,
      primary: `1px solid #CCCCCC`,
      primaryHover: `1px solid #FAFAFA`,
      primaryActive: `1px solid #FAFAFA`,
      primaryDisabled: `1px solid #545454`,
    },

    loader: {
      base: grayMaxLight,
      primary: black,
    },
  },

  helpButton: {
    width: "100%",
    backgroundColor: black,
    maxWidth: "500px",
    margin: "0",
    lineHeight: "56px",
    fontWeight: "700",
    borderBottom: `1px solid ${globalColors.lightGrayishBlue}`,
    padding: "0 16px 16px",
    bodyPadding: "16px 0",
  },

  mainButtonMobile: {
    textColor: "rgba(255, 255, 255, 0.6)",

    buttonColor: "#F58D31",
    iconFill: black,

    circleBackground: black,

    mobileProgressBarBackground: "#606060",

    bar: {
      background: "#858585",
      errorBackground: orangePressed,

      icon: "#858585",
    },

    buttonWrapper: {
      background: "#333333",
      uploadingBackground: "#242424",
    },

    buttonOptions: {
      backgroundColor: "#242424",
      color: "#ff0000",
    },

    dropDown: {
      position: "fixed",
      right: "32px",
      bottom: "32px",

      width: "400px",

      zIndex: "202",

      mobile: {
        right: "24px",
        bottom: "24px",

        marginLeft: "24px",

        width: "calc(100vw - 48px)",
      },

      separatorBackground: white,

      buttonColor: grayMaxLight,

      hoverButtonColor: black,

      backgroundActionMobile: "rgba(255, 255, 255, 0.92)",
    },

    dropDownItem: {
      padding: "10px",
    },
  },

  mainButton: {
    backgroundColor: "#ED7309",
    disableBackgroundColor: "#4C3B2D",
    hoverBackgroundColor: "#FFAD3D",
    clickBackgroundColor: "#E6842E",

    padding: "5px 14px 5px 12px",
    borderRadius: "3px",
    lineHeight: "22px",
    fontSize: "16px",
    fontWeight: 700,
    textColor: black,
    textColorDisabled: black,

    cornerRoundsTopRight: "0",
    cornerRoundsBottomRight: "0",

    svg: {
      margin: "auto",
      height: "100%",
      fill: black,
    },

    dropDown: {
      top: "100%",
    },

    arrowDropdown: {
      borderLeft: "4px solid transparent",
      borderRight: "4px solid transparent",
      borderTop: `5px solid ${white}`,
      borderTopDisabled: `5px solid ${black}`,
      right: "14px",
      top: "50%",
      width: "0",
      height: "0",
      marginTop: " -1px",
    },
  },

  socialButton: {
    fontWeight: "500",
    textDecoration: "none",
    padding: "0",
    borderRadius: "2px",
    height: "40px",
    heightSmall: "32px",
    textAlign: "left",
    stroke: " none",
    outline: "none",
    width: "100%",

    background: black,
    disableBackgroundColor: "rgba(0, 0, 0, 0.08)",
    connectBackground: "#3B72A7",
    hoverBackground: "#292929",
    hoverConnectBackground: "#265A8F",
    activeBackground: "#292929",
    hoverBorder: "#292929",

    boxShadow: "none",
    hoverBoxShadow: "none",

    color: "rgba(0, 0, 0, 0.54)",
    disableColor: "rgba(0, 0, 0, 0.4)",

    border: "1px solid #474747",
    text: {
      width: "100%",
      height: "16px",
      margin: "0 11px",
      fontWeight: "600",
      fontSize: "14px",
      lineHeight: "14px",
      letterSpacing: "0.21875px",
      overflow: "hidden",
      textOverflow: "ellipsis",
      whiteSpace: "nowrap",
      color: grayMaxLight,
      hoverColor: grayMaxLight,
      connectColor: white,
    },

    svg: {
      margin: "11px 16px",
      width: "18px",
      height: "18px",
      minWidth: "18px",
      minHeight: "18px",
      fill: white,
    },
  },

  groupButton: {
    fontSize: "14px",
    lineHeight: "19px",
    color: "#858585",
    disableColor: "#474747",
    float: "left",
    height: "19px",
    overflow: "hidden",
    padding: "0px",

    separator: {
      border: `1px solid #474747`,
      width: "0px",
      height: "24px",
      margin: "16px 12px 0 12px",
    },

    checkbox: {
      margin: "16px 0 16px 24px",
      tabletMargin: "auto 0 auto 16px",
    },
  },

  groupButtonsMenu: {
    top: "0",
    background: black,
    boxShadow: " 0px 10px 18px -8px rgba(0, 0, 0, 0.100306)",
    height: "48px",
    tabletHeight: "56px",
    padding: "0 18px 19px 0",
    width: "100%",
    zIndex: "189",
    marginTop: "1px",

    closeButton: {
      right: "11px",
      top: "6px",
      tabletTop: "10px",
      width: "20px",
      height: "20px",
      padding: "8px",
      hoverBackgroundColor: grayMaxLight,
      backgroundColor: "#858585",
    },
  },

  iconButton: { color: "#858585", hoverColor: grayMaxLight },
  selectorAddButton: {
    background: "#292929",
    activeBackground: "#292929",

    border: `none`,
    boxSizing: "border-box",
    borderRadius: "3px",
    height: " 32px",
    width: "32px",
    padding: "10px",
    color: "#858585",
    hoverColor: grayMaxLight,
  },

  saveCancelButtons: {
    bottom: "0",
    width: "100%",
    left: "0",
    padding: "8px 24px 8px 16px",
    marginRight: "8px",

    unsavedColor: gray,
  },

  selectedItem: {
    background: "#242424",
    border: `1px solid #242424`,
    borderRadius: "3px",

    textBox: {
      padding: "0 8px",
      height: "32px",
      alignItems: "center",
      borderRight: `1px solid #242424`,
    },

    text: {
      color: grayMaxLight,
      disabledColor: "#474747",
    },

    closeButton: {
      alignItems: "center",
      padding: "0 8px",
      color: grayMaxLight,
      colorHover: grayMaxLight,
      backgroundColor: "#242424",
    },
  },

  checkbox: {
    fillColor: "#292929",
    borderColor: "#474747",
    arrowColor: grayMaxLight,
    indeterminateColor: grayMaxLight,

    disableArrowColor: "#474747",
    disableBorderColor: "#646464",
    disableFillColor: "#646464",
    disableIndeterminateColor: "#474747",

    hoverBorderColor: "#646464",
    hoverIndeterminateColor: grayMaxLight,

    focusColor: "#858585",
  },

  // slider: {
  //   sliderBarColorProgress: blueMain,
  //   sliderBarColorProgressDisabled: grayMid,
  //   sliderBarColor: grayLightMid,
  //   sliderBarDisableColor: grayLightMid,

  //   sliderBarBorderActive: `1px solid ${globalColors.grayMid}`,
  //   sliderBarBorderDisable: `1px solid ${globalColors.grayMid}`,

  //   thumbFillDisable: grayLightMid,
  //   thumbFillActive: grayLightMid,

  //   thumbBorderColorActive: `1px solid ${globalColors.gray}`,
  //   thumbBorderColorDisable: `1px solid ${globalColors.grayMid}`,

  //   sliderWidth: "202px",

  //   arrowHover: blueMain,
  //   arrowColor: grayMid,
  // },

  viewSelector: {
    fillColor: black,
    checkedFillColor: "#858585",
    fillColorDisabled: grayLight,
    disabledFillColor: grayLightMid,
    disabledFillColorInner: grayMid,
    hoverBorderColor: "#858585",
    borderColor: "#474747",
  },

  radioButton: {
    testColor: grayMaxLight,
    textDisableColor: "#5c5c5c",

    marginRight: "8px",

    background: "#292929",
    disableBackground: "#646464",

    fillColor: grayMaxLight,
    disableFillColor: "#646464",

    borderColor: "#646464",
    disableBorderColor: "none",
    hoverBorderColor: grayMaxLight,
  },

  requestLoader: {
    backgroundColor: white,
    border: `1px solid ${globalColors.veryLightGrey}`,
    overflow: "hidden",
    padding: "5px 10px",
    lineHeight: "16px",
    borderRadius: "5px",
    boxShadow: "0 2px 8px rgba(0, 0, 0, 0.3)",

    marginRight: "10px",
    top: "10px",
    width: "100%",
  },

  row: {
    minHeight: "47px",
    width: "100%",
    borderBottom: "#474747",
    backgroundColor: globalColors.veryDarkGrey,
    minWidth: "160px",
    overflow: "hidden",
    textOverflow: "ellipsis",

    element: {
      marginRight: "14px",
      marginLeft: "2px",
    },

    optionButton: {
      padding: "8px 9px 9px 7px",
    },
  },

  rowContent: {
    icons: {
      height: "19px",
    },

    margin: "0 6px",
    fontSize: "12px",
    fontStyle: "normal",
    fontWeight: "600",
    height: "56px",
    maxWidth: " 100%",

    sideInfo: {
      minWidth: "160px",
      margin: "0 6px",
      overflow: "hidden",
      textOverflow: "ellipsis",
    },

    mainWrapper: {
      minWidth: "140px",
      marginRight: "8px",
      marginTop: "8px",
      width: "95%",
    },
  },

  badge: {
    border: "1px solid transparent",
    padding: "1px",
    lineHeight: "0.8",
    overflow: "hidden",
    color: black,
    backgroundColor: "#F59931",
  },

  scrollbar: {
    backgroundColorVertical: "rgba(208, 213, 218, 1)",
    backgroundColorHorizontal: "rgba(0, 0, 0, 0.1)",
    hoverBackgroundColorVertical: "rgba(163, 169, 174, 1)",
  },

  modalDialog: {
    backgroundColor: black,
    textColor: white,
    headerBorderColor: "#474747",
    footerBorderColor: "#474747",
    width: "auto",
    maxwidth: "560px",
    margin: " 0 auto",
    minHeight: "100%",

    colorDisabledFileIcons: "#5c5c5c",

    content: {
      backgroundColor: black,
      modalBorderRadius: "6px",
      modalPadding: "0 12px 12px",
      asidePadding: "0 16px 16px",

      heading: {
        maxWidth: "calc(100% - 18px)",
        margin: "0",
        fontWeight: "700",
        modalLineHeight: "40px",
        asideLineHeight: "56px",
        asideFontSize: "21px",
        modalFontSize: "18px",
      },
    },

    header: {
      borderBottom: `1px solid #474747`,
    },

    closeButton: {
      //backgroundColor: "#9A9EA3",
      fillColor: "#9A9EA3",
    },
  },

  paging: {
    button: {
      marginRight: "8px",
      maxWidth: "110px",
    },

    page: {
      marginRight: "8px",
      width: "110%",
    },

    comboBox: {
      marginLeft: "auto",
      marginRight: "0px",
    },
  },

  input: {
    color: grayMaxLight,
    disableColor: "#6c6c6c",

    backgroundColor: "#292929",
    disableBackgroundColor: "#474747",

    width: {
      base: "173px",
      middle: "300px",
      big: "350px",
      huge: "500px",
      large: "550px",
    },

    borderRadius: "3px",
    boxShadow: "none",
    boxSizing: "border-box",
    border: "solid 1px",

    borderColor: "#474747",
    errorBorderColor: "#E06451",
    warningBorderColor: warningColor,
    disabledBorderColor: "#474747",

    hoverBorderColor: "#858585",
    hoverErrorBorderColor: "#E06451",
    hoverWarningBorderColor: warningColor,
    hoverDisabledBorderColor: "#474747",

    focusBorderColor: grayMaxLight,
    focusErrorBorderColor: "#E06451",
    focusWarningBorderColor: warningColor,
    focusDisabledBorderColor: "#474747",
  },

  fileInput: {
    width: {
      base: "173px",
      middle: "300px",
      big: "350px",
      huge: "500px",
      large: "550px",
    },

    paddingRight: {
      base: "37px",
      middle: "48px",
      big: "53px",
      huge: "58px",
      large: "64px",
    },

    icon: {
      background: "#292929",

      border: "1px solid",
      borderRadius: "0 3px 3px 0",

      width: {
        base: "30px",
        middle: "36px",
        big: "37px",
        huge: "38px",
        large: "48px",
      },

      height: {
        base: "30px",
        middle: "36px",
        big: "36px",
        huge: "37px",
        large: "43px",
      },
    },
    iconButton: {
      width: {
        base: "15px",
        middle: "15px",
        big: "16px",
        huge: "16px",
        large: "16px",
      },
    },
  },

  passwordInput: {
    color: "#858585",
    disableColor: "#858585",

    tooltipTextColor: black,

    iconColor: "#646464",
    hoverIconColor: "#858585",

    hoverColor: gray,

    lineHeight: "32px",

    text: {
      lineHeight: "14px",
      marginTop: "-2px",
    },

    link: {
      marginTop: "-6px",

      tablet: {
        width: "100%",
        marginLeft: "0px",
        marginTop: "-1px",
      },
    },

    progress: {
      borderRadius: "2px",
      marginTop: "-2px",
    },

    newPassword: {
      margin: "0 16px",

      svg: {
        overflow: "hidden",
        marginBottom: "4px",
      },
    },
  },

  searchInput: {
    fontSize: "14px",
    fontWeight: "600",

    iconColor: "#646464",
    hoverIconColor: "#858585",
  },

  inputPhone: {
    activeBorderColor: "#2da7db",
    inactiveBorderColor: "#474747",
    errorBorderColor: "#f21c0e",
    backgroundColor: "#33333",
    color: "#fff",
    scrollBackground: "#858585",
    placeholderColor: "#858585",
    dialCodeColor: "#858585",
    width: "320px",
    height: "44px",
  },
  textInput: {
    fontWeight: "normal",
    placeholderColor: "#474747",
    disablePlaceholderColor: "#6c6c6c",

    transition: "all 0.2s ease 0s",
    appearance: "none",
    display: "flex",
    flex: "1 1 0%",
    outline: "none",
    overflow: "hidden",
    opacity: "1",

    lineHeight: {
      base: "20px",
      middle: "20px",
      big: "20px",
      huge: "21px",
      large: "20px",
    },

    fontSize: {
      base: "14px",
      middle: "14px",
      big: "16px",
      huge: "18px",
      large: "16px",
    },

    padding: {
      base: "5px 6px",
      middle: "8px 12px",
      big: "8px 16px",
      huge: "8px 20px",
      large: "11px 15px",
    },
  },

  inputBlock: {
    height: "100%",
    paddingRight: "8px",
    paddingLeft: "1px",

    display: "flex",
    alignItems: "center",
    padding: "2px 0px 2px 2px",
    margin: "0",

    borderColor: grayMaxLight,

    iconColor: "#646464",
    hoverIconColor: "#858585",
  },

  textArea: {
    width: "100%",
    height: "90%",
    border: "none",
    outline: "none",
    resize: "none",
    overflow: "hidden",
    padding: "5px 8px 2px 8px",
    fontSize: "13px",
    lineHeight: "1.5",

    disabledColor: "#474747",

    focusBorderColor: grayMaxLight,
    focusErrorBorderColor: "#E06451",
    focusOutline: "none",

    scrollWidth: "100%",
    scrollHeight: "91px",
  },

  link: {
    color: grayMaxLight,
    lineHeight: "calc(100% + 6px)",
    opacity: "0.5",
    textDecoration: "none",
    cursor: "pointer",
    display: "inline-block",

    hover: {
      textDecoration: "underline dashed",
      page: { textDecoration: "underline" },
    },
  },

  linkWithDropdown: {
    paddingRight: "20px",
    semiTransparentOpacity: "0.5",
    textDecoration: "underline dashed",
    disableColor: "#5c5c5c",

    svg: {
      opacity: "1",
      semiTransparentOpacity: "0.5",
    },

    text: { maxWidth: "100%" },

    span: { maxWidth: "300px" },

    expander: {
      iconColor: white,
    },

    caret: {
      width: "5px",
      minWidth: "5px",
      height: "4px",
      minHeight: "4px",
      marginLeft: "5px",
      marginTop: "-4px",
      right: "6px",
      top: "0",
      bottom: "0",
      isOpenBottom: "-1px",
      margin: "auto",
      opacity: "0",
      transform: "scale(1, -1)",
    },
  },

  tooltip: {
    borderRadius: "6px",
    boxShadow: "0px 10px 15px rgba(4, 15, 27, 0.13)",
    opacity: "1",
    padding: "8px 12px",
    pointerEvents: "auto",
    maxWidth: "340px",
    color: "#F5E9BA",
    textColor: black,

    before: {
      border: "none",
    },
    after: {
      border: "none",
    },
  },

  tabsContainer: {
    scrollbar: {
      width: "100%",
      height: "44px",
    },

    label: {
      height: " 32px",
      borderRadius: "16px",
      minWidth: "fit-content",
      marginRight: "8px",
      width: "fit-content",

      backgroundColor: "#d6d6d6",
      hoverBackgroundColor: "#3D3D3D",
      disableBackgroundColor: "#292929",

      title: {
        margin: "7px 15px 7px 15px",
        overflow: "hidden",
        color: black,
        hoverColor: "#a4a4a4",
        disableColor: "#474747",
      },
    },
  },

  fieldContainer: {
    horizontal: {
      margin: "0 0 16px 0",

      label: {
        lineHeight: "32px",
        margin: "0",
      },

      body: {
        flexGrow: "1",
      },

      iconButton: {
        marginTop: "10px",
        marginLeft: "8px",
      },
    },

    vertical: {
      margin: "0 0 16px 0",

      label: {
        lineHeight: "20px",
        height: "20px",
      },

      labelIcon: {
        width: "100%",
        margin: "0 0 4px 0",
      },

      body: {
        width: "100%",
      },

      iconButton: {
        margin: "0",
        padding: "0px 8px",
        width: "12px",
        height: "12px",
      },
    },

    errorLabel: {
      color: orangePressed,
    },
  },

  avatar: {
    defaultImage: `url("/static/images/avatar.dark.react.svg")`,
    initialsContainer: {
      color: white,
      left: "50%",
      top: "50%",
      transform: "translate(-50%, -50%)",
      fontWeight: "600",

      fontSize: {
        min: "12px",
        small: "12px",
        base: "16px",
        medium: "20px",
        big: "34px",
        max: "72px",
      },
    },

    roleWrapperContainer: {
      right: {
        min: "-5px",
        small: "-2px",
        base: "-2px",
        medium: "-4px",
        big: "3px",
        max: "0px",
      },

      bottom: {
        min: "-5px",
        small: "3px",
        base: "4px",
        medium: "6px",
        big: "3px",
        max: "0px",
      },

      width: {
        medium: "16px",
        max: "24px",
      },

      height: {
        medium: "16px",
        max: "24px",
      },
    },

    imageContainer: {
      backgroundImage: "#606060",
      background: "#606060",
      borderRadius: "50%",
      height: "100%",

      svg: {
        display: "block",
        width: "50%",
        height: "100%",
        margin: "auto",
        fill: "#858585",
      },
    },

    administrator: {
      fill: "#F59931",
      stroke: darkBlack,
      color: black,
    },

    guest: {
      fill: "#575757",
      stroke: darkBlack,
      color: black,
    },

    owner: {
      fill: "#EDC409",
      stroke: darkBlack,
      color: black,
    },

    editContainer: {
      right: "0px",
      bottom: "0px",
      fill: black,
      backgroundColor: "#b2b2b2",
      borderRadius: "50%",
      height: "32px",
      width: "32px",
    },

    image: {
      width: "100%",
      height: "100%",
      borderRadius: "50%",
    },

    icon: {
      background: grayMain,
      color: globalColors.lightHover,
    },

    width: {
      min: "32px",
      small: "36px",
      base: "40px",
      medium: "48px",
      big: "80px",
      max: "124px",
    },

    height: {
      min: "32px",
      small: "36px",
      base: "40px",
      medium: "48px",
      big: "80px",
      max: "124px",
    },
  },

  avatarEditor: {
    minWidth: "208px",
    maxWidth: "300px",
    width: "max-content",
  },

  avatarEditorBody: {
    maxWidth: "400px",

    selectLink: {
      color: "#474747",
      linkColor: "#E06A1B",
    },

    slider: {
      width: "100%",
      margin: "24px 0",
      backgroundColor: "transparent",

      runnableTrack: {
        background: "#242424",
        focusBackground: "#242424",
        border: `1.4px solid #242424`,
        borderRadius: "5.6px",
        width: "100%",
        height: "8px",
      },

      sliderThumb: {
        marginTop: "-9.4px",
        width: "24px",
        height: "24px",
        background: grayMaxLight,
        disabledBackground: "#A6DCF2",
        borderWidth: "6px",
        borderStyle: "solid",
        borderColor: `${black}`,
        borderRadius: "30px",
        boxShadow: "0px 5px 20px rgba(4, 15, 27, 0.13)",
      },

      thumb: {
        width: "24px",
        height: "24px",
        background: grayMaxLight,
        border: `6px solid ${black}`,
        borderRadius: "30px",
        marginTop: "0px",
        boxShadow: "0px 5px 20px rgba(4, 15, 27, 0.13)",
      },

      rangeTrack: {
        background: "#242424",
        border: `1.4px solid #242424`,
        borderRadius: "5.6px",
        width: "100%",
        height: "8px",
      },

      rangeThumb: {
        width: "14px",
        height: "14px",
        background: grayMaxLight,
        border: `6px solid ${black}`,
        borderRadius: "30px",
        boxShadow: "0px 5px 20px rgba(4, 15, 27, 0.13)",
      },

      track: {
        background: "transparent",
        borderColor: "transparent",
        borderWidth: "10.2px 0",
        color: "transparent",
        width: "100%",
        height: "8px",
      },

      trackNumber: {
        color: "#A3A9AE",
      },

      fillLower: {
        background: "#242424",
        focusBackground: "#242424",
        border: `1.4px solid #242424`,
        borderRadius: "11.2px",
      },

      fillUpper: {
        background: "#242424",
        focusBackground: "#242424",
        border: `1.4px solid #242424`,
        borderRadius: "11.2px",
      },
    },

    dropZone: {
      border: `1px dashed #474747`,
    },

    container: {
      miniPreview: {
        width: "160px",
        border: `1px solid #242424`,
        borderRadius: "6px",
        padding: "8px",
      },

      buttons: {
        height: "32px",
        background: "#292929",
        mobileWidth: "40px",
        mobileHeight: "100%",
        mobileBackground: "none",
      },

      button: {
        background: "#b6b6b6",
        fill: "#858585",
        hoverFill: grayMaxLight,
        padding: "0 12px",
        height: "40px",
        borderRadius: "6px",
      },

      zoom: {
        height: "56px",

        mobileHeight: "24px",
        marginTop: "16px",
      },
    },
  },

  backdrop: {
    backgroundColor: "rgba(20, 20, 20, 0.8)",
    unsetBackgroundColor: "unset",
  },

  treeMenu: {
    disabledColor: "#5c5c5c",
  },

  treeNode: {
    background: "#3D3D3D",
    disableColor: "#858585",

    dragging: {
      draggable: {
        background: "rgba(230, 211, 138, 0.12)",
        hoverBackgroundColor: "rgba(204, 184, 102, 0.2)",
        borderRadius: "3px",
      },

      title: {
        width: "85%",
      },
    },

    draggable: {
      color: cyanBlueDarkShade,
      dragOverBackgroundColor: strongBlue,
      border: `1px ${strongBlue} solid`,
      dragOverColor: white,

      gapTop: {
        borderTop: `2px blue solid`,
      },

      gapBottom: {
        borderBottom: `2px blue solid`,
      },
    },

    contentWrapper: {
      color: darkRed,
    },

    title: {
      color: "#a9a9a9",
    },

    selected: {
      background: black,
      hoverBackgroundColor: black,
      borderRadius: "3px",
    },

    checkbox: {
      border: `2px solid ${white}`,
      borderTop: 0,
      borderLeft: 0,
    },
  },

  progressBar: {
    height: "22px",
    backgroundColor: grayLight,
    marginLeft: "-100%",

    fullText: {
      padding: "0px 6px",
      fontWeight: "600",
      margin: "0",
    },

    percent: {
      float: "left",
      overflow: "hidden",
      maxHeight: "22px",
      minHeight: "22px",
      transition: "width 0.6s ease",
      background: "linear-gradient(90deg, #20d21f 75%, #b9d21f 100%)",
    },

    text: {
      minWidth: "200%",

      progressText: {
        padding: "2px 6px",
        margin: "0",
        minWidth: "100px",
        fontWeight: "600",
      },
    },

    dropDown: {
      padding: "16px 16px 16px 17px",
    },
  },

  dropDown: {
    fontWeight: "600",
    fontSize: "13px",
    zIndex: "400",
    background: black,
    borderRadius: "6px",
    boxShadow:
      "0px 16px 16px rgba(0, 0, 0, 0.16), 0px 8.1px 6.975px rgba(0, 0, 0, 0.108), 0px 3.2px 2.6px rgba(0, 0, 0, 0.08), 0px 0.7px 0.925px rgba(0, 0, 0, 0.052)",
    border: "1px solid #474747",
  },

  dropDownItem: {
    color: grayMaxLight,
    disableColor: gray,
    backgroundColor: black,
    hoverBackgroundColor: "#3D3D3D",
    hoverDisabledBackgroundColor: black,
    fontWeight: "600",
    fontSize: "13px",
    width: "100%",
    maxWidth: "500px",
    border: "0px",
    margin: "0px",
    padding: "0px 16px",
    lineHeight: "32px",
    tabletLineHeight: "36px",

    icon: {
      width: "16px",
      marginRight: "8px",
      lineHeight: "10px",

      color: grayMaxLight,
      disableColor: gray,
    },

    separator: {
      padding: "0px 16px",
      borderBottom: `1px solid #474747`,
      margin: " 4px 16px 4px",
      lineHeight: "1px",
      height: "1px",
      width: "calc(100% - 32px)",
    },
  },

  toast: {
    active: {
      success: "#292929",
      error: "#292929",
      info: "#292929",
      warning: "#292929",
    },
    hover: {
      success: "#292929",
      error: "#292929",
      info: "#292929",
      warning: "#292929",
    },
    border: {
      success: "2px solid #9de051",
      error: "2px solid #e0b051",
      info: "2px solid #e0d751",
      warning: "2px solid #e07751",
    },

    zIndex: "9999",
    position: "fixed",
    padding: "4px",
    width: "320px",
    color: grayMaxLight,
    top: "16px",
    right: "24px",
    marginTop: "0px",

    closeButton: {
      color: grayMaxLight,
      fontWeight: "700",
      fontSize: "14px",
      background: "transparent",
      padding: "0",
      opacity: "0.7",
      hoverOpacity: "1",
      transition: "0.3s ease",
    },

    main: {
      marginBottom: "1rem",
      boxShadow: "0px 16px 16px rgba(0, 0, 0, 0.16)",
      maxHeight: "800px",
      overflow: "hidden",
      borderRadius: "6px",
      color: grayMaxLight,
      margin: "0 0 12px",
      padding: "12px",
      minHeight: "32px",
      width: "100%",
      right: "0",
      transition: "0.3s",
    },
  },

  toastr: {
    svg: {
      width: "16px",
      minWidth: "16px",
      height: "16px",
      minHeight: "16px",
      color: {
        success: "#9DE051",
        error: "#E0B151",
        info: "#E0D751",
        warning: "#E07751",
      },
    },

    text: {
      lineHeight: " 1.3",
      fontSize: "12px",
      color: grayMaxLight,
    },

    title: {
      fontWeight: "600",
      margin: "0",
      marginBottom: "5px",
      lineHeight: "16px",
      color: {
        success: "#9DE051",
        error: "#E0B151",
        info: "#E0D751",
        warning: "#E07751",
      },
      fontSize: "12px",
    },

    closeButtonColor: grayMaxLight,
  },

  loader: {
    color: shuttleGrey,
    size: "40px",
    marginRight: "2px",
    borderRadius: "50%",
  },

  dialogLoader: {
    borderBottom: "1px solid #292929",
  },

  // dropDownItem: {
  //   width: "100%",
  //   maxWidth: "240px",
  //   border: "none",
  //   cursor: "pointer",
  //   padding: "0px 16px",
  //   lineHeight: "32px",
  //   textAlign: "left",
  //   background: "none",
  //   textDecoration: "none",
  //   fontStyle: "normal",
  //   fontWeight: "600",
  //   fontSize: "13px",

  //   whiteSpace: "nowrap",
  //   overflow: "hidden",
  //   textOverflow: "ellipsis",

  //   outline: "none",
  //   color: black,
  //   textTransform: "none",

  //   hoverBackgroundColor: grayLight,
  //   noHoverBackgroundColor: white,

  //   header: {
  //     color: gray,
  //     hoverCursor: "default",
  //     hoverBackgroundColor: "white",
  //     textTransform: "uppercase",
  //   },

  //   disabled: {
  //     color: gray,
  //     hoverCursor: "default",
  //     hoverBackgroundColor: "white",
  //   },

  //   separator: {
  //     padding: "0px 16px",
  //     border: `0.5px solid ${grayLightMid}`,
  //     cursor: "default",
  //     margin: "6px 16px 6px",
  //     lineHeight: "1px",
  //     height: "1px",
  //     width: "calc(100% - 32px)",
  //   },

  //   tablet: { lineHeight: "36px" },

  comboBox: {
    padding: "6px 0px",
    background: black,

    width: {
      base: "173px",
      middle: "300px",
      big: "350px",
      huge: "500px",
    },

    arrow: {
      width: "6px",
      flex: "0 0 6px",
      marginTopWithBorder: "5px",
      marginTop: "12px",
      marginRight: "8px",
      marginLeft: "-2px",
      fillColor: "#9c9c9c",
    },

    button: {
      height: "18px",
      heightWithBorder: "30px",
      paddingLeft: "8px",

      color: "#858585",
      disabledColor: "#858585",
      background: "#292929",
      backgroundWithBorder: "none",
      backgroundModernView: "none",

      border: `1px solid #474747`,
      borderRadius: "3px",

      borderColor: "#474747",
      openBorderColor: grayMaxLight,

      disabledBorderColor: "#474747",
      disabledBackground: "#474747",

      hoverBorderColor: "#858585",
      hoverBorderColorOpen: grayMaxLight,
      hoverDisabledBorderColor: "#474747",
      hoverBackgroundModernView: "#474747",

      activeBackgroundModernView: "#858585",
    },

    label: {
      marginRightWithBorder: "8px",
      marginRight: "4px",

      disabledColor: "#858585",
      color: "#858585",
      selectedColor: grayMaxLight,

      maxWidth: "175px",

      lineHeightWithoutBorder: "16px",
      lineHeightTextDecoration: "underline dashed",
    },

    childrenButton: {
      marginRight: "8px",
      width: "16px",
      height: "16px",

      defaultDisabledColor: "#858585",
      defaultColor: grayMaxLight,
      disabledColor: "#858585",
      color: "#858585",
      selectedColor: grayMaxLight,
    },
  },

  toggleContent: {
    headingHeight: "24px",
    headingLineHeight: "26px",
    hoverBorderBottom: "1px dashed",
    contentPadding: "10px 0px 0px 0px",
    arrowMargin: "4px 8px 4px 0px",
    transform: "rotate(180deg)",
    iconColor: white,

    childrenContent: {
      color: black,
      paddingTop: "6px",
    },
  },

  toggleButton: {
    fillColor: "#F0F0F0",
    fillColorOff: "#292929",

    disableFillColor: black,
    disableFillColorOff: "#545454",

    borderColor: "#474747",
    borderColorOff: "#474747",

    disableBorderColor: "#474747",
    disableBorderColorOff: "#646464",

    fillCircleColor: "#292929",
    fillCircleColorOff: grayMaxLight,

    disableFillCircleColor: "#545454",
    disableFillCircleColorOff: black,
  },

  contextMenuButton: {
    content: {
      width: "100%",
      backgroundColor: black,
      padding: "0 16px 16px",
    },

    headerContent: {
      maxWidth: "500px",
      margin: "0",
      lineHeight: "56px",
      fontWeight: "700",
      borderBottom: `1px solid #474747`,
    },

    bodyContent: {
      padding: "16px 0",
    },
  },

  calendar: {
    baseWidth: "265px",
    bigWidth: "289px",

    baseMaxWidth: "293px",
    bigMaxWidth: "325px",

    hover: {
      backgroundColor: "#292929",
      borderRadius: "16px",
      cursor: "pointer",
    },

    day: {
      width: "32px",
      height: "32px",
      baseSizeWidth: "270px",
      bigSizeWidth: "294px",
      baseMarginTop: "3px",
      bigMarginTop: "7.5px",
      lineHeight: "33px",
    },

    weekdays: {
      color: "#5c5c5c",
      disabledColor: "#5c5c5c",
      baseWidth: "272px",
      bigWidth: "295px",
      marginBottom: "-5px",
    },

    month: {
      baseWidth: "267px",
      bigWidth: "295px",
      color: black,
      weekendColor: grayMaxLight,
      disabledColor: "#474747",
      neighboringHoverColor: grayMaxLight,
      neighboringColor: "#5c5c5c",
    },

    selectedDay: {
      backgroundColor: "#F59931",
      borderRadius: "16px",
      cursor: "pointer",
      color: black,
    },

    comboBox: {
      color: black,
      minWidth: "80px",
      height: "32px",
      marginLeft: "8px",
      padding: "0 0 24px 0",
    },
    comboBoxMonth: {
      baseWidth: "172px",
      bigWidth: "205px",

      baseMaxWidth: "172px",
      bigMaxWidth: "196px",
    },
  },

  datePicker: {
    width: "115px",
    dropDownPadding: "16px 16px 16px 17px",
    contentPadding: "0 16px 16px",
    bodyPadding: "16px 0",
    backgroundColor: black,
    inputBorder: blueMain,
    iconPadding: "8px 8px 7px 0px",

    contentMaxWidth: "500px",
    contentLineHeight: "56px",
    contentFontWeight: "700",

    borderBottom: `1px solid ${globalColors.lightGrayishBlue}`,
  },

  aside: {
    backgroundColor: black,
    height: "100%",
    overflowX: "hidden",
    overflowY: "auto",
    position: "fixed",
    right: "0",
    top: "0",
    bottom: "16px",
    paddingBottom: "64px",
    transition: "transform 0.3s ease-in-out",
  },

  dragAndDrop: {
    height: "100%",
    border: `1px solid ${globalColors.darkSilver}`,
    transparentBorder: "1px solid transparent",
    acceptBackground: "rgba(204, 184, 102, 0.2)",
    background: "rgba(230, 211, 138, 0.12)",
  },

  // phoneInput: {
  //   width: "304px",
  //   height: "44px",
  //   itemTextColor: black,
  //   itemBackgroundColor: white,
  //   itemHoverColor: grayLightMid,
  //   scrollBackground: "rgba(0, 0, 0, 0.1)",
  //   placeholderColor: gray,
  // },

  // squareButton: {
  //   height: "32px",
  //   width: "32px",
  //   color: gray,
  //   backgroundColor: white,
  //   border: `1px solid ${grayMid}`,
  //   borderRadius: "3px",
  //   outline: "none",
  //   hover: {
  //     backgroundColor: white,
  //     border: `1px solid ${gray}`,
  //   },
  //   click: {
  //     backgroundColor: grayLightMid,
  //     border: `1px solid ${gray}`,
  //   },
  //   disable: {
  //     backgroundColor: grayLight,
  //     border: `1px solid ${grayLightMid}`,
  //   },
  //   crossShape: {
  //     color: graySilver,
  //     disable: {
  //       color: gray,
  //     },
  //   },
  // },

  // roundButton: {
  //   height: "40px",
  //   width: "40px",
  //   backgroundColor: grayLight,
  //   borderRadius: {
  //     plus: "112px",
  //     minus: "81px",
  //   },
  //   borderStyle: "none",
  //   outline: "none",
  //   hover: {
  //     backgroundColor: grayLightMid,
  //   },
  //   click: {
  //     backgroundColor: grayMid,
  //   },
  //   disable: {
  //     backgroundColor: grayLight,
  //   },
  //   plus: {
  //     color: grayMid,
  //     disable: {
  //       color: black,
  //     },
  //   },
  // },
  catalog: {
    background: "#292929",

    header: {
      borderBottom: "1px solid #474747",
      iconFill: "#a9a9a9",
    },
    control: {
      background: "#a3a3a3",
      fill: "#ffffff",
    },

    headerBurgerColor: "#606060",

    profile: {
      borderTop: "1px solid #474747",
      background: "#3D3D3D",
    },

    paymentAlert: {
      color: "#ed7309",
      warningColor: "#E06451",
      border: "1px solid #ed7309",
      warningBorder: "1px solid #E06451",
    },
  },

  catalogItem: {
    container: {
      width: "100%",
      height: "36px",
      padding: "0 12px",
      marginBottom: "16px",
      tablet: {
        height: "44px",
        padding: "0 12px",
        marginBottom: "24px",
      },
    },
    sibling: {
      active: {
        background: black,
      },
      hover: {
        background: black,
      },
    },
    img: {
      svg: {
        width: "16px",
        height: "16px",

        fill: "#a9a9a9",
        isActiveFill: "#FFFFFF",
        tablet: {
          width: "20px",
          height: "20px",
        },
      },
    },
    text: {
      width: "100%",
      marginLeft: "8px",
      lineHeight: "20px",
      color: "#a9a9a9",
      isActiveColor: "#FFFFFF",
      fontSize: "13px",
      fontWeight: 600,
      tablet: {
        marginLeft: "12px",
        lineHeight: "20px",
        fontSize: "14px",
        fontWeight: "600",
      },
    },
    initialText: {
      color: black,
      width: "16px",
      lineHeight: "15px",
      fontSize: "9px",
      fontWeight: 700,
      tablet: {
        width: "20px",
        lineHeight: "19px",
        fontSize: "11px",
      },
    },
    badgeWrapper: {
      size: "16px",
      marginLeft: "8px",
      marginRight: "-2px",
      tablet: {
        width: "44px",
        height: "44px",
        marginRight: "-16px",
      },
    },
    badgeWithoutText: {
      backgroundColor: "#F58D31",

      size: "8px",
      position: "-4px",
    },
  },

  navigation: {
    expanderColor: "#eeeeee",
    background: black,

    icon: {
      fill: "#E06A1B",
      stroke: "#474747",
    },
  },

  nav: {
    backgroundColor: "#292929",
  },

  navItem: {
    baseColor: "#a9a9a9",
    activeColor: white,
    separatorColor: "#474747",

    wrapper: {
      hoverBackground: "#474747",
    },
  },

  header: {
    backgroundColor: "#1f1f1f ",
    recoveryColor: "#4C4C4C",
    linkColor: "#606060",
    productColor: "#eeeeee",
  },

  menuContainer: {
    background: "#3D3D3D",
    color: "rgba(255, 255, 255, 0.92)",
  },

  article: {
    background: "#292929",
    pinBorderColor: "#474747",
    catalogItemHeader: "#858585",
    catalogItemText: "rgba(255, 255, 255, 0.6)",
    catalogItemActiveBackground: "#333333",
  },

  section: {
    toggler: {
      background: white,
      fill: black,
      boxShadow: "0px 5px 20px rgba(0, 0, 0, 0.13)",
    },

    header: {
      backgroundColor: black,
      background: `linear-gradient(180deg, #333333 2.81%, rgba(51, 51, 51, 0.9) 63.03%, rgba(51, 51, 51, 0) 100%);`,
    },
  },

  infoPanel: {
    sectionHeaderToggleIcon: "#858585",
    sectionHeaderToggleIconActive: "#c4c4c4",
    sectionHeaderToggleBg: "transparent",
    sectionHeaderToggleBgActive: "#292929",

    backgroundColor: black,
    blurColor: "rgba(20, 20, 20, 0.8)",
    borderColor: "#292929",
    thumbnailBorderColor: grayLightMid,
    textColor: white,

    closeButtonWrapperPadding: "6px",
    closeButtonIcon: black,
    closeButtonSize: "12px",
    closeButtonBg: "#a2a2a2",

    members: {
      iconColor: "#A3A9AE",
      subtitleColor: "#a3a9ae",
      meLabelColor: "#a3a9ae",
      roleSelectorColor: "#a3a9ae",
      disabledRoleSelectorColor: "#a3a9ae",
      roleSelectorArrowColor: "#a3a9ae",
    },

    history: {
      subtitleColor: "#A3A9AE",
      fileBlockBg: "#292929",
      dateColor: "#A3A9AE",
      fileExstColor: "#A3A9AE",
      locationIconColor: "#A3A9AE",
      folderLabelColor: "#A3A9AE",
    },

    details: {
      customLogoBorderColor: "#eceef1",
      commentEditorIconColor: "#eee",
    },

    gallery: {
      borderColor: "#292929",
    },
  },

  filesArticleBody: {
    background: black,
    panelBackground: "#474747",

    fill: "#C4C4C4",
    expanderColor: "#C4C4C4",

    downloadAppList: {
      color: "#C4C4C4",
      winHoverColor: "#3785D3",
      macHoverColor: white,
      linuxHoverColor: "#FFB800",
      androidHoverColor: "#9BD71C",
      iosHoverColor: white,
    },

    thirdPartyList: {
      color: "#818b91",
      linkColor: "#DDDDDD",
    },
  },

  peopleArticleBody: {
    iconColor: "#C4C4C4",
    expanderColor: "#C4C4C4",
  },

  peopleTableRow: {
    fill: graySilver,

    nameColor: grayMaxLight,
    pendingNameColor: "#6f6f6f",

    sideInfoColor: "#858585",
    pendingSideInfoColor: "#5a5a5a",
  },

  filterInput: {
    button: {
      border: "1px solid #474747",
      hoverBorder: "1px solid #a3a9ae",

      openBackground: "#a3a9ae",

      openFill: "#eeeeee",
    },

    filter: {
      background: "#333333",
      border: "1px solid #474747",
      color: "#a3a9ae",

      separatorColor: "#474747",
      indicatorColor: "#F58D31",

      selectedItem: {
        background: "#eeeeee",
        border: "#eeeeee",
        color: "#333333",
      },
    },

    sort: {
      background: "#333333",
      hoverBackground: "#292929",
      selectedViewIcon: "rgba(255, 255, 255, 0.88)",
      viewIcon: "#858585",
      sortFill: "rgba(255, 255, 255, 0.6)",

      tileSortFill: "#eeeeee",
      tileSortColor: "#eeeeee",
    },

    selectedItems: {
      background: "#000000",
    },
  },

  profileInfo: {
    color: "#858585",
    iconButtonColor: grayMaxLight,
    linkColor: grayMaxLight,

    tooltipLinkColor: "#e06a1b",
    iconColor: "#C96C27",
  },

  updateUserForm: {
    tooltipTextColor: black,
    borderTop: "none",
  },

  tableContainer: {
    borderRight: "2px solid #474747",
    hoverBorderColor: "#474747",
    tableCellBorder: "1px solid #474747",

    groupMenu: {
      background: black,
      borderBottom: "1px solid #474747",
      borderRight: "1px solid #474747",
      boxShadow: "0px 40px 60px rgba(0, 0, 0, 0.12)",
    },

    header: {
      background: black,
      borderBottom: "1px solid #474747",
      textColor: "#858585",
      activeTextColor: "#858585",
      hoverTextColor: grayMaxLight,

      iconColor: "#858585",
      activeIconColor: "#858585",
      hoverIconColor: grayMaxLight,

      borderImageSource: `linear-gradient(to right,${black} 21px,#474747 21px,#474747 calc(100% - 20px),${black} calc(100% - 20px))`,
      lengthenBorderImageSource: `linear-gradient(to right, #474747, #474747)`,
      hotkeyBorderBottom: `1px solid ${globalColors.blueMain}`,
    },

    tableCell: {
      border: "1px solid #474747",
    },
  },
  filesSection: {
    rowView: {
      checkedBackground: "#3D3D3D",

      draggingBackground: "rgba(230, 211, 138, 0.12)",
      draggingHoverBackground: "rgba(204, 184, 102, 0.2)2",

      shareButton: {
        color: "#858585",
        fill: "#858585",
      },

      sideColor: "#858585",
      linkColor: grayMaxLight,
      textColor: "#858585",

      editingIconColor: "#eeeeee",
      shareHoverColor: "#eeeeee",
      pinColor: "#FFFFFF",
    },

    tableView: {
      fileName: {
        linkColor: grayMaxLight,
        textColor: "#858585",
      },

      row: {
        checkboxChecked: `linear-gradient(to right, ${black} 24px, #474747 24px)`,
        checkboxDragging:
          "linear-gradient(to right, rgba(230, 211, 138, 0.12) 24px, #474747 24px)",
        checkboxDraggingHover:
          "inear-gradient(to right,rgba(204, 184, 102, 0.2) 24px, #474747 24px)",

        contextMenuWrapperChecked: `linear-gradient(to left, ${black} 24px, #474747 24px)`,
        contextMenuWrapperDragging:
          "border-image-source: linear-gradient(to left, rgba(230, 211, 138, 0.12) 24px, #474747 24px)",
        contextMenuWrapperDraggingHover:
          "linear-gradient(to left,rgba(204, 184, 102, 0.2) 24px, #474747 24px)",

        backgroundActive: "#3D3D3D",

        borderImageCheckbox:
          "linear-gradient(to right, #474747 24px, #474747 24px)",
        borderImageContextMenu:
          "linear-gradient(to left, #474747 24px, #474747 24px)",

        borderHover: "#474747",
        sideColor: gray,

        shareHoverColor: "#eeeeee",

        borderImageRight:
          "linear-gradient(to right, #333333 25px, #474747 24px)",
        borderImageLeft: "linear-gradient(to left, #333333 20px, #474747 24px)",

        borderColor: "#474747",
        borderColorTransition: "#474747",
      },
    },

    tilesView: {
      tile: {
        draggingColor: "rgba(230, 211, 138, 0.12)",
        draggingHoverColor: "rgba(204, 184, 102, 0.2)",
        checkedColor: "#3D3D3D",
        border: "1px solid #474747",
        backgroundColor: black,

        backgroundColorTop: "#292929",
      },

      sideColor: grayMaxLight,
      color: grayMaxLight,
      textColor: "#858585",
    },
  },

  advancedSelector: {
    footerBorder: "1px solid #474747",

    hoverBackgroundColor: "#474747",
    selectedBackgroundColor: "#474747",
    borderLeft: "1px solid #474747",

    searcher: {
      hoverBorderColor: "#858585",
      focusBorderColor: grayMaxLight,
      placeholderColor: "#474747",
    },
  },

  selector: {
    border: `1px solid #474747`,

    item: {
      hoverBackground: "#3d3d3d",
      selectedBackground: "#3d3d3d",
    },

    emptyScreen: {
      descriptionColor: cyanBlueDarkShade,
    },
  },

  floatingButton: {
    backgroundColor: white,
    color: black,
    boxShadow: "0px 12px 24px rgba(0, 0, 0, 0.12)",
    fill: black,

    alert: {
      fill: "#F58D31",
      path: black,
    },
  },

  mediaViewer: {
    color: "#d1d1d1",
    background: "rgba(17, 17, 17, 0.867)",
    backgroundColor: "rgba(11, 11, 11, 0.7)",
    fill: white,
    titleColor: white,
    iconColor: white,

    controlBtn: {
      backgroundColor: "rgba(200, 200, 200, 0.2)",
    },

    imageViewer: {
      backgroundColor: "rgba(200, 200, 200, 0.2)",
      inactiveBackgroundColor: "rgba(11,11,11,0.7)",
      fill: white,
    },

    progressBar: {
      background: "#d1d1d1",
      backgroundColor: "rgba(200, 200, 200, 0.2)",
    },

    scrollButton: {
      backgroundColor: "rgba(11, 11, 11, 0.7)",
      background: "rgba(200, 200, 200, 0.2)",
      border: `solid ${white}`,
    },

    videoViewer: {
      fill: white,
      stroke: white,
      color: "#d1d1d1",
      colorError: white,
      backgroundColorError: darkBlack,
      backgroundColor: "rgba(11, 11, 11, 0.7)",
      background: "rgba(200, 200, 200, 0.2)",
    },
  },

  connectCloud: {
    connectBtnContent: silver,
    connectBtnTextBg: "none",
    connectBtnIconBg: "#none",
    connectBtnTextBorder: silver,
    connectBtnIconBorder: "#474747",
  },

  createEditRoomDialog: {
    commonParam: {
      descriptionColor: "#a3a9ae",
    },

    roomType: {
      listItem: {
        background: "none",
        borderColor: "#474747",
        descriptionText: "#A3A9AE",
      },
      dropdownButton: {
        background: "none",
        borderColor: "#474747",
        isOpenBorderColor: "#F97A0B",
        descriptionText: "#A3A9AE",
      },
      dropdownItem: {
        background: "#333333",
        hoverBackground: "#474747",
        descriptionText: "#A3A9AE",
      },
      displayItem: {
        background: "#474747",
        borderColor: "#474747",
        descriptionText: "#a3a9ae",
      },
    },

    roomTypeDropdown: {
      desktop: {
        background: "#333333",
        borderColor: "#474747",
      },
      mobile: {
        background: "#333333",
      },
    },

    permanentSettings: {
      background: "#474747",
      isPrivateIcon: "#35ad17",
      descriptionColor: "#a3a9ae",
    },

    dropdown: {
      background: "#333333",
      borderColor: "#474747",
      item: {
        hoverBackground: "#474747",
      },
    },

    isPrivate: {
      limitations: {
        background: "#474747",
        iconColor: "#ed7309",
        titleColor: "#ed7309",
        descriptionColor: "#a3a9ae",
        linkColor: "#e8e8e9",
      },
    },

    thirdpartyStorage: {
      combobox: {
        background: "#292929",
        dropdownBorderColor: "#474747",
        hoverDropdownBorderColor: "#858585",
        isOpenDropdownBorderColor: "#e8e8e9",
        arrowFill: "#474747",
      },
      folderInput: {
        background: "#292929",
        borderColor: "#474747",
        hoverBorderColor: "#858585",
        focusBorderColor: "#e8e8e9",
        rootLabelColor: "#a3a9ae",
        iconFill: "#657177",
      },
    },

    iconCropper: {
      gridColor: "#333333",
      deleteButton: {
        background: "#292929",
        hoverBackground: "#333333",
        borderColor: "#292929",
        hoverBorderColor: "#fafafa",
        color: "#858585",
        iconColor: "#e8e8e9",
      },
    },

    previewTile: {
      background: "#292929",
      borderColor: "#474747",
      iconBorderColor: "#eceef1",
    },

    dropzone: {
      borderColor: "#474747",
      linkMainColor: "#F97A0B",
      linkSecondaryColor: "#ffffff",
      exstsColor: "#a3a9ae",
    },
  },

  filesThirdPartyDialog: {
    border: "1px solid #474747",
  },

  connectedClouds: {
    color: "#eeeeee",
    borderBottom: `1px solid #474747`,
    borderRight: `1px solid #474747`,
  },

  filesModalDialog: {
    border: `1px solid #474747`,
  },

  filesDragTooltip: {
    background: black,
    boxShadow: "0px 5px 20px rgba(0, 0, 0, 0.13)",
    color: grayMaxLight,
  },

  filesEmptyContainer: {
    linkColor: "#adadad",
    privateRoom: {
      linkColor: "#E06A1B",
    },
  },

  filesPanels: {
    color: grayMaxLight,

    aside: {
      backgroundColor: black,
    },

    addGroups: {
      iconColor: gray,
      arrowColor: darkBlack,
    },

    addUsers: {
      iconColor: gray,
      arrowColor: darkBlack,
    },

    changeOwner: {
      iconColor: gray,
      arrowColor: darkBlack,
    },

    embedding: {
      textAreaColor: "#858585",
      iconColor: grayMaxLight,
      color: gray,
    },

    versionHistory: {
      borderTop: "1px solid #474747",
    },

    content: {
      backgroundColor: black,
      fill: grayMaxLight,
      disabledFill: "#5c5c5c",
    },

    body: {
      backgroundColor: black,
      fill: grayMaxLight,
    },

    footer: {
      backgroundColor: black,
      borderTop: "1px solid #474747",
    },

    linkRow: {
      backgroundColor: black,
      fill: grayMaxLight,
      disabledFill: "#5c5c5c",
    },

    selectFolder: {
      color: gray,
    },

    selectFile: {
      color: gray,
      background: black,
      borderBottom: "1px solid #474747",
      borderRight: "1px solid #474747",

      buttonsBackground: black,
    },

    filesList: {
      color: grayMaxLight,
      backgroundColor: black,
      borderBottom: "1px solid #474747",
    },

    modalRow: {
      backgroundColor: black,
      fill: gray,
      disabledFill: "#5c5c5c",
    },

    sharing: {
      color: grayMaxLight,

      fill: grayMaxLight,
      loadingFill: grayMaxLight,

      borderBottom: "1px solid #474747",
      borderTop: "1px solid #474747",
      externalLinkBackground: "#292929",
      externalLinkSvg: "#eeeeee",

      internalLinkBorder: "1px dashed #eeeeee",

      itemBorder: "1px dashed #333333",

      itemOwnerColor: "#858585",

      dropdownColor: grayMaxLight,

      loader: {
        foregroundColor: black,
        backgroundColor: black,
      },
    },

    upload: {
      color: black,
      tooltipColor: "#F5E9BA",

      shareButton: {
        color: gray,
        sharedColor: grayMain,
      },

      loadingButton: {
        color: "#eeeeee",
        background: black,
      },
    },
  },

  menuItem: {
    iconWrapper: {
      width: "16px",
      height: "16px",
      header: {
        width: "24px",
        height: "24px",
      },
    },
    separator: {
      borderBottom: `1px solid #474747 !important`,
      margin: "6px 16px 6px 16px !important",
      height: "1px !important",
      width: "calc(100% - 32px) !important",
    },
    text: {
      header: {
        fontSize: "15px",
        lineHeight: "20px",
      },
      mobile: {
        fontSize: "13px",
        lineHeight: "36px",
      },
      fontSize: "12px",
      lineHeight: "30px",
      fontWeight: "600",
      margin: "0 0 0 8px",
      color: "#eeeeee",
    },
    hover: black,
    background: "none",
    svgFill: "#eeeeee",
    header: {
      height: "49px",
      borderBottom: `1px solid #474747`,
      marginBottom: "6px",
    },
    height: "30px",
    borderBottom: "none",
    marginBottom: "0",
    padding: "0 12px",
    mobile: {
      height: "36px",
      padding: "0 16px 6px",
    },
  },
  newContextMenu: {
    background: black,
    borderRadius: "6px",
    mobileBorderRadius: "6px 6px 0 0",
    boxShadow:
      "0px 12px 24px rgba(0, 0, 0, 0.12), 0px 8px 16px rgba(0, 0, 0, 0.08), 0px 3.2px 2.6px rgba(0, 0, 0, 0.08)",
    padding: "6px 0px",
    border: "1px solid #474747",
    devices: {
      maxHeight: "calc(100vh - 64px)",
      tabletWidth: "375px",
      mobileWidth: "100vw",
      left: 0,
      right: 0,
      bottom: 0,
      margin: "0 auto",
    },
  },
  filesSettings: {
    color: cyanBlueDarkShade,

    linkColor: grayMaxLight,
  },

  filesBadges: {
    iconColor: "#858585",
    hoverIconColor: "#eeeeee",

    color: "#FFFFFF",
    backgroundColor: "#858585",

    badgeColor: black,
    badgeBackgroundColor: "#F58D31",
  },

  filesEditingWrapper: {
    color: grayMaxLight,
    border: "1px solid #474747",
    borderBottom: "1px solid #474747",

    tile: {
      background: globalColors.black,
      itemBackground: "#242424",
      itemBorder: gray,
      itemActiveBorder: "#eeeeee",
    },

    row: {
      itemBackground: globalColors.black,
    },

    fill: "#858585",
    hoverFill: "#eeeeee",
  },

  filesIcons: {
    fill: "#858585",
    hoverFill: "#eeeeee",
  },

  filesQuickButtons: {
    color: "#858585",
    sharedColor: "#eeeeee",
    hoverColor: "#eeeeee",
  },

  filesSharedButton: {
    color: "#858585",
    sharedColor: "#eeeeee",
  },

  filesPrivateRoom: {
    borderBottom: "1px solid #d3d3d3",
    linkColor: "#E06A1B",
    textColor: "#83888D",
  },

  filesVersionHistory: {
    row: {
      color: grayMaxLight,
      fill: grayMaxLight,
    },

    badge: {
      color: black,
      stroke: "#ADADAD",
      fill: "#ADADAD",
      defaultFill: black,
      badgeFill: "#F58D31",
    },

    versionList: {
      fill: grayMaxLight,
      stroke: grayMaxLight,
      color: grayMaxLight,
    },
  },

  login: {
    linkColor: "#E06A1B",
    textColor: "#858585",
    navBackground: "#282828",
    headerColor: white,

    register: {
      backgroundColor: "#292929",
      textColor: "#E06A1B",
    },

    container: {
      backgroundColor: "#474747",
    },
  },

  facebookButton: {
    background: black,
    border: "1px solid #474747",
    color: grayMaxLight,
  },

  peopleSelector: {
    textColor: grayMaxLight,
  },

  peopleWithContent: {
    color: "#858585",
    pendingColor: "#474747",
  },

  peopleDialogs: {
    modal: {
      border: "1px solid #474747",
    },

    deleteUser: {
      textColor: red,
    },

    deleteSelf: {
      linkColor: "#e06a1b",
    },

    changePassword: {
      linkColor: "#e06a1b",
    },
  },

  downloadDialog: {
    background: "#282828",
  },

  client: {
    about: {
      linkColor: "#E06A1B",
      border: "1px solid #474747",
      logoColor: white,
    },

    comingSoon: {
      linkColor: "#858585",
      linkIconColor: black,
      backgroundColor: black,
      foregroundColor: black,
    },

    confirm: {
      activateUser: {
        textColor: "#E06A1B",
        textColorError: red,
      },
      change: {
        titleColor: "#E06A1B",
      },
    },

    home: {
      logoColor: "rgba(255, 255, 255, 0.92)",
      textColorError: red,
    },

    payments: {
      linkColor: "#E06A1B",
      delayColor: "#F21C0E",
    },

    paymentsEnterprise: {
      background: black,

      buttonBackground: "#292929",

      linkColor: "#E06A1B",
      headerColor: orangePressed,
    },

    settings: {
      iconFill: white,
      article: {
        titleColor: "#c4c4c4",
        fillIcon: "#c4c4c4",
        expanderColor: "#c4c4c4",
      },

      separatorBorder: "1px solid #474747",

      security: {
        arrowFill: white,
        descriptionColor: "#858585",

        admins: {
          backgroundColor: black,
          backgroundColorWrapper: blueMain,
          roleColor: grayMid,

          color: "#E06A1B",
          departmentColor: "#858585",

          tooltipColor: "#F5E9BA",

          nameColor: grayMaxLight,
          pendingNameColor: "#858585",

          textColor: black,
          iconColor: blueMain,
        },

        owner: {
          backgroundColor: black,
          linkColor: "#E06A1B",
          departmentColor: "#858585",
          tooltipColor: "#F5E9BA",
        },
      },

      common: {
        linkColor: "#858585",
        linkColorHelp: "#E06A1B",
        tooltipLinkColor: "#e06a1b",
        arrowColor: white,
        descriptionColor: "#858585",

        whiteLabel: {
          borderImg: "1px solid #d1d1d1",

          backgroundColor: "#0f4071",
          greenBackgroundColor: "#7e983f",
          blueBackgroundColor: "#5170b5",
          orangeBackgroundColor: "#e86e2e",

          dataFontColor: white,
          dataFontColorBlack: black,
        },
      },

      integration: {
        separatorBorder: "1px solid #474747",
        linkColor: "#E06A1B",

        sso: {
          toggleContentBackground: "#474747",
          iconButton: white,
          iconButtonDisabled: "#333",
        },
      },

      backup: {
        rectangleBackgroundColor: "#292929",
        separatorBorder: "1px solid #474747",
      },

      payment: {
        priceColor: "#858585",
        disabledPriceColor: "#A3A9AE",
        storageSizeTitle: "#A3A9AE",

        backgroundColor: "#282828",
        linkColor: "#316DAA",
        tariffText: "#858585",
        border: "1px solid #474747",
        backgroundBenefitsColor: "#3333",
        rectangleColor: "#3D3D3D",
        backgroundPrice: "#282828",
        backgroundPriceContainer: "#282828",
        warningColor: "#E06451",
      },
    },

    wizard: {
      linkColor: "#E06A1B",
    },
  },

  campaignsBanner: {
    border: "1px solid #CCCCCC",
    color: darkBlack,

    btnColor: black,
    btnBackgroundActive: blueMain,
  },

  tileLoader: {
    border: `none`,

    background: "none",
  },

  errorContainer: {
    background: black,
  },

  editor: {
    color: "#eeeeee",
    background: black,
  },

  submenu: {
    lineColor: "#474747",
    backgroundColor: "#333",
    textColor: "#FFFFFF",
    bottomLineColor: "#E06A1B",
  },

  hotkeys: {
    key: {
      color: "#C4C4C4",
    },
  },

  tag: {
    color: white,
    background: "#3D3D3D",
    hoverBackground: "#333333",
    disabledBackground: "#858585",
    defaultTagColor: "#858585",
    newTagBackground: "#333333",
  },

  profile: {
    main: {
      background: "#1f1f1f",
      textColor: white,
    },
    themePreview: {
      border: "1px solid #858585",
    },
  },
<<<<<<< HEAD
  activeSessions: {
    color: "#eeeeee",
    borderColor: "#858585",
=======

  formWrapper: {
    background: black,
    boxShadow: "0px 5px 20px rgba(0, 0, 0, 0.16);",
>>>>>>> cd4fd0f9
  },
};

export default Dark;<|MERGE_RESOLUTION|>--- conflicted
+++ resolved
@@ -2982,16 +2982,14 @@
       border: "1px solid #858585",
     },
   },
-<<<<<<< HEAD
+
   activeSessions: {
+  formWrapper: {
     color: "#eeeeee",
+    background: black,
     borderColor: "#858585",
-=======
-
-  formWrapper: {
-    background: black,
     boxShadow: "0px 5px 20px rgba(0, 0, 0, 0.16);",
->>>>>>> cd4fd0f9
+  },
   },
 };
 
