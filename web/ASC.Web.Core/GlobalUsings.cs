﻿// (c) Copyright Ascensio System SIA 2010-2022
//
// This program is a free software product.
// You can redistribute it and/or modify it under the terms
// of the GNU Affero General Public License (AGPL) version 3 as published by the Free Software
// Foundation. In accordance with Section 7(a) of the GNU AGPL its Section 15 shall be amended
// to the effect that Ascensio System SIA expressly excludes the warranty of non-infringement of
// any third-party rights.
//
// This program is distributed WITHOUT ANY WARRANTY, without even the implied warranty
// of MERCHANTABILITY or FITNESS FOR A PARTICULAR  PURPOSE. For details, see
// the GNU AGPL at: http://www.gnu.org/licenses/agpl-3.0.html
//
// You can contact Ascensio System SIA at Lubanas st. 125a-25, Riga, Latvia, EU, LV-1021.
//
// The  interactive user interfaces in modified source and object code versions of the Program must
// display Appropriate Legal Notices, as required under Section 5 of the GNU AGPL version 3.
//
// Pursuant to Section 7(b) of the License you must retain the original Product logo when
// distributing the program. Pursuant to Section 7(e) we decline to grant you any rights under
// trademark law for use of our trademarks.
//
// All the Product's GUI elements, including illustrations and icon sets, as well as technical writing
// content are licensed under the terms of the Creative Commons Attribution-ShareAlike 4.0
// International. See the License terms at http://creativecommons.org/licenses/by-sa/4.0/legalcode

global using System.Collections.Concurrent;
global using System.ComponentModel;
global using System.Data;
global using System.Diagnostics;
global using System.Globalization;
global using System.Net;
global using System.Net.Http.Headers;
global using System.Net.Mail;
global using System.Net.Mime;
global using System.Reflection;
global using System.Runtime.Serialization;
global using System.Security;
global using System.Security.Authentication;
global using System.Security.Cryptography;
global using System.Security.Principal;
global using System.Text;
global using System.Text.Encodings.Web;
global using System.Text.Json.Serialization;
global using System.Text.RegularExpressions;
global using System.Web;
global using System.Xml;

global using ASC.Common;
global using ASC.Common.Caching;
global using ASC.Common.Log;
global using ASC.Common.Logging;
global using ASC.Common.Notify.Engine;
global using ASC.Common.Security;
global using ASC.Common.Security.Authentication;
global using ASC.Common.Security.Authorizing;
global using ASC.Common.Threading;
global using ASC.Common.Utils;
global using ASC.Common.Web;
global using ASC.Core;
global using ASC.Core.Billing;
global using ASC.Core.Common;
global using ASC.Core.Common.Configuration;
global using ASC.Core.Common.EF;
global using ASC.Core.Common.EF.Context;
global using ASC.Core.Common.EF.Model;
global using ASC.Core.Common.EF.Model.Mail;
global using ASC.Core.Common.Notify.Push;
global using ASC.Core.Common.Security;
global using ASC.Core.Common.Settings;
global using ASC.Core.Common.WhiteLabel;
global using ASC.Core.Notify;
global using ASC.Core.Tenants;
global using ASC.Core.Users;
global using ASC.Data.Storage;
global using ASC.FederatedLogin.LoginProviders;
global using ASC.FederatedLogin.Profile;
global using ASC.Feed;
global using ASC.Feed.Context;
global using ASC.Feed.Data;
global using ASC.IPSecurity;
global using ASC.MessagingSystem.Core;
global using ASC.Notify;
global using ASC.Notify.Engine;
global using ASC.Notify.Messages;
global using ASC.Notify.Model;
global using ASC.Notify.Patterns;
global using ASC.Notify.Recipients;
global using ASC.Notify.Textile;
global using ASC.Security.Cryptography;
global using ASC.VoipService.Dao;
global using ASC.Web.Core;
global using ASC.Web.Core.Helpers;
global using ASC.Web.Core.HttpHandlers;
global using ASC.Web.Core.Log;
global using ASC.Web.Core.ModuleManagement.Common;
global using ASC.Web.Core.Notify;
global using ASC.Web.Core.PublicResources;
global using ASC.Web.Core.Sms;
global using ASC.Web.Core.Subscriptions;
global using ASC.Web.Core.Users;
global using ASC.Web.Core.Utility;
global using ASC.Web.Core.Utility.Settings;
global using ASC.Web.Core.Utility.Skins;
global using ASC.Web.Core.WebZones;
global using ASC.Web.Core.WhiteLabel;
global using ASC.Web.Studio.Core;
global using ASC.Web.Studio.Core.Notify;
global using ASC.Web.Studio.UserControls.CustomNavigation;
global using ASC.Web.Studio.UserControls.Management;
global using ASC.Web.Studio.UserControls.Management.SingleSignOnSettings;
global using ASC.Web.Studio.UserControls.Statistics;
global using ASC.Web.Studio.Utility;

global using AutoMapper;

global using Google.Authenticator;

global using Microsoft.AspNetCore.Builder;
global using Microsoft.AspNetCore.Hosting;
global using Microsoft.AspNetCore.Http;
global using Microsoft.AspNetCore.Mvc;
global using Microsoft.AspNetCore.WebUtilities;
global using Microsoft.EntityFrameworkCore;
global using Microsoft.Extensions.Configuration;
global using Microsoft.Extensions.DependencyInjection;
global using Microsoft.Extensions.Hosting;
global using Microsoft.Extensions.Logging;

global using MimeKit.Utils;

global using NetEscapades.EnumGenerators;

global using Newtonsoft.Json;
global using Newtonsoft.Json.Linq;

global using SixLabors.ImageSharp;
global using SixLabors.ImageSharp.Drawing.Processing;
global using SixLabors.ImageSharp.Formats;
global using SixLabors.ImageSharp.Formats.Png;
global using SixLabors.ImageSharp.PixelFormats;
global using SixLabors.ImageSharp.Processing;

global using TMResourceData;

global using Twilio.Clients;
global using Twilio.Rest.Api.V2010.Account;
global using Twilio.Types;

global using static ASC.Web.Core.Files.DocumentService;

global using License = ASC.Core.Billing.License;
global using SecurityContext = ASC.Core.SecurityContext;
<<<<<<< HEAD

global using ASC.MessagingSystem.EF.Model;

=======
global using JsonIgnoreAttribute = System.Text.Json.Serialization.JsonIgnoreAttribute;
>>>>>>> ee9e381b
<|MERGE_RESOLUTION|>--- conflicted
+++ resolved
@@ -1,29 +1,29 @@
-﻿// (c) Copyright Ascensio System SIA 2010-2022
-//
-// This program is a free software product.
-// You can redistribute it and/or modify it under the terms
-// of the GNU Affero General Public License (AGPL) version 3 as published by the Free Software
-// Foundation. In accordance with Section 7(a) of the GNU AGPL its Section 15 shall be amended
-// to the effect that Ascensio System SIA expressly excludes the warranty of non-infringement of
-// any third-party rights.
-//
-// This program is distributed WITHOUT ANY WARRANTY, without even the implied warranty
-// of MERCHANTABILITY or FITNESS FOR A PARTICULAR  PURPOSE. For details, see
-// the GNU AGPL at: http://www.gnu.org/licenses/agpl-3.0.html
-//
-// You can contact Ascensio System SIA at Lubanas st. 125a-25, Riga, Latvia, EU, LV-1021.
-//
-// The  interactive user interfaces in modified source and object code versions of the Program must
-// display Appropriate Legal Notices, as required under Section 5 of the GNU AGPL version 3.
-//
-// Pursuant to Section 7(b) of the License you must retain the original Product logo when
-// distributing the program. Pursuant to Section 7(e) we decline to grant you any rights under
-// trademark law for use of our trademarks.
-//
-// All the Product's GUI elements, including illustrations and icon sets, as well as technical writing
-// content are licensed under the terms of the Creative Commons Attribution-ShareAlike 4.0
-// International. See the License terms at http://creativecommons.org/licenses/by-sa/4.0/legalcode
-
+﻿// (c) Copyright Ascensio System SIA 2010-2022
+//
+// This program is a free software product.
+// You can redistribute it and/or modify it under the terms
+// of the GNU Affero General Public License (AGPL) version 3 as published by the Free Software
+// Foundation. In accordance with Section 7(a) of the GNU AGPL its Section 15 shall be amended
+// to the effect that Ascensio System SIA expressly excludes the warranty of non-infringement of
+// any third-party rights.
+//
+// This program is distributed WITHOUT ANY WARRANTY, without even the implied warranty
+// of MERCHANTABILITY or FITNESS FOR A PARTICULAR  PURPOSE. For details, see
+// the GNU AGPL at: http://www.gnu.org/licenses/agpl-3.0.html
+//
+// You can contact Ascensio System SIA at Lubanas st. 125a-25, Riga, Latvia, EU, LV-1021.
+//
+// The  interactive user interfaces in modified source and object code versions of the Program must
+// display Appropriate Legal Notices, as required under Section 5 of the GNU AGPL version 3.
+//
+// Pursuant to Section 7(b) of the License you must retain the original Product logo when
+// distributing the program. Pursuant to Section 7(e) we decline to grant you any rights under
+// trademark law for use of our trademarks.
+//
+// All the Product's GUI elements, including illustrations and icon sets, as well as technical writing
+// content are licensed under the terms of the Creative Commons Attribution-ShareAlike 4.0
+// International. See the License terms at http://creativecommons.org/licenses/by-sa/4.0/legalcode
+
 global using System.Collections.Concurrent;
 global using System.ComponentModel;
 global using System.Data;
@@ -33,26 +33,25 @@
 global using System.Net.Http.Headers;
 global using System.Net.Mail;
 global using System.Net.Mime;
-global using System.Reflection;
+global using System.Reflection;
 global using System.Runtime.Serialization;
 global using System.Security;
 global using System.Security.Authentication;
 global using System.Security.Cryptography;
-global using System.Security.Principal;
-global using System.Text;
+global using System.Security.Principal;
+global using System.Text;
 global using System.Text.Encodings.Web;
 global using System.Text.Json.Serialization;
 global using System.Text.RegularExpressions;
 global using System.Web;
-global using System.Xml;
-
+global using System.Xml;
+
 global using ASC.Common;
 global using ASC.Common.Caching;
-global using ASC.Common.Log;
-global using ASC.Common.Logging;
+global using ASC.Common.Log;
 global using ASC.Common.Notify.Engine;
 global using ASC.Common.Security;
-global using ASC.Common.Security.Authentication;
+global using ASC.Common.Security.Authentication;
 global using ASC.Common.Security.Authorizing;
 global using ASC.Common.Threading;
 global using ASC.Common.Utils;
@@ -64,7 +63,6 @@
 global using ASC.Core.Common.EF;
 global using ASC.Core.Common.EF.Context;
 global using ASC.Core.Common.EF.Model;
-global using ASC.Core.Common.EF.Model.Mail;
 global using ASC.Core.Common.Notify.Push;
 global using ASC.Core.Common.Security;
 global using ASC.Core.Common.Settings;
@@ -76,10 +74,11 @@
 global using ASC.FederatedLogin.LoginProviders;
 global using ASC.FederatedLogin.Profile;
 global using ASC.Feed;
-global using ASC.Feed.Context;
+global using ASC.Feed.Context;
 global using ASC.Feed.Data;
 global using ASC.IPSecurity;
 global using ASC.MessagingSystem.Core;
+global using ASC.MessagingSystem.EF.Model;
 global using ASC.Notify;
 global using ASC.Notify.Engine;
 global using ASC.Notify.Messages;
@@ -91,7 +90,7 @@
 global using ASC.VoipService.Dao;
 global using ASC.Web.Core;
 global using ASC.Web.Core.Helpers;
-global using ASC.Web.Core.HttpHandlers;
+global using ASC.Web.Core.HttpHandlers;
 global using ASC.Web.Core.Log;
 global using ASC.Web.Core.ModuleManagement.Common;
 global using ASC.Web.Core.Notify;
@@ -106,17 +105,17 @@
 global using ASC.Web.Core.WhiteLabel;
 global using ASC.Web.Studio.Core;
 global using ASC.Web.Studio.Core.Notify;
-global using ASC.Web.Studio.UserControls.CustomNavigation;
+global using ASC.Web.Studio.UserControls.CustomNavigation;
 global using ASC.Web.Studio.UserControls.Management;
-global using ASC.Web.Studio.UserControls.Management.SingleSignOnSettings;
+global using ASC.Web.Studio.UserControls.Management.SingleSignOnSettings;
 global using ASC.Web.Studio.UserControls.Statistics;
-global using ASC.Web.Studio.Utility;
-
+global using ASC.Web.Studio.Utility;
+
 global using AutoMapper;
-
+
 global using Google.Authenticator;
-
-global using Microsoft.AspNetCore.Builder;
+
+global using Microsoft.AspNetCore.Builder;
 global using Microsoft.AspNetCore.Hosting;
 global using Microsoft.AspNetCore.Http;
 global using Microsoft.AspNetCore.Mvc;
@@ -126,35 +125,29 @@
 global using Microsoft.Extensions.DependencyInjection;
 global using Microsoft.Extensions.Hosting;
 global using Microsoft.Extensions.Logging;
-
+
 global using MimeKit.Utils;
-
+
 global using NetEscapades.EnumGenerators;
-
+
 global using Newtonsoft.Json;
 global using Newtonsoft.Json.Linq;
-
+
 global using SixLabors.ImageSharp;
 global using SixLabors.ImageSharp.Drawing.Processing;
 global using SixLabors.ImageSharp.Formats;
 global using SixLabors.ImageSharp.Formats.Png;
 global using SixLabors.ImageSharp.PixelFormats;
 global using SixLabors.ImageSharp.Processing;
-
+
 global using TMResourceData;
-
+
 global using Twilio.Clients;
 global using Twilio.Rest.Api.V2010.Account;
 global using Twilio.Types;
-
+
 global using static ASC.Web.Core.Files.DocumentService;
-
+
 global using License = ASC.Core.Billing.License;
-global using SecurityContext = ASC.Core.SecurityContext;
-<<<<<<< HEAD
-
-global using ASC.MessagingSystem.EF.Model;
-
-=======
-global using JsonIgnoreAttribute = System.Text.Json.Serialization.JsonIgnoreAttribute;
->>>>>>> ee9e381b
+global using SecurityContext = ASC.Core.SecurityContext;
+global using JsonIgnoreAttribute = System.Text.Json.Serialization.JsonIgnoreAttribute;