--- conflicted
+++ resolved
@@ -1,16 +1,9 @@
 {
   "key_path": "DeveloperToolsAccessDescription",
-<<<<<<< HEAD
-  "content": "This setting allows you to make the Developer Tools section visible to all users except guests. If you want to restrict access to this section, making it accessible to the {{productName}} owner and administrators only, select Disable and click Save button.",
-  "content_en_sha1_hash": "881922997d04bb3e32d2b80d1ace55143381f4b0",
-  "created_at": "2025-05-19T21:30:51.173Z",
-  "updated_at": "2025-06-18T17:11:42.490Z",
-=======
   "content": "This setting allows you to make the Developer Tools section visible to all users except guests. If you want to restrict access to this section, making it accessible to the owner and {{productName}} administrators only, select Disable and click Save button.",
   "content_en_sha1_hash": "01d2a8045315e8f0f4963266d4c08d273e77ec34",
   "created_at": "2025-07-10T11:10:58.987Z",
   "updated_at": "2025-07-10T11:11:12.688Z",
->>>>>>> 4378f47c
   "comment": {
     "text": "This translation key is used to describe a setting that controls access to Developer Tools on a portal. It will appear in a dialog or settings page, providing guidance on how to restrict or enable access to this section.",
     "is_auto": true,
@@ -40,43 +33,13 @@
     "ar-SA": {
       "ai_translated": false,
       "ai_model": null,
-<<<<<<< HEAD
-      "ai_spell_check_issues": [
-        {
-          "type": "formatting",
-          "description": "The translation includes the English phrase 'Disable' within the Arabic text. This breaks the flow and consistency of the Arabic translation. The verb 'تعطيل' (ta'til) should be used instead.",
-          "suggestion": "Replace 'Disable' with 'تعطيل' (ta'til)."
-        },
-        {
-          "type": "incorrect_translation",
-          "description": "The phrase 'وجعله متاحًا' (wa ja'luhu mutaahan) could be more naturally translated as something like 'إتاحته' (itaahatu) or 'توفير الوصول إليه' (tawfeer al-wusool ilayh). The current phrasing is somewhat awkward.",
-          "suggestion": "Consider using 'إتاحته' (itaahatu) or 'توفير الوصول إليه' (tawfeer al-wusool ilayh) to improve the flow and naturalness."
-        }
-      ],
-=======
-      "ai_spell_check_issues": [],
->>>>>>> 4378f47c
+      "ai_spell_check_issues": [],
       "approved_at": null
     },
     "az": {
       "ai_translated": false,
       "ai_model": null,
-<<<<<<< HEAD
-      "ai_spell_check_issues": [
-        {
-          "type": "spelling",
-          "description": "The word \"düyməsini\" is a bit awkward. A more natural phrasing would be \"buttonunu\".",
-          "suggestion": "Saxla buttonunu klikləyin."
-        },
-        {
-          "type": "formatting",
-          "description": "The phrase \"Deaktiv et seçin\" could be improved by using a more standard verb form. Consider \"Deaktiv etməyi seçin\" or simply \"Deaktiv et seçin\" if the tone is intended to be less formal.",
-          "suggestion": "Deaktiv etməyi seçin"
-        }
-      ],
-=======
-      "ai_spell_check_issues": [],
->>>>>>> 4378f47c
+      "ai_spell_check_issues": [],
       "approved_at": null
     },
     "bg": {
@@ -100,17 +63,7 @@
     "el-GR": {
       "ai_translated": false,
       "ai_model": null,
-<<<<<<< HEAD
-      "ai_spell_check_issues": [
-        {
-          "type": "formatting",
-          "description": "The Greek translation uses a semicolon (;) to separate sentences where a period (.) would be more appropriate for a more natural flow in Greek. Specifically, it's used before 'Εάν θέλετε'.",
-          "suggestion": "Replace ';' with '.' before 'Εάν θέλετε'."
-        }
-      ],
-=======
-      "ai_spell_check_issues": [],
->>>>>>> 4378f47c
+      "ai_spell_check_issues": [],
       "approved_at": null
     },
     "es": {
@@ -122,46 +75,19 @@
     "fi": {
       "ai_translated": false,
       "ai_model": null,
-      "ai_spell_check_issues": [
-        {
-          "type": "formatting",
-          "description": "The phrase 'näin, että' is a bit awkward in this context. While technically correct, it can be improved for better flow.",
-          "suggestion": "Tämän asetuksen avulla voit näyttää Kehittäjätyökalut-osion kaikille käyttäjille paitsi vieraille. Jos haluat rajoittaa pääsyä tähän osioon vain {{productName}}-omistajan ja järjestelmänvalvojien käytettävyyteen, valitse Poista käytöstä ja napsauta Tallenna-painiketta."
-        }
-      ],
+      "ai_spell_check_issues": [],
       "approved_at": null
     },
     "fr": {
       "ai_translated": false,
       "ai_model": null,
-      "ai_spell_check_issues": [
-        {
-          "type": "formatting",
-          "description": "The phrase 'click Save button' is less natural in French. It should be 'cliquez sur le bouton Enregistrer'.",
-          "suggestion": "cliquez sur le bouton Enregistrer"
-        }
-      ],
+      "ai_spell_check_issues": [],
       "approved_at": null
     },
     "hy-AM": {
       "ai_translated": false,
       "ai_model": null,
-<<<<<<< HEAD
-      "ai_spell_check_issues": [
-        {
-          "type": "formatting",
-          "description": "The Armenian translation uses quotes around \"Developer Tools\". It's recommended to maintain consistency with English, which does not use quotes in this context. Using Armenian quotes also makes the text look visually awkward.",
-          "suggestion": "Remove the quotes around \"Developer Tools\"."
-        },
-        {
-          "type": "incorrect_translation",
-          "description": "The phrase \"Այն հասանելի դարձնելով միայն {{productName}} սեփականատիրոջ և ադմինիստրատորների համար\" could be improved. A more natural phrasing would better convey the restriction.",
-          "suggestion": "Consider rephrasing to something like: \"...դարձնելով հասանելի միայն {{productName}}-ի սեփականատիրոջ և վարչատեսչների համար\" ( ...making it accessible only to the {{productName}} owner and administrators)"
-        }
-      ],
-=======
-      "ai_spell_check_issues": [],
->>>>>>> 4378f47c
+      "ai_spell_check_issues": [],
       "approved_at": null
     },
     "it": {
@@ -173,13 +99,7 @@
     "ja-JP": {
       "ai_translated": false,
       "ai_model": null,
-      "ai_spell_check_issues": [
-        {
-          "type": "formatting",
-          "description": "The Japanese translation uses quotation marks around \"開発者ツール\" (Developer Tools) which might be unnecessary and stylistically inconsistent. Consider removing them or ensuring consistency with other similar terms in the application.",
-          "suggestion": "Remove the quotation marks around \"開発者ツール\" or ensure consistent usage throughout the application."
-        }
-      ],
+      "ai_spell_check_issues": [],
       "approved_at": null
     },
     "ko-KR": {
@@ -191,27 +111,7 @@
     "lo-LA": {
       "ai_translated": false,
       "ai_model": null,
-<<<<<<< HEAD
-      "ai_spell_check_issues": [
-        {
-          "type": "formatting",
-          "description": "The Lao translation uses a mixture of Lao and English words. 'Developer Tools' should ideally be translated or consistently use the English term if that's the standard practice.",
-          "suggestion": "Consider translating 'Developer Tools' to a Lao equivalent or consistently using the English term throughout the text. For example: 'ເຄື່ອງມືພັດທະນາຊອບແວ' or just 'Developer Tools'."
-        },
-        {
-          "type": "incorrect_translation",
-          "description": "The phrase 'ເຮັດໃຫ້ສ່ວນ Developer Tools ປາກົດ' could be improved for clarity and natural Lao flow. It translates literally to 'make the Developer Tools section appear'.",
-          "suggestion": "Consider rephrasing to something like 'ເຮັດໃຫ້ສາມາດເຫັນໄດ້' (make it visible) or 'ປົດບລອກການໃຊ້ງານຂອງ' (unlock the usage of)."
-        },
-        {
-          "type": "incorrect_translation",
-          "description": "The phrase 'ໃຫ້ມັນສາມາດເຂົ້າເຖິງເຈົ້າຂອງ {{productName}} ແລະຜູ້ບໍລິຫານເທົ່ານັ້ນ' is somewhat clunky. It literally translates to 'Let it be accessible to the {{productName}} owner and administrators only'.",
-          "suggestion": "Rephrase to something like 'ໃຫ້ສາມາດເຂົ້າໄດ້ພຽງແຕ່ເຈົ້າຂອງ {{productName}} ແລະຜູ້ບໍລິຫານ' (Allow access only to the {{productName}} owner and administrators)."
-        }
-      ],
-=======
-      "ai_spell_check_issues": [],
->>>>>>> 4378f47c
+      "ai_spell_check_issues": [],
       "approved_at": null
     },
     "lv": {
@@ -229,17 +129,7 @@
     "pl": {
       "ai_translated": false,
       "ai_model": null,
-<<<<<<< HEAD
-      "ai_spell_check_issues": [
-        {
-          "type": "formatting",
-          "description": "The phrase 'click Save button' is not grammatically correct. It should be 'click the Save button' or simply 'click Zapisz'.",
-          "suggestion": "click the Save button"
-        }
-      ],
-=======
-      "ai_spell_check_issues": [],
->>>>>>> 4378f47c
+      "ai_spell_check_issues": [],
       "approved_at": null
     },
     "pt": {
@@ -257,22 +147,7 @@
     "ro": {
       "ai_translated": false,
       "ai_model": null,
-<<<<<<< HEAD
-      "ai_spell_check_issues": [
-        {
-          "type": "incorrect_translation",
-          "description": "The phrase 'making it accessible to the {{productName}} owner and administrators only' is slightly awkward in Romanian. While technically correct, it could be phrased more naturally.",
-          "suggestion": "making it accessible only to the {{productName}} owner and administrators"
-        },
-        {
-          "type": "formatting",
-          "description": "The original English uses 'Disable' in the instruction. The Romanian translation uses 'Dezactivare'. It's important to ensure consistency. It would be better to use the capitalized 'Dezactivare' for consistency with the English.",
-          "suggestion": "selectați Dezactivare"
-        }
-      ],
-=======
-      "ai_spell_check_issues": [],
->>>>>>> 4378f47c
+      "ai_spell_check_issues": [],
       "approved_at": null
     },
     "ru": {
@@ -284,116 +159,43 @@
     "si": {
       "ai_translated": false,
       "ai_model": null,
-<<<<<<< HEAD
-      "ai_spell_check_issues": [
-        {
-          "type": "incorrect_translation",
-          "description": "The phrase \"ආගන්තුකයින් හැර අනෙකුත් සියලු පරිශීලකයින්\" is a bit verbose and could be simplified. A more natural translation for 'except guests' would be something like 'ආගන්තුකයින් හැර'.",
-          "suggestion": "මෙම සැකසුම ඔබට ආගන්තුකයින් හැර අනෙකුත් සියලු පරිශීලකයින් සඳහා සංවර්ධක මෙවලම් කොටස දැකීමට ඉඩ සලසයි.  -> මෙම සැකසුම ඔබට ආගන්තුකයින් හැර අනෙකුත් පරිශීලකයින් සඳහා සංවර්ධක මෙවලම් කොටස දැකීමට ඉඩ සලසයි."
-        },
-        {
-          "type": "incorrect_translation",
-          "description": "The phrase \"අක්‍රිය කරන්න සහ සුරකින්න බොත්තම මත ක්ලික් කරන්න\" is a bit clunky.  A more natural phrasing would be \"අක්‍රිය කර සුරකින්න බොත්තනය ක්ලික් කරන්න\" or \"අක්‍රිය කොට සුරකින්න බොත්තනය ක්ලික් කරන්න\".",
-          "suggestion": "අක්‍රිය කරන්න සහ සුරකින්න බොත්තම මත ක්ලික් කරන්න -> අක්‍රිය කර සුරකින්න බොත්තනය ක්ලික් කරන්න"
-        }
-      ],
-=======
-      "ai_spell_check_issues": [],
->>>>>>> 4378f47c
+      "ai_spell_check_issues": [],
       "approved_at": null
     },
     "sk": {
       "ai_translated": false,
       "ai_model": null,
-<<<<<<< HEAD
-      "ai_spell_check_issues": [
-        {
-          "type": "incorrect_translation",
-          "description": "The English phrase 'make the Developer Tools section visible' is translated as 'sprístupniť sekciu Vývojárske nástroje'. While technically correct, a more natural Slovak phrasing would be 'zobraziť sekciu Vývojárske nástroje' or 'umožniť zobrazenie sekcie Vývojárske nástroje'.",
-          "suggestion": "zobraziť sekciu Vývojárske nástroje"
-        },
-        {
-          "type": "incorrect_translation",
-          "description": "The English phrase 'restrict access' is translated as 'obmedziť prístup'. This is correct, but could be improved to convey the idea of explicitly denying access. A better translation would be 'zamedziť prístup'.",
-          "suggestion": "zamedziť prístup"
-        }
-      ],
-=======
-      "ai_spell_check_issues": [],
->>>>>>> 4378f47c
+      "ai_spell_check_issues": [],
       "approved_at": null
     },
     "sl": {
       "ai_translated": false,
       "ai_model": null,
       "ai_spell_check_issues": [],
-<<<<<<< HEAD
-=======
       "approved_at": null
     },
     "sq-AL": {
       "ai_translated": false,
       "ai_model": null,
       "ai_spell_check_issues": [],
->>>>>>> 4378f47c
       "approved_at": null
     },
     "sr-Cyrl-RS": {
       "ai_translated": false,
       "ai_model": null,
-<<<<<<< HEAD
-      "ai_spell_check_issues": [
-        {
-          "type": "formatting",
-          "description": "The phrase '{{productName}}' appears in the English content, and should be retained in the Serbian translation as is to maintain the same variable functionality.",
-          "suggestion": "Ensure '{{productName}}' is not translated and remains in the translated text."
-        },
-        {
-          "type": "spelling",
-          "description": "The word 'Алатке' (Alatke) is used for 'Developer Tools'. A more accurate and commonly used translation for 'Tools' in this context would be 'Алати' (Alati).",
-          "suggestion": "Replace 'Алатке' with 'Алати'."
-        }
-      ],
-=======
-      "ai_spell_check_issues": [],
->>>>>>> 4378f47c
+      "ai_spell_check_issues": [],
       "approved_at": null
     },
     "sr-Latn-RS": {
       "ai_translated": false,
       "ai_model": null,
-<<<<<<< HEAD
-      "ai_spell_check_issues": [
-        {
-          "type": "formatting",
-          "description": "The Serbian translation includes '{{productName}}' without explanation. It's unclear if this should be replaced with the product name or if it's a placeholder.",
-          "suggestion": "Replace '{{productName}}' with the actual product name or provide a note explaining that it's a placeholder."
-        },
-        {
-          "type": "spelling",
-          "description": "The word 'odjeljak' is used, which is a correct, but perhaps slightly less common way to say 'section'. 'Sekcija' might be more widely understood.",
-          "suggestion": "Consider using 'sekcija' instead of 'odjeljak'."
-        }
-      ],
-=======
-      "ai_spell_check_issues": [],
->>>>>>> 4378f47c
+      "ai_spell_check_issues": [],
       "approved_at": null
     },
     "tr": {
       "ai_translated": false,
       "ai_model": null,
-<<<<<<< HEAD
-      "ai_spell_check_issues": [
-        {
-          "type": "formatting",
-          "description": "The phrase 'Devre Dışı Bırak' is a direct translation of 'Disable' and may sound unnatural in Turkish. A more natural phrasing might be 'Geliştirici Araçlarını Devre Dışı Bırakın' or 'Geliştirici Araçlarını Kapatın'.",
-          "suggestion": "Geliştirici Araçlarını Kapatın"
-        }
-      ],
-=======
-      "ai_spell_check_issues": [],
->>>>>>> 4378f47c
+      "ai_spell_check_issues": [],
       "approved_at": null
     },
     "uk-UA": {
@@ -405,38 +207,13 @@
     "vi": {
       "ai_translated": false,
       "ai_model": null,
-<<<<<<< HEAD
-      "ai_spell_check_issues": [
-        {
-          "type": "formatting",
-          "description": "The phrase 'nhấp vào nút Lưu' sounds slightly unnatural. A more fluent phrasing would be 'nhấn nút Lưu'.",
-          "suggestion": "nhấn nút Lưu"
-        }
-      ],
-=======
-      "ai_spell_check_issues": [],
->>>>>>> 4378f47c
+      "ai_spell_check_issues": [],
       "approved_at": null
     },
     "zh-CN": {
       "ai_translated": false,
       "ai_model": null,
-<<<<<<< HEAD
-      "ai_spell_check_issues": [
-        {
-          "type": "incorrect_translation",
-          "description": "The phrase 'developer tools section' is translated as '开发者工具模块'. While technically correct, '开发者工具' alone would be more natural and common in Chinese when referring to the Developer Tools feature.",
-          "suggestion": "开发者工具"
-        },
-        {
-          "type": "incorrect_translation",
-          "description": "The phrase 'restrict access' is translated as '限制访问权限'. '限制访问' is a more concise and natural phrasing in this context.",
-          "suggestion": "限制访问"
-        }
-      ],
-=======
-      "ai_spell_check_issues": [],
->>>>>>> 4378f47c
+      "ai_spell_check_issues": [],
       "approved_at": null
     }
   }
