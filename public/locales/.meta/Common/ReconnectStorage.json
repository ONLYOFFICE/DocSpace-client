{
  "key_path": "ReconnectStorage",
  "content": "Reconnect storage",
  "content_en_sha1_hash": "0649139f8f43a246ffc081a20e4c40c7a08245da",
  "created_at": "2025-05-19T21:30:47.753Z",
<<<<<<< HEAD
  "updated_at": "2025-06-02T10:20:51.507Z",
=======
  "updated_at": "2025-06-03T20:59:41.881Z",
>>>>>>> 398dda3c
  "comment": {
    "text": "The translation key \"ReconnectStorage\" is used to display the text \"Reconnect storage\", which appears in a Connect Dialog component, serving as the label for a button that initiates the reconnect process of storage.",
    "is_auto": true,
    "updated_at": "2025-05-20T09:34:47.302Z"
  },
  "usage": [
    {
<<<<<<< HEAD
      "file_path": "/packages/client/src/store/ContextOptionsStore.js",
      "line_number": 1850,
      "context": "isSeparator: true,\n },\n {\n id: \"option_reconnect-storage\",\n key: \"reconnect-storage\",\n label: t(\"Common:ReconnectStorage\"),\n icon: ReconnectSvgUrl,\n onClick: () => this.onClickReconnectStorage(item, t),\n disabled: !item.security?.Reconnect || !item.security?.EditRoom,\n },\n {",
      "module": "/packages/client"
    },
    {
      "file_path": "/packages/shared/dialogs/connect/ConnectDialog.tsx",
      "line_number": 109,
      "context": "const isAccount = !!link;\n const showUrlField = !!connectItem?.requiredConnectionUrl;\n \n const header = isConnectDialogReconnect\n ? t(\"Common:ReconnectStorage\")\n : t(\"Common:ConnectingAccount\");\n \n const onChangeUrl = (e: React.ChangeEvent<HTMLInputElement>) => {\n setIsUrlValid(true);\n setUrlValue(e.target.value);",
      "module": "/packages/shared"
=======
      "file_path": "/packages/client/src/components/dialogs/ConnectDialog/index.js",
      "line_number": 92,
      "context": "const isAccount = !!link;\n const showUrlField = !!connectItem?.requiredConnectionUrl;\n \n const header = isConnectDialogReconnect\n ? t(\"Common:ReconnectStorage\")\n : t(\"Translations:ConnectingAccount\");\n \n const onChangeUrl = (e) => {\n setIsUrlValid(true);\n setUrlValue(e.target.value);",
      "module": "/packages/client"
    },
    {
      "file_path": "/packages/client/src/store/ContextOptionsStore.js",
      "line_number": 1851,
      "context": "isSeparator: true,\n },\n {\n id: \"option_reconnect-storage\",\n key: \"reconnect-storage\",\n label: t(\"Common:ReconnectStorage\"),\n icon: ReconnectSvgUrl,\n onClick: () => this.onClickReconnectStorage(item, t),\n disabled: !item.security?.Reconnect || !item.security?.EditRoom,\n },\n {",
      "module": "/packages/client"
>>>>>>> 398dda3c
    }
  ],
  "languages": {
    "en": {
      "ai_translated": false,
      "ai_model": null,
      "ai_spell_check_issues": [],
      "approved_at": null
    },
    "ar-SA": {
      "ai_translated": false,
      "ai_model": null,
      "ai_spell_check_issues": [
        {
          "type": "incorrect_translation",
          "description": "While the translation 'أعد توصيل وحدة التخزين' is understandable, a more accurate and natural translation of 'Reconnect storage' would be 'استعادة التخزين' or 'إعادة توصيل التخزين'. 'أعد توصيل وحدة التخزين' literally translates to 'reconnect the storage unit,' which is slightly more technical and less user-friendly than simply 'restore storage' or 'reconnect storage'.",
          "suggestion": "استعادة التخزين"
        }
      ],
      "approved_at": null
    },
    "az": {
      "ai_translated": false,
      "ai_model": null,
      "ai_spell_check_issues": [
        {
          "type": "incorrect_translation",
          "description": "The translation 'Yaddaşı yenidən birləşdirin' is a literal translation of \"Reconnect storage\" but doesn't quite convey the intended meaning. 'Reconnect' in this context often means re-establishing a connection to a storage device, not necessarily merging or combining storage.",
          "suggestion": "Consider alternatives like 'Saxlama cihazına yenidən qoşulun' (Connect to storage device) or 'Saxlamağa yenidən birləşin' (Reconnect to storage - a slightly better option but still not ideal)."
        }
      ],
      "approved_at": null
    },
    "bg": {
      "ai_translated": false,
      "ai_model": null,
      "ai_spell_check_issues": [],
      "approved_at": null
    },
    "cs": {
      "ai_translated": false,
      "ai_model": null,
      "ai_spell_check_issues": [],
      "approved_at": null
    },
    "de": {
      "ai_translated": false,
      "ai_model": null,
      "ai_spell_check_issues": [],
      "approved_at": null
    },
    "el-GR": {
      "ai_translated": false,
      "ai_model": null,
      "ai_spell_check_issues": [],
      "approved_at": null
    },
    "es": {
      "ai_translated": false,
      "ai_model": null,
      "ai_spell_check_issues": [],
      "approved_at": null
    },
    "fi": {
      "ai_translated": false,
      "ai_model": null,
      "ai_spell_check_issues": [],
      "approved_at": null
    },
    "fr": {
      "ai_translated": false,
      "ai_model": null,
      "ai_spell_check_issues": [],
      "approved_at": null
    },
    "hy-AM": {
      "ai_translated": false,
      "ai_model": null,
      "ai_spell_check_issues": [],
      "approved_at": null
    },
    "it": {
      "ai_translated": false,
      "ai_model": null,
      "ai_spell_check_issues": [],
      "approved_at": null
    },
    "ja-JP": {
      "ai_translated": false,
      "ai_model": null,
      "ai_spell_check_issues": [],
      "approved_at": null
    },
    "ko-KR": {
      "ai_translated": false,
      "ai_model": null,
      "ai_spell_check_issues": [],
      "approved_at": null
    },
    "lo-LA": {
      "ai_translated": false,
      "ai_model": null,
      "ai_spell_check_issues": [
        {
          "type": "incorrect_translation",
          "description": "While the Lao translation 'ເຊື່ອມຕໍ່ບ່ອນເກັບຂໍ້ມູນຄືນໃໝ່' is understandable, a more accurate and natural-sounding translation for 'Reconnect storage' might be 'ເຊື່ອມຕໍ່ຄືນບ່ອນເກັບຂໍ້ມູນ' or 'ເຊື່ອມຕໍ່ບ່ອນເກັບຂໍ້ມູນອີກຄັ້ງ'. The current translation emphasizes 'newly' which isn't necessarily implied by 'reconnect'.",
          "suggestion": "ເຊື່ອມຕໍ່ຄືນບ່ອນເກັບຂໍ້ມູນ or ເຊື່ອມຕໍ່ບ່ອນເກັບຂໍ້ມູນອີກຄັ້ງ"
        }
      ],
      "approved_at": null
    },
    "lv": {
      "ai_translated": false,
      "ai_model": null,
      "ai_spell_check_issues": [],
      "approved_at": null
    },
    "nl": {
      "ai_translated": false,
      "ai_model": null,
      "ai_spell_check_issues": [],
      "approved_at": null
    },
    "pl": {
      "ai_translated": false,
      "ai_model": null,
      "ai_spell_check_issues": [],
      "approved_at": null
    },
    "pt": {
      "ai_translated": false,
      "ai_model": null,
      "ai_spell_check_issues": [],
      "approved_at": null
    },
    "pt-BR": {
      "ai_translated": false,
      "ai_model": null,
      "ai_spell_check_issues": [],
      "approved_at": null
    },
    "ro": {
      "ai_translated": false,
      "ai_model": null,
      "ai_spell_check_issues": [
        {
          "type": "spelling",
          "description": "The Romanian translation uses 'spaţiu de stocare' which while technically correct, is a more verbose and less common way of saying 'storage' in this context. A more natural translation would use a single word.",
          "suggestion": "Consider using 'stocare' as a more concise and idiomatic translation."
        }
      ],
      "approved_at": null
    },
    "ru": {
      "ai_translated": false,
      "ai_model": null,
      "ai_spell_check_issues": [],
      "approved_at": null
    },
    "si": {
      "ai_translated": false,
      "ai_model": null,
      "ai_spell_check_issues": [
        {
          "type": "incorrect_translation",
          "description": "The translation \"ආචයනය යළි සබඳින්න\" doesn't accurately convey the meaning of \"Reconnect storage.\" \"ආචයනය\" (aachayana) means 'invocation' or 'calling upon,' which is not related to storage reconnection. \"යළි සබඳින්න\" (yali sabandinna) means 'reconnect', but the initial part is incorrect.",
          "suggestion": "A more accurate translation would focus on the concept of restoring or re-establishing storage access. Possible suggestions include: \" nhớ ගබඩා නැවත සම්බන්ධ කරන්න\" (gamdada naewatha sambandakaruwath), \"ගබඩා නැවත ක්‍රියාත්මක කරන්න\" (gamdada naewatha kriyathamakaruwath - activate storage again), or something similar focusing on the functionality."
        }
      ],
      "approved_at": null
    },
    "sk": {
      "ai_translated": false,
      "ai_model": null,
      "ai_spell_check_issues": [],
      "approved_at": null
    },
    "sl": {
      "ai_translated": false,
      "ai_model": null,
      "ai_spell_check_issues": [],
      "approved_at": null
    },
    "sr-Cyrl-RS": {
      "ai_translated": false,
      "ai_model": null,
      "ai_spell_check_issues": [
        {
          "type": "incorrect_translation",
          "description": "While \"Поново повежи складиште\" is grammatically correct, a more natural and idiomatic Serbian (Cyrillic) translation for \"Reconnect storage\" would be \"Поново повежи складиште\" or \"Успостави везу са складиштем\". The current translation sounds slightly awkward.",
          "suggestion": "Успостави везу са складиштем"
        }
      ],
      "approved_at": null
    },
    "sr-Latn-RS": {
      "ai_translated": false,
      "ai_model": null,
      "ai_spell_check_issues": [],
      "approved_at": null
    },
    "tr": {
      "ai_translated": false,
      "ai_model": null,
      "ai_spell_check_issues": [],
      "approved_at": null
    },
    "uk-UA": {
      "ai_translated": false,
      "ai_model": null,
      "ai_spell_check_issues": [],
      "approved_at": null
    },
    "vi": {
      "ai_translated": false,
      "ai_model": null,
      "ai_spell_check_issues": [],
      "approved_at": null
    },
    "zh-CN": {
      "ai_translated": false,
      "ai_model": null,
      "ai_spell_check_issues": [],
      "approved_at": null
    }
  }
}<|MERGE_RESOLUTION|>--- conflicted
+++ resolved
@@ -3,11 +3,7 @@
   "content": "Reconnect storage",
   "content_en_sha1_hash": "0649139f8f43a246ffc081a20e4c40c7a08245da",
   "created_at": "2025-05-19T21:30:47.753Z",
-<<<<<<< HEAD
-  "updated_at": "2025-06-02T10:20:51.507Z",
-=======
   "updated_at": "2025-06-03T20:59:41.881Z",
->>>>>>> 398dda3c
   "comment": {
     "text": "The translation key \"ReconnectStorage\" is used to display the text \"Reconnect storage\", which appears in a Connect Dialog component, serving as the label for a button that initiates the reconnect process of storage.",
     "is_auto": true,
@@ -15,18 +11,6 @@
   },
   "usage": [
     {
-<<<<<<< HEAD
-      "file_path": "/packages/client/src/store/ContextOptionsStore.js",
-      "line_number": 1850,
-      "context": "isSeparator: true,\n },\n {\n id: \"option_reconnect-storage\",\n key: \"reconnect-storage\",\n label: t(\"Common:ReconnectStorage\"),\n icon: ReconnectSvgUrl,\n onClick: () => this.onClickReconnectStorage(item, t),\n disabled: !item.security?.Reconnect || !item.security?.EditRoom,\n },\n {",
-      "module": "/packages/client"
-    },
-    {
-      "file_path": "/packages/shared/dialogs/connect/ConnectDialog.tsx",
-      "line_number": 109,
-      "context": "const isAccount = !!link;\n const showUrlField = !!connectItem?.requiredConnectionUrl;\n \n const header = isConnectDialogReconnect\n ? t(\"Common:ReconnectStorage\")\n : t(\"Common:ConnectingAccount\");\n \n const onChangeUrl = (e: React.ChangeEvent<HTMLInputElement>) => {\n setIsUrlValid(true);\n setUrlValue(e.target.value);",
-      "module": "/packages/shared"
-=======
       "file_path": "/packages/client/src/components/dialogs/ConnectDialog/index.js",
       "line_number": 92,
       "context": "const isAccount = !!link;\n const showUrlField = !!connectItem?.requiredConnectionUrl;\n \n const header = isConnectDialogReconnect\n ? t(\"Common:ReconnectStorage\")\n : t(\"Translations:ConnectingAccount\");\n \n const onChangeUrl = (e) => {\n setIsUrlValid(true);\n setUrlValue(e.target.value);",
@@ -37,7 +21,6 @@
       "line_number": 1851,
       "context": "isSeparator: true,\n },\n {\n id: \"option_reconnect-storage\",\n key: \"reconnect-storage\",\n label: t(\"Common:ReconnectStorage\"),\n icon: ReconnectSvgUrl,\n onClick: () => this.onClickReconnectStorage(item, t),\n disabled: !item.security?.Reconnect || !item.security?.EditRoom,\n },\n {",
       "module": "/packages/client"
->>>>>>> 398dda3c
     }
   ],
   "languages": {
@@ -53,8 +36,8 @@
       "ai_spell_check_issues": [
         {
           "type": "incorrect_translation",
-          "description": "While the translation 'أعد توصيل وحدة التخزين' is understandable, a more accurate and natural translation of 'Reconnect storage' would be 'استعادة التخزين' or 'إعادة توصيل التخزين'. 'أعد توصيل وحدة التخزين' literally translates to 'reconnect the storage unit,' which is slightly more technical and less user-friendly than simply 'restore storage' or 'reconnect storage'.",
-          "suggestion": "استعادة التخزين"
+          "description": "While technically correct, \"أعد توصيل وحدة التخزين\" is a bit literal and formal. A more natural phrasing for \"Reconnect storage\" in a user interface context might be \"إعادة الاتصال بالتخزين\" or \"توصيل التخزين مرة أخرى\". The original translation emphasizes the action of *re*-connecting, which might not be the primary concern for the user.",
+          "suggestion": "إعادة الاتصال بالتخزين"
         }
       ],
       "approved_at": null
@@ -65,8 +48,8 @@
       "ai_spell_check_issues": [
         {
           "type": "incorrect_translation",
-          "description": "The translation 'Yaddaşı yenidən birləşdirin' is a literal translation of \"Reconnect storage\" but doesn't quite convey the intended meaning. 'Reconnect' in this context often means re-establishing a connection to a storage device, not necessarily merging or combining storage.",
-          "suggestion": "Consider alternatives like 'Saxlama cihazına yenidən qoşulun' (Connect to storage device) or 'Saxlamağa yenidən birləşin' (Reconnect to storage - a slightly better option but still not ideal)."
+          "description": "The translation \"Yaddaşı yenidən birləşdirin\" is a literal translation and may not be the most natural or idiomatic way to express \"Reconnect storage\" in Azerbaijani. It implies re-establishing a memory connection, rather than re-establishing access to stored data. A better phrasing would depend on the specific context.",
+          "suggestion": "Consider alternatives such as \"Saxlanılan məlumatları yenidən əldə edin\" (Retrieve stored data), \"Saxlanma əlaqəsini bərpa edin\" (Restore storage connection), or a more context-specific translation."
         }
       ],
       "approved_at": null
@@ -143,8 +126,8 @@
       "ai_spell_check_issues": [
         {
           "type": "incorrect_translation",
-          "description": "While the Lao translation 'ເຊື່ອມຕໍ່ບ່ອນເກັບຂໍ້ມູນຄືນໃໝ່' is understandable, a more accurate and natural-sounding translation for 'Reconnect storage' might be 'ເຊື່ອມຕໍ່ຄືນບ່ອນເກັບຂໍ້ມູນ' or 'ເຊື່ອມຕໍ່ບ່ອນເກັບຂໍ້ມູນອີກຄັ້ງ'. The current translation emphasizes 'newly' which isn't necessarily implied by 'reconnect'.",
-          "suggestion": "ເຊື່ອມຕໍ່ຄືນບ່ອນເກັບຂໍ້ມູນ or ເຊື່ອມຕໍ່ບ່ອນເກັບຂໍ້ມູນອີກຄັ້ງ"
+          "description": "While 'ເຊື່ອມຕໍ່ບ່ອນເກັບຂໍ້ມູນຄືນໃໝ່' is technically a translation, it's quite literal and awkward in Lao. A more natural phrasing for 'Reconnect storage' would be something that implies restoring a storage connection or retrieving data from storage.",
+          "suggestion": "Consider alternatives like 'ຟື້ນຟູການເຊື່ອມຕໍ່ບ່ອນເກັບຂໍ້ມູນ' (fuen fuu gaan seuum dtor bon ngeup kha muun - restore storage connection) or 'ດຶງຂໍ້ມູນຈາກບ່ອນເກັບຂໍ້ມູນຄືນ' (duung kha muun jaak bon ngeup kha muun kuun - retrieve data from storage)."
         }
       ],
       "approved_at": null
@@ -164,7 +147,13 @@
     "pl": {
       "ai_translated": false,
       "ai_model": null,
-      "ai_spell_check_issues": [],
+      "ai_spell_check_issues": [
+        {
+          "type": "incorrect_translation",
+          "description": "While \"Podłącz pamięć ponownie\" is understandable, a more accurate and natural translation of \"Reconnect storage\" would be something like \"Połącz pamięć ponownie\" or \"Przywróć połączenie pamięci\". \"Podłącz\" implies connecting something that wasn't connected before, while 'Reconnect' suggests re-establishing a prior connection.",
+          "suggestion": "Połącz pamięć ponownie"
+        }
+      ],
       "approved_at": null
     },
     "pt": {
@@ -184,9 +173,9 @@
       "ai_model": null,
       "ai_spell_check_issues": [
         {
-          "type": "spelling",
-          "description": "The Romanian translation uses 'spaţiu de stocare' which while technically correct, is a more verbose and less common way of saying 'storage' in this context. A more natural translation would use a single word.",
-          "suggestion": "Consider using 'stocare' as a more concise and idiomatic translation."
+          "type": "incorrect_translation",
+          "description": "While 'Reconectați spațiu de stocare' is technically correct, a more natural and idiomatic Romanian translation of 'Reconnect storage' would be 'Restabilirea stocării' or 'Reconectarea stocării'. 'Reconectați spațiu de stocare' sounds slightly clunky.",
+          "suggestion": "Restabilirea stocării"
         }
       ],
       "approved_at": null
@@ -203,8 +192,8 @@
       "ai_spell_check_issues": [
         {
           "type": "incorrect_translation",
-          "description": "The translation \"ආචයනය යළි සබඳින්න\" doesn't accurately convey the meaning of \"Reconnect storage.\" \"ආචයනය\" (aachayana) means 'invocation' or 'calling upon,' which is not related to storage reconnection. \"යළි සබඳින්න\" (yali sabandinna) means 'reconnect', but the initial part is incorrect.",
-          "suggestion": "A more accurate translation would focus on the concept of restoring or re-establishing storage access. Possible suggestions include: \" nhớ ගබඩා නැවත සම්බන්ධ කරන්න\" (gamdada naewatha sambandakaruwath), \"ගබඩා නැවත ක්‍රියාත්මක කරන්න\" (gamdada naewatha kriyathamakaruwath - activate storage again), or something similar focusing on the functionality."
+          "description": "The Sinhala translation 'ආචයනය යළි සබඳින්න' is not an accurate translation of 'Reconnect storage'. 'ආචයනය' (aachayana) typically means 'invocation' or 'calling upon'. 'යළි සබඳින්න' (yali sabandinna) means 'reconnect'. The entire phrase doesn't convey the meaning of reconnecting storage.",
+          "suggestion": "A more accurate translation would be something like 'ගබඩුව යළි සම්බන්ධ කරන්න' (gabaduwa yali samapandakanna) which translates to 'Reconnect the storage'."
         }
       ],
       "approved_at": null
@@ -227,8 +216,8 @@
       "ai_spell_check_issues": [
         {
           "type": "incorrect_translation",
-          "description": "While \"Поново повежи складиште\" is grammatically correct, a more natural and idiomatic Serbian (Cyrillic) translation for \"Reconnect storage\" would be \"Поново повежи складиште\" or \"Успостави везу са складиштем\". The current translation sounds slightly awkward.",
-          "suggestion": "Успостави везу са складиштем"
+          "description": "The translation \"Поново повежи складиште\" while understandable, doesn't perfectly capture the nuance of \"Reconnect storage.\" \"Поново повежи\" translates to 'Connect again' or 'Reconnect,' which is accurate, but 'складиште' (warehouse/storage) could be more accurately rendered as 'место за складиште' (storage space) depending on context or just shortened to 'складиште' if it's already established what is being referred to.",
+          "suggestion": "Consider \"Поново повежи место за складиште\" or \"Поново повежи складиште\" (depending on the established context). If the meaning of 'storage' is clear from prior content, 'Поново повежи складиште' is suitable."
         }
       ],
       "approved_at": null
