import React from "react";
import { withRouter } from "react-router";
import { inject, observer } from "mobx-react";

import { withTranslation } from "react-i18next";

import { isArrayEqual } from "@docspace/components/utils/array";

import { isMobileOnly } from "react-device-detect";

import { isMobile } from "@docspace/components/utils/device";
import withLoading from "SRC_DIR/HOCs/withLoading";

import {
  //getKeyByLink,
  settingsTree,
  getSelectedLinkByKey,
  //selectKeyOfTreeElement,
  getCurrentSettingsCategory,
} from "../../../utils";

import CatalogItem from "@docspace/components/catalog-item";
import LoaderArticleBody from "./loaderArticleBody";

const getTreeItems = (data, path, t) => {
  const maptKeys = (tKey) => {
    switch (tKey) {
      case "AccessRights":
        return t("AccessRights");
      case "ManagementCategoryCommon":
        return t("ManagementCategoryCommon");
      case "Customization":
        return t("Customization");
      case "StudioTimeLanguageSettings":
        return t("StudioTimeLanguageSettings");
      case "CustomTitles":
        return t("CustomTitles");
      case "TeamTemplate":
        return t("TeamTemplate");
      case "ManagementCategorySecurity":
        return t("ManagementCategorySecurity");
      case "PortalAccess":
        return t("PortalAccess");
      case "TwoFactorAuth":
        return t("TwoFactorAuth");
      case "ManagementCategoryIntegration":
        return t("ManagementCategoryIntegration");
      case "ThirdPartyAuthorization":
        return t("ThirdPartyAuthorization");
      case "Migration":
        return t("Migration");
      case "Backup":
        return t("Backup");
      case "Payments":
        return t("Payments");
      case "SingleSignOn":
        return t("SingleSignOn");
      default:
        throw new Error("Unexpected translation key");
    }
  };
  return data.map((item) => {
    if (item.children && item.children.length && !item.isCategory) {
      return (
        <TreeNode
          title={
            <Text className="inherit-title-link header">
              {maptKeys(item.tKey)}
            </Text>
          }
          key={item.key}
          icon={item.icon && <ReactSVG className="tree_icon" src={item.icon} />}
          disableSwitch={true}
        >
          {getTreeItems(item.children, path, t)}
        </TreeNode>
      );
    }
    const link = path + getSelectedLinkByKey(item.key, settingsTree);
    return (
      <TreeNode
        key={item.key}
        title={
          <Link className="inherit-title-link" href={link}>
            {maptKeys(item.tKey)}
          </Link>
        }
        icon={item.icon && <ReactSVG src={item.icon} className="tree_icon" />}
        disableSwitch={true}
      />
    );
  });
};

class ArticleBodyContent extends React.Component {
  constructor(props) {
    super(props);

    const fullSettingsUrl = props.match.url;
    const locationPathname = props.location.pathname;

    const fullSettingsUrlLength = fullSettingsUrl.length;
    const resultPath = locationPathname.slice(fullSettingsUrlLength + 1);
    const arrayOfParams = resultPath.split("/");

    let link = "";
    const selectedItem = arrayOfParams[arrayOfParams.length - 1];
    if (
      selectedItem === "owner" ||
      selectedItem === "admins" ||
      selectedItem === "modules"
    ) {
      link = `/${resultPath}`;
    } else if (selectedItem === "accessrights") {
      link = `/${resultPath}/owner`;
    }
    const CurrentSettingsCategoryKey = getCurrentSettingsCategory(
      arrayOfParams,
      settingsTree
    );

    if (link === "") {
      link = getSelectedLinkByKey(CurrentSettingsCategoryKey, settingsTree);
    }

    this.state = {
      selectedKeys: [CurrentSettingsCategoryKey],
    };
  }

  componentDidUpdate(prevProps, prevState) {
    const { isLoaded, tReady, setIsLoadedArticleBody } = this.props;

    const isLoadedSetting = isLoaded && tReady;

    if (isLoadedSetting) setIsLoadedArticleBody(isLoadedSetting);

    if (!isArrayEqual(prevState.selectedKeys, this.state.selectedKeys)) {
      const { selectedKeys } = this.state;

      const { match, history } = this.props;
      const settingsPath = getSelectedLinkByKey(selectedKeys[0], settingsTree);
      const newPath = match.path + settingsPath;
      history.push(newPath);
    }
  }

  onSelect = (value) => {
    const { selectedKeys } = this.state;

    const { toggleArticleOpen } = this.props;

    if (isArrayEqual([value], selectedKeys)) {
      return;
    }

    this.setState({ selectedKeys: [value + "-0"] });

    if (isMobileOnly || isMobile()) {
      toggleArticleOpen();
    }
  };

  mapKeys = (tKey) => {
    const { t } = this.props;
    switch (tKey) {
      case "AccessRights":
        return t("Common:AccessRights");
      case "Common:Common":
        return t("Common:Common");
      case "Customization":
        return t("Customization");
      case "StudioTimeLanguageSettings":
        return t("StudioTimeLanguageSettings");
      case "CustomTitlesWelcome":
        return t("CustomTitlesWelcome");
      case "TeamTemplate":
        return t("TeamTemplate");
      case "ManagementCategorySecurity":
        return t("ManagementCategorySecurity");
      case "PortalAccess":
        return t("PortalAccess");
      case "TwoFactorAuth":
        return t("TwoFactorAuth");
      case "ManagementCategoryIntegration":
        return t("ManagementCategoryIntegration");
      case "ThirdPartyAuthorization":
        return t("ThirdPartyAuthorization");
      case "Migration":
        return t("Migration");
      case "Backup":
        return t("Backup");
      case "Payments":
        return t("Payments");
      case "ManagementCategoryDataManagement":
        return t("ManagementCategoryDataManagement");
      case "RestoreBackup":
        return t("RestoreBackup");
      default:
        throw new Error("Unexpected translation key");
    }
  };

  catalogItems = () => {
    const { selectedKeys } = this.state;
<<<<<<< HEAD
    const { showText, isNotPaid } = this.props;
=======
    const { showText, t } = this.props;
>>>>>>> 16722854

    const items = [];
    let resultTree = [...settingsTree];

    if (isNotPaid) {
      resultTree = [...settingsTree].filter((e) => {
        return e.tKey === "Backup" || e.tKey === "Payments";
      });
    }
    resultTree.map((item) => {
      items.push(
        <CatalogItem
          key={item.key}
          id={item.key}
          icon={item.icon}
          showText={showText}
          text={this.mapKeys(item.tKey)}
          value={item.link}
          isActive={item.key + "-0" === selectedKeys[0]}
          onClick={() => this.onSelect(item.key)}
        />
      );
    });

    const settingsHeader = (
      <CatalogItem
        key={"settings-header"}
        isHeader={true}
        isFirstHeader={true}
        showText={showText}
        text={`${t("Common:Settings")}`}
      />
    );

    items.unshift(settingsHeader);

    return items;
  };

  render() {
    const items = this.catalogItems();
    const { isLoadedPage, location, tReady } = this.props;

    const commonSettings =
      location.pathname.includes("common/customization") ||
      location.pathname === "/portal-settings";

    const showLoader = commonSettings ? !isLoadedPage : !tReady;

    return showLoader ? <LoaderArticleBody /> : <>{items}</>;
  }
}

export default inject(({ auth, common }) => {
  const { isLoaded, setIsLoadedArticleBody } = common;
  const { isNotPaid } = auth;

  return {
    showText: auth.settingsStore.showText,
    toggleArticleOpen: auth.settingsStore.toggleArticleOpen,
    isLoaded,
    setIsLoadedArticleBody,
    isNotPaid,
  };
})(
  withLoading(
    withRouter(
      withTranslation(["Settings", "Common"])(observer(ArticleBodyContent))
    )
  )
);<|MERGE_RESOLUTION|>--- conflicted
+++ resolved
@@ -203,11 +203,7 @@
 
   catalogItems = () => {
     const { selectedKeys } = this.state;
-<<<<<<< HEAD
-    const { showText, isNotPaid } = this.props;
-=======
-    const { showText, t } = this.props;
->>>>>>> 16722854
+    const { showText, isNotPaid, t } = this.props;
 
     const items = [];
     let resultTree = [...settingsTree];
