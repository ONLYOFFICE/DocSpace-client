import { getNewFiles } from "@docspace/common/api/files";
import { ShareAccessRights } from "@docspace/common/constants";
import { makeAutoObservable, runInAction } from "mobx";
import { Events } from "@docspace/common/constants";

class DialogsStore {
  authStore;
  treeFoldersStore;
  filesStore;
  selectedFolderStore;
  versionHistoryStore;

  sharingPanelVisible = false;
  roomSharingPanelVisible = false;
  ownerPanelVisible = false;
  moveToPanelVisible = false;
  restorePanelVisible = false;
  copyPanelVisible = false;
  deleteThirdPartyDialogVisible = false;
  connectDialogVisible = false;
  thirdPartyMoveDialogVisible = false;
  deleteDialogVisible = false;
  downloadDialogVisible = false;
  emptyTrashDialogVisible = false;
  newFilesPanelVisible = false;
  conflictResolveDialogVisible = false;
  convertDialogVisible = false;
  selectFileDialogVisible = false;
  convertPasswordDialogVisible = false;
  inviteUsersWarningDialogVisible = false;
  unsavedChangesDialogVisible = false;
  moveToPublicRoomVisible = false;
  moveToPublicRoomData = null;
<<<<<<< HEAD
  cancelUploadDialogVisible = false;

=======
  backupToPublicRoomVisible = false;
  backupToPublicRoomData = null;
>>>>>>> b1a60a35
  isFolderActions = false;
  roomCreation = false;
  culture = {
    key: "",
    label: "",
  };
  invitePanelOptions = {
    visible: false,
    hideSelector: false,
    defaultAccess: ShareAccessRights.FullAccess,
  };
  restoreAllPanelVisible = false;
  archiveDialogVisible = false;
  restoreRoomDialogVisible = false;
  eventDialogVisible = false;
  deleteLinkDialogVisible = false;

  removeItem = null;
  connectItem = null;
  formItem = null;
  destFolderId = null;
  newFilesIds = null;
  newFiles = null;
  conflictResolveDialogData = null;
  conflictResolveDialogItems = null;
  removeMediaItem = null;
  unsubscribe = null;
  isRoomDelete = false;
  convertItem = null;
  formCreationInfo = null;
  saveThirdpartyResponse = null;
  inviteItems = [];
  restoreAllArchive = false;
  isConnectDialogReconnect = false;
  saveAfterReconnectOAuth = false;
  createRoomDialogVisible = false;
  createRoomConfirmDialogVisible = false;
  changeUserTypeDialogVisible = false;
  editLinkPanelIsVisible = false;
  embeddingPanelIsVisible = false;
  submitToGalleryDialogVisible = false;
  linkParams = null;
  leaveRoomDialogVisible = false;
  changeRoomOwnerIsVisible = false;
  changeRoomOwnerData = null;

  constructor(authStore, treeFoldersStore, filesStore, selectedFolderStore, versionHistoryStore) {
    makeAutoObservable(this);

    this.treeFoldersStore = treeFoldersStore;
    this.filesStore = filesStore;
    this.selectedFolderStore = selectedFolderStore;
    this.authStore = authStore;
    this.versionHistoryStore = versionHistoryStore;
  }
  setInviteLanguage = (culture) => {
    this.culture = culture;
  };
  setIsRoomDelete = (isRoomDelete) => {
    this.isRoomDelete = isRoomDelete;
  };

  setRestoreAllArchive = (restoreAllArchive) => {
    this.restoreAllArchive = restoreAllArchive;
  };

  setArchiveDialogVisible = (visible) => {
    this.archiveDialogVisible = visible;
  };

  setRestoreRoomDialogVisible = (visible) => {
    this.restoreRoomDialogVisible = visible;
  };

  setSharingPanelVisible = (sharingPanelVisible) => {
    this.sharingPanelVisible = sharingPanelVisible;
  };

  setRoomSharingPanelVisible = (roomSharingPanelVisible) => {
    this.roomSharingPanelVisible = roomSharingPanelVisible;
  };

  setIsFolderActions = (isFolderActions) => {
    this.isFolderActions = isFolderActions;
  };

  setChangeOwnerPanelVisible = (ownerPanelVisible) => {
    this.ownerPanelVisible = ownerPanelVisible;
  };

  setMoveToPanelVisible = (visible) => {
    if (
      visible &&
      !this.filesStore.hasSelection &&
      !this.filesStore.hasBufferSelection &&
      !this.authStore.infoPanelStore.selection
    )
      return;

    this.moveToPanelVisible = visible;
  };

  setRestorePanelVisible = (visible) => {
    !visible && this.deselectActiveFiles();

    if (visible && !this.filesStore.hasSelection && !this.filesStore.hasBufferSelection) return;

    this.restorePanelVisible = visible;
  };

  setRestoreAllPanelVisible = (visible) => {
    this.restoreAllPanelVisible = visible;
  };

  setCopyPanelVisible = (visible) => {
<<<<<<< HEAD
    !visible && this.deselectActiveFiles();

    if (visible && !this.filesStore.hasSelection && !this.filesStore.hasBufferSelection) {
=======
    if (
      visible &&
      !this.filesStore.hasSelection &&
      !this.filesStore.hasBufferSelection &&
      !this.authStore.infoPanelStore.selection
    ) {
>>>>>>> b1a60a35
      console.log("No files selected");
      return;
    }

    this.copyPanelVisible = visible;
  };

  setRoomCreation = (roomCreation) => {
    this.roomCreation = roomCreation;
  };

  setSaveThirdpartyResponse = (saveThirdpartyResponse) => {
    this.saveThirdpartyResponse = saveThirdpartyResponse;
  };

  setConnectDialogVisible = (connectDialogVisible) => {
    if (!connectDialogVisible) this.setConnectItem(null);
    this.connectDialogVisible = connectDialogVisible;
    if (!this.connectDialogVisible) this.setRoomCreation(false);
  };

  setRemoveItem = (removeItem) => {
    this.removeItem = removeItem;
  };

  setDeleteThirdPartyDialogVisible = (deleteThirdPartyDialogVisible) => {
    this.deleteThirdPartyDialogVisible = deleteThirdPartyDialogVisible;
  };

  setDeleteDialogVisible = (deleteDialogVisible) => {
    this.deleteDialogVisible = deleteDialogVisible;
  };

  setEventDialogVisible = (eventDialogVisible) => {
    this.eventDialogVisible = eventDialogVisible;
  };

  setDownloadDialogVisible = (downloadDialogVisible) => {
    this.downloadDialogVisible = downloadDialogVisible;
  };

  setEmptyTrashDialogVisible = (emptyTrashDialogVisible) => {
    this.emptyTrashDialogVisible = emptyTrashDialogVisible;
  };

  setConnectItem = (connectItem) => {
    this.connectItem = connectItem;
  };

  setIsConnectDialogReconnect = (isConnectDialogReconnect) => {
    this.isConnectDialogReconnect = isConnectDialogReconnect;
  };

  setSaveAfterReconnectOAuth = (saveAfterReconnectOAuth) => {
    this.saveAfterReconnectOAuth = saveAfterReconnectOAuth;
  };

  setDestFolderId = (destFolderId) => {
    this.destFolderId = destFolderId;
  };

  setNewFilesPanelVisible = async (visible, newId, item) => {
    const { pathParts } = this.selectedFolderStore;

    const id = visible && !newId ? item.id : newId;
    const newIds = newId
      ? [newId]
      : pathParts
      ? pathParts.map((p) => p.id)
      : [];
    item &&
      pathParts.push({
        id: item.id,
        title: item.title,
        roomType: item.roomType,
      });

    let newFilesPanelVisible = visible;

    if (visible) {
      const files = await getNewFiles(id);
      if (files && files.length) {
        this.setNewFiles(files);
        this.setNewFilesIds(newIds);
      } else {
        newFilesPanelVisible = false;
        //   const {
        //     getRootFolder,
        //     updateRootBadge,
        //     treeFolders,
        //   } = this.treeFoldersStore;
        //   const { updateFolderBadge, updateFoldersBadge } = this.filesStore;

        //   if (item) {
        //     const { rootFolderType, id } = item;
        //     const rootFolder = getRootFolder(rootFolderType);
        //     updateRootBadge(rootFolder.id, item.new);
        //     updateFolderBadge(id, item.new);
        //   } else {
        //     const rootFolder = treeFolders.find((x) => x.id === +newIds[0]);
        //     updateRootBadge(rootFolder.id, rootFolder.new);
        //     if (this.selectedFolderStore.id === rootFolder.id)
        //       updateFoldersBadge();
        //   }
      }
    } else {
      this.setNewFilesIds(null);
    }

    this.newFilesPanelVisible = newFilesPanelVisible;
  };

  setNewFilesIds = (newFilesIds) => {
    this.newFilesIds = newFilesIds;
  };

  setNewFiles = (files) => {
    this.newFiles = files;
  };

  setConflictResolveDialogVisible = (conflictResolveDialogVisible) => {
    this.conflictResolveDialogVisible = conflictResolveDialogVisible;
  };

  setConflictResolveDialogData = (data) => {
    this.conflictResolveDialogData = data;
  };

  setConflictResolveDialogItems = (items) => {
    this.conflictResolveDialogItems = items;
  };

  setRemoveMediaItem = (removeMediaItem) => {
    this.removeMediaItem = removeMediaItem;
  };

  setUnsubscribe = (unsubscribe) => {
    this.unsubscribe = unsubscribe;
  };

  setConvertDialogVisible = (visible) => {
    this.convertDialogVisible = visible;
  };

  setConvertPasswordDialogVisible = (visible) => {
    this.convertPasswordDialogVisible = visible;
  };

  setFormCreationInfo = (item) => {
    this.formCreationInfo = item;
  };

  setConvertItem = (item) => {
    this.convertItem = item;
  };

  setSelectFileDialogVisible = (visible) => {
    this.selectFileDialogVisible = visible;
  };

  createMasterForm = async (fileInfo) => {
    let newTitle = fileInfo.title;
    newTitle = newTitle.substring(0, newTitle.lastIndexOf("."));

    const event = new Event(Events.CREATE);

    const payload = {
      extension: "docxf",
      id: -1,
      title: `${newTitle}.docxf`,
      templateId: fileInfo.id,
    };

    event.payload = payload;

    window.dispatchEvent(event);
  };

  setInvitePanelOptions = (invitePanelOptions) => {
    this.invitePanelOptions = invitePanelOptions;
  };

  setInviteItems = (inviteItems) => {
    this.inviteItems = inviteItems;
  };

  changeInviteItem = async (item) =>
    runInAction(() => {
      const index = this.inviteItems.findIndex((iItem) => iItem.id === item.id);

      this.inviteItems[index] = { ...this.inviteItems[index], ...item };
    });

  setInviteUsersWarningDialogVisible = (inviteUsersWarningDialogVisible) => {
    this.inviteUsersWarningDialogVisible = inviteUsersWarningDialogVisible;
  };

  setCreateRoomDialogVisible = (createRoomDialogVisible) => {
    this.createRoomDialogVisible = createRoomDialogVisible;
  };

  setCreateRoomConfirmDialogVisible = (createRoomConfirmDialogVisible) => {
    this.createRoomConfirmDialogVisible = createRoomConfirmDialogVisible;
  };

  setChangeUserTypeDialogVisible = (changeUserTypeDialogVisible) => {
    this.changeUserTypeDialogVisible = changeUserTypeDialogVisible;
  };

  setSubmitToGalleryDialogVisible = (submitToGalleryDialogVisible) => {
    this.submitToGalleryDialogVisible = submitToGalleryDialogVisible;
  };

  setFormItem = (formItem) => {
    if (formItem && !formItem.exst) {
      const splitted = formItem.title.split(".");
      formItem.title = splitted.slice(0, -1).join(".");
      formItem.exst = splitted.length !== 1 ? `.${splitted.at(-1)}` : null;
    }
    this.formItem = formItem;
  };

  setLinkParams = (linkParams) => {
    this.linkParams = linkParams;
  };

  setUnsavedChangesDialog = (unsavedChangesDialogVisible) => {
    this.unsavedChangesDialogVisible = unsavedChangesDialogVisible;
  };

  setEditLinkPanelIsVisible = (editLinkPanelIsVisible) => {
    this.editLinkPanelIsVisible = editLinkPanelIsVisible;
  };

  setLeaveRoomDialogVisible = (visible) => {
    this.leaveRoomDialogVisible = visible;
  };

  setChangeRoomOwnerIsVisible = (visible, showBackButton = false, setRoomParams) => {
    this.changeRoomOwnerIsVisible = visible;

    this.changeRoomOwnerData = {
      showBackButton,
      setRoomParams,
    };
  };

  setDeleteLinkDialogVisible = (visible) => {
    this.deleteLinkDialogVisible = visible;
  };

  setEmbeddingPanelIsVisible = (embeddingPanelIsVisible) => {
    this.embeddingPanelIsVisible = embeddingPanelIsVisible;
  };

  setMoveToPublicRoomVisible = (visible, data = null) => {
    this.moveToPublicRoomVisible = visible;
    this.moveToPublicRoomData = data;
  };
  setBackupToPublicRoomVisible = (visible, data = null) => {
    this.backupToPublicRoomVisible = visible;
    this.backupToPublicRoomData = data;
  };
  deselectActiveFiles = () => {
    this.filesStore.setSelected("none");
  };

  setCancelUploadDialogVisible = (visible) => {
    this.cancelUploadDialogVisible = visible;
  };
}

export default DialogsStore;<|MERGE_RESOLUTION|>--- conflicted
+++ resolved
@@ -31,13 +31,10 @@
   unsavedChangesDialogVisible = false;
   moveToPublicRoomVisible = false;
   moveToPublicRoomData = null;
-<<<<<<< HEAD
   cancelUploadDialogVisible = false;
 
-=======
   backupToPublicRoomVisible = false;
   backupToPublicRoomData = null;
->>>>>>> b1a60a35
   isFolderActions = false;
   roomCreation = false;
   culture = {
@@ -153,18 +150,12 @@
   };
 
   setCopyPanelVisible = (visible) => {
-<<<<<<< HEAD
-    !visible && this.deselectActiveFiles();
-
-    if (visible && !this.filesStore.hasSelection && !this.filesStore.hasBufferSelection) {
-=======
     if (
       visible &&
       !this.filesStore.hasSelection &&
       !this.filesStore.hasBufferSelection &&
       !this.authStore.infoPanelStore.selection
     ) {
->>>>>>> b1a60a35
       console.log("No files selected");
       return;
     }
