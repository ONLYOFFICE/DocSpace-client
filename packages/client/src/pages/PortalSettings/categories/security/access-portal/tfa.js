--- conflicted
+++ resolved
@@ -23,19 +23,8 @@
 `;
 
 const TwoFactorAuth = (props) => {
-<<<<<<< HEAD
-  const { t, initSettings, isInit, setIsInit, helpLink } = props;
-=======
-  const {
-    t,
-    history,
-    initSettings,
-    isInit,
-    setIsInit,
-    helpLink,
-    currentColorScheme,
-  } = props;
->>>>>>> d4833bac
+  const { t, initSettings, isInit, setIsInit, helpLink, currentColorScheme } =
+    props;
   const [type, setType] = useState("none");
 
   const [smsDisabled, setSmsDisabled] = useState(false);
@@ -104,7 +93,7 @@
   };
 
   const onSaveClick = async () => {
-    const { t, setTfaSettings, getTfaConfirmLink, history } = props;
+    const { t, setTfaSettings, getTfaConfirmLink } = props;
 
     setIsSaving(true);
 
