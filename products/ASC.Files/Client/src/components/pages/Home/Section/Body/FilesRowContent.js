--- conflicted
+++ resolved
@@ -1,11 +1,7 @@
 import React from "react";
 import { connect } from "react-redux";
 import { withRouter } from "react-router";
-<<<<<<< HEAD
-import { withTranslation, Trans } from "react-i18next";
-=======
 import { Trans, withTranslation } from "react-i18next";
->>>>>>> f42fc72c
 import styled from "styled-components";
 import {
   RowContent,
@@ -165,11 +161,7 @@
   };
 
   createItem = (e) => {
-<<<<<<< HEAD
     const { createFile, item, setIsLoading, openDocEditor, isPrivacy, replaceFileStream, i18n, t } = this.props;
-=======
-    const { createFile, item, setIsLoading, openDocEditor, i18n } = this.props;
->>>>>>> f42fc72c
     const { itemTitle } = this.state;
 
     setIsLoading(true);
@@ -214,10 +206,6 @@
               });
             }
             return openDocEditor(file.id, tab, file.webUrl);
-          })
-          .then(() => this.completeAction(itemId))
-          .catch((err) => {
-            toastr.error(err);
           })
           .finally(() => {
             const exst = item.fileExst;
