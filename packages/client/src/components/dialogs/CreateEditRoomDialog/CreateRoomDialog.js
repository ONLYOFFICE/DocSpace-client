--- conflicted
+++ resolved
@@ -221,11 +221,8 @@
         ) : (
           <SetRoomParams
             t={t}
-<<<<<<< HEAD
             isTemplateSelected={isTemplateSelected}
-=======
             disabledChangeRoomType={Boolean(startRoomParams)}
->>>>>>> 746c7b34
             setIsOauthWindowOpen={setIsOauthWindowOpen}
             tagHandler={tagHandler}
             roomParams={roomParams}
