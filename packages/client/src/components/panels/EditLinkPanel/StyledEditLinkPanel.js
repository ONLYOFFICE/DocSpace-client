// (c) Copyright Ascensio System SIA 2009-2024
//
// This program is a free software product.
// You can redistribute it and/or modify it under the terms
// of the GNU Affero General Public License (AGPL) version 3 as published by the Free Software
// Foundation. In accordance with Section 7(a) of the GNU AGPL its Section 15 shall be amended
// to the effect that Ascensio System SIA expressly excludes the warranty of non-infringement of
// any third-party rights.
//
// This program is distributed WITHOUT ANY WARRANTY, without even the implied warranty
// of MERCHANTABILITY or FITNESS FOR A PARTICULAR  PURPOSE. For details, see
// the GNU AGPL at: http://www.gnu.org/licenses/agpl-3.0.html
//
// You can contact Ascensio System SIA at Lubanas st. 125a-25, Riga, Latvia, EU, LV-1021.
//
// The  interactive user interfaces in modified source and object code versions of the Program must
// display Appropriate Legal Notices, as required under Section 5 of the GNU AGPL version 3.
//
// Pursuant to Section 7(b) of the License you must retain the original Product logo when
// distributing the program. Pursuant to Section 7(e) we decline to grant you any rights under
// trademark law for use of our trademarks.
//
// All the Product's GUI elements, including illustrations and icon sets, as well as technical writing
// content are licensed under the terms of the Creative Commons Attribution-ShareAlike 4.0
// International. See the License terms at http://creativecommons.org/licenses/by-sa/4.0/legalcode

import styled, { css } from "styled-components";
import { Box } from "@docspace/shared/components/box";
import { Scrollbar } from "@docspace/shared/components/scrollbar";
import { ModalDialog } from "@docspace/shared/components/modal-dialog";

const StyledEditLinkPanel = styled(ModalDialog)`
  .edit-link-panel {
    .scroll-body {
      padding-inline-end: 0 !important;
    }
  }

  .modal-body {
    padding: 0;
  }

  .field-label-icon {
    display: none;
  }

  .edit-link_body {
    padding: 4px 0px 0px;

    .edit-link_link-block {
      padding: 16px 16px 20px;

      .edit-link-text {
        display: inline-flex;
        margin-bottom: 8px;
      }

      .edit-link_required-icon {
        display: inline-flex;
<<<<<<< HEAD
        color: ${(props) => props.theme.editLink.requiredColor};

        ${(props) =>
          props.theme.interfaceDirection === "rtl"
            ? css`
                margin-right: 2px;
              `
            : css`
                margin-left: 2px;
              `};
=======
        margin-inline-start: 2px;
>>>>>>> c89d0a63
      }

      .edit-link_link-input {
        margin-bottom: 8px;
        margin-top: 16px;
      }
    }

    .edit-link-toggle-block {
      padding: 0 16px 20px;
      border-top: ${(props) => props.theme.filesPanels.sharing.borderBottom};

      .edit-link-toggle-header {
        display: flex;
        padding-top: 20px;
        padding-bottom: 8px;
        gap: 8px;

        .edit-link-toggle {
          margin-inline: auto 28px;
        }
      }
      .edit-link_password-block {
        margin-top: 8px;
      }

      .password-field-wrapper {
        width: 100%;
      }
    }

    .edit-link-toggle-description {
      color: ${({ theme }) => theme.editLink.text.color};
    }

    .edit-link-toggle-description_expired {
      color: ${({ theme }) => theme.editLink.text.errorColor};
    }

    .edit-link_password-block {
      width: 100%;
      display: flex;

      .edit-link_password-input {
        width: 100%;
      }

      .edit-link_generate-icon {
        margin-block: 16px 0;
        margin-inline: 8px 0;
      }
    }
  }

  .edit-link_password-links {
    display: flex;
    gap: 12px;
    margin-top: -8px;
  }

  .edit-link_header {
    padding: 0 16px;
    border-bottom: ${(props) => props.theme.filesPanels.sharing.borderBottom};

    .edit-link_heading {
      font-weight: 700;
      font-size: 18px;
    }
  }

  .public-room_date-picker {
    padding-top: 8px;
    ${({ isExpired }) =>
      isExpired &&
      css`
        color: ${({ theme }) => theme.datePicker.errorColor};
      `};
  }
`;

const StyledScrollbar = styled(Scrollbar)`
  position: relative;
  padding: 16px 0;
  height: calc(100% - 150px) !important;
`;

const StyledButtons = styled(Box)`
  padding: 16px;
  display: flex;
  align-items: center;
  gap: 10px;

  position: absolute;
  bottom: 0px;
  width: 100%;
  background: ${(props) => props.theme.filesPanels.sharing.backgroundButtons};
  border-top: ${(props) => props.theme.filesPanels.sharing.borderTop};
`;

export { StyledEditLinkPanel, StyledScrollbar, StyledButtons };<|MERGE_RESOLUTION|>--- conflicted
+++ resolved
@@ -57,20 +57,8 @@
 
       .edit-link_required-icon {
         display: inline-flex;
-<<<<<<< HEAD
         color: ${(props) => props.theme.editLink.requiredColor};
-
-        ${(props) =>
-          props.theme.interfaceDirection === "rtl"
-            ? css`
-                margin-right: 2px;
-              `
-            : css`
-                margin-left: 2px;
-              `};
-=======
         margin-inline-start: 2px;
->>>>>>> c89d0a63
       }
 
       .edit-link_link-input {
