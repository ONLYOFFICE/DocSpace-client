import React, { useState } from "react";
import styled from "styled-components";

import { withTranslation } from "react-i18next";
import ModalDialog from "@appserver/components/modal-dialog";
import Text from "@appserver/components/text";
import Button from "@appserver/components/button";
import { inject, observer } from "mobx-react";
import toastr from "@appserver/components/toast/toastr";
import { connectedCloudsTypeTitleTranslation } from "../../../helpers/utils";
import RadioButtonGroup from "@appserver/components/radio-button-group";

const StyledOperationDialog = styled(ModalDialog)`
<<<<<<< HEAD
  .operation-button {
    margin-right: 8px;
  }

  .select-action-wrapper {
    margin-top: 16px;

    .select-action {
      margin-bottom: 12px;
    }

    .conflict-resolve-radio-button {
      label {
        display: flex;
        align-items: center;
        &:not(:last-child) {
          margin-bottom: 12px;
        }
      }

      svg {
        overflow: visible;
        margin-right: 8px;
        margin-top: 3px;
      }

      .radio-option-title {
        font-weight: 600;
        font-size: 14px;
      }
    }
=======
  .modal-dialog-aside-footer {
    display: flex;
    width: 90%;
>>>>>>> 671addab
  }
  .third-party-move-radio-button {
    margin-top: 12px;
    label:not(:last-child) {
      margin-bottom: 12px;
    }
  }
  .modal-dialog-modal-footer {
    border-top: ${(props) => props.theme.button.border.baseDisabled};
    margin-left: -12px;
    margin-right: -12px;
    padding-left: 12px;
    padding-right: 12px;
    padding-top: 12px;
    .operation-button {
      margin-right: 8px;
    }
  }
  .modal-dialog-aside-footer {
    border-top: ${(props) => props.theme.button.border.baseDisabled};
    margin-left: -16px;
    margin-right: -16px;
    padding-left: 16px;
    padding-right: 16px;
    padding-top: 16px;

    display: grid;
    grid-template-columns: 1fr 1fr;
    grid-gap: 10px;
    width: 100%;
  }
  .third-party-move-dialog-text {
    margin-top: 16px;
  }
`;

const PureThirdPartyMoveContainer = ({
  t,
  tReady,
  visible,
  provider,
  selection,
  destFolderId,
  setDestFolderId,
  checkFileConflicts,
  setConflictDialogData,
  setThirdPartyMoveDialogVisible,
  setBufferSelection,
  itemOperationToFolder,
  setMoveToPanelVisible,
  conflictResolveDialogVisible,
}) => {
  const zIndex = 310;
  const deleteAfter = false; // TODO: get from settings

  const [isLoading, setIsLoading] = useState(false);
  const [actionType, setActionType] = useState("move");

  const onClosePanels = () => {
    setDestFolderId(false);
    setThirdPartyMoveDialogVisible(false);
    setMoveToPanelVisible(false);
    setBufferSelection(null);
  };
  const onClose = () => setThirdPartyMoveDialogVisible(false);

  const startOperation = () => {
    const isCopy = actionType === "copy";

<<<<<<< HEAD
  const providerTitle = connectedCloudsTypeTitleTranslation(provider, t);

  const [resolveType, setResolveType] = useState("move");
  const onSelectResolveType = (e) => setResolveType(e.target.value);

  const radioOptions = [
    {
      label: (
        <Text className="radio-option-title">{t("Translations:Move")}</Text>
      ),
      value: "move",
    },
    {
      label: (
        <Text className="radio-option-title">{t("Translations:Copy")}</Text>
      ),
      value: "copy",
    },
  ];

  const startOperation = (e) => {
    const isCopy = resolveType === "copy";
=======
>>>>>>> 671addab
    const folderIds = [];
    const fileIds = [];

    console.log(isCopy);

    for (let item of selection) {
      if (item.fileExst) {
        fileIds.push(item.id);
      } else {
        folderIds.push(item.id);
      }
    }

    const data = {
      destFolderId,
      folderIds,
      fileIds,
      deleteAfter,
      isCopy,
      translations: {
        copy: t("Common:CopyOperation"),
        move: t("Translations:MoveToOperation"),
      },
    };

    setIsLoading(true);
    checkFileConflicts(destFolderId, folderIds, fileIds)
      .then(async (conflicts) => {
        if (conflicts.length) {
          setConflictDialogData(conflicts, data);
          setIsLoading(false);
        } else {
          setIsLoading(false);
          onClosePanels();
          await itemOperationToFolder(data);
        }
      })
      .catch((err) => toastr.error(err))
      .finally(() => {
        setIsLoading(false);
      });
  };

<<<<<<< HEAD
=======
  const providerTitle = connectedCloudsTypeTitleTranslation(provider, t);

  const onSelectActionType = (e) => setActionType(e.target.value);

  const radioOptions = [
    {
      label: (
        <div>
          <Text fontWeight={600} fontSize={"14px"}>
            {t("Translations:Move")}
          </Text>
        </div>
      ),
      value: "move",
    },
    {
      label: (
        <div>
          <Text fontWeight={600} fontSize={"14px"}>
            {t("Translations:Copy")}
          </Text>
        </div>
      ),

      value: "copy",
    },
  ];
>>>>>>> 671addab
  return (
    <StyledOperationDialog
      isLoading={!tReady}
      visible={conflictResolveDialogVisible ? false : visible}
      zIndex={zIndex}
      onClose={onClose}
<<<<<<< HEAD
      displayType="modal"
      isLarge
=======
>>>>>>> 671addab
    >
      <ModalDialog.Header>{t("MoveConfirmation")}</ModalDialog.Header>
      <ModalDialog.Body>
        <Text>{t("MoveConfirmationMessage", { provider: providerTitle })}</Text>

<<<<<<< HEAD
        <div className="select-action-wrapper">
          <Text className="select-action">
            {t("ConflictResolveDialog:ConflictResolveSelectAction")}
          </Text>
          <RadioButtonGroup
            className="conflict-resolve-radio-button"
            orientation="vertical"
            fontSize="13px"
            fontWeight="400"
            name="group"
            onClick={onSelectResolveType}
            options={radioOptions}
            selected="move"
          />
        </div>
=======
        <Text className="third-party-move-dialog-text">
          {t("ConflictResolveDialog:ConflictResolveSelectAction")}
        </Text>
        <RadioButtonGroup
          className="third-party-move-radio-button"
          orientation="vertical"
          fontSize="13px"
          fontWeight="400"
          name="group"
          onClick={onSelectActionType}
          options={radioOptions}
          selected={actionType}
        />
>>>>>>> 671addab
      </ModalDialog.Body>

      <ModalDialog.Footer>
        <Button
<<<<<<< HEAD
          label={t("Common:OKButton")}
          size="normal"
=======
          className="operation-button"
          label={t("Common:OKButton")}
          size="normalTouchscreen"
>>>>>>> 671addab
          primary
          onClick={startOperation}
          isLoading={isLoading}
          isDisabled={isLoading}
        />
<<<<<<< HEAD
        <Button
          label={t("Common:CancelButton")}
          size="normal"
=======

        <Button
          className="operation-button"
          label={t("Common:CancelButton")}
          size="normalTouchscreen"
>>>>>>> 671addab
          onClick={onClose}
          isLoading={isLoading}
          isDisabled={isLoading}
        />
      </ModalDialog.Footer>
    </StyledOperationDialog>
  );
};

export default inject(
  ({ filesStore, dialogsStore, filesActionsStore, uploadDataStore }) => {
    const {
      thirdPartyMoveDialogVisible: visible,
      setThirdPartyMoveDialogVisible,
      destFolderId,
      setDestFolderId,
      setMoveToPanelVisible,
      conflictResolveDialogVisible,
    } = dialogsStore;
    const { bufferSelection, setBufferSelection } = filesStore;
    const { checkFileConflicts, setConflictDialogData } = filesActionsStore;
    const { itemOperationToFolder } = uploadDataStore;

    const selection = filesStore.selection.length
      ? filesStore.selection
      : [bufferSelection];

    return {
      visible,
      setThirdPartyMoveDialogVisible,
      destFolderId,
      setDestFolderId,
      provider: selection[0]?.providerKey,
      checkFileConflicts,
      selection,
      setBufferSelection,
      setConflictDialogData,
      itemOperationToFolder,
      setMoveToPanelVisible,
      conflictResolveDialogVisible,
    };
  }
)(
  withTranslation([
    "ThirdPartyMoveDialog",
<<<<<<< HEAD
    "ConflictResolveDialog",
    "Common",
    "Translations",
=======
    "Common",
    "Translations",
    "ConflictResolveDialog",
>>>>>>> 671addab
  ])(observer(PureThirdPartyMoveContainer))
);<|MERGE_RESOLUTION|>--- conflicted
+++ resolved
@@ -11,7 +11,6 @@
 import RadioButtonGroup from "@appserver/components/radio-button-group";
 
 const StyledOperationDialog = styled(ModalDialog)`
-<<<<<<< HEAD
   .operation-button {
     margin-right: 8px;
   }
@@ -43,11 +42,6 @@
         font-size: 14px;
       }
     }
-=======
-  .modal-dialog-aside-footer {
-    display: flex;
-    width: 90%;
->>>>>>> 671addab
   }
   .third-party-move-radio-button {
     margin-top: 12px;
@@ -104,7 +98,6 @@
   const deleteAfter = false; // TODO: get from settings
 
   const [isLoading, setIsLoading] = useState(false);
-  const [actionType, setActionType] = useState("move");
 
   const onClosePanels = () => {
     setDestFolderId(false);
@@ -114,10 +107,6 @@
   };
   const onClose = () => setThirdPartyMoveDialogVisible(false);
 
-  const startOperation = () => {
-    const isCopy = actionType === "copy";
-
-<<<<<<< HEAD
   const providerTitle = connectedCloudsTypeTitleTranslation(provider, t);
 
   const [resolveType, setResolveType] = useState("move");
@@ -140,8 +129,6 @@
 
   const startOperation = (e) => {
     const isCopy = resolveType === "copy";
-=======
->>>>>>> 671addab
     const folderIds = [];
     const fileIds = [];
 
@@ -185,53 +172,19 @@
       });
   };
 
-<<<<<<< HEAD
-=======
-  const providerTitle = connectedCloudsTypeTitleTranslation(provider, t);
-
-  const onSelectActionType = (e) => setActionType(e.target.value);
-
-  const radioOptions = [
-    {
-      label: (
-        <div>
-          <Text fontWeight={600} fontSize={"14px"}>
-            {t("Translations:Move")}
-          </Text>
-        </div>
-      ),
-      value: "move",
-    },
-    {
-      label: (
-        <div>
-          <Text fontWeight={600} fontSize={"14px"}>
-            {t("Translations:Copy")}
-          </Text>
-        </div>
-      ),
-
-      value: "copy",
-    },
-  ];
->>>>>>> 671addab
   return (
     <StyledOperationDialog
       isLoading={!tReady}
       visible={conflictResolveDialogVisible ? false : visible}
       zIndex={zIndex}
       onClose={onClose}
-<<<<<<< HEAD
       displayType="modal"
       isLarge
-=======
->>>>>>> 671addab
     >
       <ModalDialog.Header>{t("MoveConfirmation")}</ModalDialog.Header>
       <ModalDialog.Body>
         <Text>{t("MoveConfirmationMessage", { provider: providerTitle })}</Text>
 
-<<<<<<< HEAD
         <div className="select-action-wrapper">
           <Text className="select-action">
             {t("ConflictResolveDialog:ConflictResolveSelectAction")}
@@ -247,49 +200,20 @@
             selected="move"
           />
         </div>
-=======
-        <Text className="third-party-move-dialog-text">
-          {t("ConflictResolveDialog:ConflictResolveSelectAction")}
-        </Text>
-        <RadioButtonGroup
-          className="third-party-move-radio-button"
-          orientation="vertical"
-          fontSize="13px"
-          fontWeight="400"
-          name="group"
-          onClick={onSelectActionType}
-          options={radioOptions}
-          selected={actionType}
-        />
->>>>>>> 671addab
       </ModalDialog.Body>
 
       <ModalDialog.Footer>
         <Button
-<<<<<<< HEAD
           label={t("Common:OKButton")}
           size="normal"
-=======
-          className="operation-button"
-          label={t("Common:OKButton")}
-          size="normalTouchscreen"
->>>>>>> 671addab
           primary
           onClick={startOperation}
           isLoading={isLoading}
           isDisabled={isLoading}
         />
-<<<<<<< HEAD
         <Button
           label={t("Common:CancelButton")}
           size="normal"
-=======
-
-        <Button
-          className="operation-button"
-          label={t("Common:CancelButton")}
-          size="normalTouchscreen"
->>>>>>> 671addab
           onClick={onClose}
           isLoading={isLoading}
           isDisabled={isLoading}
@@ -335,14 +259,8 @@
 )(
   withTranslation([
     "ThirdPartyMoveDialog",
-<<<<<<< HEAD
     "ConflictResolveDialog",
     "Common",
     "Translations",
-=======
-    "Common",
-    "Translations",
-    "ConflictResolveDialog",
->>>>>>> 671addab
   ])(observer(PureThirdPartyMoveContainer))
 );