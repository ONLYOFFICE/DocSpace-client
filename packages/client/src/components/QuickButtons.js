--- conflicted
+++ resolved
@@ -163,10 +163,6 @@
   );
 
   return (
-<<<<<<< HEAD
-    <div className="badges additional-badges badges__quickButtons">
-      {isAvailableLockFile && !isIndexEditingMode && (
-=======
     <StyledQuickButtons className="badges additional-badges badges__quickButtons">
       {showLifetimeIcon && (
         <>
@@ -190,8 +186,7 @@
         </>
       )}
 
-      {isAvailableLockFile && (
->>>>>>> 2a30838d
+      {isAvailableLockFile && !isIndexEditingMode && (
         <ColorTheme
           themeId={ThemeId.IconButton}
           iconName={iconLock}
