// (c) Copyright Ascensio System SIA 2009-2024
//
// This program is a free software product.
// You can redistribute it and/or modify it under the terms
// of the GNU Affero General Public License (AGPL) version 3 as published by the Free Software
// Foundation. In accordance with Section 7(a) of the GNU AGPL its Section 15 shall be amended
// to the effect that Ascensio System SIA expressly excludes the warranty of non-infringement of
// any third-party rights.
//
// This program is distributed WITHOUT ANY WARRANTY, without even the implied warranty
// of MERCHANTABILITY or FITNESS FOR A PARTICULAR  PURPOSE. For details, see
// the GNU AGPL at: http://www.gnu.org/licenses/agpl-3.0.html
//
// You can contact Ascensio System SIA at Lubanas st. 125a-25, Riga, Latvia, EU, LV-1021.
//
// The  interactive user interfaces in modified source and object code versions of the Program must
// display Appropriate Legal Notices, as required under Section 5 of the GNU AGPL version 3.
//
// Pursuant to Section 7(b) of the License you must retain the original Product logo when
// distributing the program. Pursuant to Section 7(e) we decline to grant you any rights under
// trademark law for use of our trademarks.
//
// All the Product's GUI elements, including illustrations and icon sets, as well as technical writing
// content are licensed under the terms of the Creative Commons Attribution-ShareAlike 4.0
// International. See the License terms at http://creativecommons.org/licenses/by-sa/4.0/legalcode

import React from "react";
import styled from "styled-components";
import { withTranslation } from "react-i18next";

import RoomType from "@docspace/shared/components/room-type";
import withLoader from "@docspace/client/src/HOCs/withLoader";
import RoomTypeListLoader from "@docspace/shared/skeletons/create-edit-room/RoomTypeList";
import { RoomsTypeValues } from "@docspace/shared/utils/common";
import { RoomsType } from "@docspace/shared/enums";
import { Tooltip } from "@docspace/shared/components/tooltip";
import { Text } from "@docspace/shared/components/text";

const StyledRoomTypeList = styled.div`
  margin-top: 20px;
  width: 100%;
  display: flex;
  flex-direction: column;
  align-items: center;
  gap: 16px;
`;

<<<<<<< HEAD
const RoomTypeList = ({
  t,
  setRoomType,
  disabledFormRoom,
  setTemplateDialogIsVisible,
}) => {
=======
const TooltipContent = ({ t }) => (
  <Text fontSize="12px" noSelect>
    {t("Files:WarningCreationFormRoom")}
  </Text>
);
TooltipContent.displayName = "TooltipContent";

const getTooltipContent = (t) => {
  const TooltipRenderer = () => <TooltipContent t={t} />;
  TooltipRenderer.displayName = "TooltipRenderer";
  return TooltipRenderer;
};

const RoomTypeList = ({ t, setRoomType, disabledFormRoom }) => {
>>>>>>> 434ad0d3
  const handleClick = (roomType) => {
    if (disabledFormRoom && roomType === RoomsType.FormRoom) return;

    if (!roomType) {
      setTemplateDialogIsVisible(true);
    }

    setRoomType(roomType);
  };

  return (
    <StyledRoomTypeList>
      <Tooltip
        place="bottom"
        id="create-room-tooltip"
        openOnClick={false}
        getContent={() => getTooltipContent(t)}
      />

      {RoomsTypeValues.map((roomType) => (
        <RoomType
          id={roomType}
          t={t}
          key={roomType}
          roomType={roomType}
          type="listItem"
          onClick={() => handleClick(roomType)}
          disabledFormRoom={disabledFormRoom}
        />
      ))}
      <RoomType
        id="Template"
        t={t}
        isTemplate
        type="listItem"
        onClick={() => handleClick()}
        disabledFormRoom={disabledFormRoom}
      />
    </StyledRoomTypeList>
  );
};

export default withTranslation(["CreateEditRoomDialog"])(
  withLoader(RoomTypeList)(<RoomTypeListLoader />),
);<|MERGE_RESOLUTION|>--- conflicted
+++ resolved
@@ -45,14 +45,6 @@
   gap: 16px;
 `;
 
-<<<<<<< HEAD
-const RoomTypeList = ({
-  t,
-  setRoomType,
-  disabledFormRoom,
-  setTemplateDialogIsVisible,
-}) => {
-=======
 const TooltipContent = ({ t }) => (
   <Text fontSize="12px" noSelect>
     {t("Files:WarningCreationFormRoom")}
@@ -66,8 +58,12 @@
   return TooltipRenderer;
 };
 
-const RoomTypeList = ({ t, setRoomType, disabledFormRoom }) => {
->>>>>>> 434ad0d3
+const RoomTypeList = ({
+  t,
+  setRoomType,
+  disabledFormRoom,
+  setTemplateDialogIsVisible,
+}) => {
   const handleClick = (roomType) => {
     if (disabledFormRoom && roomType === RoomsType.FormRoom) return;
 
