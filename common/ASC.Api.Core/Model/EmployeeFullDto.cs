--- conflicted
+++ resolved
@@ -1,420 +1,420 @@
-// (c) Copyright Ascensio System SIA 2010-2022
-//
-// This program is a free software product.
-// You can redistribute it and/or modify it under the terms
-// of the GNU Affero General Public License (AGPL) version 3 as published by the Free Software
-// Foundation. In accordance with Section 7(a) of the GNU AGPL its Section 15 shall be amended
-// to the effect that Ascensio System SIA expressly excludes the warranty of non-infringement of
-// any third-party rights.
-//
-// This program is distributed WITHOUT ANY WARRANTY, without even the implied warranty
-// of MERCHANTABILITY or FITNESS FOR A PARTICULAR  PURPOSE. For details, see
-// the GNU AGPL at: http://www.gnu.org/licenses/agpl-3.0.html
-//
-// You can contact Ascensio System SIA at Lubanas st. 125a-25, Riga, Latvia, EU, LV-1021.
-//
-// The  interactive user interfaces in modified source and object code versions of the Program must
-// display Appropriate Legal Notices, as required under Section 5 of the GNU AGPL version 3.
-//
-// Pursuant to Section 7(b) of the License you must retain the original Product logo when
-// distributing the program. Pursuant to Section 7(e) we decline to grant you any rights under
-// trademark law for use of our trademarks.
-//
-// All the Product's GUI elements, including illustrations and icon sets, as well as technical writing
-// content are licensed under the terms of the Creative Commons Attribution-ShareAlike 4.0
-// International. See the License terms at http://creativecommons.org/licenses/by-sa/4.0/legalcode
-
-namespace ASC.Web.Api.Models;
-
-/// <summary>
-/// </summary>
-public class EmployeeFullDto : EmployeeDto
-{
-    /// <summary>First name</summary>
-    /// <type>System.String, System</type>
-    public string FirstName { get; set; }
-
-    /// <summary>Last name</summary>
-    /// <type>System.String, System</type>
-    public string LastName { get; set; }
-
-    /// <summary>Username</summary>
-    /// <type>System.String, System</type>
-    public string UserName { get; set; }
-
-    /// <summary>Email</summary>
-    /// <type>System.String, System</type>
-    public string Email { get; set; }
-
-    /// <summary>List of contacts</summary>
-    /// <type>System.Collections.Generic.List{ASC.Web.Api.Models.Contact}, System.Collections.Generic</type>
-    public List<Contact> Contacts { get; set; }
-
-    /// <summary>Birthday</summary>
-    /// <type>ASC.Api.Core.ApiDateTime, ASC.Api.Core</type>
-    public ApiDateTime Birthday { get; set; }
-
-    /// <summary>Sex (male or female)</summary>
-    /// <type>System.String, System</type>
-    public string Sex { get; set; }
-
-    /// <summary>Employee status</summary>
-    /// <type>ASC.Core.Users.EmployeeStatus, ASC.Core.Common</type>
-    public EmployeeStatus Status { get; set; }
-
-    /// <summary>Employee activation status</summary>
-    /// <type>ASC.Core.Users.EmployeeActivationStatus, ASC.Core.Common</type>
-    public EmployeeActivationStatus ActivationStatus { get; set; }
-
-    /// <summary>The date when the user account was terminated</summary>
-    /// <type>ASC.Api.Core.ApiDateTime, ASC.Api.Core</type>
-    public ApiDateTime Terminated { get; set; }
-
-    /// <summary>Department</summary>
-    /// <type>System.String, System</type>
-    public string Department { get; set; }
-
-    /// <summary>Registration date</summary>
-    /// <type>ASC.Api.Core.ApiDateTime, ASC.Api.Core</type>
-    public ApiDateTime WorkFrom { get; set; }
-
-    /// <summary>List of groups</summary>
-    /// <type>System.Collections.Generic.List{ASC.Web.Api.Models.GroupSummaryDto}, System.Collections.Generic</type>
-    public List<GroupSummaryDto> Groups { get; set; }
-
-    /// <summary>Location</summary>
-    /// <type>System.String, System</type>
-    public string Location { get; set; }
-
-    /// <summary>Notes</summary>
-    /// <type>System.String, System</type>
-    public string Notes { get; set; }
-
-    /// <summary>Maximum size avatar</summary>
-    /// <type>System.String, System</type>
-    public string AvatarMax { get; set; }
-
-    /// <summary>Medium size avatar</summary>
-    /// <type>System.String, System</type>
-    public string AvatarMedium { get; set; }
-
-    /// <summary>Avatar</summary>
-    /// <type>System.String, System</type>
-    public string Avatar { get; set; }
-
-    /// <summary>Specifies if the user is an administrator or not</summary>
-    /// <type>System.Boolean, System</type>
-    public bool IsAdmin { get; set; }
-<<<<<<< HEAD
-    public bool IsRoomAdmin { get; set; }
-=======
-
-    /// <summary>Specifies if the LDAP settings are enabled for the user or not</summary>
-    /// <type>System.Boolean, System</type>
->>>>>>> df20e9e6
-    public bool IsLDAP { get; set; }
-
-    /// <summary>List of administrator modules</summary>
-    /// <type>System.Collections.Generic.List{System.String}, System.Collections.Generic</type>
-    public List<string> ListAdminModules { get; set; }
-
-    /// <summary>Specifies if the user is a portal owner or not</summary>
-    /// <type>System.Boolean, System</type>
-    public bool IsOwner { get; set; }
-
-    /// <summary>Specifies if the user is a portal visitor or not</summary>
-    /// <type>System.Boolean, System</type>
-    public bool IsVisitor { get; set; }
-
-    /// <summary>Specifies if the user is a portal collaborator or not</summary>
-    /// <type>System.Boolean, System</type>
-    public bool IsCollaborator { get; set; }
-
-    /// <summary>Language</summary>
-    /// <type>System.String, System</type>
-    public string CultureName { get; set; }
-
-    /// <summary>Mobile phone number</summary>
-    /// <type>System.String, System</type>
-    public string MobilePhone { get; set; }
-
-    /// <summary>Mobile phone activation status</summary>
-    /// <type>ASC.Core.Users.MobilePhoneActivationStatus, ASC.Core.Common</type>
-    public MobilePhoneActivationStatus MobilePhoneActivationStatus { get; set; }
-
-    /// <summary>Specifies if the SSO settings are enabled for the user or not</summary>
-    /// <type>System.Boolean, System</type>
-    public bool IsSSO { get; set; }
-
-    /// <summary>Theme</summary>
-    /// <type>System.Nullable{ASC.Web.Core.Users.DarkThemeSettingsEnum}, System</type>
-    public DarkThemeSettingsEnum? Theme { get; set; }
-
-    /// <summary>Quota limit</summary>
-    /// <type>System.Int64, System</type>
-    public long QuotaLimit { get; set; }
-
-    /// <summary>Portal used space</summary>
-    /// <type>System.Double, System</type>
-    public double UsedSpace { get; set; }
-
-    public static new EmployeeFullDto GetSample()
-    {
-        return new EmployeeFullDto
-        {
-            Avatar = "url to big avatar",
-            AvatarSmall = "url to small avatar",
-            AvatarMax = "url to max avatar",
-            Contacts = new List<Contact> { Contact.GetSample() },
-            Email = "my@gmail.com",
-            FirstName = "Mike",
-            Id = Guid.Empty,
-            IsAdmin = false,
-            ListAdminModules = new List<string> { "projects", "crm" },
-            UserName = "Mike.Zanyatski",
-            LastName = "Zanyatski",
-            Title = "Manager",
-            Groups = new List<GroupSummaryDto> { GroupSummaryDto.GetSample() },
-            AvatarMedium = "url to medium avatar",
-            Birthday = ApiDateTime.GetSample(),
-            Department = "Marketing",
-            Location = "Palo Alto",
-            Notes = "Notes to worker",
-            Sex = "male",
-            Status = EmployeeStatus.Active,
-            WorkFrom = ApiDateTime.GetSample(),
-            Terminated = ApiDateTime.GetSample(),
-            CultureName = "en-EN",
-            IsLDAP = false,
-            IsSSO = false
-        };
-    }
-}
-
-[Scope]
-public class EmployeeFullDtoHelper : EmployeeDtoHelper
-{
-    private readonly ApiContext _context;
-    private readonly WebItemSecurity _webItemSecurity;
-    private readonly ApiDateTimeHelper _apiDateTimeHelper;
-    private readonly WebItemManager _webItemManager;
-    private readonly SettingsManager _settingsManager;
-    private readonly IQuotaService _quotaService;
-
-    public EmployeeFullDtoHelper(
-        ApiContext context,
-        UserManager userManager,
-        UserPhotoManager userPhotoManager,
-        WebItemSecurity webItemSecurity,
-        CommonLinkUtility commonLinkUtility,
-        DisplayUserSettingsHelper displayUserSettingsHelper,
-        ApiDateTimeHelper apiDateTimeHelper,
-        WebItemManager webItemManager,
-        SettingsManager settingsManager,
-        IQuotaService quotaService,
-        ILogger<EmployeeDtoHelper> logger)
-    : base(context, displayUserSettingsHelper, userPhotoManager, commonLinkUtility, userManager, logger)
-    {
-        _context = context;
-        _webItemSecurity = webItemSecurity;
-        _apiDateTimeHelper = apiDateTimeHelper;
-        _webItemManager = webItemManager;
-        _settingsManager = settingsManager;
-        _quotaService = quotaService;
-    }
-
-    public static Expression<Func<User, UserInfo>> GetExpression(ApiContext apiContext)
-    {
-        if (apiContext?.Fields == null)
-        {
-            return null;
-        }
-
-        var newExpr = Expression.New(typeof(UserInfo));
-
-        //i => new UserInfo { ID = i.id } 
-        var parameter = Expression.Parameter(typeof(User), "i");
-        var bindExprs = new List<MemberAssignment>();
-
-        //foreach (var field in apiContext.Fields)
-        //{
-        //    var userInfoProp = typeof(UserInfo).GetProperty(field);
-        //    var userProp = typeof(User).GetProperty(field);
-        //    if (userInfoProp != null && userProp != null)
-        //    {
-        //        bindExprs.Add(Expression.Bind(userInfoProp, Expression.Property(parameter, userProp)));
-        //    }
-        //}
-
-        if (apiContext.Check("Id"))
-        {
-            bindExprs.Add(Expression.Bind(typeof(UserInfo).GetProperty("Id"),
-                Expression.Property(parameter, typeof(User).GetProperty("Id"))));
-        }
-
-        var body = Expression.MemberInit(newExpr, bindExprs);
-        var lambda = Expression.Lambda<Func<User, UserInfo>>(body, parameter);
-
-        return lambda;
-    }
-    public async Task<EmployeeFullDto> GetSimple(UserInfo userInfo)
-    {
-        var result = new EmployeeFullDto
-        {
-            FirstName = userInfo.FirstName,
-            LastName = userInfo.LastName,
-        };
-
-        await FillGroupsAsync(result, userInfo);
-
-        var photoData = await _userPhotoManager.GetUserPhotoData(userInfo.Id, UserPhotoManager.BigFotoSize);
-
-        if (photoData != null)
-        {
-            result.Avatar = "data:image/png;base64," + Convert.ToBase64String(photoData);
-        }
-
-        result.HasAvatar = await _userPhotoManager.UserHasAvatar(userInfo.Id);
-
-        return result;
-    }
-
-    public async Task<EmployeeFullDto> GetFullAsync(UserInfo userInfo)
-    {
-        var currentType = await _userManager.GetUserTypeAsync(userInfo.Id);
-
-        var result = new EmployeeFullDto
-        {
-            UserName = userInfo.UserName,
-            FirstName = userInfo.FirstName,
-            LastName = userInfo.LastName,
-            Birthday = _apiDateTimeHelper.Get(userInfo.BirthDate),
-            Status = userInfo.Status,
-            ActivationStatus = userInfo.ActivationStatus & ~EmployeeActivationStatus.AutoGenerated,
-            Terminated = _apiDateTimeHelper.Get(userInfo.TerminatedDate),
-            WorkFrom = _apiDateTimeHelper.Get(userInfo.WorkFromDate),
-            Email = userInfo.Email,
-            IsVisitor = await _userManager.IsUserAsync(userInfo),
-            IsAdmin = currentType is EmployeeType.DocSpaceAdmin,
-            IsRoomAdmin = currentType is EmployeeType.RoomAdmin,
-            IsOwner = userInfo.IsOwner(_context.Tenant),
-            IsCollaborator = currentType is EmployeeType.Collaborator,
-            IsLDAP = userInfo.IsLDAP(),
-            IsSSO = userInfo.IsSSO()
-        };
-
-        await InitAsync(result, userInfo);
-
-        var quotaSettings = await _settingsManager.LoadAsync<TenantUserQuotaSettings>();
-
-        if (quotaSettings.EnableUserQuota)
-        {
-            result.UsedSpace = Math.Max(0, (await _quotaService.FindUserQuotaRowsAsync(_context.Tenant.Id, userInfo.Id)).Where(r => !string.IsNullOrEmpty(r.Tag)).Sum(r => r.Counter));
-            var userQuotaSettings = await _settingsManager.LoadAsync<UserQuotaSettings>(userInfo);
-            result.QuotaLimit = userQuotaSettings != null ? userQuotaSettings.UserQuota : quotaSettings.DefaultUserQuota;
-        }
-
-        if (userInfo.Sex.HasValue)
-        {
-            result.Sex = userInfo.Sex.Value ? "male" : "female";
-        }
-
-        if (!string.IsNullOrEmpty(userInfo.Location))
-        {
-            result.Location = userInfo.Location;
-        }
-
-        if (!string.IsNullOrEmpty(userInfo.Notes))
-        {
-            result.Notes = userInfo.Notes;
-        }
-
-        if (!string.IsNullOrEmpty(userInfo.MobilePhone))
-        {
-            result.MobilePhone = userInfo.MobilePhone;
-        }
-
-        result.MobilePhoneActivationStatus = userInfo.MobilePhoneActivationStatus;
-
-        if (!string.IsNullOrEmpty(userInfo.CultureName))
-        {
-            result.CultureName = userInfo.CultureName;
-        }
-
-        FillConacts(result, userInfo);
-        await FillGroupsAsync(result, userInfo);
-
-        var cacheKey = Math.Abs(userInfo.LastModified.GetHashCode());
-
-
-        if (_context.Check("avatarMax"))
-        {
-            result.AvatarMax = await _userPhotoManager.GetMaxPhotoURL(userInfo.Id) + $"?hash={cacheKey}";
-        }
-
-        if (_context.Check("avatarMedium"))
-        {
-            result.AvatarMedium = await _userPhotoManager.GetMediumPhotoURL(userInfo.Id) + $"?hash={cacheKey}";
-        }
-
-        if (_context.Check("avatar"))
-        {
-            result.Avatar = await _userPhotoManager.GetBigPhotoURL(userInfo.Id) + $"?hash={cacheKey}";
-        }
-
-        if (_context.Check("listAdminModules"))
-        {
-            var listAdminModules = await userInfo.GetListAdminModulesAsync(_webItemSecurity, _webItemManager);
-            if (listAdminModules.Count > 0)
-            {
-                result.ListAdminModules = listAdminModules;
-            }
-        }
-
-        return result;
-    }
-    private async Task FillGroupsAsync(EmployeeFullDto result, UserInfo userInfo)
-    {
-        if (!_context.Check("groups") && !_context.Check("department"))
-        {
-            return;
-        }
-
-        var groups = (await _userManager.GetUserGroupsAsync(userInfo.Id))
-            .Select(x => new GroupSummaryDto(x, _userManager))
-            .ToList();
-
-        if (groups.Count > 0)
-        {
-            result.Groups = groups;
-            result.Department = string.Join(", ", result.Groups.Select(d => d.Name.HtmlEncode()));
-        }
-        else
-        {
-            result.Department = "";
-        }
-    }
-
-    private void FillConacts(EmployeeFullDto employeeWraperFull, UserInfo userInfo)
-    {
-        if (userInfo.ContactsList == null)
-        {
-            return;
-        }
-
-        var contacts = new List<Contact>();
-
-        for (var i = 0; i < userInfo.ContactsList.Count; i += 2)
-        {
-            if (i + 1 < userInfo.ContactsList.Count)
-            {
-                contacts.Add(new Contact(userInfo.ContactsList[i], userInfo.ContactsList[i + 1]));
-            }
-        }
-
-        if (contacts.Count > 0)
-        {
-            employeeWraperFull.Contacts = contacts;
-        }
-    }
+// (c) Copyright Ascensio System SIA 2010-2022
+//
+// This program is a free software product.
+// You can redistribute it and/or modify it under the terms
+// of the GNU Affero General Public License (AGPL) version 3 as published by the Free Software
+// Foundation. In accordance with Section 7(a) of the GNU AGPL its Section 15 shall be amended
+// to the effect that Ascensio System SIA expressly excludes the warranty of non-infringement of
+// any third-party rights.
+//
+// This program is distributed WITHOUT ANY WARRANTY, without even the implied warranty
+// of MERCHANTABILITY or FITNESS FOR A PARTICULAR  PURPOSE. For details, see
+// the GNU AGPL at: http://www.gnu.org/licenses/agpl-3.0.html
+//
+// You can contact Ascensio System SIA at Lubanas st. 125a-25, Riga, Latvia, EU, LV-1021.
+//
+// The  interactive user interfaces in modified source and object code versions of the Program must
+// display Appropriate Legal Notices, as required under Section 5 of the GNU AGPL version 3.
+//
+// Pursuant to Section 7(b) of the License you must retain the original Product logo when
+// distributing the program. Pursuant to Section 7(e) we decline to grant you any rights under
+// trademark law for use of our trademarks.
+//
+// All the Product's GUI elements, including illustrations and icon sets, as well as technical writing
+// content are licensed under the terms of the Creative Commons Attribution-ShareAlike 4.0
+// International. See the License terms at http://creativecommons.org/licenses/by-sa/4.0/legalcode
+
+namespace ASC.Web.Api.Models;
+
+/// <summary>
+/// </summary>
+public class EmployeeFullDto : EmployeeDto
+{
+    /// <summary>First name</summary>
+    /// <type>System.String, System</type>
+    public string FirstName { get; set; }
+
+    /// <summary>Last name</summary>
+    /// <type>System.String, System</type>
+    public string LastName { get; set; }
+
+    /// <summary>Username</summary>
+    /// <type>System.String, System</type>
+    public string UserName { get; set; }
+
+    /// <summary>Email</summary>
+    /// <type>System.String, System</type>
+    public string Email { get; set; }
+
+    /// <summary>List of contacts</summary>
+    /// <type>System.Collections.Generic.List{ASC.Web.Api.Models.Contact}, System.Collections.Generic</type>
+    public List<Contact> Contacts { get; set; }
+
+    /// <summary>Birthday</summary>
+    /// <type>ASC.Api.Core.ApiDateTime, ASC.Api.Core</type>
+    public ApiDateTime Birthday { get; set; }
+
+    /// <summary>Sex (male or female)</summary>
+    /// <type>System.String, System</type>
+    public string Sex { get; set; }
+
+    /// <summary>Employee status</summary>
+    /// <type>ASC.Core.Users.EmployeeStatus, ASC.Core.Common</type>
+    public EmployeeStatus Status { get; set; }
+
+    /// <summary>Employee activation status</summary>
+    /// <type>ASC.Core.Users.EmployeeActivationStatus, ASC.Core.Common</type>
+    public EmployeeActivationStatus ActivationStatus { get; set; }
+
+    /// <summary>The date when the user account was terminated</summary>
+    /// <type>ASC.Api.Core.ApiDateTime, ASC.Api.Core</type>
+    public ApiDateTime Terminated { get; set; }
+
+    /// <summary>Department</summary>
+    /// <type>System.String, System</type>
+    public string Department { get; set; }
+
+    /// <summary>Registration date</summary>
+    /// <type>ASC.Api.Core.ApiDateTime, ASC.Api.Core</type>
+    public ApiDateTime WorkFrom { get; set; }
+
+    /// <summary>List of groups</summary>
+    /// <type>System.Collections.Generic.List{ASC.Web.Api.Models.GroupSummaryDto}, System.Collections.Generic</type>
+    public List<GroupSummaryDto> Groups { get; set; }
+
+    /// <summary>Location</summary>
+    /// <type>System.String, System</type>
+    public string Location { get; set; }
+
+    /// <summary>Notes</summary>
+    /// <type>System.String, System</type>
+    public string Notes { get; set; }
+
+    /// <summary>Maximum size avatar</summary>
+    /// <type>System.String, System</type>
+    public string AvatarMax { get; set; }
+
+    /// <summary>Medium size avatar</summary>
+    /// <type>System.String, System</type>
+    public string AvatarMedium { get; set; }
+
+    /// <summary>Avatar</summary>
+    /// <type>System.String, System</type>
+    public string Avatar { get; set; }
+
+    /// <summary>Specifies if the user is an administrator or not</summary>
+    /// <type>System.Boolean, System</type>
+    public bool IsAdmin { get; set; }
+
+    /// <summary>Is room admin or not</summary>
+    /// <type>System.Boolean, System</type>
+    public bool IsRoomAdmin { get; set; }
+
+    /// <summary>Specifies if the LDAP settings are enabled for the user or not</summary>
+    /// <type>System.Boolean, System</type>
+    public bool IsLDAP { get; set; }
+
+    /// <summary>List of administrator modules</summary>
+    /// <type>System.Collections.Generic.List{System.String}, System.Collections.Generic</type>
+    public List<string> ListAdminModules { get; set; }
+
+    /// <summary>Specifies if the user is a portal owner or not</summary>
+    /// <type>System.Boolean, System</type>
+    public bool IsOwner { get; set; }
+
+    /// <summary>Specifies if the user is a portal visitor or not</summary>
+    /// <type>System.Boolean, System</type>
+    public bool IsVisitor { get; set; }
+
+    /// <summary>Specifies if the user is a portal collaborator or not</summary>
+    /// <type>System.Boolean, System</type>
+    public bool IsCollaborator { get; set; }
+
+    /// <summary>Language</summary>
+    /// <type>System.String, System</type>
+    public string CultureName { get; set; }
+
+    /// <summary>Mobile phone number</summary>
+    /// <type>System.String, System</type>
+    public string MobilePhone { get; set; }
+
+    /// <summary>Mobile phone activation status</summary>
+    /// <type>ASC.Core.Users.MobilePhoneActivationStatus, ASC.Core.Common</type>
+    public MobilePhoneActivationStatus MobilePhoneActivationStatus { get; set; }
+
+    /// <summary>Specifies if the SSO settings are enabled for the user or not</summary>
+    /// <type>System.Boolean, System</type>
+    public bool IsSSO { get; set; }
+
+    /// <summary>Theme</summary>
+    /// <type>System.Nullable{ASC.Web.Core.Users.DarkThemeSettingsEnum}, System</type>
+    public DarkThemeSettingsEnum? Theme { get; set; }
+
+    /// <summary>Quota limit</summary>
+    /// <type>System.Int64, System</type>
+    public long QuotaLimit { get; set; }
+
+    /// <summary>Portal used space</summary>
+    /// <type>System.Double, System</type>
+    public double UsedSpace { get; set; }
+
+    public static new EmployeeFullDto GetSample()
+    {
+        return new EmployeeFullDto
+        {
+            Avatar = "url to big avatar",
+            AvatarSmall = "url to small avatar",
+            AvatarMax = "url to max avatar",
+            Contacts = new List<Contact> { Contact.GetSample() },
+            Email = "my@gmail.com",
+            FirstName = "Mike",
+            Id = Guid.Empty,
+            IsAdmin = false,
+            ListAdminModules = new List<string> { "projects", "crm" },
+            UserName = "Mike.Zanyatski",
+            LastName = "Zanyatski",
+            Title = "Manager",
+            Groups = new List<GroupSummaryDto> { GroupSummaryDto.GetSample() },
+            AvatarMedium = "url to medium avatar",
+            Birthday = ApiDateTime.GetSample(),
+            Department = "Marketing",
+            Location = "Palo Alto",
+            Notes = "Notes to worker",
+            Sex = "male",
+            Status = EmployeeStatus.Active,
+            WorkFrom = ApiDateTime.GetSample(),
+            Terminated = ApiDateTime.GetSample(),
+            CultureName = "en-EN",
+            IsLDAP = false,
+            IsSSO = false
+        };
+    }
+}
+
+[Scope]
+public class EmployeeFullDtoHelper : EmployeeDtoHelper
+{
+    private readonly ApiContext _context;
+    private readonly WebItemSecurity _webItemSecurity;
+    private readonly ApiDateTimeHelper _apiDateTimeHelper;
+    private readonly WebItemManager _webItemManager;
+    private readonly SettingsManager _settingsManager;
+    private readonly IQuotaService _quotaService;
+
+    public EmployeeFullDtoHelper(
+        ApiContext context,
+        UserManager userManager,
+        UserPhotoManager userPhotoManager,
+        WebItemSecurity webItemSecurity,
+        CommonLinkUtility commonLinkUtility,
+        DisplayUserSettingsHelper displayUserSettingsHelper,
+        ApiDateTimeHelper apiDateTimeHelper,
+        WebItemManager webItemManager,
+        SettingsManager settingsManager,
+        IQuotaService quotaService,
+        ILogger<EmployeeDtoHelper> logger)
+    : base(context, displayUserSettingsHelper, userPhotoManager, commonLinkUtility, userManager, logger)
+    {
+        _context = context;
+        _webItemSecurity = webItemSecurity;
+        _apiDateTimeHelper = apiDateTimeHelper;
+        _webItemManager = webItemManager;
+        _settingsManager = settingsManager;
+        _quotaService = quotaService;
+    }
+
+    public static Expression<Func<User, UserInfo>> GetExpression(ApiContext apiContext)
+    {
+        if (apiContext?.Fields == null)
+        {
+            return null;
+        }
+
+        var newExpr = Expression.New(typeof(UserInfo));
+
+        //i => new UserInfo { ID = i.id } 
+        var parameter = Expression.Parameter(typeof(User), "i");
+        var bindExprs = new List<MemberAssignment>();
+
+        //foreach (var field in apiContext.Fields)
+        //{
+        //    var userInfoProp = typeof(UserInfo).GetProperty(field);
+        //    var userProp = typeof(User).GetProperty(field);
+        //    if (userInfoProp != null && userProp != null)
+        //    {
+        //        bindExprs.Add(Expression.Bind(userInfoProp, Expression.Property(parameter, userProp)));
+        //    }
+        //}
+
+        if (apiContext.Check("Id"))
+        {
+            bindExprs.Add(Expression.Bind(typeof(UserInfo).GetProperty("Id"),
+                Expression.Property(parameter, typeof(User).GetProperty("Id"))));
+        }
+
+        var body = Expression.MemberInit(newExpr, bindExprs);
+        var lambda = Expression.Lambda<Func<User, UserInfo>>(body, parameter);
+
+        return lambda;
+    }
+    public async Task<EmployeeFullDto> GetSimple(UserInfo userInfo)
+    {
+        var result = new EmployeeFullDto
+        {
+            FirstName = userInfo.FirstName,
+            LastName = userInfo.LastName,
+        };
+
+        await FillGroupsAsync(result, userInfo);
+
+        var photoData = await _userPhotoManager.GetUserPhotoData(userInfo.Id, UserPhotoManager.BigFotoSize);
+
+        if (photoData != null)
+        {
+            result.Avatar = "data:image/png;base64," + Convert.ToBase64String(photoData);
+        }
+
+        result.HasAvatar = await _userPhotoManager.UserHasAvatar(userInfo.Id);
+
+        return result;
+    }
+
+    public async Task<EmployeeFullDto> GetFullAsync(UserInfo userInfo)
+    {
+        var currentType = await _userManager.GetUserTypeAsync(userInfo.Id);
+
+        var result = new EmployeeFullDto
+        {
+            UserName = userInfo.UserName,
+            FirstName = userInfo.FirstName,
+            LastName = userInfo.LastName,
+            Birthday = _apiDateTimeHelper.Get(userInfo.BirthDate),
+            Status = userInfo.Status,
+            ActivationStatus = userInfo.ActivationStatus & ~EmployeeActivationStatus.AutoGenerated,
+            Terminated = _apiDateTimeHelper.Get(userInfo.TerminatedDate),
+            WorkFrom = _apiDateTimeHelper.Get(userInfo.WorkFromDate),
+            Email = userInfo.Email,
+            IsVisitor = await _userManager.IsUserAsync(userInfo),
+            IsAdmin = currentType is EmployeeType.DocSpaceAdmin,
+            IsRoomAdmin = currentType is EmployeeType.RoomAdmin,
+            IsOwner = userInfo.IsOwner(_context.Tenant),
+            IsCollaborator = currentType is EmployeeType.Collaborator,
+            IsLDAP = userInfo.IsLDAP(),
+            IsSSO = userInfo.IsSSO()
+        };
+
+        await InitAsync(result, userInfo);
+
+        var quotaSettings = await _settingsManager.LoadAsync<TenantUserQuotaSettings>();
+
+        if (quotaSettings.EnableUserQuota)
+        {
+            result.UsedSpace = Math.Max(0, (await _quotaService.FindUserQuotaRowsAsync(_context.Tenant.Id, userInfo.Id)).Where(r => !string.IsNullOrEmpty(r.Tag)).Sum(r => r.Counter));
+            var userQuotaSettings = await _settingsManager.LoadAsync<UserQuotaSettings>(userInfo);
+            result.QuotaLimit = userQuotaSettings != null ? userQuotaSettings.UserQuota : quotaSettings.DefaultUserQuota;
+        }
+
+        if (userInfo.Sex.HasValue)
+        {
+            result.Sex = userInfo.Sex.Value ? "male" : "female";
+        }
+
+        if (!string.IsNullOrEmpty(userInfo.Location))
+        {
+            result.Location = userInfo.Location;
+        }
+
+        if (!string.IsNullOrEmpty(userInfo.Notes))
+        {
+            result.Notes = userInfo.Notes;
+        }
+
+        if (!string.IsNullOrEmpty(userInfo.MobilePhone))
+        {
+            result.MobilePhone = userInfo.MobilePhone;
+        }
+
+        result.MobilePhoneActivationStatus = userInfo.MobilePhoneActivationStatus;
+
+        if (!string.IsNullOrEmpty(userInfo.CultureName))
+        {
+            result.CultureName = userInfo.CultureName;
+        }
+
+        FillConacts(result, userInfo);
+        await FillGroupsAsync(result, userInfo);
+
+        var cacheKey = Math.Abs(userInfo.LastModified.GetHashCode());
+
+
+        if (_context.Check("avatarMax"))
+        {
+            result.AvatarMax = await _userPhotoManager.GetMaxPhotoURL(userInfo.Id) + $"?hash={cacheKey}";
+        }
+
+        if (_context.Check("avatarMedium"))
+        {
+            result.AvatarMedium = await _userPhotoManager.GetMediumPhotoURL(userInfo.Id) + $"?hash={cacheKey}";
+        }
+
+        if (_context.Check("avatar"))
+        {
+            result.Avatar = await _userPhotoManager.GetBigPhotoURL(userInfo.Id) + $"?hash={cacheKey}";
+        }
+
+        if (_context.Check("listAdminModules"))
+        {
+            var listAdminModules = await userInfo.GetListAdminModulesAsync(_webItemSecurity, _webItemManager);
+            if (listAdminModules.Count > 0)
+            {
+                result.ListAdminModules = listAdminModules;
+            }
+        }
+
+        return result;
+    }
+    private async Task FillGroupsAsync(EmployeeFullDto result, UserInfo userInfo)
+    {
+        if (!_context.Check("groups") && !_context.Check("department"))
+        {
+            return;
+        }
+
+        var groups = (await _userManager.GetUserGroupsAsync(userInfo.Id))
+            .Select(x => new GroupSummaryDto(x, _userManager))
+            .ToList();
+
+        if (groups.Count > 0)
+        {
+            result.Groups = groups;
+            result.Department = string.Join(", ", result.Groups.Select(d => d.Name.HtmlEncode()));
+        }
+        else
+        {
+            result.Department = "";
+        }
+    }
+
+    private void FillConacts(EmployeeFullDto employeeWraperFull, UserInfo userInfo)
+    {
+        if (userInfo.ContactsList == null)
+        {
+            return;
+        }
+
+        var contacts = new List<Contact>();
+
+        for (var i = 0; i < userInfo.ContactsList.Count; i += 2)
+        {
+            if (i + 1 < userInfo.ContactsList.Count)
+            {
+                contacts.Add(new Contact(userInfo.ContactsList[i], userInfo.ContactsList[i + 1]));
+            }
+        }
+
+        if (contacts.Count > 0)
+        {
+            employeeWraperFull.Contacts = contacts;
+        }
+    }
 }