--- conflicted
+++ resolved
@@ -42,11 +42,7 @@
 import PortalLogo from "@docspace/shared/components/portal-logo/PortalLogo";
 import { ownerChange } from "@docspace/shared/api/settings";
 import { getUserFromConfirm } from "@docspace/shared/api/people";
-<<<<<<< HEAD
-import { PRODUCT_NAME } from "@docspace/shared/constants";
 import ConfirmRoute from "SRC_DIR/helpers/confirmRoute";
-=======
->>>>>>> 88c0df3a
 
 const ChangeOwnerForm = (props) => {
   const { t, greetingTitle, linkData, history } = props;
