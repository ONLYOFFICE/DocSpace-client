{
  "key_path": "NextStep",
  "content": "Next step",
  "content_en_sha1_hash": "5500eef9fdb1576f57ac29498a8e4ae9b3b9dbba",
  "created_at": "2025-05-19T21:30:51.999Z",
<<<<<<< HEAD
  "updated_at": "2025-10-03T10:07:11.684Z",
=======
  "updated_at": "2025-10-17T14:43:53.497Z",
>>>>>>> 91cdd1ad
  "comment": {
    "text": "The \"NextStep\" translation key is used to display the text \"Next step\" in various contexts throughout the application, such as buttons and dialogs, where it serves as a label for progression or navigation to the next stage of an import process. This text provides clarity and instructions to users on what action to take next, helping them understand the workflow and progress through data imports.",
    "is_auto": true,
    "updated_at": "2025-05-20T09:44:53.460Z"
  },
  "usage": [
    {
      "file_path": "/packages/client/src/pages/PortalSettings/categories/data-import/components/AddEmailsStep/index.tsx",
      "line_number": 112,
      "context": "const Buttons = (\n <MigrationButtons\n className=\"save-cancel-buttons\"\n onSaveClick={handleStepIncrement}\n onCancelClick={decrementStep}\n saveButtonLabel={t(\"Settings:NextStep\")}\n cancelButtonLabel={t(\"Common:Back\")}\n showReminder\n displaySettings\n saveButtonDisabled={areCheckedUsersEmpty}\n migrationCancelLabel={t(\"Settings:CancelImport\")}",
      "module": "/packages/client"
    },
    {
      "file_path": "/packages/client/src/pages/PortalSettings/categories/data-import/components/ImportStep.tsx",
<<<<<<< HEAD
      "line_number": 263,
=======
      "line_number": 259,
>>>>>>> 91cdd1ad
      "context": "<MigrationButtons\n className=\"save-cancel-buttons\"\n onSaveClick={incrementStep}\n onCancelClick={decrementStep}\n saveButtonLabel={t(\"Settings:NextStep\")}\n cancelButtonLabel={t(\"Common:Back\")}\n displaySettings\n showReminder\n migrationCancelLabel={t(\"Settings:CancelImport\")}\n onMigrationCancelClick={showCancelDialog}",
      "module": "/packages/client"
    },
    {
      "file_path": "/packages/client/src/pages/PortalSettings/categories/data-import/components/SelectFileStep.tsx",
      "line_number": 484,
      "context": ") : (\n <SaveCancelButtons\n className=\"save-cancel-buttons\"\n onSaveClick={incrementStep}\n onCancelClick={returnToProviders}\n saveButtonLabel={t(\"Settings:NextStep\")}\n cancelButtonLabel={t(\"Common:Back\")}\n displaySettings\n saveButtonDisabled={\n migratingWorkspace !== migratorName || isSaveDisabled\n }",
      "module": "/packages/client"
    },
    {
      "file_path": "/packages/client/src/pages/PortalSettings/categories/data-import/components/SelectUsersStep/index.tsx",
      "line_number": 123,
      "context": "const Buttons = (\n <MigrationButtons\n className=\"save-cancel-buttons\"\n onSaveClick={handleStepIncrement}\n onCancelClick={decrementStep}\n saveButtonLabel={t(\"Settings:NextStep\")}\n cancelButtonLabel={t(\"Common:Back\")}\n showReminder\n displaySettings\n saveButtonDisabled={canDisable ? areCheckedUsersEmpty : false}\n migrationCancelLabel={t(\"Settings:CancelImport\")}",
      "module": "/packages/client"
    },
    {
      "file_path": "/packages/client/src/pages/PortalSettings/categories/data-import/components/SelectUsersTypeStep/index.tsx",
      "line_number": 111,
      "context": "<MigrationButtons\n className=\"save-cancel-buttons\"\n onSaveClick={incrementStep}\n onCancelClick={decrementStep}\n showReminder\n saveButtonLabel={t(\"Settings:NextStep\")}\n cancelButtonLabel={t(\"Common:Back\")}\n displaySettings\n migrationCancelLabel={t(\"Settings:CancelImport\")}\n onMigrationCancelClick={showCancelDialog}\n />",
      "module": "/packages/client"
    }
  ],
  "languages": {
    "en": {
      "ai_translated": false,
      "ai_model": null,
      "ai_spell_check_issues": [],
      "approved_at": null
    },
    "ar-SA": {
      "ai_translated": false,
      "ai_model": null,
      "ai_spell_check_issues": [],
      "approved_at": null
    },
    "az": {
      "ai_translated": false,
      "ai_model": null,
      "ai_spell_check_issues": [],
      "approved_at": null
    },
    "bg": {
      "ai_translated": false,
      "ai_model": null,
      "ai_spell_check_issues": [],
      "approved_at": null
    },
    "cs": {
      "ai_translated": false,
      "ai_model": null,
      "ai_spell_check_issues": [],
      "approved_at": null
    },
    "de": {
      "ai_translated": false,
      "ai_model": null,
      "ai_spell_check_issues": [],
      "approved_at": null
    },
    "el-GR": {
      "ai_translated": false,
      "ai_model": null,
      "ai_spell_check_issues": [],
      "approved_at": null
    },
    "es": {
      "ai_translated": false,
      "ai_model": null,
      "ai_spell_check_issues": [],
      "approved_at": null
    },
    "fi": {
      "ai_translated": false,
      "ai_model": null,
      "ai_spell_check_issues": [],
      "approved_at": null
    },
    "fr": {
      "ai_translated": false,
      "ai_model": null,
      "ai_spell_check_issues": [],
      "approved_at": null
    },
    "hy-AM": {
      "ai_translated": false,
      "ai_model": null,
      "ai_spell_check_issues": [],
      "approved_at": null
    },
    "it": {
      "ai_translated": false,
      "ai_model": null,
      "ai_spell_check_issues": [],
      "approved_at": null
    },
    "ja-JP": {
      "ai_translated": false,
      "ai_model": null,
      "ai_spell_check_issues": [],
      "approved_at": null
    },
    "ko-KR": {
      "ai_translated": false,
      "ai_model": null,
      "ai_spell_check_issues": [],
      "approved_at": null
    },
    "lo-LA": {
      "ai_translated": false,
      "ai_model": null,
      "ai_spell_check_issues": [],
      "approved_at": null
    },
    "lv": {
      "ai_translated": false,
      "ai_model": null,
      "ai_spell_check_issues": [],
      "approved_at": null
    },
    "nl": {
      "ai_translated": false,
      "ai_model": null,
      "ai_spell_check_issues": [],
      "approved_at": null
    },
    "pl": {
      "ai_translated": false,
      "ai_model": null,
      "ai_spell_check_issues": [],
      "approved_at": null
    },
    "pt": {
      "ai_translated": false,
      "ai_model": null,
      "ai_spell_check_issues": [],
      "approved_at": null
    },
    "pt-BR": {
      "ai_translated": false,
      "ai_model": null,
      "ai_spell_check_issues": [],
      "approved_at": null
    },
    "ro": {
      "ai_translated": false,
      "ai_model": null,
      "ai_spell_check_issues": [],
      "approved_at": null
    },
    "ru": {
      "ai_translated": false,
      "ai_model": null,
      "ai_spell_check_issues": [],
      "approved_at": null
    },
    "si": {
      "ai_translated": false,
      "ai_model": null,
      "ai_spell_check_issues": [],
      "approved_at": null
    },
    "sk": {
      "ai_translated": false,
      "ai_model": null,
      "ai_spell_check_issues": [],
      "approved_at": null
    },
    "sl": {
      "ai_translated": false,
      "ai_model": null,
      "ai_spell_check_issues": [],
      "approved_at": null
    },
    "sr-Cyrl-RS": {
      "ai_translated": false,
      "ai_model": null,
      "ai_spell_check_issues": [],
      "approved_at": null
    },
    "sr-Latn-RS": {
      "ai_translated": false,
      "ai_model": null,
      "ai_spell_check_issues": [],
      "approved_at": null
    },
    "tr": {
      "ai_translated": false,
      "ai_model": null,
      "ai_spell_check_issues": [],
      "approved_at": null
    },
    "uk-UA": {
      "ai_translated": false,
      "ai_model": null,
      "ai_spell_check_issues": [],
      "approved_at": null
    },
    "vi": {
      "ai_translated": false,
      "ai_model": null,
      "ai_spell_check_issues": [],
      "approved_at": null
    },
    "zh-CN": {
      "ai_translated": false,
      "ai_model": null,
      "ai_spell_check_issues": [],
      "approved_at": null
    }
  }
}<|MERGE_RESOLUTION|>--- conflicted
+++ resolved
@@ -3,11 +3,7 @@
   "content": "Next step",
   "content_en_sha1_hash": "5500eef9fdb1576f57ac29498a8e4ae9b3b9dbba",
   "created_at": "2025-05-19T21:30:51.999Z",
-<<<<<<< HEAD
-  "updated_at": "2025-10-03T10:07:11.684Z",
-=======
   "updated_at": "2025-10-17T14:43:53.497Z",
->>>>>>> 91cdd1ad
   "comment": {
     "text": "The \"NextStep\" translation key is used to display the text \"Next step\" in various contexts throughout the application, such as buttons and dialogs, where it serves as a label for progression or navigation to the next stage of an import process. This text provides clarity and instructions to users on what action to take next, helping them understand the workflow and progress through data imports.",
     "is_auto": true,
@@ -22,11 +18,7 @@
     },
     {
       "file_path": "/packages/client/src/pages/PortalSettings/categories/data-import/components/ImportStep.tsx",
-<<<<<<< HEAD
-      "line_number": 263,
-=======
       "line_number": 259,
->>>>>>> 91cdd1ad
       "context": "<MigrationButtons\n className=\"save-cancel-buttons\"\n onSaveClick={incrementStep}\n onCancelClick={decrementStep}\n saveButtonLabel={t(\"Settings:NextStep\")}\n cancelButtonLabel={t(\"Common:Back\")}\n displaySettings\n showReminder\n migrationCancelLabel={t(\"Settings:CancelImport\")}\n onMigrationCancelClick={showCancelDialog}",
       "module": "/packages/client"
     },
