--- conflicted
+++ resolved
@@ -16,11 +16,8 @@
 import { AppServerConfig } from "@appserver/common/constants";
 import commonIconsStyles from "@appserver/components/utils/common-icons-style";
 import ArrowRightIcon from "@appserver/studio/public/images/arrow.right.react.svg";
-<<<<<<< HEAD
 import { Base } from "@appserver/components/themes";
-=======
 import commonSettingsStyles from "../../utils/commonSettingsStyles";
->>>>>>> e61a4543
 
 const StyledArrowRightIcon = styled(ArrowRightIcon)`
   ${commonIconsStyles}
@@ -43,7 +40,6 @@
     left: 50%;
   }
 
-<<<<<<< HEAD
   .category-item-wrapper {
     margin-bottom: 40px;
 
@@ -75,9 +71,6 @@
       margin: 0;
     }
   }
-=======
-  ${commonSettingsStyles}
->>>>>>> e61a4543
 `;
 
 MainContainer.defaultProps = { theme: Base };
