// (c) Copyright Ascensio System SIA 2009-2024
//
// This program is a free software product.
// You can redistribute it and/or modify it under the terms
// of the GNU Affero General Public License (AGPL) version 3 as published by the Free Software
// Foundation. In accordance with Section 7(a) of the GNU AGPL its Section 15 shall be amended
// to the effect that Ascensio System SIA expressly excludes the warranty of non-infringement of
// any third-party rights.
//
// This program is distributed WITHOUT ANY WARRANTY, without even the implied warranty
// of MERCHANTABILITY or FITNESS FOR A PARTICULAR  PURPOSE. For details, see
// the GNU AGPL at: http://www.gnu.org/licenses/agpl-3.0.html
//
// You can contact Ascensio System SIA at Lubanas st. 125a-25, Riga, Latvia, EU, LV-1021.
//
// The  interactive user interfaces in modified source and object code versions of the Program must
// display Appropriate Legal Notices, as required under Section 5 of the GNU AGPL version 3.
//
// Pursuant to Section 7(b) of the License you must retain the original Product logo when
// distributing the program. Pursuant to Section 7(e) we decline to grant you any rights under
// trademark law for use of our trademarks.
//
// All the Product's GUI elements, including illustrations and icon sets, as well as technical writing
// content are licensed under the terms of the Creative Commons Attribution-ShareAlike 4.0
// International. See the License terms at http://creativecommons.org/licenses/by-sa/4.0/legalcode

import React, { useState, useEffect } from "react";
import { inject, observer } from "mobx-react";
import { useTranslation } from "react-i18next";
import { useNavigate } from "react-router-dom";

import { ChangeUserTypeDialog } from "../dialogs";
import { toastr } from "@docspace/shared/components/toast";
import { Link } from "@docspace/shared/components/link";
import { Text } from "@docspace/shared/components/text";
import { combineUrl } from "@docspace/shared/utils/combineUrl";
<<<<<<< HEAD
import { PRODUCT_NAME } from "@docspace/shared/constants";
import { globalColors } from "@docspace/shared/themes";
=======
>>>>>>> 116702d2

const ChangeUserTypeEvent = ({
  setVisible,
  visible,
  peopleDialogData,
  peopleFilter,
  updateUserType,
  onClose,
  setSelected,
  getPeopleListItem,
  setInfoPanelSelection,
  needResetUserSelection,
  isRoomAdmin,
}) => {
  const { toType, fromType, userIDs, successCallback, abortCallback } =
    peopleDialogData;
  const { t } = useTranslation(["ChangeUserTypeDialog", "Common", "Payments"]);

  const navigate = useNavigate();

  const onKeyUpHandler = (e) => {
    if (e.keyCode === 27) onCloseAction();
    if (e.keyCode === 13) onChangeUserType();
  };
  useEffect(() => {
    document.addEventListener("keyup", onKeyUpHandler, false);

    return () => {
      document.removeEventListener("keyup", onKeyUpHandler, false);
    };
  }, []);

  useEffect(() => {
    if (!peopleDialogData.toType) return;

    setVisible(true);

    return () => {
      setVisible(false);
    };
  }, [peopleDialogData]);

  const onClickPayments = () => {
    const paymentPageUrl = combineUrl(
      "/portal-settings",
      "/payments/portal-payments",
    );

    toastr.clear();
    navigate(paymentPageUrl);
  };

  const onChangeUserType = () => {
    onClosePanel();
    updateUserType(toType, userIDs, peopleFilter, fromType)
      .then((users) => {
        toastr.success(t("SuccessChangeUserType"));

        if (!needResetUserSelection) {
          const user = getPeopleListItem(users[0]);

          setInfoPanelSelection(user);
        }

        successCallback && successCallback(users);
      })
      .catch((err) => {
        toastr.error(
          <>
            <Text>{t("Common:QuotaPaidUserLimitError")}</Text>
            {!isRoomAdmin && (
              <Link
                color={globalColors.link}
                isHovered={true}
                onClick={onClickPayments}
              >
                {t("Common:PaymentsTitle")}
              </Link>
            )}
          </>,
          false,
          0,
          true,
          true,
        );

        abortCallback && abortCallback();
      })
      .finally(() => {
        if (needResetUserSelection) setSelected("close");
      });
  };

  const onClosePanel = () => {
    setVisible(false);
    onClose();
  };

  const onCloseAction = async () => {
    abortCallback && abortCallback();
    onClosePanel();
  };

  const getType = (type) => {
    switch (type) {
      case "admin":
        return t("Common:PortalAdmin", {
          productName: t("Common:ProductName"),
        });
      case "manager":
        return t("Common:RoomAdmin");
      case "collaborator":
        return t("Common:PowerUser");
      case "user":
      default:
        return t("Common:User");
    }
  };

  const firstType =
    fromType?.length === 1 && fromType[0] ? getType(fromType[0]) : null;
  const secondType = getType(toType);

  return (
    <ChangeUserTypeDialog
      visible={visible}
      firstType={firstType}
      secondType={secondType}
      onCloseAction={onCloseAction}
      onChangeUserType={onChangeUserType}
    />
  );
};

export default inject(
  ({ authStore, dialogsStore, peopleStore, infoPanelStore }) => {
    const {
      changeUserTypeDialogVisible: visible,
      setChangeUserTypeDialogVisible: setVisible,
    } = dialogsStore;
    const { isRoomAdmin } = authStore;
    const { setInfoPanelSelection } = infoPanelStore;
    const { dialogStore, filterStore, usersStore } = peopleStore;

    const { data: peopleDialogData } = dialogStore;
    const { filter: peopleFilter } = filterStore;
    const { updateUserType, getPeopleListItem, needResetUserSelection } =
      usersStore;
    const { setSelected } = peopleStore.selectionStore;
    return {
      isRoomAdmin,
      needResetUserSelection,
      getPeopleListItem,
      setInfoPanelSelection,
      setSelected,

      visible,
      setVisible,
      peopleDialogData,
      peopleFilter,
      updateUserType,
    };
  },
)(observer(ChangeUserTypeEvent));<|MERGE_RESOLUTION|>--- conflicted
+++ resolved
@@ -34,11 +34,7 @@
 import { Link } from "@docspace/shared/components/link";
 import { Text } from "@docspace/shared/components/text";
 import { combineUrl } from "@docspace/shared/utils/combineUrl";
-<<<<<<< HEAD
-import { PRODUCT_NAME } from "@docspace/shared/constants";
 import { globalColors } from "@docspace/shared/themes";
-=======
->>>>>>> 116702d2
 
 const ChangeUserTypeEvent = ({
   setVisible,
