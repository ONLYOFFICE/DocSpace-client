--- conflicted
+++ resolved
@@ -55,15 +55,9 @@
   "GetCode": "Uzmi kod za umetanje",
   "GoToRoom": "idi u sobu",
   "Header": "Zaglavlje",
-<<<<<<< HEAD
   "HeaderDescription": "Možete da onemogućite zaglavlje u mobilnoj verziji da biste ograničili pristup odeljcima {{productName}}-a (baš kao da onemogućite levi meni u verziji za desktop).",
   "HtmlCodeDescription": "Ugrađivanje {{productName}}-a ili njegovog dela pomoću <script> taga. Kopirajte HTML kod ispod i umetnite ga u svoju HTML datoteku.",
-  "InitializeSDK": "Izaberite jedan od predloženih režima ili koristite Custom da biste ručno konfigurisali sve parametre.",
-=======
-  "HeaderDescription": "Možete da onemogućite zaglavlje u mobilnoj verziji da biste ograničili pristup odeljcima DocSpace-a (baš kao da onemogućite levi meni u verziji za desktop).",
-  "HtmlCodeDescription": "Ugrađivanje DocSpace-a ili njegovog dela pomoću <script> taga. Kopirajte HTML kod ispod i umetnite ga u svoju HTML datoteku.",
   "InitializeSDK": "Izaberite jedan od predloženih režima ili koristite Prilagođeni da biste ručno konfigurisali sve parametre.",
->>>>>>> a81baf7e
   "InLeftPanel": "u levom panelu",
   "InterfaceElements": "Elementi interfejsa",
   "ItemsCount": "Broj stavki na jednoj stranici",
