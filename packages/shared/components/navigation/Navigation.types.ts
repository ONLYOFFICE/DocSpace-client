// (c) Copyright Ascensio System SIA 2009-2024
//
// This program is a free software product.
// You can redistribute it and/or modify it under the terms
// of the GNU Affero General Public License (AGPL) version 3 as published by the Free Software
// Foundation. In accordance with Section 7(a) of the GNU AGPL its Section 15 shall be amended
// to the effect that Ascensio System SIA expressly excludes the warranty of non-infringement of
// any third-party rights.
//
// This program is distributed WITHOUT ANY WARRANTY, without even the implied warranty
// of MERCHANTABILITY or FITNESS FOR A PARTICULAR  PURPOSE. For details, see
// the GNU AGPL at: http://www.gnu.org/licenses/agpl-3.0.html
//
// You can contact Ascensio System SIA at Lubanas st. 125a-25, Riga, Latvia, EU, LV-1021.
//
// The  interactive user interfaces in modified source and object code versions of the Program must
// display Appropriate Legal Notices, as required under Section 5 of the GNU AGPL version 3.
//
// Pursuant to Section 7(b) of the License you must retain the original Product logo when
// distributing the program. Pursuant to Section 7(e) we decline to grant you any rights under
// trademark law for use of our trademarks.
//
// All the Product's GUI elements, including illustrations and icon sets, as well as technical writing
// content are licensed under the terms of the Creative Commons Attribution-ShareAlike 4.0
// International. See the License terms at http://creativecommons.org/licenses/by-sa/4.0/legalcode

import { DeviceType } from "../../enums";
import { TGetContextMenuModel } from "../context-menu";

export type TOnBackToParenFolder = () => void;

export type TTitles = {
  infoPanel?: string;
  actions?: string;
  contextMenu?: string;
  trashWarning?: string;
};

export type TContextButtonProps = {
  className: string;
  getData: TGetContextMenuModel;
  withMenu?: boolean;
  isTrashFolder?: boolean;
  isMobile: boolean;
  id: string;
  title?: string;
  onCloseDropBox?: () => void;
  onContextOptionsClick?: () => void;
};

export type TPlusButtonProps = {
  className: string;
  getData: TGetContextMenuModel;
  withMenu?: boolean;
  id?: string;
  title?: string;
  onPlusClick?: VoidFunction;
  isFrame?: boolean;
  onCloseDropBox?: () => void;
};

export type TToggleInfoPanelButtonProps = {
  isRootFolder: boolean;
  isInfoPanelVisible: boolean;
  toggleInfoPanel: (e?: React.MouseEvent) => void;
  id?: string;
  titles?: TTitles;
};

export type TArrowButtonProps = {
  isRootFolder: boolean;
  onBackToParentFolder: TOnBackToParenFolder;
};

export type TTextProps = {
  title: string;
  isOpen: boolean;
  isRootFolder: boolean;
  isRootFolderTitle: boolean;
  onClick: () => void;
  className?: string;
<<<<<<< HEAD
  badgeLabel?: string;
}
=======
};
>>>>>>> da09434e

export type TNavigationLogoProps = {
  logo?: string;
  burgerLogo: string;
  className: string;
  onClick?: () => void;
};

export type TOnNavigationItemClick = (
  id: string | number,
  isRootRoom: boolean,
) => void;

export type TNavigationItemProps = {
  id: string | number;
  title: string;
  isRoot: boolean;
  isRootRoom: boolean;
  onClick: TOnNavigationItemClick;
  withLogo: boolean | string;
  currentDeviceType: DeviceType;
  style?: React.CSSProperties;
};

export type TNavigationItem = {
  id: string | number;
  title: string;
  isRootRoom: boolean;
};

<<<<<<< HEAD
export type TRowData = [
  TNavigationItem[],
  TOnNavigationItemClick,
  { withLogo: boolean; currentDeviceType: DeviceType },
];

export interface IDropBoxProps {
  sectionHeight: number;
  dropBoxWidth: number;
  isRootFolder: boolean;
  onBackToParentFolder: TOnBackToParenFolder;
  canCreate: boolean;
  navigationItems: TNavigationItem[];
  getContextOptionsFolder: TGetContextMenuModel;
  getContextOptionsPlus: TGetContextMenuModel;
  toggleInfoPanel: () => void;
  toggleDropBox: () => void;
  onClickAvailable: TOnNavigationItemClick;
  isInfoPanelVisible: boolean;
  isDesktop: boolean;
  isDesktopClient: boolean;
  withLogo: boolean;
  burgerLogo: string;
  currentDeviceType: DeviceType;
  navigationTitleContainerNode: React.ReactNode;
  onCloseDropBox: () => void;
}

export interface INavigationProps {
  tReady: boolean;
  showText: boolean;
  isRootFolder: boolean;
  title: string;
  canCreate: boolean;
  isTabletView: boolean;
  onClickFolder: TOnNavigationItemClick;
  navigationItems: TNavigationItem[];
  onBackToParentFolder: TOnBackToParenFolder;
  getContextOptionsFolder: TGetContextMenuModel;
  getContextOptionsPlus: TGetContextMenuModel;
  isTrashFolder: boolean;
  isEmptyFilesList: boolean;
  clearTrash: () => void;
  showFolderInfo: () => void;
  isCurrentFolderInfo: boolean;
  toggleInfoPanel: () => void;
  isInfoPanelVisible: boolean;
  titles: TTitles;
  withMenu: boolean;
  onPlusClick: () => void;
  isEmptyPage: boolean;
  isDesktop: boolean;
  isRoom: boolean;
  isFrame: boolean;
  hideInfoPanel: () => void;
  withLogo: boolean;
  burgerLogo: string;
  showRootFolderTitle: boolean;
  isPublicRoom: boolean;
  titleIcon: string;
  currentDeviceType: DeviceType;
  rootRoomTitle: string;
  showTitle: boolean;
  navigationButtonLabel?: string;
  onNavigationButtonClick?: () => void;
  tariffBar: React.ReactElement;
  showNavigationButton: boolean;
  titleIconTooltip?: string;
  badgeLabel?: string;
  onContextOptionsClick?: () => void;
  onLogoClick?: () => void;
}
=======
export type TRowParam = { withLogo: boolean; currentDeviceType: DeviceType };

export type TRowData = [TNavigationItem[], TOnNavigationItemClick, TRowParam];

export type TControlButtonProps = Omit<TToggleInfoPanelButtonProps, "id"> &
  Omit<TPlusButtonProps, "getData" | "className"> &
  Omit<TContextButtonProps, "getData" | "className" | "id"> & {
    /** Controls visibility of PlusButton */
    canCreate: boolean;
    /** Used in ContextButton for folder options */
    getContextOptionsFolder: TGetContextMenuModel;
    /** Used in PlusButton for plus menu options */
    getContextOptionsPlus: TGetContextMenuModel;
    /** Controls visibility of ContextButton */
    isEmptyFilesList?: boolean;
    /** Used in toggleInfoPanelAction */
    toggleDropBox?: () => void;
    /** Controls visibility of ToggleInfoPanelButton */
    isDesktop: boolean;
    /** Controls visibility of ContextButton */
    isPublicRoom?: boolean;
    /** Used in styled component */
    showTitle?: boolean;
    /** Used for navigation button */
    navigationButtonLabel?: string;
    /** Used for navigation button click handler */
    onNavigationButtonClick?: () => void;
    /** Optional tariff bar element */
    tariffBar?: React.ReactElement;
    /** Controls visibility of TrashWarning */
    isEmptyPage?: boolean;

    isMobile?: boolean;
  };

export type TDropBoxProps = TArrowButtonProps &
  Omit<
    TControlButtonProps,
    | "isEmptyPage"
    | "tariffBar"
    | "onNavigationButtonClick"
    | "navigationButtonLabel"
    | "showTitle"
    | "isPublicRoom"
    | "isMobile"
  > &
  TRowParam & {
    sectionHeight: number;
    dropBoxWidth: number;

    navigationItems: TNavigationItem[];
    onClickAvailable: TOnNavigationItemClick;
    isInfoPanelVisible: boolean;
    isDesktopClient: boolean;
    burgerLogo: string;
    navigationTitleContainerNode: React.ReactNode;
    onCloseDropBox: () => void;
  };

export type TNavigationProps = Omit<
  TDropBoxProps,
  | "dropBoxWidth"
  | "sectionHeight"
  | "onCloseDropBox"
  | "onClickAvailable"
  | "isDesktopClient"
  | "isTabletView"
  | "navigationTitleContainerNode"
> &
  Omit<TControlButtonProps, "isMobile"> &
  Omit<
    TTextProps,
    "isOpen" | "title" | "className" | "isRootFolderTitle" | "onClick"
  > & {
    showText: boolean;
    title: string;
    onClickFolder: TOnNavigationItemClick;

    clearTrash: () => void;
    showFolderInfo: () => void;
    isCurrentFolderInfo: boolean;

    isRoom: boolean;
    hideInfoPanel: () => void;
    burgerLogo: string;
    showRootFolderTitle: boolean;
    titleIcon: string;
    rootRoomTitle: string;
    showNavigationButton: boolean;
    titleIconTooltip?: string;
    onLogoClick?: () => void;
  };
>>>>>>> da09434e
<|MERGE_RESOLUTION|>--- conflicted
+++ resolved
@@ -79,12 +79,8 @@
   isRootFolderTitle: boolean;
   onClick: () => void;
   className?: string;
-<<<<<<< HEAD
   badgeLabel?: string;
 }
-=======
-};
->>>>>>> da09434e
 
 export type TNavigationLogoProps = {
   logo?: string;
@@ -115,80 +111,6 @@
   isRootRoom: boolean;
 };
 
-<<<<<<< HEAD
-export type TRowData = [
-  TNavigationItem[],
-  TOnNavigationItemClick,
-  { withLogo: boolean; currentDeviceType: DeviceType },
-];
-
-export interface IDropBoxProps {
-  sectionHeight: number;
-  dropBoxWidth: number;
-  isRootFolder: boolean;
-  onBackToParentFolder: TOnBackToParenFolder;
-  canCreate: boolean;
-  navigationItems: TNavigationItem[];
-  getContextOptionsFolder: TGetContextMenuModel;
-  getContextOptionsPlus: TGetContextMenuModel;
-  toggleInfoPanel: () => void;
-  toggleDropBox: () => void;
-  onClickAvailable: TOnNavigationItemClick;
-  isInfoPanelVisible: boolean;
-  isDesktop: boolean;
-  isDesktopClient: boolean;
-  withLogo: boolean;
-  burgerLogo: string;
-  currentDeviceType: DeviceType;
-  navigationTitleContainerNode: React.ReactNode;
-  onCloseDropBox: () => void;
-}
-
-export interface INavigationProps {
-  tReady: boolean;
-  showText: boolean;
-  isRootFolder: boolean;
-  title: string;
-  canCreate: boolean;
-  isTabletView: boolean;
-  onClickFolder: TOnNavigationItemClick;
-  navigationItems: TNavigationItem[];
-  onBackToParentFolder: TOnBackToParenFolder;
-  getContextOptionsFolder: TGetContextMenuModel;
-  getContextOptionsPlus: TGetContextMenuModel;
-  isTrashFolder: boolean;
-  isEmptyFilesList: boolean;
-  clearTrash: () => void;
-  showFolderInfo: () => void;
-  isCurrentFolderInfo: boolean;
-  toggleInfoPanel: () => void;
-  isInfoPanelVisible: boolean;
-  titles: TTitles;
-  withMenu: boolean;
-  onPlusClick: () => void;
-  isEmptyPage: boolean;
-  isDesktop: boolean;
-  isRoom: boolean;
-  isFrame: boolean;
-  hideInfoPanel: () => void;
-  withLogo: boolean;
-  burgerLogo: string;
-  showRootFolderTitle: boolean;
-  isPublicRoom: boolean;
-  titleIcon: string;
-  currentDeviceType: DeviceType;
-  rootRoomTitle: string;
-  showTitle: boolean;
-  navigationButtonLabel?: string;
-  onNavigationButtonClick?: () => void;
-  tariffBar: React.ReactElement;
-  showNavigationButton: boolean;
-  titleIconTooltip?: string;
-  badgeLabel?: string;
-  onContextOptionsClick?: () => void;
-  onLogoClick?: () => void;
-}
-=======
 export type TRowParam = { withLogo: boolean; currentDeviceType: DeviceType };
 
 export type TRowData = [TNavigationItem[], TOnNavigationItemClick, TRowParam];
@@ -280,5 +202,4 @@
     showNavigationButton: boolean;
     titleIconTooltip?: string;
     onLogoClick?: () => void;
-  };
->>>>>>> da09434e
+  };