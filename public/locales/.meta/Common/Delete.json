--- conflicted
+++ resolved
@@ -3,11 +3,7 @@
   "content": "Delete",
   "content_en_sha1_hash": "f6fdbe48dc54dd86f63097a03bd24094dedd713a",
   "created_at": "2025-05-19T21:30:44.452Z",
-<<<<<<< HEAD
-  "updated_at": "2025-08-29T14:33:37.976Z",
-=======
   "updated_at": "2025-09-01T11:05:24.126Z",
->>>>>>> b75318d3
   "comment": {
     "text": "This translation key is used to display the text \"Delete\" on a button in a file editor component, specifically within an avatar cropper. It appears as a button's text and title, allowing users to confirm deletion of an image.",
     "is_auto": true,
@@ -142,13 +138,13 @@
     },
     {
       "file_path": "/packages/client/src/store/FilesActionsStore.js",
-      "line_number": 2331,
+      "line_number": 2322,
       "context": "case \"delete-room\":\n if (!this.isAvailableOption(\"delete-room\")) return null;\n return {\n id: \"menu-delete-room\",\n label: t(\"Common:Delete\"),\n onClick: () => this.deleteRooms(t),\n iconUrl: DeleteReactSvgUrl,\n };\n \n case \"delete\":",
       "module": "/packages/client"
     },
     {
       "file_path": "/packages/client/src/store/FilesActionsStore.js",
-      "line_number": 2331,
+      "line_number": 2322,
       "context": "case \"delete-room\":\n if (!this.isAvailableOption(\"delete-room\")) return null;\n return {\n id: \"menu-delete-room\",\n label: t(\"Common:Delete\"),\n onClick: () => this.deleteRooms(t),\n iconUrl: DeleteReactSvgUrl,\n };\n \n case \"delete\":",
       "module": "/packages/client"
     },
