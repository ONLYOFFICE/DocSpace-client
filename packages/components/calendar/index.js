import React, { Component } from "react";
import PropTypes from "prop-types";

import ComboBox from "../combobox";
import moment from "moment";
import { Weekdays, Days } from "./sub-components";
import isEmpty from "lodash/isEmpty";
import {
  Month,
  CalendarStyle,
  CalendarContainer,
  ComboBoxDateStyle,
  ComboBoxMonthStyle,
  ComboBoxStyle,
} from "./styled-calendar.js";

import { ColorTheme, ThemeType } from "@docspace/common/components/ColorTheme";

class Calendar extends Component {
  constructor(props) {
    super(props);

    moment.locale(props.locale);
    this.state = this.mapPropsToState(props);
  }

  mapPropsToState = (props) => {
    const { minDate, maxDate, openToDate, selectedDate } = props;
    const months = moment.months();
    const arrayWeekdays = moment.weekdaysMin();
    const optionsMonth = this.getListMonth(
      minDate,
      maxDate,
      openToDate,
      months
    );
    const optionsYear = this.getArrayYears(minDate, maxDate);
    const optionsDays = this.getDays(
      minDate,
      maxDate,
      openToDate,
      selectedDate
    );
    const optionsWeekdays = this.getWeekDays(arrayWeekdays);
    let newOpenToDate = openToDate;
    if (
      this.compareDates(openToDate, maxDate) > 0 ||
      this.compareDates(openToDate, minDate) < 0
    ) {
      newOpenToDate = minDate;
    }

    const newState = {
      months,
      minDate,
      maxDate,
      openToDate: newOpenToDate,
      selectedDate,
      optionsMonth,
      selectedOptionMonth: this.getCurrentMonth(optionsMonth, newOpenToDate),
      optionsYear,
      selectedOptionYear: this.getCurrentYear(optionsYear, newOpenToDate),
      optionsDays,
      optionsWeekdays,
    };

    //console.log("mapPropsToState ", newState);
    return newState;
  };

  onSelectYear = (value) => {
    const openToDate = new Date(value.key, this.state.openToDate.getMonth());

    const optionsMonth = this.getListMonth(
      this.state.minDate,
      this.state.maxDate,
      openToDate,
      this.state.months
    );

    const openToDateMonth = openToDate.getMonth();
    const openToDateYear = openToDate.getFullYear();
    let selectedMonth = optionsMonth.find((x) => x.key == openToDateMonth);
    let newOpenToDate = openToDate;

    if (selectedMonth.disabled === true) {
      selectedMonth = optionsMonth.find((x) => x.disabled === false);
      newOpenToDate = new Date(openToDateYear, selectedMonth.key, 1);
    }

    const newState = this.mapPropsToState({
      ...this.state,
      openToDate: newOpenToDate,
      optionsMonth,
    });

    this.setState(newState);
  };

  onSelectMonth = (value) => {
    const newState = this.mapPropsToState({
      ...this.state,
      openToDate: new Date(this.state.openToDate.getFullYear(), value.key),
    });
    //console.log("onSelectMonth", newState);
    this.setState(newState);
  };

  onDayClick = (dayItem) => {
    //console.log("onDayClick", dayItem);
    const day = dayItem.value;
    const currentMonth = this.state.openToDate.getMonth();
    const currentYear = this.state.openToDate.getFullYear();
    const dateInCurrentMonth = new Date(currentYear, currentMonth, day);
    let newState;

    if (dayItem.dayState === "prev") {
      const dateInPrevMonth = new Date(currentYear, currentMonth - 1, day);
      newState = this.mapPropsToState({
        ...this.state,
        selectedDate: dateInPrevMonth,
        openToDate: dateInPrevMonth,
      });
    } else if (dayItem.dayState === "next") {
      const dateInNextMonth = new Date(currentYear, currentMonth + 1, day);
      newState = this.mapPropsToState({
        ...this.state,
        selectedDate: dateInNextMonth,
        openToDate: dateInNextMonth,
      });
    } else {
      newState = this.mapPropsToState({
        ...this.state,
        selectedDate: dateInCurrentMonth,
      });
    }

    this.setState(newState);
    this.props.onChange && this.props.onChange(newState.selectedDate);
  };

  getListMonth = (minDate, maxDate, openToDate, months) => {
    const minDateYear = minDate.getFullYear();
    const minDateMonth = minDate.getMonth();

    const maxDateYear = maxDate.getFullYear();
    const maxDateMonth = maxDate.getMonth();

    const openToDateYear = openToDate.getFullYear();

    const listMonths = [];

    let i = 0;
    while (i <= 11) {
      listMonths.push({
        key: `${i}`,
        label: `${months[i]}`,
        disabled: false,
      });
      i++;
    }

    if (openToDateYear < minDateYear) {
      i = 0;
      while (i != 12) {
        if (i != minDateMonth) listMonths[i].disabled = true;
        i++;
      }
    }

    if (openToDateYear === minDateYear) {
      i = 0;
      while (i != minDateMonth) {
        listMonths[i].disabled = true;
        i++;
      }
    }

    if (openToDateYear === maxDateYear) {
      i = 11;
      while (i != maxDateMonth) {
        listMonths[i].disabled = true;
        i--;
      }
    }

    return listMonths;
  };

  getCurrentMonth = (months, openToDate) => {
    const openToDateMonth = openToDate.getMonth();
    let selectedMonth = months.find((x) => x.key == openToDateMonth);

    if (selectedMonth.disabled === true) {
      selectedMonth = months.find((x) => x.disabled === false);
    }
    return selectedMonth;
  };

  getArrayYears = (minDate, maxDate) => {
    const minYear = minDate.getFullYear();
    const maxYear = maxDate.getFullYear();
    const yearList = [];

    let i = minYear;
    while (i <= maxYear) {
      let newDate = new Date(i, 0, 1);
      const label = moment(newDate).format("YYYY");
      const key = i;
      yearList.push({ key, label: label });
      i++;
    }
    return yearList.reverse();
  };

  getCurrentYear = (arrayYears, openToDate) => {
    const openToDateYear = openToDate.getFullYear();
    let currentYear = arrayYears.find((x) => x.key == openToDateYear);
    if (!currentYear) {
      const newDate = this.props.minDate.getFullYear();
      currentYear = { key: newDate, label: `${newDate}` };
    }
    return currentYear;
  };

  firstDayOfMonth = (openToDate) => {
    const firstDay = moment(openToDate)
      .locale("en")
      .startOf("month")
      .format("d");
    let day = firstDay - 1;
    if (day < 0) {
      day = 6;
    }
    return day;
  };

  getWeekDays = (weekdays) => {
    let arrayWeekDays = [];
    weekdays.push(weekdays.shift());
    for (let i = 0; i < weekdays.length; i++) {
      arrayWeekDays.push({
        key: `${this.props.locale}_${i}`,
        value: weekdays[i],
        disabled: i >= 5 ? true : false,
      });
    }
    return arrayWeekDays;
  };

  getDays = (minDate, maxDate, openToDate, selectedDate) => {
    const currentYear = openToDate.getFullYear();
    const currentMonth = openToDate.getMonth() + 1;
    const countDaysInMonth = new Date(currentYear, currentMonth, 0).getDate();
    let countDaysInPrevMonth = new Date(
      currentYear,
      currentMonth - 1,
      0
    ).getDate();
    const arrayDays = [];
    let className = "calendar-month_neighboringMonth";

    const openToDateMonth = openToDate.getMonth();
    const openToDateYear = openToDate.getFullYear();

    const maxDateMonth = maxDate.getMonth();
    const maxDateYear = maxDate.getFullYear();
    const maxDateDay = maxDate.getDate();

    const minDateMonth = minDate.getMonth();
    const minDateYear = minDate.getFullYear();
    const minDateDay = minDate.getDate();

    //Disable preview month
    let disableClass = null;
    if (openToDateYear === minDateYear && openToDateMonth === minDateMonth) {
      disableClass = "calendar-month_disabled";
    }

    //Prev month
    let prevMonthDay = null;
    if (
      openToDateYear === minDateYear &&
      openToDateMonth - 1 === minDateMonth
    ) {
      prevMonthDay = minDateDay;
    }

    //prev month + year
    let prevYearDay = null;
    if (
      openToDateYear === minDateYear + 1 &&
      openToDateMonth === 0 &&
      minDateMonth === 11
    ) {
      prevYearDay = minDateDay;
    }

    // Show neighboring days in prev month
    const firstDayOfMonth = this.firstDayOfMonth(openToDate);

    for (let i = firstDayOfMonth; i != 0; i--) {
      if (countDaysInPrevMonth + 1 === prevMonthDay) {
        disableClass = "calendar-month_disabled";
      }
      if (countDaysInPrevMonth + 1 === prevYearDay) {
        disableClass = "calendar-month_disabled";
      }
      arrayDays.unshift({
        value: countDaysInPrevMonth--,
        disableClass,
        className,
        dayState: "prev",
      });
    }

    //Disable max days in month
    let maxDay, minDay;
    disableClass = null;
    if (openToDateYear === maxDateYear && openToDateMonth >= maxDateMonth) {
      if (openToDateMonth === maxDateMonth) {
        maxDay = maxDateDay;
      } else {
        maxDay = null;
      }
    }

    //Disable min days in month
    if (openToDateYear === minDateYear && openToDateMonth >= minDateMonth) {
      if (openToDateMonth === minDateMonth) {
        minDay = minDateDay;
      } else {
        minDay = null;
      }
    }

    // Show days in month and weekend days
    let seven = 7;
    const dateNow = selectedDate.getDate();

    for (let i = 1; i <= countDaysInMonth; i++) {
      if (i === seven - firstDayOfMonth - 1) {
        className = "calendar-month_weekend";
      } else if (i === seven - firstDayOfMonth) {
        seven += 7;
        className = "calendar-month_weekend";
      } else {
        className = "calendar-month";
      }
      if (i === dateNow && this.compareMonths(openToDate, selectedDate) === 0) {
        className = "calendar-month_selected-day";
      }
      if (i > maxDay || i < minDay) {
        disableClass = "calendar-month_disabled";
        className = "calendar-month_disabled";
      } else {
        disableClass = null;
      }

      arrayDays.push({
        value: i,
        disableClass,
        className,
        dayState: "now",
      });
    }

    //Calculating neighboring days in next month
    let maxDaysInMonthTable = 42;
    const maxDaysInMonth = 42;
    if (firstDayOfMonth > 5 && countDaysInMonth >= 30) {
      maxDaysInMonthTable += 7;
    } else if (firstDayOfMonth >= 5 && countDaysInMonth > 30) {
      maxDaysInMonthTable += 7;
    }
    if (maxDaysInMonthTable > maxDaysInMonth) {
      maxDaysInMonthTable -= 7;
    }

    //Disable next month days
    disableClass = null;
    if (openToDateYear === maxDateYear && openToDateMonth >= maxDateMonth) {
      disableClass = "calendar-month_disabled";
    }

    //next month + year
    let nextYearDay = null;
    if (
      openToDateYear === maxDateYear - 1 &&
      openToDateMonth === 11 &&
      maxDateMonth === 0
    ) {
      nextYearDay = maxDateDay;
    }

    //next month
    let nextMonthDay = null;
    if (
      openToDateYear === maxDateYear &&
      openToDateMonth === maxDateMonth - 1
    ) {
      nextMonthDay = maxDateDay;
    }

    //Show neighboring days in next month
    let dayInNextMonth = 1;
    className = "calendar-month_neighboringMonth";
    for (
      let i = countDaysInMonth;
      i < maxDaysInMonthTable - firstDayOfMonth;
      i++
    ) {
      if (i - countDaysInMonth === nextYearDay) {
        disableClass = "calendar-month_disabled";
      }
      if (i - countDaysInMonth === nextMonthDay) {
        disableClass = "calendar-month_disabled";
      }
      arrayDays.push({
        value: dayInNextMonth++,
        disableClass,
        className,
        dayState: "next",
      });
    }
    return arrayDays;
  };

  compareDates = (date1, date2) => {
    return moment(date1)
      .startOf("day")
      .diff(moment(date2).startOf("day"), "days");
  };

  compareMonths = (date1, date2) => {
    return moment(date1)
      .startOf("months")
      .diff(moment(date2).startOf("months"), "months");
  };

  componentDidUpdate(prevProps) {
    const { selectedDate, openToDate, minDate, maxDate, locale } = this.props;

    let newState = {};

    if (this.compareDates(selectedDate, prevProps.selectedDate) !== 0) {
      newState = { selectedDate };
    }

    if (this.compareDates(openToDate, prevProps.openToDate) !== 0) {
      newState = Object.assign({}, newState, {
        openToDate,
      });
    }

    if (this.compareDates(minDate, prevProps.minDate) !== 0) {
      newState = Object.assign({}, newState, {
        minDate,
      });
    }

    if (this.compareDates(maxDate, prevProps.maxDate) !== 0) {
      newState = Object.assign({}, newState, {
        maxDate,
      });
    }

    if (!isEmpty(newState) || locale !== prevProps.locale) {
      moment.locale(locale);
      newState = this.mapPropsToState({
        ...this.state,
        ...newState,
      });

      //console.log("componentDidUpdate newState", newState);
      this.setState(newState);
    }
  }

  render() {
    //console.log("Calendar render");

    const { size, themeColor, style, id, className } = this.props;
    const {
      optionsMonth,
      selectedOptionMonth,
      selectedOptionYear,
      optionsYear,
      optionsDays,
      optionsWeekdays,
    } = this.state;

    const dropDownSizeMonth = optionsMonth.length > 4 ? 184 : undefined;
    const dropDownSizeYear = optionsYear.length > 4 ? 184 : undefined;

    return (
      <CalendarContainer
        className={className}
        id={id}
        style={style}
        size={size}
      >
<<<<<<< HEAD
        <ColorTheme
          size={size}
          color={themeColor}
          elementType={ThemeType.Calendar}
        >
=======
        <ColorTheme size={size} color={themeColor} themeId={ThemeType.Calendar}>
>>>>>>> 409d05d2
          <ComboBoxStyle>
            <ComboBoxMonthStyle size={size}>
              <ComboBox
                isDefaultMode={false}
                scaled={true}
                scaledOptions={true}
                dropDownMaxHeight={dropDownSizeMonth}
                onSelect={this.onSelectMonth}
                selectedOption={selectedOptionMonth}
                options={optionsMonth}
                isDisabled={false}
                name="month-button"
                displaySelectedOption
                fixedDirection={true}
                directionY="bottom"
              />
            </ComboBoxMonthStyle>
            <ComboBoxDateStyle>
              <ComboBox
                isDefaultMode={false}
                scaled={true}
                scaledOptions={true}
                dropDownMaxHeight={dropDownSizeYear}
                onSelect={this.onSelectYear}
                selectedOption={selectedOptionYear}
                options={optionsYear}
                isDisabled={false}
                showDisabledItems
                name="year-button"
                displaySelectedOption
                fixedDirection={true}
                directionY="bottom"
              />
            </ComboBoxDateStyle>
          </ComboBoxStyle>

          <Month size={size}>
            <Weekdays optionsWeekdays={optionsWeekdays} size={size} />
            <Days
              optionsDays={optionsDays}
              size={size}
              onDayClick={this.onDayClick}
            />
          </Month>
        </ColorTheme>
      </CalendarContainer>
    );
  }
}

Calendar.propTypes = {
  /** Color of the selected day */
  themeColor: PropTypes.string,
  /** Selected date value */
  selectedDate: PropTypes.instanceOf(Date),
  /** The beginning of a period that shall be displayed by default */
  openToDate: PropTypes.instanceOf(Date),
  /** Minimum date that the user can select. */
  minDate: PropTypes.instanceOf(Date),
  /** Maximum date that the user can select */
  maxDate: PropTypes.instanceOf(Date),
  /** Browser locale */
  locale: PropTypes.string,
  /** Calendar size */
  size: PropTypes.oneOf(["base", "big"]),
  /** Accepts class */
  className: PropTypes.string,
  /** Accepts id */
  id: PropTypes.string,
  /** Accepts css style */
  style: PropTypes.oneOfType([PropTypes.object, PropTypes.array]),
  /** Function called when the user select a day */
  onChange: PropTypes.func,
};

Calendar.defaultProps = {
  selectedDate: new Date(),
  openToDate: new Date(),
  minDate: new Date("1970/01/01"),
  maxDate: new Date(new Date().getFullYear() + 1 + "/01/01"),
  locale: moment.locale(),
  size: "base",
};

export default Calendar;<|MERGE_RESOLUTION|>--- conflicted
+++ resolved
@@ -500,15 +500,7 @@
         style={style}
         size={size}
       >
-<<<<<<< HEAD
-        <ColorTheme
-          size={size}
-          color={themeColor}
-          elementType={ThemeType.Calendar}
-        >
-=======
         <ColorTheme size={size} color={themeColor} themeId={ThemeType.Calendar}>
->>>>>>> 409d05d2
           <ComboBoxStyle>
             <ComboBoxMonthStyle size={size}>
               <ComboBox
