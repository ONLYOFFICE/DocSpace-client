{
  "key_path": "ReportSaveLocation",
  "content": "The report will be saved to {{sectionName}}",
  "content_en_sha1_hash": "55671fe19ba077a1c4e0ef79f837de41f87ae103",
  "created_at": "2025-05-19T21:30:52.387Z",
<<<<<<< HEAD
  "updated_at": "2025-06-18T17:11:42.487Z",
=======
  "updated_at": "2025-06-24T16:31:24.462Z",
>>>>>>> 0de93b01
  "comment": {
    "text": "The \"ReportSaveLocation\" translation key is used to display a section name where reports will be saved. It appears in UI elements related to report download, providing context for users about the location of their files.",
    "is_auto": true,
    "updated_at": "2025-05-20T09:44:39.687Z"
  },
  "usage": [
    {
      "file_path": "/packages/client/src/pages/PortalSettings/categories/payments/Wallet/TransactionHistory.tsx",
      "line_number": 333,
      "context": "isLoading={isFormationHistory}\n isDisabled={isNotPaidPeriod}\n scale={isMobile}\n />\n <Text as=\"span\" className={styles.downloadReportDescription}>\n {t(\"Settings:ReportSaveLocation\", {\n sectionName: t(\"Common:MyFilesSection\"),\n })}\n </Text>\n </div>\n </>",
      "module": "/packages/client"
    },
    {
      "file_path": "/packages/client/src/pages/PortalSettings/categories/security/audit-trail/index.js",
      "line_number": 144,
      "context": "securityLifetime={securityLifetime}\n lifetime={securityLifetime.auditTrailLifeTime}\n setLifetimeAuditSettings={setLifetimeAuditSettings}\n content={getContent()}\n downloadReport={t(\"DownloadReportBtnText\")}\n downloadReportDescription={t(\"ReportSaveLocation\", {\n sectionName: t(\"Common:MyFilesSection\"),\n })}\n getReport={getAuditTrailReport}\n isSettingNotPaid={!isAuditAvailable}\n isLoadingDownloadReport={isLoadingDownloadReport}",
      "module": "/packages/client"
    },
    {
      "file_path": "/packages/client/src/pages/PortalSettings/categories/security/login-history/index.js",
      "line_number": 98,
      "context": "lifetime={securityLifetime.loginHistoryLifeTime}\n securityLifetime={securityLifetime}\n setLifetimeAuditSettings={setLifetimeAuditSettings}\n content={getContent()}\n downloadReport={t(\"DownloadReportBtnText\")}\n downloadReportDescription={t(\"ReportSaveLocation\", {\n sectionName: t(\"Common:MyFilesSection\"),\n })}\n getReport={getLoginHistoryReport}\n isSettingNotPaid={!isAuditAvailable}\n />",
      "module": "/packages/client"
    }
  ],
  "languages": {
    "en": {
      "ai_translated": false,
      "ai_model": null,
      "ai_spell_check_issues": [],
      "approved_at": null
    },
    "ar-SA": {
      "ai_translated": false,
      "ai_model": null,
      "ai_spell_check_issues": [
        {
          "type": "formatting",
          "description": "The Arabic text includes a non-breaking space ( ) which may cause layout issues. It's often better to use a regular space.",
          "suggestion": "سيتم حفظ التقرير في {{sectionName}}"
        }
      ],
      "approved_at": null
    },
    "az": {
      "ai_translated": false,
      "ai_model": null,
      "ai_spell_check_issues": [
        {
          "type": "incorrect_translation",
          "description": "The translation 'Hesabat {{sectionName}} bölməsində qeyd ediləcək' doesn't accurately convey the meaning of 'The report will be saved to {{sectionName}}'. It translates to 'The report will be noted in the {{sectionName}} section,' which implies a record, not a storage location. The intent is to state where the report is saved, not where it's documented.",
          "suggestion": "Hesabat {{sectionName}} bölməsinə saxlanılacaq"
        },
        {
          "type": "formatting",
          "description": "The Azerbaijani text contains a non-breaking space (represented by the unicode character &#x20;) between 'Hesabat' and '{{sectionName}}'. While not necessarily incorrect, it's more common to have a standard space in this context.",
          "suggestion": "Hesabat {{sectionName}} bölməsində qeyd ediləcək"
        }
      ],
      "approved_at": null
    },
    "bg": {
      "ai_translated": false,
      "ai_model": null,
      "ai_spell_check_issues": [],
      "approved_at": null
    },
    "cs": {
      "ai_translated": false,
      "ai_model": null,
      "ai_spell_check_issues": [],
      "approved_at": null
    },
    "de": {
      "ai_translated": false,
      "ai_model": null,
      "ai_spell_check_issues": [],
      "approved_at": null
    },
    "el-GR": {
      "ai_translated": false,
      "ai_model": null,
      "ai_spell_check_issues": [],
      "approved_at": null
    },
    "es": {
      "ai_translated": false,
      "ai_model": null,
      "ai_spell_check_issues": [],
      "approved_at": null
    },
    "fi": {
      "ai_translated": false,
      "ai_model": null,
      "ai_spell_check_issues": [
        {
          "type": "incorrect_translation",
          "description": "The translation 'Raportti tallennetaan {{sectionName}}-osioon' literally translates to 'The report is saved to {{sectionName}}-section'.  A more natural Finnish phrasing would imply the report is being saved *within* the section.  It's a bit clunky and doesn't flow as well.",
          "suggestion": "Raportti tallennetaan {{sectionName}}-kohtaan"
        }
      ],
      "approved_at": null
    },
    "fr": {
      "ai_translated": false,
      "ai_model": null,
      "ai_spell_check_issues": [],
      "approved_at": null
    },
    "hy-AM": {
      "ai_translated": false,
      "ai_model": null,
      "ai_spell_check_issues": [],
      "approved_at": null
    },
    "it": {
      "ai_translated": false,
      "ai_model": null,
      "ai_spell_check_issues": [],
      "approved_at": null
    },
    "ja-JP": {
      "ai_translated": false,
      "ai_model": null,
      "ai_spell_check_issues": [],
      "approved_at": null
    },
    "ko-KR": {
      "ai_translated": false,
      "ai_model": null,
      "ai_spell_check_issues": [
        {
          "type": "formatting",
          "description": "The parentheses '()' after '{{sectionName}}' look awkward and unnecessary in Korean. While technically correct for grammatical function, it disrupts the flow and sounds less natural.",
          "suggestion": "보고서가 {{sectionName}}으로 저장됩니다"
        }
      ],
      "approved_at": null
    },
    "lo-LA": {
      "ai_translated": false,
      "ai_model": null,
      "ai_spell_check_issues": [],
      "approved_at": null
    },
    "lv": {
      "ai_translated": false,
      "ai_model": null,
      "ai_spell_check_issues": [
        {
          "type": "formatting",
          "description": "The ellipsis '...' is missing after 'saglabāta'. It's implied in the English version and should be included in the Latvian translation to match the formatting style.",
          "suggestion": "Atskaite tiks saglabāta... {{sectionName}}"
        }
      ],
      "approved_at": null
    },
    "nl": {
      "ai_translated": false,
      "ai_model": null,
      "ai_spell_check_issues": [],
      "approved_at": null
    },
    "pl": {
      "ai_translated": false,
      "ai_model": null,
      "ai_spell_check_issues": [],
      "approved_at": null
    },
    "pt": {
      "ai_translated": false,
      "ai_model": null,
      "ai_spell_check_issues": [],
      "approved_at": null
    },
    "pt-BR": {
      "ai_translated": false,
      "ai_model": null,
      "ai_spell_check_issues": [],
      "approved_at": null
    },
    "ro": {
      "ai_translated": false,
      "ai_model": null,
      "ai_spell_check_issues": [],
      "approved_at": null
    },
    "ru": {
      "ai_translated": false,
      "ai_model": null,
      "ai_spell_check_issues": [],
      "approved_at": null
    },
    "si": {
      "ai_translated": false,
      "ai_model": null,
      "ai_spell_check_issues": [
        {
          "type": "incorrect_translation",
          "description": "The Sinhala translation \"Poročilo bo shranjeno v {{sectionName}}\" is not Sinhala. It appears to be Slovenian. The English content refers to a report being saved to a specified location, which should be translated into Sinhala.",
          "suggestion": "Parek nirdeshaya {{sectionName}} gihin sahayakkarayak samkarshaya vuna."
        }
      ],
      "approved_at": null
    },
    "sk": {
      "ai_translated": false,
      "ai_model": null,
      "ai_spell_check_issues": [],
      "approved_at": null
    },
    "sl": {
      "ai_translated": false,
      "ai_model": null,
      "ai_spell_check_issues": [],
      "approved_at": null
    },
    "sr-Cyrl-RS": {
      "ai_translated": false,
      "ai_model": null,
      "ai_spell_check_issues": [],
      "approved_at": null
    },
    "sr-Latn-RS": {
      "ai_translated": false,
      "ai_model": null,
      "ai_spell_check_issues": [],
      "approved_at": null
    },
    "tr": {
      "ai_translated": false,
      "ai_model": null,
      "ai_spell_check_issues": [
        {
          "type": "formatting",
          "description": "The space before 'bölümüne' should be removed. It's better to have it directly attached.",
          "suggestion": "Rapor {{sectionName}} bölümüne kaydedilecektir"
        }
      ],
      "approved_at": null
    },
    "uk-UA": {
      "ai_translated": false,
      "ai_model": null,
      "ai_spell_check_issues": [],
      "approved_at": null
    },
    "vi": {
      "ai_translated": false,
      "ai_model": null,
      "ai_spell_check_issues": [],
      "approved_at": null
    },
    "zh-CN": {
      "ai_translated": false,
      "ai_model": null,
      "ai_spell_check_issues": [],
      "approved_at": null
    }
  }
}<|MERGE_RESOLUTION|>--- conflicted
+++ resolved
@@ -3,11 +3,7 @@
   "content": "The report will be saved to {{sectionName}}",
   "content_en_sha1_hash": "55671fe19ba077a1c4e0ef79f837de41f87ae103",
   "created_at": "2025-05-19T21:30:52.387Z",
-<<<<<<< HEAD
-  "updated_at": "2025-06-18T17:11:42.487Z",
-=======
   "updated_at": "2025-06-24T16:31:24.462Z",
->>>>>>> 0de93b01
   "comment": {
     "text": "The \"ReportSaveLocation\" translation key is used to display a section name where reports will be saved. It appears in UI elements related to report download, providing context for users about the location of their files.",
     "is_auto": true,
@@ -43,13 +39,7 @@
     "ar-SA": {
       "ai_translated": false,
       "ai_model": null,
-      "ai_spell_check_issues": [
-        {
-          "type": "formatting",
-          "description": "The Arabic text includes a non-breaking space ( ) which may cause layout issues. It's often better to use a regular space.",
-          "suggestion": "سيتم حفظ التقرير في {{sectionName}}"
-        }
-      ],
+      "ai_spell_check_issues": [],
       "approved_at": null
     },
     "az": {
@@ -58,13 +48,13 @@
       "ai_spell_check_issues": [
         {
           "type": "incorrect_translation",
-          "description": "The translation 'Hesabat {{sectionName}} bölməsində qeyd ediləcək' doesn't accurately convey the meaning of 'The report will be saved to {{sectionName}}'. It translates to 'The report will be noted in the {{sectionName}} section,' which implies a record, not a storage location. The intent is to state where the report is saved, not where it's documented.",
+          "description": "The translation 'Hesabat {{sectionName}} bölməsində qeyd ediləcək' doesn't accurately convey the meaning of 'The report will be saved to {{sectionName}}'. 'Qeyd ediləcək' means 'will be noted' or 'will be recorded', not 'will be saved'.",
           "suggestion": "Hesabat {{sectionName}} bölməsinə saxlanılacaq"
         },
         {
           "type": "formatting",
-          "description": "The Azerbaijani text contains a non-breaking space (represented by the unicode character &#x20;) between 'Hesabat' and '{{sectionName}}'. While not necessarily incorrect, it's more common to have a standard space in this context.",
-          "suggestion": "Hesabat {{sectionName}} bölməsində qeyd ediləcək"
+          "description": "The word 'bölməsində' and 'bölməsinə' use slightly different case conventions. Maintaining consistent formatting is recommended.",
+          "suggestion": "Review the existing localization style guide for casing conventions and apply them consistently."
         }
       ],
       "approved_at": null
@@ -105,7 +95,7 @@
       "ai_spell_check_issues": [
         {
           "type": "incorrect_translation",
-          "description": "The translation 'Raportti tallennetaan {{sectionName}}-osioon' literally translates to 'The report is saved to {{sectionName}}-section'.  A more natural Finnish phrasing would imply the report is being saved *within* the section.  It's a bit clunky and doesn't flow as well.",
+          "description": "The translation 'Raportti tallennetaan {{sectionName}}-osioon' is a bit too literal. A more natural Finnish phrasing would be something like 'Raportti tallennetaan {{sectionName}}-kohtaan' or 'Raportti tallennetaan osioon {{sectionName}}'. Using '-osioon' sounds awkward.",
           "suggestion": "Raportti tallennetaan {{sectionName}}-kohtaan"
         }
       ],
@@ -141,8 +131,8 @@
       "ai_spell_check_issues": [
         {
           "type": "formatting",
-          "description": "The parentheses '()' after '{{sectionName}}' look awkward and unnecessary in Korean. While technically correct for grammatical function, it disrupts the flow and sounds less natural.",
-          "suggestion": "보고서가 {{sectionName}}으로 저장됩니다"
+          "description": "The parenthesis '(으)로' is a grammatical marker indicating the object being acted upon. While not strictly incorrect, it can sound slightly unnatural in this context. A more natural phrasing would remove one of the parentheses.",
+          "suggestion": "보고서가 {{sectionName}}로 저장됩니다"
         }
       ],
       "approved_at": null
@@ -159,8 +149,8 @@
       "ai_spell_check_issues": [
         {
           "type": "formatting",
-          "description": "The ellipsis '...' is missing after 'saglabāta'. It's implied in the English version and should be included in the Latvian translation to match the formatting style.",
-          "suggestion": "Atskaite tiks saglabāta... {{sectionName}}"
+          "description": "The Latvian translation uses a non-breaking space ( ) instead of a regular space before '{{sectionName}}'. This can lead to display issues.",
+          "suggestion": "Replace ' ' with a regular space (' ')."
         }
       ],
       "approved_at": null
@@ -207,8 +197,8 @@
       "ai_spell_check_issues": [
         {
           "type": "incorrect_translation",
-          "description": "The Sinhala translation \"Poročilo bo shranjeno v {{sectionName}}\" is not Sinhala. It appears to be Slovenian. The English content refers to a report being saved to a specified location, which should be translated into Sinhala.",
-          "suggestion": "Parek nirdeshaya {{sectionName}} gihin sahayakkarayak samkarshaya vuna."
+          "description": "The Sinhala translation 'Poročilo bo shranjeno v {{sectionName}}' appears to be Slovenian, not Sinhala. It translates to 'The report will be saved in {{sectionName}}'.",
+          "suggestion": "The Sinhala translation needs to be provided. A possible translation could be: నివేదిక {{sectionName}} లో సేవ్ చేయబడుతుంది (Niveḍika {{sectionName}} lō savā baḍunaṭi)"
         }
       ],
       "approved_at": null
@@ -243,8 +233,8 @@
       "ai_spell_check_issues": [
         {
           "type": "formatting",
-          "description": "The space before 'bölümüne' should be removed. It's better to have it directly attached.",
-          "suggestion": "Rapor {{sectionName}} bölümüne kaydedilecektir"
+          "description": "The word 'bölümüne' sounds slightly awkward in this context. While technically correct, it's more natural to use a more direct phrasing indicating location.",
+          "suggestion": "Rapor {{sectionName}} konumuna kaydedilecektir"
         }
       ],
       "approved_at": null
