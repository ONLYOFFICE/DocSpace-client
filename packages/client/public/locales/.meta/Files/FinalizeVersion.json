--- conflicted
+++ resolved
@@ -3,11 +3,7 @@
   "content": "Finalize version",
   "content_en_sha1_hash": "eb5221894a10d4c42f4d9e62795544c5824ee81c",
   "created_at": "2025-05-19T21:30:55.690Z",
-<<<<<<< HEAD
-  "updated_at": "2025-08-29T14:33:38.365Z",
-=======
   "updated_at": "2025-09-01T11:05:24.390Z",
->>>>>>> b75318d3
   "comment": {
     "text": "This translation key is used to display a label for a button or action that finalizes a version. The text should be translated to indicate when a version can be finalized. It appears in an editing dialog or context where options are being configured.",
     "is_auto": true,
@@ -16,11 +12,7 @@
   "usage": [
     {
       "file_path": "/packages/client/src/store/ContextOptionsStore.js",
-<<<<<<< HEAD
-      "line_number": 1583,
-=======
       "line_number": 1652,
->>>>>>> b75318d3
       "context": "icon: HistoryFinalizedReactSvgUrl,\n items: [\n {\n id: \"option_finalize-version\",\n key: \"finalize-version\",\n label: t(\"FinalizeVersion\"),\n icon: HistoryFinalizedReactSvgUrl,\n onClick: () =>\n isEditing\n ? this.onShowEditingToast(t)\n : this.finalizeVersion(item.id, item.security),",
       "module": "/packages/client"
     }
