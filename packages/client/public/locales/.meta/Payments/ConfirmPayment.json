{
  "key_path": "ConfirmPayment",
  "content": "Confirm Payment",
  "content_en_sha1_hash": "5260b42deb791fd380f69fcb682b26956d8d22b3",
  "created_at": "2025-05-28T09:33:06.689Z",
<<<<<<< HEAD
  "updated_at": "2025-06-08T12:02:32.818Z",
=======
  "updated_at": "2025-06-26T19:00:18.242Z",
>>>>>>> 0de93b01
  "comment": {
    "text": "This translation key is used to display the text \"Confirm Payment\" in a button within a modal dialog. The button is part of an update plan process in the PortalSettings page, prompting users to confirm their payment updates.",
    "is_auto": true,
    "updated_at": "2025-05-28T09:37:15.846Z"
  },
  "usage": [
    {
      "file_path": "/packages/client/src/pages/PortalSettings/categories/payments/SaaS/sub-components/UpdatePlanButtonContainer.js",
      "line_number": 371,
      "context": "</StyledModalBody>\n </ModalDialog.Body>\n <ModalDialog.Footer>\n <Button\n key=\"OkButton\"\n label={t(\"ConfirmPayment\")}\n size={ButtonSize.normal}\n primary\n scale\n onClick={onUpdateTariff}\n />",
      "module": "/packages/client"
    }
  ],
  "languages": {
    "en": {
      "ai_translated": false,
      "ai_model": null,
      "ai_spell_check_issues": [],
      "approved_at": null
    }
  }
}<|MERGE_RESOLUTION|>--- conflicted
+++ resolved
@@ -3,11 +3,7 @@
   "content": "Confirm Payment",
   "content_en_sha1_hash": "5260b42deb791fd380f69fcb682b26956d8d22b3",
   "created_at": "2025-05-28T09:33:06.689Z",
-<<<<<<< HEAD
-  "updated_at": "2025-06-08T12:02:32.818Z",
-=======
   "updated_at": "2025-06-26T19:00:18.242Z",
->>>>>>> 0de93b01
   "comment": {
     "text": "This translation key is used to display the text \"Confirm Payment\" in a button within a modal dialog. The button is part of an update plan process in the PortalSettings page, prompting users to confirm their payment updates.",
     "is_auto": true,
