--- conflicted
+++ resolved
@@ -1,433 +1,428 @@
-// (c) Copyright Ascensio System SIA 2010-2022
-//
-// This program is a free software product.
-// You can redistribute it and/or modify it under the terms
-// of the GNU Affero General Public License (AGPL) version 3 as published by the Free Software
-// Foundation. In accordance with Section 7(a) of the GNU AGPL its Section 15 shall be amended
-// to the effect that Ascensio System SIA expressly excludes the warranty of non-infringement of
-// any third-party rights.
-//
-// This program is distributed WITHOUT ANY WARRANTY, without even the implied warranty
-// of MERCHANTABILITY or FITNESS FOR A PARTICULAR  PURPOSE. For details, see
-// the GNU AGPL at: http://www.gnu.org/licenses/agpl-3.0.html
-//
-// You can contact Ascensio System SIA at Lubanas st. 125a-25, Riga, Latvia, EU, LV-1021.
-//
-// The  interactive user interfaces in modified source and object code versions of the Program must
-// display Appropriate Legal Notices, as required under Section 5 of the GNU AGPL version 3.
-//
-// Pursuant to Section 7(b) of the License you must retain the original Product logo when
-// distributing the program. Pursuant to Section 7(e) we decline to grant you any rights under
-// trademark law for use of our trademarks.
-//
-// All the Product's GUI elements, including illustrations and icon sets, as well as technical writing
-// content are licensed under the terms of the Creative Commons Attribution-ShareAlike 4.0
-// International. See the License terms at http://creativecommons.org/licenses/by-sa/4.0/legalcode
-
-namespace ASC.Files.Thirdparty.SharePoint;
-
-[Scope]
-internal class SharePointFolderDao : SharePointDaoBase, IFolderDao<string>
-{
-    private readonly CrossDao _crossDao;
-    private readonly SharePointDaoSelector _sharePointDaoSelector;
-    private readonly IFileDao<int> _fileDao;
-    private readonly IFolderDao<int> _folderDao;
-
-    public SharePointFolderDao(
-        IServiceProvider serviceProvider,
-        UserManager userManager,
-        TenantManager tenantManager,
-        TenantUtil tenantUtil,
-        DbContextManager<FilesDbContext> dbContextManager,
-        SetupInfo setupInfo,
-        ILogger<SharePointFolderDao> monitor,
-        FileUtility fileUtility,
-        CrossDao crossDao,
-        SharePointDaoSelector sharePointDaoSelector,
-        IFileDao<int> fileDao,
-        IFolderDao<int> folderDao,
-        TempPath tempPath)
-        : base(serviceProvider, userManager, tenantManager, tenantUtil, dbContextManager, setupInfo, monitor, fileUtility, tempPath)
-    {
-        _crossDao = crossDao;
-        _sharePointDaoSelector = sharePointDaoSelector;
-        _fileDao = fileDao;
-        _folderDao = folderDao;
-    }
-
-    public async Task<Folder<string>> GetFolderAsync(string folderId)
-    {
-        return ProviderInfo.ToFolder(await ProviderInfo.GetFolderByIdAsync(folderId).ConfigureAwait(false));
-    }
-
-    public async Task<Folder<string>> GetFolderAsync(string title, string parentId)
-    {
-        var folderFolders = await ProviderInfo.GetFolderFoldersAsync(parentId).ConfigureAwait(false);
-
-        return ProviderInfo.ToFolder(folderFolders
-                    .FirstOrDefault(item => item.Name.Equals(title, StringComparison.InvariantCultureIgnoreCase)));
-    }
-
-    public Task<Folder<string>> GetRootFolderAsync(string folderId)
-    {
-        return Task.FromResult(ProviderInfo.ToFolder(ProviderInfo.RootFolder));
-    }
-
-    public Task<Folder<string>> GetRootFolderByFileAsync(string fileId)
-    {
-        return Task.FromResult(ProviderInfo.ToFolder(ProviderInfo.RootFolder));
-    }
-
-    public async IAsyncEnumerable<Folder<string>> GetFoldersAsync(string parentId)
-    {
-        var folderFolders = await ProviderInfo.GetFolderFoldersAsync(parentId).ConfigureAwait(false);
-
-        foreach (var i in folderFolders)
-        {
-            yield return ProviderInfo.ToFolder(i);
-        }
-    }
-
-    public IAsyncEnumerable<Folder<string>> GetFoldersAsync(string parentId, OrderBy orderBy, FilterType filterType, bool subjectGroup, Guid subjectID, string searchText, bool withSubfolders = false,
-        IEnumerable<string> tagNames = null)
-    {
-        return GetFoldersAsync(parentId, orderBy, new[] { filterType }, subjectGroup, subjectID, searchText, withSubfolders, tagNames);
-    }
-
-    public IAsyncEnumerable<Folder<string>> GetFoldersAsync(string parentId, OrderBy orderBy, IEnumerable<FilterType> filterTypes, bool subjectGroup, Guid subjectID, string searchText, bool withSubfolders = false, 
-        IEnumerable<string> tagNames = null)
-    {
-        if (!CheckForInvalidFilters(filterTypes))
-        {
-            return AsyncEnumerable.Empty<Folder<string>>();
-        }
-
-        var folders = GetFoldersAsync(parentId);
-
-        folders = SetFilterByTypes(folders, filterTypes);
-
-        //Filter
-        if (subjectID != Guid.Empty)
-        {
-            folders = folders.Where(x => subjectGroup
-                                             ? _userManager.IsUserInGroup(x.CreateBy, subjectID)
-                                             : x.CreateBy == subjectID);
-        }
-
-        if (!string.IsNullOrEmpty(searchText))
-        {
-            folders = folders.Where(x => x.Title.IndexOf(searchText, StringComparison.OrdinalIgnoreCase) != -1);
-        }
-
-        folders = FilterByTags(folders, tagNames);
-
-        if (orderBy == null)
-        {
-            orderBy = new OrderBy(SortedByType.DateAndTime, false);
-        }
-
-        folders = orderBy.SortedBy switch
-        {
-            SortedByType.Author => orderBy.IsAsc ? folders.OrderBy(x => x.CreateBy) : folders.OrderByDescending(x => x.CreateBy),
-            SortedByType.AZ => orderBy.IsAsc ? folders.OrderBy(x => x.Title) : folders.OrderByDescending(x => x.Title),
-            SortedByType.DateAndTime => orderBy.IsAsc ? folders.OrderBy(x => x.ModifiedOn) : folders.OrderByDescending(x => x.ModifiedOn),
-            SortedByType.DateAndTimeCreation => orderBy.IsAsc ? folders.OrderBy(x => x.CreateOn) : folders.OrderByDescending(x => x.CreateOn),
-            _ => orderBy.IsAsc ? folders.OrderBy(x => x.Title) : folders.OrderByDescending(x => x.Title),
-        };
-
-        return folders;
-    }
-
-    public IAsyncEnumerable<Folder<string>> GetFoldersAsync(IEnumerable<string> folderIds, FilterType filterType = FilterType.None, bool subjectGroup = false, Guid? subjectID = null, string searchText = "", bool searchSubfolders = false, bool checkShare = true,
-        IEnumerable<string> tagNames = null)
-    {
-        return GetFoldersAsync(folderIds, new[] { filterType }, subjectGroup, subjectID, searchText, searchSubfolders, checkShare, tagNames);
-    }
-
-    public IAsyncEnumerable<Folder<string>> GetFoldersAsync(IEnumerable<string> folderIds, IEnumerable<FilterType> filterTypes, bool subjectGroup = false, Guid? subjectID = null, string searchText = "", bool searchSubfolders = false, bool checkShare = true,
-        IEnumerable<string> tagNames = null)
-    {
-        if (!CheckForInvalidFilters(filterTypes))
-        {
-            return AsyncEnumerable.Empty<Folder<string>>();
-        }
-
-        var folders = folderIds.ToAsyncEnumerable().SelectAwait(async e => await GetFolderAsync(e).ConfigureAwait(false));
-
-        folders = SetFilterByTypes(folders, filterTypes);
-
-        if (subjectID.HasValue && subjectID != Guid.Empty)
-        {
-            folders = folders.Where(x => subjectGroup
-                                             ? _userManager.IsUserInGroup(x.CreateBy, subjectID.Value)
-                                             : x.CreateBy == subjectID);
-        }
-
-        if (!string.IsNullOrEmpty(searchText))
-        {
-            folders = folders.Where(x => x.Title.IndexOf(searchText, StringComparison.OrdinalIgnoreCase) != -1);
-        }
-
-        folders = FilterByTags(folders, tagNames);
-
-        return folders;
-    }
-
-    public async Task<List<Folder<string>>> GetParentFoldersAsync(string folderId)
-    {
-        var path = new List<Folder<string>>();
-        var folder = await ProviderInfo.GetFolderByIdAsync(folderId).ConfigureAwait(false);
-        if (folder != null)
-        {
-            do
-            {
-                path.Add(ProviderInfo.ToFolder(folder));
-            } while (folder != ProviderInfo.RootFolder && folder is not SharePointFolderErrorEntry &&
-                     (folder = await ProviderInfo.GetParentFolderAsync(folder.ServerRelativeUrl).ConfigureAwait(false)) != null);
-        }
-        path.Reverse();
-
-        return path;
-    }
-
-    public async Task<string> SaveFolderAsync(Folder<string> folder)
-    {
-        if (folder.Id != null)
-        {
-            //Create with id
-            var savedfolder = await ProviderInfo.CreateFolderAsync(folder.Id).ConfigureAwait(false);
-
-            return ProviderInfo.ToFolder(savedfolder).Id;
-        }
-
-        if (folder.ParentId != null)
-        {
-            var parentFolder = await ProviderInfo.GetFolderByIdAsync(folder.ParentId).ConfigureAwait(false);
-
-            folder.Title = await GetAvailableTitleAsync(folder.Title, parentFolder, IsExistAsync).ConfigureAwait(false);
-
-            var newFolder = await ProviderInfo.CreateFolderAsync(parentFolder.ServerRelativeUrl + "/" + folder.Title).ConfigureAwait(false);
-
-            return ProviderInfo.ToFolder(newFolder).Id;
-        }
-
-        return null;
-    }
-
-    public async Task<bool> IsExistAsync(string title, Microsoft.SharePoint.Client.Folder folder)
-    {
-        var folderFolders = await ProviderInfo.GetFolderFoldersAsync(folder.ServerRelativeUrl).ConfigureAwait(false);
-
-        return folderFolders.Any(item => item.Name.Equals(title, StringComparison.InvariantCultureIgnoreCase));
-    }
-
-    public async Task DeleteFolderAsync(string folderId)
-    {
-        var folder = await ProviderInfo.GetFolderByIdAsync(folderId).ConfigureAwait(false);
-
-<<<<<<< HEAD
-        using var FilesDbContext = DbContextManager.GetNew(FileConstant.DatabaseId);
-
-        using (var tx = await FilesDbContext.Database.BeginTransactionAsync().ConfigureAwait(false))
-=======
-        var strategy = FilesDbContext.Database.CreateExecutionStrategy();
-
-        await strategy.ExecuteAsync(async () =>
->>>>>>> 5d4715e6
-        {
-            using (var tx = await FilesDbContext.Database.BeginTransactionAsync().ConfigureAwait(false))
-            {
-                var hashIDs = await Query(FilesDbContext.ThirdpartyIdMapping)
-                   .Where(r => r.Id.StartsWith(folder.ServerRelativeUrl))
-                   .Select(r => r.HashId)
-                   .ToListAsync()
-                   .ConfigureAwait(false);
-
-                var link = await Query(FilesDbContext.TagLink)
-                    .Where(r => hashIDs.Any(h => h == r.EntryId))
-                    .ToListAsync()
-                    .ConfigureAwait(false);
-
-                FilesDbContext.TagLink.RemoveRange(link);
-                await FilesDbContext.SaveChangesAsync().ConfigureAwait(false);
-
-                var tagsToRemove = from ft in FilesDbContext.Tag
-                                   join ftl in FilesDbContext.TagLink.DefaultIfEmpty() on new { TenantId = ft.TenantId, Id = ft.Id } equals new { TenantId = ftl.TenantId, Id = ftl.TagId }
-                                   where ftl == null
-                                   select ft;
-
-                FilesDbContext.Tag.RemoveRange(await tagsToRemove.ToListAsync());
-
-                var securityToDelete = Query(FilesDbContext.Security)
-                    .Where(r => hashIDs.Any(h => h == r.EntryId));
-
-                FilesDbContext.Security.RemoveRange(await securityToDelete.ToListAsync());
-                await FilesDbContext.SaveChangesAsync().ConfigureAwait(false);
-
-                var mappingToDelete = Query(FilesDbContext.ThirdpartyIdMapping)
-                    .Where(r => hashIDs.Any(h => h == r.HashId));
-
-                FilesDbContext.ThirdpartyIdMapping.RemoveRange(await mappingToDelete.ToListAsync());
-                await FilesDbContext.SaveChangesAsync().ConfigureAwait(false);
-
-                await tx.CommitAsync().ConfigureAwait(false);
-            }
-        });
-
-
-        await ProviderInfo.DeleteFolderAsync(folderId).ConfigureAwait(false);
-    }
-
-    public async Task<TTo> MoveFolderAsync<TTo>(string folderId, TTo toFolderId, CancellationToken? cancellationToken)
-    {
-        if (toFolderId is int tId)
-        {
-            return (TTo)Convert.ChangeType(await MoveFolderAsync(folderId, tId, cancellationToken).ConfigureAwait(false), typeof(TTo));
-        }
-
-        if (toFolderId is string tsId)
-        {
-            return (TTo)Convert.ChangeType(await MoveFolderAsync(folderId, tsId, cancellationToken).ConfigureAwait(false), typeof(TTo));
-        }
-
-        throw new NotImplementedException();
-    }
-
-    public async Task<int> MoveFolderAsync(string folderId, int toFolderId, CancellationToken? cancellationToken)
-    {
-        var moved = await _crossDao.PerformCrossDaoFolderCopyAsync(
-                folderId, this, _sharePointDaoSelector.GetFileDao(folderId), _sharePointDaoSelector.ConvertId,
-                toFolderId, _folderDao, _fileDao, r => r,
-                true, cancellationToken)
-            .ConfigureAwait(false);
-
-        return moved.Id;
-    }
-
-    public async Task<string> MoveFolderAsync(string folderId, string toFolderId, CancellationToken? cancellationToken)
-    {
-        var newFolderId = await ProviderInfo.MoveFolderAsync(folderId, toFolderId).ConfigureAwait(false);
-        await UpdatePathInDBAsync(ProviderInfo.MakeId(folderId), newFolderId).ConfigureAwait(false);
-
-        return newFolderId;
-    }
-
-    public async Task<Folder<TTo>> CopyFolderAsync<TTo>(string folderId, TTo toFolderId, CancellationToken? cancellationToken)
-    {
-        if (toFolderId is int tId)
-        {
-            return await CopyFolderAsync(folderId, tId, cancellationToken).ConfigureAwait(false) as Folder<TTo>;
-        }
-
-        if (toFolderId is string tsId)
-        {
-            return await CopyFolderAsync(folderId, tsId, cancellationToken).ConfigureAwait(false) as Folder<TTo>;
-        }
-
-        throw new NotImplementedException();
-    }
-
-    public async Task<Folder<string>> CopyFolderAsync(string folderId, string toFolderId, CancellationToken? cancellationToken)
-    {
-        return ProviderInfo.ToFolder(await ProviderInfo.CopyFolderAsync(folderId, toFolderId).ConfigureAwait(false));
-    }
-
-    public async Task<Folder<int>> CopyFolderAsync(string folderId, int toFolderId, CancellationToken? cancellationToken)
-    {
-        var moved = await _crossDao.PerformCrossDaoFolderCopyAsync(
-            folderId, this, _sharePointDaoSelector.GetFileDao(folderId), _sharePointDaoSelector.ConvertId,
-            toFolderId, _folderDao, _fileDao, r => r,
-            false, cancellationToken)
-            .ConfigureAwait(false);
-
-        return moved;
-    }
-
-    public Task<IDictionary<string, string>> CanMoveOrCopyAsync<TTo>(string[] folderIds, TTo to)
-    {
-        if (to is int tId)
-        {
-            return CanMoveOrCopyAsync(folderIds, tId);
-        }
-
-        if (to is string tsId)
-        {
-            return CanMoveOrCopyAsync(folderIds, tsId);
-        }
-
-        throw new NotImplementedException();
-    }
-
-    public Task<IDictionary<string, string>> CanMoveOrCopyAsync(string[] folderIds, string to)
-    {
-        return Task.FromResult((IDictionary<string, string>)new Dictionary<string, string>());
-    }
-
-    public Task<IDictionary<string, string>> CanMoveOrCopyAsync(string[] folderIds, int to)
-    {
-        return Task.FromResult((IDictionary<string, string>)new Dictionary<string, string>());
-    }
-
-    public async Task<string> RenameFolderAsync(Folder<string> folder, string newTitle)
-    {
-        var oldId = ProviderInfo.MakeId(folder.Id);
-        var newFolderId = oldId;
-        if (ProviderInfo.SpRootFolderId.Equals(folder.Id))
-        {
-            //It's root folder
-            await DaoSelector.RenameProviderAsync(ProviderInfo, newTitle).ConfigureAwait(false);
-            //rename provider customer title
-        }
-        else
-        {
-            newFolderId = (string)await ProviderInfo.RenameFolderAsync(folder.Id, newTitle).ConfigureAwait(false);
-        }
-        await UpdatePathInDBAsync(oldId, newFolderId).ConfigureAwait(false);
-
-        return newFolderId;
-    }
-
-
-    public Task<int> GetItemsCountAsync(string folderId)
-    {
-        throw new NotImplementedException();
-    }
-
-    public async Task<bool> IsEmptyAsync(string folderId)
-    {
-        var folder = await ProviderInfo.GetFolderByIdAsync(folderId).ConfigureAwait(false);
-
-        return folder.ItemCount == 0;
-    }
-
-    public bool UseTrashForRemove(Folder<string> folder)
-    {
-        return false;
-    }
-
-    public bool UseRecursiveOperation<TTo>(string folderId, TTo toRootFolderId)
-    {
-        return false;
-    }
-
-    public bool UseRecursiveOperation(string folderId, int toRootFolderId)
-    {
-        return false;
-    }
-
-    public bool UseRecursiveOperation(string folderId, string toRootFolderId)
-    {
-        return false;
-    }
-
-    public bool CanCalculateSubitems(string entryId)
-    {
-        return false;
-    }
-
-    public Task<long> GetMaxUploadSizeAsync(string folderId, bool chunkedUpload = false)
-    {
-        return Task.FromResult(2L * 1024L * 1024L * 1024L);
-    }
+// (c) Copyright Ascensio System SIA 2010-2022
+//
+// This program is a free software product.
+// You can redistribute it and/or modify it under the terms
+// of the GNU Affero General Public License (AGPL) version 3 as published by the Free Software
+// Foundation. In accordance with Section 7(a) of the GNU AGPL its Section 15 shall be amended
+// to the effect that Ascensio System SIA expressly excludes the warranty of non-infringement of
+// any third-party rights.
+//
+// This program is distributed WITHOUT ANY WARRANTY, without even the implied warranty
+// of MERCHANTABILITY or FITNESS FOR A PARTICULAR  PURPOSE. For details, see
+// the GNU AGPL at: http://www.gnu.org/licenses/agpl-3.0.html
+//
+// You can contact Ascensio System SIA at Lubanas st. 125a-25, Riga, Latvia, EU, LV-1021.
+//
+// The  interactive user interfaces in modified source and object code versions of the Program must
+// display Appropriate Legal Notices, as required under Section 5 of the GNU AGPL version 3.
+//
+// Pursuant to Section 7(b) of the License you must retain the original Product logo when
+// distributing the program. Pursuant to Section 7(e) we decline to grant you any rights under
+// trademark law for use of our trademarks.
+//
+// All the Product's GUI elements, including illustrations and icon sets, as well as technical writing
+// content are licensed under the terms of the Creative Commons Attribution-ShareAlike 4.0
+// International. See the License terms at http://creativecommons.org/licenses/by-sa/4.0/legalcode
+
+namespace ASC.Files.Thirdparty.SharePoint;
+
+[Scope]
+internal class SharePointFolderDao : SharePointDaoBase, IFolderDao<string>
+{
+    private readonly CrossDao _crossDao;
+    private readonly SharePointDaoSelector _sharePointDaoSelector;
+    private readonly IFileDao<int> _fileDao;
+    private readonly IFolderDao<int> _folderDao;
+
+    public SharePointFolderDao(
+        IServiceProvider serviceProvider,
+        UserManager userManager,
+        TenantManager tenantManager,
+        TenantUtil tenantUtil,
+        DbContextManager<FilesDbContext> dbContextManager,
+        SetupInfo setupInfo,
+        ILogger<SharePointFolderDao> monitor,
+        FileUtility fileUtility,
+        CrossDao crossDao,
+        SharePointDaoSelector sharePointDaoSelector,
+        IFileDao<int> fileDao,
+        IFolderDao<int> folderDao,
+        TempPath tempPath)
+        : base(serviceProvider, userManager, tenantManager, tenantUtil, dbContextManager, setupInfo, monitor, fileUtility, tempPath)
+    {
+        _crossDao = crossDao;
+        _sharePointDaoSelector = sharePointDaoSelector;
+        _fileDao = fileDao;
+        _folderDao = folderDao;
+    }
+
+    public async Task<Folder<string>> GetFolderAsync(string folderId)
+    {
+        return ProviderInfo.ToFolder(await ProviderInfo.GetFolderByIdAsync(folderId).ConfigureAwait(false));
+    }
+
+    public async Task<Folder<string>> GetFolderAsync(string title, string parentId)
+    {
+        var folderFolders = await ProviderInfo.GetFolderFoldersAsync(parentId).ConfigureAwait(false);
+
+        return ProviderInfo.ToFolder(folderFolders
+                    .FirstOrDefault(item => item.Name.Equals(title, StringComparison.InvariantCultureIgnoreCase)));
+    }
+
+    public Task<Folder<string>> GetRootFolderAsync(string folderId)
+    {
+        return Task.FromResult(ProviderInfo.ToFolder(ProviderInfo.RootFolder));
+    }
+
+    public Task<Folder<string>> GetRootFolderByFileAsync(string fileId)
+    {
+        return Task.FromResult(ProviderInfo.ToFolder(ProviderInfo.RootFolder));
+    }
+
+    public async IAsyncEnumerable<Folder<string>> GetFoldersAsync(string parentId)
+    {
+        var folderFolders = await ProviderInfo.GetFolderFoldersAsync(parentId).ConfigureAwait(false);
+
+        foreach (var i in folderFolders)
+        {
+            yield return ProviderInfo.ToFolder(i);
+        }
+    }
+
+    public IAsyncEnumerable<Folder<string>> GetFoldersAsync(string parentId, OrderBy orderBy, FilterType filterType, bool subjectGroup, Guid subjectID, string searchText, bool withSubfolders = false,
+        IEnumerable<string> tagNames = null)
+    {
+        return GetFoldersAsync(parentId, orderBy, new[] { filterType }, subjectGroup, subjectID, searchText, withSubfolders, tagNames);
+    }
+
+    public IAsyncEnumerable<Folder<string>> GetFoldersAsync(string parentId, OrderBy orderBy, IEnumerable<FilterType> filterTypes, bool subjectGroup, Guid subjectID, string searchText, bool withSubfolders = false, 
+        IEnumerable<string> tagNames = null)
+        {
+        if (!CheckForInvalidFilters(filterTypes))
+        {
+            return AsyncEnumerable.Empty<Folder<string>>();
+        }
+
+        var folders = GetFoldersAsync(parentId);
+
+        folders = SetFilterByTypes(folders, filterTypes);
+
+        //Filter
+        if (subjectID != Guid.Empty)
+        {
+            folders = folders.Where(x => subjectGroup
+                                             ? _userManager.IsUserInGroup(x.CreateBy, subjectID)
+                                             : x.CreateBy == subjectID);
+        }
+
+        if (!string.IsNullOrEmpty(searchText))
+        {
+            folders = folders.Where(x => x.Title.IndexOf(searchText, StringComparison.OrdinalIgnoreCase) != -1);
+        }
+
+        folders = FilterByTags(folders, tagNames);
+
+        if (orderBy == null)
+        {
+            orderBy = new OrderBy(SortedByType.DateAndTime, false);
+        }
+
+        folders = orderBy.SortedBy switch
+        {
+            SortedByType.Author => orderBy.IsAsc ? folders.OrderBy(x => x.CreateBy) : folders.OrderByDescending(x => x.CreateBy),
+            SortedByType.AZ => orderBy.IsAsc ? folders.OrderBy(x => x.Title) : folders.OrderByDescending(x => x.Title),
+            SortedByType.DateAndTime => orderBy.IsAsc ? folders.OrderBy(x => x.ModifiedOn) : folders.OrderByDescending(x => x.ModifiedOn),
+            SortedByType.DateAndTimeCreation => orderBy.IsAsc ? folders.OrderBy(x => x.CreateOn) : folders.OrderByDescending(x => x.CreateOn),
+            _ => orderBy.IsAsc ? folders.OrderBy(x => x.Title) : folders.OrderByDescending(x => x.Title),
+        };
+
+        return folders;
+    }
+
+    public IAsyncEnumerable<Folder<string>> GetFoldersAsync(IEnumerable<string> folderIds, FilterType filterType = FilterType.None, bool subjectGroup = false, Guid? subjectID = null, string searchText = "", bool searchSubfolders = false, bool checkShare = true,
+        IEnumerable<string> tagNames = null)
+    {
+        return GetFoldersAsync(folderIds, new[] { filterType }, subjectGroup, subjectID, searchText, searchSubfolders, checkShare, tagNames);
+    }
+
+    public IAsyncEnumerable<Folder<string>> GetFoldersAsync(IEnumerable<string> folderIds, IEnumerable<FilterType> filterTypes, bool subjectGroup = false, Guid? subjectID = null, string searchText = "", bool searchSubfolders = false, bool checkShare = true,
+        IEnumerable<string> tagNames = null)
+        {
+        if (!CheckForInvalidFilters(filterTypes))
+        {
+            return AsyncEnumerable.Empty<Folder<string>>();
+        }
+
+        var folders = folderIds.ToAsyncEnumerable().SelectAwait(async e => await GetFolderAsync(e).ConfigureAwait(false));
+
+        folders = SetFilterByTypes(folders, filterTypes);
+
+        if (subjectID.HasValue && subjectID != Guid.Empty)
+        {
+            folders = folders.Where(x => subjectGroup
+                                             ? _userManager.IsUserInGroup(x.CreateBy, subjectID.Value)
+                                             : x.CreateBy == subjectID);
+        }
+
+        if (!string.IsNullOrEmpty(searchText))
+        {
+            folders = folders.Where(x => x.Title.IndexOf(searchText, StringComparison.OrdinalIgnoreCase) != -1);
+        }
+
+        folders = FilterByTags(folders, tagNames);
+
+        return folders;
+    }
+
+    public async Task<List<Folder<string>>> GetParentFoldersAsync(string folderId)
+    {
+        var path = new List<Folder<string>>();
+        var folder = await ProviderInfo.GetFolderByIdAsync(folderId).ConfigureAwait(false);
+        if (folder != null)
+        {
+            do
+            {
+                path.Add(ProviderInfo.ToFolder(folder));
+            } while (folder != ProviderInfo.RootFolder && folder is not SharePointFolderErrorEntry &&
+                     (folder = await ProviderInfo.GetParentFolderAsync(folder.ServerRelativeUrl).ConfigureAwait(false)) != null);
+        }
+        path.Reverse();
+
+        return path;
+    }
+
+    public async Task<string> SaveFolderAsync(Folder<string> folder)
+    {
+        if (folder.Id != null)
+        {
+            //Create with id
+            var savedfolder = await ProviderInfo.CreateFolderAsync(folder.Id).ConfigureAwait(false);
+
+            return ProviderInfo.ToFolder(savedfolder).Id;
+        }
+
+        if (folder.ParentId != null)
+        {
+            var parentFolder = await ProviderInfo.GetFolderByIdAsync(folder.ParentId).ConfigureAwait(false);
+
+            folder.Title = await GetAvailableTitleAsync(folder.Title, parentFolder, IsExistAsync).ConfigureAwait(false);
+
+            var newFolder = await ProviderInfo.CreateFolderAsync(parentFolder.ServerRelativeUrl + "/" + folder.Title).ConfigureAwait(false);
+
+            return ProviderInfo.ToFolder(newFolder).Id;
+        }
+
+        return null;
+    }
+
+    public async Task<bool> IsExistAsync(string title, Microsoft.SharePoint.Client.Folder folder)
+    {
+        var folderFolders = await ProviderInfo.GetFolderFoldersAsync(folder.ServerRelativeUrl).ConfigureAwait(false);
+
+        return folderFolders.Any(item => item.Name.Equals(title, StringComparison.InvariantCultureIgnoreCase));
+    }
+
+    public async Task DeleteFolderAsync(string folderId)
+    {
+        var folder = await ProviderInfo.GetFolderByIdAsync(folderId).ConfigureAwait(false);
+
+        using var FilesDbContext = DbContextManager.GetNew(FileConstant.DatabaseId);
+        var strategy = FilesDbContext.Database.CreateExecutionStrategy();
+
+        await strategy.ExecuteAsync(async () =>
+        {
+        using (var tx = await FilesDbContext.Database.BeginTransactionAsync().ConfigureAwait(false))
+        {
+            var hashIDs = await Query(FilesDbContext.ThirdpartyIdMapping)
+               .Where(r => r.Id.StartsWith(folder.ServerRelativeUrl))
+               .Select(r => r.HashId)
+               .ToListAsync()
+               .ConfigureAwait(false);
+
+            var link = await Query(FilesDbContext.TagLink)
+                .Where(r => hashIDs.Any(h => h == r.EntryId))
+                .ToListAsync()
+                .ConfigureAwait(false);
+
+            FilesDbContext.TagLink.RemoveRange(link);
+            await FilesDbContext.SaveChangesAsync().ConfigureAwait(false);
+
+            var tagsToRemove = from ft in FilesDbContext.Tag
+                               join ftl in FilesDbContext.TagLink.DefaultIfEmpty() on new { TenantId = ft.TenantId, Id = ft.Id } equals new { TenantId = ftl.TenantId, Id = ftl.TagId }
+                               where ftl == null
+                               select ft;
+
+            FilesDbContext.Tag.RemoveRange(await tagsToRemove.ToListAsync());
+
+            var securityToDelete = Query(FilesDbContext.Security)
+                .Where(r => hashIDs.Any(h => h == r.EntryId));
+
+            FilesDbContext.Security.RemoveRange(await securityToDelete.ToListAsync());
+            await FilesDbContext.SaveChangesAsync().ConfigureAwait(false);
+
+            var mappingToDelete = Query(FilesDbContext.ThirdpartyIdMapping)
+                .Where(r => hashIDs.Any(h => h == r.HashId));
+
+            FilesDbContext.ThirdpartyIdMapping.RemoveRange(await mappingToDelete.ToListAsync());
+            await FilesDbContext.SaveChangesAsync().ConfigureAwait(false);
+
+            await tx.CommitAsync().ConfigureAwait(false);
+        }
+        });
+
+
+        await ProviderInfo.DeleteFolderAsync(folderId).ConfigureAwait(false);
+    }
+
+    public async Task<TTo> MoveFolderAsync<TTo>(string folderId, TTo toFolderId, CancellationToken? cancellationToken)
+    {
+        if (toFolderId is int tId)
+        {
+            return (TTo)Convert.ChangeType(await MoveFolderAsync(folderId, tId, cancellationToken).ConfigureAwait(false), typeof(TTo));
+        }
+
+        if (toFolderId is string tsId)
+        {
+            return (TTo)Convert.ChangeType(await MoveFolderAsync(folderId, tsId, cancellationToken).ConfigureAwait(false), typeof(TTo));
+        }
+
+        throw new NotImplementedException();
+    }
+
+    public async Task<int> MoveFolderAsync(string folderId, int toFolderId, CancellationToken? cancellationToken)
+    {
+        var moved = await _crossDao.PerformCrossDaoFolderCopyAsync(
+                folderId, this, _sharePointDaoSelector.GetFileDao(folderId), _sharePointDaoSelector.ConvertId,
+                toFolderId, _folderDao, _fileDao, r => r,
+                true, cancellationToken)
+            .ConfigureAwait(false);
+
+        return moved.Id;
+    }
+
+    public async Task<string> MoveFolderAsync(string folderId, string toFolderId, CancellationToken? cancellationToken)
+    {
+        var newFolderId = await ProviderInfo.MoveFolderAsync(folderId, toFolderId).ConfigureAwait(false);
+        await UpdatePathInDBAsync(ProviderInfo.MakeId(folderId), newFolderId).ConfigureAwait(false);
+
+        return newFolderId;
+    }
+
+    public async Task<Folder<TTo>> CopyFolderAsync<TTo>(string folderId, TTo toFolderId, CancellationToken? cancellationToken)
+    {
+        if (toFolderId is int tId)
+        {
+            return await CopyFolderAsync(folderId, tId, cancellationToken).ConfigureAwait(false) as Folder<TTo>;
+        }
+
+        if (toFolderId is string tsId)
+        {
+            return await CopyFolderAsync(folderId, tsId, cancellationToken).ConfigureAwait(false) as Folder<TTo>;
+        }
+
+        throw new NotImplementedException();
+    }
+
+    public async Task<Folder<string>> CopyFolderAsync(string folderId, string toFolderId, CancellationToken? cancellationToken)
+    {
+        return ProviderInfo.ToFolder(await ProviderInfo.CopyFolderAsync(folderId, toFolderId).ConfigureAwait(false));
+    }
+
+    public async Task<Folder<int>> CopyFolderAsync(string folderId, int toFolderId, CancellationToken? cancellationToken)
+    {
+        var moved = await _crossDao.PerformCrossDaoFolderCopyAsync(
+            folderId, this, _sharePointDaoSelector.GetFileDao(folderId), _sharePointDaoSelector.ConvertId,
+            toFolderId, _folderDao, _fileDao, r => r,
+            false, cancellationToken)
+            .ConfigureAwait(false);
+
+        return moved;
+    }
+
+    public Task<IDictionary<string, string>> CanMoveOrCopyAsync<TTo>(string[] folderIds, TTo to)
+    {
+        if (to is int tId)
+        {
+            return CanMoveOrCopyAsync(folderIds, tId);
+        }
+
+        if (to is string tsId)
+        {
+            return CanMoveOrCopyAsync(folderIds, tsId);
+        }
+
+        throw new NotImplementedException();
+    }
+
+    public Task<IDictionary<string, string>> CanMoveOrCopyAsync(string[] folderIds, string to)
+    {
+        return Task.FromResult((IDictionary<string, string>)new Dictionary<string, string>());
+    }
+
+    public Task<IDictionary<string, string>> CanMoveOrCopyAsync(string[] folderIds, int to)
+    {
+        return Task.FromResult((IDictionary<string, string>)new Dictionary<string, string>());
+    }
+
+    public async Task<string> RenameFolderAsync(Folder<string> folder, string newTitle)
+    {
+        var oldId = ProviderInfo.MakeId(folder.Id);
+        var newFolderId = oldId;
+        if (ProviderInfo.SpRootFolderId.Equals(folder.Id))
+        {
+            //It's root folder
+            await DaoSelector.RenameProviderAsync(ProviderInfo, newTitle).ConfigureAwait(false);
+            //rename provider customer title
+        }
+        else
+        {
+            newFolderId = (string)await ProviderInfo.RenameFolderAsync(folder.Id, newTitle).ConfigureAwait(false);
+        }
+        await UpdatePathInDBAsync(oldId, newFolderId).ConfigureAwait(false);
+
+        return newFolderId;
+    }
+
+
+    public Task<int> GetItemsCountAsync(string folderId)
+    {
+        throw new NotImplementedException();
+    }
+
+    public async Task<bool> IsEmptyAsync(string folderId)
+    {
+        var folder = await ProviderInfo.GetFolderByIdAsync(folderId).ConfigureAwait(false);
+
+        return folder.ItemCount == 0;
+    }
+
+    public bool UseTrashForRemove(Folder<string> folder)
+    {
+        return false;
+    }
+
+    public bool UseRecursiveOperation<TTo>(string folderId, TTo toRootFolderId)
+    {
+        return false;
+    }
+
+    public bool UseRecursiveOperation(string folderId, int toRootFolderId)
+    {
+        return false;
+    }
+
+    public bool UseRecursiveOperation(string folderId, string toRootFolderId)
+    {
+        return false;
+    }
+
+    public bool CanCalculateSubitems(string entryId)
+    {
+        return false;
+    }
+
+    public Task<long> GetMaxUploadSizeAsync(string folderId, bool chunkedUpload = false)
+    {
+        return Task.FromResult(2L * 1024L * 1024L * 1024L);
+    }
 }