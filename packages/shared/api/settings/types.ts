// (c) Copyright Ascensio System SIA 2009-2024
//
// This program is a free software product.
// You can redistribute it and/or modify it under the terms
// of the GNU Affero General Public License (AGPL) version 3 as published by the Free Software
// Foundation. In accordance with Section 7(a) of the GNU AGPL its Section 15 shall be amended
// to the effect that Ascensio System SIA expressly excludes the warranty of non-infringement of
// any third-party rights.
//
// This program is distributed WITHOUT ANY WARRANTY, without even the implied warranty
// of MERCHANTABILITY or FITNESS FOR A PARTICULAR  PURPOSE. For details, see
// the GNU AGPL at: http://www.gnu.org/licenses/agpl-3.0.html
//
// You can contact Ascensio System SIA at Lubanas st. 125a-25, Riga, Latvia, EU, LV-1021.
//
// The  interactive user interfaces in modified source and object code versions of the Program must
// display Appropriate Legal Notices, as required under Section 5 of the GNU AGPL version 3.
//
// Pursuant to Section 7(b) of the License you must retain the original Product logo when
// distributing the program. Pursuant to Section 7(e) we decline to grant you any rights under
// trademark law for use of our trademarks.
//
// All the Product's GUI elements, including illustrations and icon sets, as well as technical writing
// content are licensed under the terms of the Creative Commons Attribution-ShareAlike 4.0
// International. See the License terms at http://creativecommons.org/licenses/by-sa/4.0/legalcode

import { TenantStatus } from "../../enums";
import { TColorScheme } from "../../themes";

export type TTfaType = "sms" | "app" | "none";

export type TTfa = {
  id: string;
  title: string;
  enabled: boolean;
  avaliable: boolean;
};

export type TGetSsoSettings = {
  hideAuthPage: boolean;
};

export type TGetCSPSettings = {
  domains: string[];
  header: string;
};

export type TFirebaseSettings = {
  apiKey: string;
  authDomain: string;
  projectId: string;
  storageBucket: string;
  messagingSenderId: string;
  appId: string;
  measurementId: string;
  databaseURL: string;
};

export type TFormGallery = {
  path: string;
  domain: string;
  ext: string;
  uploadPath: string;
  uploadDomain: string;
  uploadExt: string;
  uploadDashboard: string;
  url?: string;
  uploadUrl?: string;
};

export type TDomainValidator = {
  regex: string;
  minLength: number;
  maxLength: number;
};

export type TPasswordHash = {
  size: boolean;
  iterations: boolean;
  salt: string;
};

export type TSettings = {
  timezone: string;
  trustedDomains: string[];
  trustedDomainsType: number;
  culture: string;
  utcOffset: string;
  utcHoursOffset: number;
  greetingSettings: string;
  ownerId: string;
  nameSchemaId: string;
  enableAdmMess: boolean;
  docSpace: boolean;
  standalone: boolean;
  baseDomain: string;
  passwordHash: TPasswordHash;
  firebase: TFirebaseSettings;
  version: string;
  debugInfo: boolean;
  socketUrl: string;
  tenantStatus: TenantStatus;
  tenantAlias: string;
  helpLink: string;
  forumLink: string;
  apiDocsLink: string;
  domainValidator: TDomainValidator;
  zendeskKey: string;
  bookTrainingEmail: string;
  documentationEmail: string;
  legalTerms: string;
  cookieSettingsEnabled: boolean;
  userNameRegex: string;
  plugins: {
    enabled: boolean;
    upload: boolean;
    delete: boolean;
  };
  deepLink: {
    androidPackageName: string;
    url: string;
    iosPackageId: string;
  };
  formGallery: TFormGallery;
  wizardToken?: string;
  defaultPage?: string;
  tagManagerId?: string;
<<<<<<< HEAD
  limitedAccessSpace: boolean;
=======
  enabledJoin?: boolean;
>>>>>>> c2209018
};

export type TCustomSchema = {
  id: string;
  name: string;
  userCaption: string;
  usersCaption: string;
  groupCaption: string;
  groupsCaption: string;
  userPostCaption: string;
  regDateCaption: string;
  groupHeadCaption: string;
  guestCaption: string;
  guestsCaption: string;
};

export type TGetColorTheme = {
  themes: TColorScheme[];
  selected: number;
  limit: 9;
};

export type TAdditionalResources = {
  startDocsEnabled: boolean;
  helpCenterEnabled: boolean;
  feedbackAndSupportEnabled: boolean;
  feedbackAndSupportUrl: string;
  userForumEnabled: boolean;
  userForumUrl: string;
  videoGuidesEnabled: boolean;
  videoGuidesUrl: string;
  salesEmail: string;
  buyUrl: string;
  licenseAgreementsEnabled: boolean;
  isDefault: boolean;
  licenseAgreementsUrl: string;
};

export type TCompanyInfo = {
  companyName: string;
  site: string;
  email: string;
  address: string;
  phone: string;
  isLicensor: boolean;
  isDefault: boolean;
};

export type TPasswordSettings = {
  minLength: number;
  allowedCharactersRegexStr: string;
  upperCase: boolean;
  digits: boolean;
  digitsRegexStr: string;
  upperCaseRegexStr: string;
  specSymbols: boolean;
  specSymbolsRegexStr: string;
};

export type TTimeZone = { id: string; displayName: string };

export type TVersionBuild = {
  docSpace: string;
  communityServer: string;
  documentServer: string;
};

export type TMailDomainSettings = {
  type: number;
  domains: string[];
  inviteUsersAsVisitors: boolean;
};

export type TIpRestriction = {
  ip: string;
};

export type TCookieSettings = {
  lifeTime: number;
  enabled: boolean;
};

export type TLoginSettings = {
  attemptCount: number;
  blockTime: number;
  checkPeriod: number;
};

export type TCapabilities = {
  ldapEnabled: boolean;
  providers: string[];
  ssoLabel: string;
  oauthEnabled: boolean;
  ssoUrl: string;
};

export type TThirdPartyProvider = {
  provider: string;
  url: string;
  linked: boolean;
};

export type TPaymentSettings = {
  salesEmail: string;
  feedbackAndSupportUrl: string;
  buyUrl: string;
  standalone: boolean;
  currentLicense: {
    trial: boolean;
    date: Date;
  };
  max: number;
};<|MERGE_RESOLUTION|>--- conflicted
+++ resolved
@@ -125,11 +125,8 @@
   wizardToken?: string;
   defaultPage?: string;
   tagManagerId?: string;
-<<<<<<< HEAD
   limitedAccessSpace: boolean;
-=======
   enabledJoin?: boolean;
->>>>>>> c2209018
 };
 
 export type TCustomSchema = {
