import React from "react";
<<<<<<< HEAD
import { Consumer } from "@docspace/components/utils/context";
import Submenu from "@docspace/components/submenu";
=======
import { Consumer } from "@docspace/shared/utils";
>>>>>>> c965ee91

import { AccountsSectionBodyContent } from "../Section";

const AccountsView = () => {
  return (
    <>
      <Consumer>
        {(context) => (
          <>
            <AccountsSectionBodyContent sectionWidth={context.sectionWidth} />
          </>
        )}
      </Consumer>
    </>
  );
};

export default AccountsView;<|MERGE_RESOLUTION|>--- conflicted
+++ resolved
@@ -1,10 +1,4 @@
-import React from "react";
-<<<<<<< HEAD
-import { Consumer } from "@docspace/components/utils/context";
-import Submenu from "@docspace/components/submenu";
-=======
 import { Consumer } from "@docspace/shared/utils";
->>>>>>> c965ee91
 
 import { AccountsSectionBodyContent } from "../Section";
 
