{
  "key_path": "RevokeLink",
  "content": "Revoke link",
  "content_en_sha1_hash": "60f184b7c84ca59ba034898a93f823c5c9571552",
  "created_at": "2025-05-19T21:30:56.054Z",
<<<<<<< HEAD
  "updated_at": "2025-05-26T07:57:32.295Z",
=======
  "updated_at": "2025-06-24T16:31:24.358Z",
>>>>>>> 0de93b01
  "comment": {
    "text": "\"This translation key is used as a label for a button that allows users to revoke a link, particularly in contexts related to deleting or managing links within files or room settings.\"",
    "is_auto": true,
    "updated_at": "2025-05-20T09:39:17.515Z"
  },
  "usage": [
    {
      "file_path": "/packages/client/src/components/dialogs/DeleteLinkDialog/index.js",
      "line_number": 159,
      "context": "return (\n <ModalDialog isLoading={!tReady} visible={visible} onClose={onClose}>\n <ModalDialog.Header>\n {link.sharedTo.primary && (isPublicRoomType || isFormRoom)\n ? t(\"Files:RevokeLink\")\n : t(\"Files:DeleteLink\")}\n </ModalDialog.Header>\n <ModalDialog.Body>\n <DeleteLinkDialogContainer className=\"modal-dialog-content-body\">\n <Text lineHeight=\"20px\" noSelect>",
      "module": "/packages/client"
    },
    {
      "file_path": "/packages/client/src/components/dialogs/DeleteLinkDialog/index.js",
      "line_number": 159,
      "context": "return (\n <ModalDialog isLoading={!tReady} visible={visible} onClose={onClose}>\n <ModalDialog.Header>\n {link.sharedTo.primary && (isPublicRoomType || isFormRoom)\n ? t(\"Files:RevokeLink\")\n : t(\"Files:DeleteLink\")}\n </ModalDialog.Header>\n <ModalDialog.Body>\n <DeleteLinkDialogContainer className=\"modal-dialog-content-body\">\n <Text lineHeight=\"20px\" noSelect>",
      "module": "/packages/client"
    },
    {
      "file_path": "/packages/client/src/pages/Home/InfoPanel/Body/views/Members/sub-components/LinkRow.tsx",
      "line_number": 205,
      "context": "},\n {\n key: \"delete-link-key\",\n label:\n primary && (isPublicRoomType || isFormRoom)\n ? t(\"Files:RevokeLink\")\n : t(\"Common:Delete\"),\n icon:\n primary && (isPublicRoomType || isFormRoom)\n ? OutlineReactSvgUrl\n : TrashReactSvgUrl,",
      "module": "/packages/client"
    }
  ],
  "languages": {
    "en": {
      "ai_translated": false,
      "ai_model": null,
      "ai_spell_check_issues": [],
      "approved_at": null
    },
    "ar-SA": {
      "ai_translated": false,
      "ai_model": null,
      "ai_spell_check_issues": [],
      "approved_at": null
    },
    "az": {
      "ai_translated": false,
      "ai_model": null,
      "ai_spell_check_issues": [
        {
          "type": "incorrect_translation",
          "description": "While \"Keçidi ləğv edin\" is technically correct, a more natural and common phrasing for 'Revoke link' in Azerbaijani would be \"Bağlantını silin\" or \"Bağlantını etkinsizləşdirin\". \"Ləğv edin\" implies a more formal or complex cancellation.",
          "suggestion": "Consider using \"Bağlantını silin\" or \"Bağlantını etkinsizləşdirin\"."
        }
      ],
      "approved_at": null
    },
    "bg": {
      "ai_translated": false,
      "ai_model": null,
      "ai_spell_check_issues": [],
      "approved_at": null
    },
    "cs": {
      "ai_translated": false,
      "ai_model": null,
      "ai_spell_check_issues": [],
      "approved_at": null
    },
    "de": {
      "ai_translated": false,
      "ai_model": null,
      "ai_spell_check_issues": [],
      "approved_at": null
    },
    "el-GR": {
      "ai_translated": false,
      "ai_model": null,
      "ai_spell_check_issues": [],
      "approved_at": null
    },
    "es": {
      "ai_translated": false,
      "ai_model": null,
      "ai_spell_check_issues": [],
      "approved_at": null
    },
    "fi": {
      "ai_translated": false,
      "ai_model": null,
      "ai_spell_check_issues": [],
      "approved_at": null
    },
    "fr": {
      "ai_translated": false,
      "ai_model": null,
      "ai_spell_check_issues": [],
      "approved_at": null
    },
    "hy-AM": {
      "ai_translated": false,
      "ai_model": null,
      "ai_spell_check_issues": [],
      "approved_at": null
    },
    "it": {
      "ai_translated": false,
      "ai_model": null,
      "ai_spell_check_issues": [],
      "approved_at": null
    },
    "ja-JP": {
      "ai_translated": false,
      "ai_model": null,
      "ai_spell_check_issues": [],
      "approved_at": null
    },
    "ko-KR": {
      "ai_translated": false,
      "ai_model": null,
      "ai_spell_check_issues": [],
      "approved_at": null
    },
    "lo-LA": {
      "ai_translated": false,
      "ai_model": null,
      "ai_spell_check_issues": [],
      "approved_at": null
    },
    "lv": {
      "ai_translated": false,
      "ai_model": null,
      "ai_spell_check_issues": [],
      "approved_at": null
    },
    "nl": {
      "ai_translated": false,
      "ai_model": null,
      "ai_spell_check_issues": [],
      "approved_at": null
    },
    "pl": {
      "ai_translated": false,
      "ai_model": null,
      "ai_spell_check_issues": [],
      "approved_at": null
    },
    "pt": {
      "ai_translated": false,
      "ai_model": null,
      "ai_spell_check_issues": [],
      "approved_at": null
    },
    "pt-BR": {
      "ai_translated": false,
      "ai_model": null,
      "ai_spell_check_issues": [],
      "approved_at": null
    },
    "ro": {
      "ai_translated": false,
      "ai_model": null,
      "ai_spell_check_issues": [],
      "approved_at": null
    },
    "ru": {
      "ai_translated": false,
      "ai_model": null,
      "ai_spell_check_issues": [],
      "approved_at": null
    },
    "si": {
      "ai_translated": false,
      "ai_model": null,
      "ai_spell_check_issues": [],
      "approved_at": null
    },
    "sk": {
      "ai_translated": false,
      "ai_model": null,
      "ai_spell_check_issues": [],
      "approved_at": null
    },
    "sl": {
      "ai_translated": false,
      "ai_model": null,
      "ai_spell_check_issues": [],
      "approved_at": null
    },
    "sr-Cyrl-RS": {
      "ai_translated": false,
      "ai_model": null,
      "ai_spell_check_issues": [
        {
          "type": "incorrect_translation",
          "description": "The Serbian translation \"Опозови линк\" is not the correct translation for \"Revoke link.\" \"Опозови\" means \"to shame\" or \"to disgrace.\" The correct translation should convey the meaning of invalidating or canceling a link.",
          "suggestion": "Укини линк\" (Ukinni link) - which translates to 'Cancel link' or \"Одузими линк\" (Odzimi link) - which translates to 'Remove link'."
        }
      ],
      "approved_at": null
    },
    "sr-Latn-RS": {
      "ai_translated": false,
      "ai_model": null,
      "ai_spell_check_issues": [],
      "approved_at": null
    },
    "tr": {
      "ai_translated": false,
      "ai_model": null,
      "ai_spell_check_issues": [],
      "approved_at": null
    },
    "uk-UA": {
      "ai_translated": false,
      "ai_model": null,
      "ai_spell_check_issues": [],
      "approved_at": null
    },
    "vi": {
      "ai_translated": false,
      "ai_model": null,
      "ai_spell_check_issues": [],
      "approved_at": null
    },
    "zh-CN": {
      "ai_translated": false,
      "ai_model": null,
      "ai_spell_check_issues": [],
      "approved_at": null
    }
  }
}<|MERGE_RESOLUTION|>--- conflicted
+++ resolved
@@ -3,11 +3,7 @@
   "content": "Revoke link",
   "content_en_sha1_hash": "60f184b7c84ca59ba034898a93f823c5c9571552",
   "created_at": "2025-05-19T21:30:56.054Z",
-<<<<<<< HEAD
-  "updated_at": "2025-05-26T07:57:32.295Z",
-=======
   "updated_at": "2025-06-24T16:31:24.358Z",
->>>>>>> 0de93b01
   "comment": {
     "text": "\"This translation key is used as a label for a button that allows users to revoke a link, particularly in contexts related to deleting or managing links within files or room settings.\"",
     "is_auto": true,
@@ -52,8 +48,8 @@
       "ai_spell_check_issues": [
         {
           "type": "incorrect_translation",
-          "description": "While \"Keçidi ləğv edin\" is technically correct, a more natural and common phrasing for 'Revoke link' in Azerbaijani would be \"Bağlantını silin\" or \"Bağlantını etkinsizləşdirin\". \"Ləğv edin\" implies a more formal or complex cancellation.",
-          "suggestion": "Consider using \"Bağlantını silin\" or \"Bağlantını etkinsizləşdirin\"."
+          "description": "While \"Keçidi ləğv edin\" is a literal translation of \"Revoke link\", it might sound slightly awkward or overly formal in Azerbaijani. A more natural phrasing could be considered.",
+          "suggestion": "Consider alternatives like \"Linki silin\" (Delete the link) or \"Linki etkinsizləşdirin\" (Disable the link)."
         }
       ],
       "approved_at": null
@@ -196,8 +192,8 @@
       "ai_spell_check_issues": [
         {
           "type": "incorrect_translation",
-          "description": "The Serbian translation \"Опозови линк\" is not the correct translation for \"Revoke link.\" \"Опозови\" means \"to shame\" or \"to disgrace.\" The correct translation should convey the meaning of invalidating or canceling a link.",
-          "suggestion": "Укини линк\" (Ukinni link) - which translates to 'Cancel link' or \"Одузими линк\" (Odzimi link) - which translates to 'Remove link'."
+          "description": "The Serbian translation 'Опозови линк' doesn't accurately convey the meaning of 'Revoke link.' 'Опозови' means 'disgrace' or 'humiliate,' which is not the intended meaning. The correct meaning of 'Revoke' in this context is 'cancel' or 'withdraw.'",
+          "suggestion": "Укини линк"
         }
       ],
       "approved_at": null
