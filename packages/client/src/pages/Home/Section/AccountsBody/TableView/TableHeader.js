--- conflicted
+++ resolved
@@ -54,7 +54,6 @@
       },
     ];
 
-<<<<<<< HEAD
     showStorageInfo &&
       defaultColumns.push({
         key: "Storage",
@@ -68,10 +67,8 @@
         onClick: this.onFilter,
         minWidth: 179,
       });
-    const columns = this.getColumns(defaultColumns);
-=======
-    const columns = props.getColumns(defaultColumns);
->>>>>>> 4836c6a3
+
+	const columns = props.getColumns(defaultColumns);
 
     this.state = { columns };
   }
@@ -179,11 +176,8 @@
     infoPanelStore,
     clientLoadingStore,
     userStore,
-<<<<<<< HEAD
+    tableStore
     currentQuotaStore,
-=======
-    tableStore
->>>>>>> 4836c6a3
   }) => {
     const { filterStore } = peopleStore;
 
@@ -191,7 +185,7 @@
 
     const { isVisible: infoPanelVisible } = infoPanelStore;
     const { withPaging } = settingsStore;
-    
+
     const {
       getColumns,
       setColumnEnable,
@@ -207,16 +201,13 @@
       userId: userStore.user?.id,
       infoPanelVisible,
       withPaging,
-<<<<<<< HEAD
-      isDefaultUsersQuotaSet,
-      showStorageInfo,
-=======
       getColumns,
       setColumnEnable,
       typeAccountsColumnIsEnabled,
       emailAccountsColumnIsEnabled,
 
->>>>>>> 4836c6a3
+      isDefaultUsersQuotaSet,
+      showStorageInfo,
     };
   }
 )(
