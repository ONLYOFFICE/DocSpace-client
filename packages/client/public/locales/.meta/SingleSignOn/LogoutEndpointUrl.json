--- conflicted
+++ resolved
@@ -3,11 +3,7 @@
   "content": "IdP Single Logout Endpoint URL",
   "content_en_sha1_hash": "14ccc5d3c92d9b8022f3772147fe4a998151a5fb",
   "created_at": "2025-05-19T21:30:50.105Z",
-<<<<<<< HEAD
-  "updated_at": "2025-10-03T10:07:11.824Z",
-=======
   "updated_at": "2025-10-03T13:19:30.644Z",
->>>>>>> 4e3ade75
   "comment": {
     "text": "\"This is the URL of the Single Logout endpoint for the IdP. It should be entered by administrators to enable Single Sign-On. This field appears in a settings page.\"",
     "is_auto": true,
