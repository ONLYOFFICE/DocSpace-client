import React, { useState } from "react";
import styled from "styled-components";
import Badge from "@docspace/components/badge";
import IconButton from "@docspace/components/icon-button";
import commonIconsStyles from "@docspace/components/utils/common-icons-style";
import { isTablet } from "react-device-detect";
import { FileStatus } from "@docspace/common/constants";
import { Base } from "@docspace/components/themes";

import { ColorTheme, ThemeType } from "@docspace/common/components/ColorTheme";

export const StyledIcon = styled(IconButton)`
  ${commonIconsStyles}
`;

const StyledWrapper = styled.div`
  display: flex;
  justify-content: center;
  align-items: center;

  background: ${(props) => props.theme.filesBadges.color};
  padding: 6px;
  border-radius: 4px;
  box-shadow: 0px 2px 4px rgba(4, 15, 27, 0.16);
`;

StyledWrapper.defaultProps = { theme: Base };

const BadgeWrapper = ({ onClick, isTile, children: badge }) => {
  if (!isTile) return badge;

  const [isHovered, setIsHovered] = useState(false);

  const onMouseEnter = () => {
    setIsHovered(true);
  };

  const onMouseLeave = () => {
    setIsHovered(false);
  };

  const newBadge = React.cloneElement(badge, { isHovered: isHovered });

  return (
    <StyledWrapper
      onClick={onClick}
      onMouseEnter={onMouseEnter}
      onMouseLeave={onMouseLeave}
    >
      {newBadge}
    </StyledWrapper>
  );
};

const Badges = ({
  t,
  theme,
  newItems,
  sectionWidth,
  item,
  canWebEdit,
  isTrashFolder,
  isPrivacyFolder,
  isDesktopClient,
  canConvert,
  accessToEdit,
  showNew,
  onFilesClick,
  onShowVersionHistory,
  onBadgeClick,
  setConvertDialogVisible,
  viewAs,
  onUnpinClick,
}) => {
  const {
    id,
    locked,
    version,
    versionGroup,
    fileExst,
    isEditing,
    isRoom,
    pinned,
  } = item;

  const showEditBadge = !locked || item.access === 0;
  const isPrivacy = isPrivacyFolder && isDesktopClient;
  const isForm = fileExst === ".oform";
  const isTile = viewAs === "tile";

  const countVersions = versionGroup > 999 ? "999+" : versionGroup;

  const contentNewItems = newItems > 999 ? "999+" : newItems;

  const tabletViewBadge =
    !isTile && ((sectionWidth > 500 && sectionWidth <= 1024) || isTablet);

  const sizeBadge = isTile || tabletViewBadge ? "medium" : "small";

  const lineHeightBadge = isTile || tabletViewBadge ? "1.46" : "1.34";

  const paddingBadge = isTile || tabletViewBadge ? "0 3px" : "0 5px";

  const fontSizeBadge = isTile || tabletViewBadge ? "11px" : "9px";

  const iconForm =
    sizeBadge === "medium"
      ? "/static/images/access.edit.form.medium.react.svg"
      : "/static/images/access.edit.form.react.svg";

  const iconEdit = !isForm
    ? "/static/images/file.actions.convert.edit.doc.react.svg"
    : iconForm;

  const iconRefresh = "/static/images/refresh.react.svg";

  const iconPin = "images/unpin.react.svg";

  const unpinIconProps = {
    "data-id": id,
    "data-action": "unpin",
  };

  const commonBadgeProps = {
    borderRadius: "11px",
    fontSize: fontSizeBadge,
    fontWeight: 800,
    maxWidth: "50px",
    padding: paddingBadge,
    lineHeight: lineHeightBadge,
    "data-id": id,
  };

  const versionBadgeProps = {
    borderRadius: "50px",
    color: theme.filesBadges.color,
    fontSize: "9px",
    fontWeight: 800,
    maxWidth: "50px",
    padding: isTile || tabletViewBadge ? "2px 5px" : "0 4px",
    lineHeight: "12px",
    "data-id": id,
  };

  return fileExst ? (
    <div className="badges additional-badges">
      {isEditing && (
        <ColorTheme
<<<<<<< HEAD
          elementType={ThemeType.IconButton}
=======
          themeId={ThemeType.IconButton}
>>>>>>> 409d05d2
          isEditing={isEditing}
          iconName={iconEdit}
          className="badge icons-group is-editing tablet-badge tablet-edit"
          size={sizeBadge}
          onClick={onFilesClick}
          hoverColor={theme.filesBadges.hoverIconColor}
          title={isForm ? t("Common:FillFormButton") : t("Common:EditButton")}
        />
      )}
      {canConvert && !isTrashFolder && (
        <ColorTheme
<<<<<<< HEAD
          elementType={ThemeType.IconButton}
=======
          themeId={ThemeType.IconButton}
>>>>>>> 409d05d2
          onClick={setConvertDialogVisible}
          iconName={iconRefresh}
          className="badge tablet-badge icons-group can-convert"
          size={sizeBadge}
          hoverColor={theme.filesBadges.hoverIconColor}
        />
      )}
      {version > 1 && (
        <BadgeWrapper onClick={onShowVersionHistory} isTile={isTile}>
          <Badge
            {...versionBadgeProps}
            className="badge-version badge-version-current tablet-badge icons-group"
            backgroundColor={theme.filesBadges.backgroundColor}
            label={t("VersionBadge", { version: countVersions })}
            onClick={onShowVersionHistory}
            noHover={true}
            isVersionBadge={true}
          />
        </BadgeWrapper>
      )}
      {showNew && (
        <BadgeWrapper onClick={onBadgeClick} isTile={isTile}>
          <Badge
            {...commonBadgeProps}
            className="badge-version badge-new-version tablet-badge icons-group"
            label={t("New")}
            onClick={onBadgeClick}
          />
        </BadgeWrapper>
      )}
    </div>
  ) : (
    <>
      {isRoom && pinned && (
        <ColorTheme
<<<<<<< HEAD
          elementType={ThemeType.IconButtonPin}
=======
          themeId={ThemeType.IconButtonPin}
>>>>>>> 409d05d2
          onClick={onUnpinClick}
          className="badge icons-group is-pinned tablet-badge tablet-pinned"
          iconName={iconPin}
          size={sizeBadge}
          {...unpinIconProps}
        />
      )}
      {showNew && (
        <Badge
          {...commonBadgeProps}
          className="new-items tablet-badge"
          label={contentNewItems}
          onClick={onBadgeClick}
        />
      )}
    </>
  );
};

export default Badges;<|MERGE_RESOLUTION|>--- conflicted
+++ resolved
@@ -146,11 +146,7 @@
     <div className="badges additional-badges">
       {isEditing && (
         <ColorTheme
-<<<<<<< HEAD
-          elementType={ThemeType.IconButton}
-=======
           themeId={ThemeType.IconButton}
->>>>>>> 409d05d2
           isEditing={isEditing}
           iconName={iconEdit}
           className="badge icons-group is-editing tablet-badge tablet-edit"
@@ -162,11 +158,7 @@
       )}
       {canConvert && !isTrashFolder && (
         <ColorTheme
-<<<<<<< HEAD
-          elementType={ThemeType.IconButton}
-=======
           themeId={ThemeType.IconButton}
->>>>>>> 409d05d2
           onClick={setConvertDialogVisible}
           iconName={iconRefresh}
           className="badge tablet-badge icons-group can-convert"
@@ -202,11 +194,7 @@
     <>
       {isRoom && pinned && (
         <ColorTheme
-<<<<<<< HEAD
-          elementType={ThemeType.IconButtonPin}
-=======
           themeId={ThemeType.IconButtonPin}
->>>>>>> 409d05d2
           onClick={onUnpinClick}
           className="badge icons-group is-pinned tablet-badge tablet-pinned"
           iconName={iconPin}
