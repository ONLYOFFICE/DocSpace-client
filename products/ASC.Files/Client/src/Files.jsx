import React from "react";
import { Provider as FilesProvider } from "mobx-react";
import { inject, observer } from "mobx-react";
import { Switch, withRouter } from "react-router-dom";
import config from "../package.json";
import PrivateRoute from "@appserver/common/components/PrivateRoute";
import AppLoader from "@appserver/common/components/AppLoader";
import toastr from "studio/toastr";
import {
  combineUrl,
  updateTempContent,
  loadScript,
} from "@appserver/common/utils";
import stores from "./store/index";
import i18n from "./i18n";
import { I18nextProvider, withTranslation } from "react-i18next";
import { regDesktop } from "@appserver/common/desktop";
import Home from "./pages/Home";
import Settings from "./pages/Settings";
import VersionHistory from "./pages/VersionHistory";
import PrivateRoomsPage from "./pages/PrivateRoomsPage";
import ErrorBoundary from "@appserver/common/components/ErrorBoundary";
import Panels from "./components/FilesPanels";
import { AppServerConfig } from "@appserver/common/constants";
import Article from "@appserver/common/components/Article";
import {
  ArticleBodyContent,
  ArticleHeaderContent,
  ArticleMainButtonContent,
} from "./components/Article";
import FormGallery from "./pages/FormGallery";
<<<<<<< HEAD
import VirtualRooms from "./pages/VirtualRooms";
=======
import GlobalEvents from "./components/GlobalEvents";
>>>>>>> df65b26c

const { proxyURL } = AppServerConfig;
const homepage = config.homepage;

const PROXY_HOMEPAGE_URL = combineUrl(proxyURL, homepage);

const HOME_URL = combineUrl(PROXY_HOMEPAGE_URL, "/");
const SETTINGS_URL = combineUrl(PROXY_HOMEPAGE_URL, "/settings/:setting");
const HISTORY_URL = combineUrl(PROXY_HOMEPAGE_URL, "/:fileId/history");
const PRIVATE_ROOMS_URL = combineUrl(PROXY_HOMEPAGE_URL, "/private");
const FILTER_URL = combineUrl(PROXY_HOMEPAGE_URL, "/filter");
const MEDIA_VIEW_URL = combineUrl(PROXY_HOMEPAGE_URL, "/#preview");
const FORM_GALLERY_URL = combineUrl(
  PROXY_HOMEPAGE_URL,
  "/form-gallery/:folderId"
);
const ROOMS_URL = combineUrl(PROXY_HOMEPAGE_URL, "/rooms");

if (!window.AppServer) {
  window.AppServer = {};
}

window.AppServer.files = {
  HOME_URL,
  SETTINGS_URL,
  HISTORY_URL,
  PRIVATE_ROOMS_URL,
  FILTER_URL,
  MEDIA_VIEW_URL,
  ROOMS_URL,
};

const Error404 = React.lazy(() => import("studio/Error404"));

const FilesArticle = React.memo(({ history }) => {
  const isFormGallery = history.location.pathname
    .split("/")
    .includes("form-gallery");

  return !isFormGallery ? (
    <Article>
      <Article.Header>
        <ArticleHeaderContent />
      </Article.Header>
      <Article.MainButton>
        <ArticleMainButtonContent />
      </Article.MainButton>
      <Article.Body>
        <ArticleBodyContent />
      </Article.Body>
    </Article>
  ) : (
    <></>
  );
});

const FilesSection = React.memo(() => {
  return (
    <Switch>
      <PrivateRoute exact path={SETTINGS_URL} component={Settings} />
      {/*<PrivateRoute exact path={HISTORY_URL} component={VersionHistory} />*/}
      <PrivateRoute path={PRIVATE_ROOMS_URL} component={PrivateRoomsPage} />
      <PrivateRoute exact path={HOME_URL} component={Home} />
      <PrivateRoute path={FILTER_URL} component={Home} />
      <PrivateRoute path={MEDIA_VIEW_URL} component={Home} />
      <PrivateRoute path={FORM_GALLERY_URL} component={FormGallery} />
      <PrivateRoute path={ROOMS_URL} component={VirtualRooms} />
      <PrivateRoute component={Error404Route} />
    </Switch>
  );
});

const Error404Route = (props) => (
  <React.Suspense fallback={<AppLoader />}>
    <ErrorBoundary>
      <Error404 {...props} />
    </ErrorBoundary>
  </React.Suspense>
);

class FilesContent extends React.Component {
  constructor(props) {
    super(props);

    const pathname = window.location.pathname.toLowerCase();
    this.isEditor = pathname.indexOf("doceditor") !== -1;
    this.isDesktopInit = false;
  }

  componentDidMount() {
    loadScript("/static/scripts/tiff.min.js", "img-tiff-script");

    this.props
      .loadFilesInfo()
      .catch((err) => toastr.error(err))
      .finally(() => {
        this.props.setIsLoaded(true);

        updateTempContent();
      });
  }

  componentWillUnmount() {
    const script = document.getElementById("img-tiff-script");
    document.body.removeChild(script);
  }

  componentDidUpdate(prevProps) {
    const {
      isAuthenticated,
      user,
      isEncryption,
      encryptionKeys,
      setEncryptionKeys,
      isLoaded,
      isDesktop,
    } = this.props;
    // console.log("componentDidUpdate: ", this.props);
    if (isAuthenticated && !this.isDesktopInit && isDesktop && isLoaded) {
      this.isDesktopInit = true;
      regDesktop(
        user,
        isEncryption,
        encryptionKeys,
        setEncryptionKeys,
        this.isEditor,
        null,
        this.props.t
      );
      console.log(
        "%c%s",
        "color: green; font: 1.2em bold;",
        "Current keys is: ",
        encryptionKeys
      );
    }
  }

  render() {
    //const { /*, isDesktop*/ } = this.props;

    return (
      <>
        <GlobalEvents />
        <Panels />
        <FilesArticle history={this.props.history} />
        <FilesSection />
      </>
    );
  }
}

const Files = inject(({ auth, filesStore }) => {
  return {
    isDesktop: auth.settingsStore.isDesktopClient,
    user: auth.userStore.user,
    isAuthenticated: auth.isAuthenticated,
    encryptionKeys: auth.settingsStore.encryptionKeys,
    isEncryption: auth.settingsStore.isEncryptionSupport,
    isLoaded: auth.isLoaded && filesStore.isLoaded,
    setIsLoaded: filesStore.setIsLoaded,

    setEncryptionKeys: auth.settingsStore.setEncryptionKeys,
    loadFilesInfo: async () => {
      //await auth.init();
      await filesStore.initFiles();
      auth.setProductVersion(config.version);
    },
  };
})(withTranslation("Common")(observer(withRouter(FilesContent))));

export default () => (
  <FilesProvider {...stores}>
    <I18nextProvider i18n={i18n}>
      <Files />
    </I18nextProvider>
  </FilesProvider>
);<|MERGE_RESOLUTION|>--- conflicted
+++ resolved
@@ -29,11 +29,8 @@
   ArticleMainButtonContent,
 } from "./components/Article";
 import FormGallery from "./pages/FormGallery";
-<<<<<<< HEAD
 import VirtualRooms from "./pages/VirtualRooms";
-=======
 import GlobalEvents from "./components/GlobalEvents";
->>>>>>> df65b26c
 
 const { proxyURL } = AppServerConfig;
 const homepage = config.homepage;
