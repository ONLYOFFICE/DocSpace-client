--- conflicted
+++ resolved
@@ -33,12 +33,8 @@
 import config from "PACKAGE_FILE";
 import FilesFilter from "@docspace/shared/api/files/filter";
 import { combineUrl } from "@docspace/shared/utils/combineUrl";
-<<<<<<< HEAD
 import { getCategoryUrl } from "SRC_DIR/helpers/category";
-=======
-import { getCategoryUrl } from "SRC_DIR/helpers/utils";
 import * as Styled from "./index.styled";
->>>>>>> 01208999
 
 const ErrorView = ({
   t,
