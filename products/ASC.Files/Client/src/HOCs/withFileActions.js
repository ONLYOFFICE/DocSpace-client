--- conflicted
+++ resolved
@@ -50,11 +50,6 @@
         isPrivacy,
       } = this.props;
       const notSelectable = e.target.classList.contains("not-selectable");
-<<<<<<< HEAD
-      this.setState({ isMouseDown: true });
-=======
->>>>>>> 5ec00017
-
       if (!draggable || isPrivacy) return;
 
       if (window.innerWidth < 1025 || notSelectable) {
