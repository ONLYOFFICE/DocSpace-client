--- conflicted
+++ resolved
@@ -9,27 +9,9 @@
   Icons,
   IconButton,
   Badge,
-<<<<<<< HEAD
 } from "@appserver/components";
-import { constants, api, toastr, store as initStore } from "@appserver/common";
-import {
-  clearSecondaryProgressData,
-  createFile,
-  createFolder,
-  fetchFiles,
-  renameFolder,
-  setIsLoading,
-  setNewRowItems,
-  setSecondaryProgressBarData,
-  setTreeFolders,
-  setUpdateTree,
-  updateFile,
-} from "../../../../../store/files/actions";
-=======
-} from "asc-web-components";
-import { constants, api, toastr } from "asc-web-common";
-
->>>>>>> a586f8fe
+import { constants, api, toastr } from "@appserver/common";
+
 import { TIMEOUT } from "../../../../../helpers/constants";
 import { getTitleWithoutExst } from "../../../../../helpers/files-helpers";
 import { NewFilesPanel } from "../../../../panels";
@@ -773,15 +755,15 @@
       filter,
       setNewRowItems,
       newRowItems,
-      createFile,
-      updateFile,
-      renameFolder,
+  createFile,
+  updateFile,
+  renameFolder,
       createFolder,
     } = filesStore;
 
     const {
       treeFolders,
-      setTreeFolders,
+  setTreeFolders,
       isRecycleBinFolder,
       isPrivacyFolder,
       expandedKeys,
@@ -792,7 +774,7 @@
 
     const fileAction = { type, extension, id };
     const {
-      setSecondaryProgressBarData,
+  setSecondaryProgressBarData,
       clearSecondaryProgressData,
     } = secondaryProgressDataStore;
 
@@ -825,18 +807,18 @@
       newRowItems,
       expandedKeys,
 
-      setIsLoading,
+  setIsLoading,
       fetchFiles,
       setTreeFolders,
       setSecondaryProgressBarData,
-      clearSecondaryProgressData,
+  clearSecondaryProgressData,
       setNewRowItems,
       createFile,
       createFolder,
       updateFile,
       renameFolder,
       replaceFileStream,
-      getEncryptionAccess,
+  getEncryptionAccess,
       setEncryptionAccess,
       addExpandedKeys,
     };
