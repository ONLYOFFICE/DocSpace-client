--- conflicted
+++ resolved
@@ -35,10 +35,10 @@
     private readonly MessageService _messageService;
     private readonly StudioNotifyService _studioNotifyService;
     private readonly CustomNamingPeople _customNamingPeople;
-    private readonly IPSecurity.IPSecurity _ipSecurity;
-    private readonly TenantManager _tenantManager;
-    private readonly CookiesManager _cookiesManager;
-    private readonly CountRoomAdminChecker _countRoomAdminChecker;
+    private readonly IPSecurity.IPSecurity _ipSecurity;
+    private readonly TenantManager _tenantManager;
+    private readonly CookiesManager _cookiesManager;
+    private readonly CountRoomAdminChecker _countRoomAdminChecker;
     private readonly UserManager _userManager;
     private readonly TenantExtra _tenantExtra;
     private readonly PermissionContext _permissionContext;
@@ -57,17 +57,17 @@
         CoreBaseSettings coreBaseSettings,
         CustomNamingPeople customNamingPeople,
         IPSecurity.IPSecurity ipSecurity,
-        IMemoryCache memoryCache,
-        IHttpContextAccessor httpContextAccessor,
-        TenantManager tenantManager,
-        CookiesManager cookiesManager,
+        IMemoryCache memoryCache,
+        IHttpContextAccessor httpContextAccessor,
+        TenantManager tenantManager,
+        CookiesManager cookiesManager,
         CountRoomAdminChecker countRoomAdminChecker) : base(apiContext, memoryCache, webItemManager, httpContextAccessor)
     {
         _customNamingPeople = customNamingPeople;
-        _ipSecurity = ipSecurity;
-        _tenantManager = tenantManager;
-        _cookiesManager = cookiesManager;
-        _countRoomAdminChecker = countRoomAdminChecker;
+        _ipSecurity = ipSecurity;
+        _tenantManager = tenantManager;
+        _cookiesManager = cookiesManager;
+        _countRoomAdminChecker = countRoomAdminChecker;
         _messageService = messageService;
         _studioNotifyService = studioNotifyService;
         _userManager = userManager;
@@ -87,30 +87,30 @@
         _messageService.Send(MessageAction.AdministratorMessageSettingsUpdated);
 
         return Resource.SuccessfullySaveSettingsMessage;
-    }
-
-    [HttpGet("cookiesettings")]
-    public int GetCookieSettings()
-    {
-        return _cookiesManager.GetLifeTime(_tenantManager.GetCurrentTenant().Id);
-    }
-
-    [HttpPut("cookiesettings")]
-    public async Task<object> UpdateCookieSettings(CookieSettingsRequestsDto model)
-    {
-        _permissionContext.DemandPermissions(SecutiryConstants.EditPortalSettings);
-
-        if (!SetupInfo.IsVisibleSettings("CookieSettings"))
-        {
-            throw new BillingException(Resource.ErrorNotAllowedOption, "CookieSettings");
-        }
-
-        await _cookiesManager.SetLifeTime(model.LifeTime);
-
-        _messageService.Send(MessageAction.CookieSettingsUpdated);
-
-        return Resource.SuccessfullySaveSettingsMessage;
-    }
+    }
+
+    [HttpGet("cookiesettings")]
+    public int GetCookieSettings()
+    {
+        return _cookiesManager.GetLifeTime(_tenantManager.GetCurrentTenant().Id);
+    }
+
+    [HttpPut("cookiesettings")]
+    public async Task<object> UpdateCookieSettings(CookieSettingsRequestsDto model)
+    {
+        _permissionContext.DemandPermissions(SecutiryConstants.EditPortalSettings);
+
+        if (!SetupInfo.IsVisibleSettings("CookieSettings"))
+        {
+            throw new BillingException(Resource.ErrorNotAllowedOption, "CookieSettings");
+        }
+
+        await _cookiesManager.SetLifeTime(model.LifeTime);
+
+        _messageService.Send(MessageAction.CookieSettingsUpdated);
+
+        return Resource.SuccessfullySaveSettingsMessage;
+    }
 
     [AllowAnonymous]
     [HttpPost("sendadmmail")]
@@ -181,18 +181,14 @@
             var emplType = trustedDomainSettings.InviteAsUsers ? EmployeeType.User : EmployeeType.RoomAdmin;
             if (!_coreBaseSettings.Personal)
             {
-                var enableInviteUsers = true;
-                try
-                {
-<<<<<<< HEAD
-                    await _countRoomAdminChecker.CheckUsed();
-=======
-                    await _countManagerChecker.CheckAppend();
->>>>>>> 0ad23f77
-                }
-                catch (Exception)
-                {
-                    enableInviteUsers = false;
+                var enableInviteUsers = true;
+                try
+                {
+                    await _countRoomAdminChecker.CheckAppend();
+                }
+                catch (Exception)
+                {
+                    enableInviteUsers = false;
                 }
 
                 if (!enableInviteUsers)
@@ -203,23 +199,23 @@
 
             switch (Tenant.TrustedDomainsType)
             {
-                case TenantTrustedDomainsType.Custom:
-                    {
-                        var address = new MailAddress(email);
-                        if (Tenant.TrustedDomains.Any(d => address.Address.EndsWith("@" + d.Replace("*", ""), StringComparison.InvariantCultureIgnoreCase)))
-                        {
-                            _studioNotifyService.SendJoinMsg(email, emplType);
-                            _messageService.Send(MessageInitiator.System, MessageAction.SentInviteInstructions, email);
-                            return Resource.FinishInviteJoinEmailMessage;
-                        }
-
-                        throw new Exception(Resource.ErrorEmailDomainNotAllowed);
+                case TenantTrustedDomainsType.Custom:
+                    {
+                        var address = new MailAddress(email);
+                        if (Tenant.TrustedDomains.Any(d => address.Address.EndsWith("@" + d.Replace("*", ""), StringComparison.InvariantCultureIgnoreCase)))
+                        {
+                            _studioNotifyService.SendJoinMsg(email, emplType);
+                            _messageService.Send(MessageInitiator.System, MessageAction.SentInviteInstructions, email);
+                            return Resource.FinishInviteJoinEmailMessage;
+                        }
+
+                        throw new Exception(Resource.ErrorEmailDomainNotAllowed);
                     }
-                case TenantTrustedDomainsType.All:
-                    {
-                        _studioNotifyService.SendJoinMsg(email, emplType);
-                        _messageService.Send(MessageInitiator.System, MessageAction.SentInviteInstructions, email);
-                        return Resource.FinishInviteJoinEmailMessage;
+                case TenantTrustedDomainsType.All:
+                    {
+                        _studioNotifyService.SendJoinMsg(email, emplType);
+                        _messageService.Send(MessageInitiator.System, MessageAction.SentInviteInstructions, email);
+                        return Resource.FinishInviteJoinEmailMessage;
                     }
                 default:
                     throw new Exception(Resource.ErrorNotCorrectEmail);
