// (c) Copyright Ascensio System SIA 2010-2022
//
// This program is a free software product.
// You can redistribute it and/or modify it under the terms
// of the GNU Affero General Public License (AGPL) version 3 as published by the Free Software
// Foundation. In accordance with Section 7(a) of the GNU AGPL its Section 15 shall be amended
// to the effect that Ascensio System SIA expressly excludes the warranty of non-infringement of
// any third-party rights.
//
// This program is distributed WITHOUT ANY WARRANTY, without even the implied warranty
// of MERCHANTABILITY or FITNESS FOR A PARTICULAR  PURPOSE. For details, see
// the GNU AGPL at: http://www.gnu.org/licenses/agpl-3.0.html
//
// You can contact Ascensio System SIA at Lubanas st. 125a-25, Riga, Latvia, EU, LV-1021.
//
// The  interactive user interfaces in modified source and object code versions of the Program must
// display Appropriate Legal Notices, as required under Section 5 of the GNU AGPL version 3.
//
// Pursuant to Section 7(b) of the License you must retain the original Product logo when
// distributing the program. Pursuant to Section 7(e) we decline to grant you any rights under
// trademark law for use of our trademarks.
//
// All the Product's GUI elements, including illustrations and icon sets, as well as technical writing
// content are licensed under the terms of the Creative Commons Attribution-ShareAlike 4.0
// International. See the License terms at http://creativecommons.org/licenses/by-sa/4.0/legalcode

using Constants = ASC.Core.Users.Constants;

namespace ASC.Web.Studio.Core.TFA;

[Serializable]
public class BackupCode
{
    public bool IsUsed { get; set; }

    public string Code { get; set; }

    public string GetEncryptedCode(InstanceCrypto InstanceCrypto, Signature Signature)
    {
        try
        {
            return InstanceCrypto.Decrypt(Code);
        }
        catch
        {
            //support old scheme stored in the DB
            return Signature.Read<string>(Code);
        }
    }

    public void SetEncryptedCode(InstanceCrypto InstanceCrypto, string code)
    {
        Code = InstanceCrypto.Encrypt(code);
    }
}

[Scope]
public class TfaManager
{
    private static readonly TwoFactorAuthenticator _tfa = new TwoFactorAuthenticator();
    private ICache Cache { get; set; }

    private readonly SettingsManager _settingsManager;
    private readonly SecurityContext _securityContext;
    private readonly CookiesManager _cookiesManager;
    private readonly SetupInfo _setupInfo;
    private readonly Signature _signature;
    private readonly InstanceCrypto _instanceCrypto;
    private readonly MachinePseudoKeys _machinePseudoKeys;
    private readonly TfaAppAuthSettingsHelper _tfaAppAuthSettingsHelper;

    public TfaManager(
        SettingsManager settingsManager,
        SecurityContext securityContext,
        CookiesManager cookiesManager,
        SetupInfo setupInfo,
        Signature signature,
        InstanceCrypto instanceCrypto,
        MachinePseudoKeys machinePseudoKeys,
        ICache cache,
        TfaAppAuthSettingsHelper tfaAppAuthSettingsHelper)
    {
        Cache = cache;
        _tfaAppAuthSettingsHelper = tfaAppAuthSettingsHelper;
        _settingsManager = settingsManager;
        _securityContext = securityContext;
        _cookiesManager = cookiesManager;
        _setupInfo = setupInfo;
        _signature = signature;
        _instanceCrypto = instanceCrypto;
        _machinePseudoKeys = machinePseudoKeys;
    }

    public async Task<SetupCode> GenerateSetupCodeAsync(UserInfo user)
    {
        return _tfa.GenerateSetupCode(_setupInfo.TfaAppSender, user.Email, await GenerateAccessTokenAsync(user), false, 4);
    }

    public async Task<bool> ValidateAuthCodeAsync(UserInfo user, string code, bool checkBackup = true, bool isEntryPoint = false)
    {
        if (!_tfaAppAuthSettingsHelper.IsVisibleSettings
            || !(await _settingsManager.LoadAsync<TfaAppAuthSettings>()).EnableSetting)
        {
            return false;
        }

        if (user == null || Equals(user, Constants.LostUser))
        {
            throw new Exception(Resource.ErrorUserNotFound);
        }

        code = (code ?? "").Trim();

        if (string.IsNullOrEmpty(code))
        {
            throw new Exception(Resource.ActivateTfaAppEmptyCode);
        }

        int.TryParse(Cache.Get<string>("tfa/" + user.Id), out var counter);

        var loginSettings = await _settingsManager.LoadAsync<LoginSettings>();
        var attemptsCount = loginSettings.AttemptCount;

        if (++counter > attemptsCount)
        {
            throw new BruteForceCredentialException(Resource.TfaTooMuchError);
        }
        Cache.Insert("tfa/" + user.Id, counter.ToString(CultureInfo.InvariantCulture), DateTime.UtcNow.Add(TimeSpan.FromMinutes(1)));

        if (!_tfa.ValidateTwoFactorPIN(await GenerateAccessTokenAsync(user), code))
        {
            if (checkBackup && (await TfaAppUserSettings.BackupCodesForUserAsync(_settingsManager, user.Id)).Any(x => x.GetEncryptedCode(_instanceCrypto, _signature) == code && !x.IsUsed))
            {
                await TfaAppUserSettings.DisableCodeForUserAsync(_settingsManager, _instanceCrypto, _signature, user.Id, code);
            }
            else
            {
                throw new ArgumentException(Resource.TfaAppAuthMessageError);
            }
        }

        Cache.Insert("tfa/" + user.Id, (counter - 1).ToString(CultureInfo.InvariantCulture), DateTime.UtcNow.Add(TimeSpan.FromMinutes(1)));

        if (!_securityContext.IsAuthenticated)
        {
            var action = isEntryPoint ? MessageAction.LoginSuccessViaApiTfa : MessageAction.LoginSuccesViaTfaApp;
<<<<<<< HEAD
            _cookiesManager.AuthenticateMeAndSetCookies(user.TenantId, user.Id, action);
=======
            await _cookiesManager.AuthenticateMeAndSetCookiesAsync(user.Tenant, user.Id, action);
>>>>>>> 6d89a03a
        }

        if (!await TfaAppUserSettings.EnableForUserAsync(_settingsManager, user.Id))
        {
            await GenerateBackupCodesAsync();
            return true;
        }

        return false;
    }

    public async Task<IEnumerable<BackupCode>> GenerateBackupCodesAsync()
    {
        var count = _setupInfo.TfaAppBackupCodeCount;
        var length = _setupInfo.TfaAppBackupCodeLength;

        const string alphabet = "abcdefghijklmnopqrstuvwxyzABCDEFGHIJKLMNOPQRSTUVWXYZ1234567890-_";

        byte[] data;

        var list = new List<BackupCode>();

        for (var i = 0; i < count; i++)
        {
            data = RandomNumberGenerator.GetBytes(length);

            var result = new StringBuilder(length);
            foreach (var b in data)
            {
                result.Append(alphabet[b % alphabet.Length]);
            }

            var code = new BackupCode();
            code.SetEncryptedCode(_instanceCrypto, result.ToString());
            list.Add(code);
        }
        var settings = await _settingsManager.LoadForCurrentUserAsync<TfaAppUserSettings>();
        settings.CodesSetting = list;
        await _settingsManager.SaveForCurrentUserAsync(settings);

        return list;
    }

    private async Task<string> GenerateAccessTokenAsync(UserInfo user)
    {
        var userSalt = await TfaAppUserSettings.GetSaltAsync(_settingsManager, user.Id);

        //from Signature.Create
        var machineSalt = Encoding.UTF8.GetString(_machinePseudoKeys.GetMachineConstant());
        var token = Convert.ToBase64String(SHA256.Create().ComputeHash(Encoding.UTF8.GetBytes(userSalt + machineSalt)));
        var encodedToken = WebEncoders.Base64UrlEncode(Encoding.UTF8.GetBytes(token));

        return encodedToken.Substring(0, 10);
    }
}
<|MERGE_RESOLUTION|>--- conflicted
+++ resolved
@@ -1,206 +1,202 @@
-// (c) Copyright Ascensio System SIA 2010-2022
-//
-// This program is a free software product.
-// You can redistribute it and/or modify it under the terms
-// of the GNU Affero General Public License (AGPL) version 3 as published by the Free Software
-// Foundation. In accordance with Section 7(a) of the GNU AGPL its Section 15 shall be amended
-// to the effect that Ascensio System SIA expressly excludes the warranty of non-infringement of
-// any third-party rights.
-//
-// This program is distributed WITHOUT ANY WARRANTY, without even the implied warranty
-// of MERCHANTABILITY or FITNESS FOR A PARTICULAR  PURPOSE. For details, see
-// the GNU AGPL at: http://www.gnu.org/licenses/agpl-3.0.html
-//
-// You can contact Ascensio System SIA at Lubanas st. 125a-25, Riga, Latvia, EU, LV-1021.
-//
-// The  interactive user interfaces in modified source and object code versions of the Program must
-// display Appropriate Legal Notices, as required under Section 5 of the GNU AGPL version 3.
-//
-// Pursuant to Section 7(b) of the License you must retain the original Product logo when
-// distributing the program. Pursuant to Section 7(e) we decline to grant you any rights under
-// trademark law for use of our trademarks.
-//
-// All the Product's GUI elements, including illustrations and icon sets, as well as technical writing
-// content are licensed under the terms of the Creative Commons Attribution-ShareAlike 4.0
-// International. See the License terms at http://creativecommons.org/licenses/by-sa/4.0/legalcode
-
-using Constants = ASC.Core.Users.Constants;
-
-namespace ASC.Web.Studio.Core.TFA;
-
-[Serializable]
-public class BackupCode
-{
-    public bool IsUsed { get; set; }
-
-    public string Code { get; set; }
-
-    public string GetEncryptedCode(InstanceCrypto InstanceCrypto, Signature Signature)
-    {
-        try
-        {
-            return InstanceCrypto.Decrypt(Code);
-        }
-        catch
-        {
-            //support old scheme stored in the DB
-            return Signature.Read<string>(Code);
-        }
-    }
-
-    public void SetEncryptedCode(InstanceCrypto InstanceCrypto, string code)
-    {
-        Code = InstanceCrypto.Encrypt(code);
-    }
-}
-
-[Scope]
-public class TfaManager
-{
-    private static readonly TwoFactorAuthenticator _tfa = new TwoFactorAuthenticator();
-    private ICache Cache { get; set; }
-
-    private readonly SettingsManager _settingsManager;
-    private readonly SecurityContext _securityContext;
-    private readonly CookiesManager _cookiesManager;
-    private readonly SetupInfo _setupInfo;
-    private readonly Signature _signature;
-    private readonly InstanceCrypto _instanceCrypto;
-    private readonly MachinePseudoKeys _machinePseudoKeys;
-    private readonly TfaAppAuthSettingsHelper _tfaAppAuthSettingsHelper;
-
-    public TfaManager(
-        SettingsManager settingsManager,
-        SecurityContext securityContext,
-        CookiesManager cookiesManager,
-        SetupInfo setupInfo,
-        Signature signature,
-        InstanceCrypto instanceCrypto,
-        MachinePseudoKeys machinePseudoKeys,
-        ICache cache,
-        TfaAppAuthSettingsHelper tfaAppAuthSettingsHelper)
-    {
-        Cache = cache;
-        _tfaAppAuthSettingsHelper = tfaAppAuthSettingsHelper;
-        _settingsManager = settingsManager;
-        _securityContext = securityContext;
-        _cookiesManager = cookiesManager;
-        _setupInfo = setupInfo;
-        _signature = signature;
-        _instanceCrypto = instanceCrypto;
-        _machinePseudoKeys = machinePseudoKeys;
-    }
-
-    public async Task<SetupCode> GenerateSetupCodeAsync(UserInfo user)
-    {
-        return _tfa.GenerateSetupCode(_setupInfo.TfaAppSender, user.Email, await GenerateAccessTokenAsync(user), false, 4);
-    }
-
-    public async Task<bool> ValidateAuthCodeAsync(UserInfo user, string code, bool checkBackup = true, bool isEntryPoint = false)
-    {
-        if (!_tfaAppAuthSettingsHelper.IsVisibleSettings
-            || !(await _settingsManager.LoadAsync<TfaAppAuthSettings>()).EnableSetting)
-        {
-            return false;
-        }
-
-        if (user == null || Equals(user, Constants.LostUser))
-        {
-            throw new Exception(Resource.ErrorUserNotFound);
-        }
-
-        code = (code ?? "").Trim();
-
-        if (string.IsNullOrEmpty(code))
-        {
-            throw new Exception(Resource.ActivateTfaAppEmptyCode);
-        }
-
-        int.TryParse(Cache.Get<string>("tfa/" + user.Id), out var counter);
-
-        var loginSettings = await _settingsManager.LoadAsync<LoginSettings>();
-        var attemptsCount = loginSettings.AttemptCount;
-
-        if (++counter > attemptsCount)
-        {
-            throw new BruteForceCredentialException(Resource.TfaTooMuchError);
-        }
-        Cache.Insert("tfa/" + user.Id, counter.ToString(CultureInfo.InvariantCulture), DateTime.UtcNow.Add(TimeSpan.FromMinutes(1)));
-
-        if (!_tfa.ValidateTwoFactorPIN(await GenerateAccessTokenAsync(user), code))
-        {
-            if (checkBackup && (await TfaAppUserSettings.BackupCodesForUserAsync(_settingsManager, user.Id)).Any(x => x.GetEncryptedCode(_instanceCrypto, _signature) == code && !x.IsUsed))
-            {
-                await TfaAppUserSettings.DisableCodeForUserAsync(_settingsManager, _instanceCrypto, _signature, user.Id, code);
-            }
-            else
-            {
-                throw new ArgumentException(Resource.TfaAppAuthMessageError);
-            }
-        }
-
-        Cache.Insert("tfa/" + user.Id, (counter - 1).ToString(CultureInfo.InvariantCulture), DateTime.UtcNow.Add(TimeSpan.FromMinutes(1)));
-
-        if (!_securityContext.IsAuthenticated)
-        {
-            var action = isEntryPoint ? MessageAction.LoginSuccessViaApiTfa : MessageAction.LoginSuccesViaTfaApp;
-<<<<<<< HEAD
-            _cookiesManager.AuthenticateMeAndSetCookies(user.TenantId, user.Id, action);
-=======
-            await _cookiesManager.AuthenticateMeAndSetCookiesAsync(user.Tenant, user.Id, action);
->>>>>>> 6d89a03a
-        }
-
-        if (!await TfaAppUserSettings.EnableForUserAsync(_settingsManager, user.Id))
-        {
-            await GenerateBackupCodesAsync();
-            return true;
-        }
-
-        return false;
-    }
-
-    public async Task<IEnumerable<BackupCode>> GenerateBackupCodesAsync()
-    {
-        var count = _setupInfo.TfaAppBackupCodeCount;
-        var length = _setupInfo.TfaAppBackupCodeLength;
-
-        const string alphabet = "abcdefghijklmnopqrstuvwxyzABCDEFGHIJKLMNOPQRSTUVWXYZ1234567890-_";
-
-        byte[] data;
-
-        var list = new List<BackupCode>();
-
-        for (var i = 0; i < count; i++)
-        {
-            data = RandomNumberGenerator.GetBytes(length);
-
-            var result = new StringBuilder(length);
-            foreach (var b in data)
-            {
-                result.Append(alphabet[b % alphabet.Length]);
-            }
-
-            var code = new BackupCode();
-            code.SetEncryptedCode(_instanceCrypto, result.ToString());
-            list.Add(code);
-        }
-        var settings = await _settingsManager.LoadForCurrentUserAsync<TfaAppUserSettings>();
-        settings.CodesSetting = list;
-        await _settingsManager.SaveForCurrentUserAsync(settings);
-
-        return list;
-    }
-
-    private async Task<string> GenerateAccessTokenAsync(UserInfo user)
-    {
-        var userSalt = await TfaAppUserSettings.GetSaltAsync(_settingsManager, user.Id);
-
-        //from Signature.Create
-        var machineSalt = Encoding.UTF8.GetString(_machinePseudoKeys.GetMachineConstant());
-        var token = Convert.ToBase64String(SHA256.Create().ComputeHash(Encoding.UTF8.GetBytes(userSalt + machineSalt)));
-        var encodedToken = WebEncoders.Base64UrlEncode(Encoding.UTF8.GetBytes(token));
-
-        return encodedToken.Substring(0, 10);
-    }
-}
+// (c) Copyright Ascensio System SIA 2010-2022
+//
+// This program is a free software product.
+// You can redistribute it and/or modify it under the terms
+// of the GNU Affero General Public License (AGPL) version 3 as published by the Free Software
+// Foundation. In accordance with Section 7(a) of the GNU AGPL its Section 15 shall be amended
+// to the effect that Ascensio System SIA expressly excludes the warranty of non-infringement of
+// any third-party rights.
+//
+// This program is distributed WITHOUT ANY WARRANTY, without even the implied warranty
+// of MERCHANTABILITY or FITNESS FOR A PARTICULAR  PURPOSE. For details, see
+// the GNU AGPL at: http://www.gnu.org/licenses/agpl-3.0.html
+//
+// You can contact Ascensio System SIA at Lubanas st. 125a-25, Riga, Latvia, EU, LV-1021.
+//
+// The  interactive user interfaces in modified source and object code versions of the Program must
+// display Appropriate Legal Notices, as required under Section 5 of the GNU AGPL version 3.
+//
+// Pursuant to Section 7(b) of the License you must retain the original Product logo when
+// distributing the program. Pursuant to Section 7(e) we decline to grant you any rights under
+// trademark law for use of our trademarks.
+//
+// All the Product's GUI elements, including illustrations and icon sets, as well as technical writing
+// content are licensed under the terms of the Creative Commons Attribution-ShareAlike 4.0
+// International. See the License terms at http://creativecommons.org/licenses/by-sa/4.0/legalcode
+
+using Constants = ASC.Core.Users.Constants;
+
+namespace ASC.Web.Studio.Core.TFA;
+
+[Serializable]
+public class BackupCode
+{
+    public bool IsUsed { get; set; }
+
+    public string Code { get; set; }
+
+    public string GetEncryptedCode(InstanceCrypto InstanceCrypto, Signature Signature)
+    {
+        try
+        {
+            return InstanceCrypto.Decrypt(Code);
+        }
+        catch
+        {
+            //support old scheme stored in the DB
+            return Signature.Read<string>(Code);
+        }
+    }
+
+    public void SetEncryptedCode(InstanceCrypto InstanceCrypto, string code)
+    {
+        Code = InstanceCrypto.Encrypt(code);
+    }
+}
+
+[Scope]
+public class TfaManager
+{
+    private static readonly TwoFactorAuthenticator _tfa = new TwoFactorAuthenticator();
+    private ICache Cache { get; set; }
+
+    private readonly SettingsManager _settingsManager;
+    private readonly SecurityContext _securityContext;
+    private readonly CookiesManager _cookiesManager;
+    private readonly SetupInfo _setupInfo;
+    private readonly Signature _signature;
+    private readonly InstanceCrypto _instanceCrypto;
+    private readonly MachinePseudoKeys _machinePseudoKeys;
+    private readonly TfaAppAuthSettingsHelper _tfaAppAuthSettingsHelper;
+
+    public TfaManager(
+        SettingsManager settingsManager,
+        SecurityContext securityContext,
+        CookiesManager cookiesManager,
+        SetupInfo setupInfo,
+        Signature signature,
+        InstanceCrypto instanceCrypto,
+        MachinePseudoKeys machinePseudoKeys,
+        ICache cache,
+        TfaAppAuthSettingsHelper tfaAppAuthSettingsHelper)
+    {
+        Cache = cache;
+        _tfaAppAuthSettingsHelper = tfaAppAuthSettingsHelper;
+        _settingsManager = settingsManager;
+        _securityContext = securityContext;
+        _cookiesManager = cookiesManager;
+        _setupInfo = setupInfo;
+        _signature = signature;
+        _instanceCrypto = instanceCrypto;
+        _machinePseudoKeys = machinePseudoKeys;
+    }
+
+    public async Task<SetupCode> GenerateSetupCodeAsync(UserInfo user)
+    {
+        return _tfa.GenerateSetupCode(_setupInfo.TfaAppSender, user.Email, await GenerateAccessTokenAsync(user), false, 4);
+    }
+
+    public async Task<bool> ValidateAuthCodeAsync(UserInfo user, string code, bool checkBackup = true, bool isEntryPoint = false)
+    {
+        if (!_tfaAppAuthSettingsHelper.IsVisibleSettings
+            || !(await _settingsManager.LoadAsync<TfaAppAuthSettings>()).EnableSetting)
+        {
+            return false;
+        }
+
+        if (user == null || Equals(user, Constants.LostUser))
+        {
+            throw new Exception(Resource.ErrorUserNotFound);
+        }
+
+        code = (code ?? "").Trim();
+
+        if (string.IsNullOrEmpty(code))
+        {
+            throw new Exception(Resource.ActivateTfaAppEmptyCode);
+        }
+
+        int.TryParse(Cache.Get<string>("tfa/" + user.Id), out var counter);
+
+        var loginSettings = await _settingsManager.LoadAsync<LoginSettings>();
+        var attemptsCount = loginSettings.AttemptCount;
+
+        if (++counter > attemptsCount)
+        {
+            throw new BruteForceCredentialException(Resource.TfaTooMuchError);
+        }
+        Cache.Insert("tfa/" + user.Id, counter.ToString(CultureInfo.InvariantCulture), DateTime.UtcNow.Add(TimeSpan.FromMinutes(1)));
+
+        if (!_tfa.ValidateTwoFactorPIN(await GenerateAccessTokenAsync(user), code))
+        {
+            if (checkBackup && (await TfaAppUserSettings.BackupCodesForUserAsync(_settingsManager, user.Id)).Any(x => x.GetEncryptedCode(_instanceCrypto, _signature) == code && !x.IsUsed))
+            {
+                await TfaAppUserSettings.DisableCodeForUserAsync(_settingsManager, _instanceCrypto, _signature, user.Id, code);
+            }
+            else
+            {
+                throw new ArgumentException(Resource.TfaAppAuthMessageError);
+            }
+        }
+
+        Cache.Insert("tfa/" + user.Id, (counter - 1).ToString(CultureInfo.InvariantCulture), DateTime.UtcNow.Add(TimeSpan.FromMinutes(1)));
+
+        if (!_securityContext.IsAuthenticated)
+        {
+            var action = isEntryPoint ? MessageAction.LoginSuccessViaApiTfa : MessageAction.LoginSuccesViaTfaApp;
+            await _cookiesManager.AuthenticateMeAndSetCookiesAsync(user.TenantId, user.Id, action);
+        }
+
+        if (!await TfaAppUserSettings.EnableForUserAsync(_settingsManager, user.Id))
+        {
+            await GenerateBackupCodesAsync();
+            return true;
+        }
+
+        return false;
+    }
+
+    public async Task<IEnumerable<BackupCode>> GenerateBackupCodesAsync()
+    {
+        var count = _setupInfo.TfaAppBackupCodeCount;
+        var length = _setupInfo.TfaAppBackupCodeLength;
+
+        const string alphabet = "abcdefghijklmnopqrstuvwxyzABCDEFGHIJKLMNOPQRSTUVWXYZ1234567890-_";
+
+        byte[] data;
+
+        var list = new List<BackupCode>();
+
+        for (var i = 0; i < count; i++)
+        {
+            data = RandomNumberGenerator.GetBytes(length);
+
+            var result = new StringBuilder(length);
+            foreach (var b in data)
+            {
+                result.Append(alphabet[b % alphabet.Length]);
+            }
+
+            var code = new BackupCode();
+            code.SetEncryptedCode(_instanceCrypto, result.ToString());
+            list.Add(code);
+        }
+        var settings = await _settingsManager.LoadForCurrentUserAsync<TfaAppUserSettings>();
+        settings.CodesSetting = list;
+        await _settingsManager.SaveForCurrentUserAsync(settings);
+
+        return list;
+    }
+
+    private async Task<string> GenerateAccessTokenAsync(UserInfo user)
+    {
+        var userSalt = await TfaAppUserSettings.GetSaltAsync(_settingsManager, user.Id);
+
+        //from Signature.Create
+        var machineSalt = Encoding.UTF8.GetString(_machinePseudoKeys.GetMachineConstant());
+        var token = Convert.ToBase64String(SHA256.Create().ComputeHash(Encoding.UTF8.GetBytes(userSalt + machineSalt)));
+        var encodedToken = WebEncoders.Base64UrlEncode(Encoding.UTF8.GetBytes(token));
+
+        return encodedToken.Substring(0, 10);
+    }
+}