{
  "About": "O nas",
  "AboutCompanyTitle": "O tem programu",
  "AccessRights": "Pravice dostopa",
  "Actions": "Akcije",
  "Active": "Aktivno",
  "AddButton": "Dodaj",
  "AddFilter": "Dodaj filter",
  "AddUsers": "Dodaj uporabnike",
  "Alert": "Pozor",
  "Archive": "Arhiv",
  "Attention": "Pozornost",
  "Audio": "Audio",
  "BarMaintenanceDescription": "Opravičujemo se za morebitne krajše tehnične težave pri delovanju storitve, ki se lahko pojavijo na {{targetDate}} med posodobitvijo {{productName}}.",
  "BarMaintenanceDisclaimer": "Prosimo, poskrbite, da bodo vse spremembe uspešno shranjene za ta dan.",
  "ByFirstNameSorting": "Po imenu",
  "ByLastNameSorting": "Po priimku",
  "CancelButton": "Prekliči",
  "ChangeButton": "Spremeni",
  "ChangesSavedSuccessfully": "Spremembe so uspešno shranjene",
  "ClearFilter": "Izbriši iskanje",
  "CloseButton": "Zapri",
  "ComingSoon": "Pride kmalu",
  "Comments": "Komentarji",
  "Common": "Skupaj",
  "Confirmation": "Potrditev",
  "Connect": "Poveži",
  "Content": "Vsebina",
  "ContinueButton": "Nadaljuj",
  "CopyOperation": "Kopiranje",
  "CountPerPage": "{{count}} na stran",
  "Create": "Ustvari",
  "CreateFileCopy": "Ustvari kopijo datoteke",
  "Culture_az": "Azərbaycan (Latın, Azərbaycan)",
  "Culture_bg": "Български (България)",
  "Culture_cs": "Český (Česká republika)",
  "Culture_de": "Deutsch (Deutschland)",
  "Culture_de-CH": "Deutsch (Schweiz)",
  "Culture_el-GR": "Ελληνικά (Ελλάδα)",
  "Culture_en-GB": "English (United Kingdom)",
  "Culture_en-US": "English (United States)",
  "Culture_es": "Español (España)",
  "Culture_es-MX": "Español (México)",
  "Culture_fi": "Suomi (Suomi)",
  "Culture_fr": "Français (France)",
  "Culture_it": "Italiano (Italia)",
  "Culture_ja-JP": "日本語（日本）",
  "Culture_ko-KR": "한국어(대한민국)",
  "Culture_lo-LA": "ພາສາລາວ",
  "Culture_lv": "Latviešu (Latvija)",
  "Culture_nl": "Nederlands (Nederland)",
  "Culture_pl": "Polski (Polska)",
  "Culture_pt": "Português (Portugal)",
  "Culture_pt-BR": "Português (Brasil)",
  "Culture_ro": "Română (România)",
  "Culture_ru": "Русский (Россия)",
  "Culture_sk": "Slovenčina (Slovensko)",
  "Culture_sl": "Slovensko (Slovenija)",
  "Culture_tr": "Türkçe (Türkiye)",
  "Culture_uk-UA": "Українська (Україна)",
  "Culture_vi": "Tiếng Việt (Việt Nam)",
  "Culture_zh-CN": "中文（简体，中国）",
  "Delete": "Izbriši",
  "Disconnect": "Prekinitev",
  "Documents": "Dokumenti",
  "DomainIpAddress": "Domene kot IP naslov niso podprte",
  "Done": "Končano",
  "Download": "Prenesi",
  "Duplicate": "Ustvari kopijo",
  "EditButton": "Uredi",
  "Email": "Email",
  "EmptyEmail": "Noben e-mail ni razčlenjen",
  "EmptyFieldError": "Prazno polje",
  "Enable": "Omogoči",
  "EncryptingFile": "Šifriranje datoteke",
  "EncryptionFilePreparing": "Priprava datoteke za šifriranje",
  "EncryptionKeysReload": "Ključe za šifriranje je potrebno znova vnesti",
  "EnterName": "Vnesite ime",
  "Error": "Napaka",
  "ErrorInternalServer": "Notranja napaka strežnika. Ponovno poskusite kasneje.",
  "FillFormButton": "Izpolni obrazec",
  "FirstName": "Ime",
  "FullAccess": "Poln dostop",
<<<<<<< HEAD
  "Guest": "Gost",
=======
>>>>>>> b39b2949
  "HelpCenter": "Center pomoči",
  "Hotkeys": "Bližnjice",
  "Image": "Slika",
  "IncorrectDomain": "Napačna domena",
  "IncorrectEmail": "Napačen email",
  "IncorrectLocalPart": "Nepravilen lokalni del",
  "Info": "Informacija",
  "Language": "Jezik",
  "LastName": "Priimek",
  "LearnMore": "Izvedi več",
  "Load": "Naloži",
  "LoadingDescription": "Prosimo, počakajte...",
  "LoadingProcessing": "Nalaganje...",
  "LocalDomain": "Lokalne domene niso podprte",
  "Location": "Lokacija",
  "LoginButton": "Prijava",
  "LogoutButton": "Odjava",
  "MainHeaderSelectAll": "Izberi vse",
  "MakeForm": "Shrani kot oform",
  "ManyEmails": "Razčlenjeno je preveč e-mailov",
  "MaxLengthExceeded": "Največja dolžina uporabniškega imena ali drugega lokalnega dela je 64 znakov.",
  "MeLabel": "Jaz",
  "Members": "Člani",
  "Name": "Ime",
  "NewDocument": "Nov dokument",
  "NewFolder": "Nova mapa",
  "NewMasterForm": "Nova predloga za obrazec",
  "NewPresentation": "Nova predstavitev",
  "NewSpreadsheet": "Nova tabela",
  "NewVersionAvailable": "Na voljo je nova verzija spletne strani",
  "Next": "Naslednji",
  "NotFoundLanguage": "Ne najdeš svojega jezika? Kontaktiraj nas na <1>{{supportEmail}}</1> za sodelovanje pri prevodu in prejmi nagrade.",
  "NotFoundTitle": "Ničesar ni najdeno",
  "OFORMsGallery": "Galerija OFORM",
  "OKButton": "V redu",
  "Or": "ali",
  "OtherOperations": "Druge operacije",
  "Owner": "Lastnik",
  "PageOfTotalPage": "{{page}} od {{totalPage}}",
  "Pages": "Strani",
  "Password": "Geslo",
  "PasswordLimitDigits": "številk",
  "PasswordLimitLength": "od {{fromNumber}} do {{toNumber}} znakov",
  "PasswordLimitMessage": "Geslo mora vsebovati",
  "PasswordLimitSpecialSymbols": "specialni znaki",
  "PasswordLimitUpperCase": "velike črke",
  "PasswordMinimumLength": "Minimalna dolžina",
  "PaymentsTitle": "Plačila",
  "People": "Ljudje",
  "Phone": "Telefon",
  "PreparationPortalTitle": "Obnavljanje portala je v teku",
  "Preview": "Predogled",
  "Previous": "Prejšnji",
  "Profile": "Profil",
  "ProviderLoginError": "Napaka pri avtorizaciji",
  "ProviderNotConnected": "Ponudnik ni povezan z vašim računom",
  "PunycodeDomain": "Punycode domene niso podprte",
  "PunycodeLocalPart": "Punycode lokalni del ni podprt",
  "RecoverDescribeYourProblemPlaceholder": "Opišite vaš problem",
  "RecoverTitle": "Dostop za obnovo",
  "RegistrationEmail": "Vaš email za registracijo",
  "RequiredField": "Obvezno polje",
  "ResetApplication": "Ponastavi aplikacijo",
  "Restore": "Obnovi",
  "RestoreHere": "Obnovitev tukaj",
  "Review": "Preglej",
  "Role": "Vloga",
  "SameEmail": "Ne morete uporabljati istega e-mail naslova",
  "SaveButton": "Shrani",
  "SaveHereButton": "Shrani tukaj",
  "Search": "Išči",
  "SelectAction": "Izberi",
  "SelectAll": "Izberi vse",
  "SelectDOCXFormat": "Izberi datoteko v .DOCX formatu",
  "SelectFile": "Izberi datoteko",
  "SendButton": "Pošlji",
  "SendRequest": "Pošlji zahtevo",
  "Sending": "Pošiljanje...",
  "Settings": "Nastavitve",
  "ShowMore": "Pokaži več",
  "SignInWithFacebook": "Prijavi se s Facebook",
  "SignInWithGoogle": "Prijavi se z Google",
  "SignInWithLinkedIn": "Prijavi se z LinkedIn",
  "SignInWithSso": "Vpiši se s SSO",
  "SignInWithTwitter": "Prijavi se s Twitter",
  "Size": "Velikost",
  "SomethingWentWrong": "Nekaj je šlo narobe.",
  "SpacesInLocalPart": "Lokalni del ne sme vsebovati presledkov",
  "SwitchToThumbnails": "Preklopi na pogled s sličicami",
  "SwitchViewToCompact": "Preklopi v kompaktni pogled",
  "Title": "Naslov",
  "TitleSelectFile": "Izberi",
  "Type": "Tip",
  "Unknown": "Neznano",
  "UnknownError": "Neznana napaka",
  "User": "Uporabnik",
  "Version": "Verzija",
  "Video": "Video",
  "View": "Ogled",
  "Warning": "Opozorilo"
}<|MERGE_RESOLUTION|>--- conflicted
+++ resolved
@@ -81,10 +81,6 @@
   "FillFormButton": "Izpolni obrazec",
   "FirstName": "Ime",
   "FullAccess": "Poln dostop",
-<<<<<<< HEAD
-  "Guest": "Gost",
-=======
->>>>>>> b39b2949
   "HelpCenter": "Center pomoči",
   "Hotkeys": "Bližnjice",
   "Image": "Slika",
