--- conflicted
+++ resolved
@@ -325,13 +325,6 @@
     .catch((err) => console.error(err));
 }
 
-<<<<<<< HEAD
-// export function replaceFileStream(fileId, file, encrypted, forcesave) {
-//   return (dispatch) => {
-//     return api.files.updateFileStream(file, fileId, encrypted, forcesave);
-//   };
-// }
-=======
 export function replaceFileStream(fileId, file, encrypted, forcesave) {
   return (dispatch) => {
     return api.files.updateFileStream(file, fileId, encrypted, forcesave);
@@ -346,5 +339,4 @@
     type: SET_ARTICLE_PINNED,
     isPinned,
   };
-}
->>>>>>> dd362f37
+}