--- conflicted
+++ resolved
@@ -3,19 +3,11 @@
   "content": "Agent managers can manage the assigned {{aiAgent}}, invite new users, and assign roles below their level.\nThey can use the chat, upload knowledge files, work with Result storage, and manage chat settings.",
   "content_en_sha1_hash": "cc775f7206bb72ef36c1f9ccb45b183e8348c5d8",
   "created_at": "2025-12-19T10:16:37.940Z",
-<<<<<<< HEAD
-  "updated_at": "2025-12-19T10:17:08.828Z",
-  "comment": {
-    "text": "",
-    "is_auto": false,
-    "updated_at": null
-=======
   "updated_at": "2025-12-22T09:41:30.171Z",
   "comment": {
     "text": "This text describes the permissions and capabilities of an \"Agent Manager\" role within an AI Room. It appears as a description associated with the role, explaining their ability to manage AI agents, users, roles, chat interactions, and settings. Translators should ensure the term \"Agent Manager\" and \"AI Agent\" are accurately translated within the target language.",
     "is_auto": true,
     "updated_at": "2025-12-22T09:41:30.171Z"
->>>>>>> 7bd0b0d7
   },
   "usage": [
     {
