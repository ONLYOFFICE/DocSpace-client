import React, { useEffect } from "react";
import PropTypes from "prop-types";
<<<<<<< HEAD
import { Backdrop, Toast, Aside} from "asc-web-components";
=======
import styled from "styled-components";
import { Backdrop, Toast, Aside } from "asc-web-components";
>>>>>>> f328484b
import Header from "./sub-components/header";
import HeaderNav from "./sub-components/header-nav";
import HeaderUnAuth from "./sub-components/header-unauth";

import { I18nextProvider, withTranslation } from "react-i18next";
import i18n from "./i18n";
import { connect } from "react-redux";
import { withRouter } from "react-router";
import { getLanguage } from "../../store/auth/selectors";
import Loaders from "../Loaders";

const backgroundColor = "#0F4071";

const StyledContainer = styled.header`
  align-items: center;
  background-color: ${backgroundColor};
`;

class NavMenu extends React.Component {
  constructor(props) {
    super(props);
    this.timeout = null;

    const {
      isBackdropVisible,
      isNavHoverEnabled,
      isNavOpened,
      isAsideVisible,
    } = props;

    this.state = {
      isBackdropVisible,
      isNavOpened,
      isAsideVisible,
      isNavHoverEnabled,
    };
  }

  backdropClick = () => {
    this.setState({
      isBackdropVisible: false,
      isNavOpened: false,
      isAsideVisible: false,
      isNavHoverEnabled: !this.state.isNavHoverEnabled,
    });
  };

  showNav = () => {
    this.setState({
      isBackdropVisible: true,
      isNavOpened: true,
      isAsideVisible: false,
      isNavHoverEnabled: false,
    });
  };

  clearNavTimeout = () => {
    if (this.timeout == null) return;
    clearTimeout(this.timeout);
    this.timeout = null;
  };

  handleNavMouseEnter = () => {
    if (!this.state.isNavHoverEnabled) return;
    this.timeout = setTimeout(() => {
      this.setState({
        isBackdropVisible: false,
        isNavOpened: true,
        isAsideVisible: false,
      });
    }, 1000);
  };

  handleNavMouseLeave = () => {
    if (!this.state.isNavHoverEnabled) return;
    this.clearNavTimeout();
    this.setState({
      isBackdropVisible: false,
      isNavOpened: false,
      isAsideVisible: false,
    });
  };

  toggleAside = () => {
    this.clearNavTimeout();
    this.setState({
      isBackdropVisible: true,
      isNavOpened: false,
      isAsideVisible: true,
      isNavHoverEnabled: false,
    });
  };

  render() {
    const { isBackdropVisible, isNavOpened, isAsideVisible } = this.state;

    const { isAuthenticated, isLoaded, asideContent } = this.props;

    const isAsideAvailable = !!asideContent;

    console.log("NavMenu render", this.state, this.props);

    return (
      <StyledContainer>
        <Toast />

        <Backdrop visible={isBackdropVisible} onClick={this.backdropClick} />
<<<<<<< HEAD
  
            <HeaderNav />

            {!isAuthenticated && isLoaded ? (
              <HeaderUnAuth />
            ) : (
              <Header
                isNavOpened={isNavOpened}
                onClick={this.showNav}
                onNavMouseEnter={this.handleNavMouseEnter}
                onNavMouseLeave={this.handleNavMouseLeave}
                toggleAside={this.toggleAside}
              />
          )}
=======

        {isLoaded && isAuthenticated ? (
          <>
            <HeaderNav />
            <Header
              isNavOpened={isNavOpened}
              onClick={this.showNav}
              onNavMouseEnter={this.handleNavMouseEnter}
              onNavMouseLeave={this.handleNavMouseLeave}
              toggleAside={this.toggleAside}
            />
          </>
        ) : !isLoaded && isAuthenticated ? (
          <Loaders.Header />
        ) : (
          <HeaderUnAuth />
        )}
>>>>>>> f328484b

        {isAsideAvailable && (
          <Aside visible={isAsideVisible} onClick={this.backdropClick}>
            {asideContent}
          </Aside>
        )}
<<<<<<< HEAD
</>
=======
      </StyledContainer>
>>>>>>> f328484b
    );
  }
}

NavMenu.propTypes = {
  isBackdropVisible: PropTypes.bool,
  isNavHoverEnabled: PropTypes.bool,
  isNavOpened: PropTypes.bool,
  isAsideVisible: PropTypes.bool,

  asideContent: PropTypes.oneOfType([
    PropTypes.arrayOf(PropTypes.node),
    PropTypes.node,
  ]),

  isAuthenticated: PropTypes.bool,
  isLoaded: PropTypes.bool,

  history: PropTypes.object,
};

NavMenu.defaultProps = {
  isBackdropVisible: false,
  isNavHoverEnabled: true,
  isNavOpened: false,
  isAsideVisible: false,
};

const NavMenuTranslationWrapper = withTranslation()(NavMenu);

const NavMenuWrapper = (props) => {
  const { language } = props;

  useEffect(() => {
    i18n.changeLanguage(language);
  }, [language]);

  return (
    <I18nextProvider i18n={i18n}>
      <NavMenuTranslationWrapper {...props} />
    </I18nextProvider>
  );
};

NavMenuWrapper.propTypes = {
  language: PropTypes.string.isRequired,
};

function mapStateToProps(state) {
  const { isAuthenticated, isLoaded } = state.auth;

  return {
    isAuthenticated,
    isLoaded,

    language: getLanguage(state),
  };
}

export default connect(mapStateToProps)(withRouter(NavMenuWrapper));<|MERGE_RESOLUTION|>--- conflicted
+++ resolved
@@ -1,11 +1,7 @@
 import React, { useEffect } from "react";
 import PropTypes from "prop-types";
-<<<<<<< HEAD
-import { Backdrop, Toast, Aside} from "asc-web-components";
-=======
 import styled from "styled-components";
 import { Backdrop, Toast, Aside } from "asc-web-components";
->>>>>>> f328484b
 import Header from "./sub-components/header";
 import HeaderNav from "./sub-components/header-nav";
 import HeaderUnAuth from "./sub-components/header-unauth";
@@ -13,7 +9,9 @@
 import { I18nextProvider, withTranslation } from "react-i18next";
 import i18n from "./i18n";
 import { connect } from "react-redux";
+
 import { withRouter } from "react-router";
+
 import { getLanguage } from "../../store/auth/selectors";
 import Loaders from "../Loaders";
 
@@ -113,22 +111,6 @@
         <Toast />
 
         <Backdrop visible={isBackdropVisible} onClick={this.backdropClick} />
-<<<<<<< HEAD
-  
-            <HeaderNav />
-
-            {!isAuthenticated && isLoaded ? (
-              <HeaderUnAuth />
-            ) : (
-              <Header
-                isNavOpened={isNavOpened}
-                onClick={this.showNav}
-                onNavMouseEnter={this.handleNavMouseEnter}
-                onNavMouseLeave={this.handleNavMouseLeave}
-                toggleAside={this.toggleAside}
-              />
-          )}
-=======
 
         {isLoaded && isAuthenticated ? (
           <>
@@ -146,18 +128,13 @@
         ) : (
           <HeaderUnAuth />
         )}
->>>>>>> f328484b
 
         {isAsideAvailable && (
           <Aside visible={isAsideVisible} onClick={this.backdropClick}>
             {asideContent}
           </Aside>
         )}
-<<<<<<< HEAD
-</>
-=======
       </StyledContainer>
->>>>>>> f328484b
     );
   }
 }
