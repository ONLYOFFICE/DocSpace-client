--- conflicted
+++ resolved
@@ -58,16 +58,11 @@
     isPeopleAccounts ? resetFilter() : resetInsideGroupFilter();
   };
 
-<<<<<<< HEAD
   const imageSrc = theme.isBase ? (
     <EmptyScreenPersonSvgLight />
   ) : (
     <EmptyScreenPersonSvgDark />
   );
-=======
-  const imageSrc = theme.isBase
-    ? EmptyScreenPersonSvgUrl
-    : EmptyScreenPersonSvgDarkUrl;
 
   if (isEmptyGroup) {
     return (
@@ -78,7 +73,6 @@
       />
     );
   }
->>>>>>> a77fd92d
 
   return (
     <EmptyView
