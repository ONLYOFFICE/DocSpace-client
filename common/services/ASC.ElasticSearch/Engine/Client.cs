/*
 *
 * (c) Copyright Ascensio System Limited 2010-2018
 *
 * This program is freeware. You can redistribute it and/or modify it under the terms of the GNU 
 * General Public License (GPL) version 3 as published by the Free Software Foundation (https://www.gnu.org/copyleft/gpl.html). 
 * In accordance with Section 7(a) of the GNU GPL its Section 15 shall be amended to the effect that 
 * Ascensio System SIA expressly excludes the warranty of non-infringement of any third-party rights.
 *
 * THIS PROGRAM IS DISTRIBUTED WITHOUT ANY WARRANTY; WITHOUT EVEN THE IMPLIED WARRANTY OF MERCHANTABILITY OR
 * FITNESS FOR A PARTICULAR PURPOSE. For more details, see GNU GPL at https://www.gnu.org/copyleft/gpl.html
 *
 * You can contact Ascensio System SIA by email at sales@onlyoffice.com
 *
 * The interactive user interfaces in modified source and object code versions of ONLYOFFICE must display 
 * Appropriate Legal Notices, as required under Section 5 of the GNU GPL version 3.
 *
 * Pursuant to Section 7 § 3(b) of the GNU GPL you must retain the original ONLYOFFICE logo which contains 
 * relevant author attributions when distributing the software. If the display of the logo in its graphic 
 * form is not reasonably feasible for technical reasons, you must include the words "Powered by ONLYOFFICE" 
 * in every copy of the program you distribute. 
 * Pursuant to Section 7 § 3(e) we decline to grant you any rights under trademark law for use of our trademarks.
 *
*/

namespace ASC.ElasticSearch;

[Singletone]
public class Client
{
    public ElasticClient Instance
    {
        get
        {
            if (_client != null)
            {
                return _client;
            }

            lock (_locker)
            {
                if (_client != null)
                {
                    return _client;
                }

<<<<<<< HEAD
                    using var scope = ServiceProvider.CreateScope();
                    var CoreConfiguration = ServiceProvider.GetService<CoreConfiguration>();
                    var launchSettings = CoreConfiguration.GetSection<Settings>(Tenant.DefaultTenant) ?? Settings;
=======
                using var scope = _serviceProvider.CreateScope();
                var CoreConfiguration = _serviceProvider.GetService<CoreConfiguration>();
                var launchSettings = CoreConfiguration.GetSection<Settings>(Tenant.DEFAULT_TENANT) ?? _settings;
>>>>>>> 485fecd9

                var uri = new Uri(string.Format("{0}://{1}:{2}", launchSettings.Scheme, launchSettings.Host, launchSettings.Port));
                var settings = new ConnectionSettings(new SingleNodeConnectionPool(uri))
                    .RequestTimeout(TimeSpan.FromMinutes(5))
                    .MaximumRetries(10)
                    .ThrowExceptions();

                if (_logger.IsTraceEnabled)
                {
                    settings.DisableDirectStreaming().PrettyJson().EnableDebugMode(r =>
                    {
                            //Log.Trace(r.DebugInformation);

                            //if (r.RequestBodyInBytes != null)
                            //{
                            //    Log.TraceFormat("Request: {0}", Encoding.UTF8.GetString(r.RequestBodyInBytes));
                            //}

                            if (r.HttpStatusCode != null && (r.HttpStatusCode == 403 || r.HttpStatusCode == 500) && r.ResponseBodyInBytes != null)
                        {
                            _logger.TraceFormat("Response: {0}", Encoding.UTF8.GetString(r.ResponseBodyInBytes));
                        }
                    });
                }

                try
                {
                    if (Ping(new ElasticClient(settings)))
                    {
                        _client = new ElasticClient(settings);

                        _client.Ingest.PutPipeline("attachments", p => p
                        .Processors(pp => pp
                            .Attachment<Attachment>(a => a.Field("document.data").TargetField("document.attachment"))
                        ));
                    }

                }
                catch (Exception e)
                {
                    _logger.Error(e);
                }

                return _client;
            }
        }
    }

    private static volatile ElasticClient _client;
    private static readonly object _locker = new object();
    private readonly ILog _logger;
    private readonly Settings _settings;
    private readonly IServiceProvider _serviceProvider;

    public Client(IOptionsMonitor<ILog> option, IServiceProvider serviceProvider, Settings settings)
    {
        _logger = option.Get("ASC.Indexer");
        _settings = settings;
        _serviceProvider = serviceProvider;
    }

    public bool Ping()
    {
        return Ping(Instance);
    }

    private bool Ping(ElasticClient elasticClient)
    {
        if (elasticClient == null)
        {
            return false;
        }

        var result = elasticClient.Ping(new PingRequest());

        _logger.DebugFormat("Ping {0}", result.DebugInformation);

        return result.IsValid;
    }
}
<|MERGE_RESOLUTION|>--- conflicted
+++ resolved
@@ -1,135 +1,129 @@
-/*
- *
- * (c) Copyright Ascensio System Limited 2010-2018
- *
- * This program is freeware. You can redistribute it and/or modify it under the terms of the GNU 
- * General Public License (GPL) version 3 as published by the Free Software Foundation (https://www.gnu.org/copyleft/gpl.html). 
- * In accordance with Section 7(a) of the GNU GPL its Section 15 shall be amended to the effect that 
- * Ascensio System SIA expressly excludes the warranty of non-infringement of any third-party rights.
- *
- * THIS PROGRAM IS DISTRIBUTED WITHOUT ANY WARRANTY; WITHOUT EVEN THE IMPLIED WARRANTY OF MERCHANTABILITY OR
- * FITNESS FOR A PARTICULAR PURPOSE. For more details, see GNU GPL at https://www.gnu.org/copyleft/gpl.html
- *
- * You can contact Ascensio System SIA by email at sales@onlyoffice.com
- *
- * The interactive user interfaces in modified source and object code versions of ONLYOFFICE must display 
- * Appropriate Legal Notices, as required under Section 5 of the GNU GPL version 3.
- *
- * Pursuant to Section 7 § 3(b) of the GNU GPL you must retain the original ONLYOFFICE logo which contains 
- * relevant author attributions when distributing the software. If the display of the logo in its graphic 
- * form is not reasonably feasible for technical reasons, you must include the words "Powered by ONLYOFFICE" 
- * in every copy of the program you distribute. 
- * Pursuant to Section 7 § 3(e) we decline to grant you any rights under trademark law for use of our trademarks.
- *
-*/
-
-namespace ASC.ElasticSearch;
-
-[Singletone]
-public class Client
-{
-    public ElasticClient Instance
-    {
-        get
-        {
-            if (_client != null)
-            {
-                return _client;
-            }
-
-            lock (_locker)
-            {
-                if (_client != null)
-                {
-                    return _client;
-                }
-
-<<<<<<< HEAD
-                    using var scope = ServiceProvider.CreateScope();
-                    var CoreConfiguration = ServiceProvider.GetService<CoreConfiguration>();
-                    var launchSettings = CoreConfiguration.GetSection<Settings>(Tenant.DefaultTenant) ?? Settings;
-=======
-                using var scope = _serviceProvider.CreateScope();
-                var CoreConfiguration = _serviceProvider.GetService<CoreConfiguration>();
-                var launchSettings = CoreConfiguration.GetSection<Settings>(Tenant.DEFAULT_TENANT) ?? _settings;
->>>>>>> 485fecd9
-
-                var uri = new Uri(string.Format("{0}://{1}:{2}", launchSettings.Scheme, launchSettings.Host, launchSettings.Port));
-                var settings = new ConnectionSettings(new SingleNodeConnectionPool(uri))
-                    .RequestTimeout(TimeSpan.FromMinutes(5))
-                    .MaximumRetries(10)
-                    .ThrowExceptions();
-
-                if (_logger.IsTraceEnabled)
-                {
-                    settings.DisableDirectStreaming().PrettyJson().EnableDebugMode(r =>
-                    {
-                            //Log.Trace(r.DebugInformation);
-
-                            //if (r.RequestBodyInBytes != null)
-                            //{
-                            //    Log.TraceFormat("Request: {0}", Encoding.UTF8.GetString(r.RequestBodyInBytes));
-                            //}
-
-                            if (r.HttpStatusCode != null && (r.HttpStatusCode == 403 || r.HttpStatusCode == 500) && r.ResponseBodyInBytes != null)
-                        {
-                            _logger.TraceFormat("Response: {0}", Encoding.UTF8.GetString(r.ResponseBodyInBytes));
-                        }
-                    });
-                }
-
-                try
-                {
-                    if (Ping(new ElasticClient(settings)))
-                    {
-                        _client = new ElasticClient(settings);
-
-                        _client.Ingest.PutPipeline("attachments", p => p
-                        .Processors(pp => pp
-                            .Attachment<Attachment>(a => a.Field("document.data").TargetField("document.attachment"))
-                        ));
-                    }
-
-                }
-                catch (Exception e)
-                {
-                    _logger.Error(e);
-                }
-
-                return _client;
-            }
-        }
-    }
-
-    private static volatile ElasticClient _client;
-    private static readonly object _locker = new object();
-    private readonly ILog _logger;
-    private readonly Settings _settings;
-    private readonly IServiceProvider _serviceProvider;
-
-    public Client(IOptionsMonitor<ILog> option, IServiceProvider serviceProvider, Settings settings)
-    {
-        _logger = option.Get("ASC.Indexer");
-        _settings = settings;
-        _serviceProvider = serviceProvider;
-    }
-
-    public bool Ping()
-    {
-        return Ping(Instance);
-    }
-
-    private bool Ping(ElasticClient elasticClient)
-    {
-        if (elasticClient == null)
-        {
-            return false;
-        }
-
-        var result = elasticClient.Ping(new PingRequest());
-
-        _logger.DebugFormat("Ping {0}", result.DebugInformation);
-
-        return result.IsValid;
-    }
-}
+/*
+ *
+ * (c) Copyright Ascensio System Limited 2010-2018
+ *
+ * This program is freeware. You can redistribute it and/or modify it under the terms of the GNU 
+ * General Public License (GPL) version 3 as published by the Free Software Foundation (https://www.gnu.org/copyleft/gpl.html). 
+ * In accordance with Section 7(a) of the GNU GPL its Section 15 shall be amended to the effect that 
+ * Ascensio System SIA expressly excludes the warranty of non-infringement of any third-party rights.
+ *
+ * THIS PROGRAM IS DISTRIBUTED WITHOUT ANY WARRANTY; WITHOUT EVEN THE IMPLIED WARRANTY OF MERCHANTABILITY OR
+ * FITNESS FOR A PARTICULAR PURPOSE. For more details, see GNU GPL at https://www.gnu.org/copyleft/gpl.html
+ *
+ * You can contact Ascensio System SIA by email at sales@onlyoffice.com
+ *
+ * The interactive user interfaces in modified source and object code versions of ONLYOFFICE must display 
+ * Appropriate Legal Notices, as required under Section 5 of the GNU GPL version 3.
+ *
+ * Pursuant to Section 7 § 3(b) of the GNU GPL you must retain the original ONLYOFFICE logo which contains 
+ * relevant author attributions when distributing the software. If the display of the logo in its graphic 
+ * form is not reasonably feasible for technical reasons, you must include the words "Powered by ONLYOFFICE" 
+ * in every copy of the program you distribute. 
+ * Pursuant to Section 7 § 3(e) we decline to grant you any rights under trademark law for use of our trademarks.
+ *
+*/
+
+namespace ASC.ElasticSearch;
+
+[Singletone]
+public class Client
+{
+    public ElasticClient Instance
+    {
+        get
+        {
+            if (_client != null)
+            {
+                return _client;
+            }
+
+            lock (_locker)
+            {
+                if (_client != null)
+                {
+                    return _client;
+                }
+
+                using var scope = _serviceProvider.CreateScope();
+                var CoreConfiguration = _serviceProvider.GetService<CoreConfiguration>();
+                var launchSettings = CoreConfiguration.GetSection<Settings>(Tenant.DefaultTenant) ?? _settings;
+
+                var uri = new Uri(string.Format("{0}://{1}:{2}", launchSettings.Scheme, launchSettings.Host, launchSettings.Port));
+                var settings = new ConnectionSettings(new SingleNodeConnectionPool(uri))
+                    .RequestTimeout(TimeSpan.FromMinutes(5))
+                    .MaximumRetries(10)
+                    .ThrowExceptions();
+
+                if (_logger.IsTraceEnabled)
+                {
+                    settings.DisableDirectStreaming().PrettyJson().EnableDebugMode(r =>
+                    {
+                            //Log.Trace(r.DebugInformation);
+
+                            //if (r.RequestBodyInBytes != null)
+                            //{
+                            //    Log.TraceFormat("Request: {0}", Encoding.UTF8.GetString(r.RequestBodyInBytes));
+                            //}
+
+                            if (r.HttpStatusCode != null && (r.HttpStatusCode == 403 || r.HttpStatusCode == 500) && r.ResponseBodyInBytes != null)
+                        {
+                            _logger.TraceFormat("Response: {0}", Encoding.UTF8.GetString(r.ResponseBodyInBytes));
+                        }
+                    });
+                }
+
+                try
+                {
+                    if (Ping(new ElasticClient(settings)))
+                    {
+                        _client = new ElasticClient(settings);
+
+                        _client.Ingest.PutPipeline("attachments", p => p
+                        .Processors(pp => pp
+                            .Attachment<Attachment>(a => a.Field("document.data").TargetField("document.attachment"))
+                        ));
+                    }
+
+                }
+                catch (Exception e)
+                {
+                    _logger.Error(e);
+                }
+
+                return _client;
+            }
+        }
+    }
+
+    private static volatile ElasticClient _client;
+    private static readonly object _locker = new object();
+    private readonly ILog _logger;
+    private readonly Settings _settings;
+    private readonly IServiceProvider _serviceProvider;
+
+    public Client(IOptionsMonitor<ILog> option, IServiceProvider serviceProvider, Settings settings)
+    {
+        _logger = option.Get("ASC.Indexer");
+        _settings = settings;
+        _serviceProvider = serviceProvider;
+    }
+
+    public bool Ping()
+    {
+        return Ping(Instance);
+    }
+
+    private bool Ping(ElasticClient elasticClient)
+    {
+        if (elasticClient == null)
+        {
+            return false;
+        }
+
+        var result = elasticClient.Ping(new PingRequest());
+
+        _logger.DebugFormat("Ping {0}", result.DebugInformation);
+
+        return result.IsValid;
+    }
+}