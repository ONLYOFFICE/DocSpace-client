$PSversionMajor = $PSVersionTable.PSVersion | sort-object major | ForEach-Object { $_.major }
$PSversionMinor = $PSVersionTable.PSVersion | sort-object minor | ForEach-Object { $_.minor }

if ($PSversionMajor -lt 7 -or $PSversionMinor -lt 2) {
  Write-Error "Powershell version must be greater than or equal to 7.2."
  exit
}

$RootDir = Split-Path -Parent $PSScriptRoot
$DockerDir = "$RootDir\build\install\docker"
$LocalIp = (Get-CimInstance -ClassName Win32_NetworkAdapterConfiguration | Where-Object { $_.DHCPEnabled -ne $null -and $_.DefaultIPGateway -ne $null }).IPAddress | Select-Object -First 1

$Doceditor = ($LocalIp + ":5013")
$Login = ($LocalIp + ":5011")
$Client = ($LocalIp + ":5001")
<<<<<<< HEAD
$WebPlugins = ($LocalIp + ":5014")
=======
$PortalUrl = ("http://" + $LocalIp + ":8092")
>>>>>>> ca3f18e3


# Stop all backend services"
& "$PSScriptRoot\start\stop.backend.docker.ps1"

$Env:COMPOSE_IGNORE_ORPHANS = "True"

Write-Host "Run MySQL" -ForegroundColor Green
docker compose -f "$DockerDir\db.yml" up -d

Write-Host "Build backend services (to `publish/` folder)" -ForegroundColor Green
& "$PSScriptRoot\install\common\build-services.ps1"

$Env:DOCUMENT_SERVER_IMAGE_NAME = "onlyoffice/documentserver-de:latest"
$Env:INSTALLATION_TYPE = "ENTERPRISE"

if ($args[0] -eq "--community" ) {
  $Env:DOCUMENT_SERVER_IMAGE_NAME = "onlyoffice/documentserver:latest"
  $Env:INSTALLATION_TYPE = "COMMUNITY"
}

Set-Location -Path $DockerDir

Write-Host "Run migration and services" -ForegroundColor Green
$Env:ENV_EXTENSION="dev"
$Env:Baseimage_Dotnet_Run="onlyoffice/4testing-docspace-dotnet-runtime:v1.0.0"
$Env:Baseimage_Nodejs_Run="onlyoffice/4testing-docspace-nodejs-runtime:v1.0.0"
$Env:Baseimage_Proxy_Run="onlyoffice/4testing-docspace-proxy-runtime:v1.0.0"
$Env:SERVICE_DOCEDITOR=$Doceditor
$Env:SERVICE_LOGIN=$Login
$Env:SERVICE_CLIENT=$Client
$Env:ROOT_DIR=$RootDir
$Env:BUILD_PATH="/var/www"
$Env:SRC_PATH="$RootDir\publish\services"
$Env:DATA_DIR="$RootDir\Data"
$Env:APP_URL_PORTAL=$PortalUrl
docker compose -f docspace.profiles.yml -f docspace.overcome.yml --profile migration-runner --profile backend-local up -d

Write-Host "== Build params ==" -ForegroundColor Green
Write-Host "APP_URL_PORTAL: $PortalUrl" -ForegroundColor Blue
Write-Host "LOCAL IP: $LocalIp" -ForegroundColor Blue
Write-Host "SERVICE_DOCEDITOR: $Env:SERVICE_DOCEDITOR" -ForegroundColor Blue
Write-Host "SERVICE_LOGIN: $Env:SERVICE_LOGIN" -ForegroundColor Blue
Write-Host "SERVICE_CLIENT: $Env:SERVICE_CLIENT" -ForegroundColor Blue
Write-Host "INSTALLATION_TYPE: $Env:INSTALLATION_TYPE" -ForegroundColor Blue

Set-Location -Path $PSScriptRoot<|MERGE_RESOLUTION|>--- conflicted
+++ resolved
@@ -13,11 +13,7 @@
 $Doceditor = ($LocalIp + ":5013")
 $Login = ($LocalIp + ":5011")
 $Client = ($LocalIp + ":5001")
-<<<<<<< HEAD
-$WebPlugins = ($LocalIp + ":5014")
-=======
 $PortalUrl = ("http://" + $LocalIp + ":8092")
->>>>>>> ca3f18e3
 
 
 # Stop all backend services"
