--- conflicted
+++ resolved
@@ -147,12 +147,6 @@
     );
   });
 
-<<<<<<< HEAD
-  it("handles template icon state", () => {
-    renderWithTheme(<RoomIcon {...baseProps} isTemplate />);
-    const roomIcon = screen.getByTestId("room-icon");
-    expect(roomIcon).toHaveAttribute("data-is-template", "true");
-=======
   it("adds tooltip attributes to badge when tooltipContent is provided", () => {
     const tooltipId = "room-tooltip";
     renderWithTheme(
@@ -187,6 +181,11 @@
     expect(badgeButton).not.toHaveAttribute("data-tooltip-id");
     const buttonWithClass = screen.getByTestId("icon-button");
     expect(buttonWithClass).not.toHaveClass("isHovered");
->>>>>>> 6b9c9508
+  });
+
+  it("handles template icon state", () => {
+    renderWithTheme(<RoomIcon {...baseProps} isTemplate />);
+    const roomIcon = screen.getByTestId("room-icon");
+    expect(roomIcon).toHaveAttribute("data-is-template", "true");
   });
 });