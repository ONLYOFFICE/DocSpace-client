--- conflicted
+++ resolved
@@ -3,11 +3,7 @@
   "content": "Folders",
   "content_en_sha1_hash": "19adc47be34bed86af37b8e8dc882af424402561",
   "created_at": "2025-05-19T21:30:45.434Z",
-<<<<<<< HEAD
-  "updated_at": "2025-06-08T12:02:32.689Z",
-=======
   "updated_at": "2025-07-10T11:11:06.871Z",
->>>>>>> 4378f47c
   "comment": {
     "text": "The translation key \"Folders\" is used to display a heading or label for folders in the user interface. It appears in various places, such as tiles and filters, to provide clear identification of folder-related content. Translators should focus on conveying a consistent meaning across different contexts.",
     "is_auto": true,
@@ -28,13 +24,13 @@
     },
     {
       "file_path": "/packages/client/src/pages/Home/Section/Filter/index.js",
-      "line_number": 590,
+      "line_number": 593,
       "context": "switch (filter.filterType.toString()) {\n case FilterType.DocumentsOnly.toString():\n label = t(\"Common:Documents\");\n break;\n case FilterType.FoldersOnly.toString():\n label = t(\"Common:Folders\");\n break;\n case FilterType.SpreadsheetsOnly.toString():\n label = t(\"Common:Spreadsheets\");\n break;\n case FilterType.ArchiveOnly.toString():",
       "module": "/packages/client"
     },
     {
       "file_path": "/packages/client/src/pages/Home/Section/Filter/index.js",
-      "line_number": 590,
+      "line_number": 593,
       "context": "switch (filter.filterType.toString()) {\n case FilterType.DocumentsOnly.toString():\n label = t(\"Common:Documents\");\n break;\n case FilterType.FoldersOnly.toString():\n label = t(\"Common:Folders\");\n break;\n case FilterType.SpreadsheetsOnly.toString():\n label = t(\"Common:Spreadsheets\");\n break;\n case FilterType.ArchiveOnly.toString():",
       "module": "/packages/client"
     },
@@ -46,17 +42,13 @@
     },
     {
       "file_path": "/packages/client/src/pages/PortalSettings/categories/developer-tools/JavascriptSDK/sub-components/FilterBlock.js",
-      "line_number": 148,
-      "context": "label: t(\"Common:Documents\"),\n typeKey: FilterType.DocumentsOnly,\n },\n {\n key: \"filter-type-folders\",\n label: t(\"Common:Folders\"),\n typeKey: FilterType.FoldersOnly,\n },\n {\n key: \"filter-type-spreadsheets\",\n label: t(\"Common:Spreadsheets\"),",
+      "line_number": 138,
+      "context": "];\n \n const filterOptions = [\n {\n key: \"filter-type-folders\",\n label: t(\"Common:Folders\"),\n typeKey: FilterType.FoldersOnly,\n },\n {\n key: \"filter-type-all\",\n label: t(\"Common:Files\"),",
       "module": "/packages/client"
     },
     {
       "file_path": "/packages/shared/utils/index.ts",
-<<<<<<< HEAD
-      "line_number": 345,
-=======
       "line_number": 347,
->>>>>>> 4378f47c
       "context": ") => {\n switch (key) {\n case \"all\":\n return t(\"Common:All\");\n case FilterType.FoldersOnly:\n return t(\"Common:Folders\");\n case FilterType.DocumentsOnly:\n return t(\"Common:Documents\");\n case FilterType.PresentationsOnly:\n return t(\"Common:Presentations\");\n case FilterType.SpreadsheetsOnly:",
       "module": "/packages/shared"
     }
@@ -170,8 +162,8 @@
       "ai_spell_check_issues": [
         {
           "type": "incorrect_translation",
-          "description": "While 'Foldery' is a possible pluralization of 'Folder', it's not the standard or most natural Polish translation for 'Folders' in a UI context.  'Foldery' can sound slightly informal or diminutive.",
-          "suggestion": "Foldery"
+          "description": "The Polish translation \"Foldery\" is a plural form, while the English \"Folders\" is a singular/plural noun. A more appropriate translation might depend on the context. Without further context, \"Foldery\" isn't necessarily wrong, but could be overly pluralized.",
+          "suggestion": "Consider if 'Folder' (singular) or a more contextually accurate plural is needed."
         }
       ],
       "approved_at": null
@@ -224,8 +216,8 @@
       "ai_spell_check_issues": [
         {
           "type": "incorrect_translation",
-          "description": "While \"Фолдери\" is a transliteration and somewhat common usage, a more accurate and natural Serbian (Cyrillic) translation for \"Folders\" would be \"Чашице\" (pronounced 'Chashice'). \"Фолдери\" sounds like a borrowed term and might not resonate with all users.",
-          "suggestion": "Чашице"
+          "description": "The Serbian (Cyrillic) translation \"Фолдери\" is a transliteration of the English word \"Folders\" and not a true translation.  A more appropriate Serbian translation would be \"Чамавци\" (Čamovci). While \"Фолдери\" might be understood in some contexts due to the influence of English, it's not standard Serbian and lacks the nuance of the original term.",
+          "suggestion": "Чамавци (Čamovci)"
         }
       ],
       "approved_at": null
