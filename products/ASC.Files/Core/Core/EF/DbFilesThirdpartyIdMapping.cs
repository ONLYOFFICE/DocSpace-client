﻿using System.ComponentModel.DataAnnotations.Schema;

using ASC.Core.Common.EF;
using ASC.Core.Common.EF.Model;
using Microsoft.EntityFrameworkCore;

namespace ASC.Files.Core.EF
{
    [Table("files_thirdparty_id_mapping")]
    public class DbFilesThirdpartyIdMapping : BaseEntity, IDbFile
    {
        [Column("tenant_id")]
        public int TenantId { get; set; }

        [Column("hash_id")]
        public string HashId { get; set; }
        public string Id { get; set; }

        public override object[] GetKeys()
        {
            return new object[] { Id };
        }
    }

    public static class DbFilesThirdpartyIdMappingExtension
    {
        public static ModelBuilderWrapper AddDbFilesThirdpartyIdMapping(this ModelBuilderWrapper modelBuilder)
        {
<<<<<<< HEAD
            _ = modelBuilder.Entity<DbFilesThirdpartyIdMapping>()
                .HasKey(c => new { c.HashId });

=======
            modelBuilder
                .Add(MySqlAddDbFilesThirdpartyIdMapping, Provider.MySql)
                .Add(PgSqlAddDbFilesThirdpartyIdMapping, Provider.Postgre);
>>>>>>> 43a085eb
            return modelBuilder;
        }
        public static void MySqlAddDbFilesThirdpartyIdMapping(this ModelBuilder modelBuilder)
        {
            modelBuilder.Entity<DbFilesThirdpartyIdMapping>(entity =>
            {
                entity.HasKey(e => e.HashId)
                    .HasName("PRIMARY");

                entity.ToTable("files_thirdparty_id_mapping");

                entity.HasIndex(e => new { e.TenantId, e.HashId })
                    .HasName("index_1");

                entity.Property(e => e.HashId)
                    .HasColumnName("hash_id")
                    .HasColumnType("char(32)")
                    .HasCharSet("utf8")
                    .HasCollation("utf8_general_ci");

                entity.Property(e => e.Id)
                    .IsRequired()
                    .HasColumnName("id")
                    .HasColumnType("text")
                    .HasCharSet("utf8")
                    .HasCollation("utf8_general_ci");

                entity.Property(e => e.TenantId).HasColumnName("tenant_id");
            });
        }
        public static void PgSqlAddDbFilesThirdpartyIdMapping(this ModelBuilder modelBuilder)
        {
            modelBuilder.Entity<DbFilesThirdpartyIdMapping>(entity =>
            {
                entity.HasKey(e => e.HashId)
                    .HasName("files_thirdparty_id_mapping_pkey");

                entity.ToTable("files_thirdparty_id_mapping", "onlyoffice");

                entity.HasIndex(e => new { e.TenantId, e.HashId })
                    .HasName("index_1");

                entity.Property(e => e.HashId)
                    .HasColumnName("hash_id")
                    .HasMaxLength(32)
                    .IsFixedLength();

                entity.Property(e => e.Id)
                    .IsRequired()
                    .HasColumnName("id");

                entity.Property(e => e.TenantId).HasColumnName("tenant_id");
            });
        }
    }
}<|MERGE_RESOLUTION|>--- conflicted
+++ resolved
@@ -26,15 +26,9 @@
     {
         public static ModelBuilderWrapper AddDbFilesThirdpartyIdMapping(this ModelBuilderWrapper modelBuilder)
         {
-<<<<<<< HEAD
-            _ = modelBuilder.Entity<DbFilesThirdpartyIdMapping>()
-                .HasKey(c => new { c.HashId });
-
-=======
             modelBuilder
                 .Add(MySqlAddDbFilesThirdpartyIdMapping, Provider.MySql)
                 .Add(PgSqlAddDbFilesThirdpartyIdMapping, Provider.Postgre);
->>>>>>> 43a085eb
             return modelBuilder;
         }
         public static void MySqlAddDbFilesThirdpartyIdMapping(this ModelBuilder modelBuilder)
@@ -64,7 +58,7 @@
 
                 entity.Property(e => e.TenantId).HasColumnName("tenant_id");
             });
-        }
+    }
         public static void PgSqlAddDbFilesThirdpartyIdMapping(this ModelBuilder modelBuilder)
         {
             modelBuilder.Entity<DbFilesThirdpartyIdMapping>(entity =>
