{
  "key_path": "ThirdPartyResourceDescription",
  "content": "Backup can be saved to your third-party account (Dropbox, Box.com, OneDrive or Google Drive). You need to connect your third-party account (Dropbox, Box.com, OneDrive or Google Drive) before you will be able to save your backup there.",
  "content_en_sha1_hash": "c0e812cbda982e696e4ea4d91c8c7d55b6033146",
  "created_at": "2025-05-26T07:15:48.804Z",
<<<<<<< HEAD
  "updated_at": "2025-10-03T10:07:11.989Z",
=======
  "updated_at": "2025-10-03T13:19:30.809Z",
>>>>>>> 4e3ade75
  "comment": {
    "text": "This translation key is used to describe third-party backup storage options. It informs users that they need to connect their third-party account to save backups there. This message appears in the UI on certain pages of the auto-backup and manual-backup processes, particularly when selecting a third-party storage type.",
    "is_auto": true,
    "updated_at": "2025-05-26T08:03:13.581Z"
  },
  "usage": [
    {
      "file_path": "/packages/shared/pages/backup/auto-backup/index.tsx",
      "line_number": 550,
      "context": "className={classNames(\n styles.backupDescription,\n \"backup-description\",\n )}\n >\n {t(\"Common:ThirdPartyResourceDescription\")}\n </Text>\n {isCheckedThirdParty ? (\n <ThirdPartyModule\n {...(setDefaultFolderId && { setDefaultFolderId })}\n setSelectedFolder={setSelectedFolder}",
      "module": "/packages/shared"
    },
    {
      "file_path": "/packages/shared/pages/backup/manual-backup/index.tsx",
      "line_number": 553,
      "context": "testId=\"third_party_resource_radio_button\"\n />\n <Text\n className={classNames(styles.backupDescription, \"backup-description\")}\n >\n {t(\"Common:ThirdPartyResourceDescription\")}\n </Text>\n {isCheckedThirdParty ? (\n <ThirdPartyModule\n newPath={newPath}\n accounts={accounts}",
      "module": "/packages/shared"
    }
  ],
  "languages": {
    "en": {
      "ai_translated": false,
      "ai_model": null,
      "ai_spell_check_issues": [],
      "approved_at": null
    },
    "ar-SA": {
      "ai_translated": false,
      "ai_model": null,
      "ai_spell_check_issues": [],
      "approved_at": null
    },
    "az": {
      "ai_translated": false,
      "ai_model": null,
      "ai_spell_check_issues": [],
      "approved_at": null
    },
    "bg": {
      "ai_translated": false,
      "ai_model": null,
      "ai_spell_check_issues": [],
      "approved_at": null
    },
    "cs": {
      "ai_translated": false,
      "ai_model": null,
      "ai_spell_check_issues": [],
      "approved_at": null
    },
    "de": {
      "ai_translated": false,
      "ai_model": null,
      "ai_spell_check_issues": [],
      "approved_at": null
    },
    "el-GR": {
      "ai_translated": false,
      "ai_model": null,
      "ai_spell_check_issues": [],
      "approved_at": null
    },
    "es": {
      "ai_translated": false,
      "ai_model": null,
      "ai_spell_check_issues": [],
      "approved_at": null
    },
    "fi": {
      "ai_translated": false,
      "ai_model": null,
      "ai_spell_check_issues": [],
      "approved_at": null
    },
    "fr": {
      "ai_translated": false,
      "ai_model": null,
      "ai_spell_check_issues": [],
      "approved_at": null
    },
    "hy-AM": {
      "ai_translated": false,
      "ai_model": null,
      "ai_spell_check_issues": [],
      "approved_at": null
    },
    "it": {
      "ai_translated": false,
      "ai_model": null,
      "ai_spell_check_issues": [],
      "approved_at": null
    },
    "ja-JP": {
      "ai_translated": false,
      "ai_model": null,
      "ai_spell_check_issues": [],
      "approved_at": null
    },
    "ko-KR": {
      "ai_translated": false,
      "ai_model": null,
      "ai_spell_check_issues": [],
      "approved_at": null
    },
    "lo-LA": {
      "ai_translated": false,
      "ai_model": null,
      "ai_spell_check_issues": [],
      "approved_at": null
    },
    "lv": {
      "ai_translated": false,
      "ai_model": null,
      "ai_spell_check_issues": [],
      "approved_at": null
    },
    "nl": {
      "ai_translated": false,
      "ai_model": null,
      "ai_spell_check_issues": [],
      "approved_at": null
    },
    "pl": {
      "ai_translated": false,
      "ai_model": null,
      "ai_spell_check_issues": [],
      "approved_at": null
    },
    "pt": {
      "ai_translated": false,
      "ai_model": null,
      "ai_spell_check_issues": [],
      "approved_at": null
    },
    "pt-BR": {
      "ai_translated": false,
      "ai_model": null,
      "ai_spell_check_issues": [],
      "approved_at": null
    },
    "ro": {
      "ai_translated": false,
      "ai_model": null,
      "ai_spell_check_issues": [],
      "approved_at": null
    },
    "ru": {
      "ai_translated": false,
      "ai_model": null,
      "ai_spell_check_issues": [],
      "approved_at": null
    },
    "si": {
      "ai_translated": false,
      "ai_model": null,
      "ai_spell_check_issues": [],
      "approved_at": null
    },
    "sk": {
      "ai_translated": false,
      "ai_model": null,
      "ai_spell_check_issues": [],
      "approved_at": null
    },
    "sl": {
      "ai_translated": false,
      "ai_model": null,
      "ai_spell_check_issues": [],
      "approved_at": null
    },
    "sr-Cyrl-RS": {
      "ai_translated": false,
      "ai_model": null,
      "ai_spell_check_issues": [],
      "approved_at": null
    },
    "sr-Latn-RS": {
      "ai_translated": false,
      "ai_model": null,
      "ai_spell_check_issues": [],
      "approved_at": null
    },
    "tr": {
      "ai_translated": false,
      "ai_model": null,
      "ai_spell_check_issues": [],
      "approved_at": null
    },
    "uk-UA": {
      "ai_translated": false,
      "ai_model": null,
      "ai_spell_check_issues": [],
      "approved_at": null
    },
    "vi": {
      "ai_translated": false,
      "ai_model": null,
      "ai_spell_check_issues": [],
      "approved_at": null
    },
    "zh-CN": {
      "ai_translated": false,
      "ai_model": null,
      "ai_spell_check_issues": [],
      "approved_at": null
    }
  }
}<|MERGE_RESOLUTION|>--- conflicted
+++ resolved
@@ -3,11 +3,7 @@
   "content": "Backup can be saved to your third-party account (Dropbox, Box.com, OneDrive or Google Drive). You need to connect your third-party account (Dropbox, Box.com, OneDrive or Google Drive) before you will be able to save your backup there.",
   "content_en_sha1_hash": "c0e812cbda982e696e4ea4d91c8c7d55b6033146",
   "created_at": "2025-05-26T07:15:48.804Z",
-<<<<<<< HEAD
-  "updated_at": "2025-10-03T10:07:11.989Z",
-=======
   "updated_at": "2025-10-03T13:19:30.809Z",
->>>>>>> 4e3ade75
   "comment": {
     "text": "This translation key is used to describe third-party backup storage options. It informs users that they need to connect their third-party account to save backups there. This message appears in the UI on certain pages of the auto-backup and manual-backup processes, particularly when selecting a third-party storage type.",
     "is_auto": true,
