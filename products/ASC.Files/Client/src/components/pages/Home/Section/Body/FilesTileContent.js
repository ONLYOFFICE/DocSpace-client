--- conflicted
+++ resolved
@@ -384,18 +384,12 @@
 };
 
 function mapStateToProps(state) {
-<<<<<<< HEAD
-  const { filter, fileAction, selectedFolder, treeFolders, folders } = state.files;
-  const { settings } = state.auth;
-  const indexOfTrash = 4;
-=======
   const selectedFolder = getSelectedFolder(state);
   const treeFolders = getTreeFolders(state);
 
-  const indexOfTrash = 3;
+  const indexOfTrash = 4;
   const isTrashFolder = treeFolders.length && treeFolders[indexOfTrash].id === selectedFolder.id
   const rootFolderId = selectedFolder.pathParts && selectedFolder.pathParts[0];
->>>>>>> 84bb49c0
 
   return {
     filter: getFilter(state),
