import { isMobileOnly } from "react-device-detect";
import React, { useState, useCallback, useMemo, useEffect } from "react";

import ImageViewer from "./sub-components/image-viewer";

import { MediaViewerProps } from "./MediaViewer.props";
import { FileStatus } from "@docspace/common/constants";
import {
  isNullOrUndefined,
  KeyboardEventKeys,
  mapSupplied,
  mediaTypes,
} from "./helpers";

import InfoOutlineReactSvgUrl from "PUBLIC_DIR/images/info.outline.react.svg?url";
import CopyReactSvgUrl from "PUBLIC_DIR/images/copy.react.svg?url";
import DuplicateReactSvgUrl from "PUBLIC_DIR/images/duplicate.react.svg?url";
import DownloadReactSvgUrl from "PUBLIC_DIR/images/download.react.svg?url";
import RenameReactSvgUrl from "PUBLIC_DIR/images/rename.react.svg?url";
import TrashReactSvgUrl from "PUBLIC_DIR/images/trash.react.svg?url";
import MoveReactSvgUrl from "PUBLIC_DIR/images/duplicate.react.svg?url";

function MediaViewer({
  playlistPos,
  nextMedia,
  prevMedia,
  ...props
}: MediaViewerProps): JSX.Element {
  const [title, setTitle] = useState<string>("");
  const [fileUrl, setFileUrl] = useState<string>(() => {
    const { playlist, currentFileId } = props;
    const item = playlist.find(
      (file) => file.fileId.toString() === currentFileId.toString()
    );
    return item?.src ?? "";
  });

  const [targetFile, setTargetFile] = useState(() => {
    const { files, currentFileId } = props;
    return files.find((item) => item.id === currentFileId);
  });

  const [isFavorite, setIsFavorite] = useState<boolean>(() => {
    const { playlist } = props;

    return (
      (playlist[playlistPos].fileStatus & FileStatus.IsFavorite) ===
      FileStatus.IsFavorite
    );
  });

  useEffect(() => {
    const fileId = props.playlist[playlistPos]?.fileId;

    if (!isNullOrUndefined(fileId) && props.currentFileId !== fileId) {
      props.onChangeUrl(fileId);
    }
  }, [props.playlist.length]);

  useEffect(() => {
    const { playlist, files, setBufferSelection } = props;

    const currentFile = playlist[playlistPos];

    const currentFileId =
      playlist.length > 0
        ? playlist.find((file) => file.id === playlistPos)?.fileId
        : 0;

    const targetFile = files.find((item) => item.id === currentFileId);

    if (targetFile) setBufferSelection(targetFile);

    const { src, title } = currentFile;

    const ext = getFileExtension(title);

    if (ext === ".tiff" || ext === ".tif") {
      fetchAndSetTiffDataURL(src);
    }
  }, []);

  useEffect(() => {
    const { playlist, onEmptyPlaylistError, files, setBufferSelection } = props;

    const { src, title, fileId } = playlist[playlistPos];
    const ext = getFileExtension(title);

    if (!src) return onEmptyPlaylistError();

    if (ext !== ".tif" && ext !== ".tiff" && src !== fileUrl) {
      setFileUrl(src);
    }

    if (ext === ".tiff" || ext === ".tif") {
      fetchAndSetTiffDataURL(src);
    }

    const foundFile = files.find((file) => file.id === fileId);

    if (!isNullOrUndefined(foundFile)) {
      setTargetFile(foundFile);
      setBufferSelection(foundFile);
    }

    setTitle(title);
    setIsFavorite(
      (playlist[playlistPos].fileStatus & FileStatus.IsFavorite) ===
        FileStatus.IsFavorite
    );
  }, [
    props.playlist.length,
    props.files.length,
    props.currentFileId,
    playlistPos,
  ]);

  useEffect(() => {
    document.addEventListener("keydown", onKeydown);

    return () => {
      document.removeEventListener("keydown", onKeydown);
    };
  }, [
    props.playlist.length,
    props.files.length,
    playlistPos,
    props.deleteDialogVisible,
  ]);

  const getContextModel = () => {
    const {
      t,
      onClickDownload,
      onClickRename,
      onClickDelete,
      onShowInfoPanel,
      onMoveAction,
      onCopyAction,
      onDuplicate,
    } = props;

    if (!targetFile) return [];

    const desktopModel = [
      {
        key: "download",
        label: t("Common:Download"),
        icon: DownloadReactSvgUrl,
        onClick: () => onClickDownload(targetFile, t),
        disabled: false,
      },
      {
        key: "rename",
        label: t("Rename"),
        icon: RenameReactSvgUrl,
        onClick: () => onClickRename(targetFile),
        disabled: archiveRoom,
      },
      {
        key: "delete",
        label: t("Common:Delete"),
        icon: TrashReactSvgUrl,
        onClick: () => onClickDelete(targetFile, t),
        disabled: archiveRoom,
      },
    ];

    const model = [
      {
        id: "option_room-info",
        key: "room-info",
        label: t("Common:Info"),
        icon: InfoOutlineReactSvgUrl,
        onClick: () => {
          return onShowInfoPanel(targetFile);
        },
        disabled: false,
      },
      {
        key: "download",
        label: t("Common:Download"),
        icon: DownloadReactSvgUrl,
        onClick: () => onClickDownload(targetFile, t),
        disabled: false,
      },
      {
        key: "move-to",
        label: t("MoveTo"),
        icon: MoveReactSvgUrl,
        onClick: onMoveAction,
        disabled: !targetFile.security.Move,
      },
      {
        id: "option_copy-to",
        key: "copy-to",
        label: t("Translations:Copy"),
        icon: CopyReactSvgUrl,
        onClick: onCopyAction,
        disabled: !targetFile.security.Copy,
      },
      {
        id: "option_create-copy",
        key: "copy",
        label: t("Common:Duplicate"),
        icon: DuplicateReactSvgUrl,
        onClick: () => onDuplicate(targetFile, t),
        disabled: !targetFile.security.Duplicate,
      },
      {
        key: "rename",
        label: t("Rename"),
        icon: RenameReactSvgUrl,
        onClick: () => onClickRename(targetFile),
        disabled: !targetFile.security.Rename,
      },

      {
        key: "separator0",
        isSeparator: true,
        disabled: !targetFile.security.Delete,
      },
      {
        key: "delete",
        label: t("Common:Delete"),
        icon: TrashReactSvgUrl,
        onClick: () => onClickDelete(targetFile, t),
        disabled: !targetFile.security.Delete,
      },
    ];

    return isMobileOnly
      ? model
      : isImage && !isMobileOnly
      ? desktopModel.filter((el) => el.key !== "download")
      : desktopModel;
  };

  const canImageView = useCallback(
    (ext: string) => {
      const { extsImagePreviewed } = props;
      return extsImagePreviewed.indexOf(ext) != -1;
    },
    [props.extsImagePreviewed]
  );

  const canPlay = useCallback(
    (fileTitle: string) => {
      const { extsMediaPreviewed } = props;

      const ext =
        fileTitle[0] === "." ? fileTitle : getFileExtension(fileTitle);

      const supply = mapSupplied[ext];

      return !!supply && extsMediaPreviewed.indexOf(ext) != -1;
    },
    [props.extsMediaPreviewed]
  );

  const getFileExtension = useCallback((fileTitle: string) => {
    if (!fileTitle) {
      return "";
    }
    fileTitle = fileTitle.trim();
    const posExt = fileTitle.lastIndexOf(".");
    return 0 <= posExt ? fileTitle.substring(posExt).trim().toLowerCase() : "";
  }, []);

  const onDelete = () => {
    const { playlist, onDelete, archiveRoomsId } = props;

    let currentFileId = playlist.find((file) => file.id === playlistPos)
      ?.fileId;

<<<<<<< HEAD
    const canDelete =
      targetFile?.security?.Delete &&
      archiveRoomsId !== targetFile?.rootFolderId;

    if (!canDelete) return;

    setCanSwipeImage(false);
=======
>>>>>>> 2baac112
    if (!isNullOrUndefined(currentFileId)) onDelete(currentFileId);
  };

  const onDownload = () => {
    const { playlist, onDownload } = props;

    let currentFileId = playlist.find((file) => file.id === playlistPos)
      ?.fileId;

    if (!isNullOrUndefined(currentFileId)) onDownload(currentFileId);
  };

  const onKeydown = (event: KeyboardEvent) => {
    const { code, ctrlKey } = event;

    if (code in KeyboardEventKeys) {
      event.preventDefault();
    }
    if (props.deleteDialogVisible) return;

    switch (code) {
      case KeyboardEventKeys.ArrowLeft:
        if (document.fullscreenElement) return;

        if (ctrlKey) {
          const rotateLeftElement = document.getElementsByClassName(
            "iconContainer rotateLeft"
          )?.[0] as HTMLElement | undefined;
          rotateLeftElement?.click();
        } else {
          prevMedia();
        }

        break;

      case KeyboardEventKeys.ArrowRight:
        if (document.fullscreenElement) return;

        if (ctrlKey) {
          const rotateRightElement = document.getElementsByClassName(
            "iconContainer rotateRight"
          )?.[0] as HTMLElement | undefined;
          rotateRightElement?.click();
        } else {
          nextMedia();
        }

        break;

      case KeyboardEventKeys.Space:
        const videoPlayElement = document.getElementsByClassName(
          "video-play"
        )?.[0] as HTMLElement | undefined;

        videoPlayElement?.click();

        break;

      case KeyboardEventKeys.Escape:
        if (!props.deleteDialogVisible) props.onClose();
        break;

      case KeyboardEventKeys.KeyS:
        if (ctrlKey) onDownload();
        break;

      case KeyboardEventKeys.Digit1:
      case KeyboardEventKeys.Numpad1:
        if (ctrlKey) {
          const resetElement = document.getElementsByClassName(
            "iconContainer reset"
          )?.[0] as HTMLElement | undefined;
          resetElement?.click();
        }
        break;

      case KeyboardEventKeys.Delete:
        onDelete();
        break;

      default:
        break;
    }
  };

  const onClose = useCallback(() => {
    props.onClose();
  }, [props.onClose]);

  const fetchAndSetTiffDataURL = useCallback((src: string) => {
    if (!window.Tiff) return;

    const xhr = new XMLHttpRequest();
    xhr.responseType = "arraybuffer";

    xhr.open("GET", src);
    xhr.onload = function () {
      try {
        const tiff = new window.Tiff({ buffer: xhr.response });

        const dataUrl = tiff.toDataURL();

        setFileUrl(dataUrl);
      } catch (e) {
        console.log(e);
      }
    };
    xhr.send();
  }, []);

  const onSetSelectionFile = useCallback(() => {
    props.setBufferSelection(targetFile);
  }, [targetFile]);

  const ext = getFileExtension(title);
  const images = useMemo(() => [{ src: fileUrl, alt: "" }], [fileUrl]);
  const audioIcon = useMemo(() => props.getIcon(96, ext), [ext]);
  const headerIcon = useMemo(() => props.getIcon(24, ext), [ext]);

  let isVideo = false;
  let isAudio = false;
  let canOpen = true;
  let isImage = false;

  const archiveRoom =
    props.archiveRoomsId === targetFile?.rootFolderId ||
    (!targetFile?.security?.Rename && !targetFile?.security?.Delete);

  if (canPlay(ext) && canImageView(ext)) {
    canOpen = false;
    props.onError?.();
  }

  if (canImageView(ext)) {
    isImage = true;
  } else {
    isImage = false;
    isVideo = mapSupplied[ext]
      ? mapSupplied[ext]?.type == mediaTypes.video
      : false;
    isAudio = mapSupplied[ext]
      ? mapSupplied[ext]?.type == mediaTypes.audio
      : false;
  }

  return (
    <>
      {canOpen && (
        <ImageViewer
          userAccess={props.userAccess}
          visible={props.visible}
          title={title}
          onClose={onClose}
          images={images}
          inactive={props.playlist.length <= 1}
          playlist={props.playlist}
          playlistPos={playlistPos}
          onNextClick={nextMedia}
          onSetSelectionFile={onSetSelectionFile}
          contextModel={getContextModel}
          onPrevClick={prevMedia}
          onDeleteClick={onDelete}
          isFavorite={isFavorite}
          isImage={isImage}
          isAudio={isAudio}
          isVideo={isVideo}
          isPreviewFile={props.isPreviewFile}
          onDownloadClick={onDownload}
          archiveRoom={archiveRoom}
          errorTitle={props.t("Files:MediaError")}
          headerIcon={headerIcon}
          audioIcon={audioIcon}
        />
      )}
    </>
  );
}

export default MediaViewer;<|MERGE_RESOLUTION|>--- conflicted
+++ resolved
@@ -273,16 +273,12 @@
     let currentFileId = playlist.find((file) => file.id === playlistPos)
       ?.fileId;
 
-<<<<<<< HEAD
     const canDelete =
       targetFile?.security?.Delete &&
       archiveRoomsId !== targetFile?.rootFolderId;
 
     if (!canDelete) return;
 
-    setCanSwipeImage(false);
-=======
->>>>>>> 2baac112
     if (!isNullOrUndefined(currentFileId)) onDelete(currentFileId);
   };
 
