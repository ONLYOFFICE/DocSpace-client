--- conflicted
+++ resolved
@@ -1,14 +1,9 @@
 import { makeAutoObservable } from "mobx";
 
 import { getUserById } from "../api/people";
-<<<<<<< HEAD
 import { getUserRole } from "../utils";
 import { combineUrl } from "@docspace/shared/utils/combineUrl";
-import { FolderType } from "@docspace/shared/enums";
-=======
-import { combineUrl, getUserRole } from "../utils";
-import { FolderType, ShareAccessRights } from "../constants";
->>>>>>> 0d17e2db
+import { FolderType, ShareAccessRights } from "@docspace/shared/enums";
 import config from "PACKAGE_FILE";
 import Filter from "../api/people/filter";
 import { getRoomInfo } from "../api/rooms";
