{
  "key_path": "LogoutEndpointUrlTooltip",
  "content": "The URL used for the single logout on the Service provider side",
  "content_en_sha1_hash": "66816769c4404873d8c5be819085b10b207f910a",
  "created_at": "2025-05-19T21:30:50.107Z",
<<<<<<< HEAD
  "updated_at": "2025-10-03T10:07:11.825Z",
=======
  "updated_at": "2025-10-03T13:19:30.645Z",
>>>>>>> 4e3ade75
  "comment": {
    "text": "This translation key is used to display the URL label for a single logout endpoint on the Service provider side in a dropdown menu or button. The text appears in a tooltip that explains the purpose of this setting in the Portal Settings page.",
    "is_auto": true,
    "updated_at": "2025-05-20T09:46:13.627Z"
  },
  "usage": [
    {
      "file_path": "/packages/client/src/pages/PortalSettings/categories/integration/SingleSignOn/IdpSettings.js",
      "line_number": 158,
      "context": "? \"https://idpservice/SLO/POST\"\n : \"https://idpservice/SLO/REDIRECT\"\n }\n tabIndex={9}\n tooltipContent={\n <Text fontSize=\"12px\">{t(\"LogoutEndpointUrlTooltip\")}</Text>\n }\n tooltipClass=\"logout-endpoint-url-tooltip icon-button\"\n value={sloBinding?.includes(\"POST\") ? sloUrlPost : sloUrlRedirect}\n hasError={\n sloBinding?.includes(\"POST\")",
      "module": "/packages/client"
    }
  ],
  "languages": {
    "en": {
      "ai_translated": false,
      "ai_model": null,
      "ai_spell_check_issues": [],
      "approved_at": null
    },
    "ar-SA": {
      "ai_translated": false,
      "ai_model": null,
      "ai_spell_check_issues": [
        {
          "type": "incorrect_translation",
          "description": "The translation 'عنوان URL المستخدم لتسجيل الخروج الفردي من جانب مزود الخدمة' is a literal translation and may not be the most natural phrasing in Arabic. A more natural phrasing would emphasize the purpose or functionality of the URL.",
          "suggestion": "عنوان URL المستخدم لتسجيل الخروج من الخدمة"
        }
      ],
      "approved_at": null
    },
    "az": {
      "ai_translated": false,
      "ai_model": null,
      "ai_spell_check_issues": [],
      "approved_at": null
    },
    "bg": {
      "ai_translated": false,
      "ai_model": null,
      "ai_spell_check_issues": [
        {
          "type": "incorrect_translation",
          "description": "The translation 'URL адресът, използван за единично отписване от страна на доставчика на услуги' is a bit verbose and not the most natural Bulgarian phrasing. While technically correct, it can be improved for clarity and flow.",
          "suggestion": "URL адресът за единично излизане от системата от страна на доставчика на услуги"
        },
        {
          "type": "formatting",
          "description": "While not a critical error, using 'излизане от системата' instead of 'отписване' might provide a better understanding within the context of a technical tooltip.",
          "suggestion": "Consider replacing 'отписване' with 'излизане от системата' for improved user clarity."
        }
      ],
      "approved_at": null
    },
    "cs": {
      "ai_translated": false,
      "ai_model": null,
      "ai_spell_check_issues": [],
      "approved_at": null
    },
    "de": {
      "ai_translated": false,
      "ai_model": null,
      "ai_spell_check_issues": [],
      "approved_at": null
    },
    "el-GR": {
      "ai_translated": false,
      "ai_model": null,
      "ai_spell_check_issues": [],
      "approved_at": null
    },
    "es": {
      "ai_translated": false,
      "ai_model": null,
      "ai_spell_check_issues": [],
      "approved_at": null
    },
    "fi": {
      "ai_translated": false,
      "ai_model": null,
      "ai_spell_check_issues": [
        {
          "type": "incorrect_translation",
          "description": "The translation 'Kertakirjautumisessa käytetty URL palveluntarjoajan puolella' is a literal translation but lacks the nuance of 'single logout'. A more accurate and idiomatic translation would convey the purpose of the URL. 'Single logout' can also be translated more naturally.",
          "suggestion": "Poistumisosoite palveluntarjoajan puolella kertakirjautumisessa"
        }
      ],
      "approved_at": null
    },
    "fr": {
      "ai_translated": false,
      "ai_model": null,
      "ai_spell_check_issues": [],
      "approved_at": null
    },
    "hy-AM": {
      "ai_translated": false,
      "ai_model": null,
      "ai_spell_check_issues": [
        {
          "type": "incorrect_translation",
          "description": "The translation 'Ծառայությունների մատակարարի կողմից առանձին դուրս գալու համար' is a bit literal and could be improved for clarity and natural flow in Armenian. 'Service provider side' is accurately translated, but the overall phrasing sounds awkward.",
          "suggestion": "Համակարգող ծառայությունների մատակարարի կողմից լոգաուտի համար (Logout for the service provider)"
        }
      ],
      "approved_at": null
    },
    "it": {
      "ai_translated": false,
      "ai_model": null,
      "ai_spell_check_issues": [],
      "approved_at": null
    },
    "ja-JP": {
      "ai_translated": false,
      "ai_model": null,
      "ai_spell_check_issues": [],
      "approved_at": null
    },
    "ko-KR": {
      "ai_translated": false,
      "ai_model": null,
      "ai_spell_check_issues": [],
      "approved_at": null
    },
    "lo-LA": {
      "ai_translated": false,
      "ai_model": null,
      "ai_spell_check_issues": [
        {
          "type": "spelling",
          "description": "The word 'ຜູ້ໃຫ້ບໍລິການ' (phu hai borikan) can be translated more naturally as 'ຜູ້ສະຫນອງບໍລິການ' (phu sanong borikan).",
          "suggestion": "URL ທີ່ໃຊ້ສໍາລັບການອອກຈາກລະບົບດຽວຢູ່ໃນດ້ານຜູ້ສະຫນອງບໍລິການ"
        }
      ],
      "approved_at": null
    },
    "lv": {
      "ai_translated": false,
      "ai_model": null,
      "ai_spell_check_issues": [
        {
          "type": "incorrect_translation",
          "description": "The translation \"Vienotās atteikšanās vietrādis URL pakalpojuma sniedzēja pusē\" is not a natural or accurate translation of \"The URL used for the single logout on the Service provider side\". It's overly literal and uses complex vocabulary ('vietrādis' is not commonly used in this context).",
          "suggestion": "A more natural translation would be something like: \"URL, kas izmantojams vienreizējam izrakstīšanās procesam pakalpojumu sniedzēja pusē\" or \"Pakalpojumu sniedzēja puses URL, kas izmanto vienreizējai izrakstīšanai\"."
        }
      ],
      "approved_at": null
    },
    "nl": {
      "ai_translated": false,
      "ai_model": null,
      "ai_spell_check_issues": [],
      "approved_at": null
    },
    "pl": {
      "ai_translated": false,
      "ai_model": null,
      "ai_spell_check_issues": [],
      "approved_at": null
    },
    "pt": {
      "ai_translated": false,
      "ai_model": null,
      "ai_spell_check_issues": [
        {
          "type": "incorrect_translation",
          "description": "The translation 'O URL utilizado para o término de sessão único do lado do Fornecedor do serviço' is a bit literal and could be improved for naturalness. 'Término de sessão único' is a technically correct translation of 'single logout' but feels clunky. 'Fornecedor do serviço' could be simplified.",
          "suggestion": "O URL utilizado para o logout único do provedor de serviços."
        },
        {
          "type": "formatting",
          "description": "While not strictly incorrect, maintaining consistency in capitalization is preferable. 'Logout' should ideally match the capitalization of 'URL' and 'provedor'.",
          "suggestion": "O URL utilizado para o logout único do provedor de serviços."
        }
      ],
      "approved_at": null
    },
    "pt-BR": {
      "ai_translated": false,
      "ai_model": null,
      "ai_spell_check_issues": [],
      "approved_at": null
    },
    "ro": {
      "ai_translated": false,
      "ai_model": null,
      "ai_spell_check_issues": [],
      "approved_at": null
    },
    "ru": {
      "ai_translated": false,
      "ai_model": null,
      "ai_spell_check_issues": [],
      "approved_at": null
    },
    "si": {
      "ai_translated": false,
      "ai_model": null,
      "ai_spell_check_issues": [
        {
          "type": "incorrect_translation",
          "description": "The translation 'සේවා ප්‍රතිපාදකයාගේ පස තනි නික්මීම සඳහා මෙම ඒ.ස.නි. භාවිතා කරයි' doesn't accurately convey the meaning of 'The URL used for the single logout on the Service provider side'.  'පස' (pasa) translates to 'side' but isn't appropriate in this context. 'ඒ.ස.නි.' (A.S.N.i.) appears to be an abbreviation, but its meaning is unclear without further context.",
          "suggestion": "A more accurate translation would be something like 'සේවා ප්‍රદાයකයාගේ ඒකතනි ල໊ග්අව්ට් සඳහා භාවිතා වන URL මෙයයි' (Sewa pradayakaya age ekathani logout samaana vaadunava url meya idai) which translates to 'This is the URL used for the single logout on the Service Provider side'."
        }
      ],
      "approved_at": null
    },
    "sk": {
      "ai_translated": false,
      "ai_model": null,
      "ai_spell_check_issues": [],
      "approved_at": null
    },
    "sl": {
      "ai_translated": false,
      "ai_model": null,
      "ai_spell_check_issues": [
        {
          "type": "incorrect_translation",
          "description": "The translation 'URL, uporabljen za enkratno odjavo na strani ponudnika storitev' is a literal translation but doesn't flow naturally in Slovenian. It's slightly awkward.",
          "suggestion": "URL za enkratno odjavo na strani ponudnika storitev"
        },
        {
          "type": "spelling",
          "description": "While technically correct, 'ponudnika storitev' is a more formal way of saying 'service provider'. A more conversational option could be considered.",
          "suggestion": "ponudnikov storitev"
        }
      ],
      "approved_at": null
    },
    "sr-Cyrl-RS": {
      "ai_translated": false,
      "ai_model": null,
      "ai_spell_check_issues": [
        {
          "type": "incorrect_translation",
          "description": "The English phrase 'single logout' is better translated as 'јединачки одјављивање' rather than 'једнострано одјављивање'. 'Једнострано' implies one-sidedness, which isn't the intended meaning.",
          "suggestion": "URL који се користи за јединачко одјављивање на страни пружаоца услуга"
        }
      ],
      "approved_at": null
    },
    "sr-Latn-RS": {
      "ai_translated": false,
      "ai_model": null,
      "ai_spell_check_issues": [],
      "approved_at": null
    },
    "tr": {
      "ai_translated": false,
      "ai_model": null,
      "ai_spell_check_issues": [],
      "approved_at": null
    },
    "uk-UA": {
      "ai_translated": false,
      "ai_model": null,
      "ai_spell_check_issues": [
        {
          "type": "formatting",
          "description": "The translation uses a hyphen (-) instead of an em dash (—) after 'URL-адреса'. While not incorrect, an em dash would improve readability and is generally preferred in more formal writing.",
          "suggestion": "URL-адреса — адреса, яка використовується..."
        }
      ],
      "approved_at": null
    },
    "vi": {
      "ai_translated": false,
      "ai_model": null,
      "ai_spell_check_issues": [
        {
          "type": "incorrect_translation",
          "description": "The translation 'đăng xuất một lần' is a literal translation of 'single logout'. While understandable, a more natural and common phrasing in Vietnamese would be 'đăng xuất duy nhất' or simply 'đăng xuất'.",
          "suggestion": "URL được sử dụng cho đăng xuất duy nhất ở phía Nhà cung cấp dịch vụ"
        }
      ],
      "approved_at": null
    },
    "zh-CN": {
      "ai_translated": false,
      "ai_model": null,
      "ai_spell_check_issues": [],
      "approved_at": null
    }
  }
}<|MERGE_RESOLUTION|>--- conflicted
+++ resolved
@@ -3,11 +3,7 @@
   "content": "The URL used for the single logout on the Service provider side",
   "content_en_sha1_hash": "66816769c4404873d8c5be819085b10b207f910a",
   "created_at": "2025-05-19T21:30:50.107Z",
-<<<<<<< HEAD
-  "updated_at": "2025-10-03T10:07:11.825Z",
-=======
   "updated_at": "2025-10-03T13:19:30.645Z",
->>>>>>> 4e3ade75
   "comment": {
     "text": "This translation key is used to display the URL label for a single logout endpoint on the Service provider side in a dropdown menu or button. The text appears in a tooltip that explains the purpose of this setting in the Portal Settings page.",
     "is_auto": true,
