// (c) Copyright Ascensio System SIA 2010-2022
//
// This program is a free software product.
// You can redistribute it and/or modify it under the terms
// of the GNU Affero General Public License (AGPL) version 3 as published by the Free Software
// Foundation. In accordance with Section 7(a) of the GNU AGPL its Section 15 shall be amended
// to the effect that Ascensio System SIA expressly excludes the warranty of non-infringement of
// any third-party rights.
//
// This program is distributed WITHOUT ANY WARRANTY, without even the implied warranty
// of MERCHANTABILITY or FITNESS FOR A PARTICULAR  PURPOSE. For details, see
// the GNU AGPL at: http://www.gnu.org/licenses/agpl-3.0.html
//
// You can contact Ascensio System SIA at Lubanas st. 125a-25, Riga, Latvia, EU, LV-1021.
//
// The  interactive user interfaces in modified source and object code versions of the Program must
// display Appropriate Legal Notices, as required under Section 5 of the GNU AGPL version 3.
//
// Pursuant to Section 7(b) of the License you must retain the original Product logo when
// distributing the program. Pursuant to Section 7(e) we decline to grant you any rights under
// trademark law for use of our trademarks.
//
// All the Product's GUI elements, including illustrations and icon sets, as well as technical writing
// content are licensed under the terms of the Creative Commons Attribution-ShareAlike 4.0
// International. See the License terms at http://creativecommons.org/licenses/by-sa/4.0/legalcode

namespace ASC.Web.Files.Services.WCFService.FileOperations;

public abstract class FileOperation : DistributedTask
{
    public const string SplitChar = ":";
    public const string Owner = "Owner";
    public const string OpType = "OperationType";
    public const string Src = "Source";
    public const string Progress = "Progress";
    public const string Res = "Result";
    public const string Err = "Error";
    public const string Process = "Processed";
    public const string Finish = "Finished";
    public const string Hold = "Hold";

    protected readonly IPrincipal _principal;
    protected readonly string _culture;
    public int Total { get; set; }
    public string Source { get; set; }

    protected int _processed;
    protected int _successProcessed;

    public virtual FileOperationType OperationType { get; }
    public bool HoldResult { get; set; }
    public string Result { get; set; }
    public string Error { get; set; }

    protected DistributedTask _taskInfo;

    protected FileOperation(IServiceProvider serviceProvider)
    {
        _principal = serviceProvider.GetService<Microsoft.AspNetCore.Http.IHttpContextAccessor>()?.HttpContext?.User ?? Thread.CurrentPrincipal;
        _culture = Thread.CurrentThread.CurrentCulture.Name;

<<<<<<< HEAD
        _taskInfo = new DistributedTask();
=======
        TaskInfo = new DistributedTask();

        TaskInfo[Owner] = (new Guid()).ToString();
        TaskInfo[OpType] = 0;
        TaskInfo[Src] = "";
        TaskInfo[Progress] = 0;
        TaskInfo[Res] = "";
        TaskInfo[Err] = "";
        TaskInfo[Process] = 0;
        TaskInfo[Finish] = false;
        TaskInfo[Hold] = false; ;
>>>>>>> af216229
    }

    public virtual DistributedTask GetDistributedTask()
    {
        FillDistributedTask();

        return _taskInfo;
    }


    protected internal virtual void FillDistributedTask()
    {
<<<<<<< HEAD
        var progress = Total != 0 ? 100 * _processed / Total : 0;

        _taskInfo.SetProperty(OpType, OperationType);
        _taskInfo.SetProperty(Owner, ((IAccount)(_principal ?? Thread.CurrentPrincipal).Identity).ID);
        _taskInfo.SetProperty(Progress, progress < 100 ? progress : 100);
        _taskInfo.SetProperty(Res, Result);
        _taskInfo.SetProperty(Err, Error);
        _taskInfo.SetProperty(Process, _successProcessed);
        _taskInfo.SetProperty(Hold, HoldResult);
=======
        var progress = Total != 0 ? 100 * Processed / Total : 0;

        TaskInfo[OpType] = (int)OperationType;
        TaskInfo[Owner] = ((IAccount)(Principal ?? Thread.CurrentPrincipal).Identity).ID.ToString();
        TaskInfo[Progress] = progress < 100 ? progress : 100;
        TaskInfo[Res] = Result;
        TaskInfo[Err] = Error;
        TaskInfo[Process] = SuccessProcessed;
        TaskInfo[Hold] = HoldResult;
>>>>>>> af216229
    }

    public abstract Task RunJobAsync(DistributedTask _, CancellationToken cancellationToken);

    protected abstract Task DoAsync(IServiceScope serviceScope);
}

internal class ComposeFileOperation<T1, T2> : FileOperation
    where T1 : FileOperationData<string>
    where T2 : FileOperationData<int>
{
    public FileOperation<T1, string> ThirdPartyOperation { get; set; }
    public FileOperation<T2, int> DaoOperation { get; set; }

    public ComposeFileOperation(
        IServiceProvider serviceProvider,
        FileOperation<T1, string> thirdPartyOperation,
        FileOperation<T2, int> daoOperation)
        : base(serviceProvider)
    {
        ThirdPartyOperation = thirdPartyOperation;
        DaoOperation = daoOperation;
    }

    public override async Task RunJobAsync(DistributedTask _, CancellationToken cancellationToken)
    {
        ThirdPartyOperation.GetDistributedTask().Publication = PublishChanges;
        await ThirdPartyOperation.RunJobAsync(_, cancellationToken);

        DaoOperation.GetDistributedTask().Publication = PublishChanges;
        await DaoOperation.RunJobAsync(_, cancellationToken);
    }

    protected internal override void FillDistributedTask()
    {
        ThirdPartyOperation.FillDistributedTask();
        DaoOperation.FillDistributedTask();

        HoldResult = ThirdPartyOperation.HoldResult || DaoOperation.HoldResult;
        Total = ThirdPartyOperation.Total + DaoOperation.Total;
        Source = string.Join(SplitChar, ThirdPartyOperation.Source, DaoOperation.Source);
        base.FillDistributedTask();
    }

    public virtual void PublishChanges(DistributedTask task)
    {
        var thirdpartyTask = ThirdPartyOperation.GetDistributedTask();
        var daoTask = DaoOperation.GetDistributedTask();

        var error1 = thirdpartyTask[Err];
        var error2 = daoTask[Err];

        if (!string.IsNullOrEmpty(error1))
        {
            Error = error1;
        }
        else if (!string.IsNullOrEmpty(error2))
        {
            Error = error2;
        }

        var status1 = thirdpartyTask[Res];
        var status2 = daoTask[Res];

        if (!string.IsNullOrEmpty(status1))
        {
            Result = status1;
        }
        else if (!string.IsNullOrEmpty(status2))
        {
            Result = status2;
        }

        bool finished1 = thirdpartyTask[Finish];
        bool finished2 = daoTask[Finish];

        if (finished1 && finished2)
        {
<<<<<<< HEAD
            _taskInfo.SetProperty(Finish, finished1);
        }

        _successProcessed = thirdpartyTask.GetProperty<int>(Process) + daoTask.GetProperty<int>(Process);
=======
            TaskInfo[Finish] = true;
        }

        SuccessProcessed = thirdpartyTask[Process] + daoTask[Process];
>>>>>>> af216229


        base.FillDistributedTask();

        var progress = 0;

        if (ThirdPartyOperation.Total != 0)
        {
            progress += thirdpartyTask[Progress];
        }

        if (DaoOperation.Total != 0)
        {
            progress += daoTask[Progress];
        }

        if (ThirdPartyOperation.Total != 0 && DaoOperation.Total != 0)
        {
            progress /= 2;
        }

<<<<<<< HEAD
        _taskInfo.SetProperty(Progress, progress < 100 ? progress : 100);
        _taskInfo.PublishChanges();
=======
        TaskInfo[Progress] = progress < 100 ? progress : 100;
        TaskInfo.PublishChanges();
>>>>>>> af216229
    }

    protected override Task DoAsync(IServiceScope serviceScope)
    {
        throw new NotImplementedException();
    }
}

abstract class FileOperationData<T>
{
    public List<T> Folders { get; private set; }
    public List<T> Files { get; private set; }
    public Tenant Tenant { get; }
    public bool HoldResult { get; set; }

    protected FileOperationData(IEnumerable<T> folders, IEnumerable<T> files, Tenant tenant, bool holdResult = true)
    {
        Folders = folders?.ToList() ?? new List<T>();
        Files = files?.ToList() ?? new List<T>();
        Tenant = tenant;
        HoldResult = holdResult;
    }
}

abstract class FileOperation<T, TId> : FileOperation where T : FileOperationData<TId>
{
    protected Tenant CurrentTenant { get; private set; }
    protected FileSecurity FilesSecurity { get; private set; }
    protected IFolderDao<TId> FolderDao { get; private set; }
    protected IFileDao<TId> FileDao { get; private set; }
    protected ITagDao<TId> TagDao { get; private set; }
    protected ILinkDao LinkDao { get; private set; }
    protected IProviderDao ProviderDao { get; private set; }
    protected ILog Logger { get; private set; }
    protected CancellationToken CancellationToken { get; private set; }
    protected List<TId> Folders { get; private set; }
    protected List<TId> Files { get; private set; }

    private readonly IServiceProvider _serviceProvider;

    protected FileOperation(IServiceProvider serviceProvider, T fileOperationData) : base(serviceProvider)
    {
        _serviceProvider = serviceProvider;
        Files = fileOperationData.Files;
        Folders = fileOperationData.Folders;
        HoldResult = fileOperationData.HoldResult;
        CurrentTenant = fileOperationData.Tenant;

        using var scope = _serviceProvider.CreateScope();
        var tenantManager = scope.ServiceProvider.GetService<TenantManager>();
        tenantManager.SetCurrentTenant(CurrentTenant);

        var daoFactory = scope.ServiceProvider.GetService<IDaoFactory>();
        FolderDao = daoFactory.GetFolderDao<TId>();

        Total = InitTotalProgressSteps();
        Source = string.Join(SplitChar, Folders.Select(f => "folder_" + f).Concat(Files.Select(f => "file_" + f)).ToArray());
    }

    public override async Task RunJobAsync(DistributedTask _, CancellationToken cancellationToken)
    {
        try
        {
            //todo check files> 0 or folders > 0
            CancellationToken = cancellationToken;

            using var scope = _serviceProvider.CreateScope();
            var scopeClass = scope.ServiceProvider.GetService<FileOperationScope>();
            var (tenantManager, daoFactory, fileSecurity, options) = scopeClass;
            tenantManager.SetCurrentTenant(CurrentTenant);


            Thread.CurrentPrincipal = _principal;
            Thread.CurrentThread.CurrentCulture = CultureInfo.GetCultureInfo(_culture);
            Thread.CurrentThread.CurrentUICulture = CultureInfo.GetCultureInfo(_culture);

            FolderDao = daoFactory.GetFolderDao<TId>();
            FileDao = daoFactory.GetFileDao<TId>();
            TagDao = daoFactory.GetTagDao<TId>();
            LinkDao = daoFactory.GetLinkDao();
            ProviderDao = daoFactory.ProviderDao;
            FilesSecurity = fileSecurity;

            Logger = options.CurrentValue;

            await DoAsync(scope);
        }
        catch (AuthorizingException authError)
        {
            Error = FilesCommonResource.ErrorMassage_SecurityException;
            Logger.Error(Error, new SecurityException(Error, authError));
        }
        catch (AggregateException ae)
        {
            ae.Flatten().Handle(e => e is TaskCanceledException || e is OperationCanceledException);
        }
        catch (Exception error)
        {
            Error = error is TaskCanceledException || error is OperationCanceledException
                        ? FilesCommonResource.ErrorMassage_OperationCanceledException
                        : error.Message;
            Logger.Error(error, error);
        }
        finally
        {
            try
            {
<<<<<<< HEAD
                _taskInfo.SetProperty(Finish, true);
=======
                TaskInfo[Finish] = true;
>>>>>>> af216229
                PublishTaskInfo();
            }
            catch { /* ignore */ }
        }
    }

    public IServiceScope CreateScope()
    {
        var scope = _serviceProvider.CreateScope();
        var tenantManager = scope.ServiceProvider.GetService<TenantManager>();
        tenantManager.SetCurrentTenant(CurrentTenant);

        return scope;
    }

    protected internal override void FillDistributedTask()
    {
        base.FillDistributedTask();

<<<<<<< HEAD
        _taskInfo.SetProperty(Src, Source);
=======
        TaskInfo[Src] = Source;
>>>>>>> af216229
    }

    protected virtual int InitTotalProgressSteps()
    {
        var count = Files.Count;
        Folders.ForEach(f => count += 1 + (FolderDao.CanCalculateSubitems(f) ? FolderDao.GetItemsCountAsync(f).Result : 0));

        return count;
    }

    protected void ProgressStep(TId folderId = default, TId fileId = default)
    {
        if (Equals(folderId, default(TId)) && Equals(fileId, default(TId))
            || !Equals(folderId, default(TId)) && Folders.Contains(folderId)
            || !Equals(fileId, default(TId)) && Files.Contains(fileId))
        {
            _processed++;
            PublishTaskInfo();
        }
    }

    protected bool ProcessedFolder(TId folderId)
    {
        _successProcessed++;
        if (Folders.Contains(folderId))
        {
            Result += $"folder_{folderId}{SplitChar}";

            return true;
        }

        return false;
    }

    protected bool ProcessedFile(TId fileId)
    {
        _successProcessed++;
        if (Files.Contains(fileId))
        {
            Result += $"file_{fileId}{SplitChar}";

            return true;
        }

        return false;
    }

    protected void PublishTaskInfo()
    {
        FillDistributedTask();
        _taskInfo.PublishChanges();
    }
}

[Scope]
public class FileOperationScope
{
    private readonly TenantManager _tenantManager;
    private readonly IDaoFactory _daoFactory;
    private readonly FileSecurity _fileSecurity;
    private readonly IOptionsMonitor<ILog> _options;

    public FileOperationScope(TenantManager tenantManager, IDaoFactory daoFactory, FileSecurity fileSecurity, IOptionsMonitor<ILog> options)
    {
        _tenantManager = tenantManager;
        _daoFactory = daoFactory;
        _fileSecurity = fileSecurity;
        _options = options;
    }

    public void Deconstruct(out TenantManager tenantManager, out IDaoFactory daoFactory, out FileSecurity fileSecurity, out IOptionsMonitor<ILog> optionsMonitor)
    {
        tenantManager = _tenantManager;
        daoFactory = _daoFactory;
        fileSecurity = _fileSecurity;
        optionsMonitor = _options;
    }
}<|MERGE_RESOLUTION|>--- conflicted
+++ resolved
@@ -1,440 +1,404 @@
-// (c) Copyright Ascensio System SIA 2010-2022
-//
-// This program is a free software product.
-// You can redistribute it and/or modify it under the terms
-// of the GNU Affero General Public License (AGPL) version 3 as published by the Free Software
-// Foundation. In accordance with Section 7(a) of the GNU AGPL its Section 15 shall be amended
-// to the effect that Ascensio System SIA expressly excludes the warranty of non-infringement of
-// any third-party rights.
-//
-// This program is distributed WITHOUT ANY WARRANTY, without even the implied warranty
-// of MERCHANTABILITY or FITNESS FOR A PARTICULAR  PURPOSE. For details, see
-// the GNU AGPL at: http://www.gnu.org/licenses/agpl-3.0.html
-//
-// You can contact Ascensio System SIA at Lubanas st. 125a-25, Riga, Latvia, EU, LV-1021.
-//
-// The  interactive user interfaces in modified source and object code versions of the Program must
-// display Appropriate Legal Notices, as required under Section 5 of the GNU AGPL version 3.
-//
-// Pursuant to Section 7(b) of the License you must retain the original Product logo when
-// distributing the program. Pursuant to Section 7(e) we decline to grant you any rights under
-// trademark law for use of our trademarks.
-//
-// All the Product's GUI elements, including illustrations and icon sets, as well as technical writing
-// content are licensed under the terms of the Creative Commons Attribution-ShareAlike 4.0
-// International. See the License terms at http://creativecommons.org/licenses/by-sa/4.0/legalcode
-
-namespace ASC.Web.Files.Services.WCFService.FileOperations;
-
-public abstract class FileOperation : DistributedTask
-{
-    public const string SplitChar = ":";
-    public const string Owner = "Owner";
-    public const string OpType = "OperationType";
-    public const string Src = "Source";
-    public const string Progress = "Progress";
-    public const string Res = "Result";
-    public const string Err = "Error";
-    public const string Process = "Processed";
-    public const string Finish = "Finished";
-    public const string Hold = "Hold";
-
-    protected readonly IPrincipal _principal;
-    protected readonly string _culture;
-    public int Total { get; set; }
-    public string Source { get; set; }
-
-    protected int _processed;
-    protected int _successProcessed;
-
-    public virtual FileOperationType OperationType { get; }
-    public bool HoldResult { get; set; }
-    public string Result { get; set; }
-    public string Error { get; set; }
-
-    protected DistributedTask _taskInfo;
-
-    protected FileOperation(IServiceProvider serviceProvider)
-    {
-        _principal = serviceProvider.GetService<Microsoft.AspNetCore.Http.IHttpContextAccessor>()?.HttpContext?.User ?? Thread.CurrentPrincipal;
-        _culture = Thread.CurrentThread.CurrentCulture.Name;
-
-<<<<<<< HEAD
-        _taskInfo = new DistributedTask();
-=======
-        TaskInfo = new DistributedTask();
-
-        TaskInfo[Owner] = (new Guid()).ToString();
-        TaskInfo[OpType] = 0;
-        TaskInfo[Src] = "";
-        TaskInfo[Progress] = 0;
-        TaskInfo[Res] = "";
-        TaskInfo[Err] = "";
-        TaskInfo[Process] = 0;
-        TaskInfo[Finish] = false;
-        TaskInfo[Hold] = false; ;
->>>>>>> af216229
-    }
-
-    public virtual DistributedTask GetDistributedTask()
-    {
-        FillDistributedTask();
-
-        return _taskInfo;
-    }
-
-
-    protected internal virtual void FillDistributedTask()
-    {
-<<<<<<< HEAD
-        var progress = Total != 0 ? 100 * _processed / Total : 0;
-
-        _taskInfo.SetProperty(OpType, OperationType);
-        _taskInfo.SetProperty(Owner, ((IAccount)(_principal ?? Thread.CurrentPrincipal).Identity).ID);
-        _taskInfo.SetProperty(Progress, progress < 100 ? progress : 100);
-        _taskInfo.SetProperty(Res, Result);
-        _taskInfo.SetProperty(Err, Error);
-        _taskInfo.SetProperty(Process, _successProcessed);
-        _taskInfo.SetProperty(Hold, HoldResult);
-=======
-        var progress = Total != 0 ? 100 * Processed / Total : 0;
-
-        TaskInfo[OpType] = (int)OperationType;
-        TaskInfo[Owner] = ((IAccount)(Principal ?? Thread.CurrentPrincipal).Identity).ID.ToString();
-        TaskInfo[Progress] = progress < 100 ? progress : 100;
-        TaskInfo[Res] = Result;
-        TaskInfo[Err] = Error;
-        TaskInfo[Process] = SuccessProcessed;
-        TaskInfo[Hold] = HoldResult;
->>>>>>> af216229
-    }
-
-    public abstract Task RunJobAsync(DistributedTask _, CancellationToken cancellationToken);
-
-    protected abstract Task DoAsync(IServiceScope serviceScope);
-}
-
-internal class ComposeFileOperation<T1, T2> : FileOperation
-    where T1 : FileOperationData<string>
-    where T2 : FileOperationData<int>
-{
-    public FileOperation<T1, string> ThirdPartyOperation { get; set; }
-    public FileOperation<T2, int> DaoOperation { get; set; }
-
-    public ComposeFileOperation(
-        IServiceProvider serviceProvider,
-        FileOperation<T1, string> thirdPartyOperation,
-        FileOperation<T2, int> daoOperation)
-        : base(serviceProvider)
-    {
-        ThirdPartyOperation = thirdPartyOperation;
-        DaoOperation = daoOperation;
-    }
-
-    public override async Task RunJobAsync(DistributedTask _, CancellationToken cancellationToken)
-    {
-        ThirdPartyOperation.GetDistributedTask().Publication = PublishChanges;
-        await ThirdPartyOperation.RunJobAsync(_, cancellationToken);
-
-        DaoOperation.GetDistributedTask().Publication = PublishChanges;
-        await DaoOperation.RunJobAsync(_, cancellationToken);
-    }
-
-    protected internal override void FillDistributedTask()
-    {
-        ThirdPartyOperation.FillDistributedTask();
-        DaoOperation.FillDistributedTask();
-
-        HoldResult = ThirdPartyOperation.HoldResult || DaoOperation.HoldResult;
-        Total = ThirdPartyOperation.Total + DaoOperation.Total;
-        Source = string.Join(SplitChar, ThirdPartyOperation.Source, DaoOperation.Source);
-        base.FillDistributedTask();
-    }
-
-    public virtual void PublishChanges(DistributedTask task)
-    {
-        var thirdpartyTask = ThirdPartyOperation.GetDistributedTask();
-        var daoTask = DaoOperation.GetDistributedTask();
-
-        var error1 = thirdpartyTask[Err];
-        var error2 = daoTask[Err];
-
-        if (!string.IsNullOrEmpty(error1))
-        {
-            Error = error1;
-        }
-        else if (!string.IsNullOrEmpty(error2))
-        {
-            Error = error2;
-        }
-
-        var status1 = thirdpartyTask[Res];
-        var status2 = daoTask[Res];
-
-        if (!string.IsNullOrEmpty(status1))
-        {
-            Result = status1;
-        }
-        else if (!string.IsNullOrEmpty(status2))
-        {
-            Result = status2;
-        }
-
-        bool finished1 = thirdpartyTask[Finish];
-        bool finished2 = daoTask[Finish];
-
-        if (finished1 && finished2)
-        {
-<<<<<<< HEAD
-            _taskInfo.SetProperty(Finish, finished1);
-        }
-
-        _successProcessed = thirdpartyTask.GetProperty<int>(Process) + daoTask.GetProperty<int>(Process);
-=======
-            TaskInfo[Finish] = true;
-        }
-
-        SuccessProcessed = thirdpartyTask[Process] + daoTask[Process];
->>>>>>> af216229
-
-
-        base.FillDistributedTask();
-
-        var progress = 0;
-
-        if (ThirdPartyOperation.Total != 0)
-        {
-            progress += thirdpartyTask[Progress];
-        }
-
-        if (DaoOperation.Total != 0)
-        {
-            progress += daoTask[Progress];
-        }
-
-        if (ThirdPartyOperation.Total != 0 && DaoOperation.Total != 0)
-        {
-            progress /= 2;
-        }
-
-<<<<<<< HEAD
-        _taskInfo.SetProperty(Progress, progress < 100 ? progress : 100);
-        _taskInfo.PublishChanges();
-=======
-        TaskInfo[Progress] = progress < 100 ? progress : 100;
-        TaskInfo.PublishChanges();
->>>>>>> af216229
-    }
-
-    protected override Task DoAsync(IServiceScope serviceScope)
-    {
-        throw new NotImplementedException();
-    }
-}
-
-abstract class FileOperationData<T>
-{
-    public List<T> Folders { get; private set; }
-    public List<T> Files { get; private set; }
-    public Tenant Tenant { get; }
-    public bool HoldResult { get; set; }
-
-    protected FileOperationData(IEnumerable<T> folders, IEnumerable<T> files, Tenant tenant, bool holdResult = true)
-    {
-        Folders = folders?.ToList() ?? new List<T>();
-        Files = files?.ToList() ?? new List<T>();
-        Tenant = tenant;
-        HoldResult = holdResult;
-    }
-}
-
-abstract class FileOperation<T, TId> : FileOperation where T : FileOperationData<TId>
-{
-    protected Tenant CurrentTenant { get; private set; }
-    protected FileSecurity FilesSecurity { get; private set; }
-    protected IFolderDao<TId> FolderDao { get; private set; }
-    protected IFileDao<TId> FileDao { get; private set; }
-    protected ITagDao<TId> TagDao { get; private set; }
-    protected ILinkDao LinkDao { get; private set; }
-    protected IProviderDao ProviderDao { get; private set; }
-    protected ILog Logger { get; private set; }
-    protected CancellationToken CancellationToken { get; private set; }
-    protected List<TId> Folders { get; private set; }
-    protected List<TId> Files { get; private set; }
-
-    private readonly IServiceProvider _serviceProvider;
-
-    protected FileOperation(IServiceProvider serviceProvider, T fileOperationData) : base(serviceProvider)
-    {
-        _serviceProvider = serviceProvider;
-        Files = fileOperationData.Files;
-        Folders = fileOperationData.Folders;
-        HoldResult = fileOperationData.HoldResult;
-        CurrentTenant = fileOperationData.Tenant;
-
-        using var scope = _serviceProvider.CreateScope();
-        var tenantManager = scope.ServiceProvider.GetService<TenantManager>();
-        tenantManager.SetCurrentTenant(CurrentTenant);
-
-        var daoFactory = scope.ServiceProvider.GetService<IDaoFactory>();
-        FolderDao = daoFactory.GetFolderDao<TId>();
-
-        Total = InitTotalProgressSteps();
-        Source = string.Join(SplitChar, Folders.Select(f => "folder_" + f).Concat(Files.Select(f => "file_" + f)).ToArray());
-    }
-
-    public override async Task RunJobAsync(DistributedTask _, CancellationToken cancellationToken)
-    {
-        try
-        {
-            //todo check files> 0 or folders > 0
-            CancellationToken = cancellationToken;
-
-            using var scope = _serviceProvider.CreateScope();
-            var scopeClass = scope.ServiceProvider.GetService<FileOperationScope>();
-            var (tenantManager, daoFactory, fileSecurity, options) = scopeClass;
-            tenantManager.SetCurrentTenant(CurrentTenant);
-
-
-            Thread.CurrentPrincipal = _principal;
-            Thread.CurrentThread.CurrentCulture = CultureInfo.GetCultureInfo(_culture);
-            Thread.CurrentThread.CurrentUICulture = CultureInfo.GetCultureInfo(_culture);
-
-            FolderDao = daoFactory.GetFolderDao<TId>();
-            FileDao = daoFactory.GetFileDao<TId>();
-            TagDao = daoFactory.GetTagDao<TId>();
-            LinkDao = daoFactory.GetLinkDao();
-            ProviderDao = daoFactory.ProviderDao;
-            FilesSecurity = fileSecurity;
-
-            Logger = options.CurrentValue;
-
-            await DoAsync(scope);
-        }
-        catch (AuthorizingException authError)
-        {
-            Error = FilesCommonResource.ErrorMassage_SecurityException;
-            Logger.Error(Error, new SecurityException(Error, authError));
-        }
-        catch (AggregateException ae)
-        {
-            ae.Flatten().Handle(e => e is TaskCanceledException || e is OperationCanceledException);
-        }
-        catch (Exception error)
-        {
-            Error = error is TaskCanceledException || error is OperationCanceledException
-                        ? FilesCommonResource.ErrorMassage_OperationCanceledException
-                        : error.Message;
-            Logger.Error(error, error);
-        }
-        finally
-        {
-            try
-            {
-<<<<<<< HEAD
-                _taskInfo.SetProperty(Finish, true);
-=======
-                TaskInfo[Finish] = true;
->>>>>>> af216229
-                PublishTaskInfo();
-            }
-            catch { /* ignore */ }
-        }
-    }
-
-    public IServiceScope CreateScope()
-    {
-        var scope = _serviceProvider.CreateScope();
-        var tenantManager = scope.ServiceProvider.GetService<TenantManager>();
-        tenantManager.SetCurrentTenant(CurrentTenant);
-
-        return scope;
-    }
-
-    protected internal override void FillDistributedTask()
-    {
-        base.FillDistributedTask();
-
-<<<<<<< HEAD
-        _taskInfo.SetProperty(Src, Source);
-=======
-        TaskInfo[Src] = Source;
->>>>>>> af216229
-    }
-
-    protected virtual int InitTotalProgressSteps()
-    {
-        var count = Files.Count;
-        Folders.ForEach(f => count += 1 + (FolderDao.CanCalculateSubitems(f) ? FolderDao.GetItemsCountAsync(f).Result : 0));
-
-        return count;
-    }
-
-    protected void ProgressStep(TId folderId = default, TId fileId = default)
-    {
-        if (Equals(folderId, default(TId)) && Equals(fileId, default(TId))
-            || !Equals(folderId, default(TId)) && Folders.Contains(folderId)
-            || !Equals(fileId, default(TId)) && Files.Contains(fileId))
-        {
-            _processed++;
-            PublishTaskInfo();
-        }
-    }
-
-    protected bool ProcessedFolder(TId folderId)
-    {
-        _successProcessed++;
-        if (Folders.Contains(folderId))
-        {
-            Result += $"folder_{folderId}{SplitChar}";
-
-            return true;
-        }
-
-        return false;
-    }
-
-    protected bool ProcessedFile(TId fileId)
-    {
-        _successProcessed++;
-        if (Files.Contains(fileId))
-        {
-            Result += $"file_{fileId}{SplitChar}";
-
-            return true;
-        }
-
-        return false;
-    }
-
-    protected void PublishTaskInfo()
-    {
-        FillDistributedTask();
-        _taskInfo.PublishChanges();
-    }
-}
-
-[Scope]
-public class FileOperationScope
-{
-    private readonly TenantManager _tenantManager;
-    private readonly IDaoFactory _daoFactory;
-    private readonly FileSecurity _fileSecurity;
-    private readonly IOptionsMonitor<ILog> _options;
-
-    public FileOperationScope(TenantManager tenantManager, IDaoFactory daoFactory, FileSecurity fileSecurity, IOptionsMonitor<ILog> options)
-    {
-        _tenantManager = tenantManager;
-        _daoFactory = daoFactory;
-        _fileSecurity = fileSecurity;
-        _options = options;
-    }
-
-    public void Deconstruct(out TenantManager tenantManager, out IDaoFactory daoFactory, out FileSecurity fileSecurity, out IOptionsMonitor<ILog> optionsMonitor)
-    {
-        tenantManager = _tenantManager;
-        daoFactory = _daoFactory;
-        fileSecurity = _fileSecurity;
-        optionsMonitor = _options;
-    }
+// (c) Copyright Ascensio System SIA 2010-2022
+//
+// This program is a free software product.
+// You can redistribute it and/or modify it under the terms
+// of the GNU Affero General Public License (AGPL) version 3 as published by the Free Software
+// Foundation. In accordance with Section 7(a) of the GNU AGPL its Section 15 shall be amended
+// to the effect that Ascensio System SIA expressly excludes the warranty of non-infringement of
+// any third-party rights.
+//
+// This program is distributed WITHOUT ANY WARRANTY, without even the implied warranty
+// of MERCHANTABILITY or FITNESS FOR A PARTICULAR  PURPOSE. For details, see
+// the GNU AGPL at: http://www.gnu.org/licenses/agpl-3.0.html
+//
+// You can contact Ascensio System SIA at Lubanas st. 125a-25, Riga, Latvia, EU, LV-1021.
+//
+// The  interactive user interfaces in modified source and object code versions of the Program must
+// display Appropriate Legal Notices, as required under Section 5 of the GNU AGPL version 3.
+//
+// Pursuant to Section 7(b) of the License you must retain the original Product logo when
+// distributing the program. Pursuant to Section 7(e) we decline to grant you any rights under
+// trademark law for use of our trademarks.
+//
+// All the Product's GUI elements, including illustrations and icon sets, as well as technical writing
+// content are licensed under the terms of the Creative Commons Attribution-ShareAlike 4.0
+// International. See the License terms at http://creativecommons.org/licenses/by-sa/4.0/legalcode
+
+namespace ASC.Web.Files.Services.WCFService.FileOperations;
+
+public abstract class FileOperation : DistributedTask
+{
+    public const string SplitChar = ":";
+    public const string Owner = "Owner";
+    public const string OpType = "OperationType";
+    public const string Src = "Source";
+    public const string Progress = "Progress";
+    public const string Res = "Result";
+    public const string Err = "Error";
+    public const string Process = "Processed";
+    public const string Finish = "Finished";
+    public const string Hold = "Hold";
+
+    protected readonly IPrincipal _principal;
+    protected readonly string _culture;
+    public int Total { get; set; }
+    public string Source { get; set; }
+
+    protected int _processed;
+    protected int _successProcessed;
+
+    public virtual FileOperationType OperationType { get; }
+    public bool HoldResult { get; set; }
+    public string Result { get; set; }
+    public string Error { get; set; }
+
+    protected DistributedTask _taskInfo;
+
+    protected FileOperation(IServiceProvider serviceProvider)
+    {
+        _principal = serviceProvider.GetService<Microsoft.AspNetCore.Http.IHttpContextAccessor>()?.HttpContext?.User ?? Thread.CurrentPrincipal;
+        _culture = Thread.CurrentThread.CurrentCulture.Name;
+
+        _taskInfo = new DistributedTask();
+
+        _taskInfo[Owner] = (new Guid()).ToString();
+        _taskInfo[OpType] = 0;
+        _taskInfo[Src] = "";
+        _taskInfo[Progress] = 0;
+        _taskInfo[Res] = "";
+        _taskInfo[Err] = "";
+        _taskInfo[Process] = 0;
+        _taskInfo[Finish] = false;
+        _taskInfo[Hold] = false; ;
+    }
+
+    public virtual DistributedTask GetDistributedTask()
+    {
+        FillDistributedTask();
+
+        return _taskInfo;
+    }
+
+
+    protected internal virtual void FillDistributedTask()
+    {
+        var progress = Total != 0 ? 100 * _processed / Total : 0;
+
+        _taskInfo[OpType] = (int)OperationType;
+        _taskInfo[Owner] = ((IAccount)(_principal ?? Thread.CurrentPrincipal).Identity).ID.ToString();
+        _taskInfo[Progress] = progress < 100 ? progress : 100;
+        _taskInfo[Res] = Result;
+        _taskInfo[Err] = Error;
+        _taskInfo[Process] = _successProcessed;
+        _taskInfo[Hold] = HoldResult;
+    }
+
+    public abstract Task RunJobAsync(DistributedTask _, CancellationToken cancellationToken);
+
+    protected abstract Task DoAsync(IServiceScope serviceScope);
+}
+
+internal class ComposeFileOperation<T1, T2> : FileOperation
+    where T1 : FileOperationData<string>
+    where T2 : FileOperationData<int>
+{
+    public FileOperation<T1, string> ThirdPartyOperation { get; set; }
+    public FileOperation<T2, int> DaoOperation { get; set; }
+
+    public ComposeFileOperation(
+        IServiceProvider serviceProvider,
+        FileOperation<T1, string> thirdPartyOperation,
+        FileOperation<T2, int> daoOperation)
+        : base(serviceProvider)
+    {
+        ThirdPartyOperation = thirdPartyOperation;
+        DaoOperation = daoOperation;
+    }
+
+    public override async Task RunJobAsync(DistributedTask _, CancellationToken cancellationToken)
+    {
+        ThirdPartyOperation.GetDistributedTask().Publication = PublishChanges;
+        await ThirdPartyOperation.RunJobAsync(_, cancellationToken);
+
+        DaoOperation.GetDistributedTask().Publication = PublishChanges;
+        await DaoOperation.RunJobAsync(_, cancellationToken);
+    }
+
+    protected internal override void FillDistributedTask()
+    {
+        ThirdPartyOperation.FillDistributedTask();
+        DaoOperation.FillDistributedTask();
+
+        HoldResult = ThirdPartyOperation.HoldResult || DaoOperation.HoldResult;
+        Total = ThirdPartyOperation.Total + DaoOperation.Total;
+        Source = string.Join(SplitChar, ThirdPartyOperation.Source, DaoOperation.Source);
+        base.FillDistributedTask();
+    }
+
+    public virtual void PublishChanges(DistributedTask task)
+    {
+        var thirdpartyTask = ThirdPartyOperation.GetDistributedTask();
+        var daoTask = DaoOperation.GetDistributedTask();
+
+        var error1 = thirdpartyTask[Err];
+        var error2 = daoTask[Err];
+
+        if (!string.IsNullOrEmpty(error1))
+        {
+            Error = error1;
+        }
+        else if (!string.IsNullOrEmpty(error2))
+        {
+            Error = error2;
+        }
+
+        var status1 = thirdpartyTask[Res];
+        var status2 = daoTask[Res];
+
+        if (!string.IsNullOrEmpty(status1))
+        {
+            Result = status1;
+        }
+        else if (!string.IsNullOrEmpty(status2))
+        {
+            Result = status2;
+        }
+
+        bool finished1 = thirdpartyTask[Finish];
+        bool finished2 = daoTask[Finish];
+
+        if (finished1 && finished2)
+        {
+            _taskInfo[Finish] = true;
+        }
+
+        _successProcessed = thirdpartyTask[Process] + daoTask[Process];
+
+
+        base.FillDistributedTask();
+
+        var progress = 0;
+
+        if (ThirdPartyOperation.Total != 0)
+        {
+            progress += thirdpartyTask[Progress];
+        }
+
+        if (DaoOperation.Total != 0)
+        {
+            progress += daoTask[Progress];
+        }
+
+        if (ThirdPartyOperation.Total != 0 && DaoOperation.Total != 0)
+        {
+            progress /= 2;
+        }
+
+        _taskInfo[Progress] = progress < 100 ? progress : 100;
+        _taskInfo.PublishChanges();
+    }
+
+    protected override Task DoAsync(IServiceScope serviceScope)
+    {
+        throw new NotImplementedException();
+    }
+}
+
+abstract class FileOperationData<T>
+{
+    public List<T> Folders { get; private set; }
+    public List<T> Files { get; private set; }
+    public Tenant Tenant { get; }
+    public bool HoldResult { get; set; }
+
+    protected FileOperationData(IEnumerable<T> folders, IEnumerable<T> files, Tenant tenant, bool holdResult = true)
+    {
+        Folders = folders?.ToList() ?? new List<T>();
+        Files = files?.ToList() ?? new List<T>();
+        Tenant = tenant;
+        HoldResult = holdResult;
+    }
+}
+
+abstract class FileOperation<T, TId> : FileOperation where T : FileOperationData<TId>
+{
+    protected Tenant CurrentTenant { get; private set; }
+    protected FileSecurity FilesSecurity { get; private set; }
+    protected IFolderDao<TId> FolderDao { get; private set; }
+    protected IFileDao<TId> FileDao { get; private set; }
+    protected ITagDao<TId> TagDao { get; private set; }
+    protected ILinkDao LinkDao { get; private set; }
+    protected IProviderDao ProviderDao { get; private set; }
+    protected ILog Logger { get; private set; }
+    protected CancellationToken CancellationToken { get; private set; }
+    protected List<TId> Folders { get; private set; }
+    protected List<TId> Files { get; private set; }
+
+    private readonly IServiceProvider _serviceProvider;
+
+    protected FileOperation(IServiceProvider serviceProvider, T fileOperationData) : base(serviceProvider)
+    {
+        _serviceProvider = serviceProvider;
+        Files = fileOperationData.Files;
+        Folders = fileOperationData.Folders;
+        HoldResult = fileOperationData.HoldResult;
+        CurrentTenant = fileOperationData.Tenant;
+
+        using var scope = _serviceProvider.CreateScope();
+        var tenantManager = scope.ServiceProvider.GetService<TenantManager>();
+        tenantManager.SetCurrentTenant(CurrentTenant);
+
+        var daoFactory = scope.ServiceProvider.GetService<IDaoFactory>();
+        FolderDao = daoFactory.GetFolderDao<TId>();
+
+        Total = InitTotalProgressSteps();
+        Source = string.Join(SplitChar, Folders.Select(f => "folder_" + f).Concat(Files.Select(f => "file_" + f)).ToArray());
+    }
+
+    public override async Task RunJobAsync(DistributedTask _, CancellationToken cancellationToken)
+    {
+        try
+        {
+            //todo check files> 0 or folders > 0
+            CancellationToken = cancellationToken;
+
+            using var scope = _serviceProvider.CreateScope();
+            var scopeClass = scope.ServiceProvider.GetService<FileOperationScope>();
+            var (tenantManager, daoFactory, fileSecurity, options) = scopeClass;
+            tenantManager.SetCurrentTenant(CurrentTenant);
+
+
+            Thread.CurrentPrincipal = _principal;
+            Thread.CurrentThread.CurrentCulture = CultureInfo.GetCultureInfo(_culture);
+            Thread.CurrentThread.CurrentUICulture = CultureInfo.GetCultureInfo(_culture);
+
+            FolderDao = daoFactory.GetFolderDao<TId>();
+            FileDao = daoFactory.GetFileDao<TId>();
+            TagDao = daoFactory.GetTagDao<TId>();
+            LinkDao = daoFactory.GetLinkDao();
+            ProviderDao = daoFactory.ProviderDao;
+            FilesSecurity = fileSecurity;
+
+            Logger = options.CurrentValue;
+
+            await DoAsync(scope);
+        }
+        catch (AuthorizingException authError)
+        {
+            Error = FilesCommonResource.ErrorMassage_SecurityException;
+            Logger.Error(Error, new SecurityException(Error, authError));
+        }
+        catch (AggregateException ae)
+        {
+            ae.Flatten().Handle(e => e is TaskCanceledException || e is OperationCanceledException);
+        }
+        catch (Exception error)
+        {
+            Error = error is TaskCanceledException || error is OperationCanceledException
+                        ? FilesCommonResource.ErrorMassage_OperationCanceledException
+                        : error.Message;
+            Logger.Error(error, error);
+        }
+        finally
+        {
+            try
+            {
+                _taskInfo[Finish] = true;
+                PublishTaskInfo();
+            }
+            catch { /* ignore */ }
+        }
+    }
+
+    public IServiceScope CreateScope()
+    {
+        var scope = _serviceProvider.CreateScope();
+        var tenantManager = scope.ServiceProvider.GetService<TenantManager>();
+        tenantManager.SetCurrentTenant(CurrentTenant);
+
+        return scope;
+    }
+
+    protected internal override void FillDistributedTask()
+    {
+        base.FillDistributedTask();
+
+        _taskInfo[Src] = Source;
+    }
+
+    protected virtual int InitTotalProgressSteps()
+    {
+        var count = Files.Count;
+        Folders.ForEach(f => count += 1 + (FolderDao.CanCalculateSubitems(f) ? FolderDao.GetItemsCountAsync(f).Result : 0));
+
+        return count;
+    }
+
+    protected void ProgressStep(TId folderId = default, TId fileId = default)
+    {
+        if (Equals(folderId, default(TId)) && Equals(fileId, default(TId))
+            || !Equals(folderId, default(TId)) && Folders.Contains(folderId)
+            || !Equals(fileId, default(TId)) && Files.Contains(fileId))
+        {
+            _processed++;
+            PublishTaskInfo();
+        }
+    }
+
+    protected bool ProcessedFolder(TId folderId)
+    {
+        _successProcessed++;
+        if (Folders.Contains(folderId))
+        {
+            Result += $"folder_{folderId}{SplitChar}";
+
+            return true;
+        }
+
+        return false;
+    }
+
+    protected bool ProcessedFile(TId fileId)
+    {
+        _successProcessed++;
+        if (Files.Contains(fileId))
+        {
+            Result += $"file_{fileId}{SplitChar}";
+
+            return true;
+        }
+
+        return false;
+    }
+
+    protected void PublishTaskInfo()
+    {
+        FillDistributedTask();
+        _taskInfo.PublishChanges();
+    }
+}
+
+[Scope]
+public class FileOperationScope
+{
+    private readonly TenantManager _tenantManager;
+    private readonly IDaoFactory _daoFactory;
+    private readonly FileSecurity _fileSecurity;
+    private readonly IOptionsMonitor<ILog> _options;
+
+    public FileOperationScope(TenantManager tenantManager, IDaoFactory daoFactory, FileSecurity fileSecurity, IOptionsMonitor<ILog> options)
+    {
+        _tenantManager = tenantManager;
+        _daoFactory = daoFactory;
+        _fileSecurity = fileSecurity;
+        _options = options;
+    }
+
+    public void Deconstruct(out TenantManager tenantManager, out IDaoFactory daoFactory, out FileSecurity fileSecurity, out IOptionsMonitor<ILog> optionsMonitor)
+    {
+        tenantManager = _tenantManager;
+        daoFactory = _daoFactory;
+        fileSecurity = _fileSecurity;
+        optionsMonitor = _options;
+    }
 }