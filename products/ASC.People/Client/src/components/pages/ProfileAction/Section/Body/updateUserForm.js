import React from "react";
import { withRouter } from "react-router";
import {
  Avatar,
  Button,
  Textarea,
  Text,
  AvatarEditor,
  Link,
  utils,
} from "@appserver/components";
import { withTranslation, Trans } from "react-i18next";

import {
  MainContainer,
  AvatarContainer,
  MainFieldsContainer,
} from "./FormFields/Form";
import TextField from "./FormFields/TextField";
import TextChangeField from "./FormFields/TextChangeField";
import DateField from "./FormFields/DateField";
import RadioField from "./FormFields/RadioField";
import DepartmentField from "./FormFields/DepartmentField";
import ContactsField from "./FormFields/ContactsField";
import InfoFieldContainer from "./FormFields/InfoFieldContainer";
import styled from "styled-components";
import { DataLossWarningDialog } from "../../../../dialogs";
<<<<<<< HEAD
import { api, toastr, store } from "@appserver/common";
=======
import { api, toastr } from "asc-web-common";
>>>>>>> a586f8fe
import {
  ChangeEmailDialog,
  ChangePasswordDialog,
  ChangePhoneDialog,
} from "../../../../dialogs";
import { isMobile } from "react-device-detect";
import { inject, observer } from "mobx-react";
import {
  filterGroupSelectorOptions,
  getUserContacts,
  getUserContactsPattern,
  getUserRole,
  mapGroupSelectorOptionsToGroups,
  mapGroupsToGroupSelectorOptions,
  toEmployeeWrapper,
} from "../../../../../helpers/people-helpers";

const { createThumbnailsAvatar, loadAvatar, deleteAvatar } = api.people;
const { isTablet } = utils.device;

const dialogsDataset = {
  changeEmail: "changeEmail",
  changePassword: "changePassword",
  changePhone: "changePhone",
};

const Table = styled.table`
  width: 100%;
  margin-bottom: 23px;
`;

const Th = styled.th`
  padding: 11px 0 10px 0px;
  border-top: 1px solid #eceef1;
`;

const Td = styled.td``;

class UpdateUserForm extends React.Component {
  constructor(props) {
    super(props);

    this.state = this.mapPropsToState(props);

    this.validate = this.validate.bind(this);
    this.handleSubmit = this.handleSubmit.bind(this);
    this.onInputChange = this.onInputChange.bind(this);
    this.onUserTypeChange = this.onUserTypeChange.bind(this);
    this.onBirthdayDateChange = this.onBirthdayDateChange.bind(this);
    this.onWorkFromDateChange = this.onWorkFromDateChange.bind(this);
    this.onCancel = this.onCancel.bind(this);
    this.onCancelHandler = this.onCancelHandler.bind(this);

    this.onContactsItemAdd = this.onContactsItemAdd.bind(this);
    this.onContactsItemTypeChange = this.onContactsItemTypeChange.bind(this);
    this.onContactsItemTextChange = this.onContactsItemTextChange.bind(this);
    this.onContactsItemRemove = this.onContactsItemRemove.bind(this);

    this.openAvatarEditor = this.openAvatarEditor.bind(this);
    this.openAvatarEditorPage = this.openAvatarEditorPage.bind(this);
    this.onSaveAvatar = this.onSaveAvatar.bind(this);
    this.onCloseAvatarEditor = this.onCloseAvatarEditor.bind(this);
    this.onLoadFileAvatar = this.onLoadFileAvatar.bind(this);

    this.onShowGroupSelector = this.onShowGroupSelector.bind(this);
    this.onCloseGroupSelector = this.onCloseGroupSelector.bind(this);
    this.onSearchGroups = this.onSearchGroups.bind(this);
    this.onSelectGroups = this.onSelectGroups.bind(this);
    this.onRemoveGroup = this.onRemoveGroup.bind(this);

    this.mainFieldsContainerRef = React.createRef();
  }

  componentDidUpdate(prevProps, prevState) {
    if (this.props.match.params.userId !== prevProps.match.params.userId) {
      this.setState(this.mapPropsToState(this.props));
    }

    const isMobileDevice = isMobile || isTablet();

    if (prevState.isMobile !== isMobileDevice) {
      this.setState({ isMobile: isMobileDevice });
    }
  }

  updateUserPhotoInState = () => {
    var profile = toEmployeeWrapper(this.props.profile);
    this.props.getUserPhoto(profile.id).then((userPhotoData) => {
      if (userPhotoData.original) {
        let avatarDefaultSizes = /_(\d*)-(\d*)./g.exec(userPhotoData.original);
        if (avatarDefaultSizes !== null && avatarDefaultSizes.length > 2) {
          this.setState({
            avatar: {
              tmpFile: this.state.avatar.tmpFile,
              defaultWidth: avatarDefaultSizes[1],
              defaultHeight: avatarDefaultSizes[2],
              image: userPhotoData.original
                ? userPhotoData.original.indexOf("default_user_photo") !== -1
                  ? null
                  : userPhotoData.original
                : null,
            },
          });
        }
      }
    });
  };

  mapPropsToState = (props) => {
    var profile = toEmployeeWrapper(props.profile);
    var allOptions = mapGroupsToGroupSelectorOptions(props.groups);
    var selected = mapGroupsToGroupSelectorOptions(profile.groups);

    this.props.getUserPhoto(profile.id).then((userPhotoData) => {
      if (userPhotoData.original) {
        let avatarDefaultSizes = /_(\d*)-(\d*)./g.exec(userPhotoData.original);
        if (avatarDefaultSizes !== null && avatarDefaultSizes.length > 2) {
          this.setState({
            avatar: {
              tmpFile: this.state.avatar.tmpFile,
              defaultWidth: avatarDefaultSizes[1],
              defaultHeight: avatarDefaultSizes[2],
              image: userPhotoData.original
                ? userPhotoData.original.indexOf("default_user_photo") !== -1
                  ? null
                  : userPhotoData.original
                : null,
            },
          });
        }
      }
    });

    const newState = {
      isLoading: false,
      errors: {
        firstName: false,
        lastName: false,
      },
      profile: profile,
      visibleAvatarEditor: false,
      selector: {
        visible: false,
        allOptions: allOptions,
        options: [...allOptions],
        selected: selected,
      },
      avatar: {
        tmpFile: "",
        image: null,
        defaultWidth: 0,
        defaultHeight: 0,
      },
      dialogsVisible: {
        [dialogsDataset.changePassword]: false,
        [dialogsDataset.changePhone]: false,
        [dialogsDataset.changeEmail]: false,
        currentDialog: "",
      },
      isMobile: isMobile || isTablet,
    };

    //Set unique contacts id
    const now = new Date().getTime();

    newState.profile.contacts.forEach((contact, index) => {
      contact.id = (now + index).toString();
    });

    return newState;
  };

  setIsEdit() {
    const { isEdit, setIsEditingForm } = this.props;
    if (!isEdit) setIsEditingForm(true);
  }

  onInputChange(event) {
    var stateCopy = Object.assign({}, this.state);
    stateCopy.profile[event.target.name] = event.target.value;
    this.setState(stateCopy);
    this.setIsEdit();
  }

  toggleDialogsVisible = (e) => {
    const stateCopy = Object.assign({}, {}, this.state.dialogsVisible);
    const selectedDialog = e ? e.target.dataset.dialog : e;
    if (selectedDialog) {
      stateCopy[selectedDialog] = true;
      stateCopy.currentDialog = selectedDialog;
    } else {
      stateCopy[stateCopy.currentDialog] = false;
      stateCopy.currentDialog = "";
    }
    this.setState({ dialogsVisible: stateCopy });
  };

  onUserTypeChange(event) {
    var stateCopy = Object.assign({}, this.state);
    stateCopy.profile.isVisitor = event.target.value === "true";
    this.setState(stateCopy);
    this.setIsEdit();
  }

  onBirthdayDateChange(value) {
    var stateCopy = Object.assign({}, this.state);
    stateCopy.profile.birthday = value ? value.toJSON() : null;
    this.setState(stateCopy);
    this.setIsEdit();
  }

  onWorkFromDateChange(value) {
    var stateCopy = Object.assign({}, this.state);
    stateCopy.profile.workFrom = value ? value.toJSON() : null;
    this.setState(stateCopy);
    this.setIsEdit();
  }

  validate() {
    const { profile } = this.state;
    const errors = {
      firstName: !profile.firstName.trim(),
      lastName: !profile.lastName.trim(),
    };
    const hasError = errors.firstName || errors.lastName;

    if (hasError) {
      const element = this.mainFieldsContainerRef.current;
      const parent = element.closest(".scroll-body");
      (parent || window).scrollTo(0, element.offsetTop);
    }

    this.setState({ errors: errors });
    return !hasError;
  }

  handleSubmit() {
    if (!this.validate()) return false;
    const { setIsEditingForm } = this.props;

    this.setState({ isLoading: true });

    this.props
      .updateProfile(this.state.profile)
      .then((profile) => {
        this.props.updateProfileInUsers(profile);
        toastr.success(this.props.t("ChangesSavedSuccessfully"));
        setIsEditingForm(false);
        this.props.history.push(
          `${this.props.settings.homepage}/view/${profile.userName}`
        );
      })
      .catch((error) => {
        toastr.error(error);
        this.setState({ isLoading: false });
      });
  }
  onCancelHandler() {
    const { isEdit, setIsVisibleDataLossDialog } = this.props;

    if (isEdit) {
      setIsVisibleDataLossDialog(true);
    } else {
      this.onCancel();
    }
  }

  onCancel() {
    const { filter, setFilter } = this.props;

    if (document.referrer) {
      this.props.history.goBack();
    } else {
      setFilter(filter);
    }
  }

  onContactsItemAdd(item) {
    var stateCopy = Object.assign({}, this.state);
    stateCopy.profile.contacts.push({
      id: new Date().getTime().toString(),
      type: item.value,
      value: "",
    });
    this.setState(stateCopy);
    this.setIsEdit();
  }

  onContactsItemTypeChange(item) {
    const id = item.key.split("_")[0];
    var stateCopy = Object.assign({}, this.state);
    stateCopy.profile.contacts.forEach((element) => {
      if (element.id === id) element.type = item.value;
    });
    this.setState(stateCopy);
    this.setIsEdit();
  }

  onContactsItemTextChange(event) {
    const id = event.target.name.split("_")[0];
    var stateCopy = Object.assign({}, this.state);
    stateCopy.profile.contacts.forEach((element) => {
      if (element.id === id) element.value = event.target.value;
    });
    this.setState(stateCopy);
    this.setIsEdit();
  }

  onContactsItemRemove(event) {
    const id = event.target.closest(".remove_icon").dataset.for.split("_")[0];
    var stateCopy = Object.assign({}, this.state);
    const filteredArray = stateCopy.profile.contacts.filter((element) => {
      return element.id !== id;
    });
    stateCopy.profile.contacts = filteredArray;
    this.setState(stateCopy);
    this.setIsEdit();
  }

  openAvatarEditor() {
    let avatarDefault = this.state.avatar.image;
    let avatarDefaultSizes = /_orig_(\d*)-(\d*)./g.exec(
      this.state.avatar.image
    );
    if (
      avatarDefault !== null &&
      avatarDefaultSizes !== null &&
      avatarDefaultSizes.length > 2
    ) {
      this.setState({
        avatar: {
          tmpFile: this.state.avatar.tmpFile,
          image: this.state.avatar.image,
          defaultWidth: avatarDefaultSizes[1],
          defaultHeight: avatarDefaultSizes[2],
        },
      });
    }
    this.setState({
      visibleAvatarEditor: true,
    });
  }

  openAvatarEditorPage() {
    const { toggleAvatarEditor } = this.props;

    toggleAvatarEditor(true);
  }

  onLoadFileAvatar = (file, fileData) => {
    let data = new FormData();
    let _this = this;

    if (!file) {
      _this.onSaveAvatar(false);
      return;
    }

    data.append("file", file);
    data.append("Autosave", false);
    loadAvatar(this.state.profile.id, data)
      .then((response) => {
        var img = new Image();
        img.onload = function () {
          _this.setState({ isLoading: false });
          if (fileData) {
            fileData.avatar = {
              tmpFile: response.data,
              image: response.data,
              defaultWidth: img.width,
              defaultHeight: img.height,
            };
            if (!fileData.existImage) {
              _this.onSaveAvatar(fileData.existImage); // saving empty avatar
            } else {
              _this.onSaveAvatar(
                fileData.existImage,
                fileData.position,
                fileData.avatar
              );
            }
          }
        };
        img.src = response.data;
      })
      .catch((error) => {
        toastr.error(error);
        this.setState({ isLoading: false });
      });
  };

  onSaveAvatar = (isUpdate, result, avatar) => {
    this.setState({ isLoading: true });
    const { profile, setAvatarMax } = this.props;
    if (isUpdate) {
      createThumbnailsAvatar(profile.id, {
        x: Math.round(result.x * avatar.defaultWidth - result.width / 2),
        y: Math.round(result.y * avatar.defaultHeight - result.height / 2),
        width: result.width,
        height: result.height,
        tmpFile: avatar.tmpFile,
      })
        .then((response) => {
          let stateCopy = Object.assign({}, this.state);
          const avatarMax =
            response.max +
            "?_=" +
            Math.floor(Math.random() * Math.floor(10000));

          stateCopy.visibleAvatarEditor = false;
          stateCopy.isLoading = false;
          stateCopy.avatar.tmpFile = "";
          this.setState(stateCopy);

          setAvatarMax(avatarMax);
          this.setIsEdit();
          toastr.success(this.props.t("ChangesSavedSuccessfully"));
        })
        .catch((error) => {
          toastr.error(error);
          this.setState({ isLoading: false });
        })
        .then(() => {
          this.props.updateProfile(this.props.profile);
        })
        .then(() => {
          this.updateUserPhotoInState();
        })
        .then(() => this.props.fetchProfile(profile.id));
    } else {
      deleteAvatar(profile.id)
        .then((response) => {
          let stateCopy = Object.assign({}, this.state);
          stateCopy.visibleAvatarEditor = false;
          toastr.success(this.props.t("ChangesSavedSuccessfully"));
          this.setState(stateCopy);

          setAvatarMax(response.big);
          this.setIsEdit();
        })
        .catch((error) => toastr.error(error))
        .then(() => this.props.updateProfile(this.props.profile))
        .then(() => {
          this.setState(this.mapPropsToState(this.props));
        })
        .then(() => this.props.fetchProfile(profile.id));
    }
  };

  onCloseAvatarEditor() {
    this.setState({
      visibleAvatarEditor: false,
    });
  }

  onShowGroupSelector() {
    var stateCopy = Object.assign({}, this.state);
    stateCopy.selector.visible = true;
    this.setState(stateCopy);
  }

  onCloseGroupSelector() {
    var stateCopy = Object.assign({}, this.state);
    stateCopy.selector.visible = false;
    this.setState(stateCopy);
  }

  onSearchGroups(template) {
    var stateCopy = Object.assign({}, this.state);
    stateCopy.selector.options = filterGroupSelectorOptions(
      stateCopy.selector.allOptions,
      template
    );
    this.setState(stateCopy);
  }

  onSelectGroups(selected) {
    var stateCopy = Object.assign({}, this.state);
    stateCopy.profile.groups = mapGroupSelectorOptionsToGroups(selected);
    stateCopy.selector.selected = selected;
    stateCopy.selector.visible = false;
    this.setState(stateCopy);
    this.setIsEdit();
  }

  onRemoveGroup(id) {
    var stateCopy = Object.assign({}, this.state);
    stateCopy.profile.groups = stateCopy.profile.groups.filter(
      (group) => group.id !== id
    );
    stateCopy.selector.selected = stateCopy.selector.selected.filter(
      (option) => option.key !== id
    );
    this.setState(stateCopy);
    this.setIsEdit();
  }

  render() {
    const {
      isLoading,
      errors,
      profile,
      selector,
      dialogsVisible,
      isMobile,
    } = this.state;
    const {
      t,
      settings,
      //avatarMax,
      disableProfileType,
      isAdmin,
    } = this.props;
    const {
      guestCaption,
      userCaption,
      regDateCaption,
      userPostCaption,
      groupCaption,
    } = settings.customNames;

    const pattern = getUserContactsPattern();
    const contacts = getUserContacts(profile.contacts);
    //TODO: inject guestsCaption in 'ProfileTypePopupHelper' key instead of hardcoded 'Guests'
    const tooltipTypeContent = (
      <>
        <Text style={{ paddingBottom: 17 }} fontSize="13px">
          {t("ProfileTypePopupHelper")}
        </Text>

        <Text fontSize="12px" as="div">
          <Table>
            <tbody>
              <tr>
                <Th>
                  <Text isBold fontSize="13px">
                    {t("ProductsAndInstruments_Products")}
                  </Text>
                </Th>
                <Th>
                  <Text isBold fontSize="13px">
                    {userCaption}
                  </Text>
                </Th>
                <Th>
                  <Text isBold fontSize="13px">
                    {guestCaption}
                  </Text>
                </Th>
              </tr>
              <tr>
                <Td>{t("Mail")}</Td>
                <Td>{t("ReviewingCustomMode")}</Td>
                <Td>-</Td>
              </tr>
              <tr>
                <Td>{t("DocumentsProduct")}</Td>
                <Td>{t("AccessRightsFullAccess")}</Td>
                <Td>{t("ViewAccess")}</Td>
              </tr>
              <tr>
                <Td>{t("ProjectsProduct")}</Td>
                <Td>{t("ReviewingCustomMode")}</Td>
                <Td>-</Td>
              </tr>
              <tr>
                <Td>{t("CommunityProduct")}</Td>
                <Td>{t("AccessRightsFullAccess")}</Td>
                <Td>{t("ViewAccess")}</Td>
              </tr>
              <tr>
                <Td>{t("People")}</Td>
                <Td>{t("ReviewingCustomMode")}</Td>
                <Td>-</Td>
              </tr>
              <tr>
                <Td>{t("Message")}</Td>
                <Td>{t("ReviewingCustomMode")}</Td>
                <Td>{t("ReviewingCustomMode")}</Td>
              </tr>
              <tr>
                <Td>{t("Calendar")}</Td>
                <Td>{t("ReviewingCustomMode")}</Td>
                <Td>{t("ReviewingCustomMode")}</Td>
              </tr>
            </tbody>
          </Table>
        </Text>
        <Link
          color="#316DAA"
          isHovered={true}
          href="https://helpcenter.onlyoffice.com/ru/gettingstarted/people.aspx#ManagingAccessRights_block"
          style={{ marginTop: 23 }}
        >
          {t("TermsOfUsePopupHelperLink")}
        </Link>
      </>
    );

    return (
      <>
        <MainContainer>
          <DataLossWarningDialog onContinue={this.onCancel} />
          <AvatarContainer>
            <Avatar
              size="max"
              role={getUserRole(profile)}
              source={this.props.avatarMax || profile.avatarMax}
              userName={profile.displayName}
              editing={true}
              editLabel={t("editAvatar")}
              editAction={
                isMobile ? this.openAvatarEditorPage : this.openAvatarEditor
              }
            />
            <AvatarEditor
              image={this.state.avatar.image}
              visible={this.state.visibleAvatarEditor}
              onClose={this.onCloseAvatarEditor}
              onSave={this.onSaveAvatar}
              onLoadFile={this.onLoadFileAvatar}
              headerLabel={t("EditPhoto")}
              selectNewPhotoLabel={t("selectNewPhotoLabel")}
              orDropFileHereLabel={t("orDropFileHereLabel")}
              unknownTypeError={t("ErrorUnknownFileImageType")}
              maxSizeFileError={t("maxSizeFileError")}
              unknownError={t("Error")}
              saveButtonLabel={
                this.state.isLoading ? t("UpdatingProcess") : t("SaveButton")
              }
              saveButtonLoading={this.state.isLoading}
            />
          </AvatarContainer>
          <MainFieldsContainer ref={this.mainFieldsContainerRef}>
            <TextChangeField
              labelText={`${t("Email")}:`}
              inputName="email"
              inputValue={profile.email}
              buttonText={t("ChangeButton")}
              buttonIsDisabled={isLoading}
              buttonOnClick={this.toggleDialogsVisible}
              buttonTabIndex={1}
              helpButtonHeaderContent={t("Mail")}
              tooltipContent={
                <Text fontSize="13px" as="div">
                  <Trans i18nKey="EmailPopupHelper" ns="ProfileAction">
                    The main e-mail is needed to restore access to the portal in
                    case of loss of the password and send notifications.
                    <p
                      style={{
                        margin:
                          "1rem 0" /*, height: "0", visibility: "hidden"*/,
                      }}
                    >
                      You can create a new mail on the domain as the primary. In
                      this case, you must set a one-time password so that the
                      user can log in to the portal for the first time.
                    </p>
                    The main e-mail can be used as a login when logging in to
                    the portal.
                  </Trans>
                </Text>
              }
              dataDialog={dialogsDataset.changeEmail}
            />
            <TextChangeField
              labelText={`${t("Password")}:`}
              inputName="password"
              inputValue={"********"}
              buttonText={t("ChangeButton")}
              buttonIsDisabled={isLoading}
              buttonOnClick={this.toggleDialogsVisible}
              buttonTabIndex={2}
              dataDialog={dialogsDataset.changePassword}
            />
            <TextChangeField
              labelText={`${t("Phone")}:`}
              inputName="phone"
              inputValue={profile.mobilePhone}
              buttonText={t("ChangeButton")}
              buttonIsDisabled={isLoading}
              buttonOnClick={this.toggleDialogsVisible}
              buttonTabIndex={3}
              dataDialog={dialogsDataset.changePhone}
            />
            <TextField
              isRequired={true}
              hasError={errors.firstName}
              labelText={`${t("FirstName")}:`}
              inputName="firstName"
              inputValue={profile.firstName}
              inputIsDisabled={isLoading}
              inputOnChange={this.onInputChange}
              inputAutoFocussed={!isMobile}
              inputTabIndex={4}
              maxLength={50}
            />
            <TextField
              isRequired={true}
              hasError={errors.lastName}
              labelText={`${t("LastName")}:`}
              inputName="lastName"
              inputValue={profile.lastName}
              inputIsDisabled={isLoading}
              inputOnChange={this.onInputChange}
              inputTabIndex={5}
              maxLength={50}
            />
            <DateField
              calendarHeaderContent={`${t("CalendarSelectDate")}:`}
              labelText={`${t("Birthdate")}:`}
              inputName="birthday"
              inputValue={
                profile.birthday ? new Date(profile.birthday) : undefined
              }
              inputIsDisabled={isLoading}
              inputOnChange={this.onBirthdayDateChange}
              inputTabIndex={6}
            />
            <RadioField
              labelText={`${t("Sex")}:`}
              radioName="sex"
              radioValue={profile.sex}
              radioOptions={[
                { value: "male", label: t("MaleSexStatus") },
                { value: "female", label: t("FemaleSexStatus") },
              ]}
              radioIsDisabled={isLoading}
              radioOnChange={this.onInputChange}
            />
            <RadioField
              labelText={`${t("UserType")}:`}
              radioName="isVisitor"
              radioValue={profile.isVisitor.toString()}
              radioOptions={[
                { value: "true", label: guestCaption },
                { value: "false", label: userCaption },
              ]}
              radioIsDisabled={isLoading || disableProfileType}
              radioOnChange={this.onUserTypeChange}
              tooltipContent={tooltipTypeContent}
              helpButtonHeaderContent={t("UserType")}
            />
            <DateField
              calendarHeaderContent={`${t("CalendarSelectDate")}:`}
              labelText={`${regDateCaption}:`}
              inputName="workFrom"
              inputValue={
                profile.workFrom ? new Date(profile.workFrom) : undefined
              }
              inputIsDisabled={isLoading || !isAdmin}
              inputOnChange={this.onWorkFromDateChange}
              inputTabIndex={7}
              calendarMinDate={
                profile.birthday ? new Date(profile.birthday) : new Date()
              }
            />
            <TextField
              labelText={`${t("Location")}:`}
              inputName="location"
              inputValue={profile.location}
              inputIsDisabled={isLoading}
              inputOnChange={this.onInputChange}
              inputTabIndex={8}
            />
            <TextField
              labelText={`${userPostCaption}:`}
              inputName="title"
              inputValue={profile.title}
              inputIsDisabled={isLoading || !isAdmin}
              inputOnChange={this.onInputChange}
              inputTabIndex={9}
            />
            <DepartmentField
              labelText={`${groupCaption}:`}
              isDisabled={isLoading || !isAdmin}
              showGroupSelectorButtonTitle={t("AddButton")}
              onShowGroupSelector={this.onShowGroupSelector}
              onCloseGroupSelector={this.onCloseGroupSelector}
              onRemoveGroup={this.onRemoveGroup}
              selectorIsVisible={selector.visible}
              selectorOptions={selector.options}
              selectorSelectedOptions={selector.selected}
              selectorSelectAllText={t("SelectAll")}
              selectorOnSearchGroups={this.onSearchGroups}
              selectorOnSelectGroups={this.onSelectGroups}
            />
          </MainFieldsContainer>
        </MainContainer>
        <InfoFieldContainer headerText={t("Comments")}>
          <Textarea
            placeholder={t("WriteComment")}
            name="notes"
            value={profile.notes}
            isDisabled={isLoading}
            onChange={this.onInputChange}
            tabIndex={10}
          />
        </InfoFieldContainer>
        <InfoFieldContainer headerText={t("ContactInformation")}>
          <ContactsField
            pattern={pattern.contact}
            contacts={contacts.contact}
            isDisabled={isLoading}
            addItemText={t("AddContact")}
            onItemAdd={this.onContactsItemAdd}
            onItemTypeChange={this.onContactsItemTypeChange}
            onItemTextChange={this.onContactsItemTextChange}
            onItemRemove={this.onContactsItemRemove}
          />
        </InfoFieldContainer>
        <InfoFieldContainer headerText={t("SocialProfiles")}>
          <ContactsField
            pattern={pattern.social}
            contacts={contacts.social}
            isDisabled={isLoading}
            addItemText={t("AddContact")}
            onItemAdd={this.onContactsItemAdd}
            onItemTypeChange={this.onContactsItemTypeChange}
            onItemTextChange={this.onContactsItemTextChange}
            onItemRemove={this.onContactsItemRemove}
          />
        </InfoFieldContainer>
        <div>
          <Button
            label={t("SaveButton")}
            onClick={this.handleSubmit}
            primary
            isDisabled={isLoading}
            size="big"
            tabIndex={11}
          />
          <Button
            label={t("CancelButton")}
            onClick={this.onCancelHandler}
            isDisabled={isLoading}
            size="big"
            style={{ marginLeft: "8px" }}
            tabIndex={12}
          />
        </div>

        {dialogsVisible.changeEmail && (
          <ChangeEmailDialog
            visible={dialogsVisible.changeEmail}
            onClose={this.toggleDialogsVisible}
            user={profile}
          />
        )}

        {dialogsVisible.changePassword && (
          <ChangePasswordDialog
            visible={dialogsVisible.changePassword}
            onClose={this.toggleDialogsVisible}
            email={profile.email}
          />
        )}

        {dialogsVisible.changePhone && (
          <ChangePhoneDialog
            visible={dialogsVisible.changePhone}
            onClose={this.toggleDialogsVisible}
            user={profile}
          />
        )}
      </>
    );
  }
}

export default inject(({ auth, peopleStore }) => ({
  settings: auth.settingsStore,
  isAdmin: auth.isAdmin,
  groups: peopleStore.groupsStore.groups,
  isEdit: peopleStore.editingFormStore.isEdit,
  setIsVisibleDataLossDialog:
    peopleStore.editingFormStore.setIsVisibleDataLossDialog,
  setIsEditingForm: peopleStore.editingFormStore.setIsEditingForm,
  filter: peopleStore.filterStore.filter,
  setFilter: peopleStore.filterStore.setFilterParams,
  toggleAvatarEditor: peopleStore.avatarEditorStore.toggleAvatarEditor,
  profile: peopleStore.targetUserStore.targetUser,
  fetchProfile: peopleStore.targetUserStore.getTargetUser,
  avatarMax: peopleStore.avatarEditorStore.avatarMax,
  setAvatarMax: peopleStore.avatarEditorStore.setAvatarMax,
  updateProfileInUsers: peopleStore.usersStore.updateProfileInUsers,
  updateProfile: peopleStore.targetUserStore.updateProfile,
  getUserPhoto: peopleStore.targetUserStore.getUserPhoto,
  disableProfileType: peopleStore.targetUserStore.getDisableProfileType,
}))(observer(withRouter(withTranslation("ProfileAction")(UpdateUserForm))));<|MERGE_RESOLUTION|>--- conflicted
+++ resolved
@@ -25,11 +25,7 @@
 import InfoFieldContainer from "./FormFields/InfoFieldContainer";
 import styled from "styled-components";
 import { DataLossWarningDialog } from "../../../../dialogs";
-<<<<<<< HEAD
-import { api, toastr, store } from "@appserver/common";
-=======
-import { api, toastr } from "asc-web-common";
->>>>>>> a586f8fe
+import { api, toastr } from "@appserver/common";
 import {
   ChangeEmailDialog,
   ChangePasswordDialog,
