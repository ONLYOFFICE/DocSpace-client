--- conflicted
+++ resolved
@@ -2987,12 +2987,12 @@
     boxShadow: "0px 5px 20px rgba(0, 0, 0, 0.16);",
   },
 
-<<<<<<< HEAD
   preparationPortalProgress: {
     backgroundColor: "#282828",
     colorPercentSmall: "#FFFFFF",
     colorPercentBig: "#333333",
-=======
+  },
+
   codeInput: {
     background: "#282828",
     border: "1px solid #474747",
@@ -3001,7 +3001,6 @@
     disabledBackground: "#474747",
     disabledBorder: "1px solid #474747",
     disabledColor: "#858585",
->>>>>>> ec356933
   },
 };
 
