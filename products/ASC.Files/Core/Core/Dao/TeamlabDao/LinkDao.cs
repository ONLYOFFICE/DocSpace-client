--- conflicted
+++ resolved
@@ -1,149 +1,119 @@
-// (c) Copyright Ascensio System SIA 2010-2022
-//
-// This program is a free software product.
-// You can redistribute it and/or modify it under the terms
-// of the GNU Affero General Public License (AGPL) version 3 as published by the Free Software
-// Foundation. In accordance with Section 7(a) of the GNU AGPL its Section 15 shall be amended
-// to the effect that Ascensio System SIA expressly excludes the warranty of non-infringement of
-// any third-party rights.
-//
-// This program is distributed WITHOUT ANY WARRANTY, without even the implied warranty
-// of MERCHANTABILITY or FITNESS FOR A PARTICULAR  PURPOSE. For details, see
-// the GNU AGPL at: http://www.gnu.org/licenses/agpl-3.0.html
-//
-// You can contact Ascensio System SIA at Lubanas st. 125a-25, Riga, Latvia, EU, LV-1021.
-//
-// The  interactive user interfaces in modified source and object code versions of the Program must
-// display Appropriate Legal Notices, as required under Section 5 of the GNU AGPL version 3.
-//
-// Pursuant to Section 7(b) of the License you must retain the original Product logo when
-// distributing the program. Pursuant to Section 7(e) we decline to grant you any rights under
-// trademark law for use of our trademarks.
-//
-// All the Product's GUI elements, including illustrations and icon sets, as well as technical writing
-// content are licensed under the terms of the Creative Commons Attribution-ShareAlike 4.0
-// International. See the License terms at http://creativecommons.org/licenses/by-sa/4.0/legalcode
-
-namespace ASC.Files.Core.Data;
-
-[Scope]
-internal class LinkDao : AbstractDao, ILinkDao
-{
-    public LinkDao(
-        UserManager userManager,
-        IDbContextFactory<FilesDbContext> dbContextManager,
-        TenantManager tenantManager,
-        TenantUtil tenantUtil,
-        SetupInfo setupInfo,
-        TenantExtra tenantExtra,
-        TenantStatisticsProvider tenantStatisticProvider,
-        CoreBaseSettings coreBaseSettings,
-        CoreConfiguration coreConfiguration,
-        SettingsManager settingsManager,
-        AuthContext authContext,
-        IServiceProvider serviceProvider,
-        ICache cache)
-        : base(
-              dbContextManager,
-              userManager,
-              tenantManager,
-              tenantUtil,
-              setupInfo,
-              tenantExtra,
-              tenantStatisticProvider,
-              coreBaseSettings,
-              coreConfiguration,
-              settingsManager,
-              authContext,
-              serviceProvider,
-              cache)
-    { }
-
-    public async Task AddLinkAsync(string sourceId, string linkedId)
-    {
-<<<<<<< HEAD
-        using var FilesDbContext = DbContextManager.GetNew(FileConstant.DatabaseId);
-
-        await FilesDbContext.AddOrUpdateAsync(r => r.FilesLink, new DbFilesLink()
-=======
-        using var filesDbContext = await _dbContextFactory.CreateDbContextAsync();
-
-        await filesDbContext.AddOrUpdateAsync(r => r.FilesLink, new DbFilesLink()
->>>>>>> 9d3bc076
-        {
-            TenantId = TenantID,
-            SourceId = sourceId,
-            LinkedId = linkedId,
-            LinkedFor = _authContext.CurrentAccount.ID
-        });
-
-        await filesDbContext.SaveChangesAsync();
-    }
-
-    public async Task<string> GetSourceAsync(string linkedId)
-    {
-<<<<<<< HEAD
-        using var FilesDbContext = DbContextManager.GetNew(FileConstant.DatabaseId);
-
-        return FilesDbContext.FilesLink
-=======
-        using var filesDbContext = await _dbContextFactory.CreateDbContextAsync();
-
-        return await filesDbContext.FilesLink
->>>>>>> 9d3bc076
-            .Where(r => r.TenantId == TenantID && r.LinkedId == linkedId && r.LinkedFor == _authContext.CurrentAccount.ID)
-            .Select(r => r.SourceId)
-            .SingleOrDefaultAsync();
-    }
-
-    public async Task<string> GetLinkedAsync(string sourceId)
-    {
-<<<<<<< HEAD
-        using var FilesDbContext = DbContextManager.GetNew(FileConstant.DatabaseId);
-
-        return FilesDbContext.FilesLink
-=======
-        using var filesDbContext = await _dbContextFactory.CreateDbContextAsync();
-        return await filesDbContext.FilesLink
->>>>>>> 9d3bc076
-            .Where(r => r.TenantId == TenantID && r.SourceId == sourceId && r.LinkedFor == _authContext.CurrentAccount.ID)
-            .Select(r => r.LinkedId)
-            .SingleOrDefaultAsync();
-    }
-
-    public async Task DeleteLinkAsync(string sourceId)
-    {
-<<<<<<< HEAD
-        using var FilesDbContext = DbContextManager.GetNew(FileConstant.DatabaseId);
-
-        var link = await FilesDbContext.FilesLink
-=======
-        using var filesDbContext = await _dbContextFactory.CreateDbContextAsync();
-
-        var link = await filesDbContext.FilesLink
->>>>>>> 9d3bc076
-            .Where(r => r.TenantId == TenantID && r.SourceId == sourceId && r.LinkedFor == _authContext.CurrentAccount.ID)
-            .SingleOrDefaultAsync();
-
-        filesDbContext.FilesLink.Remove(link);
-
-        await filesDbContext.SaveChangesAsync();
-    }
-
-    public async Task DeleteAllLinkAsync(string fileId)
-    {
-<<<<<<< HEAD
-        using var FilesDbContext = DbContextManager.GetNew(FileConstant.DatabaseId);
-
-        var link = await FilesDbContext.FilesLink.Where(r => r.TenantId == TenantID && (r.SourceId == fileId || r.LinkedId == fileId)).ToListAsync();
-=======
-        using var filesDbContext = await _dbContextFactory.CreateDbContextAsync();
-
-        var link = await filesDbContext.FilesLink.Where(r => r.TenantId == TenantID && (r.SourceId == fileId || r.LinkedId == fileId)).ToListAsync();
->>>>>>> 9d3bc076
-
-        filesDbContext.FilesLink.RemoveRange(link);
-
-        await filesDbContext.SaveChangesAsync();
-    }
+// (c) Copyright Ascensio System SIA 2010-2022
+//
+// This program is a free software product.
+// You can redistribute it and/or modify it under the terms
+// of the GNU Affero General Public License (AGPL) version 3 as published by the Free Software
+// Foundation. In accordance with Section 7(a) of the GNU AGPL its Section 15 shall be amended
+// to the effect that Ascensio System SIA expressly excludes the warranty of non-infringement of
+// any third-party rights.
+//
+// This program is distributed WITHOUT ANY WARRANTY, without even the implied warranty
+// of MERCHANTABILITY or FITNESS FOR A PARTICULAR  PURPOSE. For details, see
+// the GNU AGPL at: http://www.gnu.org/licenses/agpl-3.0.html
+//
+// You can contact Ascensio System SIA at Lubanas st. 125a-25, Riga, Latvia, EU, LV-1021.
+//
+// The  interactive user interfaces in modified source and object code versions of the Program must
+// display Appropriate Legal Notices, as required under Section 5 of the GNU AGPL version 3.
+//
+// Pursuant to Section 7(b) of the License you must retain the original Product logo when
+// distributing the program. Pursuant to Section 7(e) we decline to grant you any rights under
+// trademark law for use of our trademarks.
+//
+// All the Product's GUI elements, including illustrations and icon sets, as well as technical writing
+// content are licensed under the terms of the Creative Commons Attribution-ShareAlike 4.0
+// International. See the License terms at http://creativecommons.org/licenses/by-sa/4.0/legalcode
+
+namespace ASC.Files.Core.Data;
+
+[Scope]
+internal class LinkDao : AbstractDao, ILinkDao
+{
+    public LinkDao(
+        UserManager userManager,
+        IDbContextFactory<FilesDbContext> dbContextManager,
+        TenantManager tenantManager,
+        TenantUtil tenantUtil,
+        SetupInfo setupInfo,
+        TenantExtra tenantExtra,
+        TenantStatisticsProvider tenantStatisticProvider,
+        CoreBaseSettings coreBaseSettings,
+        CoreConfiguration coreConfiguration,
+        SettingsManager settingsManager,
+        AuthContext authContext,
+        IServiceProvider serviceProvider,
+        ICache cache)
+        : base(
+              dbContextManager,
+              userManager,
+              tenantManager,
+              tenantUtil,
+              setupInfo,
+              tenantExtra,
+              tenantStatisticProvider,
+              coreBaseSettings,
+              coreConfiguration,
+              settingsManager,
+              authContext,
+              serviceProvider,
+              cache)
+    { }
+
+    public async Task AddLinkAsync(string sourceId, string linkedId)
+    {
+        using var filesDbContext = await _dbContextFactory.CreateDbContextAsync();
+
+        await filesDbContext.AddOrUpdateAsync(r => r.FilesLink, new DbFilesLink()
+        {
+            TenantId = TenantID,
+            SourceId = sourceId,
+            LinkedId = linkedId,
+            LinkedFor = _authContext.CurrentAccount.ID
+        });
+
+        await filesDbContext.SaveChangesAsync();
+    }
+
+    public async Task<string> GetSourceAsync(string linkedId)
+    {
+        using var filesDbContext = await _dbContextFactory.CreateDbContextAsync();
+
+        return await filesDbContext.FilesLink
+            .Where(r => r.TenantId == TenantID && r.LinkedId == linkedId && r.LinkedFor == _authContext.CurrentAccount.ID)
+            .Select(r => r.SourceId)
+            .SingleOrDefaultAsync();
+    }
+
+    public async Task<string> GetLinkedAsync(string sourceId)
+    {
+        using var filesDbContext = await _dbContextFactory.CreateDbContextAsync();
+        return await filesDbContext.FilesLink
+            .Where(r => r.TenantId == TenantID && r.SourceId == sourceId && r.LinkedFor == _authContext.CurrentAccount.ID)
+            .Select(r => r.LinkedId)
+            .SingleOrDefaultAsync();
+    }
+
+    public async Task DeleteLinkAsync(string sourceId)
+    {
+        using var filesDbContext = await _dbContextFactory.CreateDbContextAsync();
+
+        var link = await filesDbContext.FilesLink
+            .Where(r => r.TenantId == TenantID && r.SourceId == sourceId && r.LinkedFor == _authContext.CurrentAccount.ID)
+            .SingleOrDefaultAsync();
+
+        filesDbContext.FilesLink.Remove(link);
+
+        await filesDbContext.SaveChangesAsync();
+    }
+
+    public async Task DeleteAllLinkAsync(string fileId)
+    {
+        using var filesDbContext = await _dbContextFactory.CreateDbContextAsync();
+
+        var link = await filesDbContext.FilesLink.Where(r => r.TenantId == TenantID && (r.SourceId == fileId || r.LinkedId == fileId)).ToListAsync();
+
+        filesDbContext.FilesLink.RemoveRange(link);
+
+        await filesDbContext.SaveChangesAsync();
+    }
 }