--- conflicted
+++ resolved
@@ -1,436 +1,386 @@
-// (c) Copyright Ascensio System SIA 2010-2022
-//
-// This program is a free software product.
-// You can redistribute it and/or modify it under the terms
-// of the GNU Affero General Public License (AGPL) version 3 as published by the Free Software
-// Foundation. In accordance with Section 7(a) of the GNU AGPL its Section 15 shall be amended
-// to the effect that Ascensio System SIA expressly excludes the warranty of non-infringement of
-// any third-party rights.
-//
-// This program is distributed WITHOUT ANY WARRANTY, without even the implied warranty
-// of MERCHANTABILITY or FITNESS FOR A PARTICULAR  PURPOSE. For details, see
-// the GNU AGPL at: http://www.gnu.org/licenses/agpl-3.0.html
-//
-// You can contact Ascensio System SIA at Lubanas st. 125a-25, Riga, Latvia, EU, LV-1021.
-//
-// The  interactive user interfaces in modified source and object code versions of the Program must
-// display Appropriate Legal Notices, as required under Section 5 of the GNU AGPL version 3.
-//
-// Pursuant to Section 7(b) of the License you must retain the original Product logo when
-// distributing the program. Pursuant to Section 7(e) we decline to grant you any rights under
-// trademark law for use of our trademarks.
-//
-// All the Product's GUI elements, including illustrations and icon sets, as well as technical writing
-// content are licensed under the terms of the Creative Commons Attribution-ShareAlike 4.0
-// International. See the License terms at http://creativecommons.org/licenses/by-sa/4.0/legalcode
-
-using Constants = ASC.Core.Users.Constants;
-
-namespace ASC.Web.Studio.Core.Notify;
-
-[Singletone(Additional = typeof(WorkContextExtension))]
-public class NotifyConfiguration
-{
-    private static bool _configured;
-    private static readonly object _locker = new object();
-    private static readonly Regex _urlReplacer = new Regex(@"(<a [^>]*href=(('(?<url>[^>']*)')|(""(?<url>[^>""]*)""))[^>]*>)|(<img [^>]*src=(('(?<url>(?![data:|cid:])[^>']*)')|(""(?<url>(?![data:|cid:])[^>""]*)""))[^/>]*/?>)", RegexOptions.Compiled | RegexOptions.IgnoreCase);
-    private static readonly Regex _textileLinkReplacer = new Regex(@"""(?<text>[\w\W]+?)"":""(?<link>[^""]+)""", RegexOptions.Singleline | RegexOptions.Compiled);
-    private readonly NotifyEngine _notifyEngine;
-    private readonly WorkContext _workContext;
-
-    public NotifyConfiguration(NotifyEngine notifyEngine, WorkContext workContext)
-    {
-        _notifyEngine = notifyEngine;
-        _workContext = workContext;
-    }
-
-    public void Configure()
-    {
-        lock (_locker)
-        {
-            if (!_configured)
-            {
-                _configured = true;
-                _workContext.NotifyStartUp();
-                _workContext.NotifyContext.NotifyClientRegistration += NotifyClientRegisterCallback;
-                _notifyEngine.AddAction<NotifyTransferRequest>();
-            }
-        }
-    }
-
-    private void NotifyClientRegisterCallback(Context context, INotifyClient client)
-    {
-        #region url correction
-
-        var absoluteUrl = new SendInterceptorSkeleton(
-            "Web.UrlAbsoluter",
-            InterceptorPlace.MessageSend,
-            InterceptorLifetime.Global,
-            (r, p, scope) =>
-            {
-                if (r != null && r.CurrentMessage != null && r.CurrentMessage.ContentType == Pattern.HtmlContentType)
-                {
-                    var commonLinkUtility = scope.ServiceProvider.GetService<CommonLinkUtility>();
-
-                    var body = r.CurrentMessage.Body;
-
-                    body = _urlReplacer.Replace(body, m =>
-                    {
-                        var url = m.Groups["url"].Value;
-                        var ind = m.Groups["url"].Index - m.Index;
-                        return string.IsNullOrEmpty(url) && ind > 0 ?
-                            m.Value.Insert(ind, commonLinkUtility.GetFullAbsolutePath(string.Empty)) :
-                            m.Value.Replace(url, commonLinkUtility.GetFullAbsolutePath(url));
-                    });
-
-                    body = _textileLinkReplacer.Replace(body, m =>
-                    {
-                        var url = m.Groups["link"].Value;
-                        var ind = m.Groups["link"].Index - m.Index;
-                        return string.IsNullOrEmpty(url) && ind > 0 ?
-                            m.Value.Insert(ind, commonLinkUtility.GetFullAbsolutePath(string.Empty)) :
-                            m.Value.Replace(url, commonLinkUtility.GetFullAbsolutePath(url));
-                    });
-
-                    r.CurrentMessage.Body = body;
-                }
-                return false;
-            });
-        client.AddInterceptor(absoluteUrl);
-
-        #endregion
-
-        #region security and culture
-
-        var securityAndCulture = new SendInterceptorSkeleton(
-            "ProductSecurityInterceptor",
-             InterceptorPlace.DirectSend,
-             InterceptorLifetime.Global,
-             (r, p, scope) =>
-             {
-                 var scopeClass = scope.ServiceProvider.GetRequiredService<ProductSecurityInterceptor>();
-                 return scopeClass.InterceptAsync(r, p).Result;
-             });
-        client.AddInterceptor(securityAndCulture);
-
-        #endregion
-
-        #region white label correction
-
-        var whiteLabel = new SendInterceptorSkeleton(
-            "WhiteLabelInterceptor",
-             InterceptorPlace.MessageSend,
-             InterceptorLifetime.Global,
-             (r, p, scope) =>
-             {
-                 try
-                 {
-                     var tags = r.Arguments;
-
-                     var logoTextTag = tags.FirstOrDefault(a => a.Tag == CommonTags.LetterLogoText);
-                     var logoText = logoTextTag != null ? (string)logoTextTag.Value : string.Empty;
-
-                     if (!string.IsNullOrEmpty(logoText))
-                     {
-                         r.CurrentMessage.Body = r.CurrentMessage.Body
-                             .Replace("${{" + CommonTags.LetterLogoText + "}}", logoText);
-                     }
-                 }
-                 catch (Exception error)
-                 {
-                     scope.ServiceProvider.GetService<ILogger<ProductSecurityInterceptor>>().ErrorNotifyClientRegisterCallback(error);
-                 }
-                 return false;
-             });
-        client.AddInterceptor(whiteLabel);
-
-        #endregion
-    }
-}
-
-[Scope]
-public class ProductSecurityInterceptor
-{
-    private readonly TenantManager _tenantManager;
-    private readonly WebItemSecurity _webItemSecurity;
-    private readonly UserManager _userManager;
-    private readonly CoreBaseSettings _coreBaseSettings;
-    private readonly ILogger<ProductSecurityInterceptor> _log;
-
-    public ProductSecurityInterceptor(
-        TenantManager tenantManager,
-        WebItemSecurity webItemSecurity,
-        UserManager userManager,
-        CoreBaseSettings coreBaseSettings,
-        ILogger<ProductSecurityInterceptor> logger
-        )
-    {
-        _tenantManager = tenantManager;
-        _webItemSecurity = webItemSecurity;
-        _userManager = userManager;
-        _coreBaseSettings = coreBaseSettings;
-        _log = logger;
-    }
-
-    public async Task<bool> InterceptAsync(NotifyRequest r, InterceptorPlace p)
-    {
-        try
-        {
-            // culture
-            var u = Constants.LostUser;
-            if (!(_coreBaseSettings.Personal && r.NotifyAction.ID == Actions.PersonalConfirmation.ID))
-            {
-                var tenant = _tenantManager.GetCurrentTenant();
-
-                if (32 <= r.Recipient.ID.Length)
-                {
-                    var guid = default(Guid);
-                    try
-                    {
-                        guid = new Guid(r.Recipient.ID);
-                    }
-                    catch (FormatException) { }
-                    catch (OverflowException) { }
-
-                    if (guid != default)
-                    {
-                        u = await _userManager.GetUsersAsync(guid);
-                    }
-                }
-
-                if (Constants.LostUser.Equals(u))
-                {
-                    u = await _userManager.GetUserByEmailAsync(r.Recipient.ID);
-                }
-
-                if (Constants.LostUser.Equals(u))
-                {
-                    u = await _userManager.GetUserByUserNameAsync(r.Recipient.ID);
-                }
-
-                if (!Constants.LostUser.Equals(u))
-                {
-                    var culture = !string.IsNullOrEmpty(u.CultureName) ? u.GetCulture() : tenant.GetCulture();
-                    CustomSynchronizationContext.CurrentContext.CurrentCulture = culture;
-                    CustomSynchronizationContext.CurrentContext.CurrentUICulture = culture;
-
-                    // security
-                    var tag = r.Arguments.Find(a => a.Tag == CommonTags.ModuleID);
-                    var productId = tag != null ? (Guid)tag.Value : Guid.Empty;
-                    if (productId == Guid.Empty)
-                    {
-                        tag = r.Arguments.Find(a => a.Tag == CommonTags.ProductID);
-                        productId = tag != null ? (Guid)tag.Value : Guid.Empty;
-                    }
-                    if (productId == Guid.Empty)
-                    {
-                        productId = (Guid)(CallContext.GetData("asc.web.product_id") ?? Guid.Empty);
-                    }
-                    if (productId != Guid.Empty && productId != new Guid("f4d98afdd336433287783c6945c81ea0") /* ignore people product */)
-                    {
-                        return !await _webItemSecurity.IsAvailableForUserAsync(productId, u.Id);
-                    }
-                }
-            }
-
-            var tagCulture = r.Arguments.FirstOrDefault(a => a.Tag == CommonTags.Culture);
-            if (tagCulture != null)
-            {
-                var culture = CultureInfo.GetCultureInfo((string)tagCulture.Value);
-                CustomSynchronizationContext.CurrentContext.CurrentCulture = culture;
-                CustomSynchronizationContext.CurrentContext.CurrentUICulture = culture;
-            }
-        }
-        catch (Exception error)
-        {
-            _log.ErrorProductSecurityInterceptor(error);
-        }
-
-        return false;
-    }
-}
-
-public static class NotifyConfigurationExtension
-{
-    public static void Register(DIHelper services)
-    {
-        services.TryAdd<NotifyTransferRequest>();
-        services.TryAdd<ProductSecurityInterceptor>();
-        services.TryAdd<TextileStyler>();
-        services.TryAdd<JabberStyler>();
-        services.TryAdd<PushStyler>();
-    }
-}
-
-[Scope]
-public class NotifyTransferRequest : INotifyEngineAction
-{
-    private readonly TenantManager _tenantManager;
-    private readonly AuthContext _authContext;
-    private readonly UserManager _userManager;
-    private readonly DisplayUserSettingsHelper _displayUserSettingsHelper;
-    private readonly TenantExtra _tenantExtra;
-    private readonly WebItemManager _webItemManager;
-    private readonly TenantLogoManager _tenantLogoManager;
-    private readonly AdditionalWhiteLabelSettingsHelperInit _additionalWhiteLabelSettingsHelper;
-    private readonly TenantUtil _tenantUtil;
-    private readonly CoreBaseSettings _coreBaseSettings;
-    private readonly CommonLinkUtility _commonLinkUtility;
-    private readonly SettingsManager _settingsManager;
-    private readonly StudioNotifyHelper _studioNotifyHelper;
-    private readonly ILogger<ProductSecurityInterceptor> _log;
-
-    public NotifyTransferRequest(
-        TenantManager tenantManager,
-        AuthContext authContext,
-        UserManager userManager,
-        DisplayUserSettingsHelper displayUserSettingsHelper,
-        ILogger<ProductSecurityInterceptor> logger,
-        TenantExtra tenantExtra,
-        WebItemManager webItemManager,
-        TenantLogoManager tenantLogoManager,
-        AdditionalWhiteLabelSettingsHelperInit additionalWhiteLabelSettingsHelper,
-        TenantUtil tenantUtil,
-        CoreBaseSettings coreBaseSettings,
-        CommonLinkUtility commonLinkUtility,
-        SettingsManager settingsManager,
-        StudioNotifyHelper studioNotifyHelper)
-    {
-        _tenantManager = tenantManager;
-        _authContext = authContext;
-        _userManager = userManager;
-        _displayUserSettingsHelper = displayUserSettingsHelper;
-        _tenantExtra = tenantExtra;
-        _webItemManager = webItemManager;
-        _tenantLogoManager = tenantLogoManager;
-        _additionalWhiteLabelSettingsHelper = additionalWhiteLabelSettingsHelper;
-        _tenantUtil = tenantUtil;
-        _coreBaseSettings = coreBaseSettings;
-        _commonLinkUtility = commonLinkUtility;
-        _settingsManager = settingsManager;
-        _studioNotifyHelper = studioNotifyHelper;
-        _log = logger;
-    }
-
-    public async Task BeforeTransferRequestAsync(NotifyRequest request)
-    {
-        var aid = Guid.Empty;
-        var aname = string.Empty;
-        var tenant = await _tenantManager.GetCurrentTenantAsync();
-
-        if (_authContext.IsAuthenticated)
-        {
-            aid = _authContext.CurrentAccount.ID;
-            var user = await _userManager.GetUsersAsync(aid);
-            if (_userManager.UserExists(user))
-            {
-                aname = user.DisplayUserName(false, _displayUserSettingsHelper)
-                .Replace(">", "&#62")
-                .Replace("<", "&#60");
-            }
-        }
-
-        _commonLinkUtility.GetLocationByRequest(out var product, out var module);
-        if (product == null && CallContext.GetData("asc.web.product_id") != null)
-        {
-            product = _webItemManager[(Guid)CallContext.GetData("asc.web.product_id")] as IProduct;
-        }
-
-        var logoText = TenantWhiteLabelSettings.DefaultLogoText;
-        if ((_tenantExtra.Enterprise || _coreBaseSettings.CustomMode) && !await MailWhiteLabelSettings.IsDefaultAsync(_settingsManager))
-        {
-            logoText = await _tenantLogoManager.GetLogoTextAsync();
-        }
-
-        request.Arguments.Add(new TagValue(CommonTags.AuthorID, aid));
-        request.Arguments.Add(new TagValue(CommonTags.AuthorName, aname));
-        request.Arguments.Add(new TagValue(CommonTags.AuthorUrl, _commonLinkUtility.GetFullAbsolutePath(await _commonLinkUtility.GetUserProfileAsync(aid))));
-        request.Arguments.Add(new TagValue(CommonTags.VirtualRootPath, _commonLinkUtility.GetFullAbsolutePath("~").TrimEnd('/')));
-        request.Arguments.Add(new TagValue(CommonTags.ProductID, product != null ? product.ID : Guid.Empty));
-        request.Arguments.Add(new TagValue(CommonTags.ModuleID, module != null ? module.ID : Guid.Empty));
-        request.Arguments.Add(new TagValue(CommonTags.ProductUrl, _commonLinkUtility.GetFullAbsolutePath(product != null ? product.StartURL : "~")));
-        request.Arguments.Add(new TagValue(CommonTags.DateTime, _tenantUtil.DateTimeNow()));
-        request.Arguments.Add(new TagValue(CommonTags.RecipientID, Context.SysRecipient));
-        request.Arguments.Add(new TagValue(CommonTags.ProfileUrl, _commonLinkUtility.GetFullAbsolutePath(_commonLinkUtility.GetMyStaff())));
-        request.Arguments.Add(new TagValue(CommonTags.RecipientSubscriptionConfigURL, _commonLinkUtility.GetUnsubscribe()));
-        request.Arguments.Add(new TagValue(CommonTags.HelpLink, await _commonLinkUtility.GetHelpLinkAsync(_settingsManager, _additionalWhiteLabelSettingsHelper, false)));
-        request.Arguments.Add(new TagValue(CommonTags.LetterLogoText, logoText));
-        request.Arguments.Add(new TagValue(CommonTags.MailWhiteLabelSettings, await MailWhiteLabelSettings.InstanceAsync(_settingsManager)));
-        request.Arguments.Add(new TagValue(CommonTags.SendFrom, tenant.Name == "" ? Resource.PortalName : tenant.Name));
-        request.Arguments.Add(new TagValue(CommonTags.ImagePath, _studioNotifyHelper.GetNotificationImageUrl("").TrimEnd('/')));
-
-        await AddLetterLogoAsync(request);
-    }
-    public void AfterTransferRequest(NotifyRequest request)
-    {
-
-    }
-
-    private async Task AddLetterLogoAsync(NotifyRequest request)
-    {
-        try
-        {
-<<<<<<< HEAD
-            try
-            {
-                var logoData = await _tenantLogoManager.GetMailLogoDataFromCacheAsync();
-
-                if (logoData == null)
-                {
-                    var logoStream = _tenantLogoManager.GetWhitelabelMailLogo().Result;
-                    logoData = ReadStreamToByteArray(logoStream) ?? GetDefaultMailLogo();
-
-                    if (logoData != null)
-                    {
-                        await _tenantLogoManager.InsertMailLogoDataToCacheAsync(logoData);
-                    }
-                }
-
-                if (logoData != null)
-                {
-                    var attachment = new NotifyMessageAttachment
-                    {
-                        FileName = "logo.png",
-                        Content = logoData,
-                        ContentId = MimeUtils.GenerateMessageId()
-                    };
-
-                    request.Arguments.Add(new TagValue(CommonTags.LetterLogo, "cid:" + attachment.ContentId));
-                    request.Arguments.Add(new TagValue(CommonTags.EmbeddedAttachments, new[] { attachment }));
-                    return;
-                }
-            }
-            catch (Exception error)
-=======
-            var attachment = _tenantLogoManager.GetMailLogoAsAttacment().Result;
-
-            if (attachment != null)
->>>>>>> 0b31d564
-            {
-                request.Arguments.Add(new TagValue(CommonTags.LetterLogo, "cid:" + attachment.ContentId));
-                request.Arguments.Add(new TagValue(CommonTags.EmbeddedAttachments, new[] { attachment }));
-            }
-        }
-<<<<<<< HEAD
-
-        var logoUrl = _commonLinkUtility.GetFullAbsolutePath(_tenantLogoManager.GetLogoDarkAsync(false).Result);
-
-        request.Arguments.Add(new TagValue(CommonTags.LetterLogo, logoUrl));
-    }
-
-    private static byte[] ReadStreamToByteArray(Stream inputStream)
-    {
-        if (inputStream == null)
-        {
-            return null;
-        }
-
-        using (inputStream)
-=======
-        catch (Exception error)
->>>>>>> 0b31d564
-        {
-            _log.ErrorAddLetterLogo(error);
-        }
-    }
-}
+// (c) Copyright Ascensio System SIA 2010-2022
+//
+// This program is a free software product.
+// You can redistribute it and/or modify it under the terms
+// of the GNU Affero General Public License (AGPL) version 3 as published by the Free Software
+// Foundation. In accordance with Section 7(a) of the GNU AGPL its Section 15 shall be amended
+// to the effect that Ascensio System SIA expressly excludes the warranty of non-infringement of
+// any third-party rights.
+//
+// This program is distributed WITHOUT ANY WARRANTY, without even the implied warranty
+// of MERCHANTABILITY or FITNESS FOR A PARTICULAR  PURPOSE. For details, see
+// the GNU AGPL at: http://www.gnu.org/licenses/agpl-3.0.html
+//
+// You can contact Ascensio System SIA at Lubanas st. 125a-25, Riga, Latvia, EU, LV-1021.
+//
+// The  interactive user interfaces in modified source and object code versions of the Program must
+// display Appropriate Legal Notices, as required under Section 5 of the GNU AGPL version 3.
+//
+// Pursuant to Section 7(b) of the License you must retain the original Product logo when
+// distributing the program. Pursuant to Section 7(e) we decline to grant you any rights under
+// trademark law for use of our trademarks.
+//
+// All the Product's GUI elements, including illustrations and icon sets, as well as technical writing
+// content are licensed under the terms of the Creative Commons Attribution-ShareAlike 4.0
+// International. See the License terms at http://creativecommons.org/licenses/by-sa/4.0/legalcode
+
+using Constants = ASC.Core.Users.Constants;
+
+namespace ASC.Web.Studio.Core.Notify;
+
+[Singletone(Additional = typeof(WorkContextExtension))]
+public class NotifyConfiguration
+{
+    private static bool _configured;
+    private static readonly object _locker = new object();
+    private static readonly Regex _urlReplacer = new Regex(@"(<a [^>]*href=(('(?<url>[^>']*)')|(""(?<url>[^>""]*)""))[^>]*>)|(<img [^>]*src=(('(?<url>(?![data:|cid:])[^>']*)')|(""(?<url>(?![data:|cid:])[^>""]*)""))[^/>]*/?>)", RegexOptions.Compiled | RegexOptions.IgnoreCase);
+    private static readonly Regex _textileLinkReplacer = new Regex(@"""(?<text>[\w\W]+?)"":""(?<link>[^""]+)""", RegexOptions.Singleline | RegexOptions.Compiled);
+    private readonly NotifyEngine _notifyEngine;
+    private readonly WorkContext _workContext;
+
+    public NotifyConfiguration(NotifyEngine notifyEngine, WorkContext workContext)
+    {
+        _notifyEngine = notifyEngine;
+        _workContext = workContext;
+    }
+
+    public void Configure()
+    {
+        lock (_locker)
+        {
+            if (!_configured)
+            {
+                _configured = true;
+                _workContext.NotifyStartUp();
+                _workContext.NotifyContext.NotifyClientRegistration += NotifyClientRegisterCallback;
+                _notifyEngine.AddAction<NotifyTransferRequest>();
+            }
+        }
+    }
+
+    private void NotifyClientRegisterCallback(Context context, INotifyClient client)
+    {
+        #region url correction
+
+        var absoluteUrl = new SendInterceptorSkeleton(
+            "Web.UrlAbsoluter",
+            InterceptorPlace.MessageSend,
+            InterceptorLifetime.Global,
+            (r, p, scope) =>
+            {
+                if (r != null && r.CurrentMessage != null && r.CurrentMessage.ContentType == Pattern.HtmlContentType)
+                {
+                    var commonLinkUtility = scope.ServiceProvider.GetService<CommonLinkUtility>();
+
+                    var body = r.CurrentMessage.Body;
+
+                    body = _urlReplacer.Replace(body, m =>
+                    {
+                        var url = m.Groups["url"].Value;
+                        var ind = m.Groups["url"].Index - m.Index;
+                        return string.IsNullOrEmpty(url) && ind > 0 ?
+                            m.Value.Insert(ind, commonLinkUtility.GetFullAbsolutePath(string.Empty)) :
+                            m.Value.Replace(url, commonLinkUtility.GetFullAbsolutePath(url));
+                    });
+
+                    body = _textileLinkReplacer.Replace(body, m =>
+                    {
+                        var url = m.Groups["link"].Value;
+                        var ind = m.Groups["link"].Index - m.Index;
+                        return string.IsNullOrEmpty(url) && ind > 0 ?
+                            m.Value.Insert(ind, commonLinkUtility.GetFullAbsolutePath(string.Empty)) :
+                            m.Value.Replace(url, commonLinkUtility.GetFullAbsolutePath(url));
+                    });
+
+                    r.CurrentMessage.Body = body;
+                }
+                return false;
+            });
+        client.AddInterceptor(absoluteUrl);
+
+        #endregion
+
+        #region security and culture
+
+        var securityAndCulture = new SendInterceptorSkeleton(
+            "ProductSecurityInterceptor",
+             InterceptorPlace.DirectSend,
+             InterceptorLifetime.Global,
+             (r, p, scope) =>
+             {
+                 var scopeClass = scope.ServiceProvider.GetRequiredService<ProductSecurityInterceptor>();
+                 return scopeClass.InterceptAsync(r, p).Result;
+             });
+        client.AddInterceptor(securityAndCulture);
+
+        #endregion
+
+        #region white label correction
+
+        var whiteLabel = new SendInterceptorSkeleton(
+            "WhiteLabelInterceptor",
+             InterceptorPlace.MessageSend,
+             InterceptorLifetime.Global,
+             (r, p, scope) =>
+             {
+                 try
+                 {
+                     var tags = r.Arguments;
+
+                     var logoTextTag = tags.FirstOrDefault(a => a.Tag == CommonTags.LetterLogoText);
+                     var logoText = logoTextTag != null ? (string)logoTextTag.Value : string.Empty;
+
+                     if (!string.IsNullOrEmpty(logoText))
+                     {
+                         r.CurrentMessage.Body = r.CurrentMessage.Body
+                             .Replace("${{" + CommonTags.LetterLogoText + "}}", logoText);
+                     }
+                 }
+                 catch (Exception error)
+                 {
+                     scope.ServiceProvider.GetService<ILogger<ProductSecurityInterceptor>>().ErrorNotifyClientRegisterCallback(error);
+                 }
+                 return false;
+             });
+        client.AddInterceptor(whiteLabel);
+
+        #endregion
+    }
+}
+
+[Scope]
+public class ProductSecurityInterceptor
+{
+    private readonly TenantManager _tenantManager;
+    private readonly WebItemSecurity _webItemSecurity;
+    private readonly UserManager _userManager;
+    private readonly CoreBaseSettings _coreBaseSettings;
+    private readonly ILogger<ProductSecurityInterceptor> _log;
+
+    public ProductSecurityInterceptor(
+        TenantManager tenantManager,
+        WebItemSecurity webItemSecurity,
+        UserManager userManager,
+        CoreBaseSettings coreBaseSettings,
+        ILogger<ProductSecurityInterceptor> logger
+        )
+    {
+        _tenantManager = tenantManager;
+        _webItemSecurity = webItemSecurity;
+        _userManager = userManager;
+        _coreBaseSettings = coreBaseSettings;
+        _log = logger;
+    }
+
+    public async Task<bool> InterceptAsync(NotifyRequest r, InterceptorPlace p)
+    {
+        try
+        {
+            // culture
+            var u = Constants.LostUser;
+            if (!(_coreBaseSettings.Personal && r.NotifyAction.ID == Actions.PersonalConfirmation.ID))
+            {
+                var tenant = _tenantManager.GetCurrentTenant();
+
+                if (32 <= r.Recipient.ID.Length)
+                {
+                    var guid = default(Guid);
+                    try
+                    {
+                        guid = new Guid(r.Recipient.ID);
+                    }
+                    catch (FormatException) { }
+                    catch (OverflowException) { }
+
+                    if (guid != default)
+                    {
+                        u = await _userManager.GetUsersAsync(guid);
+                    }
+                }
+
+                if (Constants.LostUser.Equals(u))
+                {
+                    u = await _userManager.GetUserByEmailAsync(r.Recipient.ID);
+                }
+
+                if (Constants.LostUser.Equals(u))
+                {
+                    u = await _userManager.GetUserByUserNameAsync(r.Recipient.ID);
+                }
+
+                if (!Constants.LostUser.Equals(u))
+                {
+                    var culture = !string.IsNullOrEmpty(u.CultureName) ? u.GetCulture() : tenant.GetCulture();
+                    CustomSynchronizationContext.CurrentContext.CurrentCulture = culture;
+                    CustomSynchronizationContext.CurrentContext.CurrentUICulture = culture;
+
+                    // security
+                    var tag = r.Arguments.Find(a => a.Tag == CommonTags.ModuleID);
+                    var productId = tag != null ? (Guid)tag.Value : Guid.Empty;
+                    if (productId == Guid.Empty)
+                    {
+                        tag = r.Arguments.Find(a => a.Tag == CommonTags.ProductID);
+                        productId = tag != null ? (Guid)tag.Value : Guid.Empty;
+                    }
+                    if (productId == Guid.Empty)
+                    {
+                        productId = (Guid)(CallContext.GetData("asc.web.product_id") ?? Guid.Empty);
+                    }
+                    if (productId != Guid.Empty && productId != new Guid("f4d98afdd336433287783c6945c81ea0") /* ignore people product */)
+                    {
+                        return !await _webItemSecurity.IsAvailableForUserAsync(productId, u.Id);
+                    }
+                }
+            }
+
+            var tagCulture = r.Arguments.FirstOrDefault(a => a.Tag == CommonTags.Culture);
+            if (tagCulture != null)
+            {
+                var culture = CultureInfo.GetCultureInfo((string)tagCulture.Value);
+                CustomSynchronizationContext.CurrentContext.CurrentCulture = culture;
+                CustomSynchronizationContext.CurrentContext.CurrentUICulture = culture;
+            }
+        }
+        catch (Exception error)
+        {
+            _log.ErrorProductSecurityInterceptor(error);
+        }
+
+        return false;
+    }
+}
+
+public static class NotifyConfigurationExtension
+{
+    public static void Register(DIHelper services)
+    {
+        services.TryAdd<NotifyTransferRequest>();
+        services.TryAdd<ProductSecurityInterceptor>();
+        services.TryAdd<TextileStyler>();
+        services.TryAdd<JabberStyler>();
+        services.TryAdd<PushStyler>();
+    }
+}
+
+[Scope]
+public class NotifyTransferRequest : INotifyEngineAction
+{
+    private readonly TenantManager _tenantManager;
+    private readonly AuthContext _authContext;
+    private readonly UserManager _userManager;
+    private readonly DisplayUserSettingsHelper _displayUserSettingsHelper;
+    private readonly TenantExtra _tenantExtra;
+    private readonly WebItemManager _webItemManager;
+    private readonly TenantLogoManager _tenantLogoManager;
+    private readonly AdditionalWhiteLabelSettingsHelperInit _additionalWhiteLabelSettingsHelper;
+    private readonly TenantUtil _tenantUtil;
+    private readonly CoreBaseSettings _coreBaseSettings;
+    private readonly CommonLinkUtility _commonLinkUtility;
+    private readonly SettingsManager _settingsManager;
+    private readonly StudioNotifyHelper _studioNotifyHelper;
+    private readonly ILogger<ProductSecurityInterceptor> _log;
+
+    public NotifyTransferRequest(
+        TenantManager tenantManager,
+        AuthContext authContext,
+        UserManager userManager,
+        DisplayUserSettingsHelper displayUserSettingsHelper,
+        ILogger<ProductSecurityInterceptor> logger,
+        TenantExtra tenantExtra,
+        WebItemManager webItemManager,
+        TenantLogoManager tenantLogoManager,
+        AdditionalWhiteLabelSettingsHelperInit additionalWhiteLabelSettingsHelper,
+        TenantUtil tenantUtil,
+        CoreBaseSettings coreBaseSettings,
+        CommonLinkUtility commonLinkUtility,
+        SettingsManager settingsManager,
+        StudioNotifyHelper studioNotifyHelper)
+    {
+        _tenantManager = tenantManager;
+        _authContext = authContext;
+        _userManager = userManager;
+        _displayUserSettingsHelper = displayUserSettingsHelper;
+        _tenantExtra = tenantExtra;
+        _webItemManager = webItemManager;
+        _tenantLogoManager = tenantLogoManager;
+        _additionalWhiteLabelSettingsHelper = additionalWhiteLabelSettingsHelper;
+        _tenantUtil = tenantUtil;
+        _coreBaseSettings = coreBaseSettings;
+        _commonLinkUtility = commonLinkUtility;
+        _settingsManager = settingsManager;
+        _studioNotifyHelper = studioNotifyHelper;
+        _log = logger;
+    }
+
+    public async Task BeforeTransferRequestAsync(NotifyRequest request)
+    {
+        var aid = Guid.Empty;
+        var aname = string.Empty;
+        var tenant = await _tenantManager.GetCurrentTenantAsync();
+
+        if (_authContext.IsAuthenticated)
+        {
+            aid = _authContext.CurrentAccount.ID;
+            var user = await _userManager.GetUsersAsync(aid);
+            if (_userManager.UserExists(user))
+            {
+                aname = user.DisplayUserName(false, _displayUserSettingsHelper)
+                .Replace(">", "&#62")
+                .Replace("<", "&#60");
+            }
+        }
+
+        _commonLinkUtility.GetLocationByRequest(out var product, out var module);
+        if (product == null && CallContext.GetData("asc.web.product_id") != null)
+        {
+            product = _webItemManager[(Guid)CallContext.GetData("asc.web.product_id")] as IProduct;
+        }
+
+        var logoText = TenantWhiteLabelSettings.DefaultLogoText;
+        if ((_tenantExtra.Enterprise || _coreBaseSettings.CustomMode) && !await MailWhiteLabelSettings.IsDefaultAsync(_settingsManager))
+        {
+            logoText = await _tenantLogoManager.GetLogoTextAsync();
+        }
+
+        request.Arguments.Add(new TagValue(CommonTags.AuthorID, aid));
+        request.Arguments.Add(new TagValue(CommonTags.AuthorName, aname));
+        request.Arguments.Add(new TagValue(CommonTags.AuthorUrl, _commonLinkUtility.GetFullAbsolutePath(await _commonLinkUtility.GetUserProfileAsync(aid))));
+        request.Arguments.Add(new TagValue(CommonTags.VirtualRootPath, _commonLinkUtility.GetFullAbsolutePath("~").TrimEnd('/')));
+        request.Arguments.Add(new TagValue(CommonTags.ProductID, product != null ? product.ID : Guid.Empty));
+        request.Arguments.Add(new TagValue(CommonTags.ModuleID, module != null ? module.ID : Guid.Empty));
+        request.Arguments.Add(new TagValue(CommonTags.ProductUrl, _commonLinkUtility.GetFullAbsolutePath(product != null ? product.StartURL : "~")));
+        request.Arguments.Add(new TagValue(CommonTags.DateTime, _tenantUtil.DateTimeNow()));
+        request.Arguments.Add(new TagValue(CommonTags.RecipientID, Context.SysRecipient));
+        request.Arguments.Add(new TagValue(CommonTags.ProfileUrl, _commonLinkUtility.GetFullAbsolutePath(_commonLinkUtility.GetMyStaff())));
+        request.Arguments.Add(new TagValue(CommonTags.RecipientSubscriptionConfigURL, _commonLinkUtility.GetUnsubscribe()));
+        request.Arguments.Add(new TagValue(CommonTags.HelpLink, await _commonLinkUtility.GetHelpLinkAsync(_settingsManager, _additionalWhiteLabelSettingsHelper, false)));
+        request.Arguments.Add(new TagValue(CommonTags.LetterLogoText, logoText));
+        request.Arguments.Add(new TagValue(CommonTags.MailWhiteLabelSettings, await MailWhiteLabelSettings.InstanceAsync(_settingsManager)));
+        request.Arguments.Add(new TagValue(CommonTags.SendFrom, tenant.Name == "" ? Resource.PortalName : tenant.Name));
+        request.Arguments.Add(new TagValue(CommonTags.ImagePath, _studioNotifyHelper.GetNotificationImageUrl("").TrimEnd('/')));
+
+        await AddLetterLogoAsync(request);
+    }
+    public void AfterTransferRequest(NotifyRequest request)
+    {
+
+    }
+
+    private async Task AddLetterLogoAsync(NotifyRequest request)
+    {
+        try
+        {
+            var attachment = _tenantLogoManager.GetMailLogoAsAttacmentAsync().Result;
+
+            if (attachment != null)
+            {
+                request.Arguments.Add(new TagValue(CommonTags.LetterLogo, "cid:" + attachment.ContentId));
+                request.Arguments.Add(new TagValue(CommonTags.EmbeddedAttachments, new[] { attachment }));
+            }
+        }
+        catch (Exception error)
+        {
+            _log.ErrorAddLetterLogo(error);
+        }
+    }
+}