// (c) Copyright Ascensio System SIA 2009-2025
//
// This program is a free software product.
// You can redistribute it and/or modify it under the terms
// of the GNU Affero General Public License (AGPL) version 3 as published by the Free Software
// Foundation. In accordance with Section 7(a) of the GNU AGPL its Section 15 shall be amended
// to the effect that Ascensio System SIA expressly excludes the warranty of non-infringement of
// any third-party rights.
//
// This program is distributed WITHOUT ANY WARRANTY, without even the implied warranty
// of MERCHANTABILITY or FITNESS FOR A PARTICULAR  PURPOSE. For details, see
// the GNU AGPL at: http://www.gnu.org/licenses/agpl-3.0.html
//
// You can contact Ascensio System SIA at Lubanas st. 125a-25, Riga, Latvia, EU, LV-1021.
//
// The  interactive user interfaces in modified source and object code versions of the Program must
// display Appropriate Legal Notices, as required under Section 5 of the GNU AGPL version 3.
//
// Pursuant to Section 7(b) of the License you must retain the original Product logo when
// distributing the program. Pursuant to Section 7(e) we decline to grant you any rights under
// trademark law for use of our trademarks.
//
// All the Product's GUI elements, including illustrations and icon sets, as well as technical writing
// content are licensed under the terms of the Creative Commons Attribution-ShareAlike 4.0
// International. See the License terms at http://creativecommons.org/licenses/by-sa/4.0/legalcode

import React, { useState, useEffect } from "react";
import { withTranslation } from "react-i18next";
import { inject, observer } from "mobx-react";

import { useResponsiveNavigation } from "@docspace/shared/hooks/useResponsiveNavigation";
import { WhiteLabel as WhiteLabelPage } from "@docspace/shared/pages/Branding/WhiteLabel";
import { toastr } from "@docspace/shared/components/toast";
import { isManagement } from "@docspace/shared/utils/common";

import LoaderWhiteLabel from "../sub-components/loaderWhiteLabel";
import { brandingRedirectUrl } from "./constants";

const WhiteLabelComponent = (props) => {
  const {
    t,
    isSettingPaid,
    deviceType,
    standalone,
    displayAbout,
    showNotAvailable,
    defaultWhiteLabelLogoUrls,
    logoUrls,
    isDefaultLogos,
    isWhiteLabelLoaded,
    initWhiteLabel,
    setLogoUrls,
    saveWhiteLabelLogos,
    resetWhiteLabelLogos,
  } = props;
  const [isSaving, setIsSaving] = useState(false);
  const showAbout = standalone && isManagement() && displayAbout;

  useResponsiveNavigation({
    redirectUrl: brandingRedirectUrl,
    currentLocation: "white-label",
    deviceType,
  });

  useEffect(() => {
    initWhiteLabel();
  }, []);

  const onRestoreDefault = async () => {
    try {
      await resetWhiteLabelLogos();
      toastr.success(t("Settings:SuccessfullySaveSettingsMessage"));
    } catch (error) {
      toastr.error(error);
    }
  };

  const onSave = async (data) => {
    try {
      setIsSaving(true);
      await saveWhiteLabelLogos(data);

      toastr.success(t("Settings:SuccessfullySaveSettingsMessage"));
    } catch (error) {
      toastr.error(error);
    } finally {
      setIsSaving(false);
    }
  };

  return !isWhiteLabelLoaded ? (
    <LoaderWhiteLabel />
  ) : (
    <WhiteLabelPage
      t={t}
      logoUrls={logoUrls}
      isSettingPaid={isSettingPaid}
      showAbout={showAbout}
      showNotAvailable={showNotAvailable}
      standalone={standalone}
      onRestoreDefault={onRestoreDefault}
      isSaving={isSaving}
<<<<<<< HEAD
      enableRestoreButton={isDefaultWhiteLabel}
=======
      enableRestoreButton={isDefaultLogos}
      deviceType={deviceType}
>>>>>>> d343aab6
      setLogoUrls={setLogoUrls}
      isWhiteLabelLoaded={isWhiteLabelLoaded}
      defaultWhiteLabelLogoUrls={defaultWhiteLabelLogoUrls}
      onSave={onSave}
    />
  );
};

export const WhiteLabel = inject(
  ({ settingsStore, currentQuotaStore, brandingStore }) => {
    const {
      logoUrls,
      brandName,
      defaultBrandName,
      isDefaultLogos,
      isWhiteLabelLoaded,
      initWhiteLabel,
      setLogoUrls,
      setBrandName,
      saveWhiteLabelLogos,
      saveBrandName,
      resetWhiteLabelLogos,
    } = brandingStore;

    const {
      whiteLabelLogoUrls: defaultWhiteLabelLogoUrls,
      deviceType,
      checkEnablePortalSettings,
      standalone,
      displayAbout,
    } = settingsStore;

    const { isCustomizationAvailable } = currentQuotaStore;

    const isSettingPaid = checkEnablePortalSettings(isCustomizationAvailable);
    const showNotAvailable = isManagement()
      ? !isCustomizationAvailable
      : !isSettingPaid && standalone;
    return {
      theme: settingsStore.theme,
      isSettingPaid,
      deviceType,
      standalone,
      displayAbout,
      showNotAvailable,
      defaultWhiteLabelLogoUrls,
      logoUrls,
      brandName,
      defaultBrandName,
      isDefaultLogos,
      isWhiteLabelLoaded,
      initWhiteLabel,
      setLogoUrls,
      setBrandName,
      saveWhiteLabelLogos,
      saveBrandName,
      resetWhiteLabelLogos,
    };
  },
)(
  withTranslation(["Settings", "Profile", "Common"])(
    observer(WhiteLabelComponent),
  ),
);<|MERGE_RESOLUTION|>--- conflicted
+++ resolved
@@ -92,7 +92,6 @@
     <LoaderWhiteLabel />
   ) : (
     <WhiteLabelPage
-      t={t}
       logoUrls={logoUrls}
       isSettingPaid={isSettingPaid}
       showAbout={showAbout}
@@ -100,12 +99,8 @@
       standalone={standalone}
       onRestoreDefault={onRestoreDefault}
       isSaving={isSaving}
-<<<<<<< HEAD
-      enableRestoreButton={isDefaultWhiteLabel}
-=======
       enableRestoreButton={isDefaultLogos}
       deviceType={deviceType}
->>>>>>> d343aab6
       setLogoUrls={setLogoUrls}
       isWhiteLabelLoaded={isWhiteLabelLoaded}
       defaultWhiteLabelLogoUrls={defaultWhiteLabelLogoUrls}
