--- conflicted
+++ resolved
@@ -41,11 +41,9 @@
   border-radius: ${(props) => props.theme.avatar.image.borderRadius};
 `;
 
-<<<<<<< HEAD
-const EditContainer = styled.div.attrs(injectDefaultTheme)`
-=======
-const EditContainer = styled.div<{ hasAvatar: boolean }>`
->>>>>>> 863442f6
+const EditContainer = styled.div.attrs(injectDefaultTheme)<{
+  hasAvatar: boolean;
+}>`
   position: absolute;
   display: flex;
 
