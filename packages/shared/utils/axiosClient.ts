--- conflicted
+++ resolved
@@ -202,11 +202,8 @@
 
       if (
         response.data &&
-<<<<<<< HEAD
         typeof response.data !== "string" &&
-=======
         typeof response.data === "object" &&
->>>>>>> d90ad9d9
         "total" in response.data
       )
         return {
