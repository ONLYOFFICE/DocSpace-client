{
  "key_path": "Disconnect",
  "content": "Disconnect",
  "content_en_sha1_hash": "ed28e0686e1251ba046f582a3e9ec02470a5e78d",
  "created_at": "2025-05-19T21:30:44.562Z",
<<<<<<< HEAD
  "updated_at": "2025-11-26T15:05:37.256Z",
=======
  "updated_at": "2025-12-17T07:49:07.778Z",
>>>>>>> 263b1739
  "comment": {
    "text": "This translation key is used to display the label \"Disconnect\" or variations of it, such as \"Sign Up With Apple\", in various UI elements like buttons and icons. It appears on a settings page and is related to data management, file backup, or deletion options. Translators should use this key for localized versions of these labels.",
    "is_auto": true,
    "updated_at": "2025-05-20T09:36:40.696Z"
  },
  "usage": [
    {
      "file_path": "/packages/client/src/components/dialogs/DisconnectAccountDialog/index.tsx",
      "line_number": 88,
      "context": "})}\n </Text>\n </ModalDialog.Body>\n <ModalDialog.Footer>\n <Button\n label={t(\"Common:Disconnect\")}\n size={ButtonSize.normal}\n scale\n primary\n onClick={onClickDisconnect}\n />",
      "module": "/packages/client"
    },
    {
      "file_path": "/packages/client/src/store/ContextOptionsStore.js",
      "line_number": 2415,
      "context": "},\n {\n id: \"option_delete\",\n key: \"delete\",\n label: isRootThirdPartyFolder\n ? t(\"Common:Disconnect\")\n : isAIAgent\n ? t(\"DeleteAgent\")\n : item.isTemplate\n ? t(\"Files:DeleteTemplate\")\n : item.isRoom",
      "module": "/packages/client"
    },
    {
      "file_path": "/packages/shared/components/chat/components/chat-input/ToolsSettings.tsx",
<<<<<<< HEAD
      "line_number": 459,
=======
      "line_number": 456,
>>>>>>> 263b1739
      "context": "{server.name}\n </Text>\n </div>\n <Button\n label={\n server.connected ? t(\"Disconnect\") : t(\"Connect\")\n }\n size={ButtonSize.small}\n onClick={() => {\n if (server.connected) {\n disconnectServerAction(server.id);",
      "module": "/packages/shared"
    },
    {
      "file_path": "/packages/shared/components/direct-third-party-connection/DirectThirdPartyConnection.tsx",
      "line_number": 239,
      "context": "icon: RefreshReactSvgUrl,\n dataTestId: \"connection_settings_option\",\n },\n {\n key: \"Disconnect-settings\",\n label: t(\"Common:Disconnect\"),\n onClick: onDisconnect,\n disabled: false,\n icon: AccessNoneReactSvgUrl,\n dataTestId: \"disconnect_settings_option\",\n },",
      "module": "/packages/shared"
    },
    {
      "file_path": "/packages/shared/utils/common.tsx",
      "line_number": 444,
      "context": "signUp = false,\n ) {\n const providerLabel = getProviderLabel(provider, t);\n \n if (linked) {\n return `${t(\"Common:Disconnect\")} ${providerLabel}`;\n }\n \n switch (provider) {\n case \"apple\":\n return signUp ? t(\"Common:SignUpWithApple\") : t(\"Common:SignInWithApple\");",
      "module": "/packages/shared"
    }
  ],
  "languages": {
    "en": {
      "ai_translated": false,
      "ai_model": null,
      "ai_spell_check_issues": [],
      "approved_at": null
    },
    "ar-SA": {
      "ai_translated": false,
      "ai_model": null,
      "ai_spell_check_issues": [],
      "approved_at": null
    },
    "az": {
      "ai_translated": false,
      "ai_model": null,
      "ai_spell_check_issues": [
        {
          "type": "incorrect_translation",
          "description": "While \"Bağlantını kəs\" is understandable, it's a somewhat literal translation of \"Disconnect.\" A more natural and idiomatic Azerbaijani translation might be \"Ayrılmaq\" or \"Kopma\". \"Bağlantını kəs\" implies actively cutting a connection, which may not always be the intended meaning of \"Disconnect\".",
          "suggestion": "Consider using \"Ayrılmaq\" or \"Kopma\" for a more natural Azerbaijani translation."
        }
      ],
      "approved_at": null
    },
    "bg": {
      "ai_translated": false,
      "ai_model": null,
      "ai_spell_check_issues": [
        {
          "type": "incorrect_translation",
          "description": "While \"Прекъсни връзката\" is a possible translation, it's quite literal and less idiomatic for 'Disconnect' in many contexts (e.g., disconnecting from a network or service). A more appropriate and commonly used translation would depend on the context but might be \"Разкачи\", \"Изключи\", or simply \"Прекъсване\" depending on the surrounding text.",
          "suggestion": "Consider 'Разкачи', 'Изключи', or 'Прекъсване' based on context."
        }
      ],
      "approved_at": null
    },
    "cs": {
      "ai_translated": false,
      "ai_model": null,
      "ai_spell_check_issues": [],
      "approved_at": null
    },
    "de": {
      "ai_translated": false,
      "ai_model": null,
      "ai_spell_check_issues": [
        {
          "type": "incorrect_translation",
          "description": "The German translation \"Trennen Sie die Verbindung\" is overly formal and literally translates to 'Disconnect the connection.' A more natural and concise translation for 'Disconnect' in many contexts would be 'Verbindungen trennen' or simply 'Trennen'.",
          "suggestion": "Consider using 'Verbindungen trennen' or 'Trennen' for a more natural and appropriate translation."
        }
      ],
      "approved_at": null
    },
    "el-GR": {
      "ai_translated": false,
      "ai_model": null,
      "ai_spell_check_issues": [],
      "approved_at": null
    },
    "es": {
      "ai_translated": false,
      "ai_model": null,
      "ai_spell_check_issues": [],
      "approved_at": null
    },
    "fi": {
      "ai_translated": false,
      "ai_model": null,
      "ai_spell_check_issues": [],
      "approved_at": null
    },
    "fr": {
      "ai_translated": false,
      "ai_model": null,
      "ai_spell_check_issues": [],
      "approved_at": null
    },
    "hy-AM": {
      "ai_translated": false,
      "ai_model": null,
      "ai_spell_check_issues": [
        {
          "type": "incorrect_translation",
          "description": "The Armenian translation \"Ապակապակցել\" (Apakapktsel) means 'to connect' or 'to join', which is the opposite of 'Disconnect'.",
          "suggestion": "The correct translation for 'Disconnect' should be something like \"անջատել\" (anjatel) or \"դադարել\" (dadarel)."
        }
      ],
      "approved_at": null
    },
    "it": {
      "ai_translated": false,
      "ai_model": null,
      "ai_spell_check_issues": [],
      "approved_at": null
    },
    "ja-JP": {
      "ai_translated": false,
      "ai_model": null,
      "ai_spell_check_issues": [
        {
          "type": "incorrect_translation",
          "description": "While \"接続解除\" (setsu-zukeru kaijo) is a technically correct translation, it's a bit formal and technical for a simple \"Disconnect\". A more common and natural translation for a user-facing disconnect button or message might be \"切断\" (setudan) or \"切 off\".",
          "suggestion": "Consider using \"切断\" (setudan) or \"切 off\" for a more user-friendly translation."
        }
      ],
      "approved_at": null
    },
    "ko-KR": {
      "ai_translated": false,
      "ai_model": null,
      "ai_spell_check_issues": [
        {
          "type": "incorrect_translation",
          "description": "'연결 해제' (yeon-gyeol hae-je) literally translates to 'connection release' or 'disconnecting'. While it conveys a similar meaning to 'Disconnect', it might be slightly less direct or natural in certain contexts depending on the specific application. A more direct translation might be '분리' (bun-ri) which means 'separation' or 'disconnection'.",
          "suggestion": "Consider '분리' (bun-ri) or re-evaluate the context to determine the most appropriate translation for 'Disconnect'."
        }
      ],
      "approved_at": null
    },
    "lo-LA": {
      "ai_translated": false,
      "ai_model": null,
      "ai_spell_check_issues": [],
      "approved_at": null
    },
    "lv": {
      "ai_translated": false,
      "ai_model": null,
      "ai_spell_check_issues": [],
      "approved_at": null
    },
    "nl": {
      "ai_translated": false,
      "ai_model": null,
      "ai_spell_check_issues": [],
      "approved_at": null
    },
    "pl": {
      "ai_translated": false,
      "ai_model": null,
      "ai_spell_check_issues": [],
      "approved_at": null
    },
    "pt": {
      "ai_translated": false,
      "ai_model": null,
      "ai_spell_check_issues": [],
      "approved_at": null
    },
    "pt-BR": {
      "ai_translated": false,
      "ai_model": null,
      "ai_spell_check_issues": [],
      "approved_at": null
    },
    "ro": {
      "ai_translated": false,
      "ai_model": null,
      "ai_spell_check_issues": [],
      "approved_at": null
    },
    "ru": {
      "ai_translated": false,
      "ai_model": null,
      "ai_spell_check_issues": [],
      "approved_at": null
    },
    "si": {
      "ai_translated": false,
      "ai_model": null,
      "ai_spell_check_issues": [
        {
          "type": "incorrect_translation",
          "description": "The translation 'විසන්ධි කරන්න' (visandhi karanna) literally means 'to disconnect' or 'to separate'. While it conveys a similar meaning to 'Disconnect,' it's more of an action. 'Disconnect' can also be a state of being disconnected. A more accurate translation, depending on the context, might be 'දුරුවීම' (duruvim) which implies the state of being disconnected, or keeping 'විසන්ධි කරන්න' if the context clearly implies the act of disconnecting.",
          "suggestion": "Consider 'දුරුවීම' (duruvim) for a more precise translation if 'Disconnect' refers to the state of being disconnected. If the context implies an action, 'විසන්ධි කරන්න' is acceptable."
        }
      ],
      "approved_at": null
    },
    "sk": {
      "ai_translated": false,
      "ai_model": null,
      "ai_spell_check_issues": [],
      "approved_at": null
    },
    "sl": {
      "ai_translated": false,
      "ai_model": null,
      "ai_spell_check_issues": [],
      "approved_at": null
    },
    "sr-Cyrl-RS": {
      "ai_translated": false,
      "ai_model": null,
      "ai_spell_check_issues": [
        {
          "type": "incorrect_translation",
          "description": "While \"Прекини везу\" is a possible translation for \"Disconnect\", it's quite literal and might not be the most natural or appropriate choice depending on the context. 'Disconnect' can have different meanings (e.g., disconnect from a network, disconnect emotionally). \"Прекини везу\" primarily means 'cut off the connection'.",
          "suggestion": "Consider alternatives like \"Распојни\", \"Одјави се\", or a more context-specific term.  Without more context, it's difficult to recommend a single best alternative."
        }
      ],
      "approved_at": null
    },
    "sr-Latn-RS": {
      "ai_translated": false,
      "ai_model": null,
      "ai_spell_check_issues": [],
      "approved_at": null
    },
    "tr": {
      "ai_translated": false,
      "ai_model": null,
      "ai_spell_check_issues": [
        {
          "type": "incorrect_translation",
          "description": "The Turkish translation \"Bağlantıyı kes\" literally translates to \"Cut the connection.\" While it conveys the general meaning of disconnect, it's a rather abrupt and technically oriented phrasing. A more natural and user-friendly translation for a general context might be \"Ayrıl\" or \"Kapat\".",
          "suggestion": "Ayrıl"
        }
      ],
      "approved_at": null
    },
    "uk-UA": {
      "ai_translated": false,
      "ai_model": null,
      "ai_spell_check_issues": [],
      "approved_at": null
    },
    "vi": {
      "ai_translated": false,
      "ai_model": null,
      "ai_spell_check_issues": [],
      "approved_at": null
    },
    "zh-CN": {
      "ai_translated": false,
      "ai_model": null,
      "ai_spell_check_issues": [],
      "approved_at": null
    }
  }
}<|MERGE_RESOLUTION|>--- conflicted
+++ resolved
@@ -3,11 +3,7 @@
   "content": "Disconnect",
   "content_en_sha1_hash": "ed28e0686e1251ba046f582a3e9ec02470a5e78d",
   "created_at": "2025-05-19T21:30:44.562Z",
-<<<<<<< HEAD
-  "updated_at": "2025-11-26T15:05:37.256Z",
-=======
   "updated_at": "2025-12-17T07:49:07.778Z",
->>>>>>> 263b1739
   "comment": {
     "text": "This translation key is used to display the label \"Disconnect\" or variations of it, such as \"Sign Up With Apple\", in various UI elements like buttons and icons. It appears on a settings page and is related to data management, file backup, or deletion options. Translators should use this key for localized versions of these labels.",
     "is_auto": true,
@@ -28,11 +24,7 @@
     },
     {
       "file_path": "/packages/shared/components/chat/components/chat-input/ToolsSettings.tsx",
-<<<<<<< HEAD
-      "line_number": 459,
-=======
       "line_number": 456,
->>>>>>> 263b1739
       "context": "{server.name}\n </Text>\n </div>\n <Button\n label={\n server.connected ? t(\"Disconnect\") : t(\"Connect\")\n }\n size={ButtonSize.small}\n onClick={() => {\n if (server.connected) {\n disconnectServerAction(server.id);",
       "module": "/packages/shared"
     },
