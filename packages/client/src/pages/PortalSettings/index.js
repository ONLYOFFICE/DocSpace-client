--- conflicted
+++ resolved
@@ -1,179 +1,14 @@
 import React from "react";
 import { Outlet } from "react-router-dom";
 import Layout from "./Layout";
-<<<<<<< HEAD
-import { combineUrl } from "@docspace/common/utils";
-import Panels from "../../components/FilesPanels";
-
-const SecuritySettings = lazy(() => import("./categories/security/index.js"));
-
-const TfaPage = lazy(() => import("./categories/security/access-portal/tfa"));
-const PasswordStrengthPage = lazy(() =>
-  import("./categories/security/access-portal/passwordStrength"),
-);
-const TrustedMailPage = lazy(() => import("./categories/security/access-portal/trustedMail"));
-const IpSecurityPage = lazy(() => import("./categories/security/access-portal/ipSecurity"));
-const AdminMessagePage = lazy(() => import("./categories/security/access-portal/adminMessage"));
-const SessionLifetimePage = lazy(() =>
-  import("./categories/security/access-portal/sessionLifetime"),
-);
-
-const CustomizationSettings = lazy(() => import("./categories/common/index.js"));
-
-const DeveloperTools = lazy(() => import("./categories/developer-tools/index.js"));
-const WebhookHistory = lazy(() =>
-  import("./categories/developer-tools/Webhooks/WebhookHistory/index.js"),
-);
-const WebhookDetails = lazy(() =>
-  import("./categories/developer-tools/Webhooks/WebhookEventDetails/index.js"),
-);
-
-const LanguageAndTimeZoneSettings = lazy(() =>
-  import("./categories/common/Customization/language-and-time-zone"),
-);
-const WelcomePageSettings = lazy(() =>
-  import("./categories/common/Customization/welcome-page-settings"),
-);
-
-const DNSSettings = lazy(() => import("./categories/common/Customization/dns-settings"));
-
-const PortalRenaming = lazy(() => import("./categories/common/Customization/portal-renaming"));
-
-const Integration = lazy(() => import("./categories/integration"));
-const Payments = lazy(() => import("./categories/payments"));
-const ThirdParty = lazy(() => import("./categories/integration/ThirdPartyServicesSettings"));
-const SingleSignOn = lazy(() => import("./categories/integration/SingleSignOn"));
-
-const Backup = lazy(() => import("./categories/data-management/index"));
-
-const RestoreBackup = lazy(() =>
-  import("./categories/data-management/backup/restore-backup/index"),
-);
-const DeleteDataPage = lazy(() => import("./categories/delete-data"));
-
-const WhiteLabel = lazy(() => import("./categories/common/Branding/whitelabel"));
-
-const Branding = lazy(() => import("./categories/common/branding"));
-const PROXY_BASE_URL = combineUrl(window.DocSpaceConfig?.proxy?.url, "/portal-settings");
-
-const CUSTOMIZATION_URLS = [
-  PROXY_BASE_URL,
-  combineUrl(PROXY_BASE_URL, "/customization"),
-  combineUrl(PROXY_BASE_URL, "/customization/general"),
-  combineUrl(PROXY_BASE_URL, "/customization/branding"),
-  combineUrl(PROXY_BASE_URL, "/customization/appearance"),
-];
-
-const DEVELOPER_URLS = [
-  PROXY_BASE_URL,
-  combineUrl(PROXY_BASE_URL, "/developer/tools"),
-  combineUrl(PROXY_BASE_URL, "/developer/tools/javascript-sdk"),
-  combineUrl(PROXY_BASE_URL, "/developer/tools/webhooks"),
-  combineUrl(PROXY_BASE_URL, "/developer/tools/webhooks/history/:id"),
-  combineUrl(PROXY_BASE_URL, "/developer/tools/webhooks/history/:id/event/:eventId"),
-];
-const WEBHOOK_HISTORY_URL = combineUrl(PROXY_BASE_URL, "/developer/tools/webhooks/history/:id");
-const WEBHOOK_DETAILS_URL = combineUrl(
-  PROXY_BASE_URL,
-  "/developer/tools/webhooks/history/:id/event/:eventId",
-);
-
-const BACKUP_URLS = [
-  PROXY_BASE_URL,
-  combineUrl(PROXY_BASE_URL, "/backup"),
-  combineUrl(PROXY_BASE_URL, "/backup/data-backup"),
-  combineUrl(PROXY_BASE_URL, "/backup/auto-backup"),
-];
-
-const RESTORE_DATA_URL = combineUrl(PROXY_BASE_URL, "/restore");
-
-const LTZ_URL = combineUrl(PROXY_BASE_URL, "/customization/general/language-and-time-zone");
-const WELCOME_PAGE_SETTINGS_URL = combineUrl(
-  PROXY_BASE_URL,
-  "/customization/general/welcome-page-settings",
-);
-
-const DNS_SETTINGS = combineUrl(PROXY_BASE_URL, "/customization/general/dns-settings");
-
-const PORTAL_RENAMING = combineUrl(PROXY_BASE_URL, "/customization/general/portal-renaming");
-const TEAM_TEMPLATE_URL = combineUrl(PROXY_BASE_URL, "/customization/general/team-template");
-const WHITELABEL_URL = combineUrl(PROXY_BASE_URL, "/common/whitelabel");
-const SECURITY_URLS = [
-  combineUrl(PROXY_BASE_URL, "/security/access-rights"),
-  combineUrl(PROXY_BASE_URL, "/security/access-portal"),
-  combineUrl(PROXY_BASE_URL, "/security/login-history"),
-  combineUrl(PROXY_BASE_URL, "/security/audit-trail"),
-];
-const TFA_PAGE_URL = combineUrl(PROXY_BASE_URL, "/security/access-portal/tfa");
-const PASSWORD_PAGE_URL = combineUrl(PROXY_BASE_URL, "/security/access-portal/password");
-const TRUSTED_MAIL_PAGE_URL = combineUrl(PROXY_BASE_URL, "/security/access-portal/trusted-mail");
-const IP_SECURITY_PAGE_URL = combineUrl(PROXY_BASE_URL, "/security/access-portal/ip");
-const ADMIN_MESSAGE_PAGE_URL = combineUrl(PROXY_BASE_URL, "/security/access-portal/admin-message");
-const SESSION_LIFETIME_PAGE_URL = combineUrl(PROXY_BASE_URL, "/security/access-portal/lifetime");
-
-const ADMINS_URL = combineUrl(PROXY_BASE_URL, "/security/access-rights/admins");
-
-const INTEGRATION_URLS = [
-  combineUrl(PROXY_BASE_URL, "/integration/third-party-services"),
-  combineUrl(PROXY_BASE_URL, "/integration/single-sign-on"),
-  combineUrl(PROXY_BASE_URL, "/integration/portal-integration"),
-  combineUrl(PROXY_BASE_URL, "/integration/plugins"),
-];
-
-const PAYMENTS_URL = combineUrl(PROXY_BASE_URL, "/payments/portal-payments");
-
-const THIRD_PARTY_URL = combineUrl(PROXY_BASE_URL, "/integration/third-party-services");
-
-const SSO_URL = combineUrl(PROXY_BASE_URL, "/integration/single-sign-on");
-
-const DELETE_DATA_URLS = [
-  combineUrl(PROXY_BASE_URL, "/delete-data/deletion"),
-  combineUrl(PROXY_BASE_URL, "/delete-data/deactivation"),
-];
-
-const ERROR_404_URL = combineUrl(window.DocSpaceConfig?.proxy?.url, "/error/404");
-=======
 
 import Panels from "../../components/FilesPanels";
->>>>>>> 6575fc14
 
 const Settings = () => {
   return (
     <Layout key="1">
       <Panels />
-<<<<<<< HEAD
-      <Suspense fallback={null}>
-        <Switch>
-          <Route exact path={CUSTOMIZATION_URLS} component={CustomizationSettings} />
-          <Route exact path={LTZ_URL} component={LanguageAndTimeZoneSettings} />
-          <Route exact path={WELCOME_PAGE_SETTINGS_URL} component={WelcomePageSettings} />
-          <Route exact path={DNS_SETTINGS} component={DNSSettings} />
-          <Route exact path={PORTAL_RENAMING} component={PortalRenaming} />
-          <Route exact path={WHITELABEL_URL} component={WhiteLabel} />
-          <Route exact path={SECURITY_URLS} component={SecuritySettings} />
-          <Route exact path={TFA_PAGE_URL} component={TfaPage} />
-          <Route exact path={PASSWORD_PAGE_URL} component={PasswordStrengthPage} />
-          <Route exact path={TRUSTED_MAIL_PAGE_URL} component={TrustedMailPage} />
-          <Route exact path={IP_SECURITY_PAGE_URL} component={IpSecurityPage} />
-          <Route exact path={ADMIN_MESSAGE_PAGE_URL} component={AdminMessagePage} />
-          <Route exact path={SESSION_LIFETIME_PAGE_URL} component={SessionLifetimePage} />
-          <Route exact path={INTEGRATION_URLS} component={Integration} />
-          <Route exact path={PAYMENTS_URL} component={Payments} />
-          <Route exact path={THIRD_PARTY_URL} component={ThirdParty} />
-          <Route exact path={SSO_URL} component={SingleSignOn} />
-
-          <Route exact path={WEBHOOK_DETAILS_URL} component={WebhookDetails} />
-          <Route exact path={WEBHOOK_HISTORY_URL} component={WebhookHistory} />
-          <Route exact path={DEVELOPER_URLS} component={DeveloperTools} />
-          <Route exact path={BACKUP_URLS} component={Backup} />
-          <Route exact path={DELETE_DATA_URLS} component={DeleteDataPage} />
-          <Route path={RESTORE_DATA_URL} component={RestoreBackup} />
-          <Redirect to={{ pathname: ERROR_404_URL }} />
-        </Switch>
-      </Suspense>
-=======
       <Outlet />
->>>>>>> 6575fc14
     </Layout>
   );
 };
