--- conflicted
+++ resolved
@@ -383,14 +383,6 @@
         isCustomizationView: true,
       });
 
-<<<<<<< HEAD
-      history.push(
-        combineUrl(
-          window.DocSpaceConfig?.proxy?.url,
-          config.homepage,
-          "/portal-settings/customization/general"
-        )
-=======
       const currentUrl = window.location.href.replace(
         window.location.origin,
         ""
@@ -400,7 +392,6 @@
         window.DocSpaceConfig?.proxy?.url,
         config.homepage,
         "/portal-settings/common/customization"
->>>>>>> f9d7ab1c
       );
 
       if (newUrl === currentUrl) return;
