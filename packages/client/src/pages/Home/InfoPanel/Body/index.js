import React, { useState, useEffect } from "react";
import { withRouter } from "react-router";
import { inject, observer } from "mobx-react";

import ViewHelper from "./helpers/ViewHelper";
import ItemTitle from "./sub-components/ItemTitle";

import { StyledInfoPanelBody } from "./styles/common";
import { getRoomInfo } from "@docspace/common/api/rooms";

const InfoPanelBodyContent = ({
  selection,
  setSelection,
  calculateSelection,
  normalizeSelection,
  isItemChanged,
  selectionParentRoom,
  setSelectionParentRoom,
  roomsView,
  fileView,
  getIsFiles,
  getIsRooms,
  getIsAccounts,
  getIsGallery,
  gallerySelected,
  isRootFolder,
  ...props
}) => {
  const [selectedItems, setSelectedItems] = useState(props.selectedItems);
  const [selectedFolder, setSelectedFolder] = useState(props.selectedFolder);

  const isFiles = getIsFiles();
  const isRooms = getIsRooms();
  const isAccounts = getIsAccounts();
  const isGallery = getIsGallery();

  const isSeveralItems = props.selectedItems.length > 1;

  const isNoItem =
    (isGallery && !gallerySelected) ||
    (!selection?.title && !isSeveralItems && !isAccounts) ||
    ((isRootFolder || isAccounts) &&
      selection?.isSelectedFolder &&
      !selection?.wasContextMenuSelection);

  const defaultProps = {
    selection,
    isFiles,
    isRooms,
    isAccounts,
    isGallery,
    isRootFolder,
    isSeveralItems,
  };

  const viewHelper = new ViewHelper({
    defaultProps: defaultProps,
    detailsProps: {},
<<<<<<< HEAD
    membersProps: { selectionParentRoom, setSelectionParentRoom },
    historyProps: { selectedFolder: selectedFolder },
    accountsProps: {},
    galleryProps: {},
=======
    membersProps: {
      selectionParentRoom,
      setSelectionParentRoom,
      selfId: props.selfId,
      isOwner: props.isOwner,
      isAdmin: props.isAdmin,
      getRoomMembers: props.getRoomMembers,
      changeUserType: props.changeUserType,
      setInvitePanelOptions: props.setInvitePanelOptions,
    },
    historyProps: {
      selectedFolder: selectedFolder,
    },
    accountsProps: {
      selfId: props.selfId,
      isOwner: props.isOwner,
      isAdmin: props.isAdmin,
      changeUserType: props.changeUserType,
    },
    galleryProps: {
      getIcon,
      gallerySelected,
    },
>>>>>>> 86234d32
  });

  const getView = () => {
    if (isNoItem) return viewHelper.NoItemView();
    if (isSeveralItems) return viewHelper.SeveralItemsView();
    if (isGallery) return viewHelper.GalleryView();
    if (isAccounts) return viewHelper.AccountsView();

    switch (isRooms ? roomsView : fileView) {
      case "members": {
        return viewHelper.MembersView();
      }
      case "history": {
        return viewHelper.HistoryView();
      }
      case "details": {
        return viewHelper.DetailsView();
      }
    }
  };

  //////////////////////////////////////////////////////////

  // Updating SelectedItems only if
  // a) Length of an array changed
  // b) Single chosen item changed
  useEffect(() => {
    const selectedItemsLengthChanged =
      selectedItems.length !== props.selectedItems.length;

    const singleSelectedItemChanged =
      selectedItems[0] &&
      props.selectedItems[0] &&
      isItemChanged(selectedItems[0], props.selectedItems[0]);

    if (selectedItemsLengthChanged || singleSelectedItemChanged)
      setSelectedItems(props.selectedItems);
  }, [props.selectedItems]);

  // Updating SelectedFolder only if
  //   a) Selected folder changed
  useEffect(() => {
    const selectedFolderChanged = isItemChanged(
      selectedFolder,
      props.selectedFolder
    );

    if (selectedFolderChanged) setSelectedFolder(props.selectedFolder);
  }, [props.selectedFolder]);

  // Updating selectionParentRoom after selectFolder change
  // if it is located in another room
  useEffect(async () => {
    if (!isRooms) return;

    const currentFolderRoomId =
      selectedFolder?.pathParts && selectedFolder.pathParts[1];
    const storeRoomId = selectionParentRoom?.id;
    if (!currentFolderRoomId || currentFolderRoomId === storeRoomId) return;

    const newSelectionParentRoom = await getRoomInfo(currentFolderRoomId);
    if (storeRoomId === newSelectionParentRoom.id) return;

    setSelectionParentRoom(normalizeSelection(newSelectionParentRoom));
  }, [selectedFolder]);

  //////////////////////////////////////////////////////////

  // Setting selection after selectedItems or selectedFolder update
  useEffect(() => {
    setSelection(calculateSelection());
  }, [selectedItems, selectedFolder]);

  //////////////////////////////////////////////////////////

  useEffect(() => {
    console.log("\nfor-dev  Selected items: ", selectedItems);
    console.log("\nfor-dev  Selected folder: ", selectedFolder);
  }, [selectedItems, selectedFolder]);

  //////////////////////////////////////////////////////////

  if (!selection && !isGallery) return null;

  return (
    <StyledInfoPanelBody>
      {!isNoItem && (
        <ItemTitle {...defaultProps} selectionLength={selectedItems.length} />
      )}
      {getView()}
    </StyledInfoPanelBody>
  );
};

<<<<<<< HEAD
export default inject(({ auth, selectedFolderStore, oformsStore }) => {
  const { isRootFolder } = selectedFolderStore;
  const { gallerySelected } = oformsStore;

  const {
    selection,
    setSelection,
    calculateSelection,
    normalizeSelection,
    isItemChanged,

    selectionParentRoom,
    setSelectionParentRoom,

    roomsView,
    fileView,

    getIsFiles,
    getIsRooms,
    getIsAccounts,
    getIsGallery,
  } = auth.infoPanelStore;

  const selectedItems = auth.infoPanelStore.getSelectedItems();
  const selectedFolder = auth.infoPanelStore.getSelectedFolder();

  return {
    selection,
    setSelection,
    calculateSelection,
    normalizeSelection,
    isItemChanged,

    selectedItems,
    selectedFolder,

    selectionParentRoom,
    setSelectionParentRoom,

    roomsView,
    fileView,

    getIsFiles,
    getIsRooms,
    getIsAccounts,
    getIsGallery,

    gallerySelected,
    isRootFolder,
  };
})(withRouter(observer(InfoPanelBodyContent)));
=======
export default inject(
  ({
    auth,
    filesStore,
    settingsStore,
    filesActionsStore,
    dialogsStore,
    selectedFolderStore,
    oformsStore,
    contextOptionsStore,
    peopleStore,
  }) => {
    const { isOwner, isAdmin, id: selfId } = auth.userStore.user;
    const { personal, culture } = auth.settingsStore;
    const { getIcon, getFolderIcon } = settingsStore;
    const { onSelectItem, openLocationAction } = filesActionsStore;
    const { changeType: changeUserType } = peopleStore;
    const { setSharingPanelVisible, setInvitePanelOptions } = dialogsStore;
    const { isRootFolder } = selectedFolderStore;
    const { gallerySelected } = oformsStore;
    const {
      getFilesContextOptions: getContextOptionActions,
    } = contextOptionsStore;

    const {
      selection,
      setSelection,
      updateSelection,
      setUpdateSelection,
      selectionParentRoom,
      setSelectionParentRoom,
      normalizeSelection,
      roomsView,
      fileView,
      getItemIcon,
      getIsFiles,
      getIsRooms,
      getIsAccounts,
      getIsGallery,
    } = auth.infoPanelStore;

    const {
      selection: filesStoreSelection,
      getFilesContextOptions: getContextOptions,
      setBufferSelection,
      getFolderInfo,
      getShareUsers,
      getRoomMembers,
      getHistory,
      getRoomHistory,
      getFileHistory,
      createThumbnail,
    } = filesStore;

    const {
      selection: peopleStoreSelection,
      bufferSelection: peopleStoreBufferSelection,
    } = peopleStore.selectionStore;
    const { getUserContextOptions } = peopleStore.contextOptionsStore;

    const selectedFiles =
      filesStoreSelection?.length > 0 ? [...filesStoreSelection] : [];
    const selectedUsers = peopleStoreSelection.length
      ? [...peopleStoreSelection]
      : peopleStoreBufferSelection
      ? [peopleStoreBufferSelection]
      : [];

    const selectedItems = getIsAccounts() ? selectedUsers : selectedFiles;
    const selectedFolder = {
      ...selectedFolderStore,
      isFolder: true,
      isRoom: !!selectedFolderStore.roomType,
    };

    return {
      selfId,
      isOwner,
      isAdmin,
      personal,
      culture,

      selection,
      setSelection,
      updateSelection,
      setUpdateSelection,
      selectionParentRoom,
      setSelectionParentRoom,
      normalizeSelection,
      roomsView,
      fileView,
      getItemIcon,
      getIsFiles,
      getIsRooms,
      getIsAccounts,
      getIsGallery,

      selectedItems,
      selectedFolder,
      setBufferSelection,

      getContextOptions,
      getContextOptionActions,
      getUserContextOptions,

      getFolderInfo,
      onSelectItem,
      getShareUsers,
      getRoomMembers,
      changeUserType,
      getHistory,
      getRoomHistory,
      getFileHistory,
      setSharingPanelVisible,
      setInvitePanelOptions,

      getIcon,
      getFolderIcon,
      createThumbnail,
      openLocationAction,

      gallerySelected,

      isRootFolder,
    };
  }
)(withRouter(observer(InfoPanelBodyContent)));
>>>>>>> 86234d32
<|MERGE_RESOLUTION|>--- conflicted
+++ resolved
@@ -56,12 +56,6 @@
   const viewHelper = new ViewHelper({
     defaultProps: defaultProps,
     detailsProps: {},
-<<<<<<< HEAD
-    membersProps: { selectionParentRoom, setSelectionParentRoom },
-    historyProps: { selectedFolder: selectedFolder },
-    accountsProps: {},
-    galleryProps: {},
-=======
     membersProps: {
       selectionParentRoom,
       setSelectionParentRoom,
@@ -70,7 +64,6 @@
       isAdmin: props.isAdmin,
       getRoomMembers: props.getRoomMembers,
       changeUserType: props.changeUserType,
-      setInvitePanelOptions: props.setInvitePanelOptions,
     },
     historyProps: {
       selectedFolder: selectedFolder,
@@ -85,7 +78,6 @@
       getIcon,
       gallerySelected,
     },
->>>>>>> 86234d32
   });
 
   const getView = () => {
@@ -180,59 +172,6 @@
   );
 };
 
-<<<<<<< HEAD
-export default inject(({ auth, selectedFolderStore, oformsStore }) => {
-  const { isRootFolder } = selectedFolderStore;
-  const { gallerySelected } = oformsStore;
-
-  const {
-    selection,
-    setSelection,
-    calculateSelection,
-    normalizeSelection,
-    isItemChanged,
-
-    selectionParentRoom,
-    setSelectionParentRoom,
-
-    roomsView,
-    fileView,
-
-    getIsFiles,
-    getIsRooms,
-    getIsAccounts,
-    getIsGallery,
-  } = auth.infoPanelStore;
-
-  const selectedItems = auth.infoPanelStore.getSelectedItems();
-  const selectedFolder = auth.infoPanelStore.getSelectedFolder();
-
-  return {
-    selection,
-    setSelection,
-    calculateSelection,
-    normalizeSelection,
-    isItemChanged,
-
-    selectedItems,
-    selectedFolder,
-
-    selectionParentRoom,
-    setSelectionParentRoom,
-
-    roomsView,
-    fileView,
-
-    getIsFiles,
-    getIsRooms,
-    getIsAccounts,
-    getIsGallery,
-
-    gallerySelected,
-    isRootFolder,
-  };
-})(withRouter(observer(InfoPanelBodyContent)));
-=======
 export default inject(
   ({
     auth,
@@ -250,7 +189,7 @@
     const { getIcon, getFolderIcon } = settingsStore;
     const { onSelectItem, openLocationAction } = filesActionsStore;
     const { changeType: changeUserType } = peopleStore;
-    const { setSharingPanelVisible, setInvitePanelOptions } = dialogsStore;
+    const { setSharingPanelVisible } = dialogsStore;
     const { isRootFolder } = selectedFolderStore;
     const { gallerySelected } = oformsStore;
     const {
@@ -260,71 +199,41 @@
     const {
       selection,
       setSelection,
-      updateSelection,
-      setUpdateSelection,
+      calculateSelection,
+      normalizeSelection,
+      isItemChanged,
+
       selectionParentRoom,
       setSelectionParentRoom,
-      normalizeSelection,
+
       roomsView,
       fileView,
-      getItemIcon,
+
       getIsFiles,
       getIsRooms,
       getIsAccounts,
       getIsGallery,
     } = auth.infoPanelStore;
 
-    const {
-      selection: filesStoreSelection,
-      getFilesContextOptions: getContextOptions,
-      setBufferSelection,
-      getFolderInfo,
-      getShareUsers,
-      getRoomMembers,
-      getHistory,
-      getRoomHistory,
-      getFileHistory,
-      createThumbnail,
-    } = filesStore;
-
-    const {
-      selection: peopleStoreSelection,
-      bufferSelection: peopleStoreBufferSelection,
-    } = peopleStore.selectionStore;
-    const { getUserContextOptions } = peopleStore.contextOptionsStore;
-
-    const selectedFiles =
-      filesStoreSelection?.length > 0 ? [...filesStoreSelection] : [];
-    const selectedUsers = peopleStoreSelection.length
-      ? [...peopleStoreSelection]
-      : peopleStoreBufferSelection
-      ? [peopleStoreBufferSelection]
-      : [];
-
-    const selectedItems = getIsAccounts() ? selectedUsers : selectedFiles;
-    const selectedFolder = {
-      ...selectedFolderStore,
-      isFolder: true,
-      isRoom: !!selectedFolderStore.roomType,
-    };
+    const selectedItems = auth.infoPanelStore.getSelectedItems();
+    const selectedFolder = auth.infoPanelStore.getSelectedFolder();
 
     return {
-      selfId,
-      isOwner,
-      isAdmin,
-      personal,
-      culture,
-
       selection,
       setSelection,
-      updateSelection,
-      setUpdateSelection,
+      calculateSelection,
+      normalizeSelection,
+      isItemChanged,
+
+      selectedItems,
+      selectedFolder,
+
       selectionParentRoom,
       setSelectionParentRoom,
-      normalizeSelection,
+
       roomsView,
       fileView,
-      getItemIcon,
+
       getIsFiles,
       getIsRooms,
       getIsAccounts,
@@ -347,7 +256,6 @@
       getRoomHistory,
       getFileHistory,
       setSharingPanelVisible,
-      setInvitePanelOptions,
 
       getIcon,
       getFolderIcon,
@@ -359,5 +267,4 @@
       isRootFolder,
     };
   }
-)(withRouter(observer(InfoPanelBodyContent)));
->>>>>>> 86234d32
+)(withRouter(observer(InfoPanelBodyContent)));