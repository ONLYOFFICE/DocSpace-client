/*
 *
 * (c) Copyright Ascensio System Limited 2010-2018
 *
 * This program is freeware. You can redistribute it and/or modify it under the terms of the GNU 
 * General Public License (GPL) version 3 as published by the Free Software Foundation (https://www.gnu.org/copyleft/gpl.html). 
 * In accordance with Section 7(a) of the GNU GPL its Section 15 shall be amended to the effect that 
 * Ascensio System SIA expressly excludes the warranty of non-infringement of any third-party rights.
 *
 * THIS PROGRAM IS DISTRIBUTED WITHOUT ANY WARRANTY; WITHOUT EVEN THE IMPLIED WARRANTY OF MERCHANTABILITY OR
 * FITNESS FOR A PARTICULAR PURPOSE. For more details, see GNU GPL at https://www.gnu.org/copyleft/gpl.html
 *
 * You can contact Ascensio System SIA by email at sales@onlyoffice.com
 *
 * The interactive user interfaces in modified source and object code versions of ONLYOFFICE must display 
 * Appropriate Legal Notices, as required under Section 5 of the GNU GPL version 3.
 *
 * Pursuant to Section 7 § 3(b) of the GNU GPL you must retain the original ONLYOFFICE logo which contains 
 * relevant author attributions when distributing the software. If the display of the logo in its graphic 
 * form is not reasonably feasible for technical reasons, you must include the words "Powered by ONLYOFFICE" 
 * in every copy of the program you distribute. 
 * Pursuant to Section 7 § 3(e) we decline to grant you any rights under trademark law for use of our trademarks.
 *
*/


using System;
using System.Text;

using ASC.Common;
using ASC.Common.Logging;
using ASC.Core;
using ASC.Core.Users;
using ASC.Web.Studio.Utility;

using Microsoft.AspNetCore.Http;
using Microsoft.AspNetCore.WebUtilities;
using Microsoft.Extensions.Configuration;
using Microsoft.Extensions.Options;

using static ASC.Security.Cryptography.EmailValidationKeyProvider;

namespace ASC.Security.Cryptography
{
    public class EmailValidationKeyProvider
    {
        public enum ValidationResult
        {
            Ok,
            Invalid,
            Expired
        }

        private readonly ILog log;
        private static readonly DateTime _from = new DateTime(2010, 01, 01, 0, 0, 0, DateTimeKind.Utc);
        internal readonly TimeSpan ValidInterval;

        private MachinePseudoKeys MachinePseudoKeys { get; }
        private TenantManager TenantManager { get; }

        public EmailValidationKeyProvider(MachinePseudoKeys machinePseudoKeys, TenantManager tenantManager, IConfiguration configuration, IOptionsMonitor<ILog> options)
        {
            MachinePseudoKeys = machinePseudoKeys;
            TenantManager = tenantManager;
            if (!TimeSpan.TryParse(configuration["email:validinterval"], out var validInterval))
            {
                validInterval = TimeSpan.FromDays(7);
            }

            ValidInterval = validInterval;
            log = options.CurrentValue;
        }

        public string GetEmailKey(string email)
        {
            return GetEmailKey(TenantManager.GetCurrentTenant().TenantId, email);
        }

        public string GetEmailKey(int tenantId, string email)
        {
            if (string.IsNullOrEmpty(email)) throw new ArgumentNullException("email");

            email = FormatEmail(tenantId, email);

            var ms = (long)(DateTime.UtcNow - _from).TotalMilliseconds;
            var hash = GetMashineHashedData(BitConverter.GetBytes(ms), Encoding.ASCII.GetBytes(email));
            return string.Format("{0}.{1}", ms, DoStringFromBytes(hash));
        }

        private string FormatEmail(int tenantId, string email)
        {
            if (email == null) throw new ArgumentNullException("email");
            try
            {
                return string.Format("{0}|{1}|{2}", email.ToLowerInvariant(), tenantId, Encoding.UTF8.GetString(MachinePseudoKeys.GetMachineConstant()));
            }
            catch (Exception e)
            {
                log.Fatal("Failed to format tenant specific email", e);
                return email.ToLowerInvariant();
            }
        }

        public ValidationResult ValidateEmailKey(string email, string key)
        {
            return ValidateEmailKey(email, key, TimeSpan.MaxValue);
        }

        public ValidationResult ValidateEmailKey(string email, string key, TimeSpan validInterval)
        {
            var result = ValidateEmailKeyInternal(email, key, validInterval);
            log.DebugFormat("validation result: {0}, source: {1} with key: {2} interval: {3} tenant: {4}", result, email, key, validInterval, TenantManager.GetCurrentTenant().TenantId);
            return result;
        }


        private ValidationResult ValidateEmailKeyInternal(string email, string key, TimeSpan validInterval)
        {
            if (string.IsNullOrEmpty(email)) throw new ArgumentNullException("email");
            if (key == null) throw new ArgumentNullException("key");

            email = FormatEmail(TenantManager.GetCurrentTenant().TenantId, email);
            var parts = key.Split(new[] { '.' }, StringSplitOptions.RemoveEmptyEntries);
            if (parts.Length != 2) return ValidationResult.Invalid;

            if (!long.TryParse(parts[0], out var ms)) return ValidationResult.Invalid;

            var hash = GetMashineHashedData(BitConverter.GetBytes(ms), Encoding.ASCII.GetBytes(email));
            var key2 = DoStringFromBytes(hash);
            var key2_good = string.Compare(parts[1], key2, StringComparison.InvariantCultureIgnoreCase) == 0;
            if (!key2_good) return ValidationResult.Invalid;
            var ms_current = (long)(DateTime.UtcNow - _from).TotalMilliseconds;
            return validInterval >= TimeSpan.FromMilliseconds(ms_current - ms) ? ValidationResult.Ok : ValidationResult.Expired;
        }

        internal static string DoStringFromBytes(byte[] data)
        {
            var str = Convert.ToBase64String(data);
            str = str.Replace("=", "").Replace("+", "").Replace("/", "").Replace("\\", "");
            return str.ToUpperInvariant();
        }

        internal static byte[] GetMashineHashedData(byte[] salt, byte[] data)
        {
            var alldata = new byte[salt.Length + data.Length];
            Array.Copy(data, alldata, data.Length);
            Array.Copy(salt, 0, alldata, data.Length, salt.Length);
            return Hasher.Hash(alldata, HashAlg.SHA256);
        }
    }

    public class EmailValidationKeyModel
    {
        public string Key { get; set; }
        public EmployeeType? EmplType { get; set; }
        public string Email { get; set; }
        public Guid? UiD { get; set; }
        public ConfirmType? Type { get; set; }
        public int? P { get; set; }

        public void Deconstruct(out string key, out EmployeeType? emplType, out string email, out Guid? uiD, out ConfirmType? type, out int? p) =>
        (key, emplType, email, uiD, type, p) = (Key, EmplType, Email, UiD, Type, P);
    }

    public class EmailValidationKeyModelHelper
    {
        private IHttpContextAccessor HttpContextAccessor { get; }
        private EmailValidationKeyProvider Provider { get; }
        private AuthContext AuthContext { get; }
        private UserManager UserManager { get; }
        private AuthManager Authentication { get; }

        public EmailValidationKeyModelHelper(
            IHttpContextAccessor httpContextAccessor,
            EmailValidationKeyProvider provider,
            AuthContext authContext,
            UserManager userManager,
            AuthManager authentication)
        {
            HttpContextAccessor = httpContextAccessor;
            Provider = provider;
            AuthContext = authContext;
            UserManager = userManager;
            Authentication = authentication;
        }

        public EmailValidationKeyModel GetModel()
        {
            var request = QueryHelpers.ParseQuery(HttpContextAccessor.HttpContext.Request.Headers["confirm"]);

            _ = request.TryGetValue("type", out var type);

            ConfirmType? cType = null;
            if (Enum.TryParse<ConfirmType>(type, out var confirmType))
            {
                cType = confirmType;
            }

            _ = request.TryGetValue("key", out var key);

            _ = request.TryGetValue("p", out var pkey);
            _ = int.TryParse(pkey, out var p);

            _ = request.TryGetValue("emplType", out var emplType);
            _ = Enum.TryParse<EmployeeType>(emplType, out var employeeType);

            _ = request.TryGetValue("email", out var _email);
            _ = request.TryGetValue("uid", out var userIdKey);
            _ = Guid.TryParse(userIdKey, out var userId);

            return new EmailValidationKeyModel
            {
                Email = _email,
                EmplType = employeeType,
                Key = key,
                P = p,
                Type = cType,
                UiD = userId
            };
        }

        public ValidationResult Validate(EmailValidationKeyModel model)
        {
            var (key, emplType, email, uiD, type, p) = model;

            ValidationResult checkKeyResult;

            switch (type)
            {
                case ConfirmType.EmpInvite:
                    checkKeyResult = Provider.ValidateEmailKey(email + type + (int)emplType, key, Provider.ValidInterval);
                    break;
                case ConfirmType.LinkInvite:
                    checkKeyResult = Provider.ValidateEmailKey(type.ToString() + (int)emplType, key, Provider.ValidInterval);
                    break;
                case ConfirmType.PortalOwnerChange:
                    checkKeyResult = Provider.ValidateEmailKey(email + type + uiD.HasValue, key, Provider.ValidInterval);
                    break;
                case ConfirmType.EmailChange:
                    checkKeyResult = Provider.ValidateEmailKey(email + type + AuthContext.CurrentAccount.ID, key, Provider.ValidInterval);
                    break;
                case ConfirmType.PasswordChange:

                    var hash = Authentication.GetUserPasswordStamp(UserManager.GetUserByEmail(email).ID).ToString("s");

                    checkKeyResult = Provider.ValidateEmailKey(email + type + hash, key, Provider.ValidInterval);
                    break;
                case ConfirmType.Activation:
                    checkKeyResult = Provider.ValidateEmailKey(email + type + uiD, key, Provider.ValidInterval);
                    break;
                case ConfirmType.ProfileRemove:
                    // validate UiD
                    if (p == 1)
                    {
                        var user = UserManager.GetUsers(uiD.GetValueOrDefault());
                        if (user == null || user.Status == EmployeeStatus.Terminated || AuthContext.IsAuthenticated && AuthContext.CurrentAccount.ID != uiD)
                            return ValidationResult.Invalid;
                    }

                    checkKeyResult = Provider.ValidateEmailKey(email + type + uiD, key, Provider.ValidInterval);
                    break;
                case ConfirmType.Wizard:
                    checkKeyResult = Provider.ValidateEmailKey("" + type, key, Provider.ValidInterval);
                    break;
                default:
                    checkKeyResult = Provider.ValidateEmailKey(email + type, key, Provider.ValidInterval);
                    break;
            }

            return checkKeyResult;
        }
<<<<<<< HEAD

        public void Deconstruct(out string key, out string email, out EmployeeType? employeeType, out Guid? userId, out ConfirmType? confirmType, out int? p)
        {
            (key, email, employeeType, userId, confirmType, p) = (Key, Email, EmplType, UiD, Type, P);
        }
=======
>>>>>>> 43a085eb
    }

    public static class EmailValidationKeyProviderExtension
    {
        public static DIHelper AddEmailValidationKeyProviderService(this DIHelper services)
        {
            if (services.TryAddScoped<EmailValidationKeyProvider>())
            {
<<<<<<< HEAD
                _ = services.TryAddTransient<EmailValidationKeyModel>();
=======
                services.TryAddTransient<EmailValidationKeyModelHelper>();
>>>>>>> 43a085eb

                return services
                    .AddTenantManagerService()
                    .AddMachinePseudoKeysService();
            }

            return services;
        }
    }
}<|MERGE_RESOLUTION|>--- conflicted
+++ resolved
@@ -26,7 +26,7 @@
 
 using System;
 using System.Text;
-
+
 using ASC.Common;
 using ASC.Common.Logging;
 using ASC.Core;
@@ -53,14 +53,14 @@
 
         private readonly ILog log;
         private static readonly DateTime _from = new DateTime(2010, 01, 01, 0, 0, 0, DateTimeKind.Utc);
-        internal readonly TimeSpan ValidInterval;
-
+        internal readonly TimeSpan ValidInterval;
+
         private MachinePseudoKeys MachinePseudoKeys { get; }
         private TenantManager TenantManager { get; }
 
         public EmailValidationKeyProvider(MachinePseudoKeys machinePseudoKeys, TenantManager tenantManager, IConfiguration configuration, IOptionsMonitor<ILog> options)
-        {
-            MachinePseudoKeys = machinePseudoKeys;
+        {
+            MachinePseudoKeys = machinePseudoKeys;
             TenantManager = tenantManager;
             if (!TimeSpan.TryParse(configuration["email:validinterval"], out var validInterval))
             {
@@ -156,37 +156,37 @@
         public string Email { get; set; }
         public Guid? UiD { get; set; }
         public ConfirmType? Type { get; set; }
-        public int? P { get; set; }
-
-        public void Deconstruct(out string key, out EmployeeType? emplType, out string email, out Guid? uiD, out ConfirmType? type, out int? p) =>
-        (key, emplType, email, uiD, type, p) = (Key, EmplType, Email, UiD, Type, P);
-    }
-
+        public int? P { get; set; }
+
+        public void Deconstruct(out string key, out EmployeeType? emplType, out string email, out Guid? uiD, out ConfirmType? type, out int? p) =>
+        (key, emplType, email, uiD, type, p) = (Key, EmplType, Email, UiD, Type, P);
+    }
+
     public class EmailValidationKeyModelHelper
-    {
-        private IHttpContextAccessor HttpContextAccessor { get; }
-        private EmailValidationKeyProvider Provider { get; }
-        private AuthContext AuthContext { get; }
-        private UserManager UserManager { get; }
-        private AuthManager Authentication { get; }
-
-        public EmailValidationKeyModelHelper(
-            IHttpContextAccessor httpContextAccessor,
-            EmailValidationKeyProvider provider,
-            AuthContext authContext,
-            UserManager userManager,
-            AuthManager authentication)
-        {
-            HttpContextAccessor = httpContextAccessor;
-            Provider = provider;
-            AuthContext = authContext;
-            UserManager = userManager;
-            Authentication = authentication;
-        }
-
-        public EmailValidationKeyModel GetModel()
-        {
-            var request = QueryHelpers.ParseQuery(HttpContextAccessor.HttpContext.Request.Headers["confirm"]);
+    {
+        private IHttpContextAccessor HttpContextAccessor { get; }
+        private EmailValidationKeyProvider Provider { get; }
+        private AuthContext AuthContext { get; }
+        private UserManager UserManager { get; }
+        private AuthManager Authentication { get; }
+
+        public EmailValidationKeyModelHelper(
+            IHttpContextAccessor httpContextAccessor,
+            EmailValidationKeyProvider provider,
+            AuthContext authContext,
+            UserManager userManager,
+            AuthManager authentication)
+        {
+            HttpContextAccessor = httpContextAccessor;
+            Provider = provider;
+            AuthContext = authContext;
+            UserManager = userManager;
+            Authentication = authentication;
+        }
+
+        public EmailValidationKeyModel GetModel()
+        {
+            var request = QueryHelpers.ParseQuery(HttpContextAccessor.HttpContext.Request.Headers["confirm"]);
 
             _ = request.TryGetValue("type", out var type);
 
@@ -208,20 +208,20 @@
             _ = request.TryGetValue("uid", out var userIdKey);
             _ = Guid.TryParse(userIdKey, out var userId);
 
-            return new EmailValidationKeyModel
-            {
-                Email = _email,
-                EmplType = employeeType,
-                Key = key,
-                P = p,
-                Type = cType,
-                UiD = userId
-            };
-        }
+            return new EmailValidationKeyModel
+            {
+                Email = _email,
+                EmplType = employeeType,
+                Key = key,
+                P = p,
+                Type = cType,
+                UiD = userId
+            };
+        }
 
         public ValidationResult Validate(EmailValidationKeyModel model)
         {
-            var (key, emplType, email, uiD, type, p) = model;
+            var (key, emplType, email, uiD, type, p) = model;
 
             ValidationResult checkKeyResult;
 
@@ -239,10 +239,10 @@
                 case ConfirmType.EmailChange:
                     checkKeyResult = Provider.ValidateEmailKey(email + type + AuthContext.CurrentAccount.ID, key, Provider.ValidInterval);
                     break;
-                case ConfirmType.PasswordChange:
-
-                    var hash = Authentication.GetUserPasswordStamp(UserManager.GetUserByEmail(email).ID).ToString("s");
-
+                case ConfirmType.PasswordChange:
+
+                    var hash = Authentication.GetUserPasswordStamp(UserManager.GetUserByEmail(email).ID).ToString("s");
+
                     checkKeyResult = Provider.ValidateEmailKey(email + type + hash, key, Provider.ValidInterval);
                     break;
                 case ConfirmType.Activation:
@@ -258,8 +258,8 @@
                     }
 
                     checkKeyResult = Provider.ValidateEmailKey(email + type + uiD, key, Provider.ValidInterval);
-                    break;
-                case ConfirmType.Wizard:
+                    break;
+                case ConfirmType.Wizard:
                     checkKeyResult = Provider.ValidateEmailKey("" + type, key, Provider.ValidInterval);
                     break;
                 default:
@@ -269,33 +269,22 @@
 
             return checkKeyResult;
         }
-<<<<<<< HEAD
-
-        public void Deconstruct(out string key, out string email, out EmployeeType? employeeType, out Guid? userId, out ConfirmType? confirmType, out int? p)
-        {
-            (key, email, employeeType, userId, confirmType, p) = (Key, Email, EmplType, UiD, Type, P);
-        }
-=======
->>>>>>> 43a085eb
+        }
     }
 
     public static class EmailValidationKeyProviderExtension
     {
         public static DIHelper AddEmailValidationKeyProviderService(this DIHelper services)
-        {
-            if (services.TryAddScoped<EmailValidationKeyProvider>())
-            {
-<<<<<<< HEAD
-                _ = services.TryAddTransient<EmailValidationKeyModel>();
-=======
-                services.TryAddTransient<EmailValidationKeyModelHelper>();
->>>>>>> 43a085eb
-
-                return services
-                    .AddTenantManagerService()
-                    .AddMachinePseudoKeysService();
-            }
-
+        {
+            if (services.TryAddScoped<EmailValidationKeyProvider>())
+            {
+                _ = services.TryAddTransient<EmailValidationKeyModelHelper>();
+
+                return services
+                    .AddTenantManagerService()
+                    .AddMachinePseudoKeysService();
+            }
+
             return services;
         }
     }
