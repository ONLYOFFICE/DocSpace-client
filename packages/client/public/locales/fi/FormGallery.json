{
  "Categories": "Luokat",
  "EmptyFormGalleryScreenDescription": "Hakuasi vastaavia tuloksia ei löytynyt",
  "ErrorViewDescription": "Ole hyvä ja yritä myöhemmin uudelleen",
<<<<<<< HEAD
=======
  "ErrorViewDescriptionNetworkError": "Näyttää siltä, ettei Internet-yhteyttä ole",
  "ErrorViewHeader": "Lomakegalleria on väliaikaisesti poissa käytöstä",
  "SelectForm": "Valitse Lomake",
  "SubmitToGalleryDialogGuideInfo": "Opi luomaan täydellisiä lomakkeita ja kasvattamaan mahdollisuuksiasi saadaksesi  <1>guide</1> hyväksynnän.",
  "SubmitToGalleryDialogMainInfo": "Olet tämän huoneen omistaja. Sinun täytyy siirtää omistajan rooli toiselle käyttäjälle ennen kuin poistut huoneesta.",
>>>>>>> 1896187c
  "SuggestChanges": "Ehdota muutoksia",
  "TemplateInfo": "Mallin tiedot",
  "ViewAllTemplates": "Näytä kaikki mallit"
}<|MERGE_RESOLUTION|>--- conflicted
+++ resolved
@@ -2,14 +2,7 @@
   "Categories": "Luokat",
   "EmptyFormGalleryScreenDescription": "Hakuasi vastaavia tuloksia ei löytynyt",
   "ErrorViewDescription": "Ole hyvä ja yritä myöhemmin uudelleen",
-<<<<<<< HEAD
-=======
   "ErrorViewDescriptionNetworkError": "Näyttää siltä, ettei Internet-yhteyttä ole",
-  "ErrorViewHeader": "Lomakegalleria on väliaikaisesti poissa käytöstä",
-  "SelectForm": "Valitse Lomake",
-  "SubmitToGalleryDialogGuideInfo": "Opi luomaan täydellisiä lomakkeita ja kasvattamaan mahdollisuuksiasi saadaksesi  <1>guide</1> hyväksynnän.",
-  "SubmitToGalleryDialogMainInfo": "Olet tämän huoneen omistaja. Sinun täytyy siirtää omistajan rooli toiselle käyttäjälle ennen kuin poistut huoneesta.",
->>>>>>> 1896187c
   "SuggestChanges": "Ehdota muutoksia",
   "TemplateInfo": "Mallin tiedot",
   "ViewAllTemplates": "Näytä kaikki mallit"
