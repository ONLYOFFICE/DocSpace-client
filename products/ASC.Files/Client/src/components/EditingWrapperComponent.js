import React, { useState } from "react";
import styled, { css } from "styled-components";
import Button from "@appserver/components/button";
import TextInput from "@appserver/components/text-input";
import Text from "@appserver/components/text";
import commonIconsStyles from "@appserver/components/utils/common-icons-style";

import CheckIcon from "../../public/images/check.react.svg";
import CrossIcon from "../../../../../public/images/cross.react.svg";
import { tablet } from "@appserver/components/utils/device";

const StyledCheckIcon = styled(CheckIcon)`
  ${commonIconsStyles}
  path {
    fill: #a3a9ae;
  }
  :hover {
    fill: #657077;
  }
`;

const StyledCrossIcon = styled(CrossIcon)`
  ${commonIconsStyles}
  path {
    fill: #a3a9ae;
  }
  :hover {
    fill: #657077;
  }
`;

export const okIcon = <StyledCheckIcon className="edit-ok-icon" size="scale" />;
export const cancelIcon = (
  <StyledCrossIcon className="edit-cancel-icon" size="scale" />
);

const EditingWrapper = styled.div`
  width: 100%;
  display: inline-flex;
  align-items: center;

  ${(props) =>
    props.viewAs === "table" &&
    css`
      grid-column-start: 1;
      grid-column-end: -1;

      border-bottom: 1px solid #eceef1;
      padding-bottom: 4px;
      margin-top: 4px;

      /* margin-left: -4px; */
    `}

  ${(props) =>
    props.viewAs === "tile" &&
    `margin-right: 10px !important; margin-left: 8px;`}
  
  
  @media ${tablet} {
    height: 56px;
  }

  .edit-text {
    height: 32px;
    font-size: ${(props) =>
      props.viewAs === "table"
        ? "13px"
        : props.viewAs === "tile"
        ? "14px"
        : "15px"};
    outline: 0 !important;
    font-weight: 600;
    margin: 0;
    font-family: "Open Sans", sans-serif, Arial;
    text-align: left;
    color: #333333;
<<<<<<< HEAD
    ${(props) =>
      props.viewAs === "tile" &&
      css`
        margin-right: 2px;
        border: none;
        background: none;
      `};
=======
    margin-left: 6px;
    ${(props) =>
      props.isUpdatingRowItem &&
      css`
        margin-left: 0;
        display: flex;
        align-items: center;
      `}
>>>>>>> dadf439c
  }

  .edit-button {
    height: 32px;
    padding: 8px 7px 7px 7px;

    ${(props) =>
      props.viewAs === "tile" &&
      css`
        background: none;
        border: 1px solid transparent;

        :hover {
          border-color: #d0d5da;
        }

        &:last-child {
          margin-left: 2px;
        }
      `};

    ${(props) =>
      props.viewAs === "table" &&
      css`
        width: 24px;
        height: 24px;
        border: 1px transparent;
        padding: 4px 0 0 0;

        :hover {
          border: 1px solid #d0d5da;
        }
      `}
  }

  .edit-ok-icon {
    margin-top: -6px;
    width: 16px;
    height: 16px;
  }

  .edit-cancel-icon {
    margin-top: -6px;
    width: 14px;
    height: 14px;
  }

  .is-edit {
    /* margin-top: 4px; */
  }
`;

const EditingWrapperComponent = (props) => {
  const {
    itemTitle,
    itemId,
    renameTitle,
    onClickUpdateItem,
    cancelUpdateItem,
    //isLoading,
    viewAs,
    elementIcon,
    isUpdatingRowItem,
    passwordEntryProcess,
  } = props;

  const isTable = viewAs === "table";

  const [OkIconIsHovered, setIsHoveredOk] = useState(false);
  const [CancelIconIsHovered, setIsHoveredCancel] = useState(false);
  const [isLoading, setIsLoading] = useState(false);

  const onKeyUpUpdateItem = (e) => {
    if (isLoading) return;

    var code = e.keyCode || e.which;
    if (code === 13) {
      if (!isLoading) setIsLoading(true);
      return onClickUpdateItem(e);
    }
  };
  const onEscapeKeyPress = (e) => {
    if (e.keyCode === 27) return cancelUpdateItem(e);
  };

  const setIsHoveredOkHandler = () => {
    setIsHoveredOk(!OkIconIsHovered);
  };

  const setIsHoveredCancelHandler = () => {
    setIsHoveredCancel(!CancelIconIsHovered);
  };

  const onFocus = (e) => e.target.select();
  const onBlur = (e) => {
    if (e.relatedTarget && e.relatedTarget.classList.contains("edit-button"))
      return false;

    !passwordEntryProcess && onClickUpdateItem(e, false);
  };

  return (
    <EditingWrapper
      viewAs={viewAs}
      isUpdatingRowItem={isUpdatingRowItem && !isTable}
    >
      {isTable && elementIcon}
      {isUpdatingRowItem && !isTable ? (
        <Text className="edit-text">{itemTitle}</Text>
      ) : (
        <TextInput
          className="edit-text"
          name="title"
          scale={true}
          value={itemTitle}
          tabIndex={1}
          isAutoFocussed={true}
          onChange={renameTitle}
          onKeyPress={onKeyUpUpdateItem}
          onKeyDown={onEscapeKeyPress}
          onFocus={onFocus}
          onBlur={onBlur}
          isDisabled={isLoading}
          data-itemid={itemId}
          withBorder={!isTable}
        />
      )}
      {!isUpdatingRowItem && (
        <>
          <Button
            className="edit-button not-selectable"
            size="medium"
            isDisabled={isLoading}
            onClick={onClickUpdateItem}
            icon={okIcon}
            data-itemid={itemId}
            onMouseEnter={setIsHoveredOkHandler}
            onMouseLeave={setIsHoveredOkHandler}
            isHovered={OkIconIsHovered}
          />
          <Button
            className="edit-button not-selectable"
            size="medium"
            isDisabled={isLoading}
            onClick={cancelUpdateItem}
            icon={cancelIcon}
            data-itemid={itemId}
            data-action="cancel"
            onMouseEnter={setIsHoveredCancelHandler}
            onMouseLeave={setIsHoveredCancelHandler}
            isHovered={CancelIconIsHovered}
          />
        </>
      )}
    </EditingWrapper>
  );
};

export default EditingWrapperComponent;<|MERGE_RESOLUTION|>--- conflicted
+++ resolved
@@ -75,7 +75,6 @@
     font-family: "Open Sans", sans-serif, Arial;
     text-align: left;
     color: #333333;
-<<<<<<< HEAD
     ${(props) =>
       props.viewAs === "tile" &&
       css`
@@ -83,8 +82,6 @@
         border: none;
         background: none;
       `};
-=======
-    margin-left: 6px;
     ${(props) =>
       props.isUpdatingRowItem &&
       css`
@@ -92,7 +89,6 @@
         display: flex;
         align-items: center;
       `}
->>>>>>> dadf439c
   }
 
   .edit-button {
