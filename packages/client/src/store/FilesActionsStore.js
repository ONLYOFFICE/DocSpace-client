--- conflicted
+++ resolved
@@ -1298,11 +1298,7 @@
 
     setIsLoading(true);
     window.DocSpace.navigate(
-<<<<<<< HEAD
       `${window.DocSpace.location.pathname}?${newFilter.toUrlParams(this.userStore?.user?.id)}`
-=======
-      `${window.DocSpace.location.pathname}?${newFilter.toUrlParams()}`,
->>>>>>> e45bb7cc
     );
   };
 
