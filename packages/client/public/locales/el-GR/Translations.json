{
  "ChooseFromList": "Επιλέξτε από τη λίστα",
  "FileLocked": "Το Αρχείο Κλειδώθηκε",
  "FileProtected": "Το αρχείο προστατεύεται με κωδικό πρόσβασης",
  "FileUnlocked": "Το Αρχείο Ξεκλειδώθηκε",
  "FolderTitleBoxNet": "Κατάλογος Box",
  "FolderTitleDocuSign": "Λογαριασμός DocuSign",
  "FolderTitleDropBox": "Κατάλογος Dropbox",
  "FolderTitleGoogle": "Κατάλογος Google",
  "FolderTitlekDrive": "Κατάλογος kDrive",
  "FolderTitleSharePoint": "Κατάλογος SharePoint",
  "FolderTitleSkyDrive": "Κατάλογος OneDrive",
  "FolderTitleWebDav": "Κατάλογος WebDAV",
  "FolderTitleYandex": "Κατάλογος Yandex",
<<<<<<< HEAD
=======
  "GuestReleaseTipLink": "Μάθετε περισσότερα σχετικά με τους τύπους χρηστών",
>>>>>>> 25842f9b
  "LinkHasExpiredAndHasBeenDisabled": "Ο σύνδεσμος έχει λήξει και έχει απενεργοποιηθεί",
  "LinkValidTime": "Αυτός ο σύνδεσμος ισχύει μόνο για {{days_count}} ημέρες.",
  "NewForm": "Φόρμα PDF",
  "OwnerChange": "Αλλαγή κατόχου",
  "RoleGuestDescriprion": "Οι επισκέπτες μπορούν να έχουν πρόσβαση στα δωμάτια στα οποία έχουν προσκληθεί, καθώς και να δημιουργούν και να επεξεργάζονται έγγραφα, εφόσον τους έχουν εκχωρηθεί οι κατάλληλοι ρόλοι στο δωμάτιο.",
  "SearchByHeadOfGroup": "Αναζήτηση ανά επικεφαλής ομάδας",
  "SearchByOwner": "Αναζήτηση με βάση τους ιδιοκτήτες",
  "SubNewForm": "Κενό",
  "SubNewFormFile": "Από αρχείο κειμένου",
  "ThirdPartyInfo": "Αλλάξτε τις πληροφορίες τρίτου μέρους",
  "ThirdPartyTitle": "Υπηρεσίες τρίτων",
  "TitleShowActions": "Εμφάνιση ενεργειών αρχείου",
  "TitleShowFolderActions": "Εμφάνιση Ενεργειών Φακέλου"
}<|MERGE_RESOLUTION|>--- conflicted
+++ resolved
@@ -12,10 +12,6 @@
   "FolderTitleSkyDrive": "Κατάλογος OneDrive",
   "FolderTitleWebDav": "Κατάλογος WebDAV",
   "FolderTitleYandex": "Κατάλογος Yandex",
-<<<<<<< HEAD
-=======
-  "GuestReleaseTipLink": "Μάθετε περισσότερα σχετικά με τους τύπους χρηστών",
->>>>>>> 25842f9b
   "LinkHasExpiredAndHasBeenDisabled": "Ο σύνδεσμος έχει λήξει και έχει απενεργοποιηθεί",
   "LinkValidTime": "Αυτός ο σύνδεσμος ισχύει μόνο για {{days_count}} ημέρες.",
   "NewForm": "Φόρμα PDF",
