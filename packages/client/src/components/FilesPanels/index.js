--- conflicted
+++ resolved
@@ -175,11 +175,8 @@
       createMasterForm,
       setSelectFileDialogVisible,
       hotkeyPanelVisible,
-<<<<<<< HEAD
+      restoreAllPanelVisible,
       invitePanelVisible: invitePanelOptions.visible,
-=======
-      restoreAllPanelVisible,
->>>>>>> 14bc9546
     };
   }
 )(observer(Panels));