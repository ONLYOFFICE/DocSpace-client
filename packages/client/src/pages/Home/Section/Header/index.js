--- conflicted
+++ resolved
@@ -25,24 +25,12 @@
 // International. See the License terms at http://creativecommons.org/licenses/by-sa/4.0/legalcode
 
 import PublicRoomIconUrl from "PUBLIC_DIR/images/public-room.react.svg?url";
-<<<<<<< HEAD
-import LeaveRoomSvgUrl from "PUBLIC_DIR/images/logout.react.svg?url";
-import CatalogRoomsReactSvgUrl from "PUBLIC_DIR/images/catalog.rooms.react.svg?url";
-import TabletLinkReactSvgUrl from "PUBLIC_DIR/images/tablet-link.reat.svg?url";
-=======
->>>>>>> 746c7b34
-
 import React from "react";
 import { inject, observer } from "mobx-react";
 import { withTranslation } from "react-i18next";
 import styled, { css } from "styled-components";
-<<<<<<< HEAD
-import copy from "copy-to-clipboard";
 import { useLocation, useParams } from "react-router-dom";
 
-=======
-import { useLocation, useParams } from "react-router-dom";
->>>>>>> 746c7b34
 import { SectionHeaderSkeleton } from "@docspace/shared/skeletons/sections";
 import Navigation from "@docspace/shared/components/navigation";
 import FilesFilter from "@docspace/shared/api/files/filter";
@@ -53,10 +41,6 @@
   RoomsType,
   DeviceType,
   FolderType,
-<<<<<<< HEAD
-  ShareAccessRights,
-=======
->>>>>>> 746c7b34
   WhiteLabelLogoType,
 } from "@docspace/shared/enums";
 
@@ -234,24 +218,13 @@
     hideInfoPanel,
     onCreateAndCopySharedLink,
     showNavigationButton,
-<<<<<<< HEAD
-    deleteRooms,
-    setSelection,
     startUpload,
     getFolderModel,
     onCreateRoom,
     isTemplatesFolder,
-    onEditRoomTemplate,
-    onOpenTemplateAccessOptions,
-    onCreateRoomFromTemplate,
-=======
-    startUpload,
-    getFolderModel,
-    onCreateRoom,
     onEmptyTrashAction,
     getHeaderOptions,
     setBufferSelection,
->>>>>>> 746c7b34
   } = props;
 
   const location = useLocation();
@@ -278,149 +251,7 @@
     setIsInfoPanelVisible(!isInfoPanelVisible);
   };
 
-<<<<<<< HEAD
-  const onCopyLinkAction = () => {
-    onCopyLink && onCopyLink({ ...selectedFolder, isFolder: true }, t);
-  };
-
-  const onDownloadAll = () => {
-    onDownloadAction();
-  };
-
-  const onShareRoom = () => {
-    copy(window.location.href);
-    toastr.success(t("Translations:LinkCopySuccess"));
-  };
-
-  const onDeleteRoomInArchive = () => {
-    setSelection([selectedFolder]);
-    deleteRooms(t);
-  };
-
-  const getTemplateOptions = () => {
-    return [
-      {
-        id: "header_option_create-room",
-        key: "create-room",
-        label: t("Files:CreateRoom"),
-        icon: CatalogRoomsReactSvgUrl,
-        onClick: () => onCreateRoomFromTemplate(selectedFolder),
-        disabled: false,
-      },
-      {
-        id: "header_option_edit-room",
-        key: "edit-template",
-        label: t("EditTemplate"),
-        icon: SettingsReactSvgUrl,
-        onClick: () => onEditRoomTemplate(selectedFolder),
-        disabled: false,
-      },
-      {
-        id: "header_option_access-settings",
-        key: "access-settings",
-        label: t("AccessSettings"),
-        icon: PersonReactSvgUrl,
-        onClick: () => onOpenTemplateAccessOptions(),
-        disabled: false,
-      },
-      {
-        id: "header_option_show-info",
-        key: "show-info",
-        label: t("Common:Info"),
-        onClick: onShowInfo,
-        disabled: false,
-        icon: InfoOutlineReactSvgUrl,
-      },
-      {
-        id: "header_option_separator",
-        key: "separator",
-        isSeparator: true,
-        disabled: false,
-      },
-      {
-        id: "header_option_delete",
-        key: "delete",
-        label: t("DeleteTemplate"),
-        icon: CatalogTrashReactSvgUrl,
-        onClick: onDeleteAction,
-        disabled: false,
-      },
-    ];
-  };
-
   const getContextOptionsFolder = () => {
-    const {
-      t,
-      isRoom,
-      isRecycleBinFolder,
-      isArchiveFolder,
-      isPersonalRoom,
-
-      selectedFolder,
-
-      onClickEditRoom,
-      onClickInviteUsers,
-      onClickReconnectStorage,
-
-      canRestoreAll,
-      canDeleteAll,
-
-      security,
-      haveLinksRight,
-      isPublicRoomType,
-      isPublicRoom,
-      isFrame,
-    } = props;
-
-    const isArchive = selectedFolder.rootFolderType === FolderType.Archive;
-
-    if (isTemplatesFolder) return getTemplateOptions();
-
-    if (isPublicRoom) {
-      return [
-        {
-          key: "public-room_share",
-          label: t("Files:CopyLink"),
-          icon: TabletLinkReactSvgUrl,
-          onClick: onShareRoom,
-          disabled: isFrame,
-        },
-        {
-          key: "public-room_edit",
-          label: t("Common:Download"),
-          icon: DownloadReactSvgUrl,
-          onClick: onDownloadAll,
-          disabled: !security?.Download,
-        },
-      ];
-    }
-
-    const isDisabled = isRecycleBinFolder || isRoom;
-
-    if (isArchiveFolder) {
-      return [
-        {
-          id: "header_option_empty-archive",
-          key: "empty-archive",
-          label: t("ArchiveAction"),
-          onClick: onEmptyTrashAction,
-          disabled: !canDeleteAll,
-          icon: ClearTrashReactSvgUrl,
-        },
-        {
-          id: "header_option_restore-all",
-          key: "restore-all",
-          label: t("RestoreAll"),
-          onClick: onRestoreAllArchiveAction,
-          disabled: !canRestoreAll,
-          icon: MoveReactSvgUrl,
-        },
-      ];
-    }
-
-=======
-  const getContextOptionsFolder = () => {
->>>>>>> 746c7b34
     if (isInsideGroup) {
       return getGroupContextOptions(t, currentGroup, false, true);
     }
@@ -717,11 +548,8 @@
                 onNavigationButtonClick={onNavigationButtonClick}
                 tariffBar={<TariffBar />}
                 showNavigationButton={!!showNavigationButton}
-<<<<<<< HEAD
                 badgeLabel={badgeLabel}
-=======
                 onContextOptionsClick={onContextOptionsClick}
->>>>>>> 746c7b34
               />
             </div>
           )}
@@ -803,49 +631,19 @@
       setIsSectionFilterLoading(param);
     };
 
-<<<<<<< HEAD
-    const {
-      setSharingPanelVisible,
-      setMoveToPanelVisible,
-      setCopyPanelVisible,
-      setDeleteDialogVisible,
-      setEmptyTrashDialogVisible,
-      setIsFolderActions,
-      setRestoreAllPanelVisible,
-      setRestoreRoomDialogVisible,
-      setRestoreAllArchive,
-      setInviteUsersWarningDialogVisible,
-      setLeaveRoomDialogVisible,
-      setShareFolderDialogVisible,
-    } = dialogsStore;
-
     const {
       isRecycleBinFolder,
       isRoomsFolder,
       isArchiveFolder,
-      isPersonalRoom,
       isTemplatesFolder,
     } = treeFoldersStore;
 
     const {
-      deleteAction,
-      downloadAction,
-=======
-    const { isRecycleBinFolder, isRoomsFolder, isArchiveFolder } =
-      treeFoldersStore;
-
-    const {
->>>>>>> 746c7b34
       getHeaderMenu,
       isGroupMenuBlocked,
       moveToRoomsPage,
       onClickBack,
       moveToPublicRoom,
-<<<<<<< HEAD
-      deleteRooms,
-      onCreateRoomFromTemplate,
-=======
->>>>>>> 746c7b34
     } = filesActionsStore;
 
     const { setIsVisible, isVisible } = infoPanelStore;
@@ -858,10 +656,7 @@
       security,
       canCopyPublicLink,
       rootFolderType,
-<<<<<<< HEAD
-=======
       shared,
->>>>>>> 746c7b34
     } = selectedFolderStore;
 
     const selectedFolder = selectedFolderStore.getSelectedFolder();
@@ -877,30 +672,18 @@
     const isRoom = !!roomType;
     const isPublicRoomType = roomType === RoomsType.PublicRoom;
     const isCustomRoomType = roomType === RoomsType.CustomRoom;
-<<<<<<< HEAD
+    const isFormRoomType = roomType === RoomsType.FormRoom;
 
     const {
       onClickEditRoom,
       onClickInviteUsers,
       onClickArchive,
-      onClickReconnectStorage,
       onCopyLink,
-      onCreateAndCopySharedLink,
-      getFolderModel,
-      onCreateRoom,
-      onClickCreateRoom,
-      onEditRoomTemplate,
-      onOpenTemplateAccessOptions,
-=======
-    const isFormRoomType = roomType === RoomsType.FormRoom;
-
-    const {
       onCreateAndCopySharedLink,
       getFolderModel,
       onCreateRoom,
       getHeaderOptions,
       onEmptyTrashAction,
->>>>>>> 746c7b34
     } = contextOptionsStore;
 
     const canRestoreAll = isArchiveFolder && roomsForRestore.length > 0;
@@ -994,25 +777,18 @@
 
       selectedFolder,
 
-<<<<<<< HEAD
       onClickEditRoom,
-      onClickCreateRoom,
       onClickInviteUsers,
       onClickArchive,
       onCopyLink,
 
-=======
->>>>>>> 746c7b34
       isEmptyArchive,
       isGroupMenuBlocked,
 
       moveToRoomsPage,
       onClickBack,
       isPublicRoomType,
-<<<<<<< HEAD
       isCustomRoomType,
-=======
->>>>>>> 746c7b34
       isPublicRoom,
 
       moveToPublicRoom,
@@ -1042,27 +818,13 @@
       getGroupContextOptions,
       onCreateAndCopySharedLink,
       showNavigationButton,
-<<<<<<< HEAD
-      haveLinksRight,
-      deleteRooms,
-      setSelection,
-      setShareFolderDialogVisible,
-=======
->>>>>>> 746c7b34
       startUpload,
       getFolderModel,
       onCreateRoom,
-<<<<<<< HEAD
       isTemplatesFolder,
-      onClickCreateRoom,
-      onEditRoomTemplate,
-      onOpenTemplateAccessOptions,
-      onCreateRoomFromTemplate,
-=======
       onEmptyTrashAction,
       getHeaderOptions,
       setBufferSelection,
->>>>>>> 746c7b34
     };
   },
 )(
