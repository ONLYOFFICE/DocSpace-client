import React from "react";
import { inject, observer } from "mobx-react";
import { ReactSVG } from "react-svg";

import IconButton from "@appserver/components/icon-button";
import Text from "@appserver/components/text";
import toastr from "@appserver/components/toast/toastr";

import { EncryptedFileIcon } from "../components/Icons";
import { checkProtocol, createTreeFolders } from "../helpers/files-helpers";

const svgLoader = () => <div style={{ width: "24px" }}></div>;
export default function withFileActions(WrappedFileItem) {
  class WithFileActions extends React.Component {
    constructor(props) {
      super(props);

      this.state = {
        isMouseDown: false,
      };
    }
    onContentFileSelect = (checked, file) => {
      const { selectRowAction } = this.props;
      if (!file) return;
      selectRowAction(checked, file);
    };

    onClickShare = () => {
      const { onSelectItem, setSharingPanelVisible, item } = this.props;
      onSelectItem(item);
      setSharingPanelVisible(true);
    };

    fileContextClick = () => {
      const { onSelectItem, item } = this.props;
      onSelectItem(item);
    };

    getSharedButton = (shared) => {
      const { t } = this.props;
      const color = shared ? "#657077" : "#a3a9ae";
      return (
        <Text
          className="share-button"
          as="span"
          title={t("Share")}
          fontSize="12px"
          fontWeight={600}
          color={color}
          display="inline-flex"
          onClick={this.onClickShare}
        >
          <IconButton
            className="share-button-icon"
            color={color}
            hoverColor="#657077"
            size={18}
            iconName="images/catalog.shared.react.svg"
          />
          {t("Share")}
        </Text>
      );
    };

    getItemIcon = (isEdit) => {
      const { item, isPrivacy } = this.props;
      const { icon, fileExst } = item;
      return (
        <>
          <ReactSVG
            className={`react-svg-icon${isEdit ? " is-edit" : ""}`}
            src={icon}
            loading={svgLoader}
          />
          {isPrivacy && fileExst && <EncryptedFileIcon isEdit={isEdit} />}
        </>
      );
    };

    onDropZoneUpload = (files, uploadToFolder) => {
      const { t, dragging, setDragging, startUpload } = this.props;

      dragging && setDragging(false);
      startUpload(files, uploadToFolder, t);
    };

    onDrop = (items) => {
      const { fileExst, id } = this.props.item;

      if (!fileExst) {
        this.onDropZoneUpload(items, id);
      } else {
        this.onDropZoneUpload(items);
      }
    };

    onMouseDown = (e) => {
      const {
        draggable,
        setTooltipPosition,
        setStartDrag,
        isPrivacy,
      } = this.props;
      const notSelectable = e.target.classList.contains("not-selectable");
<<<<<<< HEAD

      if (!draggable || isPrivacy) {
        return;
      }
=======
>>>>>>> b7d834d3

      this.setState({ isMouseDown: true });

      if (!draggable) return;

      if (window.innerWidth < 1025 || notSelectable) {
        return;
      }

      const mouseButton = e.which
        ? e.which !== 1
        : e.button
        ? e.button !== 0
        : false;
      const label = e.currentTarget.getAttribute("label");
      if (mouseButton || e.currentTarget.tagName !== "DIV" || label) {
        return;
      }
      setTooltipPosition(e.pageX, e.pageY);
      setStartDrag(true);
    };

    onMarkAsRead = (id) =>
      this.props.markAsRead([], [`${id}`], this.props.item);

    onMouseUpHandler = (e) => {
      const { isMouseDown } = this.state;
      const { viewAs, checked, item } = this.props;

      if (
        e.target.closest(".checkbox") ||
        e.target.tagName === "INPUT" ||
        e.target.tagName === "SPAN" ||
        e.target.tagName === "A" ||
        e.target.closest(".expandButton") ||
        e.target.closest(".badges") ||
        e.button !== 0
      )
        return;

      if (viewAs === "tile") {
        if (
          !isMouseDown ||
          e.target.closest(".edit-button") ||
          e.target.tagName === "IMG"
        )
          return;

        this.onFilesClick();
      } else {
        if (checked) {
          this.onContentFileSelect(!checked, item);
          this.fileContextClick(item);
        } else {
          if (!isMouseDown) return;
          this.onContentFileSelect(true, item);
          this.fileContextClick(item);
        }
      }
      this.setState({ isMouseDown: false });
    };
    onFilesClick = (e) => {
      const {
        filter,
        parentFolder,
        setIsLoading,
        fetchFiles,
        isImage,
        isSound,
        isVideo,
        canConvert,
        canWebEdit,
        item,
        isTrashFolder,
        isPrivacy,
        openDocEditor,
        expandedKeys,
        addExpandedKeys,
        setExpandedKeys,
        setMediaViewerData,
        setConvertItem,
        setConvertDialogVisible,
      } = this.props;
      const {
        id,
        fileExst,
        viewUrl,
        providerKey,
        contentLength,
        fileStatus,
        encrypted,
      } = item;
<<<<<<< HEAD

      if (encrypted && isPrivacy) return checkProtocol(item.id, true);

=======
>>>>>>> b7d834d3
      if (isTrashFolder) return;
      if (e && e.target.tagName === "INPUT") return;

      if (!fileExst && !contentLength) {
        setIsLoading(true);
        if (!expandedKeys.includes(parentFolder + "")) {
          addExpandedKeys(parentFolder + "");
        }

        fetchFiles(id, filter)
          .then((data) => {
            const pathParts = data.selectedFolder.pathParts;
            const newExpandedKeys = createTreeFolders(pathParts, expandedKeys);
            setExpandedKeys(newExpandedKeys);

            this.setNewBadgeCount();
          })
          .catch((err) => {
            toastr.error(err);
            setIsLoading(false);
          })
          .finally(() => setIsLoading(false));
      } else {
        if (canConvert) {
          setConvertItem(item);
          setConvertDialogVisible(true);
          return;
        }

        if (fileStatus === 2) this.onMarkAsRead(id);

        if (canWebEdit) {
          return openDocEditor(id, providerKey);
        }

        if (isImage || isSound || isVideo) {
          setMediaViewerData({ visible: true, id });
          return;
        }

        return window.open(viewUrl, "_blank");
      }
    };

    render() {
      const {
        item,
        isTrashFolder,
        draggable,
        canShare,
        isPrivacy,
        actionType,
        actionExtension,
        actionId,
        sectionWidth,
        checked,
        dragging,
        isFolder,
        isDesktop,
      } = this.props;
      const { fileExst, access, contentLength, id, shared } = item;

      const isEdit =
        !!actionType && actionId === id && fileExst === actionExtension;

      const isDragging = isFolder && access < 2 && !isTrashFolder && !isPrivacy;

      let className = isDragging ? " droppable" : "";
      if (draggable) className += " draggable not-selectable";

      let value = fileExst || contentLength ? `file_${id}` : `folder_${id}`;
      value += draggable ? "_draggable" : "";

      const isMobile = sectionWidth < 500;
      const displayShareButton = isMobile
        ? "26px"
        : !canShare
        ? "38px"
        : "96px";

      const showShare = isPrivacy && (!isDesktop || !fileExst) ? false : true;

      const sharedButton =
        !canShare || !showShare || isEdit || id <= 0 || isMobile
          ? null
          : this.getSharedButton(shared);

      const checkedProps = isEdit || id <= 0 ? {} : { checked };
      const element = this.getItemIcon(isEdit || id <= 0);

      return (
        <WrappedFileItem
          onContentFileSelect={this.onContentFileSelect}
          onClickShare={this.onClickShare}
          fileContextClick={this.fileContextClick}
          onDrop={this.onDrop}
          onMouseDown={this.onMouseDown}
          onFilesClick={this.onFilesClick}
          onMouseUp={this.onMouseUpHandler}
          getClassName={this.getClassName}
          className={className}
          isDragging={isDragging}
          value={value}
          displayShareButton={displayShareButton}
          isPrivacy={isPrivacy}
          sharedButton={sharedButton}
          checkedProps={checkedProps}
          element={element}
          dragging={dragging}
          {...this.props}
        />
      );
    }
  }

  return inject(
    (
      {
        auth,
        filesActionsStore,
        dialogsStore,
        treeFoldersStore,
        selectedFolderStore,
        filesStore,
        uploadDataStore,
        formatsStore,
        mediaViewerDataStore,
      },
      { item, t, history }
    ) => {
      const { selectRowAction, onSelectItem, markAsRead } = filesActionsStore;
      const {
        setSharingPanelVisible,
        setConvertDialogVisible,
        setConvertItem,
      } = dialogsStore;
      const {
        isPrivacyFolder,
        isRecycleBinFolder,
        expandedKeys,
        addExpandedKeys,
        setExpandedKeys,
      } = treeFoldersStore;
      const { isRootFolder } = selectedFolderStore;
      const {
        dragging,
        setDragging,
        selection,
        setTooltipPosition,
        setStartDrag,
        fileActionStore,
        canShare,
        isFileSelected,
        filter,
        setIsLoading,
        fetchFiles,
        openDocEditor,
        getFolderInfo,
        viewAs,
      } = filesStore;
      const { startUpload } = uploadDataStore;
      const { type, extension, id } = fileActionStore;
      const {
        iconFormatsStore,
        mediaViewersFormatsStore,
        docserviceStore,
      } = formatsStore;
      const { setMediaViewerData } = mediaViewerDataStore;

      const selectedItem = selection.find(
        (x) => x.id === item.id && x.fileExst === item.fileExst
      );

      const draggable =
        !isRecycleBinFolder && selectedItem && selectedItem.id !== id;

      const isFolder = selectedItem
        ? false
        : item.fileExst //|| item.contentLength
        ? false
        : true;

      const isImage = iconFormatsStore.isImage(item.fileExst);
      const isSound = iconFormatsStore.isSound(item.fileExst);
      const isVideo = mediaViewersFormatsStore.isVideo(item.fileExst);
      const canWebEdit = docserviceStore.canWebEdit(item.fileExst);
      const canConvert = docserviceStore.canConvert(item.fileExst);

      return {
        t,
        item,
        selectRowAction,
        onSelectItem,
        setSharingPanelVisible,
        isPrivacy: isPrivacyFolder,
        dragging,
        setDragging,
        startUpload,
        draggable,
        setTooltipPosition,
        setStartDrag,
        history,
        isFolder,
        isRootFolder,
        canShare,
        actionType: type,
        actionExtension: extension,
        actionId: id,
        checked: isFileSelected(item.id, item.parentId),
        filter,
        parentFolder: selectedFolderStore.parentId,
        setIsLoading,
        fetchFiles,
        isImage,
        isSound,
        isVideo,
        canWebEdit,
        canConvert,
        isTrashFolder: isRecycleBinFolder,
        openDocEditor,
        expandedKeys,
        addExpandedKeys,
        setExpandedKeys,
        setMediaViewerData,
        getFolderInfo,
        markAsRead,
        viewAs,
        setConvertItem,
        setConvertDialogVisible,
        isDesktop: auth.settingsStore.isDesktopClient,
      };
    }
  )(observer(WithFileActions));
}<|MERGE_RESOLUTION|>--- conflicted
+++ resolved
@@ -102,17 +102,10 @@
         isPrivacy,
       } = this.props;
       const notSelectable = e.target.classList.contains("not-selectable");
-<<<<<<< HEAD
-
-      if (!draggable || isPrivacy) {
-        return;
-      }
-=======
->>>>>>> b7d834d3
 
       this.setState({ isMouseDown: true });
 
-      if (!draggable) return;
+      if (!draggable|| isPrivacy) return;
 
       if (window.innerWidth < 1025 || notSelectable) {
         return;
@@ -201,12 +194,8 @@
         fileStatus,
         encrypted,
       } = item;
-<<<<<<< HEAD
-
       if (encrypted && isPrivacy) return checkProtocol(item.id, true);
 
-=======
->>>>>>> b7d834d3
       if (isTrashFolder) return;
       if (e && e.target.tagName === "INPUT") return;
 
