--- conflicted
+++ resolved
@@ -3,11 +3,7 @@
   "content": "Unblock",
   "content_en_sha1_hash": "12aabd251c4213f1cebfe4cb83e6547df55552c3",
   "created_at": "2025-05-19T21:30:49.379Z",
-<<<<<<< HEAD
-  "updated_at": "2025-06-02T10:20:51.509Z",
-=======
   "updated_at": "2025-06-03T20:59:42.296Z",
->>>>>>> 398dda3c
   "comment": {
     "text": "This translation key is used to display the text \"Unblock\" in a file context, indicating that the file has been unlocked. It appears on a quick button or dialog and is used when unlocking a previously blocked file.",
     "is_auto": true,
@@ -16,34 +12,20 @@
   "usage": [
     {
       "file_path": "/packages/client/src/store/ContextOptionsStore.js",
-<<<<<<< HEAD
-      "line_number": 2027,
-=======
       "line_number": 2028,
->>>>>>> 398dda3c
       "context": "disabled: false,\n },\n {\n id: \"option_block-unblock-version\",\n key: \"block-unblock-version\",\n label: item.locked ? t(\"Common:UnblockFile\") : t(\"Common:BlockFile\"),\n icon: LockedReactSvgUrl,\n onClick: () => this.lockFile(item, t),\n disabled: false,\n },\n {",
       "module": "/packages/client"
     },
     {
       "file_path": "/packages/shared/components/quick-buttons/index.tsx",
-<<<<<<< HEAD
-      "line_number": 185,
-      "context": "data-locked={!!locked}\n onClick={onClickLock}\n color={colorLock}\n isDisabled={isDisabled}\n hoverColor=\"accent\"\n title={locked ? t(\"Common:UnblockFile\") : t(\"Common:BlockFile\")}\n />\n ) : null}\n {isAvailableDownloadFile ? (\n <IconButton\n iconNode={<FileActionsDownloadReactSvg />}",
-=======
       "line_number": 187,
       "context": "data-locked={!!locked}\n onClick={onClickLock}\n color={colorLock}\n isDisabled={isDisabled}\n hoverColor={theme.filesQuickButtons.sharedColor}\n title={locked ? t(\"Common:UnblockFile\") : t(\"Common:BlockFile\")}\n />\n ) : null}\n {isAvailableDownloadFile ? (\n <ColorTheme\n themeId={ThemeId.IconButton}",
->>>>>>> 398dda3c
       "module": "/packages/shared"
     },
     {
       "file_path": "/packages/shared/components/quick-buttons/index.tsx",
-<<<<<<< HEAD
-      "line_number": 185,
-      "context": "data-locked={!!locked}\n onClick={onClickLock}\n color={colorLock}\n isDisabled={isDisabled}\n hoverColor=\"accent\"\n title={locked ? t(\"Common:UnblockFile\") : t(\"Common:BlockFile\")}\n />\n ) : null}\n {isAvailableDownloadFile ? (\n <IconButton\n iconNode={<FileActionsDownloadReactSvg />}",
-=======
       "line_number": 187,
       "context": "data-locked={!!locked}\n onClick={onClickLock}\n color={colorLock}\n isDisabled={isDisabled}\n hoverColor={theme.filesQuickButtons.sharedColor}\n title={locked ? t(\"Common:UnblockFile\") : t(\"Common:BlockFile\")}\n />\n ) : null}\n {isAvailableDownloadFile ? (\n <ColorTheme\n themeId={ThemeId.IconButton}",
->>>>>>> 398dda3c
       "module": "/packages/shared"
     }
   ],
@@ -53,228 +35,6 @@
       "ai_model": null,
       "ai_spell_check_issues": [],
       "approved_at": null
-    },
-    "ar-SA": {
-      "ai_translated": false,
-      "ai_model": null,
-      "ai_spell_check_issues": [
-        {
-          "type": "incorrect_translation",
-          "description": "The Arabic translation \"فَكَّ الحِجَار\" literally translates to \"break the stones\" or \"unfasten the stones.\" It's not an accurate translation of \"Unblock.\" A more appropriate translation would be something like \"تَخَلَّصَ مِنَ الحِجَار\" (takhallas min al-hijar) meaning \"get rid of the stones/blockade\" or simply \"أَزَالَ الحِجَار\" (azala al-hijar) meaning \"removed the stones/blockade\".",
-          "suggestion": "أَزَالَ الحِجَار (azala al-hijar) or تَخَلَّصَ مِنَ الحِجَار (takhallas min al-hijar)"
-        }
-      ],
-      "approved_at": null
-    },
-    "az": {
-      "ai_translated": false,
-      "ai_model": null,
-      "ai_spell_check_issues": [
-        {
-          "type": "incorrect_translation",
-          "description": "The Azerbaijani translation 'Blokdan çıxarın' literally translates to 'Remove from block' or 'Extract from block'. While it conveys a similar meaning to 'Unblock', it's not the most natural or direct equivalent.  'Açın' or 'Kilidi açın' would be more accurate and idiomatic translations for 'Unblock'.",
-          "suggestion": "Consider 'Açın' or 'Kilidi açın' as alternatives."
-        }
-      ],
-      "approved_at": null
-    },
-    "bg": {
-      "ai_translated": false,
-      "ai_model": null,
-      "ai_spell_check_issues": [],
-      "approved_at": null
-    },
-    "cs": {
-      "ai_translated": false,
-      "ai_model": null,
-      "ai_spell_check_issues": [],
-      "approved_at": null
-    },
-    "de": {
-      "ai_translated": false,
-      "ai_model": null,
-      "ai_spell_check_issues": [],
-      "approved_at": null
-    },
-    "el-GR": {
-      "ai_translated": false,
-      "ai_model": null,
-      "ai_spell_check_issues": [
-        {
-          "type": "incorrect_translation",
-          "description": "While 'Ξεμπλόκαρε' can mean 'unblock', it's the verb in the past tense (aorist). 'Unblock' as a noun or a command would be better conveyed with a different form. A more appropriate translation for the English noun 'Unblock' would be 'Ξεμπλοκάρισμα'.",
-          "suggestion": "Consider using 'Ξεμπλοκάρισμα' for a more accurate translation, or 'Ξεμπλόκαρε' if the intended meaning is 'unblocked it'."
-        }
-      ],
-      "approved_at": null
-    },
-    "es": {
-      "ai_translated": false,
-      "ai_model": null,
-      "ai_spell_check_issues": [],
-      "approved_at": null
-    },
-    "fi": {
-      "ai_translated": false,
-      "ai_model": null,
-      "ai_spell_check_issues": [
-        {
-          "type": "incorrect_translation",
-          "description": "The translation \"Avaa tukos\" is a literal translation of 'Unblock' and doesn't convey the intended meaning in a natural Finnish way. 'Unblock' in this context likely refers to removing a restriction or permission, not literally opening something that is blocked.",
-          "suggestion": "Consider alternatives such as 'Poista rajoitus' (Remove restriction), 'Ota käyttöön' (Enable), or 'Avaa' (Open, if the context is clearly about accessing a file)."
-        }
-      ],
-      "approved_at": null
-    },
-    "fr": {
-      "ai_translated": false,
-      "ai_model": null,
-      "ai_spell_check_issues": [],
-      "approved_at": null
-    },
-    "hy-AM": {
-      "ai_translated": false,
-      "ai_model": null,
-      "ai_spell_check_issues": [],
-      "approved_at": null
-    },
-    "it": {
-      "ai_translated": false,
-      "ai_model": null,
-      "ai_spell_check_issues": [],
-      "approved_at": null
-    },
-    "ja-JP": {
-      "ai_translated": false,
-      "ai_model": null,
-      "ai_spell_check_issues": [],
-      "approved_at": null
-    },
-    "ko-KR": {
-      "ai_translated": false,
-      "ai_model": null,
-      "ai_spell_check_issues": [],
-      "approved_at": null
-    },
-    "lo-LA": {
-      "ai_translated": false,
-      "ai_model": null,
-      "ai_spell_check_issues": [],
-      "approved_at": null
-    },
-    "nl": {
-      "ai_translated": false,
-      "ai_model": null,
-      "ai_spell_check_issues": [],
-      "approved_at": null
-    },
-    "pl": {
-      "ai_translated": false,
-      "ai_model": null,
-      "ai_spell_check_issues": [],
-      "approved_at": null
-    },
-    "pt": {
-      "ai_translated": false,
-      "ai_model": null,
-      "ai_spell_check_issues": [],
-      "approved_at": null
-    },
-    "pt-BR": {
-      "ai_translated": false,
-      "ai_model": null,
-      "ai_spell_check_issues": [],
-      "approved_at": null
-    },
-    "ro": {
-      "ai_translated": false,
-      "ai_model": null,
-      "ai_spell_check_issues": [],
-      "approved_at": null
-    },
-    "ru": {
-      "ai_translated": false,
-      "ai_model": null,
-      "ai_spell_check_issues": [],
-      "approved_at": null
-    },
-    "si": {
-      "ai_translated": false,
-      "ai_model": null,
-      "ai_spell_check_issues": [
-        {
-          "type": "incorrect_translation",
-          "description": "The translation 'අනවහිර කරන්න' while technically meaning 'to unblock', is a more verbose and active form than the simple English word 'Unblock'. It suggests an action being performed. A more accurate and concise translation that preserves the simplicity of the English original would be 'හරවා' or 'විවෘත කරන්න'.",
-          "suggestion": "හරවා"
-        }
-      ],
-      "approved_at": null
-    },
-    "sk": {
-      "ai_translated": false,
-      "ai_model": null,
-      "ai_spell_check_issues": [],
-      "approved_at": null
-    },
-    "sl": {
-      "ai_translated": false,
-      "ai_model": null,
-      "ai_spell_check_issues": [
-        {
-          "type": "incorrect_translation",
-          "description": "The Slovenian translation \"Odpri\" translates to \"Open\", which is not an equivalent of \"Unblock\". \"Unblock\" implies removing a restriction or allowing access, while \"Odpri\" simply means opening something.",
-          "suggestion": "Consider using a term like \"Razblokiraj\" or \"Odblokiraj\" which more closely aligns with the meaning of \"Unblock\"."
-        }
-      ],
-      "approved_at": null
-    },
-    "sr-Cyrl-RS": {
-      "ai_translated": false,
-      "ai_model": null,
-      "ai_spell_check_issues": [],
-      "approved_at": null
-    },
-    "sr-Latn-RS": {
-      "ai_translated": false,
-      "ai_model": null,
-      "ai_spell_check_issues": [],
-      "approved_at": null
-    },
-    "tr": {
-      "ai_translated": false,
-      "ai_model": null,
-      "ai_spell_check_issues": [
-        {
-          "type": "incorrect_translation",
-          "description": "The Turkish translation \"Engellemeyi Kaldır\" directly translates to \"Remove Blocking\" which, while understandable, isn't the most natural or concise way to convey \"Unblock.\"  \"Unblock\" implies a reversal of a blocking action.",
-          "suggestion": "Consider alternatives like \"Kilidi Aç\" (Unlock), \"Serbest Bırak\" (Release), or \"Aç\" (Open) depending on the specific context of 'Unblock'."
-        }
-      ],
-      "approved_at": null
-    },
-    "uk-UA": {
-      "ai_translated": false,
-      "ai_model": null,
-      "ai_spell_check_issues": [],
-      "approved_at": null
-    },
-    "vi": {
-      "ai_translated": false,
-      "ai_model": null,
-      "ai_spell_check_issues": [
-        {
-          "type": "incorrect_translation",
-          "description": "The English word \"Unblock\" implies removing a restriction or allowing access. \"Khôi phục\" translates to \"restore\" or \"recover,\" which isn't a direct equivalent. A more accurate translation would depend on the context of what is being unblocked, but options like \"Mở khóa\" (unlock), \"Bỏ khóa\" (release the lock), or \"Giải phóng\" (release) might be better.",
-          "suggestion": "Consider alternatives like \"Mở khóa\", \"Bỏ khóa\", or \"Giải phóng\" depending on the specific context."
-        }
-      ],
-      "approved_at": null
-    },
-    "zh-CN": {
-      "ai_translated": false,
-      "ai_model": null,
-      "ai_spell_check_issues": [],
-      "approved_at": null
     }
   }
 }