--- conflicted
+++ resolved
@@ -76,17 +76,14 @@
   searchArea,
 
   disableThirdParty,
-<<<<<<< HEAD
+  emptyScreenHeader,
+  emptyScreenDescription,
 
   withInit,
   initItems,
   initTotal,
   initHasNextPage,
   initSearchValue,
-=======
-  emptyScreenHeader,
-  emptyScreenDescription,
->>>>>>> ef892c70
 }: RoomSelectorProps) => {
   const { t }: { t: TTranslation } = useTranslation(["Common"]);
 
