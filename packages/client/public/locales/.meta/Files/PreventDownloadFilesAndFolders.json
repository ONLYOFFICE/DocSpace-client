{
  "key_path": "PreventDownloadFilesAndFolders",
  "content": "Enable this setting to disable downloads of files and folders from this room shared via a link",
  "content_en_sha1_hash": "2ea92290a035527ea6287be4963fdb388e78c6ae",
  "created_at": "2025-05-19T21:30:55.969Z",
<<<<<<< HEAD
  "updated_at": "2025-05-26T07:57:32.353Z",
=======
  "updated_at": "2025-07-10T11:11:06.848Z",
>>>>>>> 4378f47c
  "comment": {
    "text": "This translation key enables or disables the download of files and folders from a shared room when accessed via a link. It is used in a toggle block within an edit link panel to provide users with a choice on how to manage file downloads.",
    "is_auto": true,
    "updated_at": "2025-05-20T09:39:23.152Z"
  },
  "usage": [
    {
      "file_path": "/packages/client/src/components/panels/EditLinkPanel/index.js",
      "line_number": 333,
      "context": "/>\n {!isFormRoom ? (\n <ToggleBlock\n isLoading={isLoading}\n headerText={t(\"Files:DisableDownload\")}\n bodyText={t(\"Files:PreventDownloadFilesAndFolders\")}\n isChecked={denyDownload}\n onChange={onDenyDownloadChange}\n />\n ) : null}",
      "module": "/packages/client"
    }
  ],
  "languages": {
    "en": {
      "ai_translated": false,
      "ai_model": null,
      "ai_spell_check_issues": [],
      "approved_at": null
    },
    "ar-SA": {
      "ai_translated": false,
      "ai_model": null,
      "ai_spell_check_issues": [],
      "approved_at": null
    },
    "az": {
      "ai_translated": false,
      "ai_model": null,
      "ai_spell_check_issues": [
        {
          "type": "spelling",
          "description": "The word 'otaq' (room) should ideally be 'ochan' (room) for better flow and accuracy within the context of a settings explanation.",
          "suggestion": "Bu ochan link vasitəsilə paylaşılan fayl və qovluqların endirilməsini deaktiv etmək üçün bu tənzimləməni aktiv edin"
        }
      ],
      "approved_at": null
    },
    "bg": {
      "ai_translated": false,
      "ai_model": null,
      "ai_spell_check_issues": [],
      "approved_at": null
    },
    "cs": {
      "ai_translated": false,
      "ai_model": null,
      "ai_spell_check_issues": [],
      "approved_at": null
    },
    "de": {
      "ai_translated": false,
      "ai_model": null,
      "ai_spell_check_issues": [],
      "approved_at": null
    },
    "el-GR": {
      "ai_translated": false,
      "ai_model": null,
      "ai_spell_check_issues": [
        {
          "type": "incorrect_translation",
          "description": "The phrase \"Enable this setting\" is translated as \"Ενεργοποιήστε αυτήν τη ρύθμιση\". While technically correct, it sounds slightly formal and less natural in Greek. A more user-friendly translation would be \"Ενεργοποιήστε αυτή την επιλογή\" or \"Ενεργοποιήστε αυτή τη λειτουργία\".",
          "suggestion": "Ενεργοποιήστε αυτή την επιλογή"
        },
        {
          "type": "formatting",
          "description": "The phrase \"files and folders\" is translated as \"αρχείων και φακέλων\". While correct, the definite article \"τα\" is missing before αρχείων.  This makes it slightly less natural.",
          "suggestion": "τα αρχεία και τους φακέλους"
        }
      ],
      "approved_at": null
    },
    "es": {
      "ai_translated": false,
      "ai_model": null,
      "ai_spell_check_issues": [
        {
          "type": "incorrect_translation",
          "description": "The phrase \"Active esta opción\" is not the most natural way to say 'Enable this setting'. A better translation would be 'Habilite esta opción' or 'Activa esta opción'.",
          "suggestion": "Habilite esta opción"
        }
      ],
      "approved_at": null
    },
    "fi": {
      "ai_translated": false,
      "ai_model": null,
      "ai_spell_check_issues": [
        {
          "type": "incorrect_translation",
          "description": "The translation is a bit too literal and sounds awkward in Finnish. 'Ota tämä asetus käyttöön, jos haluat poistaa käytöstä...' is a long and complex way to express the functionality. It's better to simplify it.",
          "suggestion": "Ota tämä asetus käyttöön estääksesi tiedostojen ja kansioiden lataukset tästä linkin kautta jaetusta huoneesta."
        },
        {
          "type": "formatting",
          "description": "The use of '...' in the translation makes it sound hesitant and less confident. It would be better to avoid it.",
          "suggestion": "Remove the ellipsis."
        }
      ],
      "approved_at": null
    },
    "fr": {
      "ai_translated": false,
      "ai_model": null,
      "ai_spell_check_issues": [],
      "approved_at": null
    },
    "hy-AM": {
      "ai_translated": false,
      "ai_model": null,
      "ai_spell_check_issues": [
        {
          "type": "incorrect_translation",
          "description": "The translation of \"Enable this setting\" is overly literal and sounds unnatural in Armenian. A more natural phrasing would be \"Ենթադրեք այս կարգավորումը\" or \"Ակտիվացրեք այս կարգավորումը\".",
          "suggestion": "Ենթադրեք այս կարգավորումը"
        },
        {
          "type": "incorrect_translation",
          "description": "The phrase \"համօգտագործվում են հղման միջոցով\" is a bit convoluted. A simpler way to express \"shared via a link\" would be \"տրվում են հղմամբ\" or \"կիսվում են հղմամբ\".",
          "suggestion": "տրվում են հղմամբ"
        }
      ],
      "approved_at": null
    },
    "it": {
      "ai_translated": false,
      "ai_model": null,
      "ai_spell_check_issues": [
        {
          "type": "incorrect_translation",
          "description": "The term 'stanza' (room) might not be the most natural translation in this context. It implies a physical room, but a 'room' in this digital sharing context is better translated as 'area' or 'spazio'.",
          "suggestion": "Abilita questa impostazione per disabilitare i download di file e cartelle da quest'area condivisa tramite un link"
        },
        {
          "type": "formatting",
          "description": "The translation starts with a space before 'Abilita'.",
          "suggestion": "Abilita questa impostazione per disabilitare i download di file e cartelle da quest'area condivisa tramite un link"
        }
      ],
      "approved_at": null
    },
    "ja-JP": {
      "ai_translated": false,
      "ai_model": null,
      "ai_spell_check_issues": [
        {
          "type": "incorrect_translation",
          "description": "The phrase \"有効にした後\" (yuukou ni shita ato) which translates to \"after enabling\" is slightly awkward and doesn't flow naturally in this context. It implies a previous disabled state that isn't directly implied by the English. A more direct and natural phrasing would be better.",
          "suggestion": "この設定を有効にすると、リンク経由で共有されたこの部屋からのファイルとフォルダのダウンロードが無効になります"
        },
        {
          "type": "incorrect_translation",
          "description": "The phrase '経由で共有された' (keiyu de kyouyousareta) meaning 'shared via' is technically correct, but slightly formal for a user-facing setting description. A more conversational alternative would improve clarity and user experience.",
          "suggestion": "リンクで共有されたこの部屋からの"
        }
      ],
      "approved_at": null
    },
    "ko-KR": {
      "ai_translated": false,
      "ai_model": null,
      "ai_spell_check_issues": [],
      "approved_at": null
    },
    "lo-LA": {
      "ai_translated": false,
      "ai_model": null,
      "ai_spell_check_issues": [
        {
          "type": "spelling",
          "description": "The word 'ເປີດໃຊ້' is a bit formal. While technically correct, 'ເປີດ' would be more natural in this context.",
          "suggestion": "ເປີດການຕັ້ງຄ່ານີ້"
        },
        {
          "type": "grammar",
          "description": "The phrase 'ຈາກຫ້ອງນີ້ທີ່ແບ່ງປັນຜ່ານລິ້ງ' is a bit clunky.  A more natural phrasing would connect 'ຫ້ອງນີ້' directly to the sharing action.",
          "suggestion": "ຈາກຫ້ອງນີ້ທີ່ຖືກແບ່ງປັນຜ່ານລິ້ງ"
        }
      ],
      "approved_at": null
    },
    "lv": {
      "ai_translated": false,
      "ai_model": null,
      "ai_spell_check_issues": [
        {
          "type": "formatting",
          "description": "The phrase \"kopīgota, izmantojot saiti\" is a bit clunky. A more natural flow might be achieved by rephrasing.",
          "suggestion": "Iespējojiet šo iestatījumu, lai atspējotu failu un mapju lejupielādi no šīs telpas, kas dalīta ar saiti."
        }
      ],
      "approved_at": null
    },
    "nl": {
      "ai_translated": false,
      "ai_model": null,
      "ai_spell_check_issues": [],
      "approved_at": null
    },
    "pl": {
      "ai_translated": false,
      "ai_model": null,
      "ai_spell_check_issues": [],
      "approved_at": null
    },
    "pt": {
      "ai_translated": false,
      "ai_model": null,
      "ai_spell_check_issues": [],
      "approved_at": null
    },
    "pt-BR": {
      "ai_translated": false,
      "ai_model": null,
      "ai_spell_check_issues": [],
      "approved_at": null
    },
    "ro": {
      "ai_translated": false,
      "ai_model": null,
      "ai_spell_check_issues": [
        {
          "type": "grammar",
          "description": "The phrasing 'care au fost partajate printr-un link' is a bit clunky and could be improved for better flow. While technically correct, it isn't the most natural Romanian.",
          "suggestion": "Activați această opțiune pentru a dezactiva descărcarea fișierelor și folderelor din această cameră partajate prin link."
        }
      ],
      "approved_at": null
    },
    "ru": {
      "ai_translated": false,
      "ai_model": null,
      "ai_spell_check_issues": [
        {
          "type": "incorrect_translation",
          "description": "The phrase 'shared via a link' is not accurately reflected in the Russian translation. 'Предоставлен доступ по ссылке' is a bit awkward and doesn't convey the directness of sharing through a link.",
          "suggestion": "Включите этот параметр, чтобы запретить загрузку файлов и папок, которыми поделились по ссылке, из этой комнаты"
        }
      ],
      "approved_at": null
    },
    "si": {
      "ai_translated": false,
      "ai_model": null,
      "ai_spell_check_issues": [
        {
          "type": "spelling",
          "description": "The word 'බාගැනීම' (baaganaeim) can be slightly ambiguous. While it generally means 'downloading', it could be more clearly expressed as 'බාගත' (baagath).",
          "suggestion": "සබැඳියකින් බෙදා ගත් මෙම කාමරයේ ගොනු සහ බහාලුම් බාගත අබල කිරීමට මෙම සැකසුම සබල කරන්න"
        },
        {
          "type": "grammar",
          "description": "The sentence structure 'බාගත අබල කිරීමට' is a bit awkward. A more natural phrasing would be 'බා ගැනීම වැළැක්වීමට'.",
          "suggestion": "සබැඳියකින් බෙදා ගත් මෙම කාමරයේ ගොනු සහ බහාලුම් බා ගැනීම වැළැක්වීමට මෙම සැකසුම සබල කරන්න"
        }
      ],
      "approved_at": null
    },
    "sk": {
      "ai_translated": false,
      "ai_model": null,
      "ai_spell_check_issues": [],
      "approved_at": null
    },
    "sl": {
      "ai_translated": false,
      "ai_model": null,
      "ai_spell_check_issues": [],
      "approved_at": null
    },
    "sr-Cyrl-RS": {
      "ai_translated": false,
      "ai_model": null,
      "ai_spell_check_issues": [
        {
          "type": "grammar",
          "description": "The phrase 'да онемогућиш преузимање' is grammatically awkward. It would be more natural to use a more direct phrasing.",
          "suggestion": "Омогући ово подешавање да би се забранило преузимање датотека и фолдера из ове собе дељених путем линка"
        },
        {
          "type": "incorrect_translation",
          "description": "The English phrase 'Enable this setting' implies enabling a function that will disable downloads. The Serbian translation's phrasing, while technically correct, doesn't capture the intended implication of the original.",
          "suggestion": "Омогући ову опцију да би се спречило преузимање датотека и фолдера из ове собе дељених путем линка"
        }
      ],
      "approved_at": null
    },
    "sr-Latn-RS": {
      "ai_translated": false,
      "ai_model": null,
      "ai_spell_check_issues": [
        {
          "type": "grammar",
          "description": "The sentence structure is slightly awkward. 'Omogući ovo podešavanje da onemogućiš...' is a bit clunky. A more natural phrasing would be 'Omogući ovo podešavanje da spreči preuzimanje...'",
          "suggestion": "Omogući ovo podešavanje da spreči preuzimanje datoteka i foldera iz ove sobe deljenih putem linka"
        }
      ],
      "approved_at": null
    },
    "tr": {
      "ai_translated": false,
      "ai_model": null,
      "ai_spell_check_issues": [],
      "approved_at": null
    },
    "uk-UA": {
      "ai_translated": false,
      "ai_model": null,
      "ai_spell_check_issues": [
        {
          "type": "formatting",
          "description": "The translation uses a comma (,) instead of a period (.) at the end of the first sentence. Ukrainian typically uses a period for sentence termination.",
          "suggestion": "Увімкніть цей параметр, щоб заборонити завантаження файлів і папок із цієї кімнати, доступ до яких надано за посиланням."
        }
      ],
      "approved_at": null
    },
    "vi": {
      "ai_translated": false,
      "ai_model": null,
      "ai_spell_check_issues": [
        {
          "type": "incorrect_translation",
          "description": "The translation 'Bật cài đặt này để tắt tải xuống tập tin và thư mục từ phòng này được chia sẻ qua liên kết' is a bit literal and could be improved for naturalness in Vietnamese. 'Tải xuống' is repetitive.",
          "suggestion": "Bật cài đặt này để ngăn chặn việc tải xuống tập tin và thư mục từ phòng này được chia sẻ qua liên kết."
        },
        {
          "type": "formatting",
          "description": "While not incorrect, the use of 'tập tin' and 'thư mục' is slightly formal.  Consider a more colloquial alternative for broader appeal.",
          "suggestion": "Bật cài đặt này để ngăn chặn việc tải xuống file và folder từ phòng này được chia sẻ qua liên kết."
        }
      ],
      "approved_at": null
    },
    "zh-CN": {
      "ai_translated": false,
      "ai_model": null,
      "ai_spell_check_issues": [],
      "approved_at": null
    }
  }
}<|MERGE_RESOLUTION|>--- conflicted
+++ resolved
@@ -3,11 +3,7 @@
   "content": "Enable this setting to disable downloads of files and folders from this room shared via a link",
   "content_en_sha1_hash": "2ea92290a035527ea6287be4963fdb388e78c6ae",
   "created_at": "2025-05-19T21:30:55.969Z",
-<<<<<<< HEAD
-  "updated_at": "2025-05-26T07:57:32.353Z",
-=======
   "updated_at": "2025-07-10T11:11:06.848Z",
->>>>>>> 4378f47c
   "comment": {
     "text": "This translation key enables or disables the download of files and folders from a shared room when accessed via a link. It is used in a toggle block within an edit link panel to provide users with a choice on how to manage file downloads.",
     "is_auto": true,
@@ -31,7 +27,13 @@
     "ar-SA": {
       "ai_translated": false,
       "ai_model": null,
-      "ai_spell_check_issues": [],
+      "ai_spell_check_issues": [
+        {
+          "type": "incorrect_translation",
+          "description": "The translation 'قم بتمكين هذا الإعداد لتعطيل تنزيلات الملفات والمجلدات من هذه الغرفة المشتركة عبر رابط' is a literal translation and could be improved for naturalness. A more fluid translation would convey the same meaning more effectively for a Saudi Arabian audience.",
+          "suggestion": "فعِّل هذا الإعداد لمنع تنزيل الملفات والمجلدات من هذه الغرفة عند مشاركتها عبر رابط."
+        }
+      ],
       "approved_at": null
     },
     "az": {
@@ -40,8 +42,18 @@
       "ai_spell_check_issues": [
         {
           "type": "spelling",
-          "description": "The word 'otaq' (room) should ideally be 'ochan' (room) for better flow and accuracy within the context of a settings explanation.",
-          "suggestion": "Bu ochan link vasitəsilə paylaşılan fayl və qovluqların endirilməsini deaktiv etmək üçün bu tənzimləməni aktiv edin"
+          "description": "The word 'otaq' (room) is spelled correctly, but it's a more formal term. 'Otaq' can be replaced with a more casual equivalent like 'ochan'.",
+          "suggestion": "ochan"
+        },
+        {
+          "type": "grammar",
+          "description": "While grammatically correct, the sentence structure is slightly clunky. It could be improved for better flow.",
+          "suggestion": "Bu tənzimləməni aktiv etməklə, link vasitəsilə bu otaqdan (or ochan) paylaşılan fayl və qovluqların endirilməsi deaktiv ediləcək."
+        },
+        {
+          "type": "incorrect_translation",
+          "description": "While the translation conveys the general meaning, 'deaktiv etmək' is a direct translation of 'disable'. A more natural-sounding option might be 'bağlamaq' or 'qapadmaq'",
+          "suggestion": "bağlamaq"
         }
       ],
       "approved_at": null
@@ -70,13 +82,13 @@
       "ai_spell_check_issues": [
         {
           "type": "incorrect_translation",
-          "description": "The phrase \"Enable this setting\" is translated as \"Ενεργοποιήστε αυτήν τη ρύθμιση\". While technically correct, it sounds slightly formal and less natural in Greek. A more user-friendly translation would be \"Ενεργοποιήστε αυτή την επιλογή\" or \"Ενεργοποιήστε αυτή τη λειτουργία\".",
-          "suggestion": "Ενεργοποιήστε αυτή την επιλογή"
+          "description": "The phrase 'Enable this setting' is translated as 'Ενεργοποιήστε αυτήν τη ρύθμιση', which is technically correct but sounds slightly formal and less conversational. A more natural translation might be 'Ενεργοποιήστε αυτή τη ρύθμιση...' or 'Για να απενεργοποιήσετε...' ",
+          "suggestion": "Ενεργοποιήστε αυτή τη ρύθμιση για να..."
         },
         {
           "type": "formatting",
-          "description": "The phrase \"files and folders\" is translated as \"αρχείων και φακέλων\". While correct, the definite article \"τα\" is missing before αρχείων.  This makes it slightly less natural.",
-          "suggestion": "τα αρχεία και τους φακέλους"
+          "description": "While not strictly incorrect, the translation maintains the structure of the English sentence closely. A slightly more fluent Greek phrasing could improve readability.",
+          "suggestion": "Για να απενεργοποιήσετε τη λειτουργία λήψης αρχείων και φακέλων από αυτό το δωμάτιο, το οποίο έχει κοινοποιηθεί μέσω συνδέσμου, ενεργοποιήστε αυτή τη ρύθμιση."
         }
       ],
       "approved_at": null
@@ -87,8 +99,8 @@
       "ai_spell_check_issues": [
         {
           "type": "incorrect_translation",
-          "description": "The phrase \"Active esta opción\" is not the most natural way to say 'Enable this setting'. A better translation would be 'Habilite esta opción' or 'Activa esta opción'.",
-          "suggestion": "Habilite esta opción"
+          "description": "The phrase 'Active esta opción' is a bit awkward. A more natural phrasing would be 'Habilite esta opción' or 'Para desactivar las descargas... habilite esta opción'.",
+          "suggestion": "Habilite esta opción para desactivar las descargas de archivos y carpetas de esta sala compartidos a través de un enlace."
         }
       ],
       "approved_at": null
@@ -99,211 +111,188 @@
       "ai_spell_check_issues": [
         {
           "type": "incorrect_translation",
-          "description": "The translation is a bit too literal and sounds awkward in Finnish. 'Ota tämä asetus käyttöön, jos haluat poistaa käytöstä...' is a long and complex way to express the functionality. It's better to simplify it.",
-          "suggestion": "Ota tämä asetus käyttöön estääksesi tiedostojen ja kansioiden lataukset tästä linkin kautta jaetusta huoneesta."
+          "description": "The phrase \"Ota tämä asetus käyttöön, jos haluat poistaa käytöstä\" is a bit clunky. A more natural phrasing would be 'Käytä tätä asetusta estääksesi...' or 'Voit ottaa tämän asetuksen käyttöön estääksesi...'",
+          "suggestion": "Käytä tätä asetusta estääksesi tiedostojen ja kansioiden lataukset..."
+        },
+        {
+          "type": "incorrect_translation",
+          "description": "The original English specifies \"from this room shared via a link\". The Finnish translation includes \"tässä linkin kautta jaetusta huoneesta\" which is accurate, but a little verbose. It could be simplified.",
+          "suggestion": "tässä linkin kautta jaetussa huoneessa"
+        }
+      ],
+      "approved_at": null
+    },
+    "fr": {
+      "ai_translated": false,
+      "ai_model": null,
+      "ai_spell_check_issues": [],
+      "approved_at": null
+    },
+    "hy-AM": {
+      "ai_translated": false,
+      "ai_model": null,
+      "ai_spell_check_issues": [
+        {
+          "type": "incorrect_translation",
+          "description": "The phrase \"որոնք համօգտագործվում են հղման միջոցով\" (which are shared via a link) is a bit awkward and doesn't perfectly capture the meaning of 'shared via a link.' It implies a reciprocal sharing.",
+          "suggestion": "Consider revising to something like \"որոնք կիսվել են հղման միջոցով\" (which have been shared via a link) or \"որոնք հասանելի են հղման միջոցով\" (which are accessible via a link)."
+        }
+      ],
+      "approved_at": null
+    },
+    "it": {
+      "ai_translated": false,
+      "ai_model": null,
+      "ai_spell_check_issues": [],
+      "approved_at": null
+    },
+    "ja-JP": {
+      "ai_translated": false,
+      "ai_model": null,
+      "ai_spell_check_issues": [
+        {
+          "type": "incorrect_translation",
+          "description": "The translation is a bit too literal and doesn't flow naturally in Japanese. \"Enable this setting\" is awkwardly translated. It doesn't convey the intended meaning effectively.",
+          "suggestion": "リンク経由で共有されたこの部屋からのファイルとフォルダのダウンロードを禁止するには、この設定を有効にしてください。"
         },
         {
           "type": "formatting",
-          "description": "The use of '...' in the translation makes it sound hesitant and less confident. It would be better to avoid it.",
-          "suggestion": "Remove the ellipsis."
-        }
-      ],
-      "approved_at": null
-    },
-    "fr": {
-      "ai_translated": false,
-      "ai_model": null,
-      "ai_spell_check_issues": [],
-      "approved_at": null
-    },
-    "hy-AM": {
-      "ai_translated": false,
-      "ai_model": null,
-      "ai_spell_check_issues": [
-        {
-          "type": "incorrect_translation",
-          "description": "The translation of \"Enable this setting\" is overly literal and sounds unnatural in Armenian. A more natural phrasing would be \"Ենթադրեք այս կարգավորումը\" or \"Ակտիվացրեք այս կարգավորումը\".",
-          "suggestion": "Ենթադրեք այս կարգավորումը"
-        },
-        {
-          "type": "incorrect_translation",
-          "description": "The phrase \"համօգտագործվում են հղման միջոցով\" is a bit convoluted. A simpler way to express \"shared via a link\" would be \"տրվում են հղմամբ\" or \"կիսվում են հղմամբ\".",
-          "suggestion": "տրվում են հղմամբ"
-        }
-      ],
-      "approved_at": null
-    },
-    "it": {
-      "ai_translated": false,
-      "ai_model": null,
-      "ai_spell_check_issues": [
-        {
-          "type": "incorrect_translation",
-          "description": "The term 'stanza' (room) might not be the most natural translation in this context. It implies a physical room, but a 'room' in this digital sharing context is better translated as 'area' or 'spazio'.",
-          "suggestion": "Abilita questa impostazione per disabilitare i download di file e cartelle da quest'area condivisa tramite un link"
+          "description": "The sentence is quite long. While grammatically correct, shorter sentences often improve readability in UI text.",
+          "suggestion": "この設定を有効にすると、リンク経由で共有されたこの部屋からのファイルとフォルダのダウンロードが禁止されます。"
+        }
+      ],
+      "approved_at": null
+    },
+    "ko-KR": {
+      "ai_translated": false,
+      "ai_model": null,
+      "ai_spell_check_issues": [],
+      "approved_at": null
+    },
+    "lo-LA": {
+      "ai_translated": false,
+      "ai_model": null,
+      "ai_spell_check_issues": [
+        {
+          "type": "spelling",
+          "description": "The word 'ເປີດໃຊ້' is sometimes translated as 'activate' instead of 'enable' depending on context. While not strictly incorrect, 'enable' aligns better with the English original in this specific context.",
+          "suggestion": "ປິດການດາວໂຫຼດ"
+        },
+        {
+          "type": "grammar",
+          "description": "The phrase 'ຈາກຫ້ອງນີ້ທີ່ແບ່ງປັນຜ່ານລິ້ງ' is slightly awkward in Lao. It would flow better if rephrased.",
+          "suggestion": "ຈາກຫ້ອງນີ້ທີ່ແບ່ງປັນຜ່ານລິ້ງສາມາດດາວໂຫຼດໄດ້"
+        }
+      ],
+      "approved_at": null
+    },
+    "lv": {
+      "ai_translated": false,
+      "ai_model": null,
+      "ai_spell_check_issues": [],
+      "approved_at": null
+    },
+    "nl": {
+      "ai_translated": false,
+      "ai_model": null,
+      "ai_spell_check_issues": [],
+      "approved_at": null
+    },
+    "pl": {
+      "ai_translated": false,
+      "ai_model": null,
+      "ai_spell_check_issues": [],
+      "approved_at": null
+    },
+    "pt": {
+      "ai_translated": false,
+      "ai_model": null,
+      "ai_spell_check_issues": [],
+      "approved_at": null
+    },
+    "pt-BR": {
+      "ai_translated": false,
+      "ai_model": null,
+      "ai_spell_check_issues": [],
+      "approved_at": null
+    },
+    "ro": {
+      "ai_translated": false,
+      "ai_model": null,
+      "ai_spell_check_issues": [],
+      "approved_at": null
+    },
+    "ru": {
+      "ai_translated": false,
+      "ai_model": null,
+      "ai_spell_check_issues": [
+        {
+          "type": "incorrect_translation",
+          "description": "The phrase \"предоставлен доступ по ссылке\" (provided access via a link) is a bit awkward. A more natural phrasing would convey the idea that the files and folders are shared via a link.",
+          "suggestion": "Включите этот параметр, чтобы запретить загрузку файлов и папок, которыми поделились по ссылке, из этой комнаты"
+        }
+      ],
+      "approved_at": null
+    },
+    "si": {
+      "ai_translated": false,
+      "ai_model": null,
+      "ai_spell_check_issues": [
+        {
+          "type": "spelling",
+          "description": "The word 'බාගැනීම' is technically correct, but 'ගබඩා කිරීම' might be more accurate in this context (downloading implies storing, not just taking).",
+          "suggestion": "බාගැනීම වෙනුවට ගබඩා කිරීම භාවිතා කරන්න"
+        },
+        {
+          "type": "grammar",
+          "description": "While understandable, the sentence structure could be slightly improved for better flow. 'මෙම සැකසුම සබල කරන්න' could be phrased more naturally.",
+          "suggestion": "මෙම සැකසුම සබල කිරීමෙන්, සබැඳියකින් බෙදාගත් කාමරයේ ගොනු සහ බහාලුම් බාගැනීම අබල කරන්න."
+        }
+      ],
+      "approved_at": null
+    },
+    "sk": {
+      "ai_translated": false,
+      "ai_model": null,
+      "ai_spell_check_issues": [],
+      "approved_at": null
+    },
+    "sl": {
+      "ai_translated": false,
+      "ai_model": null,
+      "ai_spell_check_issues": [],
+      "approved_at": null
+    },
+    "sr-Cyrl-RS": {
+      "ai_translated": false,
+      "ai_model": null,
+      "ai_spell_check_issues": [
+        {
+          "type": "incorrect_translation",
+          "description": "The word 'онемогућиш' (you disable) is a bit too informal and direct for a settings description. A more polite phrasing would be more appropriate.",
+          "suggestion": "Омогући ово подешавање да бисте спречили преузимање датотека и фолдера из ове собе дељених путем линка"
         },
         {
           "type": "formatting",
-          "description": "The translation starts with a space before 'Abilita'.",
-          "suggestion": "Abilita questa impostazione per disabilitare i download di file e cartelle da quest'area condivisa tramite un link"
-        }
-      ],
-      "approved_at": null
-    },
-    "ja-JP": {
-      "ai_translated": false,
-      "ai_model": null,
-      "ai_spell_check_issues": [
-        {
-          "type": "incorrect_translation",
-          "description": "The phrase \"有効にした後\" (yuukou ni shita ato) which translates to \"after enabling\" is slightly awkward and doesn't flow naturally in this context. It implies a previous disabled state that isn't directly implied by the English. A more direct and natural phrasing would be better.",
-          "suggestion": "この設定を有効にすると、リンク経由で共有されたこの部屋からのファイルとフォルダのダウンロードが無効になります"
-        },
-        {
-          "type": "incorrect_translation",
-          "description": "The phrase '経由で共有された' (keiyu de kyouyousareta) meaning 'shared via' is technically correct, but slightly formal for a user-facing setting description. A more conversational alternative would improve clarity and user experience.",
-          "suggestion": "リンクで共有されたこの部屋からの"
-        }
-      ],
-      "approved_at": null
-    },
-    "ko-KR": {
-      "ai_translated": false,
-      "ai_model": null,
-      "ai_spell_check_issues": [],
-      "approved_at": null
-    },
-    "lo-LA": {
-      "ai_translated": false,
-      "ai_model": null,
-      "ai_spell_check_issues": [
-        {
-          "type": "spelling",
-          "description": "The word 'ເປີດໃຊ້' is a bit formal. While technically correct, 'ເປີດ' would be more natural in this context.",
-          "suggestion": "ເປີດການຕັ້ງຄ່ານີ້"
-        },
+          "description": "The translation lacks the consistency in capitalization. It should start with an uppercase letter as it's a full sentence.",
+          "suggestion": "Омогући ово подешавање да бисте спречили преузимање датотека и фолдера из ове собе дељених путем линка"
+        }
+      ],
+      "approved_at": null
+    },
+    "sr-Latn-RS": {
+      "ai_translated": false,
+      "ai_model": null,
+      "ai_spell_check_issues": [
         {
           "type": "grammar",
-          "description": "The phrase 'ຈາກຫ້ອງນີ້ທີ່ແບ່ງປັນຜ່ານລິ້ງ' is a bit clunky.  A more natural phrasing would connect 'ຫ້ອງນີ້' directly to the sharing action.",
-          "suggestion": "ຈາກຫ້ອງນີ້ທີ່ຖືກແບ່ງປັນຜ່ານລິ້ງ"
-        }
-      ],
-      "approved_at": null
-    },
-    "lv": {
-      "ai_translated": false,
-      "ai_model": null,
-      "ai_spell_check_issues": [
-        {
-          "type": "formatting",
-          "description": "The phrase \"kopīgota, izmantojot saiti\" is a bit clunky. A more natural flow might be achieved by rephrasing.",
-          "suggestion": "Iespējojiet šo iestatījumu, lai atspējotu failu un mapju lejupielādi no šīs telpas, kas dalīta ar saiti."
-        }
-      ],
-      "approved_at": null
-    },
-    "nl": {
-      "ai_translated": false,
-      "ai_model": null,
-      "ai_spell_check_issues": [],
-      "approved_at": null
-    },
-    "pl": {
-      "ai_translated": false,
-      "ai_model": null,
-      "ai_spell_check_issues": [],
-      "approved_at": null
-    },
-    "pt": {
-      "ai_translated": false,
-      "ai_model": null,
-      "ai_spell_check_issues": [],
-      "approved_at": null
-    },
-    "pt-BR": {
-      "ai_translated": false,
-      "ai_model": null,
-      "ai_spell_check_issues": [],
-      "approved_at": null
-    },
-    "ro": {
-      "ai_translated": false,
-      "ai_model": null,
-      "ai_spell_check_issues": [
-        {
-          "type": "grammar",
-          "description": "The phrasing 'care au fost partajate printr-un link' is a bit clunky and could be improved for better flow. While technically correct, it isn't the most natural Romanian.",
-          "suggestion": "Activați această opțiune pentru a dezactiva descărcarea fișierelor și folderelor din această cameră partajate prin link."
-        }
-      ],
-      "approved_at": null
-    },
-    "ru": {
-      "ai_translated": false,
-      "ai_model": null,
-      "ai_spell_check_issues": [
-        {
-          "type": "incorrect_translation",
-          "description": "The phrase 'shared via a link' is not accurately reflected in the Russian translation. 'Предоставлен доступ по ссылке' is a bit awkward and doesn't convey the directness of sharing through a link.",
-          "suggestion": "Включите этот параметр, чтобы запретить загрузку файлов и папок, которыми поделились по ссылке, из этой комнаты"
-        }
-      ],
-      "approved_at": null
-    },
-    "si": {
-      "ai_translated": false,
-      "ai_model": null,
-      "ai_spell_check_issues": [
-        {
-          "type": "spelling",
-          "description": "The word 'බාගැනීම' (baaganaeim) can be slightly ambiguous. While it generally means 'downloading', it could be more clearly expressed as 'බාගත' (baagath).",
-          "suggestion": "සබැඳියකින් බෙදා ගත් මෙම කාමරයේ ගොනු සහ බහාලුම් බාගත අබල කිරීමට මෙම සැකසුම සබල කරන්න"
-        },
-        {
-          "type": "grammar",
-          "description": "The sentence structure 'බාගත අබල කිරීමට' is a bit awkward. A more natural phrasing would be 'බා ගැනීම වැළැක්වීමට'.",
-          "suggestion": "සබැඳියකින් බෙදා ගත් මෙම කාමරයේ ගොනු සහ බහාලුම් බා ගැනීම වැළැක්වීමට මෙම සැකසුම සබල කරන්න"
-        }
-      ],
-      "approved_at": null
-    },
-    "sk": {
-      "ai_translated": false,
-      "ai_model": null,
-      "ai_spell_check_issues": [],
-      "approved_at": null
-    },
-    "sl": {
-      "ai_translated": false,
-      "ai_model": null,
-      "ai_spell_check_issues": [],
-      "approved_at": null
-    },
-    "sr-Cyrl-RS": {
-      "ai_translated": false,
-      "ai_model": null,
-      "ai_spell_check_issues": [
-        {
-          "type": "grammar",
-          "description": "The phrase 'да онемогућиш преузимање' is grammatically awkward. It would be more natural to use a more direct phrasing.",
-          "suggestion": "Омогући ово подешавање да би се забранило преузимање датотека и фолдера из ове собе дељених путем линка"
-        },
-        {
-          "type": "incorrect_translation",
-          "description": "The English phrase 'Enable this setting' implies enabling a function that will disable downloads. The Serbian translation's phrasing, while technically correct, doesn't capture the intended implication of the original.",
-          "suggestion": "Омогући ову опцију да би се спречило преузимање датотека и фолдера из ове собе дељених путем линка"
-        }
-      ],
-      "approved_at": null
-    },
-    "sr-Latn-RS": {
-      "ai_translated": false,
-      "ai_model": null,
-      "ai_spell_check_issues": [
-        {
-          "type": "grammar",
-          "description": "The sentence structure is slightly awkward. 'Omogući ovo podešavanje da onemogućiš...' is a bit clunky. A more natural phrasing would be 'Omogući ovo podešavanje da spreči preuzimanje...'",
-          "suggestion": "Omogući ovo podešavanje da spreči preuzimanje datoteka i foldera iz ove sobe deljenih putem linka"
+          "description": "The sentence structure is slightly awkward. 'Omogući ovo podešavanje da onemogućiš...' feels less natural. It's better to phrase it more directly.",
+          "suggestion": "Omogući ovo podešavanje da sprečiš preuzimanje datoteka i foldera iz ove sobe deljenih putem linka"
+        },
+        {
+          "type": "incorrect_translation",
+          "description": "While 'onemogućiš' (disable) is technically correct, 'sprečiš' (prevent) is often more natural and accurate in this context.",
+          "suggestion": "Replace 'onemogućiš' with 'sprečiš'"
         }
       ],
       "approved_at": null
@@ -319,9 +308,14 @@
       "ai_model": null,
       "ai_spell_check_issues": [
         {
-          "type": "formatting",
-          "description": "The translation uses a comma (,) instead of a period (.) at the end of the first sentence. Ukrainian typically uses a period for sentence termination.",
-          "suggestion": "Увімкніть цей параметр, щоб заборонити завантаження файлів і папок із цієї кімнати, доступ до яких надано за посиланням."
+          "type": "incorrect_translation",
+          "description": "The translation 'Увімкніть цей параметр, щоб заборонити завантаження файлів і папок із цієї кімнати, доступ до яких надано за посиланням' is a bit verbose and literal. A more natural and concise translation would improve readability.",
+          "suggestion": "Увімкніть цей параметр, щоб заборонити завантаження файлів і папок із кімнати, на яку є посилання."
+        },
+        {
+          "type": "incorrect_translation",
+          "description": "The phrase 'доступ до яких надано за посиланням' is unnecessarily complex. A simpler way to convey the same meaning exists.",
+          "suggestion": "на яку є посилання"
         }
       ],
       "approved_at": null
@@ -332,13 +326,8 @@
       "ai_spell_check_issues": [
         {
           "type": "incorrect_translation",
-          "description": "The translation 'Bật cài đặt này để tắt tải xuống tập tin và thư mục từ phòng này được chia sẻ qua liên kết' is a bit literal and could be improved for naturalness in Vietnamese. 'Tải xuống' is repetitive.",
-          "suggestion": "Bật cài đặt này để ngăn chặn việc tải xuống tập tin và thư mục từ phòng này được chia sẻ qua liên kết."
-        },
-        {
-          "type": "formatting",
-          "description": "While not incorrect, the use of 'tập tin' and 'thư mục' is slightly formal.  Consider a more colloquial alternative for broader appeal.",
-          "suggestion": "Bật cài đặt này để ngăn chặn việc tải xuống file và folder từ phòng này được chia sẻ qua liên kết."
+          "description": "The translation of \"Enable this setting\" is not ideal. \"Bật cài đặt này\" is technically correct, but sounds a bit clunky. A more natural phrasing would be \"Kích hoạt cài đặt này\" or \"Mở cài đặt này\".",
+          "suggestion": "Kích hoạt cài đặt này"
         }
       ],
       "approved_at": null
