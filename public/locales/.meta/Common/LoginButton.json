{
  "key_path": "LoginButton",
  "content": "Sign in",
  "content_en_sha1_hash": "ada2e9e96fa9ce85430225b412068b5b62b79800",
  "created_at": "2025-05-19T21:30:46.309Z",
<<<<<<< HEAD
  "updated_at": "2025-08-29T14:33:38.152Z",
=======
  "updated_at": "2025-09-01T11:05:24.228Z",
>>>>>>> b75318d3
  "comment": {
    "text": "The \"LoginButton\" translation key is used for the text \"Sign in\", which serves as a label for buttons that trigger user login actions. This text appears in various UI elements, including a header button on the Home page and within a public toast message, inviting users to sign in.",
    "is_auto": true,
    "updated_at": "2025-05-20T09:35:35.520Z"
  },
  "usage": [
    {
      "file_path": "/packages/client/src/pages/Home/Section/Header/index.js",
      "line_number": 722,
      "context": "showBackButton={isProfile}\n />\n {showSignInButton ? (\n <Button\n className=\"header_sign-in-button\"\n label={t(\"Common:LoginButton\")}\n size={ButtonSize.small}\n onClick={onSignInClick}\n isDisabled={signInButtonIsDisabled}\n primary\n />",
      "module": "/packages/client"
    },
    {
      "file_path": "/packages/client/src/pages/PublicRoom/PublicRoomPage.js",
      "line_number": 145,
      "context": "fontSize=\"12px\"\n fontWeight={400}\n className=\"public-toast_link\"\n onClick={onOpenSignInWindow}\n >\n {t(\"Common:LoginButton\")}\n </Link>\n </StyledToast>\n );\n \n toastr.info(toastText);",
      "module": "/packages/client"
    },
    {
      "file_path": "/packages/login/src/components/ConsentInfo.tsx",
      "line_number": 93,
      "context": "className=\"row\"\n fontWeight={600}\n fontSize=\"16px\"\n lineHeight=\"22px\"\n >\n {t(\"Common:LoginButton\")}\n </Text>\n ) : null}\n <img src={logo} className=\"client-logo\" alt=\"client-logo\" />\n <Text\n className=\"row\"",
      "module": "/packages/login"
    },
    {
      "file_path": "/packages/login/src/components/LoginForm/index.tsx",
      "line_number": 572,
      "context": "return (\n <form className=\"auth-form-container\">\n {!emailFromInvitation && !client ? (\n <Text fontSize=\"16px\" fontWeight=\"600\" className=\"sign-in-subtitle\">\n {t(\"Common:LoginButton\")}\n </Text>\n ) : null}\n \n {client ? (\n <OAuthClientInfo",
      "module": "/packages/login"
    },
    {
      "file_path": "/packages/login/src/components/LoginForm/index.tsx",
      "line_number": 572,
      "context": "return (\n <form className=\"auth-form-container\">\n {!emailFromInvitation && !client ? (\n <Text fontSize=\"16px\" fontWeight=\"600\" className=\"sign-in-subtitle\">\n {t(\"Common:LoginButton\")}\n </Text>\n ) : null}\n \n {client ? (\n <OAuthClientInfo",
      "module": "/packages/login"
    },
    {
      "file_path": "/packages/login/src/components/LoginForm/sub-components/EmailContainer.tsx",
      "line_number": 101,
      "context": ">\n {t(\"Common:Back\")}\n </Text>\n </div>\n <Text fontWeight={600} fontSize=\"16px\">\n {t(\"Common:LoginButton\")}\n </Text>\n </div>\n <Text>\n <Trans\n t={t}",
      "module": "/packages/login"
    }
  ],
  "languages": {
    "en": {
      "ai_translated": false,
      "ai_model": null,
      "ai_spell_check_issues": [],
      "approved_at": null
    },
    "ar-SA": {
      "ai_translated": false,
      "ai_model": null,
      "ai_spell_check_issues": [],
      "approved_at": null
    },
    "az": {
      "ai_translated": false,
      "ai_model": null,
      "ai_spell_check_issues": [],
      "approved_at": null
    },
    "bg": {
      "ai_translated": false,
      "ai_model": null,
      "ai_spell_check_issues": [],
      "approved_at": null
    },
    "cs": {
      "ai_translated": false,
      "ai_model": null,
      "ai_spell_check_issues": [],
      "approved_at": null
    },
    "de": {
      "ai_translated": false,
      "ai_model": null,
      "ai_spell_check_issues": [],
      "approved_at": null
    },
    "el-GR": {
      "ai_translated": false,
      "ai_model": null,
      "ai_spell_check_issues": [],
      "approved_at": null
    },
    "es": {
      "ai_translated": false,
      "ai_model": null,
      "ai_spell_check_issues": [],
      "approved_at": null
    },
    "fi": {
      "ai_translated": false,
      "ai_model": null,
      "ai_spell_check_issues": [],
      "approved_at": null
    },
    "fr": {
      "ai_translated": false,
      "ai_model": null,
      "ai_spell_check_issues": [],
      "approved_at": null
    },
    "hy-AM": {
      "ai_translated": false,
      "ai_model": null,
      "ai_spell_check_issues": [],
      "approved_at": null
    },
    "it": {
      "ai_translated": false,
      "ai_model": null,
      "ai_spell_check_issues": [],
      "approved_at": null
    },
    "ja-JP": {
      "ai_translated": false,
      "ai_model": null,
      "ai_spell_check_issues": [],
      "approved_at": null
    },
    "ko-KR": {
      "ai_translated": false,
      "ai_model": null,
      "ai_spell_check_issues": [],
      "approved_at": null
    },
    "lo-LA": {
      "ai_translated": false,
      "ai_model": null,
      "ai_spell_check_issues": [],
      "approved_at": null
    },
    "lv": {
      "ai_translated": false,
      "ai_model": null,
      "ai_spell_check_issues": [],
      "approved_at": null
    },
    "nl": {
      "ai_translated": false,
      "ai_model": null,
      "ai_spell_check_issues": [
        {
          "type": "incorrect_translation",
          "description": "'Aanmelden' can be used for signing up, but 'Sign in' typically refers to logging into an existing account. A more accurate translation would be 'Inloggen'.",
          "suggestion": "Inloggen"
        }
      ],
      "approved_at": null
    },
    "pl": {
      "ai_translated": false,
      "ai_model": null,
      "ai_spell_check_issues": [],
      "approved_at": null
    },
    "pt": {
      "ai_translated": false,
      "ai_model": null,
      "ai_spell_check_issues": [],
      "approved_at": null
    },
    "pt-BR": {
      "ai_translated": false,
      "ai_model": null,
      "ai_spell_check_issues": [
        {
          "type": "incorrect_translation",
          "description": "The translation 'Inscreva-se' typically means 'Register' or 'Subscribe', not 'Sign in'. 'Sign in' implies an existing account, while 'Inscreva-se' implies creating a new one.",
          "suggestion": "Entrar"
        }
      ],
      "approved_at": null
    },
    "ro": {
      "ai_translated": false,
      "ai_model": null,
      "ai_spell_check_issues": [
        {
          "type": "incorrect_translation",
          "description": "While 'Autentificare' is a valid Romanian word, it's a more formal and less common translation of 'Sign in' in a user interface context. A more natural and user-friendly translation would be 'Conectează-te' or 'Intră'.",
          "suggestion": "Conectează-te"
        }
      ],
      "approved_at": null
    },
    "ru": {
      "ai_translated": false,
      "ai_model": null,
      "ai_spell_check_issues": [],
      "approved_at": null
    },
    "si": {
      "ai_translated": false,
      "ai_model": null,
      "ai_spell_check_issues": [
        {
          "type": "incorrect_translation",
          "description": "While \"පිවිසෙන්න\" (pivisenna) can mean 'enter' or 'sign in', it's not the most natural or common translation for 'Sign in' in a login context. It sounds slightly formal and less user-friendly. A more appropriate translation would be something like \"ලॉगින් වන්න\" (login vanna - literally 'log in') or \"පිහිටුවන්න\" (pihatuvanna - to activate/register/sign in).",
          "suggestion": "Consider \"ලॉगින් වන්න\" (login vanna) or \"පිහිටුවන්න\" (pihatuvanna) as alternatives.  A more nuanced option might require understanding the specific UI context (e.g., if it's a registration form versus a login)."
        }
      ],
      "approved_at": null
    },
    "sk": {
      "ai_translated": false,
      "ai_model": null,
      "ai_spell_check_issues": [],
      "approved_at": null
    },
    "sl": {
      "ai_translated": false,
      "ai_model": null,
      "ai_spell_check_issues": [],
      "approved_at": null
    },
    "sr-Cyrl-RS": {
      "ai_translated": false,
      "ai_model": null,
      "ai_spell_check_issues": [
        {
          "type": "incorrect_translation",
          "description": "The Serbian (Cyrillic) translation 'Пријави се' is a correct translation of 'Sign in' but might be too literal and lacks nuance for a login button. A more user-friendly option might be 'Улазак' (Entrance/Access) or 'Повежи се' (Connect).",
          "suggestion": "Consider 'Улазак' or 'Повежи се' for a more natural user experience."
        }
      ],
      "approved_at": null
    },
    "sr-Latn-RS": {
      "ai_translated": false,
      "ai_model": null,
      "ai_spell_check_issues": [],
      "approved_at": null
    },
    "tr": {
      "ai_translated": false,
      "ai_model": null,
      "ai_spell_check_issues": [
        {
          "type": "incorrect_translation",
          "description": "While \"Oturum aç\" is a valid translation for 'Sign in', it's not the most natural or common phrasing in Turkish. \"Giriş yap\" is the more widely used and idiomatic equivalent.",
          "suggestion": "Giriş yap"
        }
      ],
      "approved_at": null
    },
    "uk-UA": {
      "ai_translated": false,
      "ai_model": null,
      "ai_spell_check_issues": [],
      "approved_at": null
    },
    "vi": {
      "ai_translated": false,
      "ai_model": null,
      "ai_spell_check_issues": [],
      "approved_at": null
    },
    "zh-CN": {
      "ai_translated": false,
      "ai_model": null,
      "ai_spell_check_issues": [],
      "approved_at": null
    }
  }
}<|MERGE_RESOLUTION|>--- conflicted
+++ resolved
@@ -3,11 +3,7 @@
   "content": "Sign in",
   "content_en_sha1_hash": "ada2e9e96fa9ce85430225b412068b5b62b79800",
   "created_at": "2025-05-19T21:30:46.309Z",
-<<<<<<< HEAD
-  "updated_at": "2025-08-29T14:33:38.152Z",
-=======
   "updated_at": "2025-09-01T11:05:24.228Z",
->>>>>>> b75318d3
   "comment": {
     "text": "The \"LoginButton\" translation key is used for the text \"Sign in\", which serves as a label for buttons that trigger user login actions. This text appears in various UI elements, including a header button on the Home page and within a public toast message, inviting users to sign in.",
     "is_auto": true,
