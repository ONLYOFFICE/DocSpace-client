import { makeAutoObservable } from 'mobx';
import api from '@appserver/common/api';
import {
  FolderType,
  FilterType,
  FileType,
  FileAction,
  AppServerConfig,
} from '@appserver/common/constants';
import history from '@appserver/common/history';
import { loopTreeFolders } from '../helpers/files-helpers';
import config from '../../package.json';
import { combineUrl } from '@appserver/common/utils';
import { updateTempContent } from '@appserver/common/utils';
import { thumbnailStatuses } from '../helpers/constants';
import { isMobile } from 'react-device-detect';
import { openDocEditor as openEditor } from '../helpers/utils';
import toastr from 'studio/toastr';

const { FilesFilter } = api;
const storageViewAs = localStorage.getItem('viewAs');

class FilesStore {
  authStore;
  settingsStore;
  userStore;
  fileActionStore;
  selectedFolderStore;
  treeFoldersStore;
  formatsStore;
  filesSettingsStore;

  isLoaded = false;
  isLoading = false;
  viewAs = isMobile && storageViewAs !== 'tile' ? 'row' : storageViewAs || 'table';
  dragging = false;
  privacyInstructions = 'https://www.onlyoffice.com/private-rooms.aspx';
  isInit = false;

  tooltipPageX = 0;
  tooltipPageY = 0;
  startDrag = false;

  firstLoad = true;
  files = [];
  folders = [];
  selection = [];
  bufferSelection = null;
  selected = 'close';
  filter = FilesFilter.getDefault(); //TODO: FILTER
  loadTimeout = null;

  constructor(
    authStore,
    settingsStore,
    userStore,
    fileActionStore,
    selectedFolderStore,
    treeFoldersStore,
    formatsStore,
    filesSettingsStore,
  ) {
    const pathname = window.location.pathname.toLowerCase();
    this.isEditor = pathname.indexOf('doceditor') !== -1;

    makeAutoObservable(this);
    this.authStore = authStore;
    this.settingsStore = settingsStore;
    this.userStore = userStore;
    this.fileActionStore = fileActionStore;
    this.selectedFolderStore = selectedFolderStore;
    this.treeFoldersStore = treeFoldersStore;
    this.formatsStore = formatsStore;
    this.filesSettingsStore = filesSettingsStore;
  }

  setIsLoaded = (isLoaded) => {
    this.isLoaded = isLoaded;
  };

  setViewAs = (viewAs) => {
    this.viewAs = viewAs;
    localStorage.setItem('viewAs', viewAs);
  };

  setDragging = (dragging) => {
    this.dragging = dragging;
  };

  setIsLoading = (isLoading) => {
    this.isLoading = isLoading;
  };

  setTooltipPosition = (tooltipPageX, tooltipPageY) => {
    this.tooltipPageX = tooltipPageX;
    this.tooltipPageY = tooltipPageY;
  };

  setStartDrag = (startDrag) => {
    this.selection = this.selection.filter((x) => !x.isThirdPartyFolder); // removed root thirdparty folders
    this.startDrag = startDrag;
  };

  get tooltipOptions() {
    if (!this.dragging) return null;

    const selectionLength = this.selection.length;
    const elementTitle = selectionLength && this.selection[0].title;
    const singleElement = selectionLength === 1;
    const filesCount = singleElement ? elementTitle : selectionLength;
    const { isShareFolder, isCommonFolder } = this.treeFoldersStore;

    let operationName;

    if (this.authStore.isAdmin && isShareFolder) {
      operationName = 'copy';
    } else if (!this.authStore.isAdmin && (isShareFolder || isCommonFolder)) {
      operationName = 'copy';
    } else {
      operationName = 'move';
    }

    return {
      filesCount,
      operationName,
    };
  }

  initFiles = () => {
    if (this.isInit) return;

    const { isAuthenticated, settingsStore } = this.authStore;
    const { getFilesSettings } = this.filesSettingsStore;

    const {
      getPortalCultures,
      getIsEncryptionSupport,
      getEncryptionKeys,
      setModuleInfo,
    } = this.settingsStore;
    const { isDesktopClient } = settingsStore;

    setModuleInfo(config.homepage, config.id);

    const requests = [];

    updateTempContent();
    if (!isAuthenticated) {
      return this.setIsLoaded(true);
    } else {
      updateTempContent(isAuthenticated);
    }

    if (!this.isEditor) {
      requests.push(getPortalCultures(), this.treeFoldersStore.fetchTreeFolders());

      if (isDesktopClient) {
        requests.push(getIsEncryptionSupport(), getEncryptionKeys());
      }
    }
    requests.push(getFilesSettings());

    return Promise.all(requests).then(() => (this.isInit = true));
  };

  setFirstLoad = (firstLoad) => {
    this.firstLoad = firstLoad;
  };

  setFiles = (files) => {
    this.files = files;
  };

  setFolders = (folders) => {
    this.folders = folders;
  };

  setFile = (file) => {
    const index = this.files.findIndex((x) => x.id === file.id);
    if (index !== -1) this.files[index] = file;
  };

  setFolder = (folder) => {
    const index = this.folders.findIndex((x) => x.id === folder.id);
    if (index !== -1) this.folders[index] = folder;
  };

  getFilesChecked = (file, selected) => {
    const type = file.fileType;
    switch (selected) {
      case 'all':
        return true;
      case FilterType.FoldersOnly.toString():
        return file.parentId;
      case FilterType.DocumentsOnly.toString():
        return type === FileType.Document;
      case FilterType.PresentationsOnly.toString():
        return type === FileType.Presentation;
      case FilterType.SpreadsheetsOnly.toString():
        return type === FileType.Spreadsheet;
      case FilterType.ImagesOnly.toString():
        return type === FileType.Image;
      case FilterType.MediaOnly.toString():
        return type === FileType.Video || type === FileType.Audio;
      case FilterType.ArchiveOnly.toString():
        return type === FileType.Archive;
      case FilterType.FilesOnly.toString():
        return type || !file.parentId;
      default:
        return false;
    }
  };

  getFilesBySelected = (files, selected) => {
    let newSelection = [];
    files.forEach((file) => {
      const checked = this.getFilesChecked(file, selected);

      if (checked) newSelection.push(file);
    });

    return newSelection;
  };

  setSelected = (selected) => {
    this.selected = selected;
    const files = this.files.concat(this.folders);
    this.selection = this.getFilesBySelected(files, selected);
  };

  setSelection = (selection) => {
    this.selection = selection;
  };

  setBufferSelection = (bufferSelection) => {
    this.bufferSelection = bufferSelection;
  };

  //TODO: FILTER
  setFilesFilter = (filter) => {
    const key = `UserFilter=${this.userStore.user.id}`;
    const value = `${filter.sortBy},${filter.pageCount},${filter.sortOrder}`;
    localStorage.setItem(key, value);

    this.setFilterUrl(filter);
    this.filter = filter;
  };

  setFilter = (filter) => {
    this.filter = filter;
  };

  setFilesOwner = (folderIds, fileIds, ownerId) => {
    return api.files.setFileOwner(folderIds, fileIds, ownerId);
  };

  setFilterUrl = (filter) => {
    const urlFilter = filter.toUrlParams();
    history.push(combineUrl(AppServerConfig.proxyURL, config.homepage, `/filter?${urlFilter}`));
  };

  fetchFiles = (folderId, filter, clearFilter = true, withSubfolders = false) => {
    const { treeFolders, setSelectedNode, getSubfolders } = this.treeFoldersStore;

    const filterData = filter ? filter.clone() : FilesFilter.getDefault();
    filterData.folder = folderId;

    const filterStorageItem = localStorage.getItem(`UserFilter=${this.userStore.user.id}`);

    if (filterStorageItem && !filter) {
      const splitFilter = filterStorageItem.split(',');

      filterData.sortBy = splitFilter[0];
      filterData.pageCount = splitFilter[1];
      filterData.sortOrder = splitFilter[2];
    }

    setSelectedNode([folderId + '']);

    //TODO: fix @my
    let requestCounter = 1;
    const request = () =>
      api.files
        .getFolder(folderId, filterData)
        .then(async (data) => {
          const isRecycleBinFolder = data.current.rootFolderType === FolderType.TRASH;

          if (!isRecycleBinFolder && withSubfolders) {
            const path = data.pathParts.slice(0);
            const foldersCount = data.current.foldersCount;
            const subfolders = await getSubfolders(folderId);
            loopTreeFolders(path, treeFolders, subfolders, foldersCount);
          }

          const isPrivacyFolder = data.current.rootFolderType === FolderType.Privacy;

          filterData.total = data.total;
          this.setFilesFilter(filterData); //TODO: FILTER
          this.setFolders(isPrivacyFolder && isMobile ? [] : data.folders);
          this.setFiles(isPrivacyFolder && isMobile ? [] : data.files);

          if (clearFilter) {
            this.fileActionStore.setAction({ type: null });
            this.setSelected('close');
          }

          const navigationPath = await Promise.all(
            data.pathParts.map(async (folder) => {
              const data = await api.files.getFolderInfo(folder);

              return { id: folder, title: data.title };
            }),
          ).then((res) => {
            return res.filter((item, index) => index !== res.length - 1).reverse();
          });

          this.selectedFolderStore.setSelectedFolder({
            folders: data.folders,
            ...data.current,
            pathParts: data.pathParts,
            navigationPath: navigationPath,
            ...{ new: data.new },
          });

          const selectedFolder = {
            selectedFolder: { ...this.selectedFolderStore },
          };
          this.createThumbnails();
          return Promise.resolve(selectedFolder);
        })
        .catch((err) => {
          toastr.error(err);
          if (!requestCounter) return;
          requestCounter--;

          if (folderId === '@my' /*  && !this.isInit */) {
            setTimeout(() => {
              return request();
            }, 5000);
          } else {
            this.treeFoldersStore.fetchTreeFolders();
            return this.fetchFiles(this.userStore.user.isVisitor ? '@common' : '@my');
          }
        });

    return request();
  };

  isFileSelected = (fileId, parentId) => {
    const item = this.selection.find((x) => x.id === fileId && x.parentId === parentId);

    return item !== undefined;
  };

  selectFile = (file) => {
    const { id, parentId } = file;
    const isFileSelected = this.isFileSelected(id, parentId);
    if (!isFileSelected) this.selection.push(file);
  };

  deselectFile = (file) => {
    const { id, parentId } = file;
    const isFileSelected = this.isFileSelected(id, parentId);
    if (isFileSelected) this.selection = this.selection.filter((x) => x.id !== id);
  };

  removeOptions = (options, toRemoveArray) => options.filter((o) => !toRemoveArray.includes(o));

  getFilesContextOptions = (item, canOpenPlayer) => {
    const isVisitor = (this.userStore.user && this.userStore.user.isVisitor) || false;
    const isFile = !!item.fileExst || item.contentLength;
    const isFavorite = item.fileStatus === 32 || item.fileStatus === 33 || item.fileStatus === 34;
    const isFullAccess = item.access < 2;
    const withoutShare = false; //TODO: need this prop
    const isThirdPartyItem = !!item.providerKey;
    const hasNew = item.new > 0 || item.fileStatus === 2 || item.fileStatus === 34;
    const canConvert = false; //TODO: fix of added convert check;
    const isEncrypted = item.encrypted;
    const isDocuSign = false; //TODO: need this prop;
    const isEditing = false; //TODO: need this prop;
    const isFileOwner = item.createdBy.id === this.userStore.user.id;

    const {
      isRecycleBinFolder,
      isPrivacyFolder,
      isRecentFolder,
      isCommon,
      isShare,
      isFavoritesFolder,
      isShareFolder,
      isMy,
    } = this.treeFoldersStore;

    const { canWebEdit, canViewedDocs } = this.formatsStore.docserviceStore;

    const isThirdPartyFolder = item.providerKey && item.id === item.rootFolderId;
    const isShareItem = isShare(item.rootFolderType);
    const isCommonFolder = isCommon(item.rootFolderType);
    const isMyFolder = isMy(item.rootFolderType);

    const { personal } = this.settingsStore;
    const { isDesktopClient } = this.authStore.settingsStore;

    if (isFile) {
      let fileOptions = [
        //"open",
        'edit',
        'preview',
        'view',
        'separator0',
        'sharing-settings',
        'external-link',
        'owner-change',
        'link-for-portal-users',
        'send-by-email',
        'docu-sign',
        'version', //category
        'finalize-version',
        'show-version-history',
        'block-unblock-version', //need split
        'separator1',
        'open-location',
        'mark-read',
        'mark-as-favorite',
        'remove-from-favorites',
        'download',
        'download-as',
        'convert',
        'move', //category
        'move-to',
        'copy-to',
        'copy',
        'restore',
        'rename',
        'separator2',
        'unsubscribe',
        'delete',
      ];

      if (personal) {
        fileOptions = this.removeOptions(fileOptions, [
          'owner-change',
          'link-for-portal-users',
          'docu-sign',
          'mark-read',
          'unsubscribe',
        ]);

        if (!this.isWebEditSelected && !canViewedDocs(item.fileExst)) {
          fileOptions = this.removeOptions(fileOptions, ['sharing-settings']);
        }
      }

      if (!this.isWebEditSelected) {
        fileOptions = this.removeOptions(fileOptions, ['download-as']);
      }

      if (!canConvert || isEncrypted) {
        fileOptions = this.removeOptions(fileOptions, ['convert']);
      }

      if (!canOpenPlayer) {
        fileOptions = this.removeOptions(fileOptions, ['view']);
      } else {
        fileOptions = this.removeOptions(fileOptions, ['edit', 'preview']);
      }

      if (!isDocuSign) {
        fileOptions = this.removeOptions(fileOptions, ['docu-sign']);
      }

      if (isEditing) {
        fileOptions = this.removeOptions(fileOptions, ['finalize-version', 'move-to', 'delete']);
        if (isThirdPartyFolder) {
          fileOptions = this.removeOptions(fileOptions, ['rename']);
        }
      }

      if (isFavorite) {
        fileOptions = this.removeOptions(fileOptions, ['mark-as-favorite']);
      } else {
        fileOptions = this.removeOptions(fileOptions, ['remove-from-favorites']);

        if (isFavoritesFolder) {
          fileOptions = this.removeOptions(fileOptions, ['mark-as-favorite']);
        }
      }

      if (isFavoritesFolder) {
        fileOptions = this.removeOptions(fileOptions, ['move-to', 'delete', 'copy']);

        if (!isFavorite) {
          fileOptions = this.removeOptions(fileOptions, ['separator2']);
        }
      }

      if (isEncrypted) {
        fileOptions = this.removeOptions(fileOptions, [
          'open',
          'edit',
          'link-for-portal-users',
          'external-link',
          'send-by-email',
          'block-unblock-version', //need split
          'version', //category
          'finalize-version',
          'copy-to',
          'copy',
          'mark-as-favorite',
        ]);
      }

      if (isRecentFolder) {
        fileOptions = this.removeOptions(fileOptions, ['delete']);

        if (!isFavorite) {
          fileOptions = this.removeOptions(fileOptions, ['separator2']);
        }
      }

      if (isFavoritesFolder || isRecentFolder) {
        fileOptions = this.removeOptions(fileOptions, [
          'copy',
          'move-to',
          //"sharing-settings",
          'unsubscribe',
          'separator2',
        ]);
      }

      if (isRecycleBinFolder) {
        fileOptions = this.removeOptions(fileOptions, [
          'open',
          'open-location',
          'view',
          'preview',
          'edit',
          'link-for-portal-users',
          'sharing-settings',
          'external-link',
          'send-by-email',
          'block-unblock-version', //need split
          'version', //category
          'finalize-version',
          'show-version-history',
          'move', //category
          'move-to',
          'copy-to',
          'copy',
          'mark-read',
          'mark-as-favorite',
          'remove-from-favorites',
          'rename',
          'separator0',
          'separator1',
        ]);
      } else {
        fileOptions = this.removeOptions(fileOptions, ['restore']);
      }

      if (!isFullAccess) {
        fileOptions = this.removeOptions(fileOptions, [
          'finalize-version',
          'rename',
          'block-unblock-version',
          'copy',
          'sharing-settings',
        ]);
      }

      if (isVisitor) {
        fileOptions = this.removeOptions(fileOptions, [
          'block-unblock-version',
          'finalize-version',
          'mark-as-favorite',
          'remove-from-favorites',
        ]);

        if (!isFullAccess) {
          fileOptions = this.removeOptions(fileOptions, ['rename']);
        }
      }

      if (!this.canShareOwnerChange(item)) {
        fileOptions = this.removeOptions(fileOptions, ['owner-change']);
      }

      if (isThirdPartyItem) {
        fileOptions = this.removeOptions(fileOptions, ['owner-change', 'finalize-version', 'copy']);
      }

      if (isCommonFolder) {
        if (!this.userAccess) {
          fileOptions = this.removeOptions(fileOptions, [
            'owner-change',
            'move-to',
            'delete',
            'copy',
            'separator2',
          ]);
          if (!isFavorite) {
            fileOptions = this.removeOptions(fileOptions, ['separator2']);
          }
        }
      }

      if (withoutShare) {
        fileOptions = this.removeOptions(fileOptions, ['sharing-settings', 'external-link']);
      }

      if (!hasNew) {
        fileOptions = this.removeOptions(fileOptions, ['mark-read']);
      }

      if (
        !(
          isRecentFolder ||
          isFavoritesFolder ||
          (isMyFolder && (this.filter.filterType || this.filter.search))
        )
      ) {
        fileOptions = this.removeOptions(fileOptions, ['open-location']);
      }

      if (isShareItem) {
        if (!isFullAccess) {
          fileOptions = this.removeOptions(fileOptions, ['edit']);
        }

        if (isShareFolder) {
          fileOptions = this.removeOptions(fileOptions, ['copy', 'move-to', 'delete']);
        }
      } else if (!isEncrypted) {
        fileOptions = this.removeOptions(fileOptions, ['unsubscribe']);
      }

      if (isPrivacyFolder) {
        fileOptions = this.removeOptions(fileOptions, [
          'preview',
          'view',
          'separator0',
          'copy',
          'download-as',
        ]);

        if (!isDesktopClient) {
          fileOptions = this.removeOptions(fileOptions, ['sharing-settings']);
        }

        fileOptions = this.removeOptions(
          fileOptions,
          isFileOwner ? ['unsubscribe'] : ['move-to', 'delete'],
        );
      }

      if (
        !canWebEdit(item.fileExst) &&
        !canViewedDocs(item.fileExst) &&
        !fileOptions.includes('view')
      ) {
        fileOptions = this.removeOptions(fileOptions, ['edit', 'preview', 'separator0']);
      }

      if (!canWebEdit(item.fileExst) && canViewedDocs(item.fileExst)) {
        fileOptions = this.removeOptions(fileOptions, ['edit']);
      }

      return fileOptions;
    } else {
      let folderOptions = [
        'open',
        'separator0',
        'sharing-settings',
        'owner-change',
        'link-for-portal-users',
        'separator1',
        'open-location',
        'download',
        'move', //category
        'move-to',
        'copy-to',
        'mark-read',
        'restore',
        'rename',
        'change-thirdparty-info',
        'separator2',
        'unsubscribe',
        'delete',
      ];

      if (personal) {
        folderOptions = this.removeOptions(folderOptions, [
          'sharing-settings',
          'owner-change',
          'link-for-portal-users',
          'separator1',
          'docu-sign',
          'mark-read',
          'unsubscribe',
        ]);
      }

      if (isPrivacyFolder) {
        folderOptions = this.removeOptions(folderOptions, ['sharing-settings', 'copy', 'copy-to']);

        if (!isDesktopClient) {
          folderOptions = this.removeOptions(folderOptions, ['rename']);
        }
      }

      if (isShareItem) {
        if (isShareFolder) {
          folderOptions = this.removeOptions(folderOptions, ['move-to', 'delete']);
        }
      } else {
        folderOptions = this.removeOptions(folderOptions, ['unsubscribe']);
      }

      if (isRecycleBinFolder) {
        folderOptions = this.removeOptions(folderOptions, [
          'open',
          'link-for-portal-users',
          'sharing-settings',
          'move',
          'move-to',
          'copy-to',
          'mark-read',
          'rename',
          'separator0',
          'separator1',
        ]);
      } else {
        folderOptions = this.removeOptions(folderOptions, ['restore']);
      }

      if (!isFullAccess) {
        //TODO: if added Projects, add project folder check
        folderOptions = this.removeOptions(folderOptions, ['rename', 'change-thirdparty-info']);
      }

      if (!this.canShareOwnerChange(item)) {
        folderOptions = this.removeOptions(folderOptions, ['owner-change']);
      }

      if (!isFullAccess) {
        folderOptions = this.removeOptions(folderOptions, [
          'owner-change',
          'move-to',
          'delete',
          'change-thirdparty-info',
        ]);

        if (!isShareItem) {
          folderOptions = this.removeOptions(folderOptions, ['separator2']);
        }

        if (isVisitor) {
          folderOptions = this.removeOptions(folderOptions, ['rename']);
        }
      }

      if (withoutShare) {
        folderOptions = this.removeOptions(folderOptions, ['sharing-settings']);
      }

      if (!hasNew) {
        folderOptions = this.removeOptions(folderOptions, ['mark-read']);
      }

      if (isThirdPartyFolder) {
        folderOptions = this.removeOptions(folderOptions, ['move-to']);

        if (isDesktopClient) {
          folderOptions = this.removeOptions(folderOptions, ['separator2', 'delete']);
        }
      } else {
        folderOptions = this.removeOptions(folderOptions, ['change-thirdparty-info']);
      }

      if (isThirdPartyItem) {
        folderOptions = this.removeOptions(folderOptions, ['owner-change']);

        if (isShareFolder) {
          folderOptions = this.removeOptions(folderOptions, ['change-thirdparty-info']);
        } else {
          if (isDesktopClient) {
            folderOptions = this.removeOptions(folderOptions, ['change-thirdparty-info']);
          }

          folderOptions = this.removeOptions(folderOptions, ['remove']);

          if (!item) {
            //For damaged items
            folderOptions = this.removeOptions(folderOptions, [
              'open',
              'download',
              'copy-to',
              'rename',
            ]);
          }
        }
      } else {
        folderOptions = this.removeOptions(folderOptions, ['change-thirdparty-info']);
      }

      if (!(isMyFolder && (this.filter.filterType || this.filter.search))) {
        folderOptions = this.removeOptions(folderOptions, ['open-location']);
      }

      return folderOptions;
    }
  };

  addFileToRecentlyViewed = (fileId) => {
    if (this.treeFoldersStore.isPrivacyFolder) return Promise.resolve();
    return api.files.addFileToRecentlyViewed(fileId);
  };

  createFile = (folderId, title) => {
    return api.files.createFile(folderId, title).then((file) => {
      return Promise.resolve(file);
    });
  };

  createFolder(parentFolderId, title) {
    return api.files.createFolder(parentFolderId, title);
  }

  setFile = (file) => {
    const fileIndex = this.files.findIndex((f) => f.id === file.id);
    if (fileIndex !== -1) this.files[fileIndex] = file;
  };

  setFolder = (folder) => {
    const folderIndex = this.folders.findIndex((f) => f.id === folder.id);
    if (folderIndex !== -1) this.folders[folderIndex] = folder;
  };

  updateFolderBadge = (id, count) => {
    const folder = this.folders.find((x) => x.id === id);
    if (folder) folder.new -= count;
  };

  updateFileBadge = (id) => {
    const file = this.files.find((x) => x.id === id);
    if (file) file.fileStatus = 0;
  };

  updateFilesBadge = () => {
    for (let file of this.files) {
      file.fileStatus = 0;
    }
  };

  updateFoldersBadge = () => {
    for (let folder of this.folders) {
      folder.new = 0;
    }
  };

  updateFile = (fileId, title) => {
    return api.files.updateFile(fileId, title).then((file) => this.setFile(file));
  };

  renameFolder = (folderId, title) => {
    return api.files.renameFolder(folderId, title).then((folder) => {
      this.setFolder(folder);
    });
  };

  getFilesCount = () => {
    const { filesCount, foldersCount } = this.selectedFolderStore;
    return filesCount + this.folders ? this.folders.length : foldersCount;
  };

  getServiceFilesCount = () => {
    const filesLength = this.files ? this.files.length : 0;
    const foldersLength = this.folders ? this.folders.length : 0;
    return filesLength + foldersLength;
  };

  canShareOwnerChange = (item) => {
    const userId = this.userStore.user && this.userStore.user.id;
    const isCommonFolder =
      this.treeFoldersStore.commonFolder &&
      this.selectedFolderStore.pathParts &&
      this.treeFoldersStore.commonFolder.id === this.selectedFolderStore.pathParts[0];

    if (item.providerKey || !isCommonFolder) {
      return false;
    } else if (this.authStore.isAdmin) {
      return true;
    } else if (item.createdBy.id === userId) {
      return true;
    } else {
      return false;
    }
  };

  get canShare() {
    const folderType = this.selectedFolderStore.rootFolderType;
    const isVisitor = (this.userStore.user && this.userStore.user.isVisitor) || false;

    if (isVisitor) {
      return false;
    }

    switch (folderType) {
      case FolderType.USER:
        return true;
      case FolderType.SHARE:
        return true;
      case FolderType.COMMON:
        return this.authStore.isAdmin;
      case FolderType.TRASH:
        return false;
      case FolderType.Favorites:
        return true; // false;
      case FolderType.Recent:
        return true; //false;
      case FolderType.Privacy:
        return true;
      default:
        return false;
    }
  }

  get currentFilesCount() {
    const serviceFilesCount = this.getServiceFilesCount();
    const filesCount = this.getFilesCount();
    return this.selectedFolderStore.providerItem ? serviceFilesCount : filesCount;
  }

  get iconOfDraggedFile() {
    const { getIcon } = this.formatsStore.iconFormatsStore;

    if (this.selection.length === 1) {
      return getIcon(24, this.selection[0].fileExst, this.selection[0].providerKey);
    }
    return null;
  }

  get isHeaderVisible() {
    return this.selection.length > 0;
  }

  get isHeaderIndeterminate() {
    const items = [...this.files, ...this.folders];
    return this.isHeaderVisible && this.selection.length
      ? this.selection.length < items.length
      : false;
  }

  get isHeaderChecked() {
    const items = [...this.files, ...this.folders];
    return this.isHeaderVisible && this.selection.length === items.length;
  }

  get canCreate() {
    switch (this.selectedFolderStore.rootFolderType) {
      case FolderType.USER:
        return true;
      case FolderType.SHARE:
        const canCreateInSharedFolder = this.selectedFolderStore.access === 1;
        return !this.selectedFolderStore.isRootFolder && canCreateInSharedFolder;
      case FolderType.Privacy:
        return (
          this.authStore.settingsStore.isDesktopClient && this.settingsStore.isEncryptionSupport
        );
      case FolderType.COMMON:
        return this.authStore.isAdmin;
      case FolderType.TRASH:
      default:
        return false;
    }
  }

  onCreateAddTempItem = (items) => {
    const { getFileIcon, getFolderIcon } = this.formatsStore.iconFormatsStore;

    if (items.length && items[0].id === -1) return; //TODO: if change media collection from state remove this;
<<<<<<< HEAD
    const iconSize = this.viewAs === 'tile' ? 32 : 24;
=======
    const iconSize = this.viewAs === "tile" && isMobile ? 32 : 24;
>>>>>>> 94a466ed
    const icon = this.fileActionStore.extension
      ? getFileIcon(`.${this.fileActionStore.extension}`, iconSize)
      : getFolderIcon(null, iconSize);

    items.unshift({
      id: -1,
      title: '',
      parentId: this.selectedFolderStore.id,
      fileExst: this.fileActionStore.extension,
      icon,
    });
  };

  get filesList() {
    const { mediaViewersFormatsStore, iconFormatsStore } = this.formatsStore;
    const { getIcon } = iconFormatsStore;
    //return [...this.folders, ...this.files];

    const items = [...this.folders, ...this.files];
    const newItem = items.map((item) => {
      const {
        access,
        comment,
        contentLength,
        created,
        createdBy,
        encrypted,
        fileExst,
        filesCount,
        fileStatus,
        fileType,
        folderId,
        foldersCount,
        id,
        locked,
        parentId,
        pureContentLength,
        rootFolderType,
        rootFolderId,
        shared,
        title,
        updated,
        updatedBy,
        version,
        versionGroup,
        viewUrl,
        webUrl,
        providerKey,
        thumbnailUrl,
        thumbnailStatus,
        canShare,
        canEdit,
      } = item;

      const { canConvert } = this.formatsStore.docserviceStore;

      const canOpenPlayer = mediaViewersFormatsStore.isMediaOrImage(item.fileExst);

      const previewUrl = canOpenPlayer
        ? combineUrl(AppServerConfig.proxyURL, config.homepage, `/#preview/${id}`)
        : null;
      const contextOptions = this.getFilesContextOptions(item, canOpenPlayer);
      const isThirdPartyFolder = providerKey && id === rootFolderId;

      //const isCanWebEdit = canWebEdit(item.fileExst);
<<<<<<< HEAD
      const iconSize = this.viewAs === 'tile' ? 32 : 24;
=======
      const iconSize = this.viewAs === "tile" && isMobile ? 32 : 24;
>>>>>>> 94a466ed
      const icon = getIcon(iconSize, fileExst, providerKey, contentLength);

      let isFolder = false;
      this.folders.map((x) => {
        if (x.id === item.id) isFolder = true;
      });

      const { isRecycleBinFolder } = this.treeFoldersStore;

      const folderUrl = isFolder
        ? combineUrl(AppServerConfig.proxyURL, config.homepage, `/filter?folder=${id}`)
        : null;

      const needConvert = canConvert(fileExst);

      const docUrl = combineUrl(
        AppServerConfig.proxyURL,
        config.homepage,
        `/doceditor?fileId=${id}${needConvert ? '&action=view' : ''}`,
      );

      const href = isRecycleBinFolder
        ? null
        : previewUrl
        ? previewUrl
        : !isFolder
        ? docUrl
        : folderUrl;

      return {
        access,
        //checked,
        comment,
        contentLength,
        contextOptions,
        created,
        createdBy,
        encrypted,
        fileExst,
        filesCount,
        fileStatus,
        fileType,
        folderId,
        foldersCount,
        icon,
        id,
        isFolder,
        locked,
        new: item.new,
        parentId,
        pureContentLength,
        rootFolderType,
        rootFolderId,
        //selectedItem,
        shared,
        title,
        updated,
        updatedBy,
        version,
        versionGroup,
        viewUrl,
        webUrl,
        providerKey,
        canOpenPlayer,
        //canWebEdit: isCanWebEdit,
        //canShare,
        canShare,
        canEdit,
        thumbnailUrl,
        thumbnailStatus,
        previewUrl,
        folderUrl,
        href,
        isThirdPartyFolder,
      };
    });

    if (this.fileActionStore.type === FileAction.Create) {
      this.onCreateAddTempItem(newItem);
    }

    return newItem;
  }

  get cbMenuItems() {
    const { mediaViewersFormatsStore, iconFormatsStore } = this.formatsStore;
    const { isDocument, isPresentation, isSpreadsheet, isArchive } = iconFormatsStore;
    const { isImage, isVideo } = mediaViewersFormatsStore;

    let cbMenu = ['all'];
    const filesItems = [...this.files, ...this.folders];

    if (this.folders.length) cbMenu.push(FilterType.FoldersOnly);
    for (let item of filesItems) {
      if (isDocument(item.fileExst)) cbMenu.push(FilterType.DocumentsOnly);
      else if (isPresentation(item.fileExst)) cbMenu.push(FilterType.PresentationsOnly);
      else if (isSpreadsheet(item.fileExst)) cbMenu.push(FilterType.SpreadsheetsOnly);
      else if (isImage(item.fileExst)) cbMenu.push(FilterType.ImagesOnly);
      else if (isVideo(item.fileExst)) cbMenu.push(FilterType.MediaOnly);
      else if (isArchive(item.fileExst)) cbMenu.push(FilterType.ArchiveOnly);
    }

    const hasFiles = cbMenu.some((elem) => elem !== 'all' && elem !== FilterType.FoldersOnly);

    if (hasFiles) cbMenu.push(FilterType.FilesOnly);

    cbMenu = cbMenu.filter((item, index) => cbMenu.indexOf(item) === index);

    return cbMenu;
  }

  getCheckboxItemLabel = (t, key) => {
    switch (key) {
      case 'all':
        return t('All');
      case FilterType.FoldersOnly:
        return t('Translations:Folders');
      case FilterType.DocumentsOnly:
        return t('Common:Documents');
      case FilterType.PresentationsOnly:
        return t('Translations:Presentations');
      case FilterType.SpreadsheetsOnly:
        return t('Translations:Spreadsheets');
      case FilterType.ImagesOnly:
        return t('Images');
      case FilterType.MediaOnly:
        return t('Media');
      case FilterType.ArchiveOnly:
        return t('Archives');
      case FilterType.FilesOnly:
        return t('AllFiles');

      default:
        return '';
    }
  };

  get sortedFiles() {
    const { isSpreadsheet, isPresentation, isDocument } = this.formatsStore.iconFormatsStore;
    const { filesConverts } = this.formatsStore.docserviceStore;

    let sortedFiles = {
      documents: [],
      spreadsheets: [],
      presentations: [],
      other: [],
    };

    const selection = this.selection.length
      ? this.selection
      : this.bufferSelection
      ? [this.bufferSelection]
      : [];

    for (let item of selection) {
      item.checked = true;
      item.format = null;

      const canConvert = filesConverts.find((f) => f[item.fileExst]);

      if (item.fileExst && canConvert) {
        if (isSpreadsheet(item.fileExst)) {
          sortedFiles.spreadsheets.push(item);
        } else if (isPresentation(item.fileExst)) {
          sortedFiles.presentations.push(item);
        } else if (isDocument(item.fileExst)) {
          sortedFiles.documents.push(item);
        } else {
          sortedFiles.other.push(item);
        }
      } else {
        sortedFiles.other.push(item);
      }
    }

    return sortedFiles;
  }

  get userAccess() {
    switch (this.selectedFolderStore.rootFolderType) {
      case FolderType.USER:
        return true;
      case FolderType.SHARE:
        return false;
      case FolderType.COMMON:
        return (
          this.authStore.isAdmin || this.selection.some((x) => x.access === 0 || x.access === 1)
        );
      case FolderType.Privacy:
        return true;
      case FolderType.TRASH:
        return true;
      default:
        return false;
    }
  }

  get isAccessedSelected() {
    return this.selection.length && this.selection.every((x) => x.access === 1 || x.access === 0);
  }

  get isThirdPartyRootSelection() {
    const withProvider = this.selection.find((x) => x.providerKey);
    return withProvider && withProvider.rootFolderId === withProvider.id;
  }

  get isThirdPartySelection() {
    const withProvider = this.selection.find((x) => x.providerKey);
    return !!withProvider;
  }

  get isWebEditSelected() {
    const { filesConverts } = this.formatsStore.docserviceStore;

    const selection = this.selection.length
      ? this.selection
      : this.bufferSelection
      ? [this.bufferSelection]
      : [];

    return selection.some((selected) => {
      if (selected.isFolder === true || !selected.fileExst) return false;
      const index = filesConverts.findIndex((f) => f[selected.fileExst]);
      return index !== -1;
    });
  }

  get isViewedSelected() {
    const { canViewedDocs } = this.formatsStore.docserviceStore;

    return this.selection.some((selected) => {
      if (selected.isFolder === true || !selected.fileExst) return false;
      return canViewedDocs(selected.fileExst);
    });
  }

  get isMediaSelected() {
    const { isMediaOrImage } = this.formatsStore.mediaViewersFormatsStore;

    return this.selection.some((selected) => {
      if (selected.isFolder === true || !selected.fileExst) return false;
      return isMediaOrImage(selected.fileExst);
    });
  }

  get selectionTitle() {
    if (this.selection.length === 0) {
      if (this.bufferSelection) {
        return this.bufferSelection.title;
      }
      return null;
    }
    return this.selection.find((el) => el.title).title;
  }

  get hasSelection() {
    return !!this.selection.length;
  }

  get isEmptyFilesList() {
    const filesList = [...this.files, ...this.folders];
    return filesList.length <= 0;
  }

  getOptions = (selection, externalAccess = false) => {
    const {
      canWebEdit,
      canWebComment,
      canWebReview,
      canFormFillingDocs,
      canWebFilterEditing,
    } = this.formatsStore.docserviceStore;

    if (selection[0].encrypted) {
      return ['FullAccess', 'DenyAccess'];
    }

    let AccessOptions = [];

    AccessOptions.push('ReadOnly', 'DenyAccess');

    const webEdit = selection.find((x) => canWebEdit(x.fileExst));

    const webComment = selection.find((x) => canWebComment(x.fileExst));

    const webReview = selection.find((x) => canWebReview(x.fileExst));

    const formFillingDocs = selection.find((x) => canFormFillingDocs(x.fileExst));

    const webFilter = selection.find((x) => canWebFilterEditing(x.fileExst));

    if (webEdit || !externalAccess) AccessOptions.push('FullAccess');

    if (webComment) AccessOptions.push('Comment');
    if (webReview) AccessOptions.push('Review');
    if (formFillingDocs) AccessOptions.push('FormFilling');
    if (webFilter) AccessOptions.push('FilterEditing');

    return AccessOptions;
  };

  getAccessOption = (selection) => {
    return this.getOptions(selection);
  };

  getExternalAccessOption = (selection) => {
    return this.getOptions(selection, true);
  };

  setSelections = (items) => {
    if (!items.length && !this.selection.length) return;

    //if (items.length !== this.selection.length) {
    const newSelection = [];

    for (let item of items) {
      const value = item.getAttribute('value');
      const splitValue = value && value.split('_');

      const fileType = splitValue[0];
      const id =
        splitValue[splitValue.length - 1] === 'draggable'
          ? splitValue.slice(1, -1).join('_')
          : splitValue.slice(1).join('_');

      if (fileType === 'file') {
        newSelection.push(this.files.find((f) => f.id == id));
      } else {
        const selectableFolder = this.folders.find((f) => f.id == id);
        selectableFolder.isFolder = true;
        newSelection.push(selectableFolder);
      }
    }

    //this.selected === "close" && this.setSelected("none");

    //need fo table view
    const clearSelection = Object.values(
      newSelection.reduce((item, n) => ((item[n.id] = n), item), {}),
    );

    this.setSelection(clearSelection);
    //}
  };

  getShareUsers(folderIds, fileIds) {
    return api.files.getShareFiles(fileIds, folderIds);
  }

  setShareFiles = (folderIds, fileIds, share, notify, sharingMessage, externalAccess, ownerId) => {
    let externalAccessRequest = [];
    if (fileIds.length === 1 && externalAccess !== null) {
      externalAccessRequest = fileIds.map((id) => api.files.setExternalAccess(id, externalAccess));
    }

    const ownerChangeRequest = ownerId ? [this.setFilesOwner(folderIds, fileIds, ownerId)] : [];

    const shareRequest = !!share.length
      ? [api.files.setShareFiles(fileIds, folderIds, share, notify, sharingMessage)]
      : [];

    const requests = [...ownerChangeRequest, ...shareRequest, ...externalAccessRequest];

    return Promise.all(requests);
  };

  markItemAsFavorite = (id) => api.files.markAsFavorite(id);

  removeItemFromFavorite = (id) => api.files.removeFromFavorite(id);

  fetchFavoritesFolder = async (folderId) => {
    const favoritesFolder = await api.files.getFolder(folderId);
    this.setFolders(favoritesFolder.folders);
    this.setFiles(favoritesFolder.files);

    this.selectedFolderStore.setSelectedFolder({
      folders: favoritesFolder.folders,
      ...favoritesFolder.current,
      pathParts: favoritesFolder.pathParts,
    });
  };

  getFileInfo = async (id) => {
    const fileInfo = await api.files.getFileInfo(id);
    this.setFile(fileInfo);
    return fileInfo;
  };

  getFolderInfo = async (id) => {
    const folderInfo = await api.files.getFolderInfo(id);
    this.setFolder(folderInfo);
    return folderInfo;
  };

  openDocEditor = (id, providerKey = null, tab = null, url = null) => {
    return openEditor(id, providerKey, tab, url);
  };

  createThumbnails = () => {
    const filesList = [...this.files, this.folders];
    const fileIds = [];

    filesList.map((file) => {
      const { thumbnailStatus } = file;

      if (thumbnailStatus === thumbnailStatuses.WAITING) fileIds.push(file.id);
    });

    if (fileIds.length) return api.files.createThumbnails(fileIds);
  };
}

export default FilesStore;<|MERGE_RESOLUTION|>--- conflicted
+++ resolved
@@ -979,11 +979,7 @@
     const { getFileIcon, getFolderIcon } = this.formatsStore.iconFormatsStore;
 
     if (items.length && items[0].id === -1) return; //TODO: if change media collection from state remove this;
-<<<<<<< HEAD
-    const iconSize = this.viewAs === 'tile' ? 32 : 24;
-=======
-    const iconSize = this.viewAs === "tile" && isMobile ? 32 : 24;
->>>>>>> 94a466ed
+    const iconSize = this.viewAs === 'tile' && isMobile ? 32 : 24;
     const icon = this.fileActionStore.extension
       ? getFileIcon(`.${this.fileActionStore.extension}`, iconSize)
       : getFolderIcon(null, iconSize);
@@ -1049,11 +1045,7 @@
       const isThirdPartyFolder = providerKey && id === rootFolderId;
 
       //const isCanWebEdit = canWebEdit(item.fileExst);
-<<<<<<< HEAD
-      const iconSize = this.viewAs === 'tile' ? 32 : 24;
-=======
-      const iconSize = this.viewAs === "tile" && isMobile ? 32 : 24;
->>>>>>> 94a466ed
+      const iconSize = this.viewAs === 'tile' && isMobile ? 32 : 24;
       const icon = getIcon(iconSize, fileExst, providerKey, contentLength);
 
       let isFolder = false;
