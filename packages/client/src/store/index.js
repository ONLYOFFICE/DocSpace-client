--- conflicted
+++ resolved
@@ -75,22 +75,14 @@
   settingsStore,
   thirdPartyStore,
   accessRightsStore,
-<<<<<<< HEAD
-  clientLoadingStore,
-  publicRoomStore
-=======
   clientLoadingStore
->>>>>>> 03d929be
+  publicRoomStore
 );
 
 const mediaViewerDataStore = new MediaViewerDataStore(
   filesStore,
-<<<<<<< HEAD
-  settingsStore,
-  publicRoomStore
-=======
-  settingsStore
->>>>>>> 03d929be
+  settingsStore,
+  publicRoomStore
 );
 const secondaryProgressDataStore = new SecondaryProgressDataStore();
 const primaryProgressDataStore = new PrimaryProgressDataStore();
@@ -132,12 +124,8 @@
   dialogsStore,
   mediaViewerDataStore,
   accessRightsStore,
-<<<<<<< HEAD
-  clientLoadingStore,
-  publicRoomStore
-=======
   clientLoadingStore
->>>>>>> 03d929be
+  publicRoomStore
 );
 
 const contextOptionsStore = new ContextOptionsStore(
@@ -150,12 +138,8 @@
   uploadDataStore,
   versionHistoryStore,
   settingsStore,
-<<<<<<< HEAD
-  selectedFolderStore,
-  publicRoomStore
-=======
   selectedFolderStore
->>>>>>> 03d929be
+  publicRoomStore
 );
 
 const hotkeyStore = new HotkeyStore(
