// (c) Copyright Ascensio System SIA 2009-2025
//
// This program is a free software product.
// You can redistribute it and/or modify it under the terms
// of the GNU Affero General Public License (AGPL) version 3 as published by the Free Software
// Foundation. In accordance with Section 7(a) of the GNU AGPL its Section 15 shall be amended
// to the effect that Ascensio System SIA expressly excludes the warranty of non-infringement of
// any third-party rights.
//
// This program is distributed WITHOUT ANY WARRANTY, without even the implied warranty
// of MERCHANTABILITY or FITNESS FOR A PARTICULAR  PURPOSE. For details, see
// the GNU AGPL at: http://www.gnu.org/licenses/agpl-3.0.html
//
// You can contact Ascensio System SIA at Lubanas st. 125a-25, Riga, Latvia, EU, LV-1021.
//
// The  interactive user interfaces in modified source and object code versions of the Program must
// display Appropriate Legal Notices, as required under Section 5 of the GNU AGPL version 3.
//
// Pursuant to Section 7(b) of the License you must retain the original Product logo when
// distributing the program. Pursuant to Section 7(e) we decline to grant you any rights under
// trademark law for use of our trademarks.
//
// All the Product's GUI elements, including illustrations and icon sets, as well as technical writing
// content are licensed under the terms of the Creative Commons Attribution-ShareAlike 4.0
// International. See the License terms at http://creativecommons.org/licenses/by-sa/4.0/legalcode

/* eslint-disable class-methods-use-this */
/* eslint-disable no-console */
import { makeAutoObservable } from "mobx";

import { getServicesQuotas } from "@docspace/shared/api/portal";

import { toastr } from "@docspace/shared/components/toast";

import { UserStore } from "@docspace/shared/store/UserStore";
import { CurrentTariffStatusStore } from "@docspace/shared/store/CurrentTariffStatusStore";
import { CurrentQuotasStore } from "@docspace/shared/store/CurrentQuotaStore";
import { PaymentQuotasStore } from "@docspace/shared/store/PaymentQuotasStore";
import { TTranslation } from "@docspace/shared/types";
import { TOTAL_SIZE } from "@docspace/shared/constants";

import {
  TPaymentFeature,
  TNumericPaymentFeature,
  TPaymentQuota,
} from "@docspace/shared/api/portal/types";
import PaymentStore from "./PaymentStore";

class ServicesStore {
  userStore: UserStore | null = null;

  currentTariffStatusStore: CurrentTariffStatusStore | null = null;

  currentQuotaStore: CurrentQuotasStore | null = null;

  paymentQuotasStore: PaymentQuotasStore | null = null;

  servicesQuotasFeatures: Map<string, TPaymentFeature> = new Map();

  servicesQuotas: TPaymentQuota | null = null;

  paymentStore: PaymentStore | null = null;

  isInitServicesPage = false;

  isVisibleWalletSettings = false;

  partialUpgradeFee: number = 0;

  reccomendedAmount: number = 0;

  constructor(
    userStore: UserStore,
    currentTariffStatusStore: CurrentTariffStatusStore,
    currentQuotaStore: CurrentQuotasStore,
    paymentQuotasStore: PaymentQuotasStore,
    paymentStore: PaymentStore,
  ) {
    this.userStore = userStore;
    this.currentTariffStatusStore = currentTariffStatusStore;
    this.currentQuotaStore = currentQuotaStore;
    this.paymentQuotasStore = paymentQuotasStore;
    this.paymentStore = paymentStore;

    makeAutoObservable(this);
  }

  get storageSizeIncrement() {
    return (
      (this.servicesQuotasFeatures.get(TOTAL_SIZE) as TNumericPaymentFeature)
        ?.value || 0
    );
  }

  get storageQuotaIncrementPrice() {
    return (
      this.servicesQuotas?.price ?? {
        value: 0,
        currencySymbol: "",
        isoCurrencySymbol: "USD",
      }
    );
  }

  get storagePriceIncrement() {
    return this.servicesQuotas?.price.value ?? 0;
  }

  setPartialUpgradeFee = (partialUpgradeFee: number) => {
    this.partialUpgradeFee = partialUpgradeFee;
  };

  setVisibleWalletSetting = (isVisibleWalletSettings) => {
    this.isVisibleWalletSettings = isVisibleWalletSettings;
  };

  setIsInitServicesPage = (isInitServicesPage: boolean) => {
    this.isInitServicesPage = isInitServicesPage;
  };

  handleServicesQuotas = async () => {
    const res = await getServicesQuotas();

    if (!res) return;

<<<<<<< HEAD
    const { hasStorageSubscription, hasScheduledStorageChange } =
      this.currentTariffStatusStore!;

=======
>>>>>>> e3628de9
    res[0].features.forEach((feature) => {
      this.servicesQuotasFeatures.set(feature.id, feature);
    });

    this.servicesQuotas = res[0];

    return res;
  };

  setReccomendedAmount = (amount: number) => {
    this.reccomendedAmount = amount;
  };

  servicesInit = async (t: TTranslation) => {
    const isRefresh = window.location.href.includes("complete=true");

    const {
      fetchAutoPayments,
      fetchCardLinked,
      setPaymentAccount,
      isAlreadyPaid,
      initWalletPayerAndBalance,
    } = this.paymentStore!;

    const requests = [
      this.handleServicesQuotas(),
      initWalletPayerAndBalance(isRefresh),
    ];

    if (!this.currentTariffStatusStore) return;

    try {
      const [quotas] = await Promise.all(requests);

      if (!quotas) throw new Error();

      if (isAlreadyPaid || this.paymentStore!.walletCustomerEmail) {
        if (this.paymentStore!.isStripePortalAvailable)
          requests.push(setPaymentAccount());
        requests.push(fetchAutoPayments());
      } else {
        requests.push(fetchCardLinked());
      }

      this.setIsInitServicesPage(true);
      if (isRefresh) {
        window.history.replaceState(
          {},
          document.title,
          window.location.pathname,
        );
        this.setVisibleWalletSetting(true);
      }
    } catch (e) {
      toastr.error(t("Common:UnexpectedError"));
      console.error(e);
    }
  };
}

export default ServicesStore;<|MERGE_RESOLUTION|>--- conflicted
+++ resolved
@@ -123,12 +123,6 @@
 
     if (!res) return;
 
-<<<<<<< HEAD
-    const { hasStorageSubscription, hasScheduledStorageChange } =
-      this.currentTariffStatusStore!;
-
-=======
->>>>>>> e3628de9
     res[0].features.forEach((feature) => {
       this.servicesQuotasFeatures.set(feature.id, feature);
     });
