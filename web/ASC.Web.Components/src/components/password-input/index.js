import React from 'react'
import styled from 'styled-components'
import PropTypes from 'prop-types'
import isEqual from "lodash/isEqual";

import { tablet } from '../../utils/device';
import InputBlock from '../input-block'
import { Icons } from '../icons'
import Link from '../link'
import Text from '../text'
import Tooltip from "../tooltip";

// eslint-disable-next-line no-unused-vars
const SimpleInput = ({ onValidateInput, onCopyToClipboard, ...props }) => <div {...props}></div>;

SimpleInput.propTypes = {
  onValidateInput: PropTypes.func,
  onCopyToClipboard: PropTypes.func
}

const StyledInput = styled(SimpleInput)`
  display: flex;
  align-items: center;
  line-height: 32px;
  flex-direction: row;
  flex-wrap: wrap;
  @media ${tablet} {
    flex-wrap: wrap;
  } 

  .append {
    padding-right: 8px;
  }
`;

const PasswordProgress = styled.div`
  ${props => props.inputWidth ? `width: ${props.inputWidth};` : `flex: auto;`}
  .input-relative {
    position: relative;
    svg {
      overflow: hidden;
      vertical-align: middle;
    }
  }
  *,
  *::before,
  *::after {
    box-sizing: border-box;
  }
`;

const NewPasswordButton = styled.div`
  margin: 0 16px;
  -webkit-tap-highlight-color: rgba(0,0,0,0);
  svg {
    overflow: hidden;
    vertical-align: middle;
    margin-bottom: 4px;
  }
  :hover {
    cursor: pointer;
  }
`;

const CopyLink = styled.div`
  margin-top: -6px;
  @media ${tablet} {
    width: 100%;
    margin-left: 0px;
    margin-top: -1px;
  }
`;

const TooltipStyle = styled.div`
  .__react_component_tooltip {
    
  }
`;
const Progress = styled.div`
  border: 1.5px solid ${props => (!props.isDisabled && props.progressColor) ? props.progressColor : 'transparent'};
  border-radius: 2px;
  margin-top: -1px;
  width: ${props => props.progressWidth ? props.progressWidth + '%' : '0%'};
`;

const StyledTooltipContainer = styled(Text)`
  //margin: 8px 16px 16px 16px;
`;

const StyledTooltipItem = styled(Text)`
  margin-left: 8px;
  height: 24px;
  color: ${props => props.valid ? '#44bb00' : '#B40404'};
`;

class PasswordInput extends React.Component {

  constructor(props) {
    super(props);

    const { inputValue, inputType, clipActionResource, emailInputName } = props;

    this.ref = React.createRef();
    this.refTooltip = React.createRef();

    this.state = {
      type: inputType,
      progressColor: 'transparent',
      progressWidth: 0,
      inputValue: inputValue,
      copyLabel: clipActionResource,
      disableCopyAction: emailInputName ? false : true,
      displayTooltip: false,
      validLength: false,
      validDigits: false,
      validCapital: false,
      validSpecial: false
    }
  }

  onBlur = () => {
    this.refTooltip.current.hideTooltip();
  }

  changeInputType = () => {
      this.refTooltip.current.hideTooltip();
      const newType = this.state.type === 'text' ? 'password' : 'text';

      this.setState({
        type: newType
      });
  }

  testStrength = value => {
    const { generatorSpecial, passwordSettings } = this.props;
    const specSymbols = new RegExp('[' + generatorSpecial + ']');

    let capital;
    let digits;
    let special;

    passwordSettings.upperCase
      ? capital = /[A-Z]/.test(value)
      : capital = true;

    passwordSettings.digits
      ? digits = /\d/.test(value)
      : digits = true;

    passwordSettings.specSymbols
      ? special = specSymbols.test(value)
      : special = true;

    return {
      digits: digits,
      capital: capital,
      special: special,
      length: value.trim().length >= passwordSettings.minLength
    };
  }

  checkPassword = (value) => {
    const greenColor = '#44bb00';
    const redColor = '#B40404';
    const passwordValidation = this.testStrength(value);
    const progressScore = passwordValidation.digits
      && passwordValidation.capital
      && passwordValidation.special
      && passwordValidation.length;
    const progressWidth = value.trim().length * 100 / this.props.passwordSettings.minLength;
    const progressColor = progressScore
      ? greenColor
      : (value.length === 0)
        ? 'transparent'
        : redColor;

    this.props.onValidateInput && this.props.onValidateInput(progressScore);

    this.setState({
      progressColor: progressColor,
      progressWidth: progressWidth > 100 ? 100 : progressWidth,
      inputValue: value,
      validLength: passwordValidation.length,
      validDigits: passwordValidation.digits,
      validCapital: passwordValidation.capital,
      validSpecial: passwordValidation.special
    });
  }

  onChangeAction = (e) => {
    this.props.onChange && this.props.onChange(e);

    if (this.props.simpleView) {
      this.setState(
        {
          inputValue: e.target.value
        }
      );
      return;
    }

    this.checkPassword(e.target.value);
  }

  onGeneratePassword = (e) => {
    if (this.props.isDisabled)
      return e.preventDefault();

    const newPassword = this.getNewPassword();

    if (this.state.type !== 'text') {
      this.setState({
        type: 'text'
      });
    }

    this.checkPassword(newPassword);
    this.props.onChange && this.props.onChange({ target: { value: newPassword } });
  }

  getNewPassword = () => {
    const { passwordSettings, generatorSpecial } = this.props;

    const length = passwordSettings.minLength;
    const string = 'abcdefghijklmnopqrstuvwxyz';
    const numeric = '0123456789';
    const special = generatorSpecial;

    let password = '';
    let character = '';

    while (password.length < length) {
      const a = Math.ceil(string.length * Math.random() * Math.random());
      const b = Math.ceil(numeric.length * Math.random() * Math.random());
      const c = Math.ceil(special.length * Math.random() * Math.random());

      let hold = string.charAt(a);

      if (passwordSettings.upperCase) {
        hold = (password.length % 2 == 0)
          ? (hold.toUpperCase())
          : (hold);
      }

      character += hold;

      if (passwordSettings.digits) {
        character += numeric.charAt(b);
      }

      if (passwordSettings.specSymbols) {
        character += special.charAt(c);
      }

      password = character;
    }

    password = password
      .split('')
      .sort(() => 0.5 - Math.random())
      .join('');

    return password.substr(0, length);
  }

  copyToClipboard = emailInputName => {
    const { clipEmailResource, clipPasswordResource, clipActionResource, clipCopiedResource, isDisabled, onCopyToClipboard } = this.props;
    const { disableCopyAction, inputValue } = this.state;

    if (isDisabled || disableCopyAction)
      return event.preventDefault();

    this.setState({
      disableCopyAction: true,
      copyLabel: clipCopiedResource
    })

    const textField = document.createElement('textarea');
    const emailValue = document.getElementsByName(emailInputName)[0].value;
    const formattedText = clipEmailResource + emailValue + ' | ' + clipPasswordResource + inputValue;

    textField.innerText = formattedText;
    document.body.appendChild(textField);
    textField.select();
    document.execCommand('copy');
    textField.remove();

    onCopyToClipboard && onCopyToClipboard(formattedText);

    setTimeout(() => {
      this.setState({
        disableCopyAction: false,
        copyLabel: clipActionResource
      })
    }, 2000);
  }

  shouldComponentUpdate(nextProps, nextState) {
    return !isEqual(this.props, nextProps) || !isEqual(this.state, nextState);
  }

  render() {
    //console.log('PasswordInput render()');
    const {
      inputName,
      isDisabled,
      scale,
      size,
      tooltipPasswordTitle,
      tooltipPasswordLength,
      tooltipPasswordDigits,
      tooltipPasswordCapital,
      tooltipPasswordSpecial,
      emailInputName,
      inputWidth,
      passwordSettings,
      hasError,
      hasWarning,
      placeholder,
      tabIndex,
      maxLength,
      onValidateInput,
      id,
      autoComplete,
      className,
      tooltipOffsetLeft,
      style,
      simpleView
    } = this.props;
    const {
      type,
      progressColor,
      progressWidth,
      inputValue,
      copyLabel,
      validLength,
      validDigits,
      validCapital,
      validSpecial,
      disableCopyAction
    } = this.state;

    const iconsColor = isDisabled ? '#D0D5DA' : '#A3A9AE';
    const iconName = type === 'password' ? 'EyeOffIcon' : 'EyeIcon';

    const tooltipContent = (
      <StyledTooltipContainer forwardedAs='div' title={tooltipPasswordTitle}>
        {tooltipPasswordTitle}
        <StyledTooltipItem forwardedAs='div' title={tooltipPasswordLength} valid={validLength} >
          {tooltipPasswordLength}
        </StyledTooltipItem>
        {passwordSettings.digits &&
          <StyledTooltipItem forwardedAs='div' title={tooltipPasswordDigits} valid={validDigits} >
            {tooltipPasswordDigits}
          </StyledTooltipItem>
        }
        {passwordSettings.upperCase &&
          <StyledTooltipItem forwardedAs='div' title={tooltipPasswordCapital} valid={validCapital} >
            {tooltipPasswordCapital}
          </StyledTooltipItem>
        }
        {passwordSettings.specSymbols &&
          <StyledTooltipItem forwardedAs='div' title={tooltipPasswordSpecial} valid={validSpecial} >
            {tooltipPasswordSpecial}
          </StyledTooltipItem>
        }
      </StyledTooltipContainer>
    );

    const inputGroup = <>
      <InputBlock
        className="input-relative"
        id={id}
        name={inputName}
        hasError={hasError}
        isDisabled={isDisabled}
        iconName={iconName}
        value={inputValue}
        onIconClick={this.changeInputType}
        onChange={this.onChangeAction}
        scale={scale}
        size={size}
        type={type}
        iconColor={`${iconsColor} !important`}
        iconSize={16}
        hoverColor={"#A3A9AE"}
        isIconFill={true}
        onBlur={this.onBlur}
        hasWarning={hasWarning}
        placeholder={placeholder}
        tabIndex={tabIndex}
        maxLength={maxLength}
        autoComplete={autoComplete}
      >
      </InputBlock>
      <TooltipStyle>
        <Tooltip
          id="tooltipContent"
          effect="solid"
          place="top"
          offsetLeft={tooltipOffsetLeft}
          reference={this.refTooltip}
        >
          {tooltipContent}
        </Tooltip>
      </TooltipStyle>
      <Progress progressColor={progressColor} progressWidth={progressWidth} isDisabled={isDisabled} />
    </>

    return (
      <StyledInput onValidateInput={onValidateInput} className={className} style={style}>
        {simpleView
          ? inputGroup
          : <><PasswordProgress
            inputWidth={inputWidth}
            data-for="tooltipContent"
            data-tip=""
            data-event="click"
            ref={this.ref}
          >
<<<<<<< HEAD
          </InputBlock>
          <TooltipStyle>
            <Tooltip
              id="tooltipContent"
              effect="solid"
              place="top"
              offsetLeft={tooltipOffsetLeft}
              reference={this.refTooltip}
            >
              {tooltipContent}
            </Tooltip>
          </TooltipStyle>
          <Progress progressColor={progressColor} progressWidth={progressWidth} isDisabled={isDisabled} />
        </PasswordProgress>
        { this.props.NewPasswordButtonVisible && <NewPasswordButton>
          <Icons.RefreshIcon
            size="medium"
            color={iconsColor}
            isfill={true}
            onClick={this.onGeneratePassword}
          />
        </NewPasswordButton>}
        <CopyLink>
          <Link
            type="action"
            isHovered={true}
            fontSize='13px'
            color={iconsColor}
            isSemitransparent={disableCopyAction}
            onClick={this.copyToClipboard.bind(this, emailInputName)}
          >
            {copyLabel}
          </Link>
        </CopyLink>
=======
            {inputGroup}
          </PasswordProgress>
            <NewPasswordButton>
              <Icons.RefreshIcon
                size="medium"
                color={iconsColor}
                isfill={true}
                onClick={this.onGeneratePassword}
              />
            </NewPasswordButton>
            <CopyLink>
              <Link
                type="action"
                isHovered={true}
                fontSize='13px'
                color={iconsColor}
                isSemitransparent={disableCopyAction}
                onClick={this.copyToClipboard.bind(this, emailInputName)}
              >
                {copyLabel}
              </Link>
            </CopyLink>
          </>
        }
>>>>>>> 05ec0db4
      </StyledInput>
    );
  }
}

PasswordInput.propTypes = {
  id: PropTypes.string,
  autoComplete: PropTypes.string,
  inputType: PropTypes.oneOf(['text', 'password']),
  inputName: PropTypes.string,
  emailInputName: PropTypes.string.isRequired,
  inputValue: PropTypes.string,
  onChange: PropTypes.func,
  inputWidth: PropTypes.string,
  hasError: PropTypes.bool,
  hasWarning: PropTypes.bool,
  placeholder: PropTypes.string,
  tabIndex: PropTypes.number,
  maxLength: PropTypes.number,
  className: PropTypes.string,
  style: PropTypes.oneOfType([PropTypes.object, PropTypes.array]),

  isDisabled: PropTypes.bool,
  size: PropTypes.oneOf(['base', 'middle', 'big', 'huge']),
  scale: PropTypes.bool,

  clipActionResource: PropTypes.string,
  clipEmailResource: PropTypes.string,
  clipPasswordResource: PropTypes.string,
  clipCopiedResource: PropTypes.string,

  tooltipPasswordTitle: PropTypes.string,
  tooltipPasswordLength: PropTypes.string,
  tooltipPasswordDigits: PropTypes.string,
  tooltipPasswordCapital: PropTypes.string,
  tooltipPasswordSpecial: PropTypes.string,

  generatorSpecial: PropTypes.string,
  NewPasswordButtonVisible: PropTypes.bool,
  passwordSettings: PropTypes.object.isRequired,

  onValidateInput: PropTypes.func,
  onCopyToClipboard: PropTypes.func,

  tooltipOffsetLeft: PropTypes.number,

  simpleView: PropTypes.bool
}

PasswordInput.defaultProps = {
  inputType: 'password',
  inputName: 'passwordInput',
  autoComplete: 'new-password',

  isDisabled: false,
  size: 'base',
  scale: true,

  clipEmailResource: 'E-mail ',
  clipPasswordResource: 'Password ',
  clipCopiedResource: 'Copied',

  generatorSpecial: '!@#$%^&*',
  NewPasswordButtonVisible: true,
  className: '',
  tooltipOffsetLeft: 110,

  simpleView: false
}

export default PasswordInput;<|MERGE_RESOLUTION|>--- conflicted
+++ resolved
@@ -418,42 +418,6 @@
             data-event="click"
             ref={this.ref}
           >
-<<<<<<< HEAD
-          </InputBlock>
-          <TooltipStyle>
-            <Tooltip
-              id="tooltipContent"
-              effect="solid"
-              place="top"
-              offsetLeft={tooltipOffsetLeft}
-              reference={this.refTooltip}
-            >
-              {tooltipContent}
-            </Tooltip>
-          </TooltipStyle>
-          <Progress progressColor={progressColor} progressWidth={progressWidth} isDisabled={isDisabled} />
-        </PasswordProgress>
-        { this.props.NewPasswordButtonVisible && <NewPasswordButton>
-          <Icons.RefreshIcon
-            size="medium"
-            color={iconsColor}
-            isfill={true}
-            onClick={this.onGeneratePassword}
-          />
-        </NewPasswordButton>}
-        <CopyLink>
-          <Link
-            type="action"
-            isHovered={true}
-            fontSize='13px'
-            color={iconsColor}
-            isSemitransparent={disableCopyAction}
-            onClick={this.copyToClipboard.bind(this, emailInputName)}
-          >
-            {copyLabel}
-          </Link>
-        </CopyLink>
-=======
             {inputGroup}
           </PasswordProgress>
             <NewPasswordButton>
@@ -477,9 +441,7 @@
               </Link>
             </CopyLink>
           </>
-        }
->>>>>>> 05ec0db4
-      </StyledInput>
+        }      </StyledInput>
     );
   }
 }
