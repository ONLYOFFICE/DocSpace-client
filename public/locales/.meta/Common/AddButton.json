{
  "key_path": "AddButton",
  "content": "Add",
  "content_en_sha1_hash": "61cc55aa0453184734c3fa0b621eda6fa874bd83",
  "created_at": "2025-05-19T21:30:42.915Z",
<<<<<<< HEAD
  "updated_at": "2025-11-21T09:16:12.123Z",
=======
  "updated_at": "2025-12-15T14:04:23.509Z",
>>>>>>> 263b1739
  "comment": {
    "text": "This translation key is used to display the text \"Add\" as a button label in various UI elements, such as buttons, input fields, and dialogs. It appears in contexts where users need to add new items or content, including form submissions, editing comments, and OAuth client settings. Translators should provide a clear and concise alternative for this key to ensure consistent and accurate display across the application.",
    "is_auto": true,
    "updated_at": "2025-05-20T09:37:26.534Z"
  },
  "usage": [
    {
      "file_path": "/packages/client/src/components/TemplateAccessSelector/index.tsx",
      "line_number": 92,
      "context": "return (\n <PeopleSelector\n useAside\n onClose={onClose!}\n onSubmit={onSubmit}\n submitButtonLabel={t(\"Common:AddButton\")}\n disableSubmitButton={false}\n isMultiSelect\n disableDisabledUsers\n withGroups\n withInfo",
      "module": "/packages/client"
    },
    {
      "file_path": "/packages/client/src/pages/Home/InfoPanel/Body/sub-components/CommentEditor.tsx",
      "line_number": 140,
      "context": "onClick={onOpenEditor}\n data-testid=\"info_panel_details_comment_edit_toggle\"\n >\n <ReactSVG className=\"edit_toggle-icon\" src={PencilReactSvgUrl} />\n <div className=\"property-content edit_toggle-text\">\n {comment ? t(\"Common:EditButton\") : t(\"Common:AddButton\")}\n </div>\n </div>\n ) : null}\n </div>\n ) : (",
      "module": "/packages/client"
    },
    {
      "file_path": "/packages/client/src/pages/PortalSettings/categories/developer-tools/OAuth/sub-components/ClientForm/components/MultiInputGroup.tsx",
      "line_number": 220,
      "context": "fontSize=\"13px\"\n fontWeight={400}\n lineHeight=\"20px\"\n truncate\n >\n {t(\"Common:AddButton\")}\n </Text>\n <ArrowIcon />\n </div>\n </StyledInputAddBlock>\n <SelectorAddButton",
      "module": "/packages/client"
    },
    {
      "file_path": "/packages/client/src/pages/PortalSettings/categories/developer-tools/Webhooks/WebhookHistory/sub-components/FilterDialog/DeliveryDatePicker.js",
      "line_number": 312,
      "context": "/>\n </TimePickerCell>\n ) : (\n <TimePickerCell>\n <SelectorAddButton\n title={t(\"Common:AddButton\")}\n onClick={showTimePicker}\n className=\"mr-8 add-delivery-time-button\"\n label={t(\"SelectDeliveryTime\")}\n />\n </TimePickerCell>",
      "module": "/packages/client"
    },
    {
      "file_path": "/packages/shared/components/chat/components/chat-input/Attachment.tsx",
      "line_number": 126,
      "context": "withCancelButton\n withCreate={false}\n withFooterCheckbox={false}\n withFooterInput={false}\n cancelButtonLabel={t(\"Common:CancelButton\")}\n submitButtonLabel={t(\"Common:AddButton\")}\n disabledItems={[]}\n isRoomsOnly={false}\n isThirdParty={false}\n currentFolderId=\"\"\n rootFolderType={FolderType.Rooms}",
      "module": "/packages/shared"
    },
    {
      "file_path": "/packages/shared/selectors/MCPServers/index.tsx",
<<<<<<< HEAD
      "line_number": 181,
=======
      "line_number": 179,
>>>>>>> 263b1739
      "context": "searchEmptyScreenImage={\n isBase ? EmptyScreenRoomSvgUrl : EmptyScreenRoomDarkSvgUrl\n }\n searchEmptyScreenHeader={t(\"Common:NotFoundTitle\")}\n searchEmptyScreenDescription={t(\"Common:SearchEmptyRoomsDescription\")}\n submitButtonLabel={t(\"Common:AddButton\")}\n disableSubmitButton={false}\n onSubmit={onSubmitAction}\n rowLoader={<RowLoader />}\n hasNextPage={servers.length < totalServers}\n isNextPageLoading={false}",
      "module": "/packages/shared"
    }
  ],
  "languages": {
    "en": {
      "ai_translated": false,
      "ai_model": null,
      "ai_spell_check_issues": [],
      "approved_at": null
    },
    "ar-SA": {
      "ai_translated": false,
      "ai_model": null,
      "ai_spell_check_issues": [],
      "approved_at": null
    },
    "az": {
      "ai_translated": false,
      "ai_model": null,
      "ai_spell_check_issues": [
        {
          "type": "incorrect_translation",
          "description": "The translation 'Əlavə edin' is a command form (imperative) of 'add'. The context 'Common:AddButton' implies a label or a button text, which should be a noun or a short phrase. It should be more like 'Əlavə et' (Add) or 'Yeni' (New).",
          "suggestion": "Əlavə et"
        }
      ],
      "approved_at": null
    },
    "bg": {
      "ai_translated": false,
      "ai_model": null,
      "ai_spell_check_issues": [],
      "approved_at": null
    },
    "cs": {
      "ai_translated": false,
      "ai_model": null,
      "ai_spell_check_issues": [],
      "approved_at": null
    },
    "de": {
      "ai_translated": false,
      "ai_model": null,
      "ai_spell_check_issues": [],
      "approved_at": null
    },
    "el-GR": {
      "ai_translated": false,
      "ai_model": null,
      "ai_spell_check_issues": [],
      "approved_at": null
    },
    "es": {
      "ai_translated": false,
      "ai_model": null,
      "ai_spell_check_issues": [],
      "approved_at": null
    },
    "fi": {
      "ai_translated": false,
      "ai_model": null,
      "ai_spell_check_issues": [],
      "approved_at": null
    },
    "fr": {
      "ai_translated": false,
      "ai_model": null,
      "ai_spell_check_issues": [],
      "approved_at": null
    },
    "hy-AM": {
      "ai_translated": false,
      "ai_model": null,
      "ai_spell_check_issues": [],
      "approved_at": null
    },
    "it": {
      "ai_translated": false,
      "ai_model": null,
      "ai_spell_check_issues": [
        {
          "type": "incorrect_translation",
          "description": "The Italian translation 'Salva' means 'Save', not 'Add'. It's a semantically incorrect translation of 'Add'.",
          "suggestion": "A more accurate translation of 'Add' in this context would be 'Aggiungi'."
        }
      ],
      "approved_at": null
    },
    "ja-JP": {
      "ai_translated": false,
      "ai_model": null,
      "ai_spell_check_issues": [],
      "approved_at": null
    },
    "ko-KR": {
      "ai_translated": false,
      "ai_model": null,
      "ai_spell_check_issues": [],
      "approved_at": null
    },
    "lo-LA": {
      "ai_translated": false,
      "ai_model": null,
      "ai_spell_check_issues": [
        {
          "type": "incorrect_translation",
          "description": "The Lao translation \"ບັນທຶກ\" typically means \"save\" or \"record,\" not \"add.\" This doesn't accurately convey the meaning of the English word \"Add.\" A more appropriate translation would depend on the specific context of the button, but common alternatives might include \"ເພີ່ມ\" (perm) or \"ໃສ່\" (sai).",
          "suggestion": "Consider alternatives like \"ເພີ່ມ\" (perm) or \"ໃສ່\" (sai), depending on context."
        }
      ],
      "approved_at": null
    },
    "lv": {
      "ai_translated": false,
      "ai_model": null,
      "ai_spell_check_issues": [],
      "approved_at": null
    },
    "nl": {
      "ai_translated": false,
      "ai_model": null,
      "ai_spell_check_issues": [],
      "approved_at": null
    },
    "pl": {
      "ai_translated": false,
      "ai_model": null,
      "ai_spell_check_issues": [],
      "approved_at": null
    },
    "pt": {
      "ai_translated": false,
      "ai_model": null,
      "ai_spell_check_issues": [],
      "approved_at": null
    },
    "pt-BR": {
      "ai_translated": false,
      "ai_model": null,
      "ai_spell_check_issues": [
        {
          "type": "incorrect_translation",
          "description": "'Salvar' translates to 'Save' in English, not 'Add'. This is a significant semantic mismatch.",
          "suggestion": "Consider 'Adicionar' for a more accurate translation of 'Add'."
        }
      ],
      "approved_at": null
    },
    "ro": {
      "ai_translated": false,
      "ai_model": null,
      "ai_spell_check_issues": [
        {
          "type": "incorrect_translation",
          "description": "The Romanian translation 'Salvează' means 'Save', not 'Add'. This is an inaccurate translation of the English content 'Add'.",
          "suggestion": "The correct Romanian translation for 'Add' would be 'Adaugă'."
        }
      ],
      "approved_at": null
    },
    "ru": {
      "ai_translated": false,
      "ai_model": null,
      "ai_spell_check_issues": [],
      "approved_at": null
    },
    "si": {
      "ai_translated": false,
      "ai_model": null,
      "ai_spell_check_issues": [
        {
          "type": "incorrect_translation",
          "description": "'එකතු' generally translates to 'together' or 'combine', not 'add'. While it can sometimes be used in a context implying addition, it's not the most accurate translation for a button labeled 'Add'.",
          "suggestion": "Consider using 'වැඩ එක් කරන්න' (Waeda ek kāranna) or 'එක් කරන්න' (Ek kāranna) which more closely aligns with the English 'Add'."
        }
      ],
      "approved_at": null
    },
    "sk": {
      "ai_translated": false,
      "ai_model": null,
      "ai_spell_check_issues": [],
      "approved_at": null
    },
    "sl": {
      "ai_translated": false,
      "ai_model": null,
      "ai_spell_check_issues": [],
      "approved_at": null
    },
    "sr-Cyrl-RS": {
      "ai_translated": false,
      "ai_model": null,
      "ai_spell_check_issues": [],
      "approved_at": null
    },
    "sr-Latn-RS": {
      "ai_translated": false,
      "ai_model": null,
      "ai_spell_check_issues": [],
      "approved_at": null
    },
    "tr": {
      "ai_translated": false,
      "ai_model": null,
      "ai_spell_check_issues": [],
      "approved_at": null
    },
    "uk-UA": {
      "ai_translated": false,
      "ai_model": null,
      "ai_spell_check_issues": [
        {
          "type": "incorrect_translation",
          "description": "'Активний' translates to 'Active' in English, not 'Add'.",
          "suggestion": "The correct Ukrainian translation for 'Add' is 'Додати'."
        }
      ],
      "approved_at": null
    },
    "vi": {
      "ai_translated": false,
      "ai_model": null,
      "ai_spell_check_issues": [
        {
          "type": "incorrect_translation",
          "description": "While 'Thêm vào' is a valid translation for 'Add', it's often more context-dependent. 'Thêm' might be a more concise and universally applicable translation for a button label like 'Add'. 'Thêm vào' implies adding *into* something, which might not be the intended meaning.",
          "suggestion": "Thêm"
        }
      ],
      "approved_at": null
    },
    "zh-CN": {
      "ai_translated": false,
      "ai_model": null,
      "ai_spell_check_issues": [],
      "approved_at": null
    }
  }
}<|MERGE_RESOLUTION|>--- conflicted
+++ resolved
@@ -3,11 +3,7 @@
   "content": "Add",
   "content_en_sha1_hash": "61cc55aa0453184734c3fa0b621eda6fa874bd83",
   "created_at": "2025-05-19T21:30:42.915Z",
-<<<<<<< HEAD
-  "updated_at": "2025-11-21T09:16:12.123Z",
-=======
   "updated_at": "2025-12-15T14:04:23.509Z",
->>>>>>> 263b1739
   "comment": {
     "text": "This translation key is used to display the text \"Add\" as a button label in various UI elements, such as buttons, input fields, and dialogs. It appears in contexts where users need to add new items or content, including form submissions, editing comments, and OAuth client settings. Translators should provide a clear and concise alternative for this key to ensure consistent and accurate display across the application.",
     "is_auto": true,
@@ -46,11 +42,7 @@
     },
     {
       "file_path": "/packages/shared/selectors/MCPServers/index.tsx",
-<<<<<<< HEAD
-      "line_number": 181,
-=======
       "line_number": 179,
->>>>>>> 263b1739
       "context": "searchEmptyScreenImage={\n isBase ? EmptyScreenRoomSvgUrl : EmptyScreenRoomDarkSvgUrl\n }\n searchEmptyScreenHeader={t(\"Common:NotFoundTitle\")}\n searchEmptyScreenDescription={t(\"Common:SearchEmptyRoomsDescription\")}\n submitButtonLabel={t(\"Common:AddButton\")}\n disableSubmitButton={false}\n onSubmit={onSubmitAction}\n rowLoader={<RowLoader />}\n hasNextPage={servers.length < totalServers}\n isNextPageLoading={false}",
       "module": "/packages/shared"
     }
