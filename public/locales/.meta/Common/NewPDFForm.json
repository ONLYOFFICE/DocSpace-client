--- conflicted
+++ resolved
@@ -3,11 +3,7 @@
   "content": "New PDF form",
   "content_en_sha1_hash": "816b1bfcda481c3a942fc4c6236e3a5e93454429",
   "created_at": "2025-05-19T21:30:46.763Z",
-<<<<<<< HEAD
-  "updated_at": "2025-06-30T12:20:31.312Z",
-=======
   "updated_at": "2025-07-10T11:11:06.862Z",
->>>>>>> 4378f47c
   "comment": {
     "text": "This translation key is used for the text displayed when creating a new PDF form. It will appear as a button or similar UI element in the application's file creation dialogs. The key should be translated to indicate the action of generating a new PDF form.",
     "is_auto": true,
@@ -22,11 +18,7 @@
     },
     {
       "file_path": "/packages/doceditor/src/hooks/useEditorEvents.ts",
-<<<<<<< HEAD
-      "line_number": 300,
-=======
       "line_number": 311,
->>>>>>> 4378f47c
       "context": "break;\n case \"pptx\":\n fileName = t(\"Common:NewPresentation\");\n break;\n case \"pdf\":\n fileName = t(\"Common:NewPDFForm\");\n break;\n default:\n break;\n }",
       "module": "/packages/doceditor"
     }
