--- conflicted
+++ resolved
@@ -541,11 +541,7 @@
             </Section.SectionHeader>
           )}
 
-<<<<<<< HEAD
-          {!isEmptyPage && !isErrorRoomNotAvailable && (
-=======
           {!isLoadedEmptyPage && !isErrorRoomNotAvailable && (
->>>>>>> b39b2949
             <Section.SectionFilter>
               {isFrame ? (
                 showFilter && <SectionFilterContent />
@@ -638,10 +634,7 @@
       isLoadedEmptyPage,
       disableDrag,
       isErrorRoomNotAvailable,
-<<<<<<< HEAD
-=======
       setIsPreview,
->>>>>>> b39b2949
     } = filesStore;
 
     const { gallerySelected } = oformsStore;
