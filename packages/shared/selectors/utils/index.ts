// (c) Copyright Ascensio System SIA 2009-2025
//
// This program is a free software product.
// You can redistribute it and/or modify it under the terms
// of the GNU Affero General Public License (AGPL) version 3 as published by the Free Software
// Foundation. In accordance with Section 7(a) of the GNU AGPL its Section 15 shall be amended
// to the effect that Ascensio System SIA expressly excludes the warranty of non-infringement of
// any third-party rights.
//
// This program is distributed WITHOUT ANY WARRANTY, without even the implied warranty
// of MERCHANTABILITY or FITNESS FOR A PARTICULAR  PURPOSE. For details, see
// the GNU AGPL at: http://www.gnu.org/licenses/agpl-3.0.html
//
// You can contact Ascensio System SIA at Lubanas st. 125a-25, Riga, Latvia, EU, LV-1021.
//
// The  interactive user interfaces in modified source and object code versions of the Program must
// display Appropriate Legal Notices, as required under Section 5 of the GNU AGPL version 3.
//
// Pursuant to Section 7(b) of the License you must retain the original Product logo when
// distributing the program. Pursuant to Section 7(e) we decline to grant you any rights under
// trademark law for use of our trademarks.
//
// All the Product's GUI elements, including illustrations and icon sets, as well as technical writing
// content are licensed under the terms of the Creative Commons Attribution-ShareAlike 4.0
// International. See the License terms at http://creativecommons.org/licenses/by-sa/4.0/legalcode
import { TSelectorItem } from "../../components/selector";
import { TFile, TFolder } from "../../api/files/types";
import { TRoom } from "../../api/rooms/types";
import {
  getIconPathByFolderType,
  getLifetimePeriodTranslation,
} from "../../utils/common";
import { iconSize32 } from "../../utils/image-helpers";
import { getTitleWithoutExtension } from "../../utils";
import { TTranslation } from "../../types";

import { DEFAULT_FILE_EXTS } from "./constants";

export const convertRoomsToItems: (
  rooms: TRoom[],
  t: TTranslation,
) => TSelectorItem[] = (rooms: TRoom[], t: TTranslation) => {
  const items = rooms.map((room) => {
    const {
      id,
      title,
      roomType,
      logo,
      filesCount,
      foldersCount,
      security,
      parentId,
      rootFolderType,
      shared,
      lifetime,
      quotaLimit,
    } = room;

    const icon = logo?.medium || "";
    const cover = logo?.cover;

    const iconProp = icon ? { icon } : { color: logo?.color as string };

    const lifetimeTooltip = lifetime
      ? t("Files:RoomFilesLifetime", {
          days: String(lifetime.value),
          period: getLifetimePeriodTranslation(lifetime.period, t),
        })
      : null;

    return {
      id,
      label: title,
      title,
      filesCount,
      foldersCount,
      security,
      parentId,
      rootFolderType,
      isFolder: true,
      roomType,
      shared,
      lifetimeTooltip,
      cover,
<<<<<<< HEAD
      disableMultiSelect: true,

=======
      quotaLimit,
>>>>>>> e7431986
      ...iconProp,
    };
  });

  return items;
};

export const convertFilesToItems: (
  files: TFile[],
  getIcon: (fileExst: string) => string,
  filterParam?: string | number,
  includedItems?: (number | string)[],
) => TSelectorItem[] = (
  files: TFile[],
  getIcon: (fileExst: string) => string,
  filterParam?: string | number,
  includedItems?: (number | string)[],
) => {
  const items = files.map((file) => {
    const {
      id,
      title,
      security,
      folderId,
      rootFolderType,
      fileExst,
      fileType,
      viewUrl,
    } = file;

    const icon = getIcon(fileExst || DEFAULT_FILE_EXTS);
    const label = getTitleWithoutExtension(file, false);

    const isDisabled = includedItems?.length
      ? !includedItems.includes(id)
      : false;

    return {
      id,
      label,
      title,
      icon,
      security,
      parentId: folderId,
      rootFolderType,
      isDisabled: !filterParam || isDisabled,
      fileExst,
      fileType,
      viewUrl,
    };
  });
  return items;
};

const isDisableFolder = (
  folder: TFolder,
  disabledItems: (number | string)[],
  filterParam?: string | number,
) => {
  return filterParam ? false : disabledItems?.includes(folder.id);
};

export const convertFoldersToItems: (
  folders: TFolder[],
  disabledItems: (number | string)[],
  filterParam?: string | number,
) => TSelectorItem[] = (
  folders: TFolder[],
  disabledItems: (number | string)[],
  filterParam?: string | number,
) => {
  const items = folders.map((folder: TFolder) => {
    const {
      id,
      title,
      filesCount,
      foldersCount,
      security,
      parentId,
      type,
      rootFolderType,
    } = folder;

    const folderIconPath = getIconPathByFolderType(type);
    const icon = iconSize32.get(folderIconPath) as string;

    const isDisabled = isDisableFolder(folder, disabledItems, filterParam);

    return {
      id,
      label: title,
      title,
      icon,
      filesCount,
      foldersCount,
      security,
      parentId,
      rootFolderType,
      isFolder: true,
      isDisabled,
      disableMultiSelect: true,
    };
  });

  return items;
};

export const getDefaultBreadCrumb = (t: TTranslation) => {
  return {
    label: t("Common:ProductName"),
    id: 0,
    isRoom: false,
  };
};<|MERGE_RESOLUTION|>--- conflicted
+++ resolved
@@ -82,12 +82,9 @@
       shared,
       lifetimeTooltip,
       cover,
-<<<<<<< HEAD
       disableMultiSelect: true,
 
-=======
       quotaLimit,
->>>>>>> e7431986
       ...iconProp,
     };
   });
