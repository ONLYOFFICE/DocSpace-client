import React, { useState, useEffect, useRef } from "react";
import styled from "styled-components";
import moment from "moment";

import Text from "@docspace/components/text";
import { useTranslation } from "react-i18next";
import DatePicker from "@docspace/components/date-picker";
import Calendar from "@docspace/components/calendar";
import TimePicker from "@docspace/components/time-picker";
import SelectorAddButton from "@docspace/components/selector-add-button";
import SelectedItem from "@docspace/components/selected-item";

import { isMobileOnly } from "react-device-detect";

const Selectors = styled.div`
  position: relative;
  margin-top: 8px;
  margin-bottom: 16px;
  height: 32px;
  display: flex;
  align-items: center;

  .mr-8 {
    margin-right: 8px;
  }

  .selectedItem {
    margin-bottom: 0;
  }
`;

const TimePickerCell = styled.span`
  margin-left: 8px;
  display: inline-flex;
  align-items: center;

  .timePickerItem {
    display: inline-flex;
    align-items: center;
    margin-right: 16px;
  }
`;

const StyledCalendar = styled(Calendar)`
  position: absolute;
  ${(props) =>
    props.isMobile &&
    css`
      position: fixed;
      bottom: 0;
      left: 0;
    `}
`;

const DeliveryDatePicker = ({ filters, setFilters, isApplied, setIsApplied }) => {
  const { t } = useTranslation(["Webhooks"]);

  const calendarRef = useRef();
  const selectorRef = useRef();
  const [isCalendarOpen, setIsCalendarOpen] = useState(false);
  const [isTimeOpen, setIsTimeOpen] = useState(false);

  const deleteSelectedDate = (propKey, label, group, e) => {
    e.stopPropagation();
    setIsApplied(false);
    setFilters((prevFilters) => ({
      ...prevFilters,
      deliveryDate: null,
      deliveryFrom: moment().startOf("day"),
      deliveryTo: moment().endOf("day"),
    }));
    setIsTimeOpen(false);
    setIsCalendarOpen(false);
  };

  const setDeliveryFrom = (date) => {
    setFilters((prevfilters) => ({ ...prevfilters, deliveryFrom: date }));
  };
  const setDeliveryTo = (date) => {
    setFilters((prevfilters) => ({ ...prevfilters, deliveryTo: date }));
  };
<<<<<<< HEAD

  const toggleCalendar = () =>
    setIsCalendarOpen((prevIsCalendarOpen) => !prevIsCalendarOpen);
  const closeCalendar = () => {
=======
  const onDateSet = (date) => {
>>>>>>> 66042b88
    setIsApplied(false);
    setIsTimeOpen(false);
    setIsCalendarOpen(false);
    setFilters((prevFilters) => ({
      ...prevFilters,
      deliveryDate: date,
      deliveryFrom: moment().startOf("day"),
      deliveryTo: moment().endOf("day"),
    }));
  };

  const toggleCalendar = () => setIsCalendarOpen((prevIsCalendarOpen) => !prevIsCalendarOpen);

  const closeCalendar = () => {
    setIsApplied(false);
    setIsTimeOpen(false);
    setIsCalendarOpen(false);
  };

<<<<<<< HEAD
  useEffect(() => {
    document.addEventListener("click", handleClick, { capture: true });
    return () =>
      document.removeEventListener("click", handleClick, { capture: true });
  }, []);
=======
  const showTimePicker = () => setIsTimeOpen(true);
>>>>>>> 66042b88

  const CalendarElement = () => (
    <StyledCalendar
      selectedDate={filters.deliveryDate}
      setSelectedDate={onDateSet}
      onChange={closeCalendar}
      isMobile={isMobileOnly}
      forwardedRef={calendarRef}
    />
  );

<<<<<<< HEAD
  const DateSelector = () => (
    <div>
      <SelectorAddButton
        className="add-delivery-date-button"
        title={t("Add")}
        onClick={toggleCalendar}
        style={{ marginRight: "8px" }}
      />
      <Text isInline fontWeight={600} color="#A3A9AE">
        {t("SelectDate")}
      </Text>
      {isCalendarOpen && <CalendarElement />}
    </div>
  );

  const SelectedDate = () => (
    <SelectedItem
      classNameCloseButton="delete-delivery-date-button"
      onClose={deleteSelectedDate}
      text={moment(filters.deliveryDate).format("DD MMM YYYY")}
    />
  );

  const SelectedDateWithCalendar = () => (
    <div>
      <SelectedItem
        onClose={deleteSelectedDate}
        text={moment(filters.deliveryDate).format("DD MMM YYYY")}
        onClick={toggleCalendar}
      />
      {isCalendarOpen && <CalendarElement />}
    </div>
  );

  const SelectedDateTime = () => (
    <div>
      <SelectedItem
        onClose={deleteSelectedDate}
        text={
          moment(filters.deliveryDate).format("DD MMM YYYY") +
          " " +
          moment(filters.deliveryFrom).format("HH:mm") +
          " - " +
          moment(filters.deliveryTo).format("HH:mm")
        }
        onClick={toggleCalendar}
      />
      {isCalendarOpen && <CalendarElement />}
    </div>
  );

  const TimeSelectorAdder = () => (
    <TimePickerCell>
      <SelectorAddButton
        className="add-delivery-time-button"
        title={t("Add")}
        onClick={showTimePicker}
        style={{ marginRight: "8px" }}
      />
      <Text isInline fontWeight={600} color="#A3A9AE">
        {t("SelectDeliveryTime")}
      </Text>
    </TimePickerCell>
  );
=======
  const SelectedDateTime = () => {
    const formattedTime = isTimeEqual
      ? ""
      : ` ${filters.deliveryFrom.format("HH:mm")} - ${moment(filters.deliveryTo).format("HH:mm")}`;

    return (
      <div>
        <SelectedItem
          className="selectedItem"
          onClose={deleteSelectedDate}
          label={filters.deliveryDate.format("DD MMM YYYY") + formattedTime}
          onClick={toggleCalendar}
        />
        {isCalendarOpen && <CalendarElement />}
      </div>
    );
  };

  const handleClick = (e) => {
    !selectorRef?.current?.contains(e.target) &&
      !calendarRef?.current?.contains(e.target) &&
      setIsCalendarOpen(false);
  };
>>>>>>> 66042b88

  const isEqualDates = (firstDate, secondDate) => {
    return firstDate.format() === secondDate.format();
  };

  const isTimeEqual =
    isEqualDates(
      filters.deliveryFrom,
      filters.deliveryFrom.clone().startOf("day")
    ) &&
    isEqualDates(filters.deliveryTo, filters.deliveryTo.clone().endOf("day"));

  const isTimeValid = filters.deliveryTo > filters.deliveryFrom;

  useEffect(() => {
    document.addEventListener("click", handleClick, { capture: true });
    return () => document.removeEventListener("click", handleClick, { capture: true });
  }, []);

  return (
    <>
      <Text fontWeight={600} fontSize="15px">
        {t("DeliveryDate")}
      </Text>
      <Selectors ref={selectorRef}>
        {isApplied && filters.deliveryDate !== null ? (
          <SelectedDateTime />
        ) : (
          <DatePicker
            date={filters.deliveryDate}
            onChange={onDateSet}
            selectedDateText={t("SelectDate")}
            showCalendarIcon={false}
          />
        )}
        {filters.deliveryDate !== null &&
          !isApplied &&
          (isTimeOpen ? (
            <TimePickerCell>
              <span className="timePickerItem">
<<<<<<< HEAD
                <Text
                  isInline
                  fontWeight={600}
                  color="#A3A9AE"
                  style={{ marginRight: "8px" }}
                >
=======
                <Text isInline fontWeight={600} color="#A3A9AE" className="mr-8">
>>>>>>> 66042b88
                  {t("From")}
                </Text>
                <TimePicker
                  classNameInput="from-time"
                  date={filters.deliveryFrom}
                  setDate={setDeliveryFrom}
                  hasError={!isTimeValid}
                  tabIndex={1}
                />
              </span>
<<<<<<< HEAD
              <Text
                isInline
                fontWeight={600}
                color="#A3A9AE"
                style={{ marginRight: "8px" }}
              >
=======

              <Text isInline fontWeight={600} color="#A3A9AE" className="mr-8">
>>>>>>> 66042b88
                {t("Before")}
              </Text>
              <TimePicker
                classNameInput="before-time"
                date={filters.deliveryTo}
                setDate={setDeliveryTo}
                hasError={!isTimeValid}
                tabIndex={2}
              />
            </TimePickerCell>
          ) : (
            <TimePickerCell>
              <SelectorAddButton title={t("Add")} onClick={showTimePicker} className="mr-8" />
              <Text isInline fontWeight={600} color="#A3A9AE">
                {t("SelectDeliveryTime")}
              </Text>
            </TimePickerCell>
          ))}
      </Selectors>
    </>
  );
};

export default DeliveryDatePicker;<|MERGE_RESOLUTION|>--- conflicted
+++ resolved
@@ -79,14 +79,7 @@
   const setDeliveryTo = (date) => {
     setFilters((prevfilters) => ({ ...prevfilters, deliveryTo: date }));
   };
-<<<<<<< HEAD
-
-  const toggleCalendar = () =>
-    setIsCalendarOpen((prevIsCalendarOpen) => !prevIsCalendarOpen);
-  const closeCalendar = () => {
-=======
   const onDateSet = (date) => {
->>>>>>> 66042b88
     setIsApplied(false);
     setIsTimeOpen(false);
     setIsCalendarOpen(false);
@@ -106,15 +99,7 @@
     setIsCalendarOpen(false);
   };
 
-<<<<<<< HEAD
-  useEffect(() => {
-    document.addEventListener("click", handleClick, { capture: true });
-    return () =>
-      document.removeEventListener("click", handleClick, { capture: true });
-  }, []);
-=======
   const showTimePicker = () => setIsTimeOpen(true);
->>>>>>> 66042b88
 
   const CalendarElement = () => (
     <StyledCalendar
@@ -126,72 +111,6 @@
     />
   );
 
-<<<<<<< HEAD
-  const DateSelector = () => (
-    <div>
-      <SelectorAddButton
-        className="add-delivery-date-button"
-        title={t("Add")}
-        onClick={toggleCalendar}
-        style={{ marginRight: "8px" }}
-      />
-      <Text isInline fontWeight={600} color="#A3A9AE">
-        {t("SelectDate")}
-      </Text>
-      {isCalendarOpen && <CalendarElement />}
-    </div>
-  );
-
-  const SelectedDate = () => (
-    <SelectedItem
-      classNameCloseButton="delete-delivery-date-button"
-      onClose={deleteSelectedDate}
-      text={moment(filters.deliveryDate).format("DD MMM YYYY")}
-    />
-  );
-
-  const SelectedDateWithCalendar = () => (
-    <div>
-      <SelectedItem
-        onClose={deleteSelectedDate}
-        text={moment(filters.deliveryDate).format("DD MMM YYYY")}
-        onClick={toggleCalendar}
-      />
-      {isCalendarOpen && <CalendarElement />}
-    </div>
-  );
-
-  const SelectedDateTime = () => (
-    <div>
-      <SelectedItem
-        onClose={deleteSelectedDate}
-        text={
-          moment(filters.deliveryDate).format("DD MMM YYYY") +
-          " " +
-          moment(filters.deliveryFrom).format("HH:mm") +
-          " - " +
-          moment(filters.deliveryTo).format("HH:mm")
-        }
-        onClick={toggleCalendar}
-      />
-      {isCalendarOpen && <CalendarElement />}
-    </div>
-  );
-
-  const TimeSelectorAdder = () => (
-    <TimePickerCell>
-      <SelectorAddButton
-        className="add-delivery-time-button"
-        title={t("Add")}
-        onClick={showTimePicker}
-        style={{ marginRight: "8px" }}
-      />
-      <Text isInline fontWeight={600} color="#A3A9AE">
-        {t("SelectDeliveryTime")}
-      </Text>
-    </TimePickerCell>
-  );
-=======
   const SelectedDateTime = () => {
     const formattedTime = isTimeEqual
       ? ""
@@ -200,7 +119,7 @@
     return (
       <div>
         <SelectedItem
-          className="selectedItem"
+          className="selectedItem delete-delivery-date-button"
           onClose={deleteSelectedDate}
           label={filters.deliveryDate.format("DD MMM YYYY") + formattedTime}
           onClick={toggleCalendar}
@@ -215,17 +134,12 @@
       !calendarRef?.current?.contains(e.target) &&
       setIsCalendarOpen(false);
   };
->>>>>>> 66042b88
-
   const isEqualDates = (firstDate, secondDate) => {
     return firstDate.format() === secondDate.format();
   };
 
   const isTimeEqual =
-    isEqualDates(
-      filters.deliveryFrom,
-      filters.deliveryFrom.clone().startOf("day")
-    ) &&
+    isEqualDates(filters.deliveryFrom, filters.deliveryFrom.clone().startOf("day")) &&
     isEqualDates(filters.deliveryTo, filters.deliveryTo.clone().endOf("day"));
 
   const isTimeValid = filters.deliveryTo > filters.deliveryFrom;
@@ -256,16 +170,7 @@
           (isTimeOpen ? (
             <TimePickerCell>
               <span className="timePickerItem">
-<<<<<<< HEAD
-                <Text
-                  isInline
-                  fontWeight={600}
-                  color="#A3A9AE"
-                  style={{ marginRight: "8px" }}
-                >
-=======
                 <Text isInline fontWeight={600} color="#A3A9AE" className="mr-8">
->>>>>>> 66042b88
                   {t("From")}
                 </Text>
                 <TimePicker
@@ -276,17 +181,8 @@
                   tabIndex={1}
                 />
               </span>
-<<<<<<< HEAD
-              <Text
-                isInline
-                fontWeight={600}
-                color="#A3A9AE"
-                style={{ marginRight: "8px" }}
-              >
-=======
 
               <Text isInline fontWeight={600} color="#A3A9AE" className="mr-8">
->>>>>>> 66042b88
                 {t("Before")}
               </Text>
               <TimePicker
@@ -299,7 +195,11 @@
             </TimePickerCell>
           ) : (
             <TimePickerCell>
-              <SelectorAddButton title={t("Add")} onClick={showTimePicker} className="mr-8" />
+              <SelectorAddButton
+                title={t("Add")}
+                onClick={showTimePicker}
+                className="mr-8 add-delivery-time-button"
+              />
               <Text isInline fontWeight={600} color="#A3A9AE">
                 {t("SelectDeliveryTime")}
               </Text>
