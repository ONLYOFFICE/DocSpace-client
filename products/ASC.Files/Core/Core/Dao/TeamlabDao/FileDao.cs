--- conflicted
+++ resolved
@@ -1,2008 +1,2000 @@
-﻿// (c) Copyright Ascensio System SIA 2010-2022
-//
-// This program is a free software product.
-// You can redistribute it and/or modify it under the terms
-// of the GNU Affero General Public License (AGPL) version 3 as published by the Free Software
-// Foundation. In accordance with Section 7(a) of the GNU AGPL its Section 15 shall be amended
-// to the effect that Ascensio System SIA expressly excludes the warranty of non-infringement of
-// any third-party rights.
-//
-// This program is distributed WITHOUT ANY WARRANTY, without even the implied warranty
-// of MERCHANTABILITY or FITNESS FOR A PARTICULAR  PURPOSE. For details, see
-// the GNU AGPL at: http://www.gnu.org/licenses/agpl-3.0.html
-//
-// You can contact Ascensio System SIA at Lubanas st. 125a-25, Riga, Latvia, EU, LV-1021.
-//
-// The  interactive user interfaces in modified source and object code versions of the Program must
-// display Appropriate Legal Notices, as required under Section 5 of the GNU AGPL version 3.
-//
-// Pursuant to Section 7(b) of the License you must retain the original Product logo when
-// distributing the program. Pursuant to Section 7(e) we decline to grant you any rights under
-// trademark law for use of our trademarks.
-//
-// All the Product's GUI elements, including illustrations and icon sets, as well as technical writing
-// content are licensed under the terms of the Creative Commons Attribution-ShareAlike 4.0
-// International. See the License terms at http://creativecommons.org/licenses/by-sa/4.0/legalcode
-
-using Document = ASC.ElasticSearch.Document;
-
-namespace ASC.Files.Core.Data;
-
-[Scope]
-internal class FileDao : AbstractDao, IFileDao<int>
-{
-    private static readonly SemaphoreSlim _semaphore = new SemaphoreSlim(1);
-    private readonly ILogger<FileDao> _logger;
-    private readonly FactoryIndexerFile _factoryIndexer;
-    private readonly GlobalStore _globalStore;
-    private readonly GlobalSpace _globalSpace;
-    private readonly GlobalFolder _globalFolder;
-    private readonly Global _global;
-    private readonly IDaoFactory _daoFactory;
-    private readonly ChunkedUploadSessionHolder _chunkedUploadSessionHolder;
-    private readonly SelectorFactory _selectorFactory;
-    private readonly CrossDao _crossDao;
-    private readonly Settings _settings;
-    private readonly IMapper _mapper;
-    private readonly ThumbnailSettings _thumbnailSettings;
-    private readonly IQuotaService _quotaService;
-
-    public FileDao(
-        ILogger<FileDao> logger,
-        FactoryIndexerFile factoryIndexer,
-        UserManager userManager,
-        IDbContextFactory<FilesDbContext> dbContextManager,
-        TenantManager tenantManager,
-        TenantUtil tenantUtil,
-        SetupInfo setupInfo,
-        MaxTotalSizeStatistic maxTotalSizeStatistic,
-        CoreBaseSettings coreBaseSettings,
-        CoreConfiguration coreConfiguration,
-        SettingsManager settingsManager,
-        AuthContext authContext,
-        IServiceProvider serviceProvider,
-        ICache cache,
-        GlobalStore globalStore,
-        GlobalSpace globalSpace,
-        GlobalFolder globalFolder,
-        Global global,
-        IDaoFactory daoFactory,
-        ChunkedUploadSessionHolder chunkedUploadSessionHolder,
-        SelectorFactory selectorFactory,
-        CrossDao crossDao,
-        Settings settings,
-        IMapper mapper,
-        ThumbnailSettings thumbnailSettings,
-        IQuotaService quotaService)
-        : base(
-              dbContextManager,
-              userManager,
-              tenantManager,
-              tenantUtil,
-              setupInfo,
-              maxTotalSizeStatistic,
-              coreBaseSettings,
-              coreConfiguration,
-              settingsManager,
-              authContext,
-              serviceProvider,
-              cache)
-    {
-        _logger = logger;
-        _factoryIndexer = factoryIndexer;
-        _globalStore = globalStore;
-        _globalSpace = globalSpace;
-        _globalFolder = globalFolder;
-        _global = global;
-        _daoFactory = daoFactory;
-        _chunkedUploadSessionHolder = chunkedUploadSessionHolder;
-        _selectorFactory = selectorFactory;
-        _crossDao = crossDao;
-        _settings = settings;
-        _mapper = mapper;
-        _thumbnailSettings = thumbnailSettings;
-        _quotaService = quotaService;
-    }
-
-    public Task InvalidateCacheAsync(int fileId)
-    {
-        return Task.CompletedTask;
-    }
-
-    public async Task<File<int>> GetFileAsync(int fileId)
-    {
-        await using var filesDbContext = _dbContextFactory.CreateDbContext();
-
-        var dbFile = await Queries.DbFileQueryAsync(filesDbContext, TenantID, fileId);
-
-        return _mapper.Map<DbFileQuery, File<int>>(dbFile);
-    }
-
-    public async Task<File<int>> GetFileAsync(int fileId, int fileVersion)
-    {
-        await using var filesDbContext = _dbContextFactory.CreateDbContext();
-
-        var dbFile = await Queries.DbFileQueryByFileVersionAsync(filesDbContext, TenantID, fileId, fileVersion);
-
-        return _mapper.Map<DbFileQuery, File<int>>(dbFile);
-    }
-
-    public async Task<File<int>> GetFileAsync(int parentId, string title)
-    {
-        ArgumentNullOrEmptyException.ThrowIfNullOrEmpty(title);
-
-        await using var filesDbContext = _dbContextFactory.CreateDbContext();
-
-        var dbFile = await Queries.DbFileQueryByTitleAsync(filesDbContext, TenantID, title, parentId);
-
-        return _mapper.Map<DbFileQuery, File<int>>(dbFile);
-    }
-
-    public async Task<File<int>> GetFileStableAsync(int fileId, int fileVersion = -1)
-    {
-        await using var filesDbContext = _dbContextFactory.CreateDbContext();
-
-        var dbFile = await Queries.DbFileQueryFileStableAsync(filesDbContext, TenantID, fileId, fileVersion);
-
-        return _mapper.Map<DbFileQuery, File<int>>(dbFile);
-    }
-
-    public async IAsyncEnumerable<File<int>> GetFileHistoryAsync(int fileId)
-    {
-        await using var filesDbContext = _dbContextFactory.CreateDbContext();
-
-        await foreach (var e in Queries.DbFileQueriesAsync(filesDbContext, TenantID, fileId))
-        {
-            yield return _mapper.Map<DbFileQuery, File<int>>(e);
-        }
-    }
-
-    public async IAsyncEnumerable<File<int>> GetFilesAsync(IEnumerable<int> fileIds)
-    {
-        if (fileIds == null || !fileIds.Any())
-        {
-            yield break;
-        }
-
-        await using var filesDbContext = _dbContextFactory.CreateDbContext();
-
-        await foreach (var e in Queries.DbFileQueriesByFileIdsAsync(filesDbContext, TenantID, fileIds))
-        {
-            yield return _mapper.Map<DbFileQuery, File<int>>(e);
-        }
-    }
-
-    public async IAsyncEnumerable<File<int>> GetFilesFilteredAsync(IEnumerable<int> fileIds, FilterType filterType, bool subjectGroup, Guid subjectID, string searchText, bool searchInContent, bool checkShared = false)
-    {
-        if (fileIds == null || !fileIds.Any() || filterType == FilterType.FoldersOnly)
-        {
-            yield break;
-        }
-
-        await using var filesDbContext = _dbContextFactory.CreateDbContext();
-        var query = GetFileQuery(filesDbContext, r => fileIds.Contains(r.Id) && r.CurrentVersion).AsNoTracking();
-
-        if (!string.IsNullOrEmpty(searchText))
-        {
-            var func = GetFuncForSearch(null, null, filterType, subjectGroup, subjectID, searchText, searchInContent, false);
-
-            (var succ, var searchIds) = await _factoryIndexer.TrySelectIdsAsync(s => func(s).In(r => r.Id, fileIds.ToArray()));
-            if (succ)
-            {
-                query = query.Where(r => searchIds.Contains(r.Id));
-            }
-            else
-            {
-                query = BuildSearch(query, searchText, SearhTypeEnum.Any);
-            }
-        }
-
-        if (subjectID != Guid.Empty)
-        {
-            if (subjectGroup)
-            {
-                var users = (await _userManager.GetUsersByGroupAsync(subjectID)).Select(u => u.Id).ToArray();
-                query = query.Where(r => users.Contains(r.CreateBy));
-            }
-            else
-            {
-                query = query.Where(r => r.CreateBy == subjectID);
-            }
-        }
-
-        switch (filterType)
-        {
-            case FilterType.OFormOnly:
-            case FilterType.OFormTemplateOnly:
-            case FilterType.DocumentsOnly:
-            case FilterType.ImagesOnly:
-            case FilterType.PresentationsOnly:
-            case FilterType.SpreadsheetsOnly:
-            case FilterType.ArchiveOnly:
-            case FilterType.MediaOnly:
-                query = query.Where(r => r.Category == (int)filterType);
-                break;
-            case FilterType.ByExtension:
-                if (!string.IsNullOrEmpty(searchText))
-                {
-                    query = BuildSearch(query, searchText, SearhTypeEnum.End);
-                }
-                break;
-        }
-
-        await foreach (var e in FromQuery(filesDbContext, query).AsAsyncEnumerable())
-        {
-            yield return _mapper.Map<DbFileQuery, File<int>>(e);
-        }
-    }
-
-    public async IAsyncEnumerable<int> GetFilesAsync(int parentId)
-    {
-        await using var filesDbContext = _dbContextFactory.CreateDbContext();
-
-        await foreach (var e in Queries.FileIdsAsync(filesDbContext, TenantID, parentId))
-        {
-            yield return e;
-        }
-    }
-
-    public async IAsyncEnumerable<File<int>> GetFilesAsync(int parentId, OrderBy orderBy, FilterType filterType, bool subjectGroup, Guid subjectID, string searchText, bool searchInContent, bool withSubfolders = false, bool excludeSubject = false)
-    {
-        if (filterType == FilterType.FoldersOnly)
-        {
-            yield break;
-        }
-
-        if (orderBy == null)
-        {
-            orderBy = new OrderBy(SortedByType.DateAndTime, false);
-        }
-
-        await using var filesDbContext = _dbContextFactory.CreateDbContext();
-        var q = GetFileQuery(filesDbContext, r => r.ParentId == parentId && r.CurrentVersion).AsNoTracking();
-
-        if (withSubfolders)
-        {
-            q = GetFileQuery(filesDbContext, r => r.CurrentVersion)
-                .AsNoTracking()
-                .Join(filesDbContext.Tree, r => r.ParentId, a => a.FolderId, (file, tree) => new { file, tree })
-                .Where(r => r.tree.ParentId == parentId)
-                .Select(r => r.file);
-        }
-
-        if (!string.IsNullOrEmpty(searchText))
-        {
-            var func = GetFuncForSearch(parentId, orderBy, filterType, subjectGroup, subjectID, searchText, searchInContent, withSubfolders);
-
-            Expression<Func<Selector<DbFile>, Selector<DbFile>>> expression = s => func(s);
-
-            (var succ, var searchIds) = await _factoryIndexer.TrySelectIdsAsync(expression);
-            if (succ)
-            {
-                q = q.Where(r => searchIds.Contains(r.Id));
-            }
-            else
-            {
-                q = BuildSearch(q, searchText, SearhTypeEnum.Any);
-            }
-        }
-
-        q = orderBy.SortedBy switch
-        {
-            SortedByType.Author => orderBy.IsAsc ? q.OrderBy(r => r.CreateBy) : q.OrderByDescending(r => r.CreateBy),
-            SortedByType.Size => orderBy.IsAsc ? q.OrderBy(r => r.ContentLength) : q.OrderByDescending(r => r.ContentLength),
-            SortedByType.AZ => orderBy.IsAsc ? q.OrderBy(r => r.Title) : q.OrderByDescending(r => r.Title),
-            SortedByType.DateAndTime => orderBy.IsAsc ? q.OrderBy(r => r.ModifiedOn) : q.OrderByDescending(r => r.ModifiedOn),
-            SortedByType.DateAndTimeCreation => orderBy.IsAsc ? q.OrderBy(r => r.CreateOn) : q.OrderByDescending(r => r.CreateOn),
-            _ => q.OrderBy(r => r.Title),
-        };
-        if (subjectID != Guid.Empty)
-        {
-            if (subjectGroup)
-            {
-                var users = (await _userManager.GetUsersByGroupAsync(subjectID)).Select(u => u.Id).ToArray();
-                q = q.Where(r => users.Contains(r.CreateBy));
-            }
-            else
-            {
-                q = excludeSubject ? q.Where(r => r.CreateBy != subjectID) : q.Where(r => r.CreateBy == subjectID);
-            }
-        }
-
-        switch (filterType)
-        {
-            case FilterType.OFormOnly:
-            case FilterType.OFormTemplateOnly:
-            case FilterType.DocumentsOnly:
-            case FilterType.ImagesOnly:
-            case FilterType.PresentationsOnly:
-            case FilterType.SpreadsheetsOnly:
-            case FilterType.ArchiveOnly:
-            case FilterType.MediaOnly:
-                q = q.Where(r => r.Category == (int)filterType);
-                break;
-            case FilterType.ByExtension:
-                if (!string.IsNullOrEmpty(searchText))
-                {
-                    q = BuildSearch(q, searchText, SearhTypeEnum.End);
-                }
-                break;
-        }
-
-        await foreach (var e in FromQuery(filesDbContext, q).AsAsyncEnumerable())
-        {
-            yield return _mapper.Map<DbFileQuery, File<int>>(e);
-        }
-    }
-
-    public async Task<Stream> GetFileStreamAsync(File<int> file, long offset)
-    {
-        return await (await _globalStore.GetStoreAsync()).GetReadStreamAsync(string.Empty, GetUniqFilePath(file), offset);
-    }
-
-    public async Task<Uri> GetPreSignedUriAsync(File<int> file, TimeSpan expires)
-    {
-        return await (await _globalStore.GetStoreAsync()).GetPreSignedUriAsync(string.Empty, GetUniqFilePath(file), expires,
-                                                 new List<string>
-                                                     {
-                                                             string.Concat("Content-Disposition:", ContentDispositionUtil.GetHeaderValue(file.Title, withoutBase: true))
-                                                     });
-    }
-
-    public async Task<bool> IsSupportedPreSignedUriAsync(File<int> file)
-    {
-        return (await _globalStore.GetStoreAsync()).IsSupportedPreSignedUri;
-    }
-
-    public async Task<Stream> GetFileStreamAsync(File<int> file)
-    {
-        return await (await _globalStore.GetStoreAsync()).GetReadStreamAsync(string.Empty, GetUniqFilePath(file), 0);
-    }
-
-    public async Task<File<int>> SaveFileAsync(File<int> file, Stream fileStream)
-    {
-        return await SaveFileAsync(file, fileStream, true);
-    }
-
-    public async Task<File<int>> SaveFileAsync(File<int> file, Stream fileStream, bool checkQuota = true, ChunkedUploadSession<int> uploadSession = null)
-    {
-        ArgumentNullException.ThrowIfNull(file);
-
-        var maxChunkedUploadSize = await _setupInfo.MaxChunkedUploadSize(_tenantManager, _maxTotalSizeStatistic);
-        if (checkQuota && maxChunkedUploadSize < file.ContentLength)
-        {
-            throw FileSizeComment.GetFileSizeException(maxChunkedUploadSize);
-        }
-
-        if (checkQuota && _coreBaseSettings.Personal && SetupInfo.IsVisibleSettings("PersonalMaxSpace"))
-        {
-            var personalMaxSpace = await _coreConfiguration.PersonalMaxSpaceAsync(_settingsManager);
-            if (personalMaxSpace - await _globalSpace.GetUserUsedSpaceAsync(file.Id == default ? _authContext.CurrentAccount.ID : file.CreateBy) < file.ContentLength)
-            {
-                throw FileSizeComment.GetPersonalFreeSpaceException(personalMaxSpace);
-            }
-        }
-
-        var quotaSettings = await _settingsManager.LoadAsync<TenantUserQuotaSettings>();
-
-        if (quotaSettings.EnableUserQuota)
-        {
-            var user = await _userManager.GetUsersAsync(file.Id == default ? _authContext.CurrentAccount.ID : file.CreateBy);
-            var userQuotaSettings = await _settingsManager.LoadAsync<UserQuotaSettings>(user);
-            var quotaLimit = userQuotaSettings.UserQuota;
-
-            if (quotaLimit != -1)
-            {
-                var userUsedSpace = Math.Max(0, (await _quotaService.FindUserQuotaRowsAsync(TenantID, user.Id)).Where(r => !string.IsNullOrEmpty(r.Tag)).Sum(r => r.Counter));
-
-                if (quotaLimit - userUsedSpace < file.ContentLength)
-                {
-                    throw FileSizeComment.GetPersonalFreeSpaceException(quotaLimit);
-                }
-            }
-        }
-
-        var isNew = false;
-        List<int> parentFoldersIds;
-        DbFile toInsert = null;
-
-        await _semaphore.WaitAsync();
-        await using var filesDbContext = _dbContextFactory.CreateDbContext();
-        var strategy = filesDbContext.Database.CreateExecutionStrategy();
-
-        await strategy.ExecuteAsync(async () =>
-        {
-            await using var filesDbContext = _dbContextFactory.CreateDbContext();
-            await using var tx = await filesDbContext.Database.BeginTransactionAsync();
-
-            if (file.Id == default)
-            {
-                file.Id = await Queries.FileAnyAsync(filesDbContext) ? await Queries.FileMaxIdAsync(filesDbContext) + 1 : 1;
-                file.Version = 1;
-                file.VersionGroup = 1;
-                isNew = true;
-            }
-
-            file.Title = Global.ReplaceInvalidCharsAndTruncate(file.Title);
-            //make lowerCase
-            file.Title = FileUtility.ReplaceFileExtension(file.Title, FileUtility.GetFileExtension(file.Title));
-
-            file.ModifiedBy = _authContext.CurrentAccount.ID;
-            file.ModifiedOn = _tenantUtil.DateTimeNow();
-            if (file.CreateBy == default)
-            {
-                file.CreateBy = _authContext.CurrentAccount.ID;
-            }
-
-            if (file.CreateOn == default)
-            {
-                file.CreateOn = _tenantUtil.DateTimeNow();
-            }
-
-            var tenantId = TenantID;
-            await Queries.DisableCurrentVersionAsync(filesDbContext, TenantID, file.Id);
-
-            toInsert = new DbFile
-            {
-                Id = file.Id,
-                Version = file.Version,
-                VersionGroup = file.VersionGroup,
-                CurrentVersion = true,
-                ParentId = file.ParentId,
-                Title = file.Title,
-                ContentLength = file.ContentLength,
-                Category = (int)file.FilterType,
-                CreateBy = file.CreateBy,
-                CreateOn = _tenantUtil.DateTimeToUtc(file.CreateOn),
-                ModifiedBy = file.ModifiedBy,
-                ModifiedOn = _tenantUtil.DateTimeToUtc(file.ModifiedOn),
-                ConvertedType = file.ConvertedType,
-                Comment = file.Comment,
-                Encrypted = file.Encrypted,
-                Forcesave = file.Forcesave,
-                ThumbnailStatus = file.ThumbnailStatus,
-                TenantId = TenantID
-            };
-
-            await filesDbContext.AddOrUpdateAsync(r => r.Files, toInsert);
-            await filesDbContext.SaveChangesAsync();
-
-            await tx.CommitAsync();
-        });
-
-        file.PureTitle = file.Title;
-
-        var parentFolders = await Queries.DbFolderTreesAsync(filesDbContext, file.ParentId).ToListAsync();
-
-        parentFoldersIds = parentFolders.Select(r => r.ParentId).ToList();
-
-        if (parentFoldersIds.Count > 0)
-        {
-            await Queries.UpdateFoldersAsync(filesDbContext, parentFoldersIds, _tenantUtil.DateTimeToUtc(file.ModifiedOn), file.ModifiedBy);
-        }
-
-        toInsert.Folders = parentFolders;
-
-        if (isNew)
-        {
-            await RecalculateFilesCountAsync(file.ParentId);
-        }
-
-        _semaphore.Release();
-
-        if (fileStream != null)
-        {
-            try
-            {
-                await SaveFileStreamAsync(file, fileStream);
-            }
-            catch (Exception saveException)
-            {
-                try
-                {
-                    if (isNew)
-                    {
-                        var stored = await (await _globalStore.GetStoreAsync()).IsDirectoryAsync(GetUniqFileDirectory(file.Id));
-                        await DeleteFileAsync(file.Id, stored);
-                    }
-                    else if (!await IsExistOnStorageAsync(file))
-                    {
-                        await DeleteVersionAsync(file);
-                    }
-                }
-                catch (Exception deleteException)
-                {
-                    throw new Exception(saveException.Message, deleteException);
-                }
-                throw;
-            }
-        }
-        else
-        {
-            if (uploadSession != null)
-            {
-                await _chunkedUploadSessionHolder.MoveAsync(uploadSession, GetUniqFilePath(file));
-            }
-        }
-
-        _ = _factoryIndexer.IndexAsync(await InitDocumentAsync(toInsert));
-
-        return await GetFileAsync(file.Id);
-    }
-
-    public async Task<File<int>> ReplaceFileVersionAsync(File<int> file, Stream fileStream)
-    {
-        ArgumentNullException.ThrowIfNull(file);
-
-        if (file.Id == default)
-        {
-            throw new ArgumentException("No file id or folder id toFolderId determine provider");
-        }
-
-        var maxChunkedUploadSize = await _setupInfo.MaxChunkedUploadSize(_tenantManager, _maxTotalSizeStatistic);
-
-        if (maxChunkedUploadSize < file.ContentLength)
-        {
-            throw FileSizeComment.GetFileSizeException(maxChunkedUploadSize);
-        }
-
-        if (_coreBaseSettings.Personal && SetupInfo.IsVisibleSettings("PersonalMaxSpace"))
-        {
-            var personalMaxSpace = await _coreConfiguration.PersonalMaxSpaceAsync(_settingsManager);
-            if (personalMaxSpace - await _globalSpace.GetUserUsedSpaceAsync(file.Id == default ? _authContext.CurrentAccount.ID : file.CreateBy) < file.ContentLength)
-            {
-                throw FileSizeComment.GetPersonalFreeSpaceException(personalMaxSpace);
-            }
-        }
-
-        DbFile toUpdate = null;
-
-        List<int> parentFoldersIds;
-        await _semaphore.WaitAsync();
-        await using var filesDbContext = _dbContextFactory.CreateDbContext();
-        var strategy = filesDbContext.Database.CreateExecutionStrategy();
-
-        await strategy.ExecuteAsync(async () =>
-        {
-            await using var filesDbContext = _dbContextFactory.CreateDbContext();
-            await using var tx = await filesDbContext.Database.BeginTransactionAsync();
-
-            file.Title = Global.ReplaceInvalidCharsAndTruncate(file.Title);
-            //make lowerCase
-            file.Title = FileUtility.ReplaceFileExtension(file.Title, FileUtility.GetFileExtension(file.Title));
-
-            file.ModifiedBy = _authContext.CurrentAccount.ID;
-            file.ModifiedOn = _tenantUtil.DateTimeNow();
-            if (file.CreateBy == default)
-            {
-                file.CreateBy = _authContext.CurrentAccount.ID;
-            }
-
-            if (file.CreateOn == default)
-            {
-                file.CreateOn = _tenantUtil.DateTimeNow();
-            }
-
-            toUpdate = await Queries.DbFileByVersionAsync(filesDbContext, TenantID, file.Id, file.Version);
-
-            toUpdate.Version = file.Version;
-            toUpdate.VersionGroup = file.VersionGroup;
-            toUpdate.ParentId = file.ParentId;
-            toUpdate.Title = file.Title;
-            toUpdate.ContentLength = file.ContentLength;
-            toUpdate.Category = (int)file.FilterType;
-            toUpdate.CreateBy = file.CreateBy;
-            toUpdate.CreateOn = _tenantUtil.DateTimeToUtc(file.CreateOn);
-            toUpdate.ModifiedBy = file.ModifiedBy;
-            toUpdate.ModifiedOn = _tenantUtil.DateTimeToUtc(file.ModifiedOn);
-            toUpdate.ConvertedType = file.ConvertedType;
-            toUpdate.Comment = file.Comment;
-            toUpdate.Encrypted = file.Encrypted;
-            toUpdate.Forcesave = file.Forcesave;
-            toUpdate.ThumbnailStatus = file.ThumbnailStatus;
-
-            await filesDbContext.SaveChangesAsync();
-
-            await tx.CommitAsync();
-        });
-
-        file.PureTitle = file.Title;
-
-        var parentFolders = await Queries.DbFolderTeesAsync(filesDbContext, file.ParentId).ToListAsync();
-
-        parentFoldersIds = parentFolders.Select(r => r.ParentId).ToList();
-
-        if (parentFoldersIds.Count > 0)
-        {
-            await Queries.UpdateFoldersAsync(filesDbContext, parentFoldersIds, _tenantUtil.DateTimeToUtc(file.ModifiedOn), file.ModifiedBy);
-        }
-
-        toUpdate.Folders = parentFolders;
-        _semaphore.Release();
-
-        if (fileStream != null)
-        {
-            try
-            {
-                await DeleteVersionStreamAsync(file);
-                await SaveFileStreamAsync(file, fileStream);
-            }
-            catch
-            {
-                if (!await IsExistOnStorageAsync(file))
-                {
-                    await DeleteVersionAsync(file);
-                }
-
-                throw;
-            }
-        }
-
-        _ = _factoryIndexer.IndexAsync(await InitDocumentAsync(toUpdate));
-
-        return await GetFileAsync(file.Id);
-    }
-
-    private async ValueTask DeleteVersionAsync(File<int> file)
-    {
-        if (file == null
-            || file.Id == default
-            || file.Version <= 1)
-        {
-            return;
-        }
-
-        await using var filesDbContext = _dbContextFactory.CreateDbContext();
-
-        var removeFiles = await Queries.DbFilesByVersionAsync(filesDbContext, TenantID, file.Id, file.Version).ToListAsync();
-        filesDbContext.RemoveRange(removeFiles);
-
-        var updateFiles = await Queries.DbFilesByVersionAsync(filesDbContext, TenantID, file.Id, file.Version - 1).ToListAsync();
-        updateFiles.ForEach(uf =>
-        {
-            uf.CurrentVersion = true;
-        });
-
-        await filesDbContext.SaveChangesAsync();
-    }
-
-    private async Task DeleteVersionStreamAsync(File<int> file)
-    {
-        await (await _globalStore.GetStoreAsync()).DeleteDirectoryAsync(GetUniqFileVersionPath(file.Id, file.Version));
-    }
-
-    private async Task SaveFileStreamAsync(File<int> file, Stream stream)
-    {
-        await (await _globalStore.GetStoreAsync()).SaveAsync(string.Empty, GetUniqFilePath(file), stream, file.Title);
-    }
-
-    public async Task DeleteFileAsync(int fileId)
-    {
-        await DeleteFileAsync(fileId, true);
-    }
-
-    private async ValueTask DeleteFileAsync(int fileId, bool deleteFolder)
-    {
-        if (fileId == default)
-        {
-            return;
-        }
-
-        await using var filesDbContext = _dbContextFactory.CreateDbContext();
-        var strategy = filesDbContext.Database.CreateExecutionStrategy();
-
-        await strategy.ExecuteAsync(async () =>
-        {
-            await using var filesDbContext = _dbContextFactory.CreateDbContext();
-            await using var tx = await filesDbContext.Database.BeginTransactionAsync();
-
-            var fromFolders = await Queries.ParentIdsAsync(filesDbContext, TenantID, fileId).ToListAsync();
-
-            await Queries.DeleteTagLinksAsync(filesDbContext, TenantID, fileId.ToString());
-
-            var toDeleteFiles = await Queries.DbFilesAsync(filesDbContext, TenantID, fileId).ToListAsync();
-            var toDeleteFile = toDeleteFiles.FirstOrDefault(r => r.CurrentVersion);
-
-            foreach (var d in toDeleteFiles)
-            {
-                await _factoryIndexer.DeleteAsync(d);
-            }
-
-            filesDbContext.RemoveRange(toDeleteFiles);
-
-            await Queries.DeleteTagsAsync(filesDbContext, TenantID);
-
-            await Queries.DeleteSecurityAsync(filesDbContext, TenantID, fileId.ToString());
-
-            await filesDbContext.SaveChangesAsync();
-            await tx.CommitAsync();
-
-            foreach (var folderId in fromFolders)
-            {
-                await RecalculateFilesCountAsync(folderId);
-            }
-
-            if (deleteFolder)
-            {
-                await DeleteFolderAsync(fileId);
-            }
-
-            if (toDeleteFile != null)
-            {
-                await _factoryIndexer.DeleteAsync(toDeleteFile);
-            }
-        });
-    }
-
-    public async Task<bool> IsExistAsync(string title, object folderId)
-    {
-        if (folderId is int fId)
-        {
-            return await IsExistAsync(title, fId);
-        }
-
-        throw new NotImplementedException();
-    }
-
-    public async Task<bool> IsExistAsync(string title, int folderId)
-    {
-        await using var filesDbContext = _dbContextFactory.CreateDbContext();
-        return await Queries.DbFilesAnyAsync(filesDbContext, TenantID, title, folderId);
-    }
-
-    public async Task<TTo> MoveFileAsync<TTo>(int fileId, TTo toFolderId)
-    {
-        if (toFolderId is int tId)
-        {
-            return IdConverter.Convert<TTo>(await MoveFileAsync(fileId, tId));
-        }
-
-        if (toFolderId is string tsId)
-        {
-            return IdConverter.Convert<TTo>(await MoveFileAsync(fileId, tsId));
-        }
-
-        throw new NotImplementedException();
-    }
-
-    public async Task<int> MoveFileAsync(int fileId, int toFolderId)
-    {
-        if (fileId == default)
-        {
-            return default;
-        }
-
-        var trashIdTask = _globalFolder.GetFolderTrashAsync(_daoFactory);
-
-        await using var filesDbContext = _dbContextFactory.CreateDbContext();
-        var strategy = filesDbContext.Database.CreateExecutionStrategy();
-
-        await strategy.ExecuteAsync(async () =>
-        {
-            await using var filesDbContext = _dbContextFactory.CreateDbContext();
-
-            var fromFolders = Queries.ParentIdsAsync(filesDbContext, TenantID, fileId);
-
-            var q = Query(filesDbContext.Files).Where(r => r.Id == fileId);
-
-            await using (var tx = await filesDbContext.Database.BeginTransactionAsync())
-            {
-                var trashId = await trashIdTask;
-                var oldParentId = (await q.FirstOrDefaultAsync())?.ParentId;
-
-                if (trashId.Equals(toFolderId))
-                {
-                    await q.ExecuteUpdateAsync(f => f
-                    .SetProperty(p => p.ParentId, toFolderId)
-                    .SetProperty(p => p.ModifiedBy, _authContext.CurrentAccount.ID)
-                    .SetProperty(p => p.ModifiedOn, DateTime.UtcNow));
-                }
-                else
-                {
-                    await q.ExecuteUpdateAsync(f => f.SetProperty(p => p.ParentId, toFolderId));
-                }
-
-                var tagDao = _daoFactory.GetTagDao<int>();
-
-                if (toFolderId == trashId && oldParentId.HasValue)
-                {
-                    var origin = Tag.Origin(fileId, FileEntryType.File, oldParentId.Value, _authContext.CurrentAccount.ID);
-                    await tagDao.SaveTagsAsync(origin);
-                }
-                else if (oldParentId == trashId)
-                {
-                    await tagDao.RemoveTagLinksAsync(fileId, FileEntryType.File, TagType.Origin);
-                }
-
-                await foreach (var f in fromFolders)
-                {
-                    await RecalculateFilesCountAsync(f);
-                }
-
-                await RecalculateFilesCountAsync(toFolderId);
-
-                await tx.CommitAsync();
-            }
-
-            var toUpdateFile = await q.FirstOrDefaultAsync(r => r.CurrentVersion);
-
-            if (toUpdateFile != null)
-            {
-                toUpdateFile.Folders = await Queries.DbFolderTreesAsync(filesDbContext, toFolderId).ToListAsync();
-
-                _factoryIndexer.Update(toUpdateFile, UpdateAction.Replace, w => w.Folders);
-            }
-        });
-
-        return fileId;
-    }
-
-    public async Task<string> MoveFileAsync(int fileId, string toFolderId)
-    {
-        var toSelector = _selectorFactory.GetSelector(toFolderId);
-
-        var moved = await _crossDao.PerformCrossDaoFileCopyAsync(
-            fileId, this, r => r,
-            toFolderId, toSelector.GetFileDao(toFolderId), toSelector.ConvertId,
-            true);
-
-        return moved.Id;
-    }
-
-    public async Task<File<TTo>> CopyFileAsync<TTo>(int fileId, TTo toFolderId)
-    {
-        if (toFolderId is int tId)
-        {
-            return await CopyFileAsync(fileId, tId) as File<TTo>;
-        }
-
-        if (toFolderId is string tsId)
-        {
-            return await CopyFileAsync(fileId, tsId) as File<TTo>;
-        }
-
-        throw new NotImplementedException();
-    }
-
-    public async Task<File<int>> CopyFileAsync(int fileId, int toFolderId)
-    {
-        var file = await GetFileAsync(fileId);
-        if (file != null)
-        {
-            var copy = _serviceProvider.GetService<File<int>>();
-            copy.FileStatus = file.FileStatus;
-            copy.ParentId = toFolderId;
-            copy.Title = file.Title;
-            copy.ConvertedType = file.ConvertedType;
-            copy.Comment = FilesCommonResource.CommentCopy;
-            copy.Encrypted = file.Encrypted;
-            copy.ThumbnailStatus = file.ThumbnailStatus == Thumbnail.Created ? Thumbnail.Creating : Thumbnail.Waiting;
-
-            await using (var stream = await GetFileStreamAsync(file))
-            {
-                copy.ContentLength = stream.CanSeek ? stream.Length : file.ContentLength;
-                copy = await SaveFileAsync(copy, stream);
-            }
-
-            if (file.ThumbnailStatus == Thumbnail.Created)
-            {
-                foreach (var size in _thumbnailSettings.Sizes)
-                {
-                    await (await _globalStore.GetStoreAsync()).CopyAsync(String.Empty,
-                                         GetUniqThumbnailPath(file, size.Width, size.Height),
-                                         String.Empty,
-                                         GetUniqThumbnailPath(copy, size.Width, size.Height));
-                }
-
-                await SetThumbnailStatusAsync(copy, Thumbnail.Created);
-
-                copy.ThumbnailStatus = Thumbnail.Created;
-            }
-
-            return copy;
-        }
-        return null;
-    }
-
-    public async Task<File<string>> CopyFileAsync(int fileId, string toFolderId)
-    {
-        var toSelector = _selectorFactory.GetSelector(toFolderId);
-
-        var moved = await _crossDao.PerformCrossDaoFileCopyAsync(
-            fileId, this, r => r,
-            toFolderId, toSelector.GetFileDao(toFolderId), toSelector.ConvertId,
-            false);
-
-        return moved;
-    }
-
-    public async Task<int> FileRenameAsync(File<int> file, string newTitle)
-    {
-        newTitle = Global.ReplaceInvalidCharsAndTruncate(newTitle);
-
-        await using var filesDbContext = _dbContextFactory.CreateDbContext();
-        var toUpdate = await Queries.DbFileAsync(filesDbContext, TenantID, file.Id);
-
-        toUpdate.Title = newTitle;
-        toUpdate.ModifiedOn = DateTime.UtcNow;
-        toUpdate.ModifiedBy = _authContext.CurrentAccount.ID;
-
-        await filesDbContext.SaveChangesAsync();
-
-        await _factoryIndexer.UpdateAsync(toUpdate, true, r => r.Title, r => r.ModifiedBy, r => r.ModifiedOn);
-
-        return file.Id;
-    }
-
-    public async Task<string> UpdateCommentAsync(int fileId, int fileVersion, string comment)
-    {
-        await using var filesDbContext = _dbContextFactory.CreateDbContext();
-
-        comment ??= string.Empty;
-        comment = comment.Substring(0, Math.Min(comment.Length, 255));
-
-        await Queries.UpdateDbFilesCommentAsync(filesDbContext, TenantID, fileId, fileVersion, comment);
-
-        return comment;
-    }
-
-    public async Task CompleteVersionAsync(int fileId, int fileVersion)
-    {
-        await using var filesDbContext = _dbContextFactory.CreateDbContext();
-
-        await Queries.UpdateDbFilesVersionGroupAsync(filesDbContext, TenantID, fileId, fileVersion);
-    }
-
-    public async Task ContinueVersionAsync(int fileId, int fileVersion)
-    {
-        await using var filesDbContext = _dbContextFactory.CreateDbContext();
-
-        var versionGroup = await Queries.VersionGroupAsync(filesDbContext, TenantID, fileId, fileVersion);
-
-        await Queries.UpdateVersionGroupAsync(filesDbContext, TenantID, fileId, fileVersion, versionGroup);
-    }
-
-    public bool UseTrashForRemove(File<int> file)
-    {
-        if (file.Encrypted && file.RootFolderType == FolderType.VirtualRooms)
-        {
-            return false;
-        }
-
-        return file.RootFolderType != FolderType.TRASH && file.RootFolderType != FolderType.Privacy;
-    }
-
-    public string GetUniqFileDirectory(int fileId)
-    {
-        if (fileId == 0)
-        {
-            throw new ArgumentNullException("fileIdObject");
-        }
-
-        return string.Format("folder_{0}/file_{1}", (fileId / 1000 + 1) * 1000, fileId);
-    }
-
-    public string GetUniqFilePath(File<int> file)
-    {
-        return file != null
-                   ? GetUniqFilePath(file, "content" + FileUtility.GetFileExtension(file.PureTitle))
-                   : null;
-    }
-
-    public string GetUniqFilePath(File<int> file, string fileTitle)
-    {
-        return file != null
-                   ? $"{GetUniqFileVersionPath(file.Id, file.Version)}/{fileTitle}"
-                   : null;
-    }
-
-    public string GetUniqFileVersionPath(int fileId, int version)
-    {
-        return fileId != 0
-                   ? string.Format("{0}/v{1}", GetUniqFileDirectory(fileId), version)
-                   : null;
-    }
-
-    private async Task RecalculateFilesCountAsync(int folderId)
-    {
-        await GetRecalculateFilesCountUpdateAsync(folderId);
-    }
-
-    #region chunking
-
-    public async Task<ChunkedUploadSession<int>> CreateUploadSessionAsync(File<int> file, long contentLength)
-    {
-        return await _chunkedUploadSessionHolder.CreateUploadSessionAsync(file, contentLength);
-    }
-
-    public async Task<File<int>> UploadChunkAsync(ChunkedUploadSession<int> uploadSession, Stream stream, long chunkLength)
-    {
-        if (!uploadSession.UseChunks)
-        {
-            await using var streamToSave = await _chunkedUploadSessionHolder.UploadSingleChunkAsync(uploadSession, stream, chunkLength);
-            if (streamToSave != Stream.Null)
-            {
-                uploadSession.File = await SaveFileAsync(await GetFileForCommitAsync(uploadSession), streamToSave);
-            }
-
-            return uploadSession.File;
-        }
-
-        await _chunkedUploadSessionHolder.UploadChunkAsync(uploadSession, stream, chunkLength);
-
-        if (uploadSession.BytesUploaded == uploadSession.BytesTotal || uploadSession.LastChunk)
-        {
-            uploadSession.BytesTotal = uploadSession.BytesUploaded;
-            uploadSession.File = await FinalizeUploadSessionAsync(uploadSession);
-        }
-
-        return uploadSession.File;
-    }
-
-    public async Task<File<int>> FinalizeUploadSessionAsync(ChunkedUploadSession<int> uploadSession)
-    {
-        await _chunkedUploadSessionHolder.FinalizeUploadSessionAsync(uploadSession);
-
-        var file = await GetFileForCommitAsync(uploadSession);
-        await SaveFileAsync(file, null, uploadSession.CheckQuota, uploadSession);
-
-        return file;
-    }
-
-    public async Task AbortUploadSessionAsync(ChunkedUploadSession<int> uploadSession)
-    {
-        await _chunkedUploadSessionHolder.AbortUploadSessionAsync(uploadSession);
-    }
-
-    private async Task<File<int>> GetFileForCommitAsync(ChunkedUploadSession<int> uploadSession)
-    {
-        if (uploadSession.File.Id != default)
-        {
-            var file = await GetFileAsync(uploadSession.File.Id);
-            if (!uploadSession.KeepVersion)
-            {
-                file.Version++;
-            }
-            file.ContentLength = uploadSession.BytesTotal;
-            file.ConvertedType = null;
-            file.Comment = FilesCommonResource.CommentUpload;
-            file.Encrypted = uploadSession.Encrypted;
-            file.ThumbnailStatus = Thumbnail.Waiting;
-
-            return file;
-        }
-
-        var result = _serviceProvider.GetService<File<int>>();
-        result.ParentId = uploadSession.File.ParentId;
-        result.Title = uploadSession.File.Title;
-        result.ContentLength = uploadSession.BytesTotal;
-        result.Comment = FilesCommonResource.CommentUpload;
-        result.Encrypted = uploadSession.Encrypted;
-        result.CreateOn = uploadSession.File.CreateOn;
-
-        return result;
-    }
-
-    #endregion
-
-    #region Only in TMFileDao
-
-    public async Task ReassignFilesAsync(Guid oldOwnerId, Guid newOwnerId)
-    {
-        await using var filesDbContext = _dbContextFactory.CreateDbContext();
-
-<<<<<<< HEAD
-        await Query(filesDbContext.Files)
-            .Where(r => r.CreateBy == oldOwnerId)
-            .ExecuteUpdateAsync(p => p.SetProperty(f => f.CreateBy, newOwnerId));
-=======
-        await Queries.UpdateCreateByAsync(filesDbContext, TenantID, fileIds, newOwnerId);
->>>>>>> 2a80673b
-    }
-
-    public IAsyncEnumerable<File<int>> GetFilesAsync(IEnumerable<int> parentIds, FilterType filterType, bool subjectGroup, Guid subjectID, string searchText, bool searchInContent)
-    {
-        if (parentIds == null || !parentIds.Any() || filterType == FilterType.FoldersOnly)
-        {
-            return AsyncEnumerable.Empty<File<int>>();
-        }
-
-        return InternalGetFilesAsync(parentIds, filterType, subjectGroup, subjectID, searchText, searchInContent);
-    }
-
-    private async IAsyncEnumerable<File<int>> InternalGetFilesAsync(IEnumerable<int> parentIds, FilterType filterType, bool subjectGroup, Guid subjectID, string searchText, bool searchInContent)
-    {
-        await using var filesDbContext = _dbContextFactory.CreateDbContext();
-
-        var q = GetFileQuery(filesDbContext, r => r.CurrentVersion)
-            .AsNoTracking()
-            .Join(filesDbContext.Tree, a => a.ParentId, t => t.FolderId, (file, tree) => new { file, tree })
-            .Where(r => parentIds.Contains(r.tree.ParentId))
-            .Select(r => r.file);
-
-        if (!string.IsNullOrEmpty(searchText))
-        {
-            var func = GetFuncForSearch(null, null, filterType, subjectGroup, subjectID, searchText, searchInContent, false);
-
-            (var succ, var searchIds) = await _factoryIndexer.TrySelectIdsAsync(s => func(s));
-            if (succ)
-            {
-                q = q.Where(r => searchIds.Contains(r.Id));
-            }
-            else
-            {
-                q = BuildSearch(q, searchText, SearhTypeEnum.Any);
-            }
-        }
-
-        if (subjectID != Guid.Empty)
-        {
-            if (subjectGroup)
-            {
-                var users = (await _userManager.GetUsersByGroupAsync(subjectID)).Select(u => u.Id).ToArray();
-                q = q.Where(r => users.Contains(r.CreateBy));
-            }
-            else
-            {
-                q = q.Where(r => r.CreateBy == subjectID);
-            }
-        }
-
-        switch (filterType)
-        {
-            case FilterType.OFormOnly:
-            case FilterType.OFormTemplateOnly:
-            case FilterType.DocumentsOnly:
-            case FilterType.ImagesOnly:
-            case FilterType.PresentationsOnly:
-            case FilterType.SpreadsheetsOnly:
-            case FilterType.ArchiveOnly:
-            case FilterType.MediaOnly:
-                q = q.Where(r => r.Category == (int)filterType);
-                break;
-            case FilterType.ByExtension:
-                if (!string.IsNullOrEmpty(searchText))
-                {
-                    q = BuildSearch(q, searchText, SearhTypeEnum.End);
-                }
-                break;
-        }
-
-        await foreach (var e in FromQuery(filesDbContext, q).AsAsyncEnumerable())
-        {
-            yield return _mapper.Map<DbFileQuery, File<int>>(e);
-        }
-    }
-
-    public async IAsyncEnumerable<File<int>> SearchAsync(string searchText, bool bunch = false)
-    {
-        await using var filesDbContext = _dbContextFactory.CreateDbContext();
-
-        (var succ, var ids) = await _factoryIndexer.TrySelectIdsAsync(s => s.MatchAll(searchText));
-        if (succ)
-        {
-            var files = Queries.DbFileQueriesByFileIdsAsync(filesDbContext, TenantID, ids)
-                .Select(e => _mapper.Map<DbFileQuery, File<int>>(e))
-                .Where(
-                    f =>
-                    bunch
-                        ? f.RootFolderType == FolderType.BUNCH
-                        : f.RootFolderType == FolderType.USER || f.RootFolderType == FolderType.COMMON);
-            await foreach (var file in files)
-            {
-                yield return file;
-            }
-        }
-        else
-        {
-            var files = Queries.DbFileQueriesByTextAsync(filesDbContext, TenantID, GetSearchText(searchText))
-                .Select(e => _mapper.Map<DbFileQuery, File<int>>(e))
-                .Where(f =>
-                       bunch
-                            ? f.RootFolderType == FolderType.BUNCH
-                            : f.RootFolderType == FolderType.USER || f.RootFolderType == FolderType.COMMON);
-            await foreach (var file in files)
-            {
-                yield return file;
-            }
-        }
-    }
-
-    private async Task DeleteFolderAsync(int fileId)
-    {
-        await (await _globalStore.GetStoreAsync()).DeleteDirectoryAsync(GetUniqFileDirectory(fileId));
-    }
-
-    public async Task<bool> IsExistOnStorageAsync(File<int> file)
-    {
-        return await (await _globalStore.GetStoreAsync()).IsFileAsync(string.Empty, GetUniqFilePath(file));
-    }
-
-    private const string DiffTitle = "diff.zip";
-
-    public async Task SaveEditHistoryAsync(File<int> file, string changes, Stream differenceStream)
-    {
-        ArgumentNullException.ThrowIfNull(file);
-        ArgumentNullOrEmptyException.ThrowIfNullOrEmpty(changes);
-        ArgumentNullException.ThrowIfNull(differenceStream);
-
-        await using var filesDbContext = _dbContextFactory.CreateDbContext();
-
-        await Queries.UpdateChangesAsync(filesDbContext, TenantID, file.Id, file.Version, changes.Trim());
-
-        await (await _globalStore.GetStoreAsync()).SaveAsync(string.Empty, GetUniqFilePath(file, DiffTitle), differenceStream, DiffTitle);
-    }
-
-    public async IAsyncEnumerable<EditHistory> GetEditHistoryAsync(DocumentServiceHelper documentServiceHelper, int fileId, int fileVersion = 0)
-    {
-        await using var filesDbContext = _dbContextFactory.CreateDbContext();
-
-        await foreach (var r in Queries.DbFilesByVersionAndWithoutForcesaveAsync(filesDbContext, TenantID, fileId, fileVersion))
-        {
-            var item = _serviceProvider.GetService<EditHistory>();
-
-            item.ID = r.Id;
-            item.Version = r.Version;
-            item.VersionGroup = r.VersionGroup;
-            item.ModifiedOn = _tenantUtil.DateTimeFromUtc(r.ModifiedOn);
-            item.ModifiedBy = r.ModifiedBy;
-            item.ChangesString = r.Changes;
-            item.Key = await documentServiceHelper.GetDocKeyAsync(item.ID, item.Version, _tenantUtil.DateTimeFromUtc(r.CreateOn));
-
-            yield return item;
-        }
-    }
-
-    public async Task<Stream> GetDifferenceStreamAsync(File<int> file)
-    {
-        return await (await _globalStore.GetStoreAsync()).GetReadStreamAsync(string.Empty, GetUniqFilePath(file, DiffTitle), 0);
-    }
-
-    public async Task<bool> ContainChangesAsync(int fileId, int fileVersion)
-    {
-        await using var filesDbContext = _dbContextFactory.CreateDbContext();
-
-        return await Queries.DbFileAnyAsync(filesDbContext, TenantID, fileId, fileVersion);
-    }
-
-    public async IAsyncEnumerable<FileWithShare> GetFeedsAsync(int tenant, DateTime from, DateTime to)
-    {
-        await using var filesDbContext = _dbContextFactory.CreateDbContext();
-
-        await foreach (var e in Queries.DbFileQueryWithSecurityByPeriodAsync(filesDbContext, tenant, from, to))
-        {
-            yield return _mapper.Map<DbFileQueryWithSecurity, FileWithShare>(e);
-        }
-
-        await foreach (var e in Queries.DbFileQueryWithSecurityAsync(filesDbContext, tenant))
-        {
-            yield return _mapper.Map<DbFileQueryWithSecurity, FileWithShare>(e);
-        }
-    }
-
-    public async IAsyncEnumerable<int> GetTenantsWithFeedsAsync(DateTime fromTime, bool includeSecurity)
-    {
-        await using var filesDbContext = _dbContextFactory.CreateDbContext();
-
-        await foreach (var q in Queries.TenantIdsByFilesAsync(filesDbContext, fromTime))
-        {
-            yield return q;
-        }
-
-        if (includeSecurity)
-        {
-            await foreach (var q in Queries.TenantIdsBySecurityAsync(filesDbContext, fromTime))
-            {
-                yield return q;
-            }
-        }
-    }
-
-    private const string ThumbnailTitle = "thumb";
-
-
-    public async Task SetThumbnailStatusAsync(File<int> file, Thumbnail status)
-    {
-        await using var filesDbContext = _dbContextFactory.CreateDbContext();
-        await Queries.UpdateThumbnailStatusAsync(filesDbContext, TenantID, file.Id, file.Version, status);
-    }
-
-
-    public string GetUniqThumbnailPath(File<int> file, int width, int height)
-    {
-        var thumnailName = GetThumnailName(width, height);
-
-        return GetUniqFilePath(file, thumnailName);
-    }
-
-    public async Task<Stream> GetThumbnailAsync(int fileId, int width, int height)
-    {
-        var file = await GetFileAsync(fileId);
-        return await GetThumbnailAsync(file, width, height);
-    }
-
-    public async Task<Stream> GetThumbnailAsync(File<int> file, int width, int height)
-    {
-        var thumnailName = GetThumnailName(width, height);
-        var path = GetUniqFilePath(file, thumnailName);
-        var storage = await _globalStore.GetStoreAsync();
-        var isFile = await storage.IsFileAsync(string.Empty, path);
-
-        if (!isFile)
-        {
-            throw new FileNotFoundException();
-        }
-
-        return await storage.GetReadStreamAsync(string.Empty, path, 0);
-    }
-
-    private string GetThumnailName(int width, int height)
-    {
-        return $"{ThumbnailTitle}.{width}x{height}.{_global.ThumbnailExtension}";
-    }
-
-    public async Task<EntryProperties> GetProperties(int fileId)
-    {
-        await using var filesDbContext = _dbContextFactory.CreateDbContext();
-        return EntryProperties.Deserialize(await Queries.DataAsync(filesDbContext, TenantID, fileId.ToString()), _logger);
-    }
-
-    public async Task SaveProperties(int fileId, EntryProperties entryProperties)
-    {
-        string data;
-
-        await using var filesDbContext = _dbContextFactory.CreateDbContext();
-
-        if (entryProperties == null || string.IsNullOrEmpty(data = EntryProperties.Serialize(entryProperties, _logger)))
-        {
-            await Queries.DeleteFilesPropertiesAsync(filesDbContext, TenantID, fileId.ToString());
-
-            return;
-        }
-
-        await filesDbContext.AddOrUpdateAsync(r => r.FilesProperties, new DbFilesProperties { TenantId = TenantID, EntryId = fileId.ToString(), Data = data });
-        await filesDbContext.SaveChangesAsync();
-    }
-    #endregion
-
-    private Func<Selector<DbFile>, Selector<DbFile>> GetFuncForSearch(int? parentId, OrderBy orderBy, FilterType filterType, bool subjectGroup, Guid subjectID, string searchText, bool searchInContent, bool withSubfolders = false)
-    {
-        return s =>
-        {
-            var result = !searchInContent || filterType == FilterType.ByExtension
-                ? s.Match(r => r.Title, searchText)
-                : s.MatchAll(searchText);
-
-            if (parentId != null)
-            {
-                if (withSubfolders)
-                {
-                    result.In(a => a.Folders.Select(r => r.ParentId), new[] { parentId });
-                }
-                else
-                {
-                    result.InAll(a => a.Folders.Select(r => r.ParentId), new[] { parentId });
-                }
-            }
-
-            if (orderBy != null)
-            {
-                switch (orderBy.SortedBy)
-                {
-                    case SortedByType.Author:
-                        result.Sort(r => r.CreateBy, orderBy.IsAsc);
-                        break;
-                    case SortedByType.Size:
-                        result.Sort(r => r.ContentLength, orderBy.IsAsc);
-                        break;
-                    //case SortedByType.AZ:
-                    //    result.Sort(r => r.Title, orderBy.IsAsc);
-                    //    break;
-                    case SortedByType.DateAndTime:
-                        result.Sort(r => r.ModifiedOn, orderBy.IsAsc);
-                        break;
-                    case SortedByType.DateAndTimeCreation:
-                        result.Sort(r => r.CreateOn, orderBy.IsAsc);
-                        break;
-                }
-            }
-
-            if (subjectID != Guid.Empty)
-            {
-                if (subjectGroup)
-                {
-                    var users = _userManager.GetUsersByGroupAsync(subjectID).Result.Select(u => u.Id).ToArray();
-                    result.In(r => r.CreateBy, users);
-                }
-                else
-                {
-                    result.Where(r => r.CreateBy, subjectID);
-                }
-            }
-
-            switch (filterType)
-            {
-                case FilterType.OFormOnly:
-                case FilterType.OFormTemplateOnly:
-                case FilterType.DocumentsOnly:
-                case FilterType.ImagesOnly:
-                case FilterType.PresentationsOnly:
-                case FilterType.SpreadsheetsOnly:
-                case FilterType.ArchiveOnly:
-                case FilterType.MediaOnly:
-                    result.Where(r => r.Category, (int)filterType);
-                    break;
-            }
-
-            return result;
-        };
-    }
-
-    protected IQueryable<DbFileQuery> FromQuery(FilesDbContext filesDbContext, IQueryable<DbFile> dbFiles)
-    {
-        return dbFiles
-            .Select(r => new DbFileQuery
-            {
-                File = r,
-                Root = (from f in filesDbContext.Folders
-                        where f.Id ==
-                        (from t in filesDbContext.Tree
-                         where t.FolderId == r.ParentId
-                         orderby t.Level descending
-                         select t.ParentId
-                         ).FirstOrDefault()
-                        where f.TenantId == r.TenantId
-                        select f
-                          ).FirstOrDefault()
-            });
-    }
-
-    protected internal async Task<DbFile> InitDocumentAsync(DbFile dbFile)
-    {
-        if (!await _factoryIndexer.CanIndexByContentAsync(dbFile))
-        {
-            dbFile.Document = new Document
-            {
-                Data = Convert.ToBase64String(Encoding.UTF8.GetBytes(""))
-            };
-
-            return dbFile;
-        }
-
-        return await InernalInitDocumentAsync(dbFile);
-    }
-
-    private async Task<DbFile> InernalInitDocumentAsync(DbFile dbFile)
-    {
-        var file = _serviceProvider.GetService<File<int>>();
-        file.Id = dbFile.Id;
-        file.Title = dbFile.Title;
-        file.Version = dbFile.Version;
-        file.ContentLength = dbFile.ContentLength;
-
-        if (!await IsExistOnStorageAsync(file) || file.ContentLength > _settings.MaxContentLength)
-        {
-            return dbFile;
-        }
-
-        await using var stream = await GetFileStreamAsync(file);
-
-        if (stream == null)
-        {
-            return dbFile;
-        }
-
-        using (var ms = new MemoryStream())
-        {
-            await stream.CopyToAsync(ms);
-            dbFile.Document = new Document
-            {
-                Data = Convert.ToBase64String(ms.GetBuffer())
-            };
-        }
-
-        return dbFile;
-    }
-}
-
-public class DbFileQuery
-{
-    public DbFile File { get; set; }
-    public DbFolder Root { get; set; }
-    public bool Shared { get; set; }
-}
-
-public class DbFileDeny
-{
-    public bool DenyDownload { get; set; }
-    public bool DenySharing { get; set; }
-}
-
-public class DbFileQueryWithSecurity
-{
-    public DbFileQuery DbFileQuery { get; set; }
-    public DbFilesSecurity Security { get; set; }
-}
-
-static file class Queries
-{
-    public static readonly Func<FilesDbContext, int, int, Task<DbFileQuery>> DbFileQueryAsync =
-        Microsoft.EntityFrameworkCore.EF.CompileAsyncQuery(
-            (FilesDbContext ctx, int tenantId, int fileId) =>
-                ctx.Files
-                    .Where(r => r.TenantId == tenantId)
-                    .Where(r => r.Id == fileId && r.CurrentVersion)
-                    .AsNoTracking()
-                    .Select(r => new DbFileQuery
-                    {
-                        File = r,
-                        Root = (from f in ctx.Folders
-                                where f.Id ==
-                                      (from t in ctx.Tree
-                                       where t.FolderId == r.ParentId
-                                       orderby t.Level descending
-                                       select t.ParentId
-                                      ).FirstOrDefault()
-                                where f.TenantId == r.TenantId
-                                select f
-                            ).FirstOrDefault()
-                    })
-                    .SingleOrDefault());
-
-    public static readonly Func<FilesDbContext, int, int, int, Task<DbFileQuery>> DbFileQueryByFileVersionAsync =
-        Microsoft.EntityFrameworkCore.EF.CompileAsyncQuery(
-            (FilesDbContext ctx, int tenantId, int fileId, int fileVersion) =>
-                ctx.Files
-                    .Where(r => r.TenantId == tenantId)
-                    .Where(r => r.Id == fileId && r.Version == fileVersion)
-                    .AsNoTracking()
-                    .Select(r => new DbFileQuery
-                    {
-                        File = r,
-                        Root = (from f in ctx.Folders
-                                where f.Id ==
-                                      (from t in ctx.Tree
-                                       where t.FolderId == r.ParentId
-                                       orderby t.Level descending
-                                       select t.ParentId
-                                      ).FirstOrDefault()
-                                where f.TenantId == r.TenantId
-                                select f
-                            ).FirstOrDefault()
-                    })
-                    .SingleOrDefault());
-
-    public static readonly Func<FilesDbContext, int, int, int, Task<DbFileQuery>> DbFileQueryFileStableAsync =
-        Microsoft.EntityFrameworkCore.EF.CompileAsyncQuery(
-            (FilesDbContext ctx, int tenantId, int fileId, int fileVersion) =>
-                ctx.Files
-                    .Where(r => r.TenantId == tenantId)
-                    .Where(r => r.Id == fileId && r.Forcesave == ForcesaveType.None)
-                    .Where(r => fileVersion < 0 || r.Version <= fileVersion)
-                    .OrderByDescending(r => r.Version)
-                    .AsNoTracking()
-                    .Select(r => new DbFileQuery
-                    {
-                        File = r,
-                        Root = (from f in ctx.Folders
-                                where f.Id ==
-                                      (from t in ctx.Tree
-                                       where t.FolderId == r.ParentId
-                                       orderby t.Level descending
-                                       select t.ParentId
-                                      ).FirstOrDefault()
-                                where f.TenantId == r.TenantId
-                                select f
-                            ).FirstOrDefault()
-                    })
-                    .FirstOrDefault());
-
-    public static readonly Func<FilesDbContext, int, string, int, Task<DbFileQuery>> DbFileQueryByTitleAsync =
-        Microsoft.EntityFrameworkCore.EF.CompileAsyncQuery(
-            (FilesDbContext ctx, int tenantId, string title, int parentId) =>
-                ctx.Files
-                    .Where(r => r.TenantId == tenantId)
-                    .Where(r => r.Title == title && r.CurrentVersion && r.ParentId == parentId)
-                    .AsNoTracking()
-                    .OrderBy(r => r.CreateOn)
-                    .Select(r => new DbFileQuery
-                    {
-                        File = r,
-                        Root = (from f in ctx.Folders
-                                where f.Id ==
-                                      (from t in ctx.Tree
-                                       where t.FolderId == r.ParentId
-                                       orderby t.Level descending
-                                       select t.ParentId
-                                      ).FirstOrDefault()
-                                where f.TenantId == r.TenantId
-                                select f
-                            ).FirstOrDefault()
-                    })
-                    .FirstOrDefault());
-
-    public static readonly Func<FilesDbContext, int, int, int, Task<DbFileQuery>> DbFileQueryByVersionAsync =
-        Microsoft.EntityFrameworkCore.EF.CompileAsyncQuery(
-            (FilesDbContext ctx, int tenantId, int fileId, int fileVersion) =>
-                ctx.Files
-                    .Where(r => r.TenantId == tenantId)
-                    .Where(r => r.Id == fileId && r.Forcesave == ForcesaveType.None)
-                    .Where(r => fileVersion >= 0 && r.Version <= fileVersion)
-                    .AsNoTracking()
-                    .OrderByDescending(r => r.Version)
-                    .Select(r => new DbFileQuery
-                    {
-                        File = r,
-                        Root = (from f in ctx.Folders
-                                where f.Id ==
-                                      (from t in ctx.Tree
-                                       where t.FolderId == r.ParentId
-                                       orderby t.Level descending
-                                       select t.ParentId
-                                      ).FirstOrDefault()
-                                where f.TenantId == r.TenantId
-                                select f
-                            ).FirstOrDefault()
-                    })
-                    .FirstOrDefault());
-
-    public static readonly Func<FilesDbContext, int, int, IAsyncEnumerable<DbFileQuery>> DbFileQueriesAsync =
-        Microsoft.EntityFrameworkCore.EF.CompileAsyncQuery(
-            (FilesDbContext ctx, int tenantId, int fileId) =>
-                ctx.Files
-                    .Where(r => r.TenantId == tenantId)
-                    .Where(r => r.Id == fileId)
-                    .OrderByDescending(r => r.Version)
-                    .AsNoTracking()
-                    .Select(r => new DbFileQuery
-                    {
-                        File = r,
-                        Root = (from f in ctx.Folders
-                                where f.Id ==
-                                      (from t in ctx.Tree
-                                       where t.FolderId == r.ParentId
-                                       orderby t.Level descending
-                                       select t.ParentId
-                                      ).FirstOrDefault()
-                                where f.TenantId == r.TenantId
-                                select f
-                            ).FirstOrDefault()
-                    }));
-
-    public static readonly Func<FilesDbContext, int, IEnumerable<int>, IAsyncEnumerable<DbFileQuery>>
-        DbFileQueriesByFileIdsAsync = Microsoft.EntityFrameworkCore.EF.CompileAsyncQuery(
-            (FilesDbContext ctx, int tenantId, IEnumerable<int> fileIds) =>
-                ctx.Files
-                    .Where(r => r.TenantId == tenantId)
-                    .Where(r => fileIds.Contains(r.Id) && r.CurrentVersion)
-                    .AsNoTracking()
-                    .Select(r => new DbFileQuery
-                    {
-                        File = r,
-                        Root = (from f in ctx.Folders
-                                where f.Id ==
-                                      (from t in ctx.Tree
-                                       where t.FolderId == r.ParentId
-                                       orderby t.Level descending
-                                       select t.ParentId
-                                      ).FirstOrDefault()
-                                where f.TenantId == r.TenantId
-                                select f
-                            ).FirstOrDefault()
-                    }));
-
-    public static readonly Func<FilesDbContext, int, int, IAsyncEnumerable<int>> FileIdsAsync =
-        Microsoft.EntityFrameworkCore.EF.CompileAsyncQuery(
-            (FilesDbContext ctx, int tenantId, int parentId) =>
-                ctx.Files
-                    .Where(r => r.TenantId == tenantId)
-                    .Where(r => r.ParentId == parentId && r.CurrentVersion)
-                    .AsNoTracking()
-                    .Select(r => r.Id));
-
-    public static readonly Func<FilesDbContext, Task<bool>> FileAnyAsync =
-        Microsoft.EntityFrameworkCore.EF.CompileAsyncQuery(
-            (FilesDbContext ctx) =>
-                ctx.Files.Any());
-
-    public static readonly Func<FilesDbContext, Task<int>> FileMaxIdAsync =
-        Microsoft.EntityFrameworkCore.EF.CompileAsyncQuery(
-            (FilesDbContext ctx) =>
-                ctx.Files.Max(r => r.Id));
-
-    public static readonly Func<FilesDbContext, int, int, Task<int>> DisableCurrentVersionAsync =
-        Microsoft.EntityFrameworkCore.EF.CompileAsyncQuery(
-            (FilesDbContext ctx, int tenantId, int fileId) =>
-                ctx.Files
-                    .Where(r => r.TenantId == tenantId)
-                    .Where(r => r.Id == fileId && r.CurrentVersion)
-                    .ExecuteUpdate(f => f.SetProperty(p => p.CurrentVersion, false)));
-
-    public static readonly Func<FilesDbContext, int, IAsyncEnumerable<DbFolderTree>> DbFolderTreesAsync =
-        Microsoft.EntityFrameworkCore.EF.CompileAsyncQuery(
-            (FilesDbContext ctx, int folderId) =>
-                ctx.Tree
-                    .Where(r => r.FolderId == folderId)
-                    .OrderByDescending(r => r.Level)
-                    .AsQueryable());
-
-    public static readonly Func<FilesDbContext, IEnumerable<int>, DateTime, Guid, Task<int>> UpdateFoldersAsync =
-        Microsoft.EntityFrameworkCore.EF.CompileAsyncQuery(
-            (FilesDbContext ctx, IEnumerable<int> parentFoldersIds, DateTime modifiedOn, Guid modifiedBy) =>
-                ctx.Folders
-                    .Where(r => parentFoldersIds.Contains(r.Id))
-                    .ExecuteUpdate(f => f
-                        .SetProperty(p => p.ModifiedOn, modifiedOn)
-                        .SetProperty(p => p.ModifiedBy, modifiedBy)));
-
-    public static readonly Func<FilesDbContext, int, int, int, Task<DbFile>> DbFileByVersionAsync =
-        Microsoft.EntityFrameworkCore.EF.CompileAsyncQuery(
-            (FilesDbContext ctx, int tenantId, int id, int version) =>
-                ctx.Files
-                    .FirstOrDefault(r => r.Id == id
-                                         && r.Version == version
-                                         && r.TenantId == tenantId));
-
-    public static readonly Func<FilesDbContext, int, IAsyncEnumerable<DbFolderTree>> DbFolderTeesAsync =
-        Microsoft.EntityFrameworkCore.EF.CompileAsyncQuery(
-            (FilesDbContext ctx, int parentId) =>
-                ctx.Tree
-                    .Where(r => r.FolderId == parentId)
-                    .OrderByDescending(r => r.Level)
-                    .AsQueryable());
-
-    public static readonly Func<FilesDbContext, int, int, int, IAsyncEnumerable<DbFile>> DbFilesByVersionAsync =
-        Microsoft.EntityFrameworkCore.EF.CompileAsyncQuery(
-            (FilesDbContext ctx, int tenantId, int fileId, int version) =>
-                ctx.Files
-                    .Where(r => r.TenantId == tenantId)
-                    .Where(r => r.Id == fileId && r.Version == version));
-
-    public static readonly Func<FilesDbContext, int, int, IAsyncEnumerable<int>> ParentIdsAsync =
-        Microsoft.EntityFrameworkCore.EF.CompileAsyncQuery(
-            (FilesDbContext ctx, int tenantId, int fileId) =>
-                ctx.Files
-                    .Where(r => r.TenantId == tenantId)
-                    .Where(r => r.Id == fileId)
-                    .Select(a => a.ParentId)
-                    .Distinct());
-
-    public static readonly Func<FilesDbContext, int, string, Task<int>> DeleteTagLinksAsync =
-        Microsoft.EntityFrameworkCore.EF.CompileAsyncQuery(
-            (FilesDbContext ctx, int tenantId, string fileId) =>
-                ctx.TagLink
-                    .Where(r => r.TenantId == tenantId)
-                    .Where(r => r.EntryId == fileId && r.EntryType == FileEntryType.File)
-                    .ExecuteDelete());
-
-    public static readonly Func<FilesDbContext, int, int, IAsyncEnumerable<DbFile>> DbFilesAsync =
-        Microsoft.EntityFrameworkCore.EF.CompileAsyncQuery(
-            (FilesDbContext ctx, int tenantId, int fileId) =>
-                ctx.Files
-                    .Where(r => r.TenantId == tenantId)
-                    .Where(r => r.Id == fileId));
-
-    public static readonly Func<FilesDbContext, int, Task<int>> DeleteTagsAsync =
-        Microsoft.EntityFrameworkCore.EF.CompileAsyncQuery(
-            (FilesDbContext ctx, int tenantId) =>
-                ctx.Tag
-                    .Where(r => r.TenantId == tenantId)
-                    .Where(r => !ctx.TagLink.Any(a => a.TenantId == tenantId && a.TagId == r.Id))
-                    .ExecuteDelete());
-
-    public static readonly Func<FilesDbContext, int, string, Task<int>> DeleteSecurityAsync =
-        Microsoft.EntityFrameworkCore.EF.CompileAsyncQuery(
-            (FilesDbContext ctx, int tenantId, string fileId) =>
-                ctx.Security
-                    .Where(r => r.TenantId == tenantId)
-                    .Where(r => r.EntryId == fileId)
-                    .Where(r => r.EntryType == FileEntryType.File)
-                    .ExecuteDelete());
-
-    public static readonly Func<FilesDbContext, int, string, int, Task<bool>> DbFilesAnyAsync =
-        Microsoft.EntityFrameworkCore.EF.CompileAsyncQuery(
-            (FilesDbContext ctx, int tenantId, string title, int folderId) =>
-                ctx.Files
-                    .Any(r => r.Title == title &&
-                              r.ParentId == folderId &&
-                              r.CurrentVersion &&
-                              r.TenantId == tenantId));
-
-    public static readonly Func<FilesDbContext, int, int, Task<DbFile>> DbFileAsync =
-        Microsoft.EntityFrameworkCore.EF.CompileAsyncQuery(
-            (FilesDbContext ctx, int tenantId, int fileId) =>
-                ctx.Files
-                    .Where(r => r.TenantId == tenantId)
-                    .Where(r => r.Id == fileId)
-                    .Where(r => r.CurrentVersion)
-                    .FirstOrDefault());
-
-    public static readonly Func<FilesDbContext, int, int, int, string, Task<int>> UpdateDbFilesCommentAsync =
-        Microsoft.EntityFrameworkCore.EF.CompileAsyncQuery(
-            (FilesDbContext ctx, int tenantId, int fileId, int fileVersion, string comment) =>
-                ctx.Files
-                    .Where(r => r.TenantId == tenantId)
-                    .Where(r => r.Id == fileId)
-                    .Where(r => r.Version == fileVersion)
-                    .ExecuteUpdate(f => f.SetProperty(p => p.Comment, comment)));
-
-    public static readonly Func<FilesDbContext, int, int, int, Task<int>> UpdateDbFilesVersionGroupAsync =
-        Microsoft.EntityFrameworkCore.EF.CompileAsyncQuery(
-            (FilesDbContext ctx, int tenantId, int fileId, int fileVersion) =>
-                ctx.Files
-                    .Where(r => r.TenantId == tenantId)
-                    .Where(r => r.Id == fileId)
-                    .Where(r => r.Version > fileVersion)
-                    .ExecuteUpdate(f => f.SetProperty(p => p.VersionGroup, p => p.VersionGroup + 1)));
-
-    public static readonly Func<FilesDbContext, int, int, int, Task<int>> VersionGroupAsync =
-        Microsoft.EntityFrameworkCore.EF.CompileAsyncQuery(
-            (FilesDbContext ctx, int tenantId, int fileId, int fileVersion) =>
-                ctx.Files
-                    .AsNoTracking()
-                    .Where(r => r.TenantId == tenantId)
-                    .Where(r => r.Id == fileId)
-                    .Where(r => r.Version == fileVersion)
-                    .Select(r => r.VersionGroup)
-                    .FirstOrDefault());
-
-    public static readonly Func<FilesDbContext, int, int, int, int, Task<int>> UpdateVersionGroupAsync =
-        Microsoft.EntityFrameworkCore.EF.CompileAsyncQuery(
-            (FilesDbContext ctx, int tenantId, int fileId, int fileVersion, int versionGroup) =>
-                ctx.Files
-                    .Where(r => r.TenantId == tenantId)
-                    .Where(r => r.Id == fileId)
-                    .Where(r => r.Version > fileVersion)
-                    .Where(r => r.VersionGroup > versionGroup)
-                    .ExecuteUpdate(f => f.SetProperty(p => p.VersionGroup, p => p.VersionGroup - 1)));
-
-    public static readonly Func<FilesDbContext, int, IEnumerable<int>, Guid, Task<int>> UpdateCreateByAsync =
-        Microsoft.EntityFrameworkCore.EF.CompileAsyncQuery(
-            (FilesDbContext ctx, int tenantId, IEnumerable<int> fileIds, Guid newOwnerId) =>
-                ctx.Files
-                    .Where(r => r.TenantId == tenantId)
-                    .Where(r => r.CurrentVersion)
-                    .Where(r => fileIds.Contains(r.Id))
-                    .ExecuteUpdate(p => p.SetProperty(f => f.CreateBy, newOwnerId)));
-
-    public static readonly Func<FilesDbContext, int, string, IAsyncEnumerable<DbFileQuery>> DbFileQueriesByTextAsync =
-        Microsoft.EntityFrameworkCore.EF.CompileAsyncQuery(
-            (FilesDbContext ctx, int tenantId, string text) =>
-                ctx.Files
-                    .Where(r => r.TenantId == tenantId)
-                    .Where(r => r.CurrentVersion)
-                    .Where(r => r.Title.ToLower().Contains(text))
-                    .AsNoTracking()
-                    .Select(r => new DbFileQuery
-                    {
-                        File = r,
-                        Root = (from f in ctx.Folders
-                                where f.Id ==
-                                      (from t in ctx.Tree
-                                       where t.FolderId == r.ParentId
-                                       orderby t.Level descending
-                                       select t.ParentId
-                                      ).FirstOrDefault()
-                                where f.TenantId == r.TenantId
-                                select f
-                            ).FirstOrDefault()
-                    }));
-
-    public static readonly Func<FilesDbContext, int, int, int, string, Task<int>> UpdateChangesAsync =
-        Microsoft.EntityFrameworkCore.EF.CompileAsyncQuery(
-            (FilesDbContext ctx, int tenantId, int fileId, int version, string changes) =>
-                ctx.Files
-                    .Where(r => r.TenantId == tenantId)
-                    .Where(r => r.Id == fileId)
-                    .Where(r => r.Version == version)
-                    .ExecuteUpdate(f => f.SetProperty(p => p.Changes, changes)));
-
-    public static readonly Func<FilesDbContext, int, int, int, IAsyncEnumerable<DbFile>>
-        DbFilesByVersionAndWithoutForcesaveAsync = Microsoft.EntityFrameworkCore.EF.CompileAsyncQuery(
-            (FilesDbContext ctx, int tenantId, int fileId, int version) =>
-                ctx.Files
-                    .Where(r => r.TenantId == tenantId)
-                    .Where(r => r.Id == fileId)
-                    .Where(r => r.Forcesave == ForcesaveType.None)
-                    .Where(r => version <= 0 || r.Version == version)
-                    .OrderBy(r => r.Version)
-                    .AsQueryable());
-
-    public static readonly Func<FilesDbContext, int, int, int, Task<bool>> DbFileAnyAsync =
-        Microsoft.EntityFrameworkCore.EF.CompileAsyncQuery(
-            (FilesDbContext ctx, int tenantId, int fileId, int version) =>
-                ctx.Files
-                    .Where(r => r.TenantId == tenantId)
-                    .Any(r => r.Id == fileId &&
-                              r.Version == version &&
-                              r.Changes != null));
-
-    public static readonly Func<FilesDbContext, int, DateTime, DateTime, IAsyncEnumerable<DbFileQueryWithSecurity>>
-        DbFileQueryWithSecurityByPeriodAsync = Microsoft.EntityFrameworkCore.EF.CompileAsyncQuery(
-            (FilesDbContext ctx, int tenantId, DateTime from, DateTime to) =>
-                ctx.Files
-                    .Where(r => r.TenantId == tenantId)
-                    .Where(r => r.CurrentVersion)
-                    .Where(r => r.ModifiedOn >= from && r.ModifiedOn <= to)
-                    .Select(r => new DbFileQuery
-                    {
-                        File = r,
-                        Root = (from f in ctx.Folders
-                                where f.Id ==
-                                      (from t in ctx.Tree
-                                       where t.FolderId == r.ParentId
-                                       orderby t.Level descending
-                                       select t.ParentId
-                                      ).FirstOrDefault()
-                                where f.TenantId == r.TenantId
-                                select f
-                            ).FirstOrDefault()
-                    })
-                    .Select(r => new DbFileQueryWithSecurity() { DbFileQuery = r, Security = null }));
-
-    public static readonly Func<FilesDbContext, int, IAsyncEnumerable<DbFileQueryWithSecurity>>
-        DbFileQueryWithSecurityAsync = Microsoft.EntityFrameworkCore.EF.CompileAsyncQuery(
-            (FilesDbContext ctx, int tenantId) =>
-                ctx.Files
-                    .Where(r => r.TenantId == tenantId)
-                    .Where(r => r.CurrentVersion)
-                    .Select(r => new DbFileQuery
-                    {
-                        File = r,
-                        Root = (from f in ctx.Folders
-                                where f.Id ==
-                                      (from t in ctx.Tree
-                                       where t.FolderId == r.ParentId
-                                       orderby t.Level descending
-                                       select t.ParentId
-                                      ).FirstOrDefault()
-                                where f.TenantId == r.TenantId
-                                select f
-                            ).FirstOrDefault()
-                    })
-                    .Join(ctx.Security.DefaultIfEmpty(), r => r.File.Id.ToString(), s => s.EntryId,
-                        (f, s) => new DbFileQueryWithSecurity { DbFileQuery = f, Security = s })
-                    .Where(r => r.Security.TenantId == tenantId)
-                    .Where(r => r.Security.EntryType == FileEntryType.File)
-                    .Where(r => r.Security.Share == FileShare.Restrict));
-
-    public static readonly Func<FilesDbContext, DateTime, IAsyncEnumerable<int>> TenantIdsByFilesAsync =
-        Microsoft.EntityFrameworkCore.EF.CompileAsyncQuery(
-            (FilesDbContext ctx, DateTime fromTime) =>
-                ctx.Files
-                    .Where(r => r.ModifiedOn > fromTime)
-                    .Select(r => r.TenantId)
-                    .Distinct());
-
-    public static readonly Func<FilesDbContext, DateTime, IAsyncEnumerable<int>> TenantIdsBySecurityAsync =
-        Microsoft.EntityFrameworkCore.EF.CompileAsyncQuery(
-            (FilesDbContext ctx, DateTime fromTime) =>
-                ctx.Security
-                    .Where(r => r.TimeStamp > fromTime)
-                    .Select(r => r.TenantId)
-                    .Distinct());
-
-    public static readonly Func<FilesDbContext, int, int, int, Thumbnail, Task<int>> UpdateThumbnailStatusAsync =
-        Microsoft.EntityFrameworkCore.EF.CompileAsyncQuery(
-            (FilesDbContext ctx, int tenantId, int fileId, int version, Thumbnail status) =>
-                ctx.Files
-                    .Where(r => r.Id == fileId && r.Version == version && r.TenantId == tenantId)
-                    .ExecuteUpdate(f => f.SetProperty(p => p.ThumbnailStatus, status)));
-
-    public static readonly Func<FilesDbContext, int, string, Task<string>> DataAsync =
-        Microsoft.EntityFrameworkCore.EF.CompileAsyncQuery(
-            (FilesDbContext ctx, int tenantId, string entryId) =>
-                ctx.FilesProperties
-                    .Where(r => r.TenantId == tenantId)
-                    .Where(r => r.EntryId == entryId)
-                    .Select(r => r.Data)
-                    .FirstOrDefault());
-
-    public static readonly Func<FilesDbContext, int, string, Task<int>> DeleteFilesPropertiesAsync =
-        Microsoft.EntityFrameworkCore.EF.CompileAsyncQuery(
-            (FilesDbContext ctx, int tenantId, string entryId) =>
-                ctx.FilesProperties
-                    .Where(r => r.TenantId == tenantId)
-                    .Where(r => r.EntryId == entryId)
-                    .ExecuteDelete());
+﻿// (c) Copyright Ascensio System SIA 2010-2022
+//
+// This program is a free software product.
+// You can redistribute it and/or modify it under the terms
+// of the GNU Affero General Public License (AGPL) version 3 as published by the Free Software
+// Foundation. In accordance with Section 7(a) of the GNU AGPL its Section 15 shall be amended
+// to the effect that Ascensio System SIA expressly excludes the warranty of non-infringement of
+// any third-party rights.
+//
+// This program is distributed WITHOUT ANY WARRANTY, without even the implied warranty
+// of MERCHANTABILITY or FITNESS FOR A PARTICULAR  PURPOSE. For details, see
+// the GNU AGPL at: http://www.gnu.org/licenses/agpl-3.0.html
+//
+// You can contact Ascensio System SIA at Lubanas st. 125a-25, Riga, Latvia, EU, LV-1021.
+//
+// The  interactive user interfaces in modified source and object code versions of the Program must
+// display Appropriate Legal Notices, as required under Section 5 of the GNU AGPL version 3.
+//
+// Pursuant to Section 7(b) of the License you must retain the original Product logo when
+// distributing the program. Pursuant to Section 7(e) we decline to grant you any rights under
+// trademark law for use of our trademarks.
+//
+// All the Product's GUI elements, including illustrations and icon sets, as well as technical writing
+// content are licensed under the terms of the Creative Commons Attribution-ShareAlike 4.0
+// International. See the License terms at http://creativecommons.org/licenses/by-sa/4.0/legalcode
+
+using Document = ASC.ElasticSearch.Document;
+
+namespace ASC.Files.Core.Data;
+
+[Scope]
+internal class FileDao : AbstractDao, IFileDao<int>
+{
+    private static readonly SemaphoreSlim _semaphore = new SemaphoreSlim(1);
+    private readonly ILogger<FileDao> _logger;
+    private readonly FactoryIndexerFile _factoryIndexer;
+    private readonly GlobalStore _globalStore;
+    private readonly GlobalSpace _globalSpace;
+    private readonly GlobalFolder _globalFolder;
+    private readonly Global _global;
+    private readonly IDaoFactory _daoFactory;
+    private readonly ChunkedUploadSessionHolder _chunkedUploadSessionHolder;
+    private readonly SelectorFactory _selectorFactory;
+    private readonly CrossDao _crossDao;
+    private readonly Settings _settings;
+    private readonly IMapper _mapper;
+    private readonly ThumbnailSettings _thumbnailSettings;
+    private readonly IQuotaService _quotaService;
+
+    public FileDao(
+        ILogger<FileDao> logger,
+        FactoryIndexerFile factoryIndexer,
+        UserManager userManager,
+        IDbContextFactory<FilesDbContext> dbContextManager,
+        TenantManager tenantManager,
+        TenantUtil tenantUtil,
+        SetupInfo setupInfo,
+        MaxTotalSizeStatistic maxTotalSizeStatistic,
+        CoreBaseSettings coreBaseSettings,
+        CoreConfiguration coreConfiguration,
+        SettingsManager settingsManager,
+        AuthContext authContext,
+        IServiceProvider serviceProvider,
+        ICache cache,
+        GlobalStore globalStore,
+        GlobalSpace globalSpace,
+        GlobalFolder globalFolder,
+        Global global,
+        IDaoFactory daoFactory,
+        ChunkedUploadSessionHolder chunkedUploadSessionHolder,
+        SelectorFactory selectorFactory,
+        CrossDao crossDao,
+        Settings settings,
+        IMapper mapper,
+        ThumbnailSettings thumbnailSettings,
+        IQuotaService quotaService)
+        : base(
+              dbContextManager,
+              userManager,
+              tenantManager,
+              tenantUtil,
+              setupInfo,
+              maxTotalSizeStatistic,
+              coreBaseSettings,
+              coreConfiguration,
+              settingsManager,
+              authContext,
+              serviceProvider,
+              cache)
+    {
+        _logger = logger;
+        _factoryIndexer = factoryIndexer;
+        _globalStore = globalStore;
+        _globalSpace = globalSpace;
+        _globalFolder = globalFolder;
+        _global = global;
+        _daoFactory = daoFactory;
+        _chunkedUploadSessionHolder = chunkedUploadSessionHolder;
+        _selectorFactory = selectorFactory;
+        _crossDao = crossDao;
+        _settings = settings;
+        _mapper = mapper;
+        _thumbnailSettings = thumbnailSettings;
+        _quotaService = quotaService;
+    }
+
+    public Task InvalidateCacheAsync(int fileId)
+    {
+        return Task.CompletedTask;
+    }
+
+    public async Task<File<int>> GetFileAsync(int fileId)
+    {
+        await using var filesDbContext = _dbContextFactory.CreateDbContext();
+
+        var dbFile = await Queries.DbFileQueryAsync(filesDbContext, TenantID, fileId);
+
+        return _mapper.Map<DbFileQuery, File<int>>(dbFile);
+    }
+
+    public async Task<File<int>> GetFileAsync(int fileId, int fileVersion)
+    {
+        await using var filesDbContext = _dbContextFactory.CreateDbContext();
+
+        var dbFile = await Queries.DbFileQueryByFileVersionAsync(filesDbContext, TenantID, fileId, fileVersion);
+
+        return _mapper.Map<DbFileQuery, File<int>>(dbFile);
+    }
+
+    public async Task<File<int>> GetFileAsync(int parentId, string title)
+    {
+        ArgumentNullOrEmptyException.ThrowIfNullOrEmpty(title);
+
+        await using var filesDbContext = _dbContextFactory.CreateDbContext();
+
+        var dbFile = await Queries.DbFileQueryByTitleAsync(filesDbContext, TenantID, title, parentId);
+
+        return _mapper.Map<DbFileQuery, File<int>>(dbFile);
+    }
+
+    public async Task<File<int>> GetFileStableAsync(int fileId, int fileVersion = -1)
+    {
+        await using var filesDbContext = _dbContextFactory.CreateDbContext();
+
+        var dbFile = await Queries.DbFileQueryFileStableAsync(filesDbContext, TenantID, fileId, fileVersion);
+
+        return _mapper.Map<DbFileQuery, File<int>>(dbFile);
+    }
+
+    public async IAsyncEnumerable<File<int>> GetFileHistoryAsync(int fileId)
+    {
+        await using var filesDbContext = _dbContextFactory.CreateDbContext();
+
+        await foreach (var e in Queries.DbFileQueriesAsync(filesDbContext, TenantID, fileId))
+        {
+            yield return _mapper.Map<DbFileQuery, File<int>>(e);
+        }
+    }
+
+    public async IAsyncEnumerable<File<int>> GetFilesAsync(IEnumerable<int> fileIds)
+    {
+        if (fileIds == null || !fileIds.Any())
+        {
+            yield break;
+        }
+
+        await using var filesDbContext = _dbContextFactory.CreateDbContext();
+
+        await foreach (var e in Queries.DbFileQueriesByFileIdsAsync(filesDbContext, TenantID, fileIds))
+        {
+            yield return _mapper.Map<DbFileQuery, File<int>>(e);
+        }
+    }
+
+    public async IAsyncEnumerable<File<int>> GetFilesFilteredAsync(IEnumerable<int> fileIds, FilterType filterType, bool subjectGroup, Guid subjectID, string searchText, bool searchInContent, bool checkShared = false)
+    {
+        if (fileIds == null || !fileIds.Any() || filterType == FilterType.FoldersOnly)
+        {
+            yield break;
+        }
+
+        await using var filesDbContext = _dbContextFactory.CreateDbContext();
+        var query = GetFileQuery(filesDbContext, r => fileIds.Contains(r.Id) && r.CurrentVersion).AsNoTracking();
+
+        if (!string.IsNullOrEmpty(searchText))
+        {
+            var func = GetFuncForSearch(null, null, filterType, subjectGroup, subjectID, searchText, searchInContent, false);
+
+            (var succ, var searchIds) = await _factoryIndexer.TrySelectIdsAsync(s => func(s).In(r => r.Id, fileIds.ToArray()));
+            if (succ)
+            {
+                query = query.Where(r => searchIds.Contains(r.Id));
+            }
+            else
+            {
+                query = BuildSearch(query, searchText, SearhTypeEnum.Any);
+            }
+        }
+
+        if (subjectID != Guid.Empty)
+        {
+            if (subjectGroup)
+            {
+                var users = (await _userManager.GetUsersByGroupAsync(subjectID)).Select(u => u.Id).ToArray();
+                query = query.Where(r => users.Contains(r.CreateBy));
+            }
+            else
+            {
+                query = query.Where(r => r.CreateBy == subjectID);
+            }
+        }
+
+        switch (filterType)
+        {
+            case FilterType.OFormOnly:
+            case FilterType.OFormTemplateOnly:
+            case FilterType.DocumentsOnly:
+            case FilterType.ImagesOnly:
+            case FilterType.PresentationsOnly:
+            case FilterType.SpreadsheetsOnly:
+            case FilterType.ArchiveOnly:
+            case FilterType.MediaOnly:
+                query = query.Where(r => r.Category == (int)filterType);
+                break;
+            case FilterType.ByExtension:
+                if (!string.IsNullOrEmpty(searchText))
+                {
+                    query = BuildSearch(query, searchText, SearhTypeEnum.End);
+                }
+                break;
+        }
+
+        await foreach (var e in FromQuery(filesDbContext, query).AsAsyncEnumerable())
+        {
+            yield return _mapper.Map<DbFileQuery, File<int>>(e);
+        }
+    }
+
+    public async IAsyncEnumerable<int> GetFilesAsync(int parentId)
+    {
+        await using var filesDbContext = _dbContextFactory.CreateDbContext();
+
+        await foreach (var e in Queries.FileIdsAsync(filesDbContext, TenantID, parentId))
+        {
+            yield return e;
+        }
+    }
+
+    public async IAsyncEnumerable<File<int>> GetFilesAsync(int parentId, OrderBy orderBy, FilterType filterType, bool subjectGroup, Guid subjectID, string searchText, bool searchInContent, bool withSubfolders = false, bool excludeSubject = false)
+    {
+        if (filterType == FilterType.FoldersOnly)
+        {
+            yield break;
+        }
+
+        if (orderBy == null)
+        {
+            orderBy = new OrderBy(SortedByType.DateAndTime, false);
+        }
+
+        await using var filesDbContext = _dbContextFactory.CreateDbContext();
+        var q = GetFileQuery(filesDbContext, r => r.ParentId == parentId && r.CurrentVersion).AsNoTracking();
+
+        if (withSubfolders)
+        {
+            q = GetFileQuery(filesDbContext, r => r.CurrentVersion)
+                .AsNoTracking()
+                .Join(filesDbContext.Tree, r => r.ParentId, a => a.FolderId, (file, tree) => new { file, tree })
+                .Where(r => r.tree.ParentId == parentId)
+                .Select(r => r.file);
+        }
+
+        if (!string.IsNullOrEmpty(searchText))
+        {
+            var func = GetFuncForSearch(parentId, orderBy, filterType, subjectGroup, subjectID, searchText, searchInContent, withSubfolders);
+
+            Expression<Func<Selector<DbFile>, Selector<DbFile>>> expression = s => func(s);
+
+            (var succ, var searchIds) = await _factoryIndexer.TrySelectIdsAsync(expression);
+            if (succ)
+            {
+                q = q.Where(r => searchIds.Contains(r.Id));
+            }
+            else
+            {
+                q = BuildSearch(q, searchText, SearhTypeEnum.Any);
+            }
+        }
+
+        q = orderBy.SortedBy switch
+        {
+            SortedByType.Author => orderBy.IsAsc ? q.OrderBy(r => r.CreateBy) : q.OrderByDescending(r => r.CreateBy),
+            SortedByType.Size => orderBy.IsAsc ? q.OrderBy(r => r.ContentLength) : q.OrderByDescending(r => r.ContentLength),
+            SortedByType.AZ => orderBy.IsAsc ? q.OrderBy(r => r.Title) : q.OrderByDescending(r => r.Title),
+            SortedByType.DateAndTime => orderBy.IsAsc ? q.OrderBy(r => r.ModifiedOn) : q.OrderByDescending(r => r.ModifiedOn),
+            SortedByType.DateAndTimeCreation => orderBy.IsAsc ? q.OrderBy(r => r.CreateOn) : q.OrderByDescending(r => r.CreateOn),
+            _ => q.OrderBy(r => r.Title),
+        };
+        if (subjectID != Guid.Empty)
+        {
+            if (subjectGroup)
+            {
+                var users = (await _userManager.GetUsersByGroupAsync(subjectID)).Select(u => u.Id).ToArray();
+                q = q.Where(r => users.Contains(r.CreateBy));
+            }
+            else
+            {
+                q = excludeSubject ? q.Where(r => r.CreateBy != subjectID) : q.Where(r => r.CreateBy == subjectID);
+            }
+        }
+
+        switch (filterType)
+        {
+            case FilterType.OFormOnly:
+            case FilterType.OFormTemplateOnly:
+            case FilterType.DocumentsOnly:
+            case FilterType.ImagesOnly:
+            case FilterType.PresentationsOnly:
+            case FilterType.SpreadsheetsOnly:
+            case FilterType.ArchiveOnly:
+            case FilterType.MediaOnly:
+                q = q.Where(r => r.Category == (int)filterType);
+                break;
+            case FilterType.ByExtension:
+                if (!string.IsNullOrEmpty(searchText))
+                {
+                    q = BuildSearch(q, searchText, SearhTypeEnum.End);
+                }
+                break;
+        }
+
+        await foreach (var e in FromQuery(filesDbContext, q).AsAsyncEnumerable())
+        {
+            yield return _mapper.Map<DbFileQuery, File<int>>(e);
+        }
+    }
+
+    public async Task<Stream> GetFileStreamAsync(File<int> file, long offset)
+    {
+        return await (await _globalStore.GetStoreAsync()).GetReadStreamAsync(string.Empty, GetUniqFilePath(file), offset);
+    }
+
+    public async Task<Uri> GetPreSignedUriAsync(File<int> file, TimeSpan expires)
+    {
+        return await (await _globalStore.GetStoreAsync()).GetPreSignedUriAsync(string.Empty, GetUniqFilePath(file), expires,
+                                                 new List<string>
+                                                     {
+                                                             string.Concat("Content-Disposition:", ContentDispositionUtil.GetHeaderValue(file.Title, withoutBase: true))
+                                                     });
+    }
+
+    public async Task<bool> IsSupportedPreSignedUriAsync(File<int> file)
+    {
+        return (await _globalStore.GetStoreAsync()).IsSupportedPreSignedUri;
+    }
+
+    public async Task<Stream> GetFileStreamAsync(File<int> file)
+    {
+        return await (await _globalStore.GetStoreAsync()).GetReadStreamAsync(string.Empty, GetUniqFilePath(file), 0);
+    }
+
+    public async Task<File<int>> SaveFileAsync(File<int> file, Stream fileStream)
+    {
+        return await SaveFileAsync(file, fileStream, true);
+    }
+
+    public async Task<File<int>> SaveFileAsync(File<int> file, Stream fileStream, bool checkQuota = true, ChunkedUploadSession<int> uploadSession = null)
+    {
+        ArgumentNullException.ThrowIfNull(file);
+
+        var maxChunkedUploadSize = await _setupInfo.MaxChunkedUploadSize(_tenantManager, _maxTotalSizeStatistic);
+        if (checkQuota && maxChunkedUploadSize < file.ContentLength)
+        {
+            throw FileSizeComment.GetFileSizeException(maxChunkedUploadSize);
+        }
+
+        if (checkQuota && _coreBaseSettings.Personal && SetupInfo.IsVisibleSettings("PersonalMaxSpace"))
+        {
+            var personalMaxSpace = await _coreConfiguration.PersonalMaxSpaceAsync(_settingsManager);
+            if (personalMaxSpace - await _globalSpace.GetUserUsedSpaceAsync(file.Id == default ? _authContext.CurrentAccount.ID : file.CreateBy) < file.ContentLength)
+            {
+                throw FileSizeComment.GetPersonalFreeSpaceException(personalMaxSpace);
+            }
+        }
+
+        var quotaSettings = await _settingsManager.LoadAsync<TenantUserQuotaSettings>();
+
+        if (quotaSettings.EnableUserQuota)
+        {
+            var user = await _userManager.GetUsersAsync(file.Id == default ? _authContext.CurrentAccount.ID : file.CreateBy);
+            var userQuotaSettings = await _settingsManager.LoadAsync<UserQuotaSettings>(user);
+            var quotaLimit = userQuotaSettings.UserQuota;
+
+            if (quotaLimit != -1)
+            {
+                var userUsedSpace = Math.Max(0, (await _quotaService.FindUserQuotaRowsAsync(TenantID, user.Id)).Where(r => !string.IsNullOrEmpty(r.Tag)).Sum(r => r.Counter));
+
+                if (quotaLimit - userUsedSpace < file.ContentLength)
+                {
+                    throw FileSizeComment.GetPersonalFreeSpaceException(quotaLimit);
+                }
+            }
+        }
+
+        var isNew = false;
+        List<int> parentFoldersIds;
+        DbFile toInsert = null;
+
+        await _semaphore.WaitAsync();
+        await using var filesDbContext = _dbContextFactory.CreateDbContext();
+        var strategy = filesDbContext.Database.CreateExecutionStrategy();
+
+        await strategy.ExecuteAsync(async () =>
+        {
+            await using var filesDbContext = _dbContextFactory.CreateDbContext();
+            await using var tx = await filesDbContext.Database.BeginTransactionAsync();
+
+            if (file.Id == default)
+            {
+                file.Id = await Queries.FileAnyAsync(filesDbContext) ? await Queries.FileMaxIdAsync(filesDbContext) + 1 : 1;
+                file.Version = 1;
+                file.VersionGroup = 1;
+                isNew = true;
+            }
+
+            file.Title = Global.ReplaceInvalidCharsAndTruncate(file.Title);
+            //make lowerCase
+            file.Title = FileUtility.ReplaceFileExtension(file.Title, FileUtility.GetFileExtension(file.Title));
+
+            file.ModifiedBy = _authContext.CurrentAccount.ID;
+            file.ModifiedOn = _tenantUtil.DateTimeNow();
+            if (file.CreateBy == default)
+            {
+                file.CreateBy = _authContext.CurrentAccount.ID;
+            }
+
+            if (file.CreateOn == default)
+            {
+                file.CreateOn = _tenantUtil.DateTimeNow();
+            }
+
+            var tenantId = TenantID;
+            await Queries.DisableCurrentVersionAsync(filesDbContext, TenantID, file.Id);
+
+            toInsert = new DbFile
+            {
+                Id = file.Id,
+                Version = file.Version,
+                VersionGroup = file.VersionGroup,
+                CurrentVersion = true,
+                ParentId = file.ParentId,
+                Title = file.Title,
+                ContentLength = file.ContentLength,
+                Category = (int)file.FilterType,
+                CreateBy = file.CreateBy,
+                CreateOn = _tenantUtil.DateTimeToUtc(file.CreateOn),
+                ModifiedBy = file.ModifiedBy,
+                ModifiedOn = _tenantUtil.DateTimeToUtc(file.ModifiedOn),
+                ConvertedType = file.ConvertedType,
+                Comment = file.Comment,
+                Encrypted = file.Encrypted,
+                Forcesave = file.Forcesave,
+                ThumbnailStatus = file.ThumbnailStatus,
+                TenantId = TenantID
+            };
+
+            await filesDbContext.AddOrUpdateAsync(r => r.Files, toInsert);
+            await filesDbContext.SaveChangesAsync();
+
+            await tx.CommitAsync();
+        });
+
+        file.PureTitle = file.Title;
+
+        var parentFolders = await Queries.DbFolderTreesAsync(filesDbContext, file.ParentId).ToListAsync();
+
+        parentFoldersIds = parentFolders.Select(r => r.ParentId).ToList();
+
+        if (parentFoldersIds.Count > 0)
+        {
+            await Queries.UpdateFoldersAsync(filesDbContext, parentFoldersIds, _tenantUtil.DateTimeToUtc(file.ModifiedOn), file.ModifiedBy);
+        }
+
+        toInsert.Folders = parentFolders;
+
+        if (isNew)
+        {
+            await RecalculateFilesCountAsync(file.ParentId);
+        }
+
+        _semaphore.Release();
+
+        if (fileStream != null)
+        {
+            try
+            {
+                await SaveFileStreamAsync(file, fileStream);
+            }
+            catch (Exception saveException)
+            {
+                try
+                {
+                    if (isNew)
+                    {
+                        var stored = await (await _globalStore.GetStoreAsync()).IsDirectoryAsync(GetUniqFileDirectory(file.Id));
+                        await DeleteFileAsync(file.Id, stored);
+                    }
+                    else if (!await IsExistOnStorageAsync(file))
+                    {
+                        await DeleteVersionAsync(file);
+                    }
+                }
+                catch (Exception deleteException)
+                {
+                    throw new Exception(saveException.Message, deleteException);
+                }
+                throw;
+            }
+        }
+        else
+        {
+            if (uploadSession != null)
+            {
+                await _chunkedUploadSessionHolder.MoveAsync(uploadSession, GetUniqFilePath(file));
+            }
+        }
+
+        _ = _factoryIndexer.IndexAsync(await InitDocumentAsync(toInsert));
+
+        return await GetFileAsync(file.Id);
+    }
+
+    public async Task<File<int>> ReplaceFileVersionAsync(File<int> file, Stream fileStream)
+    {
+        ArgumentNullException.ThrowIfNull(file);
+
+        if (file.Id == default)
+        {
+            throw new ArgumentException("No file id or folder id toFolderId determine provider");
+        }
+
+        var maxChunkedUploadSize = await _setupInfo.MaxChunkedUploadSize(_tenantManager, _maxTotalSizeStatistic);
+
+        if (maxChunkedUploadSize < file.ContentLength)
+        {
+            throw FileSizeComment.GetFileSizeException(maxChunkedUploadSize);
+        }
+
+        if (_coreBaseSettings.Personal && SetupInfo.IsVisibleSettings("PersonalMaxSpace"))
+        {
+            var personalMaxSpace = await _coreConfiguration.PersonalMaxSpaceAsync(_settingsManager);
+            if (personalMaxSpace - await _globalSpace.GetUserUsedSpaceAsync(file.Id == default ? _authContext.CurrentAccount.ID : file.CreateBy) < file.ContentLength)
+            {
+                throw FileSizeComment.GetPersonalFreeSpaceException(personalMaxSpace);
+            }
+        }
+
+        DbFile toUpdate = null;
+
+        List<int> parentFoldersIds;
+        await _semaphore.WaitAsync();
+        await using var filesDbContext = _dbContextFactory.CreateDbContext();
+        var strategy = filesDbContext.Database.CreateExecutionStrategy();
+
+        await strategy.ExecuteAsync(async () =>
+        {
+            await using var filesDbContext = _dbContextFactory.CreateDbContext();
+            await using var tx = await filesDbContext.Database.BeginTransactionAsync();
+
+            file.Title = Global.ReplaceInvalidCharsAndTruncate(file.Title);
+            //make lowerCase
+            file.Title = FileUtility.ReplaceFileExtension(file.Title, FileUtility.GetFileExtension(file.Title));
+
+            file.ModifiedBy = _authContext.CurrentAccount.ID;
+            file.ModifiedOn = _tenantUtil.DateTimeNow();
+            if (file.CreateBy == default)
+            {
+                file.CreateBy = _authContext.CurrentAccount.ID;
+            }
+
+            if (file.CreateOn == default)
+            {
+                file.CreateOn = _tenantUtil.DateTimeNow();
+            }
+
+            toUpdate = await Queries.DbFileByVersionAsync(filesDbContext, TenantID, file.Id, file.Version);
+
+            toUpdate.Version = file.Version;
+            toUpdate.VersionGroup = file.VersionGroup;
+            toUpdate.ParentId = file.ParentId;
+            toUpdate.Title = file.Title;
+            toUpdate.ContentLength = file.ContentLength;
+            toUpdate.Category = (int)file.FilterType;
+            toUpdate.CreateBy = file.CreateBy;
+            toUpdate.CreateOn = _tenantUtil.DateTimeToUtc(file.CreateOn);
+            toUpdate.ModifiedBy = file.ModifiedBy;
+            toUpdate.ModifiedOn = _tenantUtil.DateTimeToUtc(file.ModifiedOn);
+            toUpdate.ConvertedType = file.ConvertedType;
+            toUpdate.Comment = file.Comment;
+            toUpdate.Encrypted = file.Encrypted;
+            toUpdate.Forcesave = file.Forcesave;
+            toUpdate.ThumbnailStatus = file.ThumbnailStatus;
+
+            await filesDbContext.SaveChangesAsync();
+
+            await tx.CommitAsync();
+        });
+
+        file.PureTitle = file.Title;
+
+        var parentFolders = await Queries.DbFolderTeesAsync(filesDbContext, file.ParentId).ToListAsync();
+
+        parentFoldersIds = parentFolders.Select(r => r.ParentId).ToList();
+
+        if (parentFoldersIds.Count > 0)
+        {
+            await Queries.UpdateFoldersAsync(filesDbContext, parentFoldersIds, _tenantUtil.DateTimeToUtc(file.ModifiedOn), file.ModifiedBy);
+        }
+
+        toUpdate.Folders = parentFolders;
+        _semaphore.Release();
+
+        if (fileStream != null)
+        {
+            try
+            {
+                await DeleteVersionStreamAsync(file);
+                await SaveFileStreamAsync(file, fileStream);
+            }
+            catch
+            {
+                if (!await IsExistOnStorageAsync(file))
+                {
+                    await DeleteVersionAsync(file);
+                }
+
+                throw;
+            }
+        }
+
+        _ = _factoryIndexer.IndexAsync(await InitDocumentAsync(toUpdate));
+
+        return await GetFileAsync(file.Id);
+    }
+
+    private async ValueTask DeleteVersionAsync(File<int> file)
+    {
+        if (file == null
+            || file.Id == default
+            || file.Version <= 1)
+        {
+            return;
+        }
+
+        await using var filesDbContext = _dbContextFactory.CreateDbContext();
+
+        var removeFiles = await Queries.DbFilesByVersionAsync(filesDbContext, TenantID, file.Id, file.Version).ToListAsync();
+        filesDbContext.RemoveRange(removeFiles);
+
+        var updateFiles = await Queries.DbFilesByVersionAsync(filesDbContext, TenantID, file.Id, file.Version - 1).ToListAsync();
+        updateFiles.ForEach(uf =>
+        {
+            uf.CurrentVersion = true;
+        });
+
+        await filesDbContext.SaveChangesAsync();
+    }
+
+    private async Task DeleteVersionStreamAsync(File<int> file)
+    {
+        await (await _globalStore.GetStoreAsync()).DeleteDirectoryAsync(GetUniqFileVersionPath(file.Id, file.Version));
+    }
+
+    private async Task SaveFileStreamAsync(File<int> file, Stream stream)
+    {
+        await (await _globalStore.GetStoreAsync()).SaveAsync(string.Empty, GetUniqFilePath(file), stream, file.Title);
+    }
+
+    public async Task DeleteFileAsync(int fileId)
+    {
+        await DeleteFileAsync(fileId, true);
+    }
+
+    private async ValueTask DeleteFileAsync(int fileId, bool deleteFolder)
+    {
+        if (fileId == default)
+        {
+            return;
+        }
+
+        await using var filesDbContext = _dbContextFactory.CreateDbContext();
+        var strategy = filesDbContext.Database.CreateExecutionStrategy();
+
+        await strategy.ExecuteAsync(async () =>
+        {
+            await using var filesDbContext = _dbContextFactory.CreateDbContext();
+            await using var tx = await filesDbContext.Database.BeginTransactionAsync();
+
+            var fromFolders = await Queries.ParentIdsAsync(filesDbContext, TenantID, fileId).ToListAsync();
+
+            await Queries.DeleteTagLinksAsync(filesDbContext, TenantID, fileId.ToString());
+
+            var toDeleteFiles = await Queries.DbFilesAsync(filesDbContext, TenantID, fileId).ToListAsync();
+            var toDeleteFile = toDeleteFiles.FirstOrDefault(r => r.CurrentVersion);
+
+            foreach (var d in toDeleteFiles)
+            {
+                await _factoryIndexer.DeleteAsync(d);
+            }
+
+            filesDbContext.RemoveRange(toDeleteFiles);
+
+            await Queries.DeleteTagsAsync(filesDbContext, TenantID);
+
+            await Queries.DeleteSecurityAsync(filesDbContext, TenantID, fileId.ToString());
+
+            await filesDbContext.SaveChangesAsync();
+            await tx.CommitAsync();
+
+            foreach (var folderId in fromFolders)
+            {
+                await RecalculateFilesCountAsync(folderId);
+            }
+
+            if (deleteFolder)
+            {
+                await DeleteFolderAsync(fileId);
+            }
+
+            if (toDeleteFile != null)
+            {
+                await _factoryIndexer.DeleteAsync(toDeleteFile);
+            }
+        });
+    }
+
+    public async Task<bool> IsExistAsync(string title, object folderId)
+    {
+        if (folderId is int fId)
+        {
+            return await IsExistAsync(title, fId);
+        }
+
+        throw new NotImplementedException();
+    }
+
+    public async Task<bool> IsExistAsync(string title, int folderId)
+    {
+        await using var filesDbContext = _dbContextFactory.CreateDbContext();
+        return await Queries.DbFilesAnyAsync(filesDbContext, TenantID, title, folderId);
+    }
+
+    public async Task<TTo> MoveFileAsync<TTo>(int fileId, TTo toFolderId)
+    {
+        if (toFolderId is int tId)
+        {
+            return IdConverter.Convert<TTo>(await MoveFileAsync(fileId, tId));
+        }
+
+        if (toFolderId is string tsId)
+        {
+            return IdConverter.Convert<TTo>(await MoveFileAsync(fileId, tsId));
+        }
+
+        throw new NotImplementedException();
+    }
+
+    public async Task<int> MoveFileAsync(int fileId, int toFolderId)
+    {
+        if (fileId == default)
+        {
+            return default;
+        }
+
+        var trashIdTask = _globalFolder.GetFolderTrashAsync(_daoFactory);
+
+        await using var filesDbContext = _dbContextFactory.CreateDbContext();
+        var strategy = filesDbContext.Database.CreateExecutionStrategy();
+
+        await strategy.ExecuteAsync(async () =>
+        {
+            await using var filesDbContext = _dbContextFactory.CreateDbContext();
+
+            var fromFolders = Queries.ParentIdsAsync(filesDbContext, TenantID, fileId);
+
+            var q = Query(filesDbContext.Files).Where(r => r.Id == fileId);
+
+            await using (var tx = await filesDbContext.Database.BeginTransactionAsync())
+            {
+                var trashId = await trashIdTask;
+                var oldParentId = (await q.FirstOrDefaultAsync())?.ParentId;
+
+                if (trashId.Equals(toFolderId))
+                {
+                    await q.ExecuteUpdateAsync(f => f
+                    .SetProperty(p => p.ParentId, toFolderId)
+                    .SetProperty(p => p.ModifiedBy, _authContext.CurrentAccount.ID)
+                    .SetProperty(p => p.ModifiedOn, DateTime.UtcNow));
+                }
+                else
+                {
+                    await q.ExecuteUpdateAsync(f => f.SetProperty(p => p.ParentId, toFolderId));
+                }
+
+                var tagDao = _daoFactory.GetTagDao<int>();
+
+                if (toFolderId == trashId && oldParentId.HasValue)
+                {
+                    var origin = Tag.Origin(fileId, FileEntryType.File, oldParentId.Value, _authContext.CurrentAccount.ID);
+                    await tagDao.SaveTagsAsync(origin);
+                }
+                else if (oldParentId == trashId)
+                {
+                    await tagDao.RemoveTagLinksAsync(fileId, FileEntryType.File, TagType.Origin);
+                }
+
+                await foreach (var f in fromFolders)
+                {
+                    await RecalculateFilesCountAsync(f);
+                }
+
+                await RecalculateFilesCountAsync(toFolderId);
+
+                await tx.CommitAsync();
+            }
+
+            var toUpdateFile = await q.FirstOrDefaultAsync(r => r.CurrentVersion);
+
+            if (toUpdateFile != null)
+            {
+                toUpdateFile.Folders = await Queries.DbFolderTreesAsync(filesDbContext, toFolderId).ToListAsync();
+
+                _factoryIndexer.Update(toUpdateFile, UpdateAction.Replace, w => w.Folders);
+            }
+        });
+
+        return fileId;
+    }
+
+    public async Task<string> MoveFileAsync(int fileId, string toFolderId)
+    {
+        var toSelector = _selectorFactory.GetSelector(toFolderId);
+
+        var moved = await _crossDao.PerformCrossDaoFileCopyAsync(
+            fileId, this, r => r,
+            toFolderId, toSelector.GetFileDao(toFolderId), toSelector.ConvertId,
+            true);
+
+        return moved.Id;
+    }
+
+    public async Task<File<TTo>> CopyFileAsync<TTo>(int fileId, TTo toFolderId)
+    {
+        if (toFolderId is int tId)
+        {
+            return await CopyFileAsync(fileId, tId) as File<TTo>;
+        }
+
+        if (toFolderId is string tsId)
+        {
+            return await CopyFileAsync(fileId, tsId) as File<TTo>;
+        }
+
+        throw new NotImplementedException();
+    }
+
+    public async Task<File<int>> CopyFileAsync(int fileId, int toFolderId)
+    {
+        var file = await GetFileAsync(fileId);
+        if (file != null)
+        {
+            var copy = _serviceProvider.GetService<File<int>>();
+            copy.FileStatus = file.FileStatus;
+            copy.ParentId = toFolderId;
+            copy.Title = file.Title;
+            copy.ConvertedType = file.ConvertedType;
+            copy.Comment = FilesCommonResource.CommentCopy;
+            copy.Encrypted = file.Encrypted;
+            copy.ThumbnailStatus = file.ThumbnailStatus == Thumbnail.Created ? Thumbnail.Creating : Thumbnail.Waiting;
+
+            await using (var stream = await GetFileStreamAsync(file))
+            {
+                copy.ContentLength = stream.CanSeek ? stream.Length : file.ContentLength;
+                copy = await SaveFileAsync(copy, stream);
+            }
+
+            if (file.ThumbnailStatus == Thumbnail.Created)
+            {
+                foreach (var size in _thumbnailSettings.Sizes)
+                {
+                    await (await _globalStore.GetStoreAsync()).CopyAsync(String.Empty,
+                                         GetUniqThumbnailPath(file, size.Width, size.Height),
+                                         String.Empty,
+                                         GetUniqThumbnailPath(copy, size.Width, size.Height));
+                }
+
+                await SetThumbnailStatusAsync(copy, Thumbnail.Created);
+
+                copy.ThumbnailStatus = Thumbnail.Created;
+            }
+
+            return copy;
+        }
+        return null;
+    }
+
+    public async Task<File<string>> CopyFileAsync(int fileId, string toFolderId)
+    {
+        var toSelector = _selectorFactory.GetSelector(toFolderId);
+
+        var moved = await _crossDao.PerformCrossDaoFileCopyAsync(
+            fileId, this, r => r,
+            toFolderId, toSelector.GetFileDao(toFolderId), toSelector.ConvertId,
+            false);
+
+        return moved;
+    }
+
+    public async Task<int> FileRenameAsync(File<int> file, string newTitle)
+    {
+        newTitle = Global.ReplaceInvalidCharsAndTruncate(newTitle);
+
+        await using var filesDbContext = _dbContextFactory.CreateDbContext();
+        var toUpdate = await Queries.DbFileAsync(filesDbContext, TenantID, file.Id);
+
+        toUpdate.Title = newTitle;
+        toUpdate.ModifiedOn = DateTime.UtcNow;
+        toUpdate.ModifiedBy = _authContext.CurrentAccount.ID;
+
+        await filesDbContext.SaveChangesAsync();
+
+        await _factoryIndexer.UpdateAsync(toUpdate, true, r => r.Title, r => r.ModifiedBy, r => r.ModifiedOn);
+
+        return file.Id;
+    }
+
+    public async Task<string> UpdateCommentAsync(int fileId, int fileVersion, string comment)
+    {
+        await using var filesDbContext = _dbContextFactory.CreateDbContext();
+
+        comment ??= string.Empty;
+        comment = comment.Substring(0, Math.Min(comment.Length, 255));
+
+        await Queries.UpdateDbFilesCommentAsync(filesDbContext, TenantID, fileId, fileVersion, comment);
+
+        return comment;
+    }
+
+    public async Task CompleteVersionAsync(int fileId, int fileVersion)
+    {
+        await using var filesDbContext = _dbContextFactory.CreateDbContext();
+
+        await Queries.UpdateDbFilesVersionGroupAsync(filesDbContext, TenantID, fileId, fileVersion);
+    }
+
+    public async Task ContinueVersionAsync(int fileId, int fileVersion)
+    {
+        await using var filesDbContext = _dbContextFactory.CreateDbContext();
+
+        var versionGroup = await Queries.VersionGroupAsync(filesDbContext, TenantID, fileId, fileVersion);
+
+        await Queries.UpdateVersionGroupAsync(filesDbContext, TenantID, fileId, fileVersion, versionGroup);
+    }
+
+    public bool UseTrashForRemove(File<int> file)
+    {
+        if (file.Encrypted && file.RootFolderType == FolderType.VirtualRooms)
+        {
+            return false;
+        }
+
+        return file.RootFolderType != FolderType.TRASH && file.RootFolderType != FolderType.Privacy;
+    }
+
+    public string GetUniqFileDirectory(int fileId)
+    {
+        if (fileId == 0)
+        {
+            throw new ArgumentNullException("fileIdObject");
+        }
+
+        return string.Format("folder_{0}/file_{1}", (fileId / 1000 + 1) * 1000, fileId);
+    }
+
+    public string GetUniqFilePath(File<int> file)
+    {
+        return file != null
+                   ? GetUniqFilePath(file, "content" + FileUtility.GetFileExtension(file.PureTitle))
+                   : null;
+    }
+
+    public string GetUniqFilePath(File<int> file, string fileTitle)
+    {
+        return file != null
+                   ? $"{GetUniqFileVersionPath(file.Id, file.Version)}/{fileTitle}"
+                   : null;
+    }
+
+    public string GetUniqFileVersionPath(int fileId, int version)
+    {
+        return fileId != 0
+                   ? string.Format("{0}/v{1}", GetUniqFileDirectory(fileId), version)
+                   : null;
+    }
+
+    private async Task RecalculateFilesCountAsync(int folderId)
+    {
+        await GetRecalculateFilesCountUpdateAsync(folderId);
+    }
+
+    #region chunking
+
+    public async Task<ChunkedUploadSession<int>> CreateUploadSessionAsync(File<int> file, long contentLength)
+    {
+        return await _chunkedUploadSessionHolder.CreateUploadSessionAsync(file, contentLength);
+    }
+
+    public async Task<File<int>> UploadChunkAsync(ChunkedUploadSession<int> uploadSession, Stream stream, long chunkLength)
+    {
+        if (!uploadSession.UseChunks)
+        {
+            await using var streamToSave = await _chunkedUploadSessionHolder.UploadSingleChunkAsync(uploadSession, stream, chunkLength);
+            if (streamToSave != Stream.Null)
+            {
+                uploadSession.File = await SaveFileAsync(await GetFileForCommitAsync(uploadSession), streamToSave);
+            }
+
+            return uploadSession.File;
+        }
+
+        await _chunkedUploadSessionHolder.UploadChunkAsync(uploadSession, stream, chunkLength);
+
+        if (uploadSession.BytesUploaded == uploadSession.BytesTotal || uploadSession.LastChunk)
+        {
+            uploadSession.BytesTotal = uploadSession.BytesUploaded;
+            uploadSession.File = await FinalizeUploadSessionAsync(uploadSession);
+        }
+
+        return uploadSession.File;
+    }
+
+    public async Task<File<int>> FinalizeUploadSessionAsync(ChunkedUploadSession<int> uploadSession)
+    {
+        await _chunkedUploadSessionHolder.FinalizeUploadSessionAsync(uploadSession);
+
+        var file = await GetFileForCommitAsync(uploadSession);
+        await SaveFileAsync(file, null, uploadSession.CheckQuota, uploadSession);
+
+        return file;
+    }
+
+    public async Task AbortUploadSessionAsync(ChunkedUploadSession<int> uploadSession)
+    {
+        await _chunkedUploadSessionHolder.AbortUploadSessionAsync(uploadSession);
+    }
+
+    private async Task<File<int>> GetFileForCommitAsync(ChunkedUploadSession<int> uploadSession)
+    {
+        if (uploadSession.File.Id != default)
+        {
+            var file = await GetFileAsync(uploadSession.File.Id);
+            if (!uploadSession.KeepVersion)
+            {
+                file.Version++;
+            }
+            file.ContentLength = uploadSession.BytesTotal;
+            file.ConvertedType = null;
+            file.Comment = FilesCommonResource.CommentUpload;
+            file.Encrypted = uploadSession.Encrypted;
+            file.ThumbnailStatus = Thumbnail.Waiting;
+
+            return file;
+        }
+
+        var result = _serviceProvider.GetService<File<int>>();
+        result.ParentId = uploadSession.File.ParentId;
+        result.Title = uploadSession.File.Title;
+        result.ContentLength = uploadSession.BytesTotal;
+        result.Comment = FilesCommonResource.CommentUpload;
+        result.Encrypted = uploadSession.Encrypted;
+        result.CreateOn = uploadSession.File.CreateOn;
+
+        return result;
+    }
+
+    #endregion
+
+    #region Only in TMFileDao
+
+    public async Task ReassignFilesAsync(Guid oldOwnerId, Guid newOwnerId)
+    {
+        await using var filesDbContext = _dbContextFactory.CreateDbContext();
+        await Queries.UpdateCreateByAsync(filesDbContext, TenantID, oldOwnerId, newOwnerId);
+    }
+
+    public IAsyncEnumerable<File<int>> GetFilesAsync(IEnumerable<int> parentIds, FilterType filterType, bool subjectGroup, Guid subjectID, string searchText, bool searchInContent)
+    {
+        if (parentIds == null || !parentIds.Any() || filterType == FilterType.FoldersOnly)
+        {
+            return AsyncEnumerable.Empty<File<int>>();
+        }
+
+        return InternalGetFilesAsync(parentIds, filterType, subjectGroup, subjectID, searchText, searchInContent);
+    }
+
+    private async IAsyncEnumerable<File<int>> InternalGetFilesAsync(IEnumerable<int> parentIds, FilterType filterType, bool subjectGroup, Guid subjectID, string searchText, bool searchInContent)
+    {
+        await using var filesDbContext = _dbContextFactory.CreateDbContext();
+
+        var q = GetFileQuery(filesDbContext, r => r.CurrentVersion)
+            .AsNoTracking()
+            .Join(filesDbContext.Tree, a => a.ParentId, t => t.FolderId, (file, tree) => new { file, tree })
+            .Where(r => parentIds.Contains(r.tree.ParentId))
+            .Select(r => r.file);
+
+        if (!string.IsNullOrEmpty(searchText))
+        {
+            var func = GetFuncForSearch(null, null, filterType, subjectGroup, subjectID, searchText, searchInContent, false);
+
+            (var succ, var searchIds) = await _factoryIndexer.TrySelectIdsAsync(s => func(s));
+            if (succ)
+            {
+                q = q.Where(r => searchIds.Contains(r.Id));
+            }
+            else
+            {
+                q = BuildSearch(q, searchText, SearhTypeEnum.Any);
+            }
+        }
+
+        if (subjectID != Guid.Empty)
+        {
+            if (subjectGroup)
+            {
+                var users = (await _userManager.GetUsersByGroupAsync(subjectID)).Select(u => u.Id).ToArray();
+                q = q.Where(r => users.Contains(r.CreateBy));
+            }
+            else
+            {
+                q = q.Where(r => r.CreateBy == subjectID);
+            }
+        }
+
+        switch (filterType)
+        {
+            case FilterType.OFormOnly:
+            case FilterType.OFormTemplateOnly:
+            case FilterType.DocumentsOnly:
+            case FilterType.ImagesOnly:
+            case FilterType.PresentationsOnly:
+            case FilterType.SpreadsheetsOnly:
+            case FilterType.ArchiveOnly:
+            case FilterType.MediaOnly:
+                q = q.Where(r => r.Category == (int)filterType);
+                break;
+            case FilterType.ByExtension:
+                if (!string.IsNullOrEmpty(searchText))
+                {
+                    q = BuildSearch(q, searchText, SearhTypeEnum.End);
+                }
+                break;
+        }
+
+        await foreach (var e in FromQuery(filesDbContext, q).AsAsyncEnumerable())
+        {
+            yield return _mapper.Map<DbFileQuery, File<int>>(e);
+        }
+    }
+
+    public async IAsyncEnumerable<File<int>> SearchAsync(string searchText, bool bunch = false)
+    {
+        await using var filesDbContext = _dbContextFactory.CreateDbContext();
+
+        (var succ, var ids) = await _factoryIndexer.TrySelectIdsAsync(s => s.MatchAll(searchText));
+        if (succ)
+        {
+            var files = Queries.DbFileQueriesByFileIdsAsync(filesDbContext, TenantID, ids)
+                .Select(e => _mapper.Map<DbFileQuery, File<int>>(e))
+                .Where(
+                    f =>
+                    bunch
+                        ? f.RootFolderType == FolderType.BUNCH
+                        : f.RootFolderType == FolderType.USER || f.RootFolderType == FolderType.COMMON);
+            await foreach (var file in files)
+            {
+                yield return file;
+            }
+        }
+        else
+        {
+            var files = Queries.DbFileQueriesByTextAsync(filesDbContext, TenantID, GetSearchText(searchText))
+                .Select(e => _mapper.Map<DbFileQuery, File<int>>(e))
+                .Where(f =>
+                       bunch
+                            ? f.RootFolderType == FolderType.BUNCH
+                            : f.RootFolderType == FolderType.USER || f.RootFolderType == FolderType.COMMON);
+            await foreach (var file in files)
+            {
+                yield return file;
+            }
+        }
+    }
+
+    private async Task DeleteFolderAsync(int fileId)
+    {
+        await (await _globalStore.GetStoreAsync()).DeleteDirectoryAsync(GetUniqFileDirectory(fileId));
+    }
+
+    public async Task<bool> IsExistOnStorageAsync(File<int> file)
+    {
+        return await (await _globalStore.GetStoreAsync()).IsFileAsync(string.Empty, GetUniqFilePath(file));
+    }
+
+    private const string DiffTitle = "diff.zip";
+
+    public async Task SaveEditHistoryAsync(File<int> file, string changes, Stream differenceStream)
+    {
+        ArgumentNullException.ThrowIfNull(file);
+        ArgumentNullOrEmptyException.ThrowIfNullOrEmpty(changes);
+        ArgumentNullException.ThrowIfNull(differenceStream);
+
+        await using var filesDbContext = _dbContextFactory.CreateDbContext();
+
+        await Queries.UpdateChangesAsync(filesDbContext, TenantID, file.Id, file.Version, changes.Trim());
+
+        await (await _globalStore.GetStoreAsync()).SaveAsync(string.Empty, GetUniqFilePath(file, DiffTitle), differenceStream, DiffTitle);
+    }
+
+    public async IAsyncEnumerable<EditHistory> GetEditHistoryAsync(DocumentServiceHelper documentServiceHelper, int fileId, int fileVersion = 0)
+    {
+        await using var filesDbContext = _dbContextFactory.CreateDbContext();
+
+        await foreach (var r in Queries.DbFilesByVersionAndWithoutForcesaveAsync(filesDbContext, TenantID, fileId, fileVersion))
+        {
+            var item = _serviceProvider.GetService<EditHistory>();
+
+            item.ID = r.Id;
+            item.Version = r.Version;
+            item.VersionGroup = r.VersionGroup;
+            item.ModifiedOn = _tenantUtil.DateTimeFromUtc(r.ModifiedOn);
+            item.ModifiedBy = r.ModifiedBy;
+            item.ChangesString = r.Changes;
+            item.Key = await documentServiceHelper.GetDocKeyAsync(item.ID, item.Version, _tenantUtil.DateTimeFromUtc(r.CreateOn));
+
+            yield return item;
+        }
+    }
+
+    public async Task<Stream> GetDifferenceStreamAsync(File<int> file)
+    {
+        return await (await _globalStore.GetStoreAsync()).GetReadStreamAsync(string.Empty, GetUniqFilePath(file, DiffTitle), 0);
+    }
+
+    public async Task<bool> ContainChangesAsync(int fileId, int fileVersion)
+    {
+        await using var filesDbContext = _dbContextFactory.CreateDbContext();
+
+        return await Queries.DbFileAnyAsync(filesDbContext, TenantID, fileId, fileVersion);
+    }
+
+    public async IAsyncEnumerable<FileWithShare> GetFeedsAsync(int tenant, DateTime from, DateTime to)
+    {
+        await using var filesDbContext = _dbContextFactory.CreateDbContext();
+
+        await foreach (var e in Queries.DbFileQueryWithSecurityByPeriodAsync(filesDbContext, tenant, from, to))
+        {
+            yield return _mapper.Map<DbFileQueryWithSecurity, FileWithShare>(e);
+        }
+
+        await foreach (var e in Queries.DbFileQueryWithSecurityAsync(filesDbContext, tenant))
+        {
+            yield return _mapper.Map<DbFileQueryWithSecurity, FileWithShare>(e);
+        }
+    }
+
+    public async IAsyncEnumerable<int> GetTenantsWithFeedsAsync(DateTime fromTime, bool includeSecurity)
+    {
+        await using var filesDbContext = _dbContextFactory.CreateDbContext();
+
+        await foreach (var q in Queries.TenantIdsByFilesAsync(filesDbContext, fromTime))
+        {
+            yield return q;
+        }
+
+        if (includeSecurity)
+        {
+            await foreach (var q in Queries.TenantIdsBySecurityAsync(filesDbContext, fromTime))
+            {
+                yield return q;
+            }
+        }
+    }
+
+    private const string ThumbnailTitle = "thumb";
+
+
+    public async Task SetThumbnailStatusAsync(File<int> file, Thumbnail status)
+    {
+        await using var filesDbContext = _dbContextFactory.CreateDbContext();
+        await Queries.UpdateThumbnailStatusAsync(filesDbContext, TenantID, file.Id, file.Version, status);
+    }
+
+
+    public string GetUniqThumbnailPath(File<int> file, int width, int height)
+    {
+        var thumnailName = GetThumnailName(width, height);
+
+        return GetUniqFilePath(file, thumnailName);
+    }
+
+    public async Task<Stream> GetThumbnailAsync(int fileId, int width, int height)
+    {
+        var file = await GetFileAsync(fileId);
+        return await GetThumbnailAsync(file, width, height);
+    }
+
+    public async Task<Stream> GetThumbnailAsync(File<int> file, int width, int height)
+    {
+        var thumnailName = GetThumnailName(width, height);
+        var path = GetUniqFilePath(file, thumnailName);
+        var storage = await _globalStore.GetStoreAsync();
+        var isFile = await storage.IsFileAsync(string.Empty, path);
+
+        if (!isFile)
+        {
+            throw new FileNotFoundException();
+        }
+
+        return await storage.GetReadStreamAsync(string.Empty, path, 0);
+    }
+
+    private string GetThumnailName(int width, int height)
+    {
+        return $"{ThumbnailTitle}.{width}x{height}.{_global.ThumbnailExtension}";
+    }
+
+    public async Task<EntryProperties> GetProperties(int fileId)
+    {
+        await using var filesDbContext = _dbContextFactory.CreateDbContext();
+        return EntryProperties.Deserialize(await Queries.DataAsync(filesDbContext, TenantID, fileId.ToString()), _logger);
+    }
+
+    public async Task SaveProperties(int fileId, EntryProperties entryProperties)
+    {
+        string data;
+
+        await using var filesDbContext = _dbContextFactory.CreateDbContext();
+
+        if (entryProperties == null || string.IsNullOrEmpty(data = EntryProperties.Serialize(entryProperties, _logger)))
+        {
+            await Queries.DeleteFilesPropertiesAsync(filesDbContext, TenantID, fileId.ToString());
+
+            return;
+        }
+
+        await filesDbContext.AddOrUpdateAsync(r => r.FilesProperties, new DbFilesProperties { TenantId = TenantID, EntryId = fileId.ToString(), Data = data });
+        await filesDbContext.SaveChangesAsync();
+    }
+    #endregion
+
+    private Func<Selector<DbFile>, Selector<DbFile>> GetFuncForSearch(int? parentId, OrderBy orderBy, FilterType filterType, bool subjectGroup, Guid subjectID, string searchText, bool searchInContent, bool withSubfolders = false)
+    {
+        return s =>
+        {
+            var result = !searchInContent || filterType == FilterType.ByExtension
+                ? s.Match(r => r.Title, searchText)
+                : s.MatchAll(searchText);
+
+            if (parentId != null)
+            {
+                if (withSubfolders)
+                {
+                    result.In(a => a.Folders.Select(r => r.ParentId), new[] { parentId });
+                }
+                else
+                {
+                    result.InAll(a => a.Folders.Select(r => r.ParentId), new[] { parentId });
+                }
+            }
+
+            if (orderBy != null)
+            {
+                switch (orderBy.SortedBy)
+                {
+                    case SortedByType.Author:
+                        result.Sort(r => r.CreateBy, orderBy.IsAsc);
+                        break;
+                    case SortedByType.Size:
+                        result.Sort(r => r.ContentLength, orderBy.IsAsc);
+                        break;
+                    //case SortedByType.AZ:
+                    //    result.Sort(r => r.Title, orderBy.IsAsc);
+                    //    break;
+                    case SortedByType.DateAndTime:
+                        result.Sort(r => r.ModifiedOn, orderBy.IsAsc);
+                        break;
+                    case SortedByType.DateAndTimeCreation:
+                        result.Sort(r => r.CreateOn, orderBy.IsAsc);
+                        break;
+                }
+            }
+
+            if (subjectID != Guid.Empty)
+            {
+                if (subjectGroup)
+                {
+                    var users = _userManager.GetUsersByGroupAsync(subjectID).Result.Select(u => u.Id).ToArray();
+                    result.In(r => r.CreateBy, users);
+                }
+                else
+                {
+                    result.Where(r => r.CreateBy, subjectID);
+                }
+            }
+
+            switch (filterType)
+            {
+                case FilterType.OFormOnly:
+                case FilterType.OFormTemplateOnly:
+                case FilterType.DocumentsOnly:
+                case FilterType.ImagesOnly:
+                case FilterType.PresentationsOnly:
+                case FilterType.SpreadsheetsOnly:
+                case FilterType.ArchiveOnly:
+                case FilterType.MediaOnly:
+                    result.Where(r => r.Category, (int)filterType);
+                    break;
+            }
+
+            return result;
+        };
+    }
+
+    protected IQueryable<DbFileQuery> FromQuery(FilesDbContext filesDbContext, IQueryable<DbFile> dbFiles)
+    {
+        return dbFiles
+            .Select(r => new DbFileQuery
+            {
+                File = r,
+                Root = (from f in filesDbContext.Folders
+                        where f.Id ==
+                        (from t in filesDbContext.Tree
+                         where t.FolderId == r.ParentId
+                         orderby t.Level descending
+                         select t.ParentId
+                         ).FirstOrDefault()
+                        where f.TenantId == r.TenantId
+                        select f
+                          ).FirstOrDefault()
+            });
+    }
+
+    protected internal async Task<DbFile> InitDocumentAsync(DbFile dbFile)
+    {
+        if (!await _factoryIndexer.CanIndexByContentAsync(dbFile))
+        {
+            dbFile.Document = new Document
+            {
+                Data = Convert.ToBase64String(Encoding.UTF8.GetBytes(""))
+            };
+
+            return dbFile;
+        }
+
+        return await InernalInitDocumentAsync(dbFile);
+    }
+
+    private async Task<DbFile> InernalInitDocumentAsync(DbFile dbFile)
+    {
+        var file = _serviceProvider.GetService<File<int>>();
+        file.Id = dbFile.Id;
+        file.Title = dbFile.Title;
+        file.Version = dbFile.Version;
+        file.ContentLength = dbFile.ContentLength;
+
+        if (!await IsExistOnStorageAsync(file) || file.ContentLength > _settings.MaxContentLength)
+        {
+            return dbFile;
+        }
+
+        await using var stream = await GetFileStreamAsync(file);
+
+        if (stream == null)
+        {
+            return dbFile;
+        }
+
+        using (var ms = new MemoryStream())
+        {
+            await stream.CopyToAsync(ms);
+            dbFile.Document = new Document
+            {
+                Data = Convert.ToBase64String(ms.GetBuffer())
+            };
+        }
+
+        return dbFile;
+    }
+}
+
+public class DbFileQuery
+{
+    public DbFile File { get; set; }
+    public DbFolder Root { get; set; }
+    public bool Shared { get; set; }
+}
+
+public class DbFileDeny
+{
+    public bool DenyDownload { get; set; }
+    public bool DenySharing { get; set; }
+}
+
+public class DbFileQueryWithSecurity
+{
+    public DbFileQuery DbFileQuery { get; set; }
+    public DbFilesSecurity Security { get; set; }
+}
+
+static file class Queries
+{
+    public static readonly Func<FilesDbContext, int, int, Task<DbFileQuery>> DbFileQueryAsync =
+        Microsoft.EntityFrameworkCore.EF.CompileAsyncQuery(
+            (FilesDbContext ctx, int tenantId, int fileId) =>
+                ctx.Files
+                    .Where(r => r.TenantId == tenantId)
+                    .Where(r => r.Id == fileId && r.CurrentVersion)
+                    .AsNoTracking()
+                    .Select(r => new DbFileQuery
+                    {
+                        File = r,
+                        Root = (from f in ctx.Folders
+                                where f.Id ==
+                                      (from t in ctx.Tree
+                                       where t.FolderId == r.ParentId
+                                       orderby t.Level descending
+                                       select t.ParentId
+                                      ).FirstOrDefault()
+                                where f.TenantId == r.TenantId
+                                select f
+                            ).FirstOrDefault()
+                    })
+                    .SingleOrDefault());
+
+    public static readonly Func<FilesDbContext, int, int, int, Task<DbFileQuery>> DbFileQueryByFileVersionAsync =
+        Microsoft.EntityFrameworkCore.EF.CompileAsyncQuery(
+            (FilesDbContext ctx, int tenantId, int fileId, int fileVersion) =>
+                ctx.Files
+                    .Where(r => r.TenantId == tenantId)
+                    .Where(r => r.Id == fileId && r.Version == fileVersion)
+                    .AsNoTracking()
+                    .Select(r => new DbFileQuery
+                    {
+                        File = r,
+                        Root = (from f in ctx.Folders
+                                where f.Id ==
+                                      (from t in ctx.Tree
+                                       where t.FolderId == r.ParentId
+                                       orderby t.Level descending
+                                       select t.ParentId
+                                      ).FirstOrDefault()
+                                where f.TenantId == r.TenantId
+                                select f
+                            ).FirstOrDefault()
+                    })
+                    .SingleOrDefault());
+
+    public static readonly Func<FilesDbContext, int, int, int, Task<DbFileQuery>> DbFileQueryFileStableAsync =
+        Microsoft.EntityFrameworkCore.EF.CompileAsyncQuery(
+            (FilesDbContext ctx, int tenantId, int fileId, int fileVersion) =>
+                ctx.Files
+                    .Where(r => r.TenantId == tenantId)
+                    .Where(r => r.Id == fileId && r.Forcesave == ForcesaveType.None)
+                    .Where(r => fileVersion < 0 || r.Version <= fileVersion)
+                    .OrderByDescending(r => r.Version)
+                    .AsNoTracking()
+                    .Select(r => new DbFileQuery
+                    {
+                        File = r,
+                        Root = (from f in ctx.Folders
+                                where f.Id ==
+                                      (from t in ctx.Tree
+                                       where t.FolderId == r.ParentId
+                                       orderby t.Level descending
+                                       select t.ParentId
+                                      ).FirstOrDefault()
+                                where f.TenantId == r.TenantId
+                                select f
+                            ).FirstOrDefault()
+                    })
+                    .FirstOrDefault());
+
+    public static readonly Func<FilesDbContext, int, string, int, Task<DbFileQuery>> DbFileQueryByTitleAsync =
+        Microsoft.EntityFrameworkCore.EF.CompileAsyncQuery(
+            (FilesDbContext ctx, int tenantId, string title, int parentId) =>
+                ctx.Files
+                    .Where(r => r.TenantId == tenantId)
+                    .Where(r => r.Title == title && r.CurrentVersion && r.ParentId == parentId)
+                    .AsNoTracking()
+                    .OrderBy(r => r.CreateOn)
+                    .Select(r => new DbFileQuery
+                    {
+                        File = r,
+                        Root = (from f in ctx.Folders
+                                where f.Id ==
+                                      (from t in ctx.Tree
+                                       where t.FolderId == r.ParentId
+                                       orderby t.Level descending
+                                       select t.ParentId
+                                      ).FirstOrDefault()
+                                where f.TenantId == r.TenantId
+                                select f
+                            ).FirstOrDefault()
+                    })
+                    .FirstOrDefault());
+
+    public static readonly Func<FilesDbContext, int, int, int, Task<DbFileQuery>> DbFileQueryByVersionAsync =
+        Microsoft.EntityFrameworkCore.EF.CompileAsyncQuery(
+            (FilesDbContext ctx, int tenantId, int fileId, int fileVersion) =>
+                ctx.Files
+                    .Where(r => r.TenantId == tenantId)
+                    .Where(r => r.Id == fileId && r.Forcesave == ForcesaveType.None)
+                    .Where(r => fileVersion >= 0 && r.Version <= fileVersion)
+                    .AsNoTracking()
+                    .OrderByDescending(r => r.Version)
+                    .Select(r => new DbFileQuery
+                    {
+                        File = r,
+                        Root = (from f in ctx.Folders
+                                where f.Id ==
+                                      (from t in ctx.Tree
+                                       where t.FolderId == r.ParentId
+                                       orderby t.Level descending
+                                       select t.ParentId
+                                      ).FirstOrDefault()
+                                where f.TenantId == r.TenantId
+                                select f
+                            ).FirstOrDefault()
+                    })
+                    .FirstOrDefault());
+
+    public static readonly Func<FilesDbContext, int, int, IAsyncEnumerable<DbFileQuery>> DbFileQueriesAsync =
+        Microsoft.EntityFrameworkCore.EF.CompileAsyncQuery(
+            (FilesDbContext ctx, int tenantId, int fileId) =>
+                ctx.Files
+                    .Where(r => r.TenantId == tenantId)
+                    .Where(r => r.Id == fileId)
+                    .OrderByDescending(r => r.Version)
+                    .AsNoTracking()
+                    .Select(r => new DbFileQuery
+                    {
+                        File = r,
+                        Root = (from f in ctx.Folders
+                                where f.Id ==
+                                      (from t in ctx.Tree
+                                       where t.FolderId == r.ParentId
+                                       orderby t.Level descending
+                                       select t.ParentId
+                                      ).FirstOrDefault()
+                                where f.TenantId == r.TenantId
+                                select f
+                            ).FirstOrDefault()
+                    }));
+
+    public static readonly Func<FilesDbContext, int, IEnumerable<int>, IAsyncEnumerable<DbFileQuery>>
+        DbFileQueriesByFileIdsAsync = Microsoft.EntityFrameworkCore.EF.CompileAsyncQuery(
+            (FilesDbContext ctx, int tenantId, IEnumerable<int> fileIds) =>
+                ctx.Files
+                    .Where(r => r.TenantId == tenantId)
+                    .Where(r => fileIds.Contains(r.Id) && r.CurrentVersion)
+                    .AsNoTracking()
+                    .Select(r => new DbFileQuery
+                    {
+                        File = r,
+                        Root = (from f in ctx.Folders
+                                where f.Id ==
+                                      (from t in ctx.Tree
+                                       where t.FolderId == r.ParentId
+                                       orderby t.Level descending
+                                       select t.ParentId
+                                      ).FirstOrDefault()
+                                where f.TenantId == r.TenantId
+                                select f
+                            ).FirstOrDefault()
+                    }));
+
+    public static readonly Func<FilesDbContext, int, int, IAsyncEnumerable<int>> FileIdsAsync =
+        Microsoft.EntityFrameworkCore.EF.CompileAsyncQuery(
+            (FilesDbContext ctx, int tenantId, int parentId) =>
+                ctx.Files
+                    .Where(r => r.TenantId == tenantId)
+                    .Where(r => r.ParentId == parentId && r.CurrentVersion)
+                    .AsNoTracking()
+                    .Select(r => r.Id));
+
+    public static readonly Func<FilesDbContext, Task<bool>> FileAnyAsync =
+        Microsoft.EntityFrameworkCore.EF.CompileAsyncQuery(
+            (FilesDbContext ctx) =>
+                ctx.Files.Any());
+
+    public static readonly Func<FilesDbContext, Task<int>> FileMaxIdAsync =
+        Microsoft.EntityFrameworkCore.EF.CompileAsyncQuery(
+            (FilesDbContext ctx) =>
+                ctx.Files.Max(r => r.Id));
+
+    public static readonly Func<FilesDbContext, int, int, Task<int>> DisableCurrentVersionAsync =
+        Microsoft.EntityFrameworkCore.EF.CompileAsyncQuery(
+            (FilesDbContext ctx, int tenantId, int fileId) =>
+                ctx.Files
+                    .Where(r => r.TenantId == tenantId)
+                    .Where(r => r.Id == fileId && r.CurrentVersion)
+                    .ExecuteUpdate(f => f.SetProperty(p => p.CurrentVersion, false)));
+
+    public static readonly Func<FilesDbContext, int, IAsyncEnumerable<DbFolderTree>> DbFolderTreesAsync =
+        Microsoft.EntityFrameworkCore.EF.CompileAsyncQuery(
+            (FilesDbContext ctx, int folderId) =>
+                ctx.Tree
+                    .Where(r => r.FolderId == folderId)
+                    .OrderByDescending(r => r.Level)
+                    .AsQueryable());
+
+    public static readonly Func<FilesDbContext, IEnumerable<int>, DateTime, Guid, Task<int>> UpdateFoldersAsync =
+        Microsoft.EntityFrameworkCore.EF.CompileAsyncQuery(
+            (FilesDbContext ctx, IEnumerable<int> parentFoldersIds, DateTime modifiedOn, Guid modifiedBy) =>
+                ctx.Folders
+                    .Where(r => parentFoldersIds.Contains(r.Id))
+                    .ExecuteUpdate(f => f
+                        .SetProperty(p => p.ModifiedOn, modifiedOn)
+                        .SetProperty(p => p.ModifiedBy, modifiedBy)));
+
+    public static readonly Func<FilesDbContext, int, int, int, Task<DbFile>> DbFileByVersionAsync =
+        Microsoft.EntityFrameworkCore.EF.CompileAsyncQuery(
+            (FilesDbContext ctx, int tenantId, int id, int version) =>
+                ctx.Files
+                    .FirstOrDefault(r => r.Id == id
+                                         && r.Version == version
+                                         && r.TenantId == tenantId));
+
+    public static readonly Func<FilesDbContext, int, IAsyncEnumerable<DbFolderTree>> DbFolderTeesAsync =
+        Microsoft.EntityFrameworkCore.EF.CompileAsyncQuery(
+            (FilesDbContext ctx, int parentId) =>
+                ctx.Tree
+                    .Where(r => r.FolderId == parentId)
+                    .OrderByDescending(r => r.Level)
+                    .AsQueryable());
+
+    public static readonly Func<FilesDbContext, int, int, int, IAsyncEnumerable<DbFile>> DbFilesByVersionAsync =
+        Microsoft.EntityFrameworkCore.EF.CompileAsyncQuery(
+            (FilesDbContext ctx, int tenantId, int fileId, int version) =>
+                ctx.Files
+                    .Where(r => r.TenantId == tenantId)
+                    .Where(r => r.Id == fileId && r.Version == version));
+
+    public static readonly Func<FilesDbContext, int, int, IAsyncEnumerable<int>> ParentIdsAsync =
+        Microsoft.EntityFrameworkCore.EF.CompileAsyncQuery(
+            (FilesDbContext ctx, int tenantId, int fileId) =>
+                ctx.Files
+                    .Where(r => r.TenantId == tenantId)
+                    .Where(r => r.Id == fileId)
+                    .Select(a => a.ParentId)
+                    .Distinct());
+
+    public static readonly Func<FilesDbContext, int, string, Task<int>> DeleteTagLinksAsync =
+        Microsoft.EntityFrameworkCore.EF.CompileAsyncQuery(
+            (FilesDbContext ctx, int tenantId, string fileId) =>
+                ctx.TagLink
+                    .Where(r => r.TenantId == tenantId)
+                    .Where(r => r.EntryId == fileId && r.EntryType == FileEntryType.File)
+                    .ExecuteDelete());
+
+    public static readonly Func<FilesDbContext, int, int, IAsyncEnumerable<DbFile>> DbFilesAsync =
+        Microsoft.EntityFrameworkCore.EF.CompileAsyncQuery(
+            (FilesDbContext ctx, int tenantId, int fileId) =>
+                ctx.Files
+                    .Where(r => r.TenantId == tenantId)
+                    .Where(r => r.Id == fileId));
+
+    public static readonly Func<FilesDbContext, int, Task<int>> DeleteTagsAsync =
+        Microsoft.EntityFrameworkCore.EF.CompileAsyncQuery(
+            (FilesDbContext ctx, int tenantId) =>
+                ctx.Tag
+                    .Where(r => r.TenantId == tenantId)
+                    .Where(r => !ctx.TagLink.Any(a => a.TenantId == tenantId && a.TagId == r.Id))
+                    .ExecuteDelete());
+
+    public static readonly Func<FilesDbContext, int, string, Task<int>> DeleteSecurityAsync =
+        Microsoft.EntityFrameworkCore.EF.CompileAsyncQuery(
+            (FilesDbContext ctx, int tenantId, string fileId) =>
+                ctx.Security
+                    .Where(r => r.TenantId == tenantId)
+                    .Where(r => r.EntryId == fileId)
+                    .Where(r => r.EntryType == FileEntryType.File)
+                    .ExecuteDelete());
+
+    public static readonly Func<FilesDbContext, int, string, int, Task<bool>> DbFilesAnyAsync =
+        Microsoft.EntityFrameworkCore.EF.CompileAsyncQuery(
+            (FilesDbContext ctx, int tenantId, string title, int folderId) =>
+                ctx.Files
+                    .Any(r => r.Title == title &&
+                              r.ParentId == folderId &&
+                              r.CurrentVersion &&
+                              r.TenantId == tenantId));
+
+    public static readonly Func<FilesDbContext, int, int, Task<DbFile>> DbFileAsync =
+        Microsoft.EntityFrameworkCore.EF.CompileAsyncQuery(
+            (FilesDbContext ctx, int tenantId, int fileId) =>
+                ctx.Files
+                    .Where(r => r.TenantId == tenantId)
+                    .Where(r => r.Id == fileId)
+                    .Where(r => r.CurrentVersion)
+                    .FirstOrDefault());
+
+    public static readonly Func<FilesDbContext, int, int, int, string, Task<int>> UpdateDbFilesCommentAsync =
+        Microsoft.EntityFrameworkCore.EF.CompileAsyncQuery(
+            (FilesDbContext ctx, int tenantId, int fileId, int fileVersion, string comment) =>
+                ctx.Files
+                    .Where(r => r.TenantId == tenantId)
+                    .Where(r => r.Id == fileId)
+                    .Where(r => r.Version == fileVersion)
+                    .ExecuteUpdate(f => f.SetProperty(p => p.Comment, comment)));
+
+    public static readonly Func<FilesDbContext, int, int, int, Task<int>> UpdateDbFilesVersionGroupAsync =
+        Microsoft.EntityFrameworkCore.EF.CompileAsyncQuery(
+            (FilesDbContext ctx, int tenantId, int fileId, int fileVersion) =>
+                ctx.Files
+                    .Where(r => r.TenantId == tenantId)
+                    .Where(r => r.Id == fileId)
+                    .Where(r => r.Version > fileVersion)
+                    .ExecuteUpdate(f => f.SetProperty(p => p.VersionGroup, p => p.VersionGroup + 1)));
+
+    public static readonly Func<FilesDbContext, int, int, int, Task<int>> VersionGroupAsync =
+        Microsoft.EntityFrameworkCore.EF.CompileAsyncQuery(
+            (FilesDbContext ctx, int tenantId, int fileId, int fileVersion) =>
+                ctx.Files
+                    .AsNoTracking()
+                    .Where(r => r.TenantId == tenantId)
+                    .Where(r => r.Id == fileId)
+                    .Where(r => r.Version == fileVersion)
+                    .Select(r => r.VersionGroup)
+                    .FirstOrDefault());
+
+    public static readonly Func<FilesDbContext, int, int, int, int, Task<int>> UpdateVersionGroupAsync =
+        Microsoft.EntityFrameworkCore.EF.CompileAsyncQuery(
+            (FilesDbContext ctx, int tenantId, int fileId, int fileVersion, int versionGroup) =>
+                ctx.Files
+                    .Where(r => r.TenantId == tenantId)
+                    .Where(r => r.Id == fileId)
+                    .Where(r => r.Version > fileVersion)
+                    .Where(r => r.VersionGroup > versionGroup)
+                    .ExecuteUpdate(f => f.SetProperty(p => p.VersionGroup, p => p.VersionGroup - 1)));
+
+    public static readonly Func<FilesDbContext, int, Guid, Guid, Task<int>> UpdateCreateByAsync =
+        Microsoft.EntityFrameworkCore.EF.CompileAsyncQuery(
+            (FilesDbContext ctx, int tenantId, Guid oldOwnerId, Guid newOwnerId) =>
+                ctx.Files
+                    .Where(r => r.TenantId == tenantId)
+                    .Where(r => r.CreateBy == oldOwnerId)
+                    .ExecuteUpdate(p => p.SetProperty(f => f.CreateBy, newOwnerId)));
+
+    public static readonly Func<FilesDbContext, int, string, IAsyncEnumerable<DbFileQuery>> DbFileQueriesByTextAsync =
+        Microsoft.EntityFrameworkCore.EF.CompileAsyncQuery(
+            (FilesDbContext ctx, int tenantId, string text) =>
+                ctx.Files
+                    .Where(r => r.TenantId == tenantId)
+                    .Where(r => r.CurrentVersion)
+                    .Where(r => r.Title.ToLower().Contains(text))
+                    .AsNoTracking()
+                    .Select(r => new DbFileQuery
+                    {
+                        File = r,
+                        Root = (from f in ctx.Folders
+                                where f.Id ==
+                                      (from t in ctx.Tree
+                                       where t.FolderId == r.ParentId
+                                       orderby t.Level descending
+                                       select t.ParentId
+                                      ).FirstOrDefault()
+                                where f.TenantId == r.TenantId
+                                select f
+                            ).FirstOrDefault()
+                    }));
+
+    public static readonly Func<FilesDbContext, int, int, int, string, Task<int>> UpdateChangesAsync =
+        Microsoft.EntityFrameworkCore.EF.CompileAsyncQuery(
+            (FilesDbContext ctx, int tenantId, int fileId, int version, string changes) =>
+                ctx.Files
+                    .Where(r => r.TenantId == tenantId)
+                    .Where(r => r.Id == fileId)
+                    .Where(r => r.Version == version)
+                    .ExecuteUpdate(f => f.SetProperty(p => p.Changes, changes)));
+
+    public static readonly Func<FilesDbContext, int, int, int, IAsyncEnumerable<DbFile>>
+        DbFilesByVersionAndWithoutForcesaveAsync = Microsoft.EntityFrameworkCore.EF.CompileAsyncQuery(
+            (FilesDbContext ctx, int tenantId, int fileId, int version) =>
+                ctx.Files
+                    .Where(r => r.TenantId == tenantId)
+                    .Where(r => r.Id == fileId)
+                    .Where(r => r.Forcesave == ForcesaveType.None)
+                    .Where(r => version <= 0 || r.Version == version)
+                    .OrderBy(r => r.Version)
+                    .AsQueryable());
+
+    public static readonly Func<FilesDbContext, int, int, int, Task<bool>> DbFileAnyAsync =
+        Microsoft.EntityFrameworkCore.EF.CompileAsyncQuery(
+            (FilesDbContext ctx, int tenantId, int fileId, int version) =>
+                ctx.Files
+                    .Where(r => r.TenantId == tenantId)
+                    .Any(r => r.Id == fileId &&
+                              r.Version == version &&
+                              r.Changes != null));
+
+    public static readonly Func<FilesDbContext, int, DateTime, DateTime, IAsyncEnumerable<DbFileQueryWithSecurity>>
+        DbFileQueryWithSecurityByPeriodAsync = Microsoft.EntityFrameworkCore.EF.CompileAsyncQuery(
+            (FilesDbContext ctx, int tenantId, DateTime from, DateTime to) =>
+                ctx.Files
+                    .Where(r => r.TenantId == tenantId)
+                    .Where(r => r.CurrentVersion)
+                    .Where(r => r.ModifiedOn >= from && r.ModifiedOn <= to)
+                    .Select(r => new DbFileQuery
+                    {
+                        File = r,
+                        Root = (from f in ctx.Folders
+                                where f.Id ==
+                                      (from t in ctx.Tree
+                                       where t.FolderId == r.ParentId
+                                       orderby t.Level descending
+                                       select t.ParentId
+                                      ).FirstOrDefault()
+                                where f.TenantId == r.TenantId
+                                select f
+                            ).FirstOrDefault()
+                    })
+                    .Select(r => new DbFileQueryWithSecurity() { DbFileQuery = r, Security = null }));
+
+    public static readonly Func<FilesDbContext, int, IAsyncEnumerable<DbFileQueryWithSecurity>>
+        DbFileQueryWithSecurityAsync = Microsoft.EntityFrameworkCore.EF.CompileAsyncQuery(
+            (FilesDbContext ctx, int tenantId) =>
+                ctx.Files
+                    .Where(r => r.TenantId == tenantId)
+                    .Where(r => r.CurrentVersion)
+                    .Select(r => new DbFileQuery
+                    {
+                        File = r,
+                        Root = (from f in ctx.Folders
+                                where f.Id ==
+                                      (from t in ctx.Tree
+                                       where t.FolderId == r.ParentId
+                                       orderby t.Level descending
+                                       select t.ParentId
+                                      ).FirstOrDefault()
+                                where f.TenantId == r.TenantId
+                                select f
+                            ).FirstOrDefault()
+                    })
+                    .Join(ctx.Security.DefaultIfEmpty(), r => r.File.Id.ToString(), s => s.EntryId,
+                        (f, s) => new DbFileQueryWithSecurity { DbFileQuery = f, Security = s })
+                    .Where(r => r.Security.TenantId == tenantId)
+                    .Where(r => r.Security.EntryType == FileEntryType.File)
+                    .Where(r => r.Security.Share == FileShare.Restrict));
+
+    public static readonly Func<FilesDbContext, DateTime, IAsyncEnumerable<int>> TenantIdsByFilesAsync =
+        Microsoft.EntityFrameworkCore.EF.CompileAsyncQuery(
+            (FilesDbContext ctx, DateTime fromTime) =>
+                ctx.Files
+                    .Where(r => r.ModifiedOn > fromTime)
+                    .Select(r => r.TenantId)
+                    .Distinct());
+
+    public static readonly Func<FilesDbContext, DateTime, IAsyncEnumerable<int>> TenantIdsBySecurityAsync =
+        Microsoft.EntityFrameworkCore.EF.CompileAsyncQuery(
+            (FilesDbContext ctx, DateTime fromTime) =>
+                ctx.Security
+                    .Where(r => r.TimeStamp > fromTime)
+                    .Select(r => r.TenantId)
+                    .Distinct());
+
+    public static readonly Func<FilesDbContext, int, int, int, Thumbnail, Task<int>> UpdateThumbnailStatusAsync =
+        Microsoft.EntityFrameworkCore.EF.CompileAsyncQuery(
+            (FilesDbContext ctx, int tenantId, int fileId, int version, Thumbnail status) =>
+                ctx.Files
+                    .Where(r => r.Id == fileId && r.Version == version && r.TenantId == tenantId)
+                    .ExecuteUpdate(f => f.SetProperty(p => p.ThumbnailStatus, status)));
+
+    public static readonly Func<FilesDbContext, int, string, Task<string>> DataAsync =
+        Microsoft.EntityFrameworkCore.EF.CompileAsyncQuery(
+            (FilesDbContext ctx, int tenantId, string entryId) =>
+                ctx.FilesProperties
+                    .Where(r => r.TenantId == tenantId)
+                    .Where(r => r.EntryId == entryId)
+                    .Select(r => r.Data)
+                    .FirstOrDefault());
+
+    public static readonly Func<FilesDbContext, int, string, Task<int>> DeleteFilesPropertiesAsync =
+        Microsoft.EntityFrameworkCore.EF.CompileAsyncQuery(
+            (FilesDbContext ctx, int tenantId, string entryId) =>
+                ctx.FilesProperties
+                    .Where(r => r.TenantId == tenantId)
+                    .Where(r => r.EntryId == entryId)
+                    .ExecuteDelete());
 }