import React from "react";

// @ts-ignore
import { getFolder, getFolderInfo } from "@docspace/common/api/files";
// @ts-ignore
import FilesFilter from "@docspace/common/api/files/filter";
// @ts-ignore
import { iconSize32 } from "@docspace/common/utils/image-helpers";

import { PAGE_COUNT, defaultBreadCrumb } from "../utils";

import {
  useFilesHelpersProps,
  Item,
  BreadCrumb,
  Security,
} from "../FilesSelector.types";
import {
  ApplyFilterOption,
  FilesSelectorFilterTypes,
  FilterType,
  FolderType,
} from "@docspace/common/constants";
import {
  getIconPathByFolderType,
  FolderTypeValueOf,
} from "@docspace/common/utils";
//@ts-ignore
import toastr from "@docspace/components/toast/toastr";

<<<<<<< HEAD
type Room = {
  id: number;
  title: string;
  roomType: number;
  filesCount: number;
  foldersCount: number;
  security: Security;
  parentId: number;
  rootFolderType: number;
  type: FolderTypeValueOf;
};
=======
const DEFAULT_FILE_EXTS = "file";
>>>>>>> 530187de

export const convertFoldersToItems = (
  folders: any,
  disabledItems: any[],
  filterParam?: string
) => {
  const items = folders.map((room: Room) => {
    const {
      id,
      title,
      roomType,
      filesCount,
      foldersCount,
      security,
      parentId,
      rootFolderType,
      type,
    } = room;

    const folderIconPath = getIconPathByFolderType(type);
    const icon = iconSize32.get(folderIconPath);

    return {
      id,
      label: title,
      title,
      icon,
      filesCount,
      foldersCount,
      security,
      parentId,
      rootFolderType,
      isFolder: true,
      roomType,
      isDisabled: !!filterParam ? false : disabledItems.includes(id),
    };
  });

  return items;
};

export const convertFilesToItems = (
  files: any,
  getIcon: (size: number, fileExst: string) => string,
  filterParam?: string
) => {
  const items = files.map((file: any) => {
    const {
      id,
      title,
      security,
      parentId,
      folderId,
      rootFolderType,
      fileExst,
    } = file;

    const icon = getIcon(32, fileExst || DEFAULT_FILE_EXTS);
    const label = title.replace(fileExst, "") || fileExst;

    return {
      id,
      label,
      title,
      icon,
      security,
      parentId: parentId || folderId,
      rootFolderType,
      isFolder: false,
      isDisabled: !filterParam,
      fileExst,
    };
  });
  return items;
};

export const useFilesHelper = ({
  setIsNextPageLoading,
  setHasNextPage,
  setTotal,
  setItems,
  setBreadCrumbs,
  setIsBreadCrumbsLoading,
  isFirstLoad,
  selectedItemId,
  setIsRoot,
  searchValue,
  disabledItems,
  setSelectedItemSecurity,
  isThirdParty,
  onSelectTreeNode,
  setSelectedTreeNode,
  filterParam,
  getRootData,
  onSetBaseFolderPath,
  isRoomsOnly,
  rootThirdPartyId,
  getRoomList,
  getIcon,
  t,
  setIsSelectedParentFolder,
}: useFilesHelpersProps) => {
  const getFileList = React.useCallback(
    async (
      startIndex: number,
      itemId: number | string | undefined,
      isInit?: boolean,
      search?: string | null
    ) => {
      setIsNextPageLoading(true);

      const currentSearch = search
        ? search
        : search === null
        ? ""
        : searchValue || "";

      const page = startIndex / PAGE_COUNT;

      const filter = FilesFilter.getDefault();

      filter.page = page;
      filter.pageCount = PAGE_COUNT;
      filter.search = currentSearch;
      filter.applyFilterOption = null;
      filter.withSubfolders = false;
      if (filterParam) {
        filter.applyFilterOption = ApplyFilterOption.Files;
        switch (filterParam) {
          case FilesSelectorFilterTypes.DOCX:
            filter.extension = FilesSelectorFilterTypes.DOCX;
            break;

          case FilesSelectorFilterTypes.IMG:
            filter.filterType = FilterType.ImagesOnly;
            break;

          case FilesSelectorFilterTypes.BackupOnly:
            filter.extension = "gz,tar";
            break;

          case FilesSelectorFilterTypes.DOCXF:
            filter.filterType = FilterType.OFormTemplateOnly;
            break;

          case FilesSelectorFilterTypes.XLSX:
            filter.filterType = FilterType.SpreadsheetsOnly;
            break;

          case FilesSelectorFilterTypes.ALL:
            filter.filterType = FilterType.FilesOnly;
            break;
        }
      }

      const id = itemId ? itemId : selectedItemId || "";

      filter.folder = id.toString();

      const setSettings = async (
        folderId: string | number,
        isErrorPath = false
      ) => {
        if (isInit && getRootData) {
          const folder = await getFolderInfo(folderId, true);

          const isArchive = folder.rootFolderType === FolderType.Archive;

          if (folder.rootFolderType === FolderType.TRASH || isArchive) {
            if (isRoomsOnly && getRoomList) {
              await getRoomList(0, true, null, true);
              toastr.error(
                t("Files:ArchivedRoomAction", { name: folder.title })
              );
              return;
            }
            await getRootData();

            if (onSetBaseFolderPath && isArchive) {
              onSetBaseFolderPath && onSetBaseFolderPath([]);
              toastr.error(
                t("Files:ArchivedRoomAction", { name: folder.title })
              );
            }

            return;
          }
        }

        const currentFolder = await getFolder(folderId, filter);

        const { folders, files, total, count, pathParts, current } =
          currentFolder;

        setSelectedItemSecurity(current.security);

        const foldersList: Item[] = convertFoldersToItems(
          folders,
          disabledItems,
          filterParam
        );

        const filesList: Item[] = convertFilesToItems(
          files,
          getIcon,
          filterParam
        );

        const itemList = [...foldersList, ...filesList];

        setHasNextPage(count === PAGE_COUNT);

        onSelectTreeNode &&
          setSelectedTreeNode({ ...current, path: pathParts });

        if (isInit) {
          let foundParentId = false,
            currentFolderIndex = -1;

          const breadCrumbs: BreadCrumb[] = pathParts.map(
            ({
              id,
              title,
              roomType,
            }: {
              id: number | string;
              title: string;
              roomType?: number;
            }) => {
              // const folderInfo: any = await getFolderInfo(folderId);

              // const { title, id, parentId, rootFolderType, roomType } =
              //   folderInfo;

              if (!foundParentId) {
                currentFolderIndex = disabledItems.findIndex((x) => x === id);
              }

              if (!foundParentId && currentFolderIndex !== -1) {
                foundParentId = true;
                setIsSelectedParentFolder(true);
              }

              return {
                label: title,
                id: id,
                isRoom: !!roomType,
                roomType,
              };
            }
          );

          !isThirdParty &&
            !isRoomsOnly &&
            breadCrumbs.unshift({ ...defaultBreadCrumb });

          onSetBaseFolderPath &&
            onSetBaseFolderPath(isErrorPath ? [] : breadCrumbs);

          setBreadCrumbs(breadCrumbs);
          setIsBreadCrumbsLoading(false);
        }

        if (isFirstLoad || startIndex === 0) {
          setTotal(total);
          setItems(itemList);
        } else {
          setItems((prevState: Item[] | null) => {
            if (prevState) return [...prevState, ...itemList];
            return [...itemList];
          });
        }
        setIsRoot(false);
        setIsNextPageLoading(false);
      };

      try {
        await setSettings(id);
      } catch (e) {
        sessionStorage.removeItem("filesSelectorPath");
        if (isThirdParty && rootThirdPartyId) {
          await setSettings(rootThirdPartyId, true);

          toastr.error(e);
          return;
        }

        if (isRoomsOnly && getRoomList) {
          await getRoomList(0, true, null, true);

          toastr.error(e);
          return;
        }

        getRootData && getRootData();

        if (onSetBaseFolderPath) {
          onSetBaseFolderPath([]);
          toastr.error(e);
        }
      }
    },
    [selectedItemId, searchValue, isFirstLoad, disabledItems]
  );

  return { getFileList };
};

export default useFilesHelper;<|MERGE_RESOLUTION|>--- conflicted
+++ resolved
@@ -28,7 +28,6 @@
 //@ts-ignore
 import toastr from "@docspace/components/toast/toastr";
 
-<<<<<<< HEAD
 type Room = {
   id: number;
   title: string;
@@ -40,9 +39,7 @@
   rootFolderType: number;
   type: FolderTypeValueOf;
 };
-=======
 const DEFAULT_FILE_EXTS = "file";
->>>>>>> 530187de
 
 export const convertFoldersToItems = (
   folders: any,
