--- conflicted
+++ resolved
@@ -290,12 +290,9 @@
     deleteRooms,
     setSelection,
     startUpload,
-<<<<<<< HEAD
     reorder,
-=======
     getFolderModel,
     onCreateRoom,
->>>>>>> f441cd45
   } = props;
 
   const navigate = useNavigate();
@@ -1375,13 +1372,10 @@
       setSelection,
       setShareFolderDialogVisible,
       startUpload,
-<<<<<<< HEAD
       reorder,
-=======
       onClickReconnectStorage,
       getFolderModel,
       onCreateRoom,
->>>>>>> f441cd45
     };
   },
 )(
