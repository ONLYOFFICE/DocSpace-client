/*
 * (c) Copyright Ascensio System SIA 2009-2025
 *
 * This program is a free software product.
 * You can redistribute it and/or modify it under the terms
 * of the GNU Affero General Public License (AGPL) version 3 as published by the Free Software
 * Foundation. In accordance with Section 7(a) of the GNU AGPL its Section 15 shall be amended
 * to the effect that Ascensio System SIA expressly excludes the warranty of non-infringement of
 * any third-party rights.
 *
 * This program is distributed WITHOUT ANY WARRANTY, without even the implied warranty
 * of MERCHANTABILITY or FITNESS FOR A PARTICULAR  PURPOSE. For details, see
 * the GNU AGPL at: http://www.gnu.org/licenses/agpl-3.0.html
 *
 * You can contact Ascensio System SIA at Lubanas st. 125a-25, Riga, Latvia, EU, LV-1021.
 *
 * The  interactive user interfaces in modified source and object code versions of the Program must
 * display Appropriate Legal Notices, as required under Section 5 of the GNU AGPL version 3.
 *
 * Pursuant to Section 7(b) of the License you must retain the original Product logo when
 * distributing the program. Pursuant to Section 7(e) we decline to grant you any rights under
 * trademark law for use of our trademarks.
 *
 * All the Product's GUI elements, including illustrations and icon sets, as well as technical writing
 * content are licensed under the terms of the Creative Commons Attribution-ShareAlike 4.0
 * International. See the License terms at http://creativecommons.org/licenses/by-sa/4.0/legalcode
 */

import {
  TCapabilities,
  TGetColorTheme,
  TPortalCultures,
  TSettings,
  TVersionBuild,
} from "@docspace/shared/api/settings/types";
import { createRequest } from "@docspace/shared/utils/next-ssr-helper";

import {
  colorThemeHandler,
  portalCulturesHandler,
  settingsHandler,
} from "@docspace/shared/__mocks__/e2e";
import { logger } from "@/../logger.mjs";

const IS_TEST = process.env.E2E_TEST;

export async function getSettings(
  withPassword = false,
): Promise<TSettings | string | undefined> {
  logger.debug(`Start GET /settings?withPassword=${withPassword}`);

  try {
    const [req] = await createRequest(
      [`/settings?withPassword=${withPassword}`],
      [["", ""]],
      "GET",
    );

    const res = IS_TEST
      ? settingsHandler()
      : await fetch(req, { next: { revalidate: 300 } });

    if (res.status === 403) {
      logger.error(
        `GET /settings?withPassword=${withPassword} failed: ${res.status}`,
      );
      return `access-restricted`;
    }

    if (res.status === 404) {
      logger.error(
        `GET /settings?withPassword=${withPassword} failed: ${res.status}`,
      );
      return "portal-not-found";
    }

    if (!res.ok) {
      logger.error(
        `GET /settings?withPassword=${withPassword} failed: ${res.status}`,
      );
      return;
    }

    const settings = await res.json();

    return settings.response;
  } catch (error) {
    logger.error(`Error in getSettings: ${error}`);
    return;
  }
}

export async function getColorTheme(): Promise<TGetColorTheme | undefined> {
  logger.debug("Start GET /settings/colortheme");

  try {
    const [req] = await createRequest(
      [`/settings/colortheme`],
      [["", ""]],
      "GET",
    );

    const res = IS_TEST
      ? colorThemeHandler()
      : await fetch(req, { next: { revalidate: 300 } });

    if (!res.ok) {
      logger.error(`GET /settings/colortheme failed: ${res.status}`);
      return;
    }

    const colorTheme = await res.json();

    return colorTheme.response;
  } catch (error) {
    logger.error(`Error in getColorTheme: ${error}`);
    return;
  }
}

export async function getBuildInfo() {
  logger.debug("Start GET /settings/version/build");

  try {
    const [req] = await createRequest(
      [`/settings/version/build`],
      [["", ""]],
      "GET",
    );

    const res = await fetch(req, { next: { revalidate: 300 } });

    if (!res.ok) {
      logger.error(`GET /settings/version/build failed: ${res.status}`);
      return;
    }

    const buildInfo = await res.json();

    return buildInfo as TVersionBuild;
  } catch (error) {
    logger.error(`Error in getBuildInfo: ${error}`);
    return;
  }
}

export async function getCapabilities() {
  logger.debug("Start GET /capabilities");

  try {
    const [req] = await createRequest([`/capabilities`], [["", ""]], "GET");

    const res = await fetch(req, { next: { revalidate: 300 } });

    if (!res.ok) {
      logger.error(`GET /capabilities failed: ${res.status}`);
      return;
    }

    const capabilities = await res.json();

    return capabilities.response as TCapabilities;
  } catch (error) {
    logger.error(`Error in getCapabilities: ${error}`);
    return;
  }
}

export async function getPortalCultures(): Promise<TPortalCultures> {
  logger.debug("Start GET /settings/cultures");

<<<<<<< HEAD
  try {
    const [getPortalCultures] = await createRequest(
      [`/settings/cultures`],
      [["", ""]],
      "GET",
    );

    const res = IS_TEST
      ? portalCulturesHandler()
      : await fetch(getPortalCultures, { next: { revalidate: 300 } });
=======
  const [getPortalCulturesRes] = await createRequest(
    [`/settings/cultures`],
    [["", ""]],
    "GET",
  );

  const res = IS_TEST
    ? portalCulturesHandler()
    : await fetch(getPortalCulturesRes, { next: { revalidate: 300 } });
>>>>>>> 552ccf3f

    if (!res.ok) {
      logger.error(`GET /settings/cultures failed: ${res.status}`);
      throw new Error("Failed to get portal cultures");
    }

    const cultures = await res.json();

    return cultures.response;
  } catch (error) {
    logger.error(`Error in getPortalCultures: ${error}`);
    throw error;
  }
}<|MERGE_RESOLUTION|>--- conflicted
+++ resolved
@@ -169,28 +169,16 @@
 export async function getPortalCultures(): Promise<TPortalCultures> {
   logger.debug("Start GET /settings/cultures");
 
-<<<<<<< HEAD
   try {
-    const [getPortalCultures] = await createRequest(
+    const [getPortalCulturesRes] = await createRequest(
       [`/settings/cultures`],
       [["", ""]],
       "GET",
     );
 
-    const res = IS_TEST
-      ? portalCulturesHandler()
-      : await fetch(getPortalCultures, { next: { revalidate: 300 } });
-=======
-  const [getPortalCulturesRes] = await createRequest(
-    [`/settings/cultures`],
-    [["", ""]],
-    "GET",
-  );
-
   const res = IS_TEST
     ? portalCulturesHandler()
     : await fetch(getPortalCulturesRes, { next: { revalidate: 300 } });
->>>>>>> 552ccf3f
 
     if (!res.ok) {
       logger.error(`GET /settings/cultures failed: ${res.status}`);
