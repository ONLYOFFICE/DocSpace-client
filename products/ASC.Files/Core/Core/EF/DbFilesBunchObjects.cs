﻿using System.ComponentModel.DataAnnotations.Schema;

using ASC.Core.Common.EF;
using ASC.Core.Common.EF.Model;
using Microsoft.EntityFrameworkCore;

namespace ASC.Files.Core.EF
{
    [Table("files_bunch_objects")]
    public class DbFilesBunchObjects : BaseEntity, IDbFile
    {
        [Column("tenant_id")]
        public int TenantId { get; set; }

        [Column("right_node")]
        public string RightNode { get; set; }

        [Column("left_node")]
        public string LeftNode { get; set; }

        public override object[] GetKeys()
        {
            return new object[] { TenantId, RightNode };
        }
    }

    public static class DbFilesBunchObjectsExtension
    {
        public static ModelBuilderWrapper AddDbFilesBunchObjects(this ModelBuilderWrapper modelBuilder)
        {
<<<<<<< HEAD
            _ = modelBuilder.Entity<DbFilesBunchObjects>()
                .HasKey(c => new { c.TenantId, c.RightNode });

=======
            modelBuilder
                .Add(MySqlAddDbFilesBunchObjects, Provider.MySql)
                .Add(PgSqlAddDbFilesBunchObjects, Provider.Postgre);
>>>>>>> 43a085eb
            return modelBuilder;
        }
        public static void MySqlAddDbFilesBunchObjects(this ModelBuilder modelBuilder)
        {
            modelBuilder.Entity<DbFilesBunchObjects>(entity =>
            {
                entity.HasKey(e => new { e.TenantId, e.RightNode })
                    .HasName("PRIMARY");

                entity.ToTable("files_bunch_objects");

                entity.HasIndex(e => e.LeftNode)
                    .HasName("left_node");

                entity.Property(e => e.TenantId).HasColumnName("tenant_id");

                entity.Property(e => e.RightNode)
                    .HasColumnName("right_node")
                    .HasColumnType("varchar(255)")
                    .HasCharSet("utf8")
                    .HasCollation("utf8_general_ci");

                entity.Property(e => e.LeftNode)
                    .IsRequired()
                    .HasColumnName("left_node")
                    .HasColumnType("varchar(255)")
                    .HasCharSet("utf8")
                    .HasCollation("utf8_general_ci");
            });
        }
        public static void PgSqlAddDbFilesBunchObjects(this ModelBuilder modelBuilder)
        {
            modelBuilder.Entity<DbFilesBunchObjects>(entity =>
            {
                entity.HasKey(e => new { e.TenantId, e.RightNode })
                    .HasName("files_bunch_objects_pkey");

                entity.ToTable("files_bunch_objects", "onlyoffice");

                entity.HasIndex(e => e.LeftNode)
                    .HasName("left_node");

                entity.Property(e => e.TenantId).HasColumnName("tenant_id");

                entity.Property(e => e.RightNode)
                    .HasColumnName("right_node")
                    .HasMaxLength(255);

                entity.Property(e => e.LeftNode)
                    .IsRequired()
                    .HasColumnName("left_node")
                    .HasMaxLength(255);
            });
        }
    }
}<|MERGE_RESOLUTION|>--- conflicted
+++ resolved
@@ -28,15 +28,9 @@
     {
         public static ModelBuilderWrapper AddDbFilesBunchObjects(this ModelBuilderWrapper modelBuilder)
         {
-<<<<<<< HEAD
-            _ = modelBuilder.Entity<DbFilesBunchObjects>()
-                .HasKey(c => new { c.TenantId, c.RightNode });
-
-=======
             modelBuilder
                 .Add(MySqlAddDbFilesBunchObjects, Provider.MySql)
                 .Add(PgSqlAddDbFilesBunchObjects, Provider.Postgre);
->>>>>>> 43a085eb
             return modelBuilder;
         }
         public static void MySqlAddDbFilesBunchObjects(this ModelBuilder modelBuilder)
@@ -66,7 +60,7 @@
                     .HasCharSet("utf8")
                     .HasCollation("utf8_general_ci");
             });
-        }
+    }
         public static void PgSqlAddDbFilesBunchObjects(this ModelBuilder modelBuilder)
         {
             modelBuilder.Entity<DbFilesBunchObjects>(entity =>
