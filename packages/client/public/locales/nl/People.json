--- conflicted
+++ resolved
@@ -1,10 +1,5 @@
 {
   "LblInviteAgain": "Opnieuw uitnodigen",
   "MessageEmailActivationInstuctionsSentOnEmail": "De e-mail activatie instructies zijn verzonden naar het <1>{{email}}</1> e-mailadres.",
-<<<<<<< HEAD
-  "NotFoundUsers": "Geen gebruikers gevonden",
-  "NotFoundUsersDescription": "Er zijn geen gebruikers die aan uw zoekopdracht voldoen. Pas uw zoekparameters aan of wis het zoekveld om de volledige lijst met gebruikers te bekijken."
-=======
   "UserStatus": "Status"
->>>>>>> ee84c163
 }