--- conflicted
+++ resolved
@@ -57,11 +57,7 @@
   };
 
   useEffect(() => {
-<<<<<<< HEAD
-    setDocumentTitle(t("DeletePortal", { portalName: PORTAL }));
-=======
-    setDocumentTitle(t("DeleteDocspace", { productName: PRODUCT_NAME }));
->>>>>>> caacc6e5
+    setDocumentTitle(t("DeletePortal", { productName: PRODUCT_NAME }));
     fetchData();
     onCheckView();
     window.addEventListener("resize", onCheckView);
