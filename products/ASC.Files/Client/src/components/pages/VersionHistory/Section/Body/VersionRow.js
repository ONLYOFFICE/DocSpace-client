import React, { useState } from "react";
import styled from "styled-components";
import {
  Link,
  Text,
  Box,
  Textarea,
  Button,
  ModalDialog,
} from "@appserver/components";
import { withTranslation } from "react-i18next";
import { withRouter } from "react-router";

import VersionBadge from "./VersionBadge";
import StyledVersionRow from "./StyledVersionRow";
<<<<<<< HEAD
import { inject, observer } from "mobx-react";
=======
import ExternalLinkIcon from "../../../../../../public/images/external.link.react.svg";
import commonIconsStyles from "@appserver/components/src/utils/common-icons-style";

const { getLanguage } = store.auth.selectors;
>>>>>>> 782e069f

const StyledExternalLinkIcon = styled(ExternalLinkIcon)`
  ${commonIconsStyles}
  path {
    fill: "#333333";
  }
`;
const VersionRow = (props) => {
  const {
    info,
    index,
    culture,
    isVersion,
    t,
    markAsVersion,
    restoreVersion,
    updateCommentVersion,
  } = props;
  const [showEditPanel, setShowEditPanel] = useState(false);
  const [commentValue, setCommentValue] = useState(info.comment);

  const canEdit = info.access === 1 || info.access === 0;

  const title = `${new Date(info.updated).toLocaleString(culture)} ${
    info.updatedBy.displayName
  }`;

  const linkStyles = { isHovered: true, type: "action" };

  const onDownloadAction = () =>
    window.open(`${info.viewUrl}&version=${info.version}`);
  const onEditComment = () => setShowEditPanel(!showEditPanel);

  const onChange = (e) => setCommentValue(e.target.value);

  const onSaveClick = () => {
    updateCommentVersion(info.id, commentValue, info.version)
      .catch((err) => toastr.error(err))
      .finally(() => {
        onEditComment();
      });
  };

  const onCancelClick = () => {
    setCommentValue(info.comment);
    setShowEditPanel(!showEditPanel);
  };
  const onOpenFile = () => window.open(info.webUrl);

  const onRestoreClick = () => {
    restoreVersion(info.id, info.version).catch((err) => toastr.error(err));
  };

  const onVersionClick = () => {
    markAsVersion(info.id, isVersion, info.version).catch((err) =>
      toastr.error(err)
    );
  };

  const contextOptions = [
    canEdit && { key: "edit", label: t("EditComment"), onClick: onEditComment },
    canEdit && { key: "restore", label: t("Restore"), onClick: onRestoreClick },
    {
      key: "download",
      label: `${t("Download")} (${info.contentLength})`,
      onClick: onDownloadAction,
    },
  ];

  const onClickProp = canEdit ? { onClick: onVersionClick } : {};
  return (
    <StyledVersionRow
      showEditPanel={showEditPanel}
      contextOptions={contextOptions}
      canEdit={canEdit}
    >
      <>
        <Box displayProp="flex">
          <VersionBadge
            className="version_badge"
            isVersion={isVersion}
            index={index}
            versionGroup={info.versionGroup}
            {...onClickProp}
            t={t}
          />
          <Link
            onClick={onOpenFile}
            fontWeight={600}
            fontSize="14px"
            title={title}
            isTextOverflow={true}
            className="version-link-file"
          >
            {title}
          </Link>
          <Link className="icon-link" onClick={onOpenFile}>
            <StyledExternalLinkIcon size="scale" />
          </Link>
          <Text
            className="version_content-length"
            fontWeight={600}
            color="#A3A9AE"
            fontSize="14px"
          >
            {info.contentLength}
          </Text>
        </Box>
        <Box
          className="version-comment-wrapper"
          marginProp="0 0 0 70px"
          displayProp="flex"
        >
          <>
            {showEditPanel && (
              <>
                <Textarea
                  className="version_edit-comment textarea-desktop"
                  onChange={onChange}
                  fontSize={12}
                  heightTextArea={54}
                  value={commentValue}
                />
                <Box className="version_modal-dialog">
                  <ModalDialog
                    displayType="aside"
                    visible={showEditPanel}
                    onClose={onEditComment}
                  >
                    <ModalDialog.Header className="header-version-modal-dialog">
                      {t("EditComment")}
                    </ModalDialog.Header>
                    <ModalDialog.Body>
                      <Textarea
                        className="text-area-mobile-edit-comment"
                        style={{ margin: "8px 24px 8px 0" }}
                        //placeholder="Add comment"
                        onChange={onChange}
                        heightTextArea={298}
                        value={commentValue}
                      />
                    </ModalDialog.Body>
                    <ModalDialog.Footer>
                      <Button
                        className="version_save-button"
                        label={t("AddButton")}
                        size="big"
                        primary
                        onClick={onSaveClick}
                      />
                    </ModalDialog.Footer>
                  </ModalDialog>
                </Box>
              </>
            )}

            <Link
              type="action"
              isHovered
              onClick={onEditComment}
              className="version_link"
            >
              {info.comment}
            </Link>
            <Text className="version_text">{info.comment}</Text>
          </>

          <div className="version_links-container">
            {canEdit && (
              <Link
                onClick={onRestoreClick}
                {...linkStyles}
                className="version_link-action"
              >
                {t("Restore")}
              </Link>
            )}
            <Link
              onClick={onDownloadAction}
              {...linkStyles}
              className="version_link-action"
            >
              {t("Download")}
            </Link>
          </div>
        </Box>
        {showEditPanel && (
          <Box className="version_edit-comment" marginProp="8px 0 2px 70px">
            <Box
              className="version_edit-comment-button-primary"
              displayProp="inline-block"
            >
              <Button
                size="base"
                scale={true}
                primary
                onClick={onSaveClick}
                label={t("AddButton")}
              />
            </Box>
            <Box
              className="version_edit-comment-button-second"
              displayProp="inline-block"
            >
              <Button
                size="base"
                scale={true}
                onClick={onCancelClick}
                label={t("CancelButton")}
              />
            </Box>
          </Box>
        )}
      </>
    </StyledVersionRow>
  );
};

export default inject(({ auth, versionHistoryStore }) => {
  const { user } = auth.userStore;
  const { culture } = auth.settingsStore;
  const language = (user && user.cultureName) || culture || "en-US";

  const {
    markAsVersion,
    restoreVersion,
    updateCommentVersion,
  } = versionHistoryStore;

  return {
    culture: language,

    markAsVersion,
    restoreVersion,
    updateCommentVersion,
  };
})(withRouter(withTranslation("VersionHistory")(observer(VersionRow))));<|MERGE_RESOLUTION|>--- conflicted
+++ resolved
@@ -13,14 +13,9 @@
 
 import VersionBadge from "./VersionBadge";
 import StyledVersionRow from "./StyledVersionRow";
-<<<<<<< HEAD
-import { inject, observer } from "mobx-react";
-=======
 import ExternalLinkIcon from "../../../../../../public/images/external.link.react.svg";
 import commonIconsStyles from "@appserver/components/src/utils/common-icons-style";
-
-const { getLanguage } = store.auth.selectors;
->>>>>>> 782e069f
+import { inject, observer } from "mobx-react";
 
 const StyledExternalLinkIcon = styled(ExternalLinkIcon)`
   ${commonIconsStyles}
@@ -190,21 +185,21 @@
 
           <div className="version_links-container">
             {canEdit && (
-              <Link
-                onClick={onRestoreClick}
-                {...linkStyles}
-                className="version_link-action"
-              >
-                {t("Restore")}
-              </Link>
+          <Link
+            onClick={onRestoreClick}
+            {...linkStyles}
+            className="version_link-action"
+          >
+            {t("Restore")}
+          </Link>
             )}
-            <Link
-              onClick={onDownloadAction}
-              {...linkStyles}
-              className="version_link-action"
-            >
-              {t("Download")}
-            </Link>
+          <Link
+            onClick={onDownloadAction}
+            {...linkStyles}
+            className="version_link-action"
+          >
+            {t("Download")}
+          </Link>
           </div>
         </Box>
         {showEditPanel && (
