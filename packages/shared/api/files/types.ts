// (c) Copyright Ascensio System SIA 2009-2024
//
// This program is a free software product.
// You can redistribute it and/or modify it under the terms
// of the GNU Affero General Public License (AGPL) version 3 as published by the Free Software
// Foundation. In accordance with Section 7(a) of the GNU AGPL its Section 15 shall be amended
// to the effect that Ascensio System SIA expressly excludes the warranty of non-infringement of
// any third-party rights.
//
// This program is distributed WITHOUT ANY WARRANTY, without even the implied warranty
// of MERCHANTABILITY or FITNESS FOR A PARTICULAR  PURPOSE. For details, see
// the GNU AGPL at: http://www.gnu.org/licenses/agpl-3.0.html
//
// You can contact Ascensio System SIA at Lubanas st. 125a-25, Riga, Latvia, EU, LV-1021.
//
// The  interactive user interfaces in modified source and object code versions of the Program must
// display Appropriate Legal Notices, as required under Section 5 of the GNU AGPL version 3.
//
// Pursuant to Section 7(b) of the License you must retain the original Product logo when
// distributing the program. Pursuant to Section 7(e) we decline to grant you any rights under
// trademark law for use of our trademarks.
//
// All the Product's GUI elements, including illustrations and icon sets, as well as technical writing
// content are licensed under the terms of the Creative Commons Attribution-ShareAlike 4.0
// International. See the License terms at http://creativecommons.org/licenses/by-sa/4.0/legalcode

import moment from "moment";
import { TCreatedBy, TPathParts } from "../../types";
import {
  EmployeeActivationStatus,
  EmployeeStatus,
  FileStatus,
  FileType,
  FolderType,
  RoomsType,
  ShareAccessRights,
} from "../../enums";
import { TUser } from "../people/types";

export type TFileViewAccessibility = {
  CanConvert: boolean;
  CoAuhtoring: boolean;
  ImageView: boolean;
  MediaView: boolean;
  MustConvert: boolean;
  WebComment: boolean;
  WebCustomFilterEditing: boolean;
  WebEdit: boolean;
  WebRestrictedEditing: boolean;
  WebReview: boolean;
  WebView: boolean;
};

export type TFileSecurity = {
  Convert: boolean;
  Copy: boolean;
  CustomFilter: boolean;
  Delete: boolean;
  Download: boolean;
  Duplicate: boolean;
  Edit: boolean;
  EditHistory: boolean;
  FillForms: boolean;
  Lock: boolean;
  Move: boolean;
  Read: boolean;
  ReadHistory: boolean;
  Rename: boolean;
  Review: boolean;
  SubmitToFormGallery: boolean;
};

export type TAvailableExternalRights = {
  Comment: boolean;
  CustomFilter: boolean;
  Editing: boolean;
  None: boolean;
  Read: boolean;
  Restrict: boolean;
  Review: boolean;
};

export type TFile = {
  access: ShareAccessRights;
  canShare: boolean;
  comment: string;
  contentLength: string;
  created: Date;
  createdBy: TCreatedBy;
  denyDownload: boolean;
  denySharing: boolean;
  fileExst: string;
  fileStatus: FileStatus;
  fileType: FileType;
  folderId: number;
  id: number;
  mute: boolean;
  pureContentLength: number;
  rootFolderId: number;
  rootFolderType: FolderType;
  security: TFileSecurity;
  shared: boolean;
  thumbnailStatus: number;
  title: string;
  updated: Date;
  updatedBy: TCreatedBy;
  version: number;
  versionGroup: number;
  viewAccessibility: TFileViewAccessibility;
  viewUrl: string;
  webUrl: string;
  availableExternalRights?: TAvailableExternalRights;
  providerId?: number;
  providerKey?: string;
  providerItem?: boolean;
  thumbnailUrl?: string;
  expired?: string;
  isForm?: boolean;
};

export type TOpenEditRequest = {
  documentType: string;
  editorUrl: string;
  token: string;
  type: string;
  file: TFile;
  errorMessage: string;
};

export type TGetReferenceData = {
  fileKey: number | string;
  instanceId: string;
  sourceFileId?: number;
  path?: string;
};

export type TGetReferenceDataRequest = {
  referenceData: {
    FileKey: number;
    InstanceId: string;
  };
  error: string;
  path: string;
  url: string;
  fileType: string;
  key: string;
  link: string;
  token: string;
};

export type TFolderSecurity = {
  Read: boolean;
  Create: boolean;
  Delete: boolean;
  EditRoom: boolean;
  Rename: boolean;
  CopyTo: boolean;
  Copy: boolean;
  MoveTo: boolean;
  Move: boolean;
  Pin: boolean;
  Mute: boolean;
  EditAccess: boolean;
  Duplicate: boolean;
  Download: boolean;
  CopySharedLink: boolean;
};

export type TFolder = {
  parentId: number;
  filesCount: number;
  foldersCount: number;
  new: number;
  mute: boolean;
  pinned: boolean;
  private: boolean;
  id: number;
  rootFolderId: number;
  canShare: boolean;
  security: TFolderSecurity;
  title: string;
  access: ShareAccessRights;
  shared: boolean;
  created: Date;
  createdBy: TCreatedBy;
  updated: Date;
  updatedBy: TCreatedBy;
  rootFolderType: FolderType;
  isArchive?: boolean;
  roomType?: RoomsType;
  path?: TPathParts[];
  type?: FolderType;
};

export type TGetFolderPath = TFolder[];

export type TGetFolder = {
  files: TFile[];
  folders: TFolder[];
  current: TFolder;
  pathParts: TPathParts[];
  startIndex: number;
  count: number;
  total: number;
  new: number;
};

export type TOperation = {
  Operation: number;
  error: string;
  finished: boolean;
  id: string;
  processed: string;
  progress: number;
};

export type TUploadOperation = {
  bytes_total: number;
  bytes_uploaded: number;
  created: Date;
  expired: Date;
  id: string;
  location: string;
  path: number[];
};

export type TThirdPartyCapabilities = string[][];

export type TThierdParty = {
  corporate: boolean;
  roomsStorage: boolean;
  customerTitle: string;
  providerId: string;
  providerKey: string;
};

export type TTirdParties = TThierdParty[];

export type TFilesSettings = {
  automaticallyCleanUp: {
    gap: number;
    isAutoCleanUp: boolean;
  };
  canSearchByContent: boolean;
  chunkUploadSize: number;
  maxUploadThreadCount: number;
  maxUploadFilesCount: number;
  confirmDelete: boolean;
  convertNotify: boolean;
  defaultOrder: { is_asc: boolean; property: 1 };
  defaultSharingAccessRights: ShareAccessRights[];
  downloadTarGz: boolean;
  enableThirdParty: boolean;
  externalShare: boolean;
  externalShareSocialMedia: boolean;
  extsArchive: string[];
  extsAudio: string[];
  extsCoAuthoring: string[];
  extsConvertible: string[];
  extsDocument: string[];
  extsImage: string[];
  extsImagePreviewed: string[];
  extsMediaPreviewed: string[];
  extsMustConvert: string[];
  extsPresentation: string[];
  extsSpreadsheet: string[];
  extsUploadable: string[];
  extsVideo: string[];
  extsWebCommented: string[];
  extsWebCustomFilterEditing: string[];
  extsWebEdited: string[];
  extsWebEncrypt: string[];
  extsWebPreviewed: string[];
  extsWebRestrictedEditing: string[];
  extsWebReviewed: string[];
  extsWebTemplate: string[];
  favoritesSection: boolean;
  fileDownloadUrlString: string;
  fileRedirectPreviewUrlString: string;
  fileThumbnailUrlString: string;
  fileWebEditorExternalUrlString: string;
  fileWebEditorUrlString: string;
  fileWebViewerExternalUrlString: string;
  fileWebViewerUrlString: string;
  forcesave: boolean;
  hideConfirmConvertOpen: boolean;
  hideConfirmConvertSave: boolean;
  internalFormats: {
    Document: string;
    Presentation: string;
    Spreadsheet: string;
  };
  keepNewFileName: boolean;
  masterFormExtension: string;
  paramOutType: string;
  paramVersion: string;
  recentSection: boolean;
  storeForcesave: boolean;
  storeOriginalFiles: boolean;
  templatesSection: boolean;
  updateIfExist: boolean;
  openEditorInSameTab: boolean;
  displayFileExtension: boolean;
};

export type TPresignedUri = {
  filetype: string;
  token: string;
  url: string;
};

export type TEditHistoryUser = {
  id: string;
  name: string;
};

export type TEditHistoryChanges = {
  created: string;
  user: TEditHistoryUser;
};

export type TEditHistory = {
  changes: TEditHistoryChanges[];
  changesHistory: string;
  created: string;
  id: number;
  key: string;
  serverVersion?: string;
  user: TEditHistoryUser;
  version: number;
  versionGroup: number;
};

export type TEditDiff = {
  changesUrl: string;
  fileType: string;
  key: string;
  previous: {
    fileType: string;
    key: string;
    url: string;
  };
  token: string;
  url: string;
  version: number;
};

export type TDocUser = {
  id: string;
  firstName: string;
  lastName: string;
  status: EmployeeStatus;
  activationStatus: EmployeeActivationStatus;
  workFromDate: Date;
  email: string;
  removed: boolean;
  lastModified: Date;
  tenantId: null;
  isActive: boolean;
  mobilePhoneActivationStatus: number;
  ldapQouta: number;
  createDate: Date;
  checkActivation: boolean;
};

export type TSharedUsers = {
  user: TDocUser;
  email: string;
  id: string;
  hasAccess: boolean;
  name: string;
};

export type TSendEditorNotify = {
  user: TUser;
  permissions: string;
};

export type TDocServiceLocation = {
  version: string;
  docServiceUrlApi: string;
  docServiceUrl: string;
  docServiceUrlInternal: string;
  docServicePortalUrl: string;
  isDefault: boolean;
};

export type TFileLink = {
  access: ShareAccessRights;
  canEditAccess: boolean;
  isLocked: boolean;
  isOwner: boolean;
  sharedTo: {
    denyDownload: boolean;
    id: string;
    isExpired: boolean;
    linkType: number;
    primary: boolean;
    requestToken: string;
    shareLink: string;
    title: string;
    expirationDate?: moment.Moment | null;
    internal?: boolean;
    password?: string;
  };
  subjectType: number;
};

export type TFilesUsedSpace = {
  myDocumentsUsedSpace: {
    title: string;
    usedSpace: number;
  };
  trashUsedSpace: {
    title: string;
    usedSpace: number;
  };
  archiveUsedSpace: {
    title: string;
    usedSpace: number;
  };
  roomsUsedSpace: {
    title: string;
    usedSpace: number;
  };
};

export type TConnectingStorage = {
  name: string;
  key: string;
  connected: boolean;
  oauth: boolean;
  redirectUrl: string;
};

<<<<<<< HEAD
export type TConnectingStorages = TConnectingStorage[];

export type SettingsThirdPartyType = {
  id: string;
  title: string;
  providerId: string;
  providerKey: string;
};
=======
export type TIndexItems = {
  order: string;
  entryType: number;
  entryId: number;
};

export type TConnectingStorages = TConnectingStorage[];
>>>>>>> 26892718
<|MERGE_RESOLUTION|>--- conflicted
+++ resolved
@@ -433,16 +433,6 @@
   redirectUrl: string;
 };
 
-<<<<<<< HEAD
-export type TConnectingStorages = TConnectingStorage[];
-
-export type SettingsThirdPartyType = {
-  id: string;
-  title: string;
-  providerId: string;
-  providerKey: string;
-};
-=======
 export type TIndexItems = {
   order: string;
   entryType: number;
@@ -450,4 +440,10 @@
 };
 
 export type TConnectingStorages = TConnectingStorage[];
->>>>>>> 26892718
+
+export type SettingsThirdPartyType = {
+  id: string;
+  title: string;
+  providerId: string;
+  providerKey: string;
+};