import React, { useCallback, useState } from 'react';
import PropTypes from 'prop-types';
import styled from 'styled-components';
import NavItem from './nav-item';
import ProfileActions from './profile-actions';
import { useTranslation } from 'react-i18next';
import { tablet } from '@appserver/components/utils/device';
import { combineUrl, deleteCookie } from '@appserver/common/utils';
import { inject, observer } from 'mobx-react';
import { withRouter } from 'react-router';
import { AppServerConfig } from '@appserver/common/constants';
import config from '../../../../package.json';
import { isDesktop } from 'react-device-detect';
import AboutDialog from '../../pages/About/AboutDialog';
import DebugInfoDialog from '../../pages/DebugInfo';
import HeaderCatalogBurger from './header-catalog-burger';

const { proxyURL } = AppServerConfig;
const homepage = config.homepage;

const PROXY_HOMEPAGE_URL = combineUrl(proxyURL, homepage);
const ABOUT_URL = combineUrl(PROXY_HOMEPAGE_URL, '/about');
const SETTINGS_URL = combineUrl(PROXY_HOMEPAGE_URL, '/settings');
const PROFILE_SELF_URL = combineUrl(PROXY_HOMEPAGE_URL, '/products/people/view/@self');
const PROFILE_MY_URL = combineUrl(PROXY_HOMEPAGE_URL, '/my');

const StyledNav = styled.nav`
  display: flex;
  padding: 0 20px 0 16px;
  align-items: center;
  position: absolute;
  right: 0;
  height: 48px;
  z-index: 190 !important;

  .profile-menu {
    right: 12px;
    top: 66px;

    @media ${tablet} {
      right: 6px;
    }
  }

  & > div {
    margin: 0 0 0 16px;
    padding: 0;
    min-width: 24px;
  }

  @media ${tablet} {
    padding: 0 16px;
  }
  .icon-profile-menu {
    cursor: pointer;
  }
`;
const HeaderNav = ({
  history,
  modules,
  user,
  logout,
  isAuthenticated,
  peopleAvailable,
  isPersonal,
  userIsUpdate,
  setUserIsUpdate,
  buildVersionInfo,
  debugInfo,
<<<<<<< HEAD
  currentProductId,
  toggleShowText,
  showCatalog,
=======
  changeTheme,
>>>>>>> 21cd73a6
}) => {
  const { t } = useTranslation(['NavMenu', 'Common', 'About']);
  const [visibleAboutDialog, setVisibleAboutDialog] = useState(false);
  const [visibleDebugDialog, setVisibleDebugDialog] = useState(false);

  const onProfileClick = useCallback(() => {
    peopleAvailable ? history.push(PROFILE_SELF_URL) : history.push(PROFILE_MY_URL);
  }, []);

  const onAboutClick = useCallback(() => {
    if (isDesktop) {
      setVisibleAboutDialog(true);
    } else {
      history.push(ABOUT_URL);
    }
  }, []);

  const onSettingsClick = useCallback(() => {
    history.push(SETTINGS_URL);
  });

  const onCloseDialog = () => setVisibleDialog(false);
  const onDebugClick = useCallback(() => {
    setVisibleDebugDialog(true);
  }, []);

  const onCloseAboutDialog = () => setVisibleAboutDialog(false);
  const onCloseDebugDialog = () => setVisibleDebugDialog(false);

  const onSwitchToDesktopClick = useCallback(() => {
    deleteCookie('desktop_view');
    window.open(`${window.location.origin}?desktop_view=true`, '_self', '', true);
  }, []);

  const onLogoutClick = useCallback(() => logout && logout(), [logout]);

  const getCurrentUserActions = useCallback(() => {
    const actions = [
      {
        key: 'ProfileBtn',
        label: t('Common:Profile'),
        onClick: onProfileClick,
        url: peopleAvailable ? PROFILE_SELF_URL : PROFILE_MY_URL,
      },
      {
        key: 'SettingsBtn',
        ...(!isPersonal && {
          label: t('Common:Settings'),
          onClick: onSettingsClick,
        }),
      },
      {
        key: 'SwitchToBtn',
        ...(!isPersonal && {
          label: t('TurnOnDesktopVersion'),
          onClick: onSwitchToDesktopClick,
          url: `${window.location.origin}?desktop_view=true`,
          target: '_self',
        }),
      },
      {
<<<<<<< HEAD
        key: 'AboutBtn',
        label: t('AboutCompanyTitle'),
=======
        key: "ChangeTheme",
        ...(!isPersonal && { label: "Change theme", onClick: changeTheme }),
      },
      {
        key: "AboutBtn",
        label: t("AboutCompanyTitle"),
>>>>>>> 21cd73a6
        onClick: onAboutClick,
        url: ABOUT_URL,
      },
      {
        key: 'LogoutBtn',
        label: t('LogoutButton'),
        onClick: onLogoutClick,
      },
    ];

    if (debugInfo) {
      actions.splice(3, 0, {
        key: 'DebugBtn',
        label: 'Debug Info',
        onClick: onDebugClick,
      });
    }

    return actions;
  }, [onProfileClick, onAboutClick, onLogoutClick]);
  //console.log("HeaderNav render");
  return (
    <StyledNav className="profileMenuIcon hidingHeader">
      {isAuthenticated && user ? (
        <>
          <ProfileActions
            userActions={getCurrentUserActions()}
            user={user}
            userIsUpdate={userIsUpdate}
            setUserIsUpdate={setUserIsUpdate}
            isProduct={currentProductId !== 'home'}
            showCatalog={showCatalog}
          />
          <HeaderCatalogBurger
            isProduct={currentProductId !== 'home'}
            showCatalog={showCatalog}
            onClick={toggleShowText}
          />
        </>
      ) : (
        <></>
      )}

      <AboutDialog
        t={t}
        visible={visibleAboutDialog}
        onClose={onCloseAboutDialog}
        personal={isPersonal}
        buildVersionInfo={buildVersionInfo}
      />

      {debugInfo && <DebugInfoDialog visible={visibleDebugDialog} onClose={onCloseDebugDialog} />}
    </StyledNav>
  );
};

HeaderNav.displayName = 'HeaderNav';

HeaderNav.propTypes = {
  history: PropTypes.object,
  modules: PropTypes.array,
  user: PropTypes.object,
  logout: PropTypes.func,
  isAuthenticated: PropTypes.bool,
  isLoaded: PropTypes.bool,
  currentProductId: PropTypes.string,
  toggleShowText: PropTypes.func,
};

export default withRouter(
  inject(({ auth }) => {
    const { settingsStore, userStore, isAuthenticated, isLoaded, language, logout } = auth;
    const {
      defaultPage,
      personal: isPersonal,
      version: versionAppServer,
      currentProductId,
      toggleShowText,
      showCatalog,
      buildVersionInfo,
      debugInfo,
      changeTheme,
    } = settingsStore;
    const { user, userIsUpdate, setUserIsUpdate } = userStore;
    const modules = auth.availableModules;

    return {
      isPersonal,
      user,
      isAuthenticated,
      isLoaded,
      language,
      defaultPage: defaultPage || '/',
      modules,
      logout,
      peopleAvailable: modules.some((m) => m.appName === 'people'),
      versionAppServer,
      userIsUpdate,
      setUserIsUpdate,
      currentProductId,
      toggleShowText,
      showCatalog,
      buildVersionInfo,
      debugInfo,
      changeTheme,
    };
  })(observer(HeaderNav)),
);<|MERGE_RESOLUTION|>--- conflicted
+++ resolved
@@ -1,28 +1,31 @@
-import React, { useCallback, useState } from 'react';
-import PropTypes from 'prop-types';
-import styled from 'styled-components';
-import NavItem from './nav-item';
-import ProfileActions from './profile-actions';
-import { useTranslation } from 'react-i18next';
-import { tablet } from '@appserver/components/utils/device';
-import { combineUrl, deleteCookie } from '@appserver/common/utils';
-import { inject, observer } from 'mobx-react';
-import { withRouter } from 'react-router';
-import { AppServerConfig } from '@appserver/common/constants';
-import config from '../../../../package.json';
-import { isDesktop } from 'react-device-detect';
-import AboutDialog from '../../pages/About/AboutDialog';
-import DebugInfoDialog from '../../pages/DebugInfo';
-import HeaderCatalogBurger from './header-catalog-burger';
+import React, { useCallback, useState } from "react";
+import PropTypes from "prop-types";
+import styled from "styled-components";
+import NavItem from "./nav-item";
+import ProfileActions from "./profile-actions";
+import { useTranslation } from "react-i18next";
+import { tablet } from "@appserver/components/utils/device";
+import { combineUrl, deleteCookie } from "@appserver/common/utils";
+import { inject, observer } from "mobx-react";
+import { withRouter } from "react-router";
+import { AppServerConfig } from "@appserver/common/constants";
+import config from "../../../../package.json";
+import { isDesktop, isMobile } from "react-device-detect";
+import AboutDialog from "../../pages/About/AboutDialog";
+import DebugInfoDialog from "../../pages/DebugInfo";
+import HeaderCatalogBurger from "./header-catalog-burger";
 
 const { proxyURL } = AppServerConfig;
 const homepage = config.homepage;
 
 const PROXY_HOMEPAGE_URL = combineUrl(proxyURL, homepage);
-const ABOUT_URL = combineUrl(PROXY_HOMEPAGE_URL, '/about');
-const SETTINGS_URL = combineUrl(PROXY_HOMEPAGE_URL, '/settings');
-const PROFILE_SELF_URL = combineUrl(PROXY_HOMEPAGE_URL, '/products/people/view/@self');
-const PROFILE_MY_URL = combineUrl(PROXY_HOMEPAGE_URL, '/my');
+const ABOUT_URL = combineUrl(PROXY_HOMEPAGE_URL, "/about");
+const SETTINGS_URL = combineUrl(PROXY_HOMEPAGE_URL, "/settings");
+const PROFILE_SELF_URL = combineUrl(
+  PROXY_HOMEPAGE_URL,
+  "/products/people/view/@self"
+);
+const PROFILE_MY_URL = combineUrl(PROXY_HOMEPAGE_URL, "/my");
 
 const StyledNav = styled.nav`
   display: flex;
@@ -67,20 +70,19 @@
   setUserIsUpdate,
   buildVersionInfo,
   debugInfo,
-<<<<<<< HEAD
   currentProductId,
   toggleShowText,
   showCatalog,
-=======
   changeTheme,
->>>>>>> 21cd73a6
 }) => {
-  const { t } = useTranslation(['NavMenu', 'Common', 'About']);
+  const { t } = useTranslation(["NavMenu", "Common", "About"]);
   const [visibleAboutDialog, setVisibleAboutDialog] = useState(false);
   const [visibleDebugDialog, setVisibleDebugDialog] = useState(false);
 
   const onProfileClick = useCallback(() => {
-    peopleAvailable ? history.push(PROFILE_SELF_URL) : history.push(PROFILE_MY_URL);
+    peopleAvailable
+      ? history.push(PROFILE_SELF_URL)
+      : history.push(PROFILE_MY_URL);
   }, []);
 
   const onAboutClick = useCallback(() => {
@@ -104,8 +106,13 @@
   const onCloseDebugDialog = () => setVisibleDebugDialog(false);
 
   const onSwitchToDesktopClick = useCallback(() => {
-    deleteCookie('desktop_view');
-    window.open(`${window.location.origin}?desktop_view=true`, '_self', '', true);
+    deleteCookie("desktop_view");
+    window.open(
+      `${window.location.origin}?desktop_view=true`,
+      "_self",
+      "",
+      true
+    );
   }, []);
 
   const onLogoutClick = useCallback(() => logout && logout(), [logout]);
@@ -113,53 +120,48 @@
   const getCurrentUserActions = useCallback(() => {
     const actions = [
       {
-        key: 'ProfileBtn',
-        label: t('Common:Profile'),
+        key: "ProfileBtn",
+        label: t("Common:Profile"),
         onClick: onProfileClick,
         url: peopleAvailable ? PROFILE_SELF_URL : PROFILE_MY_URL,
       },
       {
-        key: 'SettingsBtn',
+        key: "SettingsBtn",
         ...(!isPersonal && {
-          label: t('Common:Settings'),
+          label: t("Common:Settings"),
           onClick: onSettingsClick,
         }),
       },
       {
-        key: 'SwitchToBtn',
+        key: "SwitchToBtn",
         ...(!isPersonal && {
-          label: t('TurnOnDesktopVersion'),
+          label: t("TurnOnDesktopVersion"),
           onClick: onSwitchToDesktopClick,
           url: `${window.location.origin}?desktop_view=true`,
-          target: '_self',
+          target: "_self",
         }),
       },
       {
-<<<<<<< HEAD
-        key: 'AboutBtn',
-        label: t('AboutCompanyTitle'),
-=======
         key: "ChangeTheme",
         ...(!isPersonal && { label: "Change theme", onClick: changeTheme }),
       },
       {
         key: "AboutBtn",
         label: t("AboutCompanyTitle"),
->>>>>>> 21cd73a6
         onClick: onAboutClick,
         url: ABOUT_URL,
       },
       {
-        key: 'LogoutBtn',
-        label: t('LogoutButton'),
+        key: "LogoutBtn",
+        label: t("LogoutButton"),
         onClick: onLogoutClick,
       },
     ];
 
     if (debugInfo) {
       actions.splice(3, 0, {
-        key: 'DebugBtn',
-        label: 'Debug Info',
+        key: "DebugBtn",
+        label: "Debug Info",
         onClick: onDebugClick,
       });
     }
@@ -176,11 +178,11 @@
             user={user}
             userIsUpdate={userIsUpdate}
             setUserIsUpdate={setUserIsUpdate}
-            isProduct={currentProductId !== 'home'}
+            isProduct={currentProductId !== "home"}
             showCatalog={showCatalog}
           />
           <HeaderCatalogBurger
-            isProduct={currentProductId !== 'home'}
+            isProduct={currentProductId !== "home"}
             showCatalog={showCatalog}
             onClick={toggleShowText}
           />
@@ -197,12 +199,17 @@
         buildVersionInfo={buildVersionInfo}
       />
 
-      {debugInfo && <DebugInfoDialog visible={visibleDebugDialog} onClose={onCloseDebugDialog} />}
+      {debugInfo && (
+        <DebugInfoDialog
+          visible={visibleDebugDialog}
+          onClose={onCloseDebugDialog}
+        />
+      )}
     </StyledNav>
   );
 };
 
-HeaderNav.displayName = 'HeaderNav';
+HeaderNav.displayName = "HeaderNav";
 
 HeaderNav.propTypes = {
   history: PropTypes.object,
@@ -217,7 +224,14 @@
 
 export default withRouter(
   inject(({ auth }) => {
-    const { settingsStore, userStore, isAuthenticated, isLoaded, language, logout } = auth;
+    const {
+      settingsStore,
+      userStore,
+      isAuthenticated,
+      isLoaded,
+      language,
+      logout,
+    } = auth;
     const {
       defaultPage,
       personal: isPersonal,
@@ -238,10 +252,10 @@
       isAuthenticated,
       isLoaded,
       language,
-      defaultPage: defaultPage || '/',
+      defaultPage: defaultPage || "/",
       modules,
       logout,
-      peopleAvailable: modules.some((m) => m.appName === 'people'),
+      peopleAvailable: modules.some((m) => m.appName === "people"),
       versionAppServer,
       userIsUpdate,
       setUserIsUpdate,
@@ -252,5 +266,5 @@
       debugInfo,
       changeTheme,
     };
-  })(observer(HeaderNav)),
+  })(observer(HeaderNav))
 );