--- conflicted
+++ resolved
@@ -6,11 +6,8 @@
 import DatePicker from "@docspace/components/date-picker";
 
 import ClockIcon from "PUBLIC_DIR/images/clock.react.svg";
-<<<<<<< HEAD
+import moment from "moment";
 import { getCorrectFourValuesStyle } from "../utils/rtlUtils";
-=======
-import moment from "moment";
->>>>>>> 8e49cdec
 
 const Selectors = styled.div`
   position: relative;
