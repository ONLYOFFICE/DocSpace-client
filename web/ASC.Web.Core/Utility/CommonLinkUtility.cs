--- conflicted
+++ resolved
@@ -1,536 +1,506 @@
-/*
- *
- * (c) Copyright Ascensio System Limited 2010-2018
- *
- * This program is freeware. You can redistribute it and/or modify it under the terms of the GNU 
- * General Public License (GPL) version 3 as published by the Free Software Foundation (https://www.gnu.org/copyleft/gpl.html). 
- * In accordance with Section 7(a) of the GNU GPL its Section 15 shall be amended to the effect that 
- * Ascensio System SIA expressly excludes the warranty of non-infringement of any third-party rights.
- *
- * THIS PROGRAM IS DISTRIBUTED WITHOUT ANY WARRANTY; WITHOUT EVEN THE IMPLIED WARRANTY OF MERCHANTABILITY OR
- * FITNESS FOR A PARTICULAR PURPOSE. For more details, see GNU GPL at https://www.gnu.org/copyleft/gpl.html
- *
- * You can contact Ascensio System SIA by email at sales@onlyoffice.com
- *
- * The interactive user interfaces in modified source and object code versions of ONLYOFFICE must display 
- * Appropriate Legal Notices, as required under Section 5 of the GNU GPL version 3.
- *
- * Pursuant to Section 7 § 3(b) of the GNU GPL you must retain the original ONLYOFFICE logo which contains 
- * relevant author attributions when distributing the software. If the display of the logo in its graphic 
- * form is not reasonably feasible for technical reasons, you must include the words "Powered by ONLYOFFICE" 
- * in every copy of the program you distribute. 
- * Pursuant to Section 7 § 3(e) we decline to grant you any rights under trademark law for use of our trademarks.
- *
-*/
-
-
-using System;
-using System.Globalization;
-using System.Linq;
-using System.Text.RegularExpressions;
-using System.Web;
-using ASC.Core;
-using ASC.Core.Common;
-using ASC.Core.Users;
-using ASC.Security.Cryptography;
-using ASC.Web.Core;
-using ASC.Web.Core.WhiteLabel;
-using Microsoft.AspNetCore.Http;
-
-namespace ASC.Web.Studio.Utility
-{
-    public enum ManagementType
-    {
-        General = 0,
-        Customization = 1,
-        ProductsAndInstruments = 2,
-        PortalSecurity = 3,
-        AccessRights = 4,
-        Backup = 5,
-        LoginHistory = 6,
-        AuditTrail = 7,
-        LdapSettings = 8,
-        ThirdPartyAuthorization = 9,
-        SmtpSettings = 10,
-        Statistic = 11,
-        Monitoring = 12,
-        SingleSignOnSettings = 13,
-        Migration = 14,
-        DeletionPortal = 15,
-        HelpCenter = 16,
-        DocService = 17,
-        FullTextSearch = 18,
-        WhiteLabel = 19,
-        MailService = 20,
-        Storage = 21
-    }
-
-<<<<<<< HEAD
-    //  emp-invite - confirm ivite by email
-    //  portal-suspend - confirm portal suspending - Tenant.SetStatus(TenantStatus.Suspended)
-    //  portal-continue - confirm portal continuation  - Tenant.SetStatus(TenantStatus.Active)
-    //  portal-remove - confirm portal deletation - Tenant.SetStatus(TenantStatus.RemovePending)
-    //  DnsChange - change Portal Address and/or Custom domain name
-    public enum ConfirmType
-    {
-        EmpInvite,
-        LinkInvite,
-        PortalSuspend,
-        PortalContinue,
-        PortalRemove,
-        DnsChange,
-        PortalOwnerChange,
-        Activation,
-        EmailChange,
-        EmailActivation,
-        PasswordChange,
-        ProfileRemove,
-        PhoneActivation,
-        PhoneAuth,
-        Auth,
-        TfaActivation,
-        TfaAuth
-    }
-
-    public class CommonLinkUtility: BaseCommonLinkUtility
-=======
-    public static class CommonLinkUtility
->>>>>>> 48b2726d
-    {
-        private static readonly Regex RegFilePathTrim = new Regex("/[^/]*\\.aspx", RegexOptions.IgnoreCase | RegexOptions.Compiled);
-
-        public const string ParamName_ProductSysName = "product";
-        public const string ParamName_UserUserName = "user";
-        public const string ParamName_UserUserID = "uid";
-
-        public CommonLinkUtility(
-            CoreBaseSettings coreBaseSettings, 
-            TenantManager tenantManager, 
-            UserManager userManager, 
-            WebItemManagerSecurity webItemManagerSecurity, 
-            WebItemManager webItemManager,
-            EmailValidationKeyProvider emailValidationKeyProvider) : 
-            this(null, coreBaseSettings, tenantManager, userManager, webItemManagerSecurity, webItemManager, emailValidationKeyProvider)
-        {
-        }
-
-        public CommonLinkUtility(
-            IHttpContextAccessor httpContextAccessor,
-            CoreBaseSettings coreBaseSettings,
-            TenantManager tenantManager,
-            UserManager userManager,
-            WebItemManagerSecurity webItemManagerSecurity,
-            WebItemManager webItemManager,
-            EmailValidationKeyProvider emailValidationKeyProvider) :
-            base(httpContextAccessor, coreBaseSettings, tenantManager) => (UserManager, WebItemManagerSecurity, WebItemManager, EmailValidationKeyProvider) = (userManager, webItemManagerSecurity, webItemManager, emailValidationKeyProvider);
-
-        public string Logout
-        {
-            get { return ToAbsolute("~/auth.aspx") + "?t=logout"; }
-        }
-
-        public UserManager UserManager { get; }
-        public WebItemManagerSecurity WebItemManagerSecurity { get; }
-        public WebItemManager WebItemManager { get; }
-        public EmailValidationKeyProvider EmailValidationKeyProvider { get; }
-
-        public string GetDefault()
-        {
-            return VirtualRoot;
-        }
-
-        public string GetMyStaff()
-        {
-            return CoreBaseSettings.Personal ? ToAbsolute("~/my.aspx") : ToAbsolute("~/products/people/profile.aspx");
-        }
-
-        public string GetEmployees()
-        {
-            return GetEmployees(EmployeeStatus.Active);
-        }
-
-        public string GetEmployees(EmployeeStatus empStatus)
-        {
-            return ToAbsolute("~/products/people/") +
-                   (empStatus == EmployeeStatus.Terminated ? "#type=disabled" : string.Empty);
-        }
-
-        public string GetDepartment(Guid depId)
-        {
-            return depId != Guid.Empty ? ToAbsolute("~/products/people/#group=") + depId.ToString() : GetEmployees();
-        }
-
-        #region user profile link
-
-        public string GetUserProfile(Guid userID)
-        {
-            if (!UserManager.UserExists(userID))
-                return GetEmployees();
-
-            return GetUserProfile(userID.ToString());
-        }
-
-        public string GetUserProfile(UserInfo user)
-        {
-            if (!UserManager.UserExists(user))
-                return GetEmployees();
-
-            return GetUserProfile(user, true);
-        }
-
-        public string GetUserProfile(string user, bool absolute = true)
-        {
-            var queryParams = "";
-
-            if (!string.IsNullOrEmpty(user))
-            {
-                var guid = Guid.Empty;
-                if (!string.IsNullOrEmpty(user) && 32 <= user.Length && user[8] == '-')
-                {
-                    try
-                    {
-                        guid = new Guid(user);
-                    }
-                    catch
-                    {
-                    }
-                }
-
-                queryParams = guid != Guid.Empty ? GetUserParamsPair(guid) : ParamName_UserUserName + "=" + HttpUtility.UrlEncode(user);
-            }
-
-            var url = absolute ? ToAbsolute("~/products/people/") : "/products/people/";
-            url += "profile.aspx?";
-            url += queryParams;
-
-            return url;
-        }
-
-        public string GetUserProfile(UserInfo user, bool absolute = true)
-        {
-            var queryParams = user.ID != Guid.Empty ? GetUserParamsPair(user) : ParamName_UserUserName + "=" + HttpUtility.UrlEncode(user.UserName);
-
-            var url = absolute ? ToAbsolute("~/products/people/") : "/products/people/";
-            url += "profile.aspx?";
-            url += queryParams;
-
-            return url;
-        }
-        public string GetUserProfile(Guid user, bool absolute = true)
-        {
-            var queryParams = GetUserParamsPair(user);
-
-            var url = absolute ? ToAbsolute("~/products/people/") : "/products/people/";
-            url += "profile.aspx?";
-            url += queryParams;
-
-            return url;
-        }
-
-        #endregion
-
-        public Guid GetProductID()
-        {
-            var productID = Guid.Empty;
-
-            if (HttpContext != null)
-            {
-                GetLocationByRequest(out var product, out _);
-                if (product != null) productID = product.ID;
-            }
-
-            return productID;
-        }
-
-        public void GetLocationByRequest(out IProduct currentProduct, out IModule currentModule)
-        {
-            var currentURL = string.Empty;
-            if (HttpContext?.Request != null)
-            {
-                currentURL = HttpContext.Request.GetUrlRewriter().AbsoluteUri;
-
-                //TODO ?
-                // http://[hostname]/[virtualpath]/[AjaxPro.Utility.HandlerPath]/[assembly],[classname].ashx
-                //if (currentURL.Contains("/" + AjaxPro.Utility.HandlerPath + "/") && HttpContext.Current.Request.Headers["Referer"].FirstOrDefault() != null)
-                //{
-                //    currentURL = HttpContext.Current.Request.Headers["Referer"].FirstOrDefault().ToString();
-                //}
-            }
-
-            GetLocationByUrl(currentURL, out currentProduct, out currentModule);
-        }
-
-        public IWebItem GetWebItemByUrl(string currentURL)
-        {
-            if (!string.IsNullOrEmpty(currentURL))
-            {
-
-                var itemName = GetWebItemNameFromUrl(currentURL);
-                if (!string.IsNullOrEmpty(itemName))
-                {
-                    foreach (var item in WebItemManager.GetItemsAll())
-                    {
-                        var _itemName = GetWebItemNameFromUrl(item.StartURL);
-                        if (string.Compare(itemName, _itemName, StringComparison.InvariantCultureIgnoreCase) == 0)
-                            return item;
-                    }
-                }
-                else
-                {
-                    var urlParams = HttpUtility.ParseQueryString(new Uri(currentURL).Query);
-                    var productByName = GetProductBySysName(urlParams[ParamName_ProductSysName]);
-                    var pid = productByName == null ? Guid.Empty : productByName.ID;
-
-                    if (pid == Guid.Empty && !string.IsNullOrEmpty(urlParams["pid"]))
-                    {
-                        try
-                        {
-                            pid = new Guid(urlParams["pid"]);
-                        }
-                        catch
-                        {
-                            pid = Guid.Empty;
-                        }
-                    }
-
-                    if (pid != Guid.Empty)
-                        return WebItemManager[pid];
-                }
-            }
-
-            return null;
-        }
-
-        public void GetLocationByUrl(string currentURL, out IProduct currentProduct, out IModule currentModule)
-        {
-            currentProduct = null;
-            currentModule = null;
-
-            if (string.IsNullOrEmpty(currentURL)) return;
-
-            var urlParams = HttpUtility.ParseQueryString(new Uri(currentURL).Query);
-            var productByName = GetProductBySysName(urlParams[ParamName_ProductSysName]);
-            var pid = productByName == null ? Guid.Empty : productByName.ID;
-
-            if (pid == Guid.Empty && !string.IsNullOrEmpty(urlParams["pid"]))
-            {
-                try
-                {
-                    pid = new Guid(urlParams["pid"]);
-                }
-                catch
-                {
-                    pid = Guid.Empty;
-                }
-            }
-
-            var productName = GetProductNameFromUrl(currentURL);
-            var moduleName = GetModuleNameFromUrl(currentURL);
-
-            if (!string.IsNullOrEmpty(productName) || !string.IsNullOrEmpty(moduleName))
-            {
-                foreach (var product in WebItemManager.GetItemsAll<IProduct>())
-                {
-                    var _productName = GetProductNameFromUrl(product.StartURL);
-                    if (!string.IsNullOrEmpty(_productName))
-                    {
-                        if (string.Compare(productName, _productName, StringComparison.InvariantCultureIgnoreCase) == 0)
-                        {
-                            currentProduct = product;
-
-                            if (!string.IsNullOrEmpty(moduleName))
-                            {
-                                foreach (var module in WebItemManagerSecurity.GetSubItems(product.ID).OfType<IModule>())
-                                {
-                                    var _moduleName = GetModuleNameFromUrl(module.StartURL);
-                                    if (!string.IsNullOrEmpty(_moduleName))
-                                    {
-                                        if (string.Compare(moduleName, _moduleName, StringComparison.InvariantCultureIgnoreCase) == 0)
-                                        {
-                                            currentModule = module;
-                                            break;
-                                        }
-                                    }
-                                }
-                            }
-                            else
-                            {
-                                foreach (var module in WebItemManagerSecurity.GetSubItems(product.ID).OfType<IModule>())
-                                {
-                                    if (!module.StartURL.Equals(product.StartURL) && currentURL.Contains(RegFilePathTrim.Replace(module.StartURL, string.Empty)))
-                                    {
-                                        currentModule = module;
-                                        break;
-                                    }
-                                }
-                            }
-
-                            break;
-                        }
-                    }
-                }
-            }
-
-            if (pid != Guid.Empty)
-                currentProduct = WebItemManager[pid] as IProduct;
-        }
-
-        private string GetWebItemNameFromUrl(string url)
-        {
-            var name = GetModuleNameFromUrl(url);
-            if (string.IsNullOrEmpty(name))
-            {
-                name = GetProductNameFromUrl(url);
-                if (string.IsNullOrEmpty(name))
-                {
-                    try
-                    {
-                        var pos = url.IndexOf("/addons/", StringComparison.InvariantCultureIgnoreCase);
-                        if (0 <= pos)
-                        {
-                            url = url.Substring(pos + 8).ToLower();
-                            pos = url.IndexOf('/');
-                            return 0 < pos ? url.Substring(0, pos) : url;
-                        }
-                    }
-                    catch
-                    {
-                    }
-                    return null;
-                }
-
-            }
-
-            return name;
-        }
-
-        private string GetProductNameFromUrl(string url)
-        {
-            try
-            {
-                var pos = url.IndexOf("/products/", StringComparison.InvariantCultureIgnoreCase);
-                if (0 <= pos)
-                {
-                    url = url.Substring(pos + 10).ToLower();
-                    pos = url.IndexOf('/');
-                    return 0 < pos ? url.Substring(0, pos) : url;
-                }
-            }
-            catch
-            {
-            }
-            return null;
-        }
-
-        private static string GetModuleNameFromUrl(string url)
-        {
-            try
-            {
-                var pos = url.IndexOf("/modules/", StringComparison.InvariantCultureIgnoreCase);
-                if (0 <= pos)
-                {
-                    url = url.Substring(pos + 9).ToLower();
-                    pos = url.IndexOf('/');
-                    return 0 < pos ? url.Substring(0, pos) : url;
-                }
-            }
-            catch
-            {
-            }
-            return null;
-        }
-
-        private IProduct GetProductBySysName(string sysName)
-        {
-            IProduct result = null;
-
-            if (!string.IsNullOrEmpty(sysName))
-                foreach (var product in WebItemManager.GetItemsAll<IProduct>())
-                {
-                    if (string.CompareOrdinal(sysName, WebItemExtension.GetSysName(product as IWebItem)) == 0)
-                    {
-                        result = product;
-                        break;
-                    }
-                }
-
-            return result;
-        }
-
-        public string GetUserParamsPair(Guid userID)
-        {
-            return GetUserParamsPair(UserManager.GetUsers(userID));
-        }
-
-        public string GetUserParamsPair(UserInfo user)
-        {
-            if (user == null || string.IsNullOrEmpty(user.UserName) || !UserManager.UserExists(user))
-                return "";
-
-            return string.Format("{0}={1}", ParamName_UserUserName, HttpUtility.UrlEncode(user.UserName.ToLowerInvariant()));
-        }
-
-        #region Help Centr
-
-        public string GetHelpLink(AdditionalWhiteLabelSettings AdditionalWhiteLabelSettings,  bool inCurrentCulture = true)
-        {
-            if (!AdditionalWhiteLabelSettings.Instance.HelpCenterEnabled)
-                return string.Empty;
-
-            var url = AdditionalWhiteLabelSettings.DefaultHelpCenterUrl;
-
-            if (string.IsNullOrEmpty(url))
-                return string.Empty;
-
-            return GetRegionalUrl(url, inCurrentCulture ? CultureInfo.CurrentCulture.TwoLetterISOLanguageName : null);
-        }
-
-        #endregion
-
-        #region management links
-
-        public string GetAdministration(ManagementType managementType)
-        {
-            if (managementType == ManagementType.General)
-                return ToAbsolute("~/management.aspx") + string.Empty;
-
-            return ToAbsolute("~/management.aspx") + "?" + "type=" + ((int)managementType).ToString();
-        }
-
-        #endregion
-
-        #region confirm links
-
-        public string GetConfirmationUrl(string email, ConfirmType confirmType, object postfix = null, Guid userId = default)
-        {
-            return GetFullAbsolutePath(GetConfirmationUrlRelative(email, confirmType, postfix, userId));
-        }
-
-        public string GetConfirmationUrlRelative(string email, ConfirmType confirmType, object postfix = null, Guid userId = default)
-        {
-            var validationKey = EmailValidationKeyProvider.GetEmailKey(email + confirmType + (postfix ?? ""));
-
-            var link = $"confirm/{confirmType}?key={validationKey}";
-
-            if (!string.IsNullOrEmpty(email))
-            {
-                link += $"&email={HttpUtility.UrlEncode(email)}";
-            }
-
-            if (userId != default)
-            {
-                link += $"&uid={userId}";
-            }
-
-            if (postfix != null)
-            {
-                link += "&p=1";
-            }
-
-            return link;
-        }
-
-        #endregion
-
-    }
-}
+/*
+ *
+ * (c) Copyright Ascensio System Limited 2010-2018
+ *
+ * This program is freeware. You can redistribute it and/or modify it under the terms of the GNU 
+ * General Public License (GPL) version 3 as published by the Free Software Foundation (https://www.gnu.org/copyleft/gpl.html). 
+ * In accordance with Section 7(a) of the GNU GPL its Section 15 shall be amended to the effect that 
+ * Ascensio System SIA expressly excludes the warranty of non-infringement of any third-party rights.
+ *
+ * THIS PROGRAM IS DISTRIBUTED WITHOUT ANY WARRANTY; WITHOUT EVEN THE IMPLIED WARRANTY OF MERCHANTABILITY OR
+ * FITNESS FOR A PARTICULAR PURPOSE. For more details, see GNU GPL at https://www.gnu.org/copyleft/gpl.html
+ *
+ * You can contact Ascensio System SIA by email at sales@onlyoffice.com
+ *
+ * The interactive user interfaces in modified source and object code versions of ONLYOFFICE must display 
+ * Appropriate Legal Notices, as required under Section 5 of the GNU GPL version 3.
+ *
+ * Pursuant to Section 7 § 3(b) of the GNU GPL you must retain the original ONLYOFFICE logo which contains 
+ * relevant author attributions when distributing the software. If the display of the logo in its graphic 
+ * form is not reasonably feasible for technical reasons, you must include the words "Powered by ONLYOFFICE" 
+ * in every copy of the program you distribute. 
+ * Pursuant to Section 7 § 3(e) we decline to grant you any rights under trademark law for use of our trademarks.
+ *
+*/
+
+
+using System;
+using System.Globalization;
+using System.Linq;
+using System.Text.RegularExpressions;
+using System.Web;
+using ASC.Core;
+using ASC.Core.Common;
+using ASC.Core.Users;
+using ASC.Security.Cryptography;
+using ASC.Web.Core;
+using ASC.Web.Core.WhiteLabel;
+using Microsoft.AspNetCore.Http;
+
+namespace ASC.Web.Studio.Utility
+{
+    public enum ManagementType
+    {
+        General = 0,
+        Customization = 1,
+        ProductsAndInstruments = 2,
+        PortalSecurity = 3,
+        AccessRights = 4,
+        Backup = 5,
+        LoginHistory = 6,
+        AuditTrail = 7,
+        LdapSettings = 8,
+        ThirdPartyAuthorization = 9,
+        SmtpSettings = 10,
+        Statistic = 11,
+        Monitoring = 12,
+        SingleSignOnSettings = 13,
+        Migration = 14,
+        DeletionPortal = 15,
+        HelpCenter = 16,
+        DocService = 17,
+        FullTextSearch = 18,
+        WhiteLabel = 19,
+        MailService = 20,
+        Storage = 21
+    }
+
+    public class CommonLinkUtility: BaseCommonLinkUtility
+    {
+        private static readonly Regex RegFilePathTrim = new Regex("/[^/]*\\.aspx", RegexOptions.IgnoreCase | RegexOptions.Compiled);
+
+        public const string ParamName_ProductSysName = "product";
+        public const string ParamName_UserUserName = "user";
+        public const string ParamName_UserUserID = "uid";
+
+        public CommonLinkUtility(
+            CoreBaseSettings coreBaseSettings, 
+            TenantManager tenantManager, 
+            UserManager userManager, 
+            WebItemManagerSecurity webItemManagerSecurity, 
+            WebItemManager webItemManager,
+            EmailValidationKeyProvider emailValidationKeyProvider) : 
+            this(null, coreBaseSettings, tenantManager, userManager, webItemManagerSecurity, webItemManager, emailValidationKeyProvider)
+        {
+        }
+
+        public CommonLinkUtility(
+            IHttpContextAccessor httpContextAccessor,
+            CoreBaseSettings coreBaseSettings,
+            TenantManager tenantManager,
+            UserManager userManager,
+            WebItemManagerSecurity webItemManagerSecurity,
+            WebItemManager webItemManager,
+            EmailValidationKeyProvider emailValidationKeyProvider) :
+            base(httpContextAccessor, coreBaseSettings, tenantManager) => (UserManager, WebItemManagerSecurity, WebItemManager, EmailValidationKeyProvider) = (userManager, webItemManagerSecurity, webItemManager, emailValidationKeyProvider);
+
+        public string Logout
+        {
+            get { return ToAbsolute("~/auth.aspx") + "?t=logout"; }
+        }
+
+        public UserManager UserManager { get; }
+        public WebItemManagerSecurity WebItemManagerSecurity { get; }
+        public WebItemManager WebItemManager { get; }
+        public EmailValidationKeyProvider EmailValidationKeyProvider { get; }
+
+        public string GetDefault()
+        {
+            return VirtualRoot;
+        }
+
+        public string GetMyStaff()
+        {
+            return CoreBaseSettings.Personal ? ToAbsolute("~/my.aspx") : ToAbsolute("~/products/people/profile.aspx");
+        }
+
+        public string GetEmployees()
+        {
+            return GetEmployees(EmployeeStatus.Active);
+        }
+
+        public string GetEmployees(EmployeeStatus empStatus)
+        {
+            return ToAbsolute("~/products/people/") +
+                   (empStatus == EmployeeStatus.Terminated ? "#type=disabled" : string.Empty);
+        }
+
+        public string GetDepartment(Guid depId)
+        {
+            return depId != Guid.Empty ? ToAbsolute("~/products/people/#group=") + depId.ToString() : GetEmployees();
+        }
+
+        #region user profile link
+
+        public string GetUserProfile(Guid userID)
+        {
+            if (!UserManager.UserExists(userID))
+                return GetEmployees();
+
+            return GetUserProfile(userID.ToString());
+        }
+
+        public string GetUserProfile(UserInfo user)
+        {
+            if (!UserManager.UserExists(user))
+                return GetEmployees();
+
+            return GetUserProfile(user, true);
+        }
+
+        public string GetUserProfile(string user, bool absolute = true)
+        {
+            var queryParams = "";
+
+            if (!string.IsNullOrEmpty(user))
+            {
+                var guid = Guid.Empty;
+                if (!string.IsNullOrEmpty(user) && 32 <= user.Length && user[8] == '-')
+                {
+                    try
+                    {
+                        guid = new Guid(user);
+                    }
+                    catch
+                    {
+                    }
+                }
+
+                queryParams = guid != Guid.Empty ? GetUserParamsPair(guid) : ParamName_UserUserName + "=" + HttpUtility.UrlEncode(user);
+            }
+
+            var url = absolute ? ToAbsolute("~/products/people/") : "/products/people/";
+            url += "profile.aspx?";
+            url += queryParams;
+
+            return url;
+        }
+
+        public string GetUserProfile(UserInfo user, bool absolute = true)
+        {
+            var queryParams = user.ID != Guid.Empty ? GetUserParamsPair(user) : ParamName_UserUserName + "=" + HttpUtility.UrlEncode(user.UserName);
+
+            var url = absolute ? ToAbsolute("~/products/people/") : "/products/people/";
+            url += "profile.aspx?";
+            url += queryParams;
+
+            return url;
+        }
+        public string GetUserProfile(Guid user, bool absolute = true)
+        {
+            var queryParams = GetUserParamsPair(user);
+
+            var url = absolute ? ToAbsolute("~/products/people/") : "/products/people/";
+            url += "profile.aspx?";
+            url += queryParams;
+
+            return url;
+        }
+
+        #endregion
+
+        public Guid GetProductID()
+        {
+            var productID = Guid.Empty;
+
+            if (HttpContext != null)
+            {
+                GetLocationByRequest(out var product, out _);
+                if (product != null) productID = product.ID;
+            }
+
+            return productID;
+        }
+
+        public void GetLocationByRequest(out IProduct currentProduct, out IModule currentModule)
+        {
+            var currentURL = string.Empty;
+            if (HttpContext?.Request != null)
+            {
+                currentURL = HttpContext.Request.GetUrlRewriter().AbsoluteUri;
+
+                //TODO ?
+                // http://[hostname]/[virtualpath]/[AjaxPro.Utility.HandlerPath]/[assembly],[classname].ashx
+                //if (currentURL.Contains("/" + AjaxPro.Utility.HandlerPath + "/") && HttpContext.Current.Request.Headers["Referer"].FirstOrDefault() != null)
+                //{
+                //    currentURL = HttpContext.Current.Request.Headers["Referer"].FirstOrDefault().ToString();
+                //}
+            }
+
+            GetLocationByUrl(currentURL, out currentProduct, out currentModule);
+        }
+
+        public IWebItem GetWebItemByUrl(string currentURL)
+        {
+            if (!string.IsNullOrEmpty(currentURL))
+            {
+
+                var itemName = GetWebItemNameFromUrl(currentURL);
+                if (!string.IsNullOrEmpty(itemName))
+                {
+                    foreach (var item in WebItemManager.GetItemsAll())
+                    {
+                        var _itemName = GetWebItemNameFromUrl(item.StartURL);
+                        if (string.Compare(itemName, _itemName, StringComparison.InvariantCultureIgnoreCase) == 0)
+                            return item;
+                    }
+                }
+                else
+                {
+                    var urlParams = HttpUtility.ParseQueryString(new Uri(currentURL).Query);
+                    var productByName = GetProductBySysName(urlParams[ParamName_ProductSysName]);
+                    var pid = productByName == null ? Guid.Empty : productByName.ID;
+
+                    if (pid == Guid.Empty && !string.IsNullOrEmpty(urlParams["pid"]))
+                    {
+                        try
+                        {
+                            pid = new Guid(urlParams["pid"]);
+                        }
+                        catch
+                        {
+                            pid = Guid.Empty;
+                        }
+                    }
+
+                    if (pid != Guid.Empty)
+                        return WebItemManager[pid];
+                }
+            }
+
+            return null;
+        }
+
+        public void GetLocationByUrl(string currentURL, out IProduct currentProduct, out IModule currentModule)
+        {
+            currentProduct = null;
+            currentModule = null;
+
+            if (string.IsNullOrEmpty(currentURL)) return;
+
+            var urlParams = HttpUtility.ParseQueryString(new Uri(currentURL).Query);
+            var productByName = GetProductBySysName(urlParams[ParamName_ProductSysName]);
+            var pid = productByName == null ? Guid.Empty : productByName.ID;
+
+            if (pid == Guid.Empty && !string.IsNullOrEmpty(urlParams["pid"]))
+            {
+                try
+                {
+                    pid = new Guid(urlParams["pid"]);
+                }
+                catch
+                {
+                    pid = Guid.Empty;
+                }
+            }
+
+            var productName = GetProductNameFromUrl(currentURL);
+            var moduleName = GetModuleNameFromUrl(currentURL);
+
+            if (!string.IsNullOrEmpty(productName) || !string.IsNullOrEmpty(moduleName))
+            {
+                foreach (var product in WebItemManager.GetItemsAll<IProduct>())
+                {
+                    var _productName = GetProductNameFromUrl(product.StartURL);
+                    if (!string.IsNullOrEmpty(_productName))
+                    {
+                        if (string.Compare(productName, _productName, StringComparison.InvariantCultureIgnoreCase) == 0)
+                        {
+                            currentProduct = product;
+
+                            if (!string.IsNullOrEmpty(moduleName))
+                            {
+                                foreach (var module in WebItemManagerSecurity.GetSubItems(product.ID).OfType<IModule>())
+                                {
+                                    var _moduleName = GetModuleNameFromUrl(module.StartURL);
+                                    if (!string.IsNullOrEmpty(_moduleName))
+                                    {
+                                        if (string.Compare(moduleName, _moduleName, StringComparison.InvariantCultureIgnoreCase) == 0)
+                                        {
+                                            currentModule = module;
+                                            break;
+                                        }
+                                    }
+                                }
+                            }
+                            else
+                            {
+                                foreach (var module in WebItemManagerSecurity.GetSubItems(product.ID).OfType<IModule>())
+                                {
+                                    if (!module.StartURL.Equals(product.StartURL) && currentURL.Contains(RegFilePathTrim.Replace(module.StartURL, string.Empty)))
+                                    {
+                                        currentModule = module;
+                                        break;
+                                    }
+                                }
+                            }
+
+                            break;
+                        }
+                    }
+                }
+            }
+
+            if (pid != Guid.Empty)
+                currentProduct = WebItemManager[pid] as IProduct;
+        }
+
+        private string GetWebItemNameFromUrl(string url)
+        {
+            var name = GetModuleNameFromUrl(url);
+            if (string.IsNullOrEmpty(name))
+            {
+                name = GetProductNameFromUrl(url);
+                if (string.IsNullOrEmpty(name))
+                {
+                    try
+                    {
+                        var pos = url.IndexOf("/addons/", StringComparison.InvariantCultureIgnoreCase);
+                        if (0 <= pos)
+                        {
+                            url = url.Substring(pos + 8).ToLower();
+                            pos = url.IndexOf('/');
+                            return 0 < pos ? url.Substring(0, pos) : url;
+                        }
+                    }
+                    catch
+                    {
+                    }
+                    return null;
+                }
+
+            }
+
+            return name;
+        }
+
+        private string GetProductNameFromUrl(string url)
+        {
+            try
+            {
+                var pos = url.IndexOf("/products/", StringComparison.InvariantCultureIgnoreCase);
+                if (0 <= pos)
+                {
+                    url = url.Substring(pos + 10).ToLower();
+                    pos = url.IndexOf('/');
+                    return 0 < pos ? url.Substring(0, pos) : url;
+                }
+            }
+            catch
+            {
+            }
+            return null;
+        }
+
+        private static string GetModuleNameFromUrl(string url)
+        {
+            try
+            {
+                var pos = url.IndexOf("/modules/", StringComparison.InvariantCultureIgnoreCase);
+                if (0 <= pos)
+                {
+                    url = url.Substring(pos + 9).ToLower();
+                    pos = url.IndexOf('/');
+                    return 0 < pos ? url.Substring(0, pos) : url;
+                }
+            }
+            catch
+            {
+            }
+            return null;
+        }
+
+        private IProduct GetProductBySysName(string sysName)
+        {
+            IProduct result = null;
+
+            if (!string.IsNullOrEmpty(sysName))
+                foreach (var product in WebItemManager.GetItemsAll<IProduct>())
+                {
+                    if (string.CompareOrdinal(sysName, WebItemExtension.GetSysName(product as IWebItem)) == 0)
+                    {
+                        result = product;
+                        break;
+                    }
+                }
+
+            return result;
+        }
+
+        public string GetUserParamsPair(Guid userID)
+        {
+            return GetUserParamsPair(UserManager.GetUsers(userID));
+        }
+
+        public string GetUserParamsPair(UserInfo user)
+        {
+            if (user == null || string.IsNullOrEmpty(user.UserName) || !UserManager.UserExists(user))
+                return "";
+
+            return string.Format("{0}={1}", ParamName_UserUserName, HttpUtility.UrlEncode(user.UserName.ToLowerInvariant()));
+        }
+
+        #region Help Centr
+
+        public string GetHelpLink(AdditionalWhiteLabelSettings AdditionalWhiteLabelSettings,  bool inCurrentCulture = true)
+        {
+            if (!AdditionalWhiteLabelSettings.Instance.HelpCenterEnabled)
+                return string.Empty;
+
+            var url = AdditionalWhiteLabelSettings.DefaultHelpCenterUrl;
+
+            if (string.IsNullOrEmpty(url))
+                return string.Empty;
+
+            return GetRegionalUrl(url, inCurrentCulture ? CultureInfo.CurrentCulture.TwoLetterISOLanguageName : null);
+        }
+
+        #endregion
+
+        #region management links
+
+        public string GetAdministration(ManagementType managementType)
+        {
+            if (managementType == ManagementType.General)
+                return ToAbsolute("~/management.aspx") + string.Empty;
+
+            return ToAbsolute("~/management.aspx") + "?" + "type=" + ((int)managementType).ToString();
+        }
+
+        #endregion
+
+        #region confirm links
+
+        public string GetConfirmationUrl(string email, ConfirmType confirmType, object postfix = null, Guid userId = default)
+        {
+            return GetFullAbsolutePath(GetConfirmationUrlRelative(email, confirmType, postfix, userId));
+        }
+
+        public string GetConfirmationUrlRelative(string email, ConfirmType confirmType, object postfix = null, Guid userId = default)
+        {
+            var validationKey = EmailValidationKeyProvider.GetEmailKey(email + confirmType + (postfix ?? ""));
+
+            var link = $"confirm/{confirmType}?key={validationKey}";
+
+            if (!string.IsNullOrEmpty(email))
+            {
+                link += $"&email={HttpUtility.UrlEncode(email)}";
+            }
+
+            if (userId != default)
+            {
+                link += $"&uid={userId}";
+            }
+
+            if (postfix != null)
+            {
+                link += "&p=1";
+            }
+
+            return link;
+        }
+
+        #endregion
+
+    }
+}