--- conflicted
+++ resolved
@@ -3,11 +3,7 @@
   "content": "User",
   "content_en_sha1_hash": "9f8a2389a20ca0752aa9e95093515517e90e194c",
   "created_at": "2025-05-19T21:30:49.454Z",
-<<<<<<< HEAD
-  "updated_at": "2025-05-26T07:57:32.302Z",
-=======
   "updated_at": "2025-06-24T16:31:24.359Z",
->>>>>>> 0de93b01
   "comment": {
     "text": "This translation key \"User\" is used to display the content \"User\" in various UI contexts, such as a warning message and a label in a table. It appears in a dialog box when deleting a profile and in a data import component for selecting users. Translators should provide a translated version of this text that accurately reflects its purpose in these contexts.",
     "is_auto": true,
@@ -22,7 +18,7 @@
     },
     {
       "file_path": "/packages/client/src/components/dialogs/GuestReleaseTip/index.tsx",
-      "line_number": 104,
+      "line_number": 105,
       "context": "lineHeight=\"22px\"\n noSelect\n truncate\n className=\"main-text\"\n >\n {t(\"Common:User\")}\n </Text>\n <NextStepSvg className=\"next-step-icon\" />\n <Text\n fontSize=\"16px\"\n fontWeight={700}",
       "module": "/packages/client"
     },
@@ -52,13 +48,13 @@
     },
     {
       "file_path": "/packages/shared/utils/common.ts",
-      "line_number": 329,
+      "line_number": 325,
       "context": "productName: t(\"Common:ProductName\"),\n });\n case EmployeeType.RoomAdmin:\n return t(\"Common:RoomAdmin\");\n case EmployeeType.User:\n return t(\"Common:User\");\n case EmployeeType.Guest:\n default:\n return t(\"Common:Guest\");\n }\n };",
       "module": "/packages/shared"
     },
     {
       "file_path": "/packages/shared/utils/common.ts",
-      "line_number": 329,
+      "line_number": 325,
       "context": "productName: t(\"Common:ProductName\"),\n });\n case EmployeeType.RoomAdmin:\n return t(\"Common:RoomAdmin\");\n case EmployeeType.User:\n return t(\"Common:User\");\n case EmployeeType.Guest:\n default:\n return t(\"Common:Guest\");\n }\n };",
       "module": "/packages/shared"
     },
@@ -208,8 +204,8 @@
       "ai_spell_check_issues": [
         {
           "type": "incorrect_translation",
-          "description": "The translation 'පරිශ්‍රීලකයා' (parishreelakaya) while meaning 'user' or 'operator', is a more formal and less common translation for 'user' in contemporary Sinhala. A more common and natural translation would be 'භාවිතරයා' (bhavitharakaya) or simply 'පරිශ්‍රීලක' (parishreelak).",
-          "suggestion": "Consider using 'භාවිතරයා' (bhavitharakaya) or 'පරිශ්‍රීලක' (parishreelak) for a more natural and widely understood translation of 'User'."
+          "description": "While 'පරිශ්‍රීලකයා' (parishiilakayaa) can be a valid translation for 'user', it's quite formal and less commonly used in contemporary Sri Lankan Sinhala. A more common and natural translation would be 'භාවිතකරු' (bhavitakaru).",
+          "suggestion": "Consider using 'භාවිතකරු' (bhavitakaru) for a more natural and common translation."
         }
       ],
       "approved_at": null
@@ -262,8 +258,8 @@
       "ai_spell_check_issues": [
         {
           "type": "incorrect_translation",
-          "description": "The translation \"普通用户\" (Pǔtōng Yònghù) translates to \"Common User\" or \"General User\". While it conveys a sense of a typical user, it doesn't directly translate \"User\".  A more accurate translation, depending on the specific context, might be just \"用户\" (Yònghù).",
-          "suggestion": "Consider using just \"用户\" (Yònghù) as a more direct translation.  If \"Common\" or \"General\" is specifically intended, the current translation is acceptable, but the distinction should be clearly documented."
+          "description": "The translation '普通用户' (Pǔtōng Yònghù) literally translates to 'Common User', which is not the most accurate or natural rendering of 'User' in many contexts. It implies a distinction from a 'special' or 'premium' user, which may not be intended.",
+          "suggestion": "Consider alternatives like '用户' (Yònghù), which is the standard and most versatile translation for 'User'."
         }
       ],
       "approved_at": null
