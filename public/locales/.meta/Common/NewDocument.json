--- conflicted
+++ resolved
@@ -3,11 +3,7 @@
   "content": "New document",
   "content_en_sha1_hash": "762b84690217181b9f127d2cfc1991e0892e844a",
   "created_at": "2025-05-19T21:30:46.732Z",
-<<<<<<< HEAD
-  "updated_at": "2025-06-30T12:20:31.311Z",
-=======
   "updated_at": "2025-07-10T11:11:06.860Z",
->>>>>>> 4378f47c
   "comment": {
     "text": "This translation key displays a label for new document creation options in the editor. It is used in buttons and contexts where users can create a new document, such as file formats dropdowns or dialog prompts.",
     "is_auto": true,
@@ -22,23 +18,19 @@
     },
     {
       "file_path": "/packages/client/src/store/ContextOptionsStore.js",
-      "line_number": 2743,
+      "line_number": 2738,
       "context": "(parentRoomType === FolderType.FormRoom && isFolder);\n \n const createNewDoc = {\n id: \"personal_new-document\",\n key: \"new-document\",\n label: t(\"Common:NewDocument\"),\n onClick: () => this.onCreate(\"docx\"),\n icon: ActionsDocumentsReactSvgUrl,\n };\n \n const createNewSpreadsheet = {",
       "module": "/packages/client"
     },
     {
       "file_path": "/packages/doceditor/src/hooks/useEditorEvents.ts",
-<<<<<<< HEAD
-      "line_number": 290,
-=======
       "line_number": 301,
->>>>>>> 4378f47c
       "context": "? \"pptx\"\n : documentType === \"cell\"\n ? \"xlsx\"\n : \"pdf\";\n \n let fileName = t(\"Common:NewDocument\");\n \n switch (fileExt) {\n case \"xlsx\":\n fileName = t(\"Common:NewSpreadsheet\");\n break;",
       "module": "/packages/doceditor"
     },
     {
       "file_path": "/packages/shared/selectors/Files/index.tsx",
-      "line_number": 371,
+      "line_number": 366,
       "context": "setSelectedItemType(\"files\");\n }\n \n if (checkCreating && item.id) {\n try {\n const fileInfo = await createFile(item.id, t(\"Common:NewDocument\"));\n await deleteFile(fileInfo.id, true, true);\n setIsDisabledFolder(false);\n } catch (e) {\n console.log(e);\n setIsDisabledFolder(true);",
       "module": "/packages/shared"
     }
