--- conflicted
+++ resolved
@@ -152,15 +152,11 @@
     setShowReminder(false);
   };
 
-<<<<<<< HEAD
-  const lng = getLanguage(localStorage.getItem("language") || "en");
 
   if (isMobile && !isLoading) {
     return <TrustedMailLoader />;
   }
 
-=======
->>>>>>> f0c2f1d2
   return (
     <MainContainer>
       <LearnMoreWrapper>
