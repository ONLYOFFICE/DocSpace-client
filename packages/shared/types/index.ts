// (c) Copyright Ascensio System SIA 2009-2025
//
// This program is a free software product.
// You can redistribute it and/or modify it under the terms
// of the GNU Affero General Public License (AGPL) version 3 as published by the Free Software
// Foundation. In accordance with Section 7(a) of the GNU AGPL its Section 15 shall be amended
// to the effect that Ascensio System SIA expressly excludes the warranty of non-infringement of
// any third-party rights.
//
// This program is distributed WITHOUT ANY WARRANTY, without even the implied warranty
// of MERCHANTABILITY or FITNESS FOR A PARTICULAR  PURPOSE. For details, see
// the GNU AGPL at: http://www.gnu.org/licenses/agpl-3.0.html
//
// You can contact Ascensio System SIA at Lubanas st. 125a-25, Riga, Latvia, EU, LV-1021.
//
// The  interactive user interfaces in modified source and object code versions of the Program must
// display Appropriate Legal Notices, as required under Section 5 of the GNU AGPL version 3.
//
// Pursuant to Section 7(b) of the License you must retain the original Product logo when
// distributing the program. Pursuant to Section 7(e) we decline to grant you any rights under
// trademark law for use of our trademarks.
//
// All the Product's GUI elements, including illustrations and icon sets, as well as technical writing
// content are licensed under the terms of the Creative Commons Attribution-ShareAlike 4.0
// International. See the License terms at http://creativecommons.org/licenses/by-sa/4.0/legalcode

import type { TFile, TFileLink, TFolder } from "../api/files/types";
import type { TBreadCrumb } from "../components/selector/Selector.types";
<<<<<<< HEAD
import type { FolderType, RoomsType, ShareAccessRights } from "../enums";
=======
import type { RoomsType, ShareAccessRights, ShareRights } from "../enums";
>>>>>>> e7431986
import type { TTheme, TColorScheme } from "../themes";
import type FirebaseHelper from "../utils/firebase";
import type { TRoom } from "../api/rooms/types";

export type Option = {
  key: string;
  value: string;
  label: string;
};

export type TWeekdaysLabel = Pick<Option, "key" | "label">;

export type TDirectionX = "left" | "right";
export type TDirectionY = "bottom" | "top" | "both";

export type TViewAs = "tile" | "table" | "row" | "settings" | "profile";

export type ProviderType = {
  provider_id: unknown;
  customer_title: string;
};

export type ConnectedThirdPartyAccountType = {
  id: string;
  title: string;
  providerId: string;
  providerKey: string;
};

export type ThirdPartyAccountType = {
  name: string;
  key: string;
  title: string;
  label: string;
  provider_key: string;
  provider_link?: string;
  storageIsConnected: boolean;
  connected: boolean;
  provider_id?: string;
  id?: string;
  disabled: boolean;
  className?: string;
};

export type BackupToPublicRoomOptionType = {
  breadCrumbs: TBreadCrumb[];
  selectedItemId: number | string | undefined;
  onClose: VoidFunction;
  onSelectFolder: (
    folderId: number | string | undefined,
    breadCrumbs: TBreadCrumb[],
  ) => void;
};

export type TSortOrder = "descending" | "ascending";
export type TSortBy =
  | "DateAndTime"
  | "DateAndTimeCreation"
  | "Tags"
  | "Type"
  | "AZ"
  | "Author"
  | "roomType"
  | "usedspace"
  | "Size";

export type TTranslation = (
  key: string,
  params?: { [key: string]: string | string[] | number },
) => string;

export type Nullable<T> = T | null;

export type NonFunctionPropertyNames<T, ExcludeTypes> = {
  [K in keyof T]: T[K] extends ExcludeTypes ? never : K;
}[keyof T];

export type NonFunctionProperties<T, ExcludeTypes> = Pick<
  T,
  NonFunctionPropertyNames<T, ExcludeTypes>
>;

export type MergeTypes<T, MergedType> = Omit<T, keyof MergedType> & MergedType;

export type WithFlag<K extends string, V> =
  | ({ [P in K]: true } & V)
  | ({ [P in K]?: undefined } & Partial<Record<keyof V, undefined>>);

export type NonNullableFields<T> = {
  [P in keyof T]: NonNullable<T[P]>;
};

export type TResolver<Res = VoidFunction, Rej = VoidFunction> = {
  resolve: Res;
  reject: Rej;
};

export type TPathParts = {
  id: number;
  title: string;
  roomType?: RoomsType;
  folderType?: FolderType;
};

export type TCreatedBy = {
  avatarSmall: string;
  avatar?: string;
  avatarOriginal?: string;
  avatarMax?: string;
  avatarMedium?: string;
  displayName: string;
  hasAvatar: boolean;
  id: string;
  profileUrl: string;
  isAnonim?: boolean;
  templateAccess?: ShareAccessRights;
};
export type ConnectingStoragesType = {
  id: string;
  className: string;
  providerKey: string;
  isConnected: boolean;
  isOauth: boolean;
  oauthHref: string;
  category: string;
  requiredConnectionUrl: boolean;
  clientId?: string;
};

export type StorageRegionsType = { displayName: string; systemName: string };

export type PropertiesType = { name: string; title: string; value: string };

export type TI18n = {
  language: string;
  changeLanguage: (l: string) => string;
  t: (...key: string[]) => string;
};

export type SelectedStorageType = {
  id: string;
  isSet: boolean;
  title: string;
  properties: PropertiesType[];
  current?: unknown;
};

declare module "styled-components" {
  export interface DefaultTheme extends TTheme {
    currentColorScheme?: TColorScheme;
  }
}

export interface StaticImageData {
  src: string;
  height: number;
  width: number;
  blurDataURL?: string;
  blurWidth?: number;
  blurHeight?: number;
}

export interface LinkParamsType {
  link: TFileLink;
  item: TFile | TFolder | TRoom;

  updateLink?: (newLink: TFileLink) => void;
}

export type TShareRightsType =
  | "ExternalLink"
  | "Group"
  | "PrimaryExternalLink"
  | "User";

export type TAvailableShareRights = Partial<
  Record<TShareRightsType, ShareRights[]>
>;

export type TShareLinkAccessRightOption = {
  key: string;
  icon: string;
  label: string;
  access: ShareAccessRights;
  description?: string;
  title?: string;
};

export type TShareToUserAccessRightOption = {
  key: string;
  label: string;
  access: ShareAccessRights;
  description?: string;
  isSeparator?: boolean;
};

export type ValueOf<T> = T[keyof T];

declare global {
  interface Window {
    firebaseHelper: FirebaseHelper;
    Asc: unknown;
    zESettings: unknown;
    zE: {
      apply: (...args: unknown[]) => void;
    };
    i18n: {
      loaded: {
        [key: string]: { data: { [key: string]: string }; namespaces: string };
      };
    };
    timezone: string;
    snackbar?: object;
    DocSpace: {
      navigate: (path: string, state?: { [key: string]: unknown }) => void;
      location: Location & { state: unknown };
      displayFileExtension?: boolean;
    };
    loginCallback?: ((profile: unknown) => void) | null;
    logs: {
      socket: string[];
    };
    ClientConfig?: {
      pdfViewerUrl: string;
      wrongPortalNameUrl?: string;
      api: {
        origin?: string;
        prefix?: string;
      };
      proxy: {
        url?: string;
      };
      imageThumbnails?: boolean;
      oauth2: {
        origin: string;
        secret: string;
        apiSystem: string[];
      };
      editor?: {
        requestClose: boolean;
      };
      firebase: {
        fetchTimeoutMillis?: number;
        minimumFetchIntervalMillis?: number;
      };
      campaigns?: string[];
      isFrame?: boolean;
      management: {
        checkDomain?: boolean;
      };
      logs: {
        enableLogs: boolean;
        logsToConsole: boolean;
      };
      loaders: {
        showLoader: boolean;
        showLoaderTime: number;
        loaderTime: number;
      };
    };
    AscDesktopEditor: {
      execCommand: (key: string, value: string) => void;
      cloudCryptoCommand: (
        key: string,
        value: unknown,
        callback: unknown,
      ) => void;
      getViewportSettings?: () => {
        widgetType: "window" | "tab";
        captionHeight: number;
      };
      onViewportSettingsChanged?: VoidFunction;
      attachEvent?: (listener: string, callback: VoidFunction) => void;
    };
    cloudCryptoCommand: (
      type: string,
      params: { [key: string]: string | boolean },
      callback: (obj?: object) => void,
    ) => void;
    onSystemMessage: (e: {
      type: string;
      opMessage?: string;
      opType: number;
    }) => void;
    RendererProcessVariable: {
      theme?: { id: string; system: string; type: string; addlocal: string };
    };
    Tiff: new (arg: object) => {
      toDataURL: () => string;
    };
    dataLayer?: Record<string, unknown>[];
    errorOnLoad?: Error;
    authCallback?: (profile: string) => Promise<void>;
  }

  export type ContextMenuModel =
    import("../components/context-menu/ContextMenu.types").ContextMenuModel;

  export type SeparatorType =
    import("../components/context-menu/ContextMenu.types").SeparatorType;
}<|MERGE_RESOLUTION|>--- conflicted
+++ resolved
@@ -26,11 +26,12 @@
 
 import type { TFile, TFileLink, TFolder } from "../api/files/types";
 import type { TBreadCrumb } from "../components/selector/Selector.types";
-<<<<<<< HEAD
-import type { FolderType, RoomsType, ShareAccessRights } from "../enums";
-=======
-import type { RoomsType, ShareAccessRights, ShareRights } from "../enums";
->>>>>>> e7431986
+import type {
+  FolderType,
+  RoomsType,
+  ShareAccessRights,
+  ShareRights,
+} from "../enums";
 import type { TTheme, TColorScheme } from "../themes";
 import type FirebaseHelper from "../utils/firebase";
 import type { TRoom } from "../api/rooms/types";
