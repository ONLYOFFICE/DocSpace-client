--- conflicted
+++ resolved
@@ -1,119 +1,110 @@
-/*
- *
- * (c) Copyright Ascensio System Limited 2010-2018
- *
- * This program is freeware. You can redistribute it and/or modify it under the terms of the GNU 
- * General Public License (GPL) version 3 as published by the Free Software Foundation (https://www.gnu.org/copyleft/gpl.html). 
- * In accordance with Section 7(a) of the GNU GPL its Section 15 shall be amended to the effect that 
- * Ascensio System SIA expressly excludes the warranty of non-infringement of any third-party rights.
- *
- * THIS PROGRAM IS DISTRIBUTED WITHOUT ANY WARRANTY; WITHOUT EVEN THE IMPLIED WARRANTY OF MERCHANTABILITY OR
- * FITNESS FOR A PARTICULAR PURPOSE. For more details, see GNU GPL at https://www.gnu.org/copyleft/gpl.html
- *
- * You can contact Ascensio System SIA by email at sales@onlyoffice.com
- *
- * The interactive user interfaces in modified source and object code versions of ONLYOFFICE must display 
- * Appropriate Legal Notices, as required under Section 5 of the GNU GPL version 3.
- *
- * Pursuant to Section 7 § 3(b) of the GNU GPL you must retain the original ONLYOFFICE logo which contains 
- * relevant author attributions when distributing the software. If the display of the logo in its graphic 
- * form is not reasonably feasible for technical reasons, you must include the words "Powered by ONLYOFFICE" 
- * in every copy of the program you distribute. 
- * Pursuant to Section 7 § 3(e) we decline to grant you any rights under trademark law for use of our trademarks.
- *
-*/
-
-
-using System;
-using System.Collections.Generic;
-using System.Linq;
-<<<<<<< HEAD
-
-using ASC.Core;
-using ASC.Core.Users;
-
-using Microsoft.Extensions.DependencyInjection;
-using Microsoft.Extensions.DependencyInjection.Extensions;
-=======
-using System.Runtime.Serialization;
-
-using ASC.Common;
-using ASC.Core;
-using ASC.Core.Users;
->>>>>>> eab3a9b2
-
-namespace ASC.Web.Api.Models
-{
-    public class GroupWrapperFull
-    {
-        public string Description { get; set; }
-
-        public string Name { get; set; }
-
-        public Guid? Parent { get; set; }
-
-        public Guid Category { get; set; }
-
-        public Guid Id { get; set; }
-
-        public EmployeeWraper Manager { get; set; }
-
-        public List<EmployeeWraper> Members { get; set; }
-
-        public static GroupWrapperFull GetSample()
-        {
-            return new GroupWrapperFull
-            {
-                Id = Guid.NewGuid(),
-                Manager = EmployeeWraper.GetSample(),
-                Category = Guid.NewGuid(),
-                Name = "Sample group",
-                Parent = Guid.NewGuid(),
-                Members = new List<EmployeeWraper> { EmployeeWraper.GetSample() }
-            };
-        }
-    }
-
-    public class GroupWraperFullHelper
-    {
-        public UserManager UserManager { get; }
-        public EmployeeWraperHelper EmployeeWraperHelper { get; }
-
-        public GroupWraperFullHelper(UserManager userManager, EmployeeWraperHelper employeeWraperHelper)
-        {
-            UserManager = userManager;
-            EmployeeWraperHelper = employeeWraperHelper;
-        }
-
-        public GroupWrapperFull Get(GroupInfo group, bool includeMembers)
-        {
-            var result = new GroupWrapperFull
-            {
-                Id = group.ID,
-                Category = group.CategoryID,
-                Parent = group.Parent != null ? group.Parent.ID : Guid.Empty,
-                Name = group.Name,
-                Manager = EmployeeWraperHelper.Get(UserManager.GetUsers(UserManager.GetDepartmentManager(group.ID)))
-            };
-
-            if (includeMembers)
-            {
-                result.Members = new List<EmployeeWraper>(UserManager.GetUsersByGroup(group.ID).Select(EmployeeWraperHelper.Get));
-            }
-
-            return result;
-        }
-    }
-
-    public static class GroupWraperFullExtension
-    {
-        public static DIHelper AddGroupWraperFull(this DIHelper services)
-        {
-            services.TryAddScoped<GroupWraperFullHelper>();
-
-            return services
-                .AddUserManagerService()
-                .AddEmployeeWraper();
-        }
-    }
+/*
+ *
+ * (c) Copyright Ascensio System Limited 2010-2018
+ *
+ * This program is freeware. You can redistribute it and/or modify it under the terms of the GNU 
+ * General Public License (GPL) version 3 as published by the Free Software Foundation (https://www.gnu.org/copyleft/gpl.html). 
+ * In accordance with Section 7(a) of the GNU GPL its Section 15 shall be amended to the effect that 
+ * Ascensio System SIA expressly excludes the warranty of non-infringement of any third-party rights.
+ *
+ * THIS PROGRAM IS DISTRIBUTED WITHOUT ANY WARRANTY; WITHOUT EVEN THE IMPLIED WARRANTY OF MERCHANTABILITY OR
+ * FITNESS FOR A PARTICULAR PURPOSE. For more details, see GNU GPL at https://www.gnu.org/copyleft/gpl.html
+ *
+ * You can contact Ascensio System SIA by email at sales@onlyoffice.com
+ *
+ * The interactive user interfaces in modified source and object code versions of ONLYOFFICE must display 
+ * Appropriate Legal Notices, as required under Section 5 of the GNU GPL version 3.
+ *
+ * Pursuant to Section 7 § 3(b) of the GNU GPL you must retain the original ONLYOFFICE logo which contains 
+ * relevant author attributions when distributing the software. If the display of the logo in its graphic 
+ * form is not reasonably feasible for technical reasons, you must include the words "Powered by ONLYOFFICE" 
+ * in every copy of the program you distribute. 
+ * Pursuant to Section 7 § 3(e) we decline to grant you any rights under trademark law for use of our trademarks.
+ *
+*/
+
+
+using System;
+using System.Collections.Generic;
+using System.Linq;
+
+
+using ASC.Common;
+using ASC.Core;
+using ASC.Core.Users;
+
+namespace ASC.Web.Api.Models
+{
+    public class GroupWrapperFull
+    {
+        public string Description { get; set; }
+
+        public string Name { get; set; }
+
+        public Guid? Parent { get; set; }
+
+        public Guid Category { get; set; }
+
+        public Guid Id { get; set; }
+
+        public EmployeeWraper Manager { get; set; }
+
+        public List<EmployeeWraper> Members { get; set; }
+
+        public static GroupWrapperFull GetSample()
+        {
+            return new GroupWrapperFull
+            {
+                Id = Guid.NewGuid(),
+                Manager = EmployeeWraper.GetSample(),
+                Category = Guid.NewGuid(),
+                Name = "Sample group",
+                Parent = Guid.NewGuid(),
+                Members = new List<EmployeeWraper> { EmployeeWraper.GetSample() }
+            };
+        }
+    }
+
+    public class GroupWraperFullHelper
+    {
+        public UserManager UserManager { get; }
+        public EmployeeWraperHelper EmployeeWraperHelper { get; }
+
+        public GroupWraperFullHelper(UserManager userManager, EmployeeWraperHelper employeeWraperHelper)
+        {
+            UserManager = userManager;
+            EmployeeWraperHelper = employeeWraperHelper;
+        }
+
+        public GroupWrapperFull Get(GroupInfo group, bool includeMembers)
+        {
+            var result = new GroupWrapperFull
+            {
+                Id = group.ID,
+                Category = group.CategoryID,
+                Parent = group.Parent != null ? group.Parent.ID : Guid.Empty,
+                Name = group.Name,
+                Manager = EmployeeWraperHelper.Get(UserManager.GetUsers(UserManager.GetDepartmentManager(group.ID)))
+            };
+
+            if (includeMembers)
+            {
+                result.Members = new List<EmployeeWraper>(UserManager.GetUsersByGroup(group.ID).Select(EmployeeWraperHelper.Get));
+            }
+
+            return result;
+        }
+    }
+
+    public static class GroupWraperFullExtension
+    {
+        public static DIHelper AddGroupWraperFull(this DIHelper services)
+        {
+            services.TryAddScoped<GroupWraperFullHelper>();
+
+            return services
+                .AddUserManagerService()
+                .AddEmployeeWraper();
+        }
+    }
 }