// (c) Copyright Ascensio System SIA 2009-2025
//
// This program is a free software product.
// You can redistribute it and/or modify it under the terms
// of the GNU Affero General Public License (AGPL) version 3 as published by the Free Software
// Foundation. In accordance with Section 7(a) of the GNU AGPL its Section 15 shall be amended
// to the effect that Ascensio System SIA expressly excludes the warranty of non-infringement of
// any third-party rights.
//
// This program is distributed WITHOUT ANY WARRANTY, without even the implied warranty
// of MERCHANTABILITY or FITNESS FOR A PARTICULAR  PURPOSE. For details, see
// the GNU AGPL at: http://www.gnu.org/licenses/agpl-3.0.html
//
// You can contact Ascensio System SIA at Lubanas st. 125a-25, Riga, Latvia, EU, LV-1021.
//
// The  interactive user interfaces in modified source and object code versions of the Program must
// display Appropriate Legal Notices, as required under Section 5 of the GNU AGPL version 3.
//
// Pursuant to Section 7(b) of the License you must retain the original Product logo when
// distributing the program. Pursuant to Section 7(e) we decline to grant you any rights under
// trademark law for use of our trademarks.
//
// All the Product's GUI elements, including illustrations and icon sets, as well as technical writing
// content are licensed under the terms of the Creative Commons Attribution-ShareAlike 4.0
// International. See the License terms at http://creativecommons.org/licenses/by-sa/4.0/legalcode

import {
  loginHandler,
  LOGIN_PATH,
  LOGIN_PATH_WITH_PARAMS,
  CONFIRM_PATH,
  confirmHandler,
} from "./authentication";
import { OAUTH_SIGN_IN_PATH, oauthSignInHelper } from "./oauth/signIn";
import {
  SELF_PATH,
  SELF_PATH_ACTIVATION_STATUS,
  SELF_PATH_CHANGE_AUTH_DATA,
  SELF_PATH_DELETE_USER,
  SELF_PATH_UPDATE_USER,
  SELF_PATH_USER_BY_EMAIL,
  PATH_ADD_GUEST,
  selfHandler,
} from "./people";
import {
  colorThemeHandler,
  PATH_COLOR_THEME,
  COMPLETE_PATH,
  completeHandler,
  LICENCE_PATH,
  licenseHandler,
  OWNER_PATH,
  ownerHandler,
  TFA_APP_VALIDATE_PATH,
  tfaAppValidateHandler,
  settingsHandler,
  PATH_SETTINGS,
  PATH_SETTINGS_WITH_QUERY,
  PATH_BUILD,
  buildHandler,
  PATH_SETTINGS_ADDITIONAL,
  settingsAdditionalHandler,
  COMPANY_INFO_PATH,
  companyInfoHandler,
  PATH_CULTURES,
  culturesHandler,
  INVITATION_SETTINGS_PATH,
  invitationSettingsHandler,
  PATH_WEB_PLUGINS,
  webPluginsHandler,
  webPluginsAddHandler,
  webPluginsUpdateHandler,
  webPluginsDeleteHandler,
} from "./settings";
import {
  CONTINUE_PATH,
  continuePortalHandler,
  DELETE_PATH,
  deletePortalHandler,
  getPortalHandler,
  PATH_PORTAL_GET,
  PATH_QUOTA,
  PATH_TARIFF,
  quotaHandler,
  SUSPEND_PATH,
  suspendHandler,
  tariffHandler,
} from "./portal";
import {
  docServiceHandler,
  filesSettingsHandler,
  folderHandler,
  PATH_DOC_SERVICE,
  PATH_FILES_SETTINGS,
  PATH_FOLDER,
  PATH_ROOMS_LIST,
  PATH_SHARE,
  PATH_SHARED_WITH_ME,
  PATH_THIRD_PARTY,
  PATH_THIRD_PARTY_CAPABILITIES,
  roomListHandler,
  ROOT_PATH,
  rootHandler,
  sharedWithMeHandler,
  shareHandler,
  thirdPartyCapabilitiesHandler,
  thirdPartyHandler,
  recentEmptyHandler,
  recentHandler,
  PATH_RECENT,
  PATH_FAVORITES,
  PATH_DELETE_FAVORITES,
  PATH_ADD_TO_FAVORITES,
  PATH_GET_FILE_INFO,
  favoritesHandler,
  PATH_GET_FILE,
  getFileHandler,
  PATH_MY_DOCUMENTS,
  myDocumentsHandler,
  getFileInfoHandler,
} from "./files";
import { capabilitiesHandler, PATH_CAPABILITIES } from "./capabilities";

import {
  HEADER_AUTHENTICATED_SETTINGS,
  HEADER_AUTHENTICATED_WITH_SOCKET_SETTINGS,
  HEADER_EMPTY_FOLDER,
  HEADER_FILTERED_FOLDER,
  HEADER_FILTERED_ROOMS_LIST,
  HEADER_LIST_CAPABILITIES,
  HEADER_PLUGINS_SETTINGS,
  HEADER_ROOMS_LIST,
} from "../utils";
import { PATH_DELETE_USER } from "./people/self";
import { aiConfigHandler, PATH_AI_CONFIG } from "./ai/config";
import {
  LINK_FILE_PATH,
  LinkHandler,
  PATH_SHARE_TO_USERS_FILE,
  shareToUserHandle,
} from "./share";
import { MethodType } from "../types";
import { contactsListHandler, PATH_CONTACTS_LIST } from "./people/contactsList";
import { TFA_PATH, tfaSuccess } from "./settings/tfa";
import {
  createPortalInvitationLink,
  deletePortalInvitationLink,
  INVITATION_PATH,
  portalInvitationHandler,
  setPortalInvitationLink,
} from "./portal/invitationlink";

export type TEndpoint = {
  url: string | RegExp;
  dataHandler: () => Response;
  method?: MethodType;
};

export type TEndpoints = {
  [key: string]: TEndpoint;
};

const BASE_URL = "*/**/api/2.0/";

export const endpoints = {
  wizardComplete: {
    url: `${BASE_URL}${COMPLETE_PATH}`,
    dataHandler: completeHandler,
  },
  license: {
    url: `${BASE_URL}${LICENCE_PATH}`,
    dataHandler: licenseHandler,
  },
  changeOwner: {
    url: `${BASE_URL}${OWNER_PATH}`,
    dataHandler: ownerHandler,
  },
  createUser: {
    url: `${BASE_URL}${SELF_PATH}`,
    dataHandler: selfHandler,
  },
  updateUser: {
    url: `${BASE_URL}${SELF_PATH_UPDATE_USER}`,
    dataHandler: selfHandler,
  },
  removeUser: {
    url: `${BASE_URL}${SELF_PATH_DELETE_USER}`,
    dataHandler: selfHandler,
  },
  changePassword: {
    url: `${BASE_URL}${SELF_PATH_CHANGE_AUTH_DATA}`,
    dataHandler: selfHandler,
  },
  changeEmail: {
    url: `${BASE_URL}${SELF_PATH_CHANGE_AUTH_DATA}`,
    dataHandler: selfHandler,
  },
  changeEmailError: {
    url: `${BASE_URL}${SELF_PATH_CHANGE_AUTH_DATA}`,
    dataHandler: selfHandler.bind(null, 400),
  },
  activationStatus: {
    url: `${BASE_URL}${SELF_PATH_ACTIVATION_STATUS}`,
    dataHandler: selfHandler.bind(null, null, null, true),
  },
  activationStatusError: {
    url: `${BASE_URL}${SELF_PATH_ACTIVATION_STATUS}`,
    dataHandler: selfHandler.bind(null, 400),
  },
  getUserByEmail: {
    url: `${BASE_URL}${SELF_PATH_USER_BY_EMAIL}`,
    dataHandler: selfHandler,
  },
  checkConfirmLink: {
    url: `${BASE_URL}${CONFIRM_PATH}`,
    dataHandler: confirmHandler,
  },
  login: {
    url: `${BASE_URL}${LOGIN_PATH}`,
    dataHandler: loginHandler,
  },
  loginError403: {
    url: `${BASE_URL}${LOGIN_PATH}`,
    dataHandler: loginHandler.bind(null, 403),
  },
  loginError: {
    url: `${BASE_URL}${LOGIN_PATH}`,
    dataHandler: loginHandler.bind(null, 401),
  },
  loginWithTfaCode: {
    url: `${BASE_URL}${LOGIN_PATH_WITH_PARAMS}`,
    dataHandler: loginHandler,
  },
  tfaAppValidate: {
    url: `${BASE_URL}${TFA_APP_VALIDATE_PATH}`,
    dataHandler: tfaAppValidateHandler,
  },
  tfaAppValidateError: {
    url: `${BASE_URL}${TFA_APP_VALIDATE_PATH}`,
    dataHandler: tfaAppValidateHandler.bind(null, 400),
  },
  logout: {
    url: `${BASE_URL}authentication/logout`,
    dataHandler: () => new Response(JSON.stringify({})),
  },
  oauthSignIn: {
    url: `*/**/${OAUTH_SIGN_IN_PATH}`,
    dataHandler: oauthSignInHelper,
  },
  suspendPortal: {
    url: `${BASE_URL}${SUSPEND_PATH}`,
    dataHandler: suspendHandler,
  },
  continuePortal: {
    url: `${BASE_URL}${CONTINUE_PATH}`,
    dataHandler: continuePortalHandler,
  },
  deletePortal: {
    url: `${BASE_URL}${DELETE_PATH}`,
    dataHandler: deletePortalHandler,
  },

  roomList: {
    url: `${BASE_URL}${PATH_ROOMS_LIST}`,
    dataHandler: () =>
      roomListHandler(new Headers({ [HEADER_ROOMS_LIST]: "true" })),
  },
  filteredRoomList: {
    url: `${BASE_URL}${PATH_ROOMS_LIST}`,
    dataHandler: () =>
      roomListHandler(new Headers({ [HEADER_FILTERED_ROOMS_LIST]: "true" })),
  },
  emptyRoomList: {
    url: `${BASE_URL}${PATH_ROOMS_LIST}`,
    dataHandler: roomListHandler,
  },

  folder: {
    url: `${BASE_URL}${PATH_FOLDER}`,
    dataHandler: folderHandler,
  },
  filteredFolder: {
    url: `${BASE_URL}${PATH_FOLDER}`,
    dataHandler: () =>
      folderHandler(new Headers({ [HEADER_FILTERED_FOLDER]: "true" })),
  },
  emptyFolder: {
    url: `${BASE_URL}${PATH_FOLDER}`,
    dataHandler: () =>
      folderHandler(new Headers({ [HEADER_EMPTY_FOLDER]: "true" })),
  },
  addGuest: {
    url: `${BASE_URL}${PATH_ADD_GUEST}`,
    dataHandler: selfHandler,
  },
  capabilities: {
    url: `${BASE_URL}${PATH_CAPABILITIES}`,
    dataHandler: () =>
      capabilitiesHandler(new Headers({ [HEADER_LIST_CAPABILITIES]: "true" })),
  },
  colorTheme: {
    url: `${BASE_URL}${PATH_COLOR_THEME}`,
    dataHandler: colorThemeHandler,
  },
  settings: {
    url: `${BASE_URL}${PATH_SETTINGS}`,
    dataHandler: () =>
      settingsHandler(new Headers({ [HEADER_AUTHENTICATED_SETTINGS]: "true" })),
  },
  settingsWithQuery: {
    url: `${BASE_URL}${PATH_SETTINGS_WITH_QUERY}`,
    dataHandler: () =>
      settingsHandler(new Headers({ [HEADER_AUTHENTICATED_SETTINGS]: "true" })),
  },
  settingsWithSocket: {
    url: `${BASE_URL}${PATH_SETTINGS_WITH_QUERY}`,
    dataHandler: () =>
      settingsHandler(
        new Headers({
          [HEADER_AUTHENTICATED_SETTINGS]: "true",
          [HEADER_AUTHENTICATED_WITH_SOCKET_SETTINGS]: "true",
        }),
      ),
  },
  settingsWithPlugins: {
    url: `${BASE_URL}${PATH_SETTINGS_WITH_QUERY}`,
    dataHandler: () =>
      settingsHandler(
        new Headers({
          [HEADER_AUTHENTICATED_SETTINGS]: "true",
          [HEADER_PLUGINS_SETTINGS]: "true",
        }),
      ),
  },
  self: {
    url: `${BASE_URL}${PATH_DELETE_USER}`,
    dataHandler: selfHandler,
  },
  selfEmailActivated: {
    url: `${BASE_URL}${PATH_DELETE_USER}`,
    dataHandler: selfHandler.bind(null, null, null, true),
  },
  selfEmailActivatedClient: {
    url: `${BASE_URL}${PATH_DELETE_USER}`,
    dataHandler: selfHandler.bind(null, null, null, true, true),
  },
  build: {
    url: `${BASE_URL}${PATH_BUILD}`,
    dataHandler: buildHandler,
  },
  quota: {
    url: `${BASE_URL}${PATH_QUOTA}`,
    dataHandler: quotaHandler,
  },
  tariff: {
    url: `${BASE_URL}${PATH_TARIFF}`,
    dataHandler: tariffHandler,
  },
  aiConfig: {
    url: `${BASE_URL}${PATH_AI_CONFIG}`,
    dataHandler: aiConfigHandler,
  },
  additionalSettings: {
    url: `${BASE_URL}${PATH_SETTINGS_ADDITIONAL}`,
    dataHandler: settingsAdditionalHandler,
  },
  companyInfo: {
    url: `${BASE_URL}${COMPANY_INFO_PATH}`,
    dataHandler: companyInfoHandler,
  },
  root: {
    url: `${BASE_URL}${ROOT_PATH}`,
    dataHandler: rootHandler,
  },
  filesSettings: {
    url: `${BASE_URL}${PATH_FILES_SETTINGS}`,
    dataHandler: filesSettingsHandler,
  },
  getPortal: {
    url: `${PATH_PORTAL_GET}`,
    dataHandler: getPortalHandler,
  },
  cultures: {
    url: `${BASE_URL}${PATH_CULTURES}`,
    dataHandler: culturesHandler,
  },
  invitationSettings: {
    url: `${BASE_URL}${INVITATION_SETTINGS_PATH}`,
    dataHandler: invitationSettingsHandler,
  },
  webPlugins: {
    url: `${BASE_URL}${PATH_WEB_PLUGINS}`,
    dataHandler: webPluginsHandler,
    method: "GET",
  },
  webPluginsWithData: {
    url: `${BASE_URL}${PATH_WEB_PLUGINS}`,
    dataHandler: webPluginsHandler.bind(null, "withData"),
    method: "GET",
  },
  webPluginsAdd: {
    url: `${BASE_URL}${PATH_WEB_PLUGINS}`,
    dataHandler: webPluginsAddHandler,
    method: "POST",
  },
  webPluginsUpdate: {
    url: `${BASE_URL}${PATH_WEB_PLUGINS}/*`,
    dataHandler: webPluginsUpdateHandler,
    method: "PUT",
  },
  webPluginsDelete: {
    url: `${BASE_URL}${PATH_WEB_PLUGINS}/*`,
    dataHandler: webPluginsDeleteHandler,
    method: "DELETE",
  },
  thirdPartyCapabilities: {
    url: `${BASE_URL}${PATH_THIRD_PARTY_CAPABILITIES}`,
    dataHandler: thirdPartyCapabilitiesHandler,
  },
  thirdParty: {
    url: `${BASE_URL}${PATH_THIRD_PARTY}`,
    dataHandler: thirdPartyHandler,
  },
  docService: {
    url: `${BASE_URL}${PATH_DOC_SERVICE}`,
    dataHandler: docServiceHandler,
  },
  sharedWithMe: {
    url: PATH_SHARED_WITH_ME,
    dataHandler: sharedWithMeHandler.bind(null, "success"),
  },
  sharedWithMeEmpty: {
    url: PATH_SHARED_WITH_ME,
    dataHandler: sharedWithMeHandler.bind(null, "empty"),
  },
  shareDelete: {
    url: `${BASE_URL}${PATH_SHARE}`,
    dataHandler: shareHandler.bind(null, "Delete"),
  },
  shareLink: {
    url: LINK_FILE_PATH,
    dataHandler: LinkHandler,
    method: "POST",
  },
  shareToUser: {
    url: PATH_SHARE_TO_USERS_FILE,
    dataHandler: shareToUserHandle,
  },
<<<<<<< HEAD

  contactsList: {
    url: `${BASE_URL}${PATH_CONTACTS_LIST}`,
    dataHandler: contactsListHandler,
    method: "GET",
  },
  tfaapp: {
    url: `${BASE_URL}${TFA_PATH}`,
    dataHandler: tfaSuccess,
  },
  portalInvitationUserEmptyLink: {
    url: `${BASE_URL}${INVITATION_PATH}/*`,
    dataHandler: portalInvitationHandler.bind(null, {
      userType: "4",
      isEmpty: true,
    }),
    method: "GET",
  },
  portalInvitationUserCreateLink: {
    url: `${BASE_URL}${INVITATION_PATH}`,
    dataHandler: createPortalInvitationLink,
    method: "POST",
  },
  portalInvitationUserDeleteLink: {
    url: `${BASE_URL}${INVITATION_PATH}`,
    dataHandler: deletePortalInvitationLink,
    method: "DELETE",
  },
  portalInvitationUser: {
    url: `${BASE_URL}${INVITATION_PATH}/*`,
    dataHandler: portalInvitationHandler.bind(null, { userType: "4" }),
    method: "GET",
  },
  portalInvitationUserExpired: {
    url: `${BASE_URL}${INVITATION_PATH}/*`,
    dataHandler: portalInvitationHandler.bind(null, {
      userType: "4",
      isExpired: true,
    }),
    method: "GET",
  },
  portalInvitationUserLimit: {
    url: `${BASE_URL}${INVITATION_PATH}/*`,
    dataHandler: portalInvitationHandler.bind(null, {
      userType: "4",
      isExpired: false,
      limitIsExceeded: true,
    }),
    method: "GET",
  },
  portalInvitationUserLimitAndExpired: {
    url: `${BASE_URL}${INVITATION_PATH}/*`,
    dataHandler: portalInvitationHandler.bind(null, {
      userType: "4",
      isExpired: true,
      limitIsExceeded: true,
    }),
    method: "GET",
  },
  setPortalInvitationUser: {
    url: `${BASE_URL}${INVITATION_PATH}`,
    dataHandler: setPortalInvitationLink,
    method: "PUT",
=======
  recentEmpty: {
    url: PATH_RECENT,
    dataHandler: recentEmptyHandler,
  },
  recent: {
    url: PATH_RECENT,
    dataHandler: recentHandler,
  },
  favorites: {
    url: PATH_FAVORITES,
    dataHandler: favoritesHandler.bind(null, "success"),
  },
  favoritesEmpty: {
    url: PATH_FAVORITES,
    dataHandler: favoritesHandler.bind(null, "empty"),
  },
  favoritesDelete: {
    url: PATH_DELETE_FAVORITES,
    dataHandler: favoritesHandler.bind(null, "delete"),
    method: "DELETE",
  },
  favoritesMany: {
    url: PATH_FAVORITES,
    dataHandler: favoritesHandler.bind(null, "success_many"),
  },
  getFile: {
    url: PATH_GET_FILE,
    dataHandler: getFileHandler,
  },
  addToFavorites: {
    url: PATH_ADD_TO_FAVORITES,
    dataHandler: favoritesHandler.bind(null, "mark"),
    method: "POST",
  },
  myDocuments: {
    url: PATH_MY_DOCUMENTS,
    dataHandler: myDocumentsHandler,
  },
  getFileInfo: {
    url: PATH_GET_FILE_INFO,
    dataHandler: getFileInfoHandler,
>>>>>>> a3213818
  },
} satisfies TEndpoints;<|MERGE_RESOLUTION|>--- conflicted
+++ resolved
@@ -446,7 +446,6 @@
     url: PATH_SHARE_TO_USERS_FILE,
     dataHandler: shareToUserHandle,
   },
-<<<<<<< HEAD
 
   contactsList: {
     url: `${BASE_URL}${PATH_CONTACTS_LIST}`,
@@ -510,7 +509,7 @@
     url: `${BASE_URL}${INVITATION_PATH}`,
     dataHandler: setPortalInvitationLink,
     method: "PUT",
-=======
+  },
   recentEmpty: {
     url: PATH_RECENT,
     dataHandler: recentEmptyHandler,
@@ -552,6 +551,5 @@
   getFileInfo: {
     url: PATH_GET_FILE_INFO,
     dataHandler: getFileInfoHandler,
->>>>>>> a3213818
   },
 } satisfies TEndpoints;