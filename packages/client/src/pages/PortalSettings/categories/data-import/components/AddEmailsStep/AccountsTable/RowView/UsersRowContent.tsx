// (c) Copyright Ascensio System SIA 2009-2024
//
// This program is a free software product.
// You can redistribute it and/or modify it under the terms
// of the GNU Affero General Public License (AGPL) version 3 as published by the Free Software
// Foundation. In accordance with Section 7(a) of the GNU AGPL its Section 15 shall be amended
// to the effect that Ascensio System SIA expressly excludes the warranty of non-infringement of
// any third-party rights.
//
// This program is distributed WITHOUT ANY WARRANTY, without even the implied warranty
// of MERCHANTABILITY or FITNESS FOR A PARTICULAR  PURPOSE. For details, see
// the GNU AGPL at: http://www.gnu.org/licenses/agpl-3.0.html
//
// You can contact Ascensio System SIA at Lubanas st. 125a-25, Riga, Latvia, EU, LV-1021.
//
// The  interactive user interfaces in modified source and object code versions of the Program must
// display Appropriate Legal Notices, as required under Section 5 of the GNU AGPL version 3.
//
// Pursuant to Section 7(b) of the License you must retain the original Product logo when
// distributing the program. Pursuant to Section 7(e) we decline to grant you any rights under
// trademark law for use of our trademarks.
//
// All the Product's GUI elements, including illustrations and icon sets, as well as technical writing
// content are licensed under the terms of the Creative Commons Attribution-ShareAlike 4.0
// International. See the License terms at http://creativecommons.org/licenses/by-sa/4.0/legalcode

import { useState, useEffect } from "react";
import styled from "styled-components";
import { useTranslation } from "react-i18next";
import { inject, observer } from "mobx-react";

import { Text } from "@docspace/shared/components/text";
import { RowContent } from "@docspace/shared/components/row-content";

import { EmailInput } from "@docspace/shared/components/email-input";
import { Button } from "@docspace/shared/components/button";
import { TValidate } from "@docspace/shared/components/email-input/EmailInput.types";
import { InputType } from "@docspace/shared/components/text-input";

import { isMobile } from "@docspace/shared/utils";

import EditSvg from "PUBLIC_DIR/images/access.edit.react.svg";
import CrossSvg from "PUBLIC_DIR/images/cross.edit.react.svg";
import CheckSvg from "PUBLIC_DIR/images/check.edit.react.svg";

import { Base } from "@docspace/shared/themes";

import EmailChangeDialog from "SRC_DIR/components/dialogs/EmailChangeDialog";
import {
  AddEmailRowContentProps,
  InjectedAddEmailRowContentProps,
} from "../../../../types";

const EmailInputWrapper = styled.div`
  display: flex;
  gap: 8px;
`;

const DecisionButton = styled(Button)`
  width: 32px;
  height: 32px;
  padding: 0;
  path {
    fill: ${(props) => props.theme.client.settings.migration.tableHeaderText};
  }
`;

DecisionButton.defaultProps = { theme: Base };

const StyledRowContent = styled(RowContent)`
  display: flex;
  align-items: center;

  .import-accounts-name {
    font-weight: 600;
    font-size: 14px;
    display: flex;
    flex-direction: column;
  }

  .rowMainContainer {
    height: 100%;
    width: 100%;
  }

  .user-email {
    margin-inline-end: 5px;
<<<<<<< HEAD
=======
    font-size: 12px;
    font-weight: 600;
    color: ${(props) =>
      props.theme.client.settings.migration.tableRowTextColor};

>>>>>>> 671842b5
    path {
      fill: ${(props) => props.theme.client.settings.migration.tableHeaderText};
    }
  }

  .row-main-container-wrapper {
    margin: 0;
    width: 100%;
  }

  .mainIcons {
    height: auto;
  }
`;

const UsersRowContent = (props: AddEmailRowContentProps) => {
  const {
    id,
    sectionWidth,
    displayName,
    email,
    emailInputRef,
    emailTextRef,
    isChecked,
    isEmailOpen,
    setOpenedEmailKey,
    toggleAccount,

    changeEmail,
    setIsPrevEmailValid,
  } = props as InjectedAddEmailRowContentProps;
  const { t, ready } = useTranslation(["SMTPSettings", "Settings", "Common"]);

  const [prevEmail, setPrevEmail] = useState(email);
  const [tempEmail, setTempEmail] = useState(email);
  const [isEmailValid, setIsEmailValid] = useState(email.length > 0);

  const [hasError, setHasError] = useState(false);

  const handleEmailChange = (e: React.ChangeEvent<HTMLInputElement>) => {
    setTempEmail(e.target.value);
    if (hasError) {
      setHasError(false);
    }
  };

  const clearEmail = () => {
    setTempEmail(prevEmail);
    setOpenedEmailKey("");
    setHasError(false);
  };

  const openEmail = () => setOpenedEmailKey(id);

  const handleSaveEmail = () => {
    setPrevEmail(tempEmail);
    changeEmail(id, tempEmail);
    setOpenedEmailKey("");
    setIsPrevEmailValid(true);
    if (!isChecked) {
      toggleAccount();
    }
  };

  const onValidateEmail = (res: TValidate) => {
    setIsEmailValid(res.isValid);
    return { isValid: res.isValid, errors: res.errors || [] };
  };

  const handleSaveClick = () => {
    if (isEmailValid) {
      handleSaveEmail();
    } else {
      setHasError(true);
    }
  };

  const checkEmailValidity = () => {
    if (!isEmailValid) {
      setHasError(true);
    }
  };

  useEffect(() => {
    if (!isEmailOpen && prevEmail !== tempEmail) {
      setTempEmail(prevEmail);
      setHasError(false);
    }
  }, [isEmailOpen, prevEmail, tempEmail]);

  if (!ready) return;

  return (
    <StyledRowContent sectionWidth={sectionWidth}>
      <div className="import-accounts-name">
        <Text fontWeight={600} fontSize="14px">
          {displayName}
        </Text>
        <Text className="user-email">
          {prevEmail === "" ? t("Settings:NoEmail") : prevEmail}
        </Text>
      </div>
      {isEmailOpen ? (
        isMobile() ? (
          <EmailChangeDialog
            visible={isEmailOpen}
            onClose={clearEmail}
            tempEmail={tempEmail}
            handleEmailChange={handleEmailChange}
            onValidateEmail={onValidateEmail}
            hasError={hasError}
            checkEmailValidity={checkEmailValidity}
            handleSave={handleSaveClick}
            displayName={displayName}
          />
        ) : (
          <EmailInputWrapper ref={emailInputRef}>
            <EmailInput
              placeholder={t("SMTPSettings:EnterEmail")}
              className="import-email-input"
              value={tempEmail}
              onChange={handleEmailChange}
              type={InputType.email}
              onValidateInput={onValidateEmail}
              hasError={hasError}
              onBlur={checkEmailValidity}
              isAutoFocussed
            />

            <DecisionButton
              label=""
              icon={<CheckSvg />}
              onClick={handleSaveClick}
            />
            <DecisionButton label="" icon={<CrossSvg />} onClick={clearEmail} />
          </EmailInputWrapper>
        )
      ) : (
        <span onClick={openEmail} className="user-email" ref={emailTextRef}>
          <EditSvg />
        </span>
      )}
    </StyledRowContent>
  );
};

export default inject<TStore>(({ importAccountsStore }) => {
  const { changeEmail } = importAccountsStore;

  return {
    changeEmail,
  };
})(observer(UsersRowContent));<|MERGE_RESOLUTION|>--- conflicted
+++ resolved
@@ -85,14 +85,11 @@
 
   .user-email {
     margin-inline-end: 5px;
-<<<<<<< HEAD
-=======
     font-size: 12px;
     font-weight: 600;
     color: ${(props) =>
       props.theme.client.settings.migration.tableRowTextColor};
 
->>>>>>> 671842b5
     path {
       fill: ${(props) => props.theme.client.settings.migration.tableHeaderText};
     }
