--- conflicted
+++ resolved
@@ -1,90 +1,57 @@
-﻿using ASC.Common;
-using ASC.Core.Common.EF.Model;
-
-using Microsoft.EntityFrameworkCore;
-
-namespace ASC.Core.Common.EF
-{
-    public partial class UserDbContext : BaseDbContext
-    {
-        public DbSet<User> Users { get; set; }
-        public DbSet<UserSecurity> UserSecurity { get; set; }
-        public DbSet<UserPhoto> Photos { get; set; }
-        public DbSet<Acl> Acl { get; set; }
-        public DbSet<DbGroup> Groups { get; set; }
-        public DbSet<UserGroup> UserGroups { get; set; }
-        public DbSet<Subscription> Subscriptions { get; set; }
-        public DbSet<DbSubscriptionMethod> SubscriptionMethods { get; set; }
-
-        public UserDbContext() { }
-        public UserDbContext(DbContextOptions<UserDbContext> options)
-            : base(options)
-        {
-            Database.EnsureCreated();
-
-        }
-
-        protected override void OnModelCreating(ModelBuilder modelBuilder)
-        {
-<<<<<<< HEAD
-           /*
-                modelBuilder
-                .MySqlAddAcl()
-                .MySqlAddSubscription()
-                .MySqlAddSubscriptionMethod()
-                .MySqlAddUser();
-                modelBuilder.MySqlAddDbGroup();
-                modelBuilder.MySqlAddUserSecurity();
-                modelBuilder.MySqlAddUserGroup();
-                modelBuilder.MySqlAddUserPhoto();
-           */
-                modelBuilder
-                  .PgSqlAddAcl()
-                  .PgSqlAddSubscription()
-                  .PgSqlAddSubscriptionMethod()
-                  .PgSqlAddUser();
-                modelBuilder.PgSqlAddDbGroup();
-                modelBuilder.PgSqlAddUserSecurity();
-                modelBuilder.PgSqlAddUserGroup();
-                modelBuilder.PgSqlAddUserPhoto();
-            
-=======
-            //modelBuilder
-            //    .MySqlAddAcl()
-            //    .MySqlAddSubscription()
-            //    .MySqlAddSubscriptionMethod()
-            //    .MySqlAddUser();
-            //modelBuilder.MySqlAddDbGroup();
-            //modelBuilder.MySqlAddUserSecurity();
-            //modelBuilder.MySqlAddUserGroup();
-            //modelBuilder.MySqlAddUserPhoto();
-
-            modelBuilder
-                .PgSqlAddAcl()
-                .PgSqlAddSubscription()
-                .PgSqlAddSubscriptionMethod();
-
-            ModelBuilderWrapper
-            .From(modelBuilder, Provider)
-            .AddUser()
-            .Finish();
-
-            modelBuilder.AddDbGroup();
-            modelBuilder.PgSqlAddUserSecurity();
-            modelBuilder.PgSqlAddUserGroup();
-            modelBuilder.PgSqlAddUserPhoto();
-
->>>>>>> aa62721e
-            OnModelCreatingPartial(modelBuilder);
-        }
-        partial void OnModelCreatingPartial(ModelBuilder modelBuilder);
-    }
-
-    public static class UserDbExtension
-    {
-        public static DIHelper AddUserDbContextService(this DIHelper services)
-        {
-            return services.AddDbContextManagerService<UserDbContext>();
-        }
-    }
-}
+﻿using ASC.Common;
+using ASC.Core.Common.EF.Model;
+
+using Microsoft.EntityFrameworkCore;
+
+namespace ASC.Core.Common.EF
+{
+    public partial class UserDbContext : BaseDbContext
+    {
+        public DbSet<User> Users { get; set; }
+        public DbSet<UserSecurity> UserSecurity { get; set; }
+        public DbSet<UserPhoto> Photos { get; set; }
+        public DbSet<Acl> Acl { get; set; }
+        public DbSet<DbGroup> Groups { get; set; }
+        public DbSet<UserGroup> UserGroups { get; set; }
+        public DbSet<Subscription> Subscriptions { get; set; }
+        public DbSet<DbSubscriptionMethod> SubscriptionMethods { get; set; }
+
+        public UserDbContext() { }
+        public UserDbContext(DbContextOptions<UserDbContext> options)
+            : base(options)
+        {
+            Database.EnsureCreated();
+
+        }
+
+        protected override void OnModelCreating(ModelBuilder modelBuilder)
+        {
+
+            modelBuilder
+                .PgSqlAddAcl()
+                .PgSqlAddSubscription()
+                .PgSqlAddSubscriptionMethod();
+
+            ModelBuilderWrapper
+            .From(modelBuilder, Provider)
+            .AddUser()
+            .Finish();
+
+            modelBuilder.AddDbGroup();
+            modelBuilder.PgSqlAddUserSecurity();
+            modelBuilder.PgSqlAddUserGroup();
+            modelBuilder.PgSqlAddUserPhoto();
+
+            OnModelCreatingPartial(modelBuilder);
+        }
+        partial void OnModelCreatingPartial(ModelBuilder modelBuilder);
+    }
+
+    public static class UserDbExtension
+    {
+        public static DIHelper AddUserDbContextService(this DIHelper services)
+        {
+            return services.AddDbContextManagerService<UserDbContext>();
+        }
+    }
+}