--- conflicted
+++ resolved
@@ -40,20 +40,8 @@
     e.preventDefault();
   };
 
-<<<<<<< HEAD
-  const onClickOutside = (e) => {
-    console.log("clickOutside");
-    // console.log(e.target.id, e.target.for);
-    // if (e.target.id !== "tags-input" || e.target.for !== "tags-input") {
-    //   document.getElementById("tags-input").blur();
-    // } else {
-    //   document.getElementById("tags-input").focus();
-    // }
-    // if (e) console.log(e.target, e.currentTarget);
-=======
   const onClickOutside = () => {
     document.getElementById("shared_tags-input").blur();
->>>>>>> 3a927973
   };
 
   const addNewTag = () => {
