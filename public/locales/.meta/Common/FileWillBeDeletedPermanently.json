{
  "key_path": "FileWillBeDeletedPermanently",
  "content": "The file will be deleted permanently {{date}}",
  "content_en_sha1_hash": "430bd41ec3bbb225ab43c50741aef944921b95dd",
  "created_at": "2025-05-19T21:30:45.324Z",
<<<<<<< HEAD
  "updated_at": "2025-06-02T10:20:51.574Z",
=======
  "updated_at": "2025-05-28T09:30:02.945Z",
>>>>>>> 398dda3c
  "comment": {
    "text": "This translation key is used for a permanent delete confirmation message that appears on a quick button when a file is about to be permanently deleted. It displays the expected date of deletion and is typically shown in a tooltip or dialog box. The message informs the user that the action will result in permanent data loss.",
    "is_auto": true,
    "updated_at": "2025-05-20T09:36:12.476Z"
  },
  "usage": [
    {
      "file_path": "/packages/shared/components/quick-buttons/index.tsx",
<<<<<<< HEAD
      "line_number": 142,
      "context": "!isTile;\n \n const getTooltipContent = () => (\n <Text fontSize=\"12px\" fontWeight={400} noSelect>\n {roomLifetime?.deletePermanently\n ? t(\"Common:FileWillBeDeletedPermanently\", { date: expiredDate || \"\" })\n : t(\"Common:SectionMoveNotification\", {\n sectionName: t(\"Common:TrashSection\"),\n date: expiredDate || \"\",\n })}\n </Text>",
=======
      "line_number": 145,
      "context": "!isTile;\n \n const getTooltipContent = () => (\n <Text fontSize=\"12px\" fontWeight={400} noSelect>\n {roomLifetime?.deletePermanently\n ? t(\"Common:FileWillBeDeletedPermanently\", { date: expiredDate || \"\" })\n : t(\"Common:FileWillBeMovedToTrash\", { date: expiredDate || \"\" })}\n </Text>\n );\n \n return (",
>>>>>>> 398dda3c
      "module": "/packages/shared"
    }
  ],
  "languages": {
    "en": {
      "ai_translated": false,
      "ai_model": null,
      "ai_spell_check_issues": [],
      "approved_at": null
    },
    "ar-SA": {
      "ai_translated": false,
      "ai_model": null,
      "ai_spell_check_issues": [
        {
          "type": "incorrect_translation",
          "description": "The translation \"سيتم حذف الملف في {{date}} \" while understandable, isn't the most natural phrasing in Arabic. A more common and fluent translation would be \"سيتم حذف هذا الملف بشكل دائم في {{date}} \" or \"سيتم حذف هذا الملف نهائياً في {{date}} \".  The addition of \"هذا\" (this) and words like \"بشكل دائم\" or \"نهائياً\" enhance the clarity and flow.",
          "suggestion": "سيتم حذف هذا الملف بشكل دائم في {{date}} "
        }
      ],
      "approved_at": null
    },
    "az": {
      "ai_translated": false,
      "ai_model": null,
      "ai_spell_check_issues": [],
      "approved_at": null
    },
    "bg": {
      "ai_translated": false,
      "ai_model": null,
      "ai_spell_check_issues": [],
      "approved_at": null
    },
    "cs": {
      "ai_translated": false,
      "ai_model": null,
      "ai_spell_check_issues": [],
      "approved_at": null
    },
    "de": {
      "ai_translated": false,
      "ai_model": null,
      "ai_spell_check_issues": [],
      "approved_at": null
    },
    "el-GR": {
      "ai_translated": false,
      "ai_model": null,
      "ai_spell_check_issues": [],
      "approved_at": null
    },
    "es": {
      "ai_translated": false,
      "ai_model": null,
      "ai_spell_check_issues": [],
      "approved_at": null
    },
    "fi": {
      "ai_translated": false,
      "ai_model": null,
      "ai_spell_check_issues": [],
      "approved_at": null
    },
    "fr": {
      "ai_translated": false,
      "ai_model": null,
      "ai_spell_check_issues": [],
      "approved_at": null
    },
    "hy-AM": {
      "ai_translated": false,
      "ai_model": null,
      "ai_spell_check_issues": [],
      "approved_at": null
    },
    "it": {
      "ai_translated": false,
      "ai_model": null,
      "ai_spell_check_issues": [],
      "approved_at": null
    },
    "ja-JP": {
      "ai_translated": false,
      "ai_model": null,
      "ai_spell_check_issues": [
        {
          "type": "incorrect_translation",
          "description": "The phrase \"完全に削除されます\" (kanzen ni sakujo saremasu) implies a forceful or absolute deletion. While \"permanently\" suggests this, it's quite formal and potentially strong for a user-facing message. A more natural phrasing might soften this.",
          "suggestion": "ファイルは{{date}}に削除されます (Fairu wa {{date}} ni sakujo saremasu) - This removes the '完全に' (kanzen ni) which softens the tone while still conveying the meaning of permanent deletion."
        }
      ],
      "approved_at": null
    },
    "ko-KR": {
      "ai_translated": false,
      "ai_model": null,
      "ai_spell_check_issues": [],
      "approved_at": null
    },
    "lo-LA": {
      "ai_translated": false,
      "ai_model": null,
      "ai_spell_check_issues": [],
      "approved_at": null
    },
    "lv": {
      "ai_translated": false,
      "ai_model": null,
      "ai_spell_check_issues": [
        {
          "type": "incorrect_translation",
          "description": "The translation 'Fails tiks izdzēsts {{date}}' doesn't accurately convey the meaning of 'The file will be deleted permanently {{date}}'. 'Fails' means 'cases' or 'instances', not 'file'.",
          "suggestion": "Failes tiks izdzēsts pastāvīgi {{date}}"
        }
      ],
      "approved_at": null
    },
    "nl": {
      "ai_translated": false,
      "ai_model": null,
      "ai_spell_check_issues": [],
      "approved_at": null
    },
    "pl": {
      "ai_translated": false,
      "ai_model": null,
      "ai_spell_check_issues": [],
      "approved_at": null
    },
    "pt": {
      "ai_translated": false,
      "ai_model": null,
      "ai_spell_check_issues": [
        {
          "type": "spelling",
          "description": "The word 'ficheiro' is a variant of 'arquivo' and might be less common or less preferred depending on the target audience and regional preference in Portuguese. While not strictly incorrect, 'arquivo' is generally more widely understood.",
          "suggestion": "Consider using 'O arquivo será eliminado {{date}}'"
        }
      ],
      "approved_at": null
    },
    "pt-BR": {
      "ai_translated": false,
      "ai_model": null,
      "ai_spell_check_issues": [],
      "approved_at": null
    },
    "ro": {
      "ai_translated": false,
      "ai_model": null,
      "ai_spell_check_issues": [
        {
          "type": "spelling",
          "description": "The word 'șters' is misspelled. The correct spelling is 'șters'.",
          "suggestion": "șters"
        }
      ],
      "approved_at": null
    },
    "ru": {
      "ai_translated": false,
      "ai_model": null,
      "ai_spell_check_issues": [],
      "approved_at": null
    },
    "si": {
      "ai_translated": false,
      "ai_model": null,
      "ai_spell_check_issues": [],
      "approved_at": null
    },
    "sk": {
      "ai_translated": false,
      "ai_model": null,
      "ai_spell_check_issues": [
        {
          "type": "incorrect_translation",
          "description": "The English phrase \"deleted permanently\" is better translated as \"natrvalo odstránený\" or \"zmazaný nenávratne\" in Slovak to more accurately convey the sense of permanence. \"Vymazaný\" is generally understood, but lacks the full weight of the original meaning.",
          "suggestion": "Súbor bude odstránený nenávratne {{date}}"
        }
      ],
      "approved_at": null
    },
    "sl": {
      "ai_translated": false,
      "ai_model": null,
      "ai_spell_check_issues": [],
      "approved_at": null
    },
    "sr-Cyrl-RS": {
      "ai_translated": false,
      "ai_model": null,
      "ai_spell_check_issues": [],
      "approved_at": null
    },
    "sr-Latn-RS": {
      "ai_translated": false,
      "ai_model": null,
      "ai_spell_check_issues": [],
      "approved_at": null
    },
    "tr": {
      "ai_translated": false,
      "ai_model": null,
      "ai_spell_check_issues": [
        {
          "type": "incorrect_translation",
          "description": "The Turkish translation 'Dosya silinecek {{date}}' is a generally correct translation but could be more precise. 'The file will be deleted permanently' implies a non-recoverable deletion. A more accurate translation that conveys permanence would be 'Dosya kalıcı olarak silinecek {{date}}'.",
          "suggestion": "Dosya kalıcı olarak silinecek {{date}}"
        }
      ],
      "approved_at": null
    },
    "uk-UA": {
      "ai_translated": false,
      "ai_model": null,
      "ai_spell_check_issues": [],
      "approved_at": null
    },
    "vi": {
      "ai_translated": false,
      "ai_model": null,
      "ai_spell_check_issues": [],
      "approved_at": null
    },
    "zh-CN": {
      "ai_translated": false,
      "ai_model": null,
      "ai_spell_check_issues": [],
      "approved_at": null
    }
  }
}<|MERGE_RESOLUTION|>--- conflicted
+++ resolved
@@ -3,11 +3,7 @@
   "content": "The file will be deleted permanently {{date}}",
   "content_en_sha1_hash": "430bd41ec3bbb225ab43c50741aef944921b95dd",
   "created_at": "2025-05-19T21:30:45.324Z",
-<<<<<<< HEAD
-  "updated_at": "2025-06-02T10:20:51.574Z",
-=======
   "updated_at": "2025-05-28T09:30:02.945Z",
->>>>>>> 398dda3c
   "comment": {
     "text": "This translation key is used for a permanent delete confirmation message that appears on a quick button when a file is about to be permanently deleted. It displays the expected date of deletion and is typically shown in a tooltip or dialog box. The message informs the user that the action will result in permanent data loss.",
     "is_auto": true,
@@ -16,13 +12,8 @@
   "usage": [
     {
       "file_path": "/packages/shared/components/quick-buttons/index.tsx",
-<<<<<<< HEAD
-      "line_number": 142,
-      "context": "!isTile;\n \n const getTooltipContent = () => (\n <Text fontSize=\"12px\" fontWeight={400} noSelect>\n {roomLifetime?.deletePermanently\n ? t(\"Common:FileWillBeDeletedPermanently\", { date: expiredDate || \"\" })\n : t(\"Common:SectionMoveNotification\", {\n sectionName: t(\"Common:TrashSection\"),\n date: expiredDate || \"\",\n })}\n </Text>",
-=======
       "line_number": 145,
       "context": "!isTile;\n \n const getTooltipContent = () => (\n <Text fontSize=\"12px\" fontWeight={400} noSelect>\n {roomLifetime?.deletePermanently\n ? t(\"Common:FileWillBeDeletedPermanently\", { date: expiredDate || \"\" })\n : t(\"Common:FileWillBeMovedToTrash\", { date: expiredDate || \"\" })}\n </Text>\n );\n \n return (",
->>>>>>> 398dda3c
       "module": "/packages/shared"
     }
   ],
@@ -39,8 +30,8 @@
       "ai_spell_check_issues": [
         {
           "type": "incorrect_translation",
-          "description": "The translation \"سيتم حذف الملف في {{date}} \" while understandable, isn't the most natural phrasing in Arabic. A more common and fluent translation would be \"سيتم حذف هذا الملف بشكل دائم في {{date}} \" or \"سيتم حذف هذا الملف نهائياً في {{date}} \".  The addition of \"هذا\" (this) and words like \"بشكل دائم\" or \"نهائياً\" enhance the clarity and flow.",
-          "suggestion": "سيتم حذف هذا الملف بشكل دائم في {{date}} "
+          "description": "The Arabic translation 'سيتم حذف الملف في {{date}} ' translates to 'The file will be deleted in {{date}}'. The original English states the file will be deleted *permanently*. The Arabic lacks this crucial detail.",
+          "suggestion": "سيتم حذف الملف بشكل دائم في {{date}} "
         }
       ],
       "approved_at": null
@@ -48,7 +39,13 @@
     "az": {
       "ai_translated": false,
       "ai_model": null,
-      "ai_spell_check_issues": [],
+      "ai_spell_check_issues": [
+        {
+          "type": "formatting",
+          "description": "The date placeholder {{date}} is present in both the English and Azerbaijani versions, indicating a placeholder that should be handled programmatically and not directly translated.",
+          "suggestion": "Ensure the placeholder is handled by the application and not included in the translated text."
+        }
+      ],
       "approved_at": null
     },
     "bg": {
@@ -84,7 +81,13 @@
     "fi": {
       "ai_translated": false,
       "ai_model": null,
-      "ai_spell_check_issues": [],
+      "ai_spell_check_issues": [
+        {
+          "type": "incorrect_translation",
+          "description": "The phrase 'will be deleted permanently' is not fully conveyed. While 'poistetaan' indicates deletion, the 'permanently' aspect is lost. A more precise translation would include a word that emphasizes permanence.",
+          "suggestion": "Tiedosto poistetaan pysyvästi {{date}}"
+        }
+      ],
       "approved_at": null
     },
     "fr": {
@@ -111,8 +114,8 @@
       "ai_spell_check_issues": [
         {
           "type": "incorrect_translation",
-          "description": "The phrase \"完全に削除されます\" (kanzen ni sakujo saremasu) implies a forceful or absolute deletion. While \"permanently\" suggests this, it's quite formal and potentially strong for a user-facing message. A more natural phrasing might soften this.",
-          "suggestion": "ファイルは{{date}}に削除されます (Fairu wa {{date}} ni sakujo saremasu) - This removes the '完全に' (kanzen ni) which softens the tone while still conveying the meaning of permanent deletion."
+          "description": "The translation 'ファイルは{{date}}に完全に削除されます' uses '完全に削除されます' which implies a forceful deletion. A more natural phrasing for a user notification might be '削除されます' or '消去されます'.",
+          "suggestion": "ファイルは{{date}}に削除されます"
         }
       ],
       "approved_at": null
@@ -135,8 +138,8 @@
       "ai_spell_check_issues": [
         {
           "type": "incorrect_translation",
-          "description": "The translation 'Fails tiks izdzēsts {{date}}' doesn't accurately convey the meaning of 'The file will be deleted permanently {{date}}'. 'Fails' means 'cases' or 'instances', not 'file'.",
-          "suggestion": "Failes tiks izdzēsts pastāvīgi {{date}}"
+          "description": "The Latvian translation 'Fails tiks izdzēsts {{date}}' is not an accurate translation of 'The file will be deleted permanently {{date}}'. 'Fails' means 'file' but the structure of the sentence is awkward. It should be 'Datums tiks izdzēsts {{date}}' or 'Šis fails tiks izdzēsts {{date}}'.",
+          "suggestion": "Šis fails tiks izdzēsts {{date}}"
         }
       ],
       "approved_at": null
@@ -158,27 +161,27 @@
       "ai_model": null,
       "ai_spell_check_issues": [
         {
+          "type": "incorrect_translation",
+          "description": "The translation 'O ficheiro será eliminado {{date}}' is a literal translation but could be improved for naturalness in Portuguese. 'Eliminado' is acceptable, but 'removido' or 'apagado' are more common for file deletion.",
+          "suggestion": "O ficheiro será removido {{date}}"
+        }
+      ],
+      "approved_at": null
+    },
+    "pt-BR": {
+      "ai_translated": false,
+      "ai_model": null,
+      "ai_spell_check_issues": [],
+      "approved_at": null
+    },
+    "ro": {
+      "ai_translated": false,
+      "ai_model": null,
+      "ai_spell_check_issues": [
+        {
           "type": "spelling",
-          "description": "The word 'ficheiro' is a variant of 'arquivo' and might be less common or less preferred depending on the target audience and regional preference in Portuguese. While not strictly incorrect, 'arquivo' is generally more widely understood.",
-          "suggestion": "Consider using 'O arquivo será eliminado {{date}}'"
-        }
-      ],
-      "approved_at": null
-    },
-    "pt-BR": {
-      "ai_translated": false,
-      "ai_model": null,
-      "ai_spell_check_issues": [],
-      "approved_at": null
-    },
-    "ro": {
-      "ai_translated": false,
-      "ai_model": null,
-      "ai_spell_check_issues": [
-        {
-          "type": "spelling",
-          "description": "The word 'șters' is misspelled. The correct spelling is 'șters'.",
-          "suggestion": "șters"
+          "description": "The word 'șters' should be 'șters'",
+          "suggestion": "Fișierul va fi șters definitiv la data de {{date}}"
         }
       ],
       "approved_at": null
@@ -201,8 +204,8 @@
       "ai_spell_check_issues": [
         {
           "type": "incorrect_translation",
-          "description": "The English phrase \"deleted permanently\" is better translated as \"natrvalo odstránený\" or \"zmazaný nenávratne\" in Slovak to more accurately convey the sense of permanence. \"Vymazaný\" is generally understood, but lacks the full weight of the original meaning.",
-          "suggestion": "Súbor bude odstránený nenávratne {{date}}"
+          "description": "While \"vymazaný\" is a valid translation for \"deleted\", \"zmazaný\" is more common and natural in Slovak when referring to files being deleted. \"Vymazaný\" can imply a more thorough or official erasure.",
+          "suggestion": "Súbor bude zmazaný {{date}}"
         }
       ],
       "approved_at": null
@@ -231,8 +234,8 @@
       "ai_spell_check_issues": [
         {
           "type": "incorrect_translation",
-          "description": "The Turkish translation 'Dosya silinecek {{date}}' is a generally correct translation but could be more precise. 'The file will be deleted permanently' implies a non-recoverable deletion. A more accurate translation that conveys permanence would be 'Dosya kalıcı olarak silinecek {{date}}'.",
-          "suggestion": "Dosya kalıcı olarak silinecek {{date}}"
+          "description": "The Turkish translation \"Dosya silinecek {{date}}\" is a literal translation but loses some nuance. A more natural Turkish phrasing would be \"Dosya, {{date}} tarihinde kalıcı olarak silinecektir.\" or \"Dosya {{date}} tarihinde silinecektir.\" ",
+          "suggestion": "Dosya, {{date}} tarihinde kalıcı olarak silinecektir."
         }
       ],
       "approved_at": null
@@ -246,7 +249,13 @@
     "vi": {
       "ai_translated": false,
       "ai_model": null,
-      "ai_spell_check_issues": [],
+      "ai_spell_check_issues": [
+        {
+          "type": "incorrect_translation",
+          "description": "The translation 'Tập tin sẽ bị xóa {{date}}' is a literal translation but sounds slightly unnatural in Vietnamese. A more natural phrasing would be 'Tập tin sẽ bị xóa vĩnh viễn {{date}}' or 'Tập tin sẽ bị xóa khỏi hệ thống {{date}}'.",
+          "suggestion": "Tập tin sẽ bị xóa vĩnh viễn {{date}}"
+        }
+      ],
       "approved_at": null
     },
     "zh-CN": {
