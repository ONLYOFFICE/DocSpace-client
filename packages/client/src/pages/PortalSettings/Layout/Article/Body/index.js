import React from "react";
import { useNavigate, useLocation, useParams } from "react-router-dom";
import { inject, observer } from "mobx-react";

import { withTranslation } from "react-i18next";

import { isArrayEqual } from "@docspace/components/utils/array";

import { isMobileOnly } from "react-device-detect";

import { isMobile } from "@docspace/components/utils/device";
import withLoading from "SRC_DIR/HOCs/withLoading";

import {
  //getKeyByLink,
  settingsTree,
  getSelectedLinkByKey,
  //selectKeyOfTreeElement,
  getCurrentSettingsCategory,
} from "../../../utils";

import CatalogItem from "@docspace/components/catalog-item";
import LoaderArticleBody from "./loaderArticleBody";

const getTreeItems = (data, path, t) => {
  const maptKeys = (tKey) => {
    switch (tKey) {
      case "AccessRights":
        return t("AccessRights");
      case "ManagementCategoryCommon":
        return t("Customization");
      case "SettingsGeneral":
        return t("SettingsGeneral");
      case "StudioTimeLanguageSettings":
        return t("StudioTimeLanguageSettings");
      case "CustomTitles":
        return t("CustomTitles");
      case "ManagementCategorySecurity":
        return t("ManagementCategorySecurity");
      case "PortalAccess":
        return t("PortalAccess");
      case "TwoFactorAuth":
        return t("TwoFactorAuth");
      case "ManagementCategoryIntegration":
        return t("ManagementCategoryIntegration");
      case "ThirdPartyAuthorization":
        return t("ThirdPartyAuthorization");
      case "Migration":
        return t("Migration");
      case "Backup":
        return t("Backup");
      case "PortalDeletion":
        return t("PortalDeletion");
      case "Common:PaymentsTitle":
        return t("Common:PaymentsTitle");
      case "SingleSignOn":
        return t("SingleSignOn");
      case "SMTPSettings":
        return t("SMTPSettings");
      case "DeveloperTools":
        return t("DeveloperTools");
      case "Bonus":
        return t("Common:Bonus");
      case "FreeProFeatures":
        return "Common:FreeProFeatures";
      default:
        throw new Error("Unexpected translation key");
    }
  };
  return data.map((item) => {
    if (item.children && item.children.length && !item.isCategory) {
      return (
        <TreeNode
          title={
            <Text className="inherit-title-link header">
              {maptKeys(item.tKey)}
            </Text>
          }
          key={item.key}
          icon={item.icon && <ReactSVG className="tree_icon" src={item.icon} />}
          disableSwitch={true}
        >
          {getTreeItems(item.children, path, t)}
        </TreeNode>
      );
    }
    const link = path + getSelectedLinkByKey(item.key, settingsTree);
    return (
      <TreeNode
        key={item.key}
        title={
          <Link className="inherit-title-link" href={link}>
            {maptKeys(item.tKey)}
          </Link>
        }
        icon={item.icon && <ReactSVG src={item.icon} className="tree_icon" />}
        disableSwitch={true}
      />
    );
  });
};

const ArticleBodyContent = (props) => {
  const {
    t,
    tReady,
    setIsLoadedArticleBody,
    toggleArticleOpen,
    showText,
    isNotPaidPeriod,
    isOwner,
    isLoadedArticleBody,
    standalone,
    isEnterprise,
    isCommunity,
  } = props;

  const [selectedKeys, setSelectedKeys] = React.useState([]);

  const prevLocation = React.useRef(null);

  const navigate = useNavigate();
  const location = useLocation();

  React.useEffect(() => {
    prevLocation.current = location;
  }, [location]);

  React.useEffect(() => {
    const locationPathname = location.pathname;

    const resultPath = locationPathname;
    const arrayOfParams = resultPath.split("/");
    arrayOfParams.splice(0, 2);

    let link = "";
    const selectedItem = arrayOfParams[arrayOfParams.length - 1];
    if (
      selectedItem === "owner" ||
      selectedItem === "admins" ||
      selectedItem === "modules"
    ) {
      link = `/${resultPath}`;
    } else if (selectedItem === "accessrights") {
      link = `/${resultPath}/owner`;
    }

    const CurrentSettingsCategoryKey = getCurrentSettingsCategory(
      arrayOfParams,
      settingsTree
    );

    if (link === "") {
      link = getSelectedLinkByKey(CurrentSettingsCategoryKey, settingsTree);
    }

    setSelectedKeys([CurrentSettingsCategoryKey]);
  }, []);

  React.useEffect(() => {
    if (tReady) setIsLoadedArticleBody(true);

    if (prevLocation.current.pathname !== location.pathname) {
      if (location.pathname.includes("common")) {
        setSelectedKeys(["0-0"]);
      }

      if (location.pathname.includes("security")) {
        setSelectedKeys(["1-0"]);
      }

      if (location.pathname.includes("backup")) {
        setSelectedKeys(["2-0"]);
      }

      if (location.pathname.includes("restore")) {
        setSelectedKeys(["3-0"]);
      }

      if (location.pathname.includes("integration")) {
        setSelectedKeys(["4-0"]);
      }

      if (location.pathname.includes("developer")) {
        setSelectedKeys(["5-0"]);
      }

      if (location.pathname.includes("delete-data")) {
        setSelectedKeys(["6-0"]);
      }

      if (location.pathname.includes("payments")) {
        setSelectedKeys(["7-0"]);
      }
      if (this.props.location.pathname.includes("bonus")) {
        this.setState({ selectedKeys: ["8-0"] });
      }
    }
  }, [tReady, setIsLoadedArticleBody, location.pathname, selectedKeys]);

  const onSelect = (value) => {
    if (isArrayEqual([value], selectedKeys)) {
      return;
    }

    setSelectedKeys([value + "-0"]);

    if (isMobileOnly || isMobile()) {
      toggleArticleOpen();
    }

    const settingsPath = `/portal-settings${getSelectedLinkByKey(
      value + "-0",
      settingsTree
    )}`;

    if (settingsPath === location.pathname) return;

    navigate(`${settingsPath}`);
  };

  const mapKeys = (tKey) => {
    switch (tKey) {
      case "AccessRights":
        return t("Common:AccessRights");
      case "Customization":
        return t("Customization");
      case "SettingsGeneral":
        return t("SettingsGeneral");
      case "StudioTimeLanguageSettings":
        return t("StudioTimeLanguageSettings");
      case "CustomTitlesWelcome":
        return t("CustomTitlesWelcome");
      case "ManagementCategorySecurity":
        return t("ManagementCategorySecurity");
      case "PortalAccess":
        return t("PortalAccess");
      case "TwoFactorAuth":
        return t("TwoFactorAuth");
      case "ManagementCategoryIntegration":
        return t("ManagementCategoryIntegration");
      case "ThirdPartyAuthorization":
        return t("ThirdPartyAuthorization");
      case "Migration":
        return t("Migration");
      case "Backup":
        return t("Backup");
      case "Common:PaymentsTitle":
        return t("Common:PaymentsTitle");
      case "ManagementCategoryDataManagement":
        return t("ManagementCategoryDataManagement");
      case "RestoreBackup":
        return t("RestoreBackup");
      case "PortalDeletion":
        return t("PortalDeletion");
      case "DeveloperTools":
        return t("DeveloperTools");
<<<<<<< HEAD
      case "Statistics":
        return t("Statistics");
=======
      case "Common:Bonus":
        return t("Common:Bonus");
      case "Common:FreeProFeatures":
        return "Common:FreeProFeatures";
>>>>>>> ca3f18e3
      default:
        throw new Error("Unexpected translation key");
    }
  };

  const catalogItems = () => {
    const items = [];

    let resultTree = [...settingsTree];

    if (isNotPaidPeriod) {
      resultTree = [...settingsTree].filter((e) => {
        return (
          e.tKey === "Backup" ||
          e.tKey === "Common:PaymentsTitle" ||
          (isOwner && e.tKey === "PortalDeletion")
        );
      });
    }

    if (standalone) {
      const deletionTKey = isCommunity
        ? "Common:PaymentsTitle"
        : "Common:Bonus";

      const index = resultTree.findIndex((el) => el.tKey === deletionTKey);

      if (index !== -1) {
        resultTree.splice(index, 1);
      }
    } else {
      const index = resultTree.findIndex((n) => n.tKey === "Common:Bonus");
      if (index !== -1) {
        resultTree.splice(index, 1);
      }
    }

    if (!isOwner || standalone) {
      const index = resultTree.findIndex((n) => n.tKey === "PortalDeletion");
      if (index !== -1) {
        resultTree.splice(index, 1);
      }
    }

    if (selectedKeys.length === 0) return <></>;

    resultTree.map((item) => {
      items.push(
        <CatalogItem
          key={item.key}
          id={item.key}
          icon={item.icon}
          showText={showText}
          text={mapKeys(item.tKey)}
          value={item.link}
          isActive={item.key === selectedKeys[0][0]}
          onClick={() => onSelect(item.key)}
          folderId={item.id}
          style={{
            marginTop: `${
              item.key.includes(7) || item.key.includes(8) ? "16px" : "0"
            }`,
          }}
        />
      );
    });

    return items;
  };

  const items = catalogItems();

  return !isLoadedArticleBody ? <LoaderArticleBody /> : <>{items}</>;
};

export default inject(({ auth, common }) => {
  const { isLoadedArticleBody, setIsLoadedArticleBody } = common;
  const {
    currentTariffStatusStore,
    userStore,
    isEnterprise,
    settingsStore,
    isCommunity,
  } = auth;
  const { isNotPaidPeriod } = currentTariffStatusStore;
  const { user } = userStore;
  const { isOwner } = user;
  const { standalone, showText, toggleArticleOpen } = settingsStore;

  return {
    standalone,
    isEnterprise,
    showText,
    toggleArticleOpen,
    isLoadedArticleBody,
    setIsLoadedArticleBody,
    isNotPaidPeriod,
    isOwner,
    isCommunity,
  };
})(
  withLoading(
    withTranslation(["Settings", "Common"])(observer(ArticleBodyContent))
  )
);<|MERGE_RESOLUTION|>--- conflicted
+++ resolved
@@ -194,7 +194,7 @@
       }
       if (this.props.location.pathname.includes("bonus")) {
         this.setState({ selectedKeys: ["8-0"] });
-      }
+    }
     }
   }, [tReady, setIsLoadedArticleBody, location.pathname, selectedKeys]);
 
@@ -255,15 +255,12 @@
         return t("PortalDeletion");
       case "DeveloperTools":
         return t("DeveloperTools");
-<<<<<<< HEAD
-      case "Statistics":
-        return t("Statistics");
-=======
       case "Common:Bonus":
         return t("Common:Bonus");
       case "Common:FreeProFeatures":
         return "Common:FreeProFeatures";
->>>>>>> ca3f18e3
+      case "Statistics":
+        return t("Statistics");
       default:
         throw new Error("Unexpected translation key");
     }
