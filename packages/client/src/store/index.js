import {
  authStore,
  userStore,
  tfaStore,
  bannerStore,
  currentTariffStatusStore,
  currentQuotaStore,
  paymentQuotasStore,
  settingsStore,
} from "@docspace/shared/store";

import PaymentStore from "./PaymentStore";
import StorageManagement from "./StorageManagement";
import WizardStore from "./WizardStore";
import SettingsSetupStore from "./SettingsSetupStore";
import ConfirmStore from "./ConfirmStore";
import BackupStore from "./BackupStore";
import CommonStore from "./CommonStore";

import ProfileActionsStore from "./ProfileActionsStore";
import SsoFormStore from "./SsoFormStore";

import FilesStore from "./FilesStore";
import SelectedFolderStore from "./SelectedFolderStore";
import TreeFoldersStore from "./TreeFoldersStore";
import thirdPartyStore from "./ThirdPartyStore";
import FilesSettingsStore from "./FilesSettingsStore";
import FilesActionsStore from "./FilesActionsStore";
import MediaViewerDataStore from "./MediaViewerDataStore";
import UploadDataStore from "./UploadDataStore";
import SecondaryProgressDataStore from "./SecondaryProgressDataStore";
import PrimaryProgressDataStore from "./PrimaryProgressDataStore";

import VersionHistoryStore from "./VersionHistoryStore";
import DialogsStore from "./DialogsStore";
import filesSelectorInput from "./FilesSelectorInput";
import ContextOptionsStore from "./ContextOptionsStore";
import HotkeyStore from "./HotkeyStore";

import TagsStore from "./TagsStore";
import PeopleStore from "./PeopleStore";
import OformsStore from "./OformsStore";

import AccessRightsStore from "./AccessRightsStore";
import TableStore from "./TableStore";
import CreateEditRoomStore from "./CreateEditRoomStore";
import PublicRoomStore from "./PublicRoomStore";

import WebhooksStore from "./WebhooksStore";
import ClientLoadingStore from "./ClientLoadingStore";

import PluginStore from "./PluginStore";
import InfoPanelStore from "./InfoPanelStore";

const selectedFolderStore = new SelectedFolderStore(settingsStore);

const pluginStore = new PluginStore(
  settingsStore,
  selectedFolderStore,
  userStore,
);

const paymentStore = new PaymentStore(
  userStore,
  currentTariffStatusStore,
  currentQuotaStore,
  paymentQuotasStore,
);
const wizardStore = new WizardStore();
const setupStore = new SettingsSetupStore(tfaStore, authStore, settingsStore);
const confirmStore = new ConfirmStore();
const backupStore = new BackupStore();
const commonStore = new CommonStore(settingsStore);

const ssoStore = new SsoFormStore();

const tagsStore = new TagsStore();

const publicRoomStore = new PublicRoomStore();

const infoPanelStore = new InfoPanelStore(userStore);

const treeFoldersStore = new TreeFoldersStore(
  selectedFolderStore,
  settingsStore,
  publicRoomStore,
);

const clientLoadingStore = new ClientLoadingStore();

const filesSettingsStore = new FilesSettingsStore(
  thirdPartyStore,
  treeFoldersStore,
  publicRoomStore,
  pluginStore,
  authStore,
  settingsStore,
);

const accessRightsStore = new AccessRightsStore(
  authStore,
  selectedFolderStore,
  userStore,
);

const filesStore = new FilesStore(
  authStore,
  selectedFolderStore,
  treeFoldersStore,
  filesSettingsStore,
  thirdPartyStore,
  accessRightsStore,
  clientLoadingStore,
  pluginStore,
  publicRoomStore,
  infoPanelStore,
  userStore,
  currentTariffStatusStore,
  settingsStore,
);

const mediaViewerDataStore = new MediaViewerDataStore(
  filesStore,
  publicRoomStore,
);

const oformsStore = new OformsStore(settingsStore, infoPanelStore, userStore);

const secondaryProgressDataStore = new SecondaryProgressDataStore();
const primaryProgressDataStore = new PrimaryProgressDataStore();
const versionHistoryStore = new VersionHistoryStore(filesStore, settingsStore);

const dialogsStore = new DialogsStore(
  authStore,
  treeFoldersStore,
  filesStore,
  selectedFolderStore,
  versionHistoryStore,
  infoPanelStore,
);

const peopleStore = new PeopleStore(
  authStore,
  setupStore,
  accessRightsStore,
  dialogsStore,
  infoPanelStore,
  userStore,
  tfaStore,
  settingsStore,
  clientLoadingStore,
);

const uploadDataStore = new UploadDataStore(
  settingsStore,
  treeFoldersStore,
  selectedFolderStore,
  filesStore,
  secondaryProgressDataStore,
  primaryProgressDataStore,
  dialogsStore,
  filesSettingsStore,
);

const filesActionsStore = new FilesActionsStore(
  settingsStore,
  uploadDataStore,
  treeFoldersStore,
  filesStore,
  selectedFolderStore,
  filesSettingsStore,
  dialogsStore,
  mediaViewerDataStore,
  accessRightsStore,
  clientLoadingStore,
  publicRoomStore,
  pluginStore,
  infoPanelStore,
  userStore,
  currentTariffStatusStore,
<<<<<<< HEAD
  currentQuotaStore
=======
  peopleStore,
>>>>>>> cde5c71b
);

const contextOptionsStore = new ContextOptionsStore(
  settingsStore,
  dialogsStore,
  filesActionsStore,
  filesStore,
  mediaViewerDataStore,
  treeFoldersStore,
  uploadDataStore,
  versionHistoryStore,
  filesSettingsStore,
  selectedFolderStore,
  publicRoomStore,
  oformsStore,
  pluginStore,
  infoPanelStore,
  currentTariffStatusStore,
  userStore,
);

const hotkeyStore = new HotkeyStore(
  filesStore,
  dialogsStore,
  filesSettingsStore,
  filesActionsStore,
  treeFoldersStore,
  uploadDataStore,
  selectedFolderStore,
);

const profileActionsStore = new ProfileActionsStore(
  authStore,
  filesStore,
  peopleStore,
  treeFoldersStore,
  selectedFolderStore,
  pluginStore,
  userStore,
  settingsStore,
);

peopleStore.profileActionsStore = profileActionsStore;

const tableStore = new TableStore(
  authStore,
  treeFoldersStore,
  userStore,
  settingsStore,
);

infoPanelStore.filesSettingsStore = filesSettingsStore;
infoPanelStore.filesStore = filesStore;
infoPanelStore.peopleStore = peopleStore;
infoPanelStore.selectedFolderStore = selectedFolderStore;
infoPanelStore.treeFoldersStore = treeFoldersStore;
infoPanelStore.publicRoomStore = publicRoomStore;

const createEditRoomStore = new CreateEditRoomStore(
  filesStore,
  filesActionsStore,
  selectedFolderStore,
  tagsStore,
  thirdPartyStore,
  settingsStore,
  infoPanelStore,
  currentQuotaStore,
  clientLoadingStore,
);

const webhooksStore = new WebhooksStore(settingsStore);
const storageManagement = new StorageManagement(
  filesStore,
  peopleStore,
  authStore
);

const store = {
  authStore,
  userStore,
  tfaStore,
  bannerStore,
  currentTariffStatusStore,
  currentQuotaStore,
  paymentQuotasStore,
  settingsStore,

  paymentStore,
  wizardStore,
  setup: setupStore,
  confirm: confirmStore,
  backup: backupStore,
  common: commonStore,
  infoPanelStore,
  ssoStore,
  profileActionsStore,

  filesStore,

  filesSettingsStore,
  mediaViewerDataStore,
  versionHistoryStore,
  uploadDataStore,
  dialogsStore,
  treeFoldersStore,
  selectedFolderStore,
  filesActionsStore,
  filesSelectorInput,
  contextOptionsStore,
  hotkeyStore,

  oformsStore,
  tableStore,

  tagsStore,

  peopleStore,

  accessRightsStore,
  createEditRoomStore,

  webhooksStore,
  clientLoadingStore,
  publicRoomStore,

  pluginStore,
  storageManagement,
};

export default store;<|MERGE_RESOLUTION|>--- conflicted
+++ resolved
@@ -178,11 +178,8 @@
   infoPanelStore,
   userStore,
   currentTariffStatusStore,
-<<<<<<< HEAD
+  peopleStore,
   currentQuotaStore
-=======
-  peopleStore,
->>>>>>> cde5c71b
 );
 
 const contextOptionsStore = new ContextOptionsStore(
