--- conflicted
+++ resolved
@@ -92,8 +92,6 @@
             }
           }
         `}
-<<<<<<< HEAD
-=======
 
   &:not(:first-child) {
     ${(props) =>
@@ -114,7 +112,6 @@
         margin-bottom: ${props.spacing};
       `};
   }
->>>>>>> 0c94da69
 `;
 Label.defaultProps = { theme: Base };
 const Input = styled.input`
