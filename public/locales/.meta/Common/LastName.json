--- conflicted
+++ resolved
@@ -3,11 +3,7 @@
   "content": "Last name",
   "content_en_sha1_hash": "adec36a821f81a6990b1e65d9e4ac5fb8ee2a205",
   "created_at": "2025-05-19T21:30:46.065Z",
-<<<<<<< HEAD
-  "updated_at": "2025-06-30T12:20:31.172Z",
-=======
   "updated_at": "2025-07-10T11:11:06.794Z",
->>>>>>> 4378f47c
   "comment": {
     "text": "The translation key \"LastName\" is used to display the label for a surname field in various UI components, such as dialogs and form fields. It appears on screens where user name information is being edited or inputted, typically on a line below or next to the first name field.",
     "is_auto": true,
@@ -35,13 +31,13 @@
     {
       "file_path": "/packages/login/src/app/(root)/confirm/Activation/page.client.tsx",
       "line_number": 233,
-      "context": ">\n <TextInput\n id=\"surname\"\n name=\"surname\"\n value={surName}\n placeholder={t(\"Common:LastName\")}\n type={InputType.text}\n size={InputSize.large}\n scale\n tabIndex={2}\n autoComplete=\"family-name\"",
+      "context": ">\n <TextInput\n id=\"surname\"\n name=\"surname\"\n value={surName}\n placeholder={t(\"Common:LastName\")}\n type={InputType.text}\n size={InputSize.large}\n scale={true}\n tabIndex={2}\n autoComplete=\"family-name\"",
       "module": "/packages/login"
     },
     {
       "file_path": "/packages/login/src/app/(root)/confirm/[Invite]/_sub-components/RegistrationForm.tsx",
-      "line_number": 216,
-      "context": "name=\"last-name\"\n type={InputType.text}\n size={InputSize.large}\n hasError={!snameValid}\n value={sname}\n placeholder={t(\"Common:LastName\")}\n scale\n tabIndex={1}\n isDisabled={isLoading}\n onChange={onChangeSname}\n onKeyDown={onKeyPress}",
+      "line_number": 217,
+      "context": "name=\"last-name\"\n type={InputType.text}\n size={InputSize.large}\n hasError={!snameValid}\n value={sname}\n placeholder={t(\"Common:LastName\")}\n scale={true}\n tabIndex={1}\n isDisabled={isLoading}\n onChange={onChangeSname}\n onKeyDown={onKeyPress}",
       "module": "/packages/login"
     }
   ],
