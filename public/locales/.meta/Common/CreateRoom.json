{
  "key_path": "CreateRoom",
  "content": "Create room",
  "content_en_sha1_hash": "bc487b9d588a5f906e3f1cf66e5d6096e1b21ed5",
  "created_at": "2025-05-19T21:30:43.921Z",
<<<<<<< HEAD
  "updated_at": "2025-06-30T12:20:31.122Z",
=======
  "updated_at": "2025-07-10T11:11:06.758Z",
>>>>>>> 4378f47c
  "comment": {
    "text": "This translation key is used for the \"Create room\" button label in various UI components, such as buttons and dialog headers. It appears when a user clicks on the \"Create room\" link or button to initiate the creation of a new room.",
    "is_auto": true,
    "updated_at": "2025-05-20T09:36:50.480Z"
  },
  "usage": [
    {
      "file_path": "/packages/client/src/components/EmptyContainer/RootFolderContainer.js",
      "line_number": 253,
      "context": "onClick={onCreateRoom}\n iconName={PlusSvgUrl}\n isFill\n />\n <Link onClick={onCreateRoom} {...linkStyles}>\n {t(\"Common:CreateRoom\")}\n </Link>\n </div>\n );\n \n const archiveButtons = !isVisitor && (",
      "module": "/packages/client"
    },
    {
      "file_path": "/packages/client/src/components/dialogs/CreateEditRoomDialog/CreateRoomDialog.js",
      "line_number": 223,
      "context": "const isTemplate = !roomParams.type && !isTemplateSelected;\n \n const dialogHeader = !roomParams.type\n ? t(\"ChooseRoomType\")\n : t(\"Common:CreateRoom\");\n \n return (\n <ModalDialog\n displayType=\"aside\"\n withBodyScroll",
      "module": "/packages/client"
    },
    {
      "file_path": "/packages/client/src/components/dialogs/ShareFolderDialog/index.js",
      "line_number": 66,
      "context": "</ModalDialog.Body>\n <ModalDialog.Footer>\n <Button\n id=\"create-room\"\n key=\"OKButton\"\n label={t(\"Common:CreateRoom\")}\n size=\"normal\"\n primary\n onClick={onAction}\n scale\n />",
      "module": "/packages/client"
    },
    {
      "file_path": "/packages/client/src/components/dialogs/SharePDFFormDialog/SharePDFFormDialog.tsx",
      "line_number": 96,
      "context": "<Button\n scale\n primary\n tabIndex={0}\n size={ButtonSize.normal}\n label={t(\"Common:CreateRoom\")}\n onClick={onSubmit}\n />\n <Button\n scale\n tabIndex={0}",
      "module": "/packages/client"
    },
    {
      "file_path": "/packages/client/src/components/panels/HotkeysPanel/CreationBlock.js",
      "line_number": 72,
      "context": "</>\n </Row>\n \n <Row className=\"hotkeys_row\">\n <>\n <Text {...textStyles}>{t(\"Common:CreateRoom\")}</Text>\n <Text {...keyTextStyles}>{`${AltKey} + Shift + r`}</Text>\n </>\n </Row>\n </>\n );",
      "module": "/packages/client"
    },
    {
      "file_path": "/packages/client/src/pages/Home/InfoPanel/Body/views/Details/index.js",
      "line_number": 157,
      "context": ">\n {t(\"Files:RoomTemplateDescription\")}\n </Text>\n \n <Button\n label={t(\"Common:CreateRoom\")}\n className=\"room-template_button\"\n onClick={onCreateRoom}\n size=\"extraSmall\"\n primary\n />",
      "module": "/packages/client"
    },
    {
      "file_path": "/packages/client/src/store/ContextOptionsStore.js",
      "line_number": 1862,
      "context": "disabled: !item.security?.Reconnect || !item.security?.EditRoom,\n },\n {\n id: \"option_create-room\",\n key: \"create-room-from-template\",\n label: t(\"Common:CreateRoom\"),\n icon: CreateRoomReactSvgUrl,\n onClick: () => this.filesActionsStore.onCreateRoomFromTemplate(item),\n disabled: false,\n },\n {",
      "module": "/packages/client"
    },
    {
      "file_path": "/packages/client/src/store/ContextOptionsStore.js",
      "line_number": 1862,
      "context": "disabled: !item.security?.Reconnect || !item.security?.EditRoom,\n },\n {\n id: \"option_create-room\",\n key: \"create-room-from-template\",\n label: t(\"Common:CreateRoom\"),\n icon: CreateRoomReactSvgUrl,\n onClick: () => this.filesActionsStore.onCreateRoomFromTemplate(item),\n disabled: false,\n },\n {",
      "module": "/packages/client"
    },
    {
      "file_path": "/packages/client/src/store/ContextOptionsStore.js",
      "line_number": 1862,
      "context": "disabled: !item.security?.Reconnect || !item.security?.EditRoom,\n },\n {\n id: \"option_create-room\",\n key: \"create-room-from-template\",\n label: t(\"Common:CreateRoom\"),\n icon: CreateRoomReactSvgUrl,\n onClick: () => this.filesActionsStore.onCreateRoomFromTemplate(item),\n disabled: false,\n },\n {",
      "module": "/packages/client"
    },
    {
      "file_path": "/packages/client/src/store/FilesActionsStore.js",
      "line_number": 2222,
      "context": "case \"create-room\":\n if (!this.isAvailableOption(\"create-room\")) return null;\n return {\n id: \"menu-create-room\",\n label: t(\"Common:CreateRoom\"),\n onClick: this.onClickCreateRoom,\n iconUrl: CatalogRoomsReactSvgUrl,\n };\n \n case \"download\":",
      "module": "/packages/client"
    },
    {
      "file_path": "/packages/shared/components/badges/index.tsx",
      "line_number": 478,
      "context": "styles.iconBadge,\n \"badge tablet-row-create-room icons-group  tablet-badge\",\n )}\n size={IconSizeType.medium}\n onClick={onCreateRoom}\n title={t(\"Common:CreateRoom\")}\n hoverColor=\"accent\"\n />\n ) : null}\n {showNew && !isTile && isRoom ? newFilesBadge : null}\n {showNew && isTile && isRoom ? (",
      "module": "/packages/shared"
    },
    {
      "file_path": "/packages/shared/components/quick-buttons/index.tsx",
<<<<<<< HEAD
      "line_number": 211,
      "context": "size={IconSizeType.medium}\n onClick={onCreateRoom}\n color={colorLock}\n isDisabled={isDisabled}\n hoverColor=\"accent\"\n title={t(\"Common:CreateRoom\")}\n />\n ) : null}\n {showCopyLinkIcon ? (\n <IconButton\n iconName={LinkReactSvgUrl}",
=======
      "line_number": 216,
      "context": "size={IconSizeType.medium}\n onClick={onCreateRoom}\n color={colorLock}\n isDisabled={isDisabled}\n hoverColor={theme.filesQuickButtons.sharedColor}\n title={t(\"Common:CreateRoom\")}\n />\n ) : null}\n {showCopyLinkIcon ? (\n <ColorTheme\n themeId={ThemeId.IconButton}",
>>>>>>> 4378f47c
      "module": "/packages/shared"
    }
  ],
  "languages": {
    "en": {
      "ai_translated": false,
      "ai_model": null,
      "ai_spell_check_issues": [],
      "approved_at": null
    },
    "ar-SA": {
      "ai_translated": false,
      "ai_model": null,
      "ai_spell_check_issues": [],
      "approved_at": null
    },
    "az": {
      "ai_translated": false,
      "ai_model": null,
      "ai_spell_check_issues": [
        {
          "type": "incorrect_translation",
          "description": "The translation \"Otaq yaradın\" directly translates to \"You created a room.\" The English phrase \"Create room\" is an imperative and more accurately translates to \"Yaradın otaq\" or \"Otaq yaradın!\" (Create a room!). The current translation implies that the user *has* already created a room.",
          "suggestion": "Yaradın otaq"
        }
      ],
      "approved_at": null
    },
    "bg": {
      "ai_translated": false,
      "ai_model": null,
      "ai_spell_check_issues": [],
      "approved_at": null
    },
    "cs": {
      "ai_translated": false,
      "ai_model": null,
      "ai_spell_check_issues": [],
      "approved_at": null
    },
    "de": {
      "ai_translated": false,
      "ai_model": null,
      "ai_spell_check_issues": [],
      "approved_at": null
    },
    "el-GR": {
      "ai_translated": false,
      "ai_model": null,
      "ai_spell_check_issues": [],
      "approved_at": null
    },
    "es": {
      "ai_translated": false,
      "ai_model": null,
      "ai_spell_check_issues": [],
      "approved_at": null
    },
    "fi": {
      "ai_translated": false,
      "ai_model": null,
      "ai_spell_check_issues": [],
      "approved_at": null
    },
    "fr": {
      "ai_translated": false,
      "ai_model": null,
      "ai_spell_check_issues": [],
      "approved_at": null
    },
    "hy-AM": {
      "ai_translated": false,
      "ai_model": null,
      "ai_spell_check_issues": [],
      "approved_at": null
    },
    "it": {
      "ai_translated": false,
      "ai_model": null,
      "ai_spell_check_issues": [],
      "approved_at": null
    },
    "ja-JP": {
      "ai_translated": false,
      "ai_model": null,
      "ai_spell_check_issues": [],
      "approved_at": null
    },
    "ko-KR": {
      "ai_translated": false,
      "ai_model": null,
      "ai_spell_check_issues": [],
      "approved_at": null
    },
    "lo-LA": {
      "ai_translated": false,
      "ai_model": null,
      "ai_spell_check_issues": [],
      "approved_at": null
    },
    "lv": {
      "ai_translated": false,
      "ai_model": null,
      "ai_spell_check_issues": [],
      "approved_at": null
    },
    "nl": {
      "ai_translated": false,
      "ai_model": null,
      "ai_spell_check_issues": [],
      "approved_at": null
    },
    "pl": {
      "ai_translated": false,
      "ai_model": null,
      "ai_spell_check_issues": [],
      "approved_at": null
    },
    "pt": {
      "ai_translated": false,
      "ai_model": null,
      "ai_spell_check_issues": [],
      "approved_at": null
    },
    "pt-BR": {
      "ai_translated": false,
      "ai_model": null,
      "ai_spell_check_issues": [],
      "approved_at": null
    },
    "ro": {
      "ai_translated": false,
      "ai_model": null,
      "ai_spell_check_issues": [],
      "approved_at": null
    },
    "ru": {
      "ai_translated": false,
      "ai_model": null,
      "ai_spell_check_issues": [],
      "approved_at": null
    },
    "si": {
      "ai_translated": false,
      "ai_model": null,
      "ai_spell_check_issues": [],
      "approved_at": null
    },
    "sk": {
      "ai_translated": false,
      "ai_model": null,
      "ai_spell_check_issues": [],
      "approved_at": null
    },
    "sl": {
      "ai_translated": false,
      "ai_model": null,
      "ai_spell_check_issues": [],
      "approved_at": null
    },
    "sr-Cyrl-RS": {
      "ai_translated": false,
      "ai_model": null,
      "ai_spell_check_issues": [
        {
          "type": "incorrect_translation",
          "description": "While \"Креирај собу\" is understandable, a more natural and commonly used translation of \"Create room\" in Serbian (Cyrillic) would be \"Направи собу\" or \"Отвори собу\". \"Креирај\" is more formal and less frequently used in this context.",
          "suggestion": "Направи собу"
        }
      ],
      "approved_at": null
    },
    "sr-Latn-RS": {
      "ai_translated": false,
      "ai_model": null,
      "ai_spell_check_issues": [],
      "approved_at": null
    },
    "tr": {
      "ai_translated": false,
      "ai_model": null,
      "ai_spell_check_issues": [],
      "approved_at": null
    },
    "uk-UA": {
      "ai_translated": false,
      "ai_model": null,
      "ai_spell_check_issues": [],
      "approved_at": null
    },
    "vi": {
      "ai_translated": false,
      "ai_model": null,
      "ai_spell_check_issues": [],
      "approved_at": null
    },
    "zh-CN": {
      "ai_translated": false,
      "ai_model": null,
      "ai_spell_check_issues": [],
      "approved_at": null
    }
  }
}<|MERGE_RESOLUTION|>--- conflicted
+++ resolved
@@ -3,11 +3,7 @@
   "content": "Create room",
   "content_en_sha1_hash": "bc487b9d588a5f906e3f1cf66e5d6096e1b21ed5",
   "created_at": "2025-05-19T21:30:43.921Z",
-<<<<<<< HEAD
-  "updated_at": "2025-06-30T12:20:31.122Z",
-=======
   "updated_at": "2025-07-10T11:11:06.758Z",
->>>>>>> 4378f47c
   "comment": {
     "text": "This translation key is used for the \"Create room\" button label in various UI components, such as buttons and dialog headers. It appears when a user clicks on the \"Create room\" link or button to initiate the creation of a new room.",
     "is_auto": true,
@@ -16,7 +12,7 @@
   "usage": [
     {
       "file_path": "/packages/client/src/components/EmptyContainer/RootFolderContainer.js",
-      "line_number": 253,
+      "line_number": 251,
       "context": "onClick={onCreateRoom}\n iconName={PlusSvgUrl}\n isFill\n />\n <Link onClick={onCreateRoom} {...linkStyles}>\n {t(\"Common:CreateRoom\")}\n </Link>\n </div>\n );\n \n const archiveButtons = !isVisitor && (",
       "module": "/packages/client"
     },
@@ -52,19 +48,19 @@
     },
     {
       "file_path": "/packages/client/src/store/ContextOptionsStore.js",
-      "line_number": 1862,
+      "line_number": 1859,
       "context": "disabled: !item.security?.Reconnect || !item.security?.EditRoom,\n },\n {\n id: \"option_create-room\",\n key: \"create-room-from-template\",\n label: t(\"Common:CreateRoom\"),\n icon: CreateRoomReactSvgUrl,\n onClick: () => this.filesActionsStore.onCreateRoomFromTemplate(item),\n disabled: false,\n },\n {",
       "module": "/packages/client"
     },
     {
       "file_path": "/packages/client/src/store/ContextOptionsStore.js",
-      "line_number": 1862,
+      "line_number": 1859,
       "context": "disabled: !item.security?.Reconnect || !item.security?.EditRoom,\n },\n {\n id: \"option_create-room\",\n key: \"create-room-from-template\",\n label: t(\"Common:CreateRoom\"),\n icon: CreateRoomReactSvgUrl,\n onClick: () => this.filesActionsStore.onCreateRoomFromTemplate(item),\n disabled: false,\n },\n {",
       "module": "/packages/client"
     },
     {
       "file_path": "/packages/client/src/store/ContextOptionsStore.js",
-      "line_number": 1862,
+      "line_number": 1859,
       "context": "disabled: !item.security?.Reconnect || !item.security?.EditRoom,\n },\n {\n id: \"option_create-room\",\n key: \"create-room-from-template\",\n label: t(\"Common:CreateRoom\"),\n icon: CreateRoomReactSvgUrl,\n onClick: () => this.filesActionsStore.onCreateRoomFromTemplate(item),\n disabled: false,\n },\n {",
       "module": "/packages/client"
     },
@@ -76,19 +72,14 @@
     },
     {
       "file_path": "/packages/shared/components/badges/index.tsx",
-      "line_number": 478,
-      "context": "styles.iconBadge,\n \"badge tablet-row-create-room icons-group  tablet-badge\",\n )}\n size={IconSizeType.medium}\n onClick={onCreateRoom}\n title={t(\"Common:CreateRoom\")}\n hoverColor=\"accent\"\n />\n ) : null}\n {showNew && !isTile && isRoom ? newFilesBadge : null}\n {showNew && isTile && isRoom ? (",
+      "line_number": 476,
+      "context": "styles.iconBadge,\n \"badge tablet-row-create-room icons-group  tablet-badge\",\n )}\n size={IconSizeType.medium}\n onClick={onCreateRoom}\n title={t(\"Common:CreateRoom\")}\n />\n ) : null}\n {showNew && !isTile && isRoom ? newFilesBadge : null}\n {showNew && isTile && isRoom ? (\n <div className={styles.badgeWrapperNewBadge}>{newFilesBadge}</div>",
       "module": "/packages/shared"
     },
     {
       "file_path": "/packages/shared/components/quick-buttons/index.tsx",
-<<<<<<< HEAD
-      "line_number": 211,
-      "context": "size={IconSizeType.medium}\n onClick={onCreateRoom}\n color={colorLock}\n isDisabled={isDisabled}\n hoverColor=\"accent\"\n title={t(\"Common:CreateRoom\")}\n />\n ) : null}\n {showCopyLinkIcon ? (\n <IconButton\n iconName={LinkReactSvgUrl}",
-=======
       "line_number": 216,
       "context": "size={IconSizeType.medium}\n onClick={onCreateRoom}\n color={colorLock}\n isDisabled={isDisabled}\n hoverColor={theme.filesQuickButtons.sharedColor}\n title={t(\"Common:CreateRoom\")}\n />\n ) : null}\n {showCopyLinkIcon ? (\n <ColorTheme\n themeId={ThemeId.IconButton}",
->>>>>>> 4378f47c
       "module": "/packages/shared"
     }
   ],
