--- conflicted
+++ resolved
@@ -960,39 +960,6 @@
     },
   },
 
-<<<<<<< HEAD
-  tabsContainer: {
-    scrollbar: {
-      width: "100%",
-      height: "44px",
-    },
-
-    label: {
-      height: " 30px",
-      border: `1px solid ${grayDarkStrong}`,
-      borderRadius: "16px",
-      minWidth: "fit-content",
-      marginRight: "8px",
-      width: "fit-content",
-
-      backgroundColor: white,
-      hoverBackgroundColor: grayDarkStrong,
-      disableBackgroundColor: darkGrayLight,
-      activeBackgroundColor: darkGrayLight,
-      activeSelectedBackgroundColor: `linear-gradient(0deg, ${white}, ${white}), linear-gradient(0deg, rgba(0, 0, 0, 0.18), rgba(0, 0, 0, 0.18))`,
-
-      title: {
-        padding: "4px 16px",
-        overflow: "hidden",
-        color: black,
-        hoverColor: white,
-        disableColor: grayDarkStrong,
-      },
-    },
-  },
-
-=======
->>>>>>> ee6f7fce
   fieldContainer: {
     horizontal: {
       margin: "0 0 16px 0",
@@ -2121,13 +2088,8 @@
     border: `1px solid ${grayDarkStrong}`,
 
     breadCrumbs: {
-<<<<<<< HEAD
-      prevItemColor: darkGrayDark,
-      arrowRightColor: darkGrayDark,
-=======
       prevItemColor: "#CCCCCC",
       arrowRightColor: "#ADADAD",
->>>>>>> ee6f7fce
     },
 
     info: {
@@ -2141,15 +2103,10 @@
       hoverBackground: lightDarkGrayHover,
       selectedBackground: lightDarkGrayHover,
 
-<<<<<<< HEAD
-      inputButtonBorder: grayDarkStrong,
-      inputButtonBorderHover: white,
-=======
       inputButtonBorder: "#474747",
       inputButtonBorderHover: grayMaxLight,
 
       disableTextColor: "#858585",
->>>>>>> ee6f7fce
     },
 
     emptyScreen: {
@@ -2961,14 +2918,6 @@
     background: black,
   },
 
-<<<<<<< HEAD
-  submenu: {
-    lineColor: grayDarkStrong,
-    backgroundColor: black,
-    activeTextColor: white,
-    textColor: darkGrayDark,
-    bottomLineColor: darkLink,
-=======
   tabs: {
     gradientColor: black,
     lineColor: "#474747",
@@ -2986,7 +2935,6 @@
     hoverBackgroundColorSecondary: "#474747",
     pressedBackgroundColorSecondary: "#282828",
     activeBackgroundColorSecondary: "#FFFFFF",
->>>>>>> ee6f7fce
   },
 
   hotkeys: {
