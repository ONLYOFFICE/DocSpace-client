--- conflicted
+++ resolved
@@ -41,11 +41,7 @@
   border-radius: ${(props) => props.theme.avatar.image.borderRadius};
 `;
 
-<<<<<<< HEAD
-const EditContainer = styled.div<{ hasAvatar: boolean }>`
-=======
 const EditContainer = styled.div.attrs(injectDefaultTheme)`
->>>>>>> 8d0fb54f
   position: absolute;
   display: flex;
 
