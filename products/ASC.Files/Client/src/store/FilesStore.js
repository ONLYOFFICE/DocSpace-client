import { makeAutoObservable } from "mobx";
import api from "@appserver/common/api";
import {
  FolderType,
  FilterType,
  FileType,
  FileAction,
  AppServerConfig,
} from "@appserver/common/constants";
import history from "@appserver/common/history";
import { loopTreeFolders } from "../helpers/files-helpers";
import config from "../../package.json";
import { combineUrl } from "@appserver/common/utils";
import { updateTempContent } from "@appserver/common/utils";
import { thumbnailStatuses } from "../helpers/constants";
import { isMobile } from "react-device-detect";
import { openDocEditor as openEditor } from "../helpers/utils";
import toastr from "studio/toastr";

const { FilesFilter } = api;
const storageViewAs = localStorage.getItem("viewAs");

class FilesStore {
  authStore;
  settingsStore;
  userStore;
  fileActionStore;
  selectedFolderStore;
  treeFoldersStore;
  formatsStore;
  filesSettingsStore;

  isLoaded = false;
  isLoading = false;
  viewAs =
    isMobile && storageViewAs !== "tile" ? "row" : storageViewAs || "table";
  dragging = false;
  privacyInstructions = "https://www.onlyoffice.com/private-rooms.aspx";
  isInit = false;

  tooltipPageX = 0;
  tooltipPageY = 0;
  startDrag = false;

  firstLoad = true;
  files = [];
  folders = [];
  selection = [];
  bufferSelection = null;
  selected = "close";
  filter = FilesFilter.getDefault(); //TODO: FILTER
  loadTimeout = null;
  activeFiles = [];
  activeFolders = [];

  constructor(
    authStore,
    settingsStore,
    userStore,
    fileActionStore,
    selectedFolderStore,
    treeFoldersStore,
    formatsStore,
    filesSettingsStore
  ) {
    const pathname = window.location.pathname.toLowerCase();
    this.isEditor = pathname.indexOf("doceditor") !== -1;

    const { socketHelper } = authStore.settingsStore;

    socketHelper.on("s:refresh-folder", (folderId) => {
      console.log("Call s:refresh-folder");
      selectedFolderStore.id === folderId && this.fetchFiles(folderId);
    });

    //WAIT FOR RESPONSES OF EDITING FILE
    socketHelper.on("s:start-edit-file", (id) => {
      console.log(`Call s:start-edit-file (id=${id})`);
      const foundIndex = this.files.findIndex((x) => x.id === id);
      if (foundIndex == -1) return;

      this.updateFileStatus(foundIndex, 1);
    });

    socketHelper.on("s:stop-edit-file", (id) => {
      console.log(`Call s:stop-edit-file (id=${id})`);
      const foundIndex = this.files.findIndex((x) => x.id === id);
      if (foundIndex == -1) return;

      this.updateFileStatus(foundIndex, 0);
    });

    makeAutoObservable(this);
    this.authStore = authStore;
    this.settingsStore = settingsStore;
    this.userStore = userStore;
    this.fileActionStore = fileActionStore;
    this.selectedFolderStore = selectedFolderStore;
    this.treeFoldersStore = treeFoldersStore;
    this.formatsStore = formatsStore;
    this.filesSettingsStore = filesSettingsStore;
  }

  addActiveItems = (files, folders) => {
    if (folders && folders.length) {
      if (!this.activeFolders.length) {
        this.setActiveFolders(folders);
      } else {
        folders.map((item) => this.activeFolders.push(item));
      }
    }

    if (files && files.length) {
      if (!this.activeFiles.length) {
        this.setActiveFiles(files);
      } else {
        files.map((item) => this.activeFiles.push(item));
      }
    }
  };

  setActiveFiles = (activeFiles) => {
    this.activeFiles = activeFiles;
  };

  setActiveFolders = (activeFolders) => {
    this.activeFolders = activeFolders;
  };

  setIsLoaded = (isLoaded) => {
    this.isLoaded = isLoaded;
  };

  setViewAs = (viewAs) => {
    this.viewAs = viewAs;
    localStorage.setItem("viewAs", viewAs);
  };

  setDragging = (dragging) => {
    this.dragging = dragging;
  };

  setIsLoading = (isLoading) => {
    this.isLoading = isLoading;
  };

  setTooltipPosition = (tooltipPageX, tooltipPageY) => {
    this.tooltipPageX = tooltipPageX;
    this.tooltipPageY = tooltipPageY;
  };

  setStartDrag = (startDrag) => {
    this.selection = this.selection.filter(
      (x) => !x.providerKey || x.id !== x.rootFolderId
    ); // removed root thirdparty folders
    this.startDrag = startDrag;
  };

  get tooltipOptions() {
    if (!this.dragging) return null;

    const selectionLength = this.selection.length;
    const elementTitle = selectionLength && this.selection[0].title;
    const singleElement = selectionLength === 1;
    const filesCount = singleElement ? elementTitle : selectionLength;
    const { isShareFolder, isCommonFolder } = this.treeFoldersStore;

    let operationName;

    if (this.authStore.isAdmin && isShareFolder) {
      operationName = "copy";
    } else if (!this.authStore.isAdmin && (isShareFolder || isCommonFolder)) {
      operationName = "copy";
    } else {
      operationName = "move";
    }

    return {
      filesCount,
      operationName,
    };
  }

  initFiles = () => {
    if (this.isInit) return;

    const { isAuthenticated, settingsStore } = this.authStore;
    const { getFilesSettings } = this.filesSettingsStore;

    const {
      getPortalCultures,
      getIsEncryptionSupport,
      getEncryptionKeys,
      setModuleInfo,
    } = this.settingsStore;
    const { isDesktopClient } = settingsStore;

    setModuleInfo(config.homepage, config.id);

    const requests = [];

    updateTempContent();
    if (!isAuthenticated) {
      return this.setIsLoaded(true);
    } else {
      updateTempContent(isAuthenticated);
    }

    if (!this.isEditor) {
      requests.push(
        getPortalCultures(),
        this.treeFoldersStore.fetchTreeFolders()
      );

      if (isDesktopClient) {
        requests.push(getIsEncryptionSupport(), getEncryptionKeys());
      }
    }
    requests.push(getFilesSettings());

    return Promise.all(requests).then(() => (this.isInit = true));
  };

  setFirstLoad = (firstLoad) => {
    this.firstLoad = firstLoad;
  };

  setFiles = (files) => {
    const { socketHelper } = this.settingsStore;

    if (
      this.files &&
      this.selectedFolderStore.parentId === 0 &&
      (this.selectedFolderStore.rootFolderType === FolderType.SHARE ||
        this.selectedFolderStore.rootFolderType === FolderType.COMMON ||
        this.selectedFolderStore.rootFolderType === FolderType.Recent ||
        this.selectedFolderStore.rootFolderType === FolderType.Favorites)
    ) {
      socketHelper.emit({
        command: "unsubscribe",
        data: this.files.map((f) => `FILE-${f.id}`),
      });
    }

    this.files = files;

    if (
      this.files &&
      this.selectedFolderStore.parentId === 0 &&
      (this.selectedFolderStore.rootFolderType === FolderType.SHARE ||
        this.selectedFolderStore.rootFolderType === FolderType.COMMON ||
        this.selectedFolderStore.rootFolderType === FolderType.Recent ||
        this.selectedFolderStore.rootFolderType === FolderType.Favorites)
    ) {
      socketHelper.emit({
        command: "subscribe",
        data: this.files.map((f) => `FILE-${f.id}`),
      });
    }
  };

  setFolders = (folders) => {
    this.folders = folders;
  };

  updateFileStatus = (index, status) => {
    if (index < 0) return;

    this.files[index].fileStatus = status;
  };

  setFile = (file) => {
    const index = this.files.findIndex((x) => x.id === file.id);
    if (index !== -1) this.files[index] = file;
  };

  setFolder = (folder) => {
    const index = this.folders.findIndex((x) => x.id === folder.id);
    if (index !== -1) this.folders[index] = folder;
  };

  getFilesChecked = (file, selected) => {
    if (!file.parentId) {
      if (this.activeFiles.includes(file.id)) return false;
    } else {
      if (this.activeFolders.includes(file.id)) return false;
    }

    const type = file.fileType;
    switch (selected) {
      case "all":
        return true;
      case FilterType.FoldersOnly.toString():
        return file.parentId;
      case FilterType.DocumentsOnly.toString():
        return type === FileType.Document;
      case FilterType.PresentationsOnly.toString():
        return type === FileType.Presentation;
      case FilterType.SpreadsheetsOnly.toString():
        return type === FileType.Spreadsheet;
      case FilterType.ImagesOnly.toString():
        return type === FileType.Image;
      case FilterType.MediaOnly.toString():
        return type === FileType.Video || type === FileType.Audio;
      case FilterType.ArchiveOnly.toString():
        return type === FileType.Archive;
      case FilterType.FilesOnly.toString():
        return type || !file.parentId;
      default:
        return false;
    }
  };

  getFilesBySelected = (files, selected) => {
    let newSelection = [];
    files.forEach((file) => {
      const checked = this.getFilesChecked(file, selected);

      if (checked) newSelection.push(file);
    });

    return newSelection;
  };

  setSelected = (selected) => {
    if (selected === "close" || selected === "none")
      this.setBufferSelection(null);

    this.selected = selected;
    const files = this.files.concat(this.folders);
    this.selection = this.getFilesBySelected(files, selected);
  };

  setSelection = (selection) => {
    this.selection = selection;
  };

  setBufferSelection = (bufferSelection) => {
    this.bufferSelection = bufferSelection;
  };

  //TODO: FILTER
  setFilesFilter = (filter) => {
    const key = `UserFilter=${this.userStore.user.id}`;
    const value = `${filter.sortBy},${filter.pageCount},${filter.sortOrder}`;
    localStorage.setItem(key, value);

    this.setFilterUrl(filter);
    this.filter = filter;
  };

  setFilter = (filter) => {
    this.filter = filter;
  };

  setFilesOwner = (folderIds, fileIds, ownerId) => {
    return api.files.setFileOwner(folderIds, fileIds, ownerId);
  };

  setFilterUrl = (filter) => {
    const urlFilter = filter.toUrlParams();
    history.push(
      combineUrl(
        AppServerConfig.proxyURL,
        config.homepage,
        `/filter?${urlFilter}`
      )
    );
  };

  isEmptyLastPageAfterOperation = (newSelection) => {
    const selection =
      newSelection || this.selection?.length || [this.bufferSelection].length;

    return (
      selection &&
      this.filter.page > 0 &&
      !this.filter.hasNext() &&
      selection === this.files.length + this.folders.length
    );
  };

  resetFilterPage = () => {
    let newFilter;
    newFilter = this.filter.clone();
    newFilter.page--;

    return newFilter;
  };

  fetchFiles = (
    folderId,
    filter,
    clearFilter = true,
    withSubfolders = false
  ) => {
    const {
      treeFolders,
      setSelectedNode,
      getSubfolders,
    } = this.treeFoldersStore;

    const filterData = filter ? filter.clone() : FilesFilter.getDefault();
    filterData.folder = folderId;

    const filterStorageItem = localStorage.getItem(
      `UserFilter=${this.userStore.user.id}`
    );

    if (filterStorageItem && !filter) {
      const splitFilter = filterStorageItem.split(",");

      filterData.sortBy = splitFilter[0];
      filterData.pageCount = +splitFilter[1];
      filterData.sortOrder = splitFilter[2];
    }

    setSelectedNode([folderId + ""]);

    //TODO: fix @my
    let requestCounter = 1;
    const request = () =>
      api.files
        .getFolder(folderId, filterData)
        .then(async (data) => {
          const isRecycleBinFolder =
            data.current.rootFolderType === FolderType.TRASH;

          !isRecycleBinFolder && this.checkUpdateNode(data, folderId);

          if (!isRecycleBinFolder && withSubfolders) {
            const path = data.pathParts.slice(0);
            const foldersCount = data.current.foldersCount;
            const subfolders = await getSubfolders(folderId);
            loopTreeFolders(path, treeFolders, subfolders, foldersCount);
          }

          const isPrivacyFolder =
            data.current.rootFolderType === FolderType.Privacy;

          filterData.total = data.total;
          this.setFilesFilter(filterData); //TODO: FILTER
          this.setFolders(isPrivacyFolder && isMobile ? [] : data.folders);
          this.setFiles(isPrivacyFolder && isMobile ? [] : data.files);

          if (clearFilter) {
            this.fileActionStore.setAction({ type: null });
            this.setSelected("close");
          }

          this.selectedFolderStore.setSelectedFolder({
            folders: data.folders,
            ...data.current,
            pathParts: data.pathParts,
            ...{ new: data.new },
          });

          const selectedFolder = {
            selectedFolder: { ...this.selectedFolderStore },
          };
          this.viewAs === "tile" && this.createThumbnails();
          return Promise.resolve(selectedFolder);
        })
        .catch((err) => {
          toastr.error(err);
          if (!requestCounter) return;
          requestCounter--;

          if (folderId === "@my" /*  && !this.isInit */) {
            setTimeout(() => {
              return request();
            }, 5000);
          } else {
            this.treeFoldersStore.fetchTreeFolders();
            return this.fetchFiles(
              this.userStore.user.isVisitor ? "@common" : "@my"
            );
          }
        });

    return request();
  };

  checkUpdateNode = async (data, folderId) => {
    const { treeFolders, getSubfolders } = this.treeFoldersStore;
    const { pathParts, current } = data;

    if (current.parentId === 0) return;

    const somePath = pathParts.slice(0);
    const path = pathParts.slice(0);
    let newItems = treeFolders;

    while (somePath.length !== 1) {
      const folderItem = newItems.find((x) => x.id === somePath[0]);
      newItems = folderItem?.folders
        ? folderItem.folders
        : somePath.length > 1
        ? []
        : null;
      if (!newItems) {
        return;
      }

      somePath.shift();
    }

    if (!newItems.find((x) => x.id == folderId)) {
      path.splice(pathParts.length - 1, 1);
      const subfolders = await getSubfolders(current.parentId);
      loopTreeFolders(path, treeFolders, subfolders, 0);
    }
  };

  isFileSelected = (fileId, parentId) => {
    const item = this.selection.find(
      (x) => x.id === fileId && x.parentId === parentId
    );

    return item !== undefined;
  };

  selectFile = (file) => {
    const { id, parentId } = file;
    const isFileSelected = this.isFileSelected(id, parentId);
    if (!isFileSelected) this.selection.push(file);
  };

  deselectFile = (file) => {
    const { id, parentId } = file;
    const isFileSelected = this.isFileSelected(id, parentId);
    if (isFileSelected)
      this.selection = this.selection.filter((x) => x.id !== id);
  };

  removeOptions = (options, toRemoveArray) =>
    options.filter((o) => !toRemoveArray.includes(o));

  getFilesContextOptions = (item, canOpenPlayer) => {
    const isVisitor =
      (this.userStore.user && this.userStore.user.isVisitor) || false;
    const isFile = !!item.fileExst || item.contentLength;
    const isFavorite =
      item.fileStatus === 32 ||
      item.fileStatus === 33 ||
      item.fileStatus === 34;
    const isFullAccess = item.access < 2;
    const withoutShare = false; //TODO: need this prop
    const isThirdPartyItem = !!item.providerKey;
    const hasNew =
      item.new > 0 || item.fileStatus === 2 || item.fileStatus === 34;
    const canConvert = false; //TODO: fix of added convert check;
    const isEncrypted = item.encrypted;
    const isDocuSign = false; //TODO: need this prop;
    const isEditing = item.fileStatus === 1;
    const isFileOwner = item.createdBy.id === this.userStore.user.id;

    const {
      isRecycleBinFolder,
      isPrivacyFolder,
      isRecentFolder,
      isCommon,
      isShare,
      isFavoritesFolder,
      isShareFolder,
      isMy,
    } = this.treeFoldersStore;

    const {
      canWebEdit,
      canViewedDocs,
      canFormFillingDocs,
    } = this.formatsStore.docserviceStore;

    const isThirdPartyFolder =
      item.providerKey && item.id === item.rootFolderId;
    const isShareItem = isShare(item.rootFolderType);
    const isCommonFolder = isCommon(item.rootFolderType);
    const isMyFolder = isMy(item.rootFolderType);

    const { personal } = this.settingsStore;
    const { isDesktopClient } = this.authStore.settingsStore;

    if (isFile) {
      const shouldFillForm = canFormFillingDocs(item.fileExst);
      const shouldEdit = !shouldFillForm && canWebEdit(item.fileExst);
      const shouldView = canViewedDocs(item.fileExst);
      const isMasterForm = item.fileExst === ".docxf";

      let fileOptions = [
        //"open",
        "fill-form",
        "edit",
        "preview",
        "view",
        "make-form",
        "separator0",
        "sharing-settings",
        "external-link",
        "owner-change",
        "link-for-portal-users",
        "send-by-email",
        "docu-sign",
        "version", //category
        "finalize-version",
        "show-version-history",
        "block-unblock-version", //need split
        "separator1",
        "open-location",
        "mark-read",
        "mark-as-favorite",
        "remove-from-favorites",
        "download",
        "download-as",
        "convert",
        "move", //category
        "move-to",
        "copy-to",
        "copy",
        "restore",
        "rename",
        "separator2",
        "unsubscribe",
        "delete",
      ];

      if (!isMasterForm)
        fileOptions = this.removeOptions(fileOptions, ["make-form"]);

      if (!shouldFillForm)
        fileOptions = this.removeOptions(fileOptions, ["fill-form"]);

      if (personal) {
        fileOptions = this.removeOptions(fileOptions, [
          "owner-change",
          "link-for-portal-users",
          "docu-sign",
          "mark-read",
          "unsubscribe",
        ]);

        if (!shouldEdit && !shouldView) {
          fileOptions = this.removeOptions(fileOptions, ["sharing-settings"]);
        }
      }

      if (!this.canConvertSelected) {
        fileOptions = this.removeOptions(fileOptions, ["download-as"]);
      }

      if (!canConvert || isEncrypted) {
        fileOptions = this.removeOptions(fileOptions, ["convert"]);
      }

      if (!canOpenPlayer) {
        fileOptions = this.removeOptions(fileOptions, ["view"]);
      } else {
        fileOptions = this.removeOptions(fileOptions, ["edit", "preview"]);
      }

      if (!isDocuSign) {
        fileOptions = this.removeOptions(fileOptions, ["docu-sign"]);
      }

      if (isEditing) {
        fileOptions = this.removeOptions(fileOptions, [
          "finalize-version",
          "move-to",
          "separator2",
          "delete",
        ]);
        if (isThirdPartyFolder) {
          fileOptions = this.removeOptions(fileOptions, ["rename"]);
        }
      }

      if (isFavorite) {
        fileOptions = this.removeOptions(fileOptions, ["mark-as-favorite"]);
      } else {
        fileOptions = this.removeOptions(fileOptions, [
          "remove-from-favorites",
        ]);

        if (isFavoritesFolder) {
          fileOptions = this.removeOptions(fileOptions, ["mark-as-favorite"]);
        }
      }

      if (isFavoritesFolder) {
        fileOptions = this.removeOptions(fileOptions, [
          "move-to",
          "delete",
          "copy",
        ]);

        if (!isFavorite) {
          fileOptions = this.removeOptions(fileOptions, ["separator2"]);
        }
      }

      if (isEncrypted) {
        fileOptions = this.removeOptions(fileOptions, [
          "open",
          "edit",
          "make-form",
          "link-for-portal-users",
          "external-link",
          "send-by-email",
          "block-unblock-version", //need split
          "version", //category
          "finalize-version",
          "copy-to",
          "copy",
          "mark-as-favorite",
        ]);
      }

      if (isRecentFolder) {
        fileOptions = this.removeOptions(fileOptions, ["delete"]);

        if (!isFavorite) {
          fileOptions = this.removeOptions(fileOptions, ["separator2"]);
        }
      }

      if (isFavoritesFolder || isRecentFolder) {
        fileOptions = this.removeOptions(fileOptions, [
          "make-form",
          "copy",
          "move-to",
          //"sharing-settings",
          "unsubscribe",
          "separator2",
        ]);
      }

      if (isRecycleBinFolder) {
        fileOptions = this.removeOptions(fileOptions, [
          "fill-form",
          "open",
          "open-location",
          "view",
          "preview",
          "edit",
          "make-form",
          "link-for-portal-users",
          "sharing-settings",
          "external-link",
          "send-by-email",
          "block-unblock-version", //need split
          "version", //category
          "finalize-version",
          "show-version-history",
          "move", //category
          "move-to",
          "copy-to",
          "copy",
          "mark-read",
          "mark-as-favorite",
          "remove-from-favorites",
          "rename",
          "separator0",
          "separator1",
        ]);
      } else {
        fileOptions = this.removeOptions(fileOptions, ["restore"]);
      }

      if (!isFullAccess) {
        fileOptions = this.removeOptions(fileOptions, [
          "finalize-version",
          "rename",
          "block-unblock-version",
          "copy",
          "sharing-settings",
        ]);
      }

      if (isVisitor) {
        fileOptions = this.removeOptions(fileOptions, [
          "block-unblock-version",
          "finalize-version",
          "mark-as-favorite",
          "remove-from-favorites",
        ]);

        if (!isFullAccess) {
          fileOptions = this.removeOptions(fileOptions, ["rename"]);
        }
      }

      if (!this.canShareOwnerChange(item)) {
        fileOptions = this.removeOptions(fileOptions, ["owner-change"]);
      }

      if (isThirdPartyItem) {
        fileOptions = this.removeOptions(fileOptions, [
          "owner-change",
          "finalize-version",
          "copy",
        ]);
      }

      if (isCommonFolder) {
        if (!this.userAccess) {
          fileOptions = this.removeOptions(fileOptions, [
            "owner-change",
            "move-to",
            "delete",
            "copy",
            "separator2",
          ]);
          if (!isFavorite) {
            fileOptions = this.removeOptions(fileOptions, ["separator2"]);
          }
        }
      }

      if (withoutShare) {
        fileOptions = this.removeOptions(fileOptions, [
          "sharing-settings",
          "external-link",
        ]);
      }

      if (!hasNew) {
        fileOptions = this.removeOptions(fileOptions, ["mark-read"]);
      }

      if (
        !(
          isRecentFolder ||
          isFavoritesFolder ||
          (isMyFolder && (this.filter.filterType || this.filter.search))
        )
      ) {
        fileOptions = this.removeOptions(fileOptions, ["open-location"]);
      }

      if (isShareItem) {
        if (!isFullAccess) {
          fileOptions = this.removeOptions(fileOptions, ["edit"]);
        }

        if (isShareFolder) {
          fileOptions = this.removeOptions(fileOptions, [
            "copy",
            "move-to",
            "delete",
          ]);
        }
      } else if (!isEncrypted) {
        fileOptions = this.removeOptions(fileOptions, ["unsubscribe"]);
      }

      if (isPrivacyFolder) {
        fileOptions = this.removeOptions(fileOptions, [
          "preview",
          "view",
          "separator0",
          "copy",
          "download-as",
        ]);

        if (!isDesktopClient) {
          fileOptions = this.removeOptions(fileOptions, ["sharing-settings"]);
        }

        fileOptions = this.removeOptions(
          fileOptions,
          isFileOwner ? ["unsubscribe"] : ["move-to", "delete"]
        );
      }

      if (!shouldEdit && !shouldView && !fileOptions.includes("view")) {
        fileOptions = this.removeOptions(fileOptions, [
          "edit",
          "preview",
          "separator0",
        ]);
      }

      if (!shouldEdit && shouldView) {
        fileOptions = this.removeOptions(fileOptions, ["edit"]);
      }

      return fileOptions;
    } else {
      let folderOptions = [
        "open",
        "separator0",
        "sharing-settings",
        "owner-change",
        "link-for-portal-users",
        "separator1",
        "open-location",
        "download",
        "move", //category
        "move-to",
        "copy-to",
        "mark-read",
        "restore",
        "rename",
        "change-thirdparty-info",
        "separator2",
        "unsubscribe",
        "delete",
      ];

      if (personal) {
        folderOptions = this.removeOptions(folderOptions, [
          "sharing-settings",
          "owner-change",
          "link-for-portal-users",
          "separator1",
          "docu-sign",
          "mark-read",
          "unsubscribe",
        ]);
      }

      if (isPrivacyFolder) {
        folderOptions = this.removeOptions(folderOptions, [
          "sharing-settings",
          "copy",
          "copy-to",
        ]);

        if (!isDesktopClient) {
          folderOptions = this.removeOptions(folderOptions, ["rename"]);
        }
      }

      if (isShareItem) {
        if (isShareFolder) {
          folderOptions = this.removeOptions(folderOptions, [
            "move-to",
            "delete",
          ]);
        }
      } else {
        folderOptions = this.removeOptions(folderOptions, ["unsubscribe"]);
      }

      if (isRecycleBinFolder) {
        folderOptions = this.removeOptions(folderOptions, [
          "open",
          "link-for-portal-users",
          "sharing-settings",
          "move",
          "move-to",
          "copy-to",
          "mark-read",
          "rename",
          "separator0",
          "separator1",
        ]);
      } else {
        folderOptions = this.removeOptions(folderOptions, ["restore"]);
      }

      if (!isFullAccess) {
        //TODO: if added Projects, add project folder check
        folderOptions = this.removeOptions(folderOptions, [
          "rename",
          "change-thirdparty-info",
        ]);
      }

      if (!this.canShareOwnerChange(item)) {
        folderOptions = this.removeOptions(folderOptions, ["owner-change"]);
      }

      if (!isFullAccess) {
        folderOptions = this.removeOptions(folderOptions, [
          "owner-change",
          "move-to",
          "delete",
          "change-thirdparty-info",
        ]);

        if (!isShareItem) {
          folderOptions = this.removeOptions(folderOptions, ["separator2"]);
        }

        if (isVisitor) {
          folderOptions = this.removeOptions(folderOptions, ["rename"]);
        }
      }

      if (withoutShare) {
        folderOptions = this.removeOptions(folderOptions, ["sharing-settings"]);
      }

      if (!hasNew) {
        folderOptions = this.removeOptions(folderOptions, ["mark-read"]);
      }

      if (isThirdPartyFolder) {
        folderOptions = this.removeOptions(folderOptions, ["move-to"]);

        if (isDesktopClient) {
          folderOptions = this.removeOptions(folderOptions, [
            "separator2",
            "delete",
          ]);
        }
      } else {
        folderOptions = this.removeOptions(folderOptions, [
          "change-thirdparty-info",
        ]);
      }

      if (isThirdPartyItem) {
        folderOptions = this.removeOptions(folderOptions, ["owner-change"]);

        if (isShareFolder) {
          folderOptions = this.removeOptions(folderOptions, [
            "change-thirdparty-info",
          ]);
        } else {
          if (isDesktopClient) {
            folderOptions = this.removeOptions(folderOptions, [
              "change-thirdparty-info",
            ]);
          }

          folderOptions = this.removeOptions(folderOptions, ["remove"]);

          if (!item) {
            //For damaged items
            folderOptions = this.removeOptions(folderOptions, [
              "open",
              "download",
              "copy-to",
              "rename",
            ]);
          }
        }
      } else {
        folderOptions = this.removeOptions(folderOptions, [
          "change-thirdparty-info",
        ]);
      }

      if (!(isMyFolder && (this.filter.filterType || this.filter.search))) {
        folderOptions = this.removeOptions(folderOptions, ["open-location"]);
      }

      return folderOptions;
    }
  };

  addFileToRecentlyViewed = (fileId) => {
    if (this.treeFoldersStore.isPrivacyFolder) return Promise.resolve();
    return api.files.addFileToRecentlyViewed(fileId);
  };

  createFile = (folderId, title, templateId) => {
    return api.files.createFile(folderId, title, templateId).then((file) => {
      return Promise.resolve(file);
    });
  };

  createFolder(parentFolderId, title) {
    return api.files.createFolder(parentFolderId, title);
  }

  setFile = (file) => {
    const fileIndex = this.files.findIndex((f) => f.id === file.id);
    if (fileIndex !== -1) this.files[fileIndex] = file;
  };

  setFolder = (folder) => {
    const folderIndex = this.folders.findIndex((f) => f.id === folder.id);
    if (folderIndex !== -1) this.folders[folderIndex] = folder;
  };

  updateFolderBadge = (id, count) => {
    const folder = this.folders.find((x) => x.id === id);
    if (folder) folder.new -= count;
  };

  updateFileBadge = (id) => {
    const file = this.files.find((x) => x.id === id);
    if (file) file.fileStatus = 0;
  };

  updateFilesBadge = () => {
    for (let file of this.files) {
      file.fileStatus = 0;
    }
  };

  updateFoldersBadge = () => {
    for (let folder of this.folders) {
      folder.new = 0;
    }
  };

  updateFile = (fileId, title) => {
    return api.files
      .updateFile(fileId, title)
      .then((file) => this.setFile(file));
  };

  renameFolder = (folderId, title) => {
    return api.files.renameFolder(folderId, title).then((folder) => {
      this.setFolder(folder);
    });
  };

  getFilesCount = () => {
    const { filesCount, foldersCount } = this.selectedFolderStore;
    return filesCount + this.folders ? this.folders.length : foldersCount;
  };

  getServiceFilesCount = () => {
    const filesLength = this.files ? this.files.length : 0;
    const foldersLength = this.folders ? this.folders.length : 0;
    return filesLength + foldersLength;
  };

  canShareOwnerChange = (item) => {
    const userId = this.userStore.user && this.userStore.user.id;
    const isCommonFolder =
      this.treeFoldersStore.commonFolder &&
      this.selectedFolderStore.pathParts &&
      this.treeFoldersStore.commonFolder.id ===
        this.selectedFolderStore.pathParts[0];

    if (item.providerKey || !isCommonFolder) {
      return false;
    } else if (this.authStore.isAdmin) {
      return true;
    } else if (item.createdBy.id === userId) {
      return true;
    } else {
      return false;
    }
  };

  get canShare() {
    const folderType = this.selectedFolderStore.rootFolderType;
    const isVisitor =
      (this.userStore.user && this.userStore.user.isVisitor) || false;

    if (isVisitor) {
      return false;
    }

    switch (folderType) {
      case FolderType.USER:
        return true;
      case FolderType.SHARE:
        return true;
      case FolderType.COMMON:
        return this.authStore.isAdmin;
      case FolderType.TRASH:
        return false;
      case FolderType.Favorites:
        return true; // false;
      case FolderType.Recent:
        return true; //false;
      case FolderType.Privacy:
        return true;
      default:
        return false;
    }
  }

  get currentFilesCount() {
    const serviceFilesCount = this.getServiceFilesCount();
    const filesCount = this.getFilesCount();
    return this.selectedFolderStore.providerItem
      ? serviceFilesCount
      : filesCount;
  }

  get iconOfDraggedFile() {
    const { getIcon } = this.formatsStore.iconFormatsStore;

    if (this.selection.length === 1) {
      return getIcon(
        24,
        this.selection[0].fileExst,
        this.selection[0].providerKey
      );
    }
    return null;
  }

  get isHeaderVisible() {
    return this.selection.length > 0;
  }

  get isHeaderIndeterminate() {
    const items = [...this.files, ...this.folders];
    return this.isHeaderVisible && this.selection.length
      ? this.selection.length < items.length
      : false;
  }

  get isHeaderChecked() {
    const items = [...this.files, ...this.folders];
    return this.isHeaderVisible && this.selection.length === items.length;
  }

  get canCreate() {
    switch (this.selectedFolderStore.rootFolderType) {
      case FolderType.USER:
        return true;
      case FolderType.SHARE:
        const canCreateInSharedFolder = this.selectedFolderStore.access === 1;
        return (
          !this.selectedFolderStore.isRootFolder && canCreateInSharedFolder
        );
      case FolderType.Privacy:
        return (
          this.authStore.settingsStore.isDesktopClient &&
          this.settingsStore.isEncryptionSupport
        );
      case FolderType.COMMON:
        return this.authStore.isAdmin;
      case FolderType.TRASH:
      default:
        return false;
    }
  }

  onCreateAddTempItem = (items) => {
    const { getFileIcon, getFolderIcon } = this.formatsStore.iconFormatsStore;
    const { extension, title } = this.fileActionStore;

    if (items.length && items[0].id === -1) return; //TODO: if change media collection from state remove this;

    const iconSize = this.viewAs === "tile" && isMobile ? 32 : 24;
    const icon = extension
      ? getFileIcon(`.${extension}`, iconSize)
      : getFolderIcon(null, iconSize);

    items.unshift({
      id: -1,
      title: title,
      parentId: this.selectedFolderStore.id,
      fileExst: extension,
      icon,
    });
  };

  get filesList() {
    const { mediaViewersFormatsStore, iconFormatsStore } = this.formatsStore;
    const { getIcon } = iconFormatsStore;
    //return [...this.folders, ...this.files];

    const items = [...this.folders, ...this.files];
    const newItem = items.map((item) => {
      const {
        access,
        comment,
        contentLength,
        created,
        createdBy,
        encrypted,
        fileExst,
        filesCount,
        fileStatus,
        fileType,
        folderId,
        foldersCount,
        id,
        locked,
        parentId,
        pureContentLength,
        rootFolderType,
        rootFolderId,
        shared,
        title,
        updated,
        updatedBy,
        version,
        versionGroup,
        viewUrl,
        webUrl,
        providerKey,
        thumbnailUrl,
        thumbnailStatus,
        canShare,
        canEdit,
      } = item;

      const { canConvert } = this.formatsStore.docserviceStore;

      const canOpenPlayer = mediaViewersFormatsStore.isMediaOrImage(
        item.fileExst
      );

      const previewUrl = canOpenPlayer
        ? combineUrl(
            AppServerConfig.proxyURL,
            config.homepage,
            `/#preview/${id}`
          )
        : null;
      const contextOptions = this.getFilesContextOptions(item, canOpenPlayer);
      const isThirdPartyFolder = providerKey && id === rootFolderId;

      const iconSize = this.viewAs === "tile" && isMobile ? 32 : 24;
      const icon = getIcon(iconSize, fileExst, providerKey, contentLength);

      let isFolder = false;
      this.folders.map((x) => {
        if (x.id === item.id) isFolder = true;
      });

      const { isRecycleBinFolder } = this.treeFoldersStore;

      const folderUrl = isFolder
        ? combineUrl(
            AppServerConfig.proxyURL,
            config.homepage,
            `/filter?folder=${id}`
          )
        : null;

      const needConvert = canConvert(fileExst);
      const isEditing = item.fileStatus === 1;

      const docUrl = combineUrl(
        AppServerConfig.proxyURL,
        config.homepage,
        `/doceditor?fileId=${id}${needConvert ? "&action=view" : ""}`
      );

      const href = isRecycleBinFolder
        ? null
        : previewUrl
        ? previewUrl
        : !isFolder
        ? docUrl
        : folderUrl;

      return {
        access,
        //checked,
        comment,
        contentLength,
        contextOptions,
        created,
        createdBy,
        encrypted,
        fileExst,
        filesCount,
        fileStatus,
        fileType,
        folderId,
        foldersCount,
        icon,
        id,
        isFolder,
        locked,
        new: item.new,
        parentId,
        pureContentLength,
        rootFolderType,
        rootFolderId,
        //selectedItem,
        shared,
        title,
        updated,
        updatedBy,
        version,
        versionGroup,
        viewUrl,
        webUrl,
        providerKey,
        canOpenPlayer,
        //canShare,
        canShare,
        canEdit,
        thumbnailUrl,
        thumbnailStatus,
        previewUrl,
        folderUrl,
        href,
        isThirdPartyFolder,
        isEditing,
      };
    });

    if (this.fileActionStore.type === FileAction.Create) {
      this.onCreateAddTempItem(newItem);
    }

    return newItem;
  }

  get cbMenuItems() {
    const { mediaViewersFormatsStore, iconFormatsStore } = this.formatsStore;
    const {
      isDocument,
      isPresentation,
      isSpreadsheet,
      isArchive,
    } = iconFormatsStore;
    const { isImage, isVideo } = mediaViewersFormatsStore;

    let cbMenu = ["all"];
    const filesItems = [...this.files, ...this.folders];

    if (this.folders.length) cbMenu.push(FilterType.FoldersOnly);
    for (let item of filesItems) {
      if (isDocument(item.fileExst)) cbMenu.push(FilterType.DocumentsOnly);
      else if (isPresentation(item.fileExst))
        cbMenu.push(FilterType.PresentationsOnly);
      else if (isSpreadsheet(item.fileExst))
        cbMenu.push(FilterType.SpreadsheetsOnly);
      else if (isImage(item.fileExst)) cbMenu.push(FilterType.ImagesOnly);
      else if (isVideo(item.fileExst)) cbMenu.push(FilterType.MediaOnly);
      else if (isArchive(item.fileExst)) cbMenu.push(FilterType.ArchiveOnly);
    }

    const hasFiles = cbMenu.some(
      (elem) => elem !== "all" && elem !== FilterType.FoldersOnly
    );

    if (hasFiles) cbMenu.push(FilterType.FilesOnly);

    cbMenu = cbMenu.filter((item, index) => cbMenu.indexOf(item) === index);

    return cbMenu;
  }

  getCheckboxItemLabel = (t, key) => {
    switch (key) {
      case "all":
        return t("All");
      case FilterType.FoldersOnly:
        return t("Translations:Folders");
      case FilterType.DocumentsOnly:
        return t("Common:Documents");
      case FilterType.PresentationsOnly:
        return t("Translations:Presentations");
      case FilterType.SpreadsheetsOnly:
        return t("Translations:Spreadsheets");
      case FilterType.ImagesOnly:
        return t("Images");
      case FilterType.MediaOnly:
        return t("Media");
      case FilterType.ArchiveOnly:
        return t("Archives");
      case FilterType.FilesOnly:
        return t("AllFiles");

      default:
        return "";
    }
  };

  get sortedFiles() {
    const {
      isSpreadsheet,
      isPresentation,
      isDocument,
    } = this.formatsStore.iconFormatsStore;
    const { filesConverts } = this.formatsStore.docserviceStore;

    let sortedFiles = {
      documents: [],
      spreadsheets: [],
      presentations: [],
      other: [],
    };

    const selection = this.selection.length
      ? this.selection
      : this.bufferSelection
      ? [this.bufferSelection]
      : [];

    for (let item of selection) {
      item.checked = true;
      item.format = null;

      const canConvert = filesConverts.find((f) => f[item.fileExst]);

      if (item.fileExst && canConvert) {
        if (isSpreadsheet(item.fileExst)) {
          sortedFiles.spreadsheets.push(item);
        } else if (isPresentation(item.fileExst)) {
          sortedFiles.presentations.push(item);
        } else if (isDocument(item.fileExst)) {
          sortedFiles.documents.push(item);
        } else {
          sortedFiles.other.push(item);
        }
      } else {
        sortedFiles.other.push(item);
      }
    }

    return sortedFiles;
  }

  get userAccess() {
    switch (this.selectedFolderStore.rootFolderType) {
      case FolderType.USER:
        return true;
      case FolderType.SHARE:
        return false;
      case FolderType.COMMON:
        return (
          this.authStore.isAdmin ||
          this.selection.some((x) => x.access === 0 || x.access === 1)
        );
      case FolderType.Privacy:
        return true;
      case FolderType.TRASH:
        return true;
      default:
        return false;
    }
  }

  get isAccessedSelected() {
    return (
      this.selection.length &&
      this.selection.every((x) => x.access === 1 || x.access === 0)
    );
  }

  get isThirdPartyRootSelection() {
    const withProvider = this.selection.find((x) => x.providerKey);
    return withProvider && withProvider.rootFolderId === withProvider.id;
  }

  get isThirdPartySelection() {
    const withProvider = this.selection.find((x) => x.providerKey);
    return !!withProvider;
  }

  get canConvertSelected() {
    const { filesConverts } = this.formatsStore.docserviceStore;

    const selection = this.selection.length
      ? this.selection
      : this.bufferSelection
      ? [this.bufferSelection]
      : [];

    return selection.some((selected) => {
      if (selected.isFolder === true || !selected.fileExst) return false;
      const index = filesConverts.findIndex((f) => f[selected.fileExst]);
      return index !== -1;
    });
  }

  get isViewedSelected() {
    const { canViewedDocs } = this.formatsStore.docserviceStore;

    return this.selection.some((selected) => {
      if (selected.isFolder === true || !selected.fileExst) return false;
      return canViewedDocs(selected.fileExst);
    });
  }

  get isMediaSelected() {
    const { isMediaOrImage } = this.formatsStore.mediaViewersFormatsStore;

    return this.selection.some((selected) => {
      if (selected.isFolder === true || !selected.fileExst) return false;
      return isMediaOrImage(selected.fileExst);
    });
  }

  get selectionTitle() {
    if (this.selection.length === 0) {
      if (this.bufferSelection) {
        return this.bufferSelection.title;
      }
      return null;
    }
    return this.selection.find((el) => el.title).title;
  }

  get hasSelection() {
    return !!this.selection.length;
  }

  get isEmptyFilesList() {
    const filesList = [...this.files, ...this.folders];
    return filesList.length <= 0;
  }

  get allFilesIsEditing() {
    const hasFolders = this.selection.find(
      (x) => !x.fileExst || !x.contentLength
    );
    if (!hasFolders) {
      return this.selection.every((x) => x.isEditing);
    }
    return false;
  }

  getOptions = (selection, externalAccess = false) => {
    const {
      canWebEdit,
      canWebComment,
      canWebReview,
      canFormFillingDocs,
      canWebFilterEditing,
    } = this.formatsStore.docserviceStore;

    if (selection[0].encrypted) {
      return ["FullAccess", "DenyAccess"];
    }

    let AccessOptions = [];

    AccessOptions.push("ReadOnly", "DenyAccess");

    const webEdit = selection.find((x) => canWebEdit(x.fileExst));

    const webComment = selection.find((x) => canWebComment(x.fileExst));

    const webReview = selection.find((x) => canWebReview(x.fileExst));

    const formFillingDocs = selection.find((x) =>
      canFormFillingDocs(x.fileExst)
    );

    const webFilter = selection.find((x) => canWebFilterEditing(x.fileExst));

    if (webEdit || !externalAccess) AccessOptions.push("FullAccess");

    if (webComment) AccessOptions.push("Comment");
    if (webReview) AccessOptions.push("Review");
    if (formFillingDocs && !externalAccess) AccessOptions.push("FormFilling");
    if (webFilter) AccessOptions.push("FilterEditing");

    return AccessOptions;
  };

  getAccessOption = (selection) => {
    return this.getOptions(selection);
  };

  getExternalAccessOption = (selection) => {
    return this.getOptions(selection, true);
  };

  setSelections = (items) => {
    if (!items.length && !this.selection.length) return;

    //if (items.length !== this.selection.length) {
    const newSelection = [];

    for (let item of items) {
      const value = item.getAttribute("value");
      const splitValue = value && value.split("_");

      const fileType = splitValue[0];
      const id =
        splitValue[splitValue.length - 1] === "draggable"
          ? splitValue.slice(1, -1).join("_")
          : splitValue.slice(1).join("_");

      if (fileType === "file") {
        this.activeFiles.findIndex((f) => f == id) === -1 &&
          newSelection.push(this.files.find((f) => f.id == id));
      } else if (this.activeFolders.findIndex((f) => f == id) === -1) {
        const selectableFolder = this.folders.find((f) => f.id == id);
        selectableFolder.isFolder = true;
        newSelection.push(selectableFolder);
      }
    }

    //this.selected === "close" && this.setSelected("none");

    //need fo table view
    const clearSelection = Object.values(
      newSelection.reduce((item, n) => ((item[n.id] = n), item), {})
    );

    this.setSelection(clearSelection);
    //}
  };

  getShareUsers(folderIds, fileIds) {
    return api.files.getShareFiles(fileIds, folderIds);
  }

  setShareFiles = (
    folderIds,
    fileIds,
    share,
    notify,
    sharingMessage,
    externalAccess,
    ownerId
  ) => {
    let externalAccessRequest = [];
    if (fileIds.length === 1 && externalAccess !== null) {
      externalAccessRequest = fileIds.map((id) =>
        api.files.setExternalAccess(id, externalAccess)
      );
    }

    const ownerChangeRequest = ownerId
      ? [this.setFilesOwner(folderIds, fileIds, ownerId)]
      : [];

    const shareRequest = !!share.length
      ? [
          api.files.setShareFiles(
            fileIds,
            folderIds,
            share,
            notify,
            sharingMessage
          ),
        ]
      : [];

    const requests = [
      ...ownerChangeRequest,
      ...shareRequest,
      ...externalAccessRequest,
    ];

    return Promise.all(requests);
  };

  markItemAsFavorite = (id) => api.files.markAsFavorite(id);

  removeItemFromFavorite = (id) => api.files.removeFromFavorite(id);

  fetchFavoritesFolder = async (folderId) => {
    const favoritesFolder = await api.files.getFolder(folderId);
    this.setFolders(favoritesFolder.folders);
    this.setFiles(favoritesFolder.files);

    this.selectedFolderStore.setSelectedFolder({
      folders: favoritesFolder.folders,
      ...favoritesFolder.current,
      pathParts: favoritesFolder.pathParts,
    });
  };

  getFileInfo = async (id) => {
    const fileInfo = await api.files.getFileInfo(id);
    this.setFile(fileInfo);
    return fileInfo;
  };

  openDocEditor = (id, providerKey = null, tab = null, url = null) => {
    return openEditor(id, providerKey, tab, url);
  };

  getFolderInfo = async (id) => {
    const folderInfo = await api.files.getFolderInfo(id);
    this.setFolder(folderInfo);
  };

<<<<<<< HEAD
=======
  openDocEditor = (id, providerKey = null, tab = null, url = null) => {
    const isPrivacy = this.treeFoldersStore.isPrivacyFolder;
    return openEditor(id, providerKey, tab, url, isPrivacy);
  };

>>>>>>> 474f754d
  createThumbnails = () => {
    const filesList = [...this.files, this.folders];
    const fileIds = [];

    filesList.map((file) => {
      const { thumbnailStatus } = file;

      if (thumbnailStatus === thumbnailStatuses.WAITING) fileIds.push(file.id);
    });

    if (fileIds.length) return api.files.createThumbnails(fileIds);
  };
}

export default FilesStore;<|MERGE_RESOLUTION|>--- conflicted
+++ resolved
@@ -1762,14 +1762,11 @@
     this.setFolder(folderInfo);
   };
 
-<<<<<<< HEAD
-=======
   openDocEditor = (id, providerKey = null, tab = null, url = null) => {
     const isPrivacy = this.treeFoldersStore.isPrivacyFolder;
     return openEditor(id, providerKey, tab, url, isPrivacy);
   };
 
->>>>>>> 474f754d
   createThumbnails = () => {
     const filesList = [...this.files, this.folders];
     const fileIds = [];
