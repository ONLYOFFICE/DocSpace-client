--- conflicted
+++ resolved
@@ -1,61 +1,53 @@
-﻿// (c) Copyright Ascensio System SIA 2010-2022
-//
-// This program is a free software product.
-// You can redistribute it and/or modify it under the terms
-// of the GNU Affero General Public License (AGPL) version 3 as published by the Free Software
-// Foundation. In accordance with Section 7(a) of the GNU AGPL its Section 15 shall be amended
-// to the effect that Ascensio System SIA expressly excludes the warranty of non-infringement of
-// any third-party rights.
-//
-// This program is distributed WITHOUT ANY WARRANTY, without even the implied warranty
-// of MERCHANTABILITY or FITNESS FOR A PARTICULAR  PURPOSE. For details, see
-// the GNU AGPL at: http://www.gnu.org/licenses/agpl-3.0.html
-//
-// You can contact Ascensio System SIA at Lubanas st. 125a-25, Riga, Latvia, EU, LV-1021.
-//
-// The  interactive user interfaces in modified source and object code versions of the Program must
-// display Appropriate Legal Notices, as required under Section 5 of the GNU AGPL version 3.
-//
-// Pursuant to Section 7(b) of the License you must retain the original Product logo when
-// distributing the program. Pursuant to Section 7(e) we decline to grant you any rights under
-// trademark law for use of our trademarks.
-//
-// All the Product's GUI elements, including illustrations and icon sets, as well as technical writing
-// content are licensed under the terms of the Creative Commons Attribution-ShareAlike 4.0
-// International. See the License terms at http://creativecommons.org/licenses/by-sa/4.0/legalcode
-
-namespace ASC.Api.Core.Core;
-public static class QuotaExtension
-{
-    public static void RegisterFeature(this IServiceCollection services)
-    {
-<<<<<<< HEAD
-        services.AddScoped<ITenantQuotaFeatureChecker, CountRoomAdminChecker>();
-        services.AddScoped<TenantQuotaFeatureChecker<CountRoomAdminFeature, int>, CountRoomAdminChecker>();
-        services.AddScoped<CountRoomAdminChecker>();
-        services.AddScoped<ITenantQuotaFeatureStat<CountRoomAdminFeature, int>, CountRoomAdminStatistic>();
-        services.AddScoped<CountRoomAdminStatistic>();
-=======
-        services.AddScoped<ITenantQuotaFeatureChecker, CountManagerChecker>();
-        services.AddScoped<TenantQuotaFeatureCheckerCount<CountManagerFeature>, CountManagerChecker>();
-        services.AddScoped<CountManagerChecker>();
-        services.AddScoped<ITenantQuotaFeatureStat<CountManagerFeature, int>, CountManagerStatistic>();
-        services.AddScoped<CountManagerStatistic>();
->>>>>>> 0ad23f77
-
-        services.AddScoped<ITenantQuotaFeatureChecker, CountUserChecker>();
-        services.AddScoped<TenantQuotaFeatureCheckerCount<CountUserFeature>, CountUserChecker>();
-        services.AddScoped<CountUserChecker>();
-        services.AddScoped<ITenantQuotaFeatureStat<CountUserFeature, int>, CountUserStatistic>();
-        services.AddScoped<CountUserStatistic>();
-
-        services.AddScoped<ITenantQuotaFeatureChecker, MaxTotalSizeChecker>();
-        services.AddScoped<TenantQuotaFeatureChecker<MaxTotalSizeFeature, long>, MaxTotalSizeChecker>();
-        services.AddScoped<MaxTotalSizeChecker>();
-        services.AddScoped<ITenantQuotaFeatureStat<MaxTotalSizeFeature, long>, MaxTotalSizeStatistic>();
-        services.AddScoped<MaxTotalSizeStatistic>();
-
-        services.AddScoped<TenantQuotaFeatureChecker<MaxFileSizeFeature, long>, MaxFileSizeChecker>();
-        services.AddScoped<ITenantQuotaFeatureStat<MaxFileSizeFeature, long>, MaxFileSizeStatistic>();
-    }
-}
+﻿// (c) Copyright Ascensio System SIA 2010-2022
+//
+// This program is a free software product.
+// You can redistribute it and/or modify it under the terms
+// of the GNU Affero General Public License (AGPL) version 3 as published by the Free Software
+// Foundation. In accordance with Section 7(a) of the GNU AGPL its Section 15 shall be amended
+// to the effect that Ascensio System SIA expressly excludes the warranty of non-infringement of
+// any third-party rights.
+//
+// This program is distributed WITHOUT ANY WARRANTY, without even the implied warranty
+// of MERCHANTABILITY or FITNESS FOR A PARTICULAR  PURPOSE. For details, see
+// the GNU AGPL at: http://www.gnu.org/licenses/agpl-3.0.html
+//
+// You can contact Ascensio System SIA at Lubanas st. 125a-25, Riga, Latvia, EU, LV-1021.
+//
+// The  interactive user interfaces in modified source and object code versions of the Program must
+// display Appropriate Legal Notices, as required under Section 5 of the GNU AGPL version 3.
+//
+// Pursuant to Section 7(b) of the License you must retain the original Product logo when
+// distributing the program. Pursuant to Section 7(e) we decline to grant you any rights under
+// trademark law for use of our trademarks.
+//
+// All the Product's GUI elements, including illustrations and icon sets, as well as technical writing
+// content are licensed under the terms of the Creative Commons Attribution-ShareAlike 4.0
+// International. See the License terms at http://creativecommons.org/licenses/by-sa/4.0/legalcode
+
+namespace ASC.Api.Core.Core;
+public static class QuotaExtension
+{
+    public static void RegisterFeature(this IServiceCollection services)
+    {
+        services.AddScoped<ITenantQuotaFeatureChecker, CountRoomAdminChecker>();
+        services.AddScoped<TenantQuotaFeatureCheckerCount<CountRoomAdminFeature>, CountRoomAdminChecker>();
+        services.AddScoped<CountRoomAdminChecker>();    
+        services.AddScoped<ITenantQuotaFeatureStat<CountRoomAdminFeature, int>, CountRoomAdminStatistic>();
+        services.AddScoped<CountRoomAdminStatistic>();
+
+        services.AddScoped<ITenantQuotaFeatureChecker, CountUserChecker>();
+        services.AddScoped<TenantQuotaFeatureCheckerCount<CountUserFeature>, CountUserChecker>();
+        services.AddScoped<CountUserChecker>();
+        services.AddScoped<ITenantQuotaFeatureStat<CountUserFeature, int>, CountUserStatistic>();
+        services.AddScoped<CountUserStatistic>();
+
+        services.AddScoped<ITenantQuotaFeatureChecker, MaxTotalSizeChecker>();
+        services.AddScoped<TenantQuotaFeatureChecker<MaxTotalSizeFeature, long>, MaxTotalSizeChecker>();
+        services.AddScoped<MaxTotalSizeChecker>();
+        services.AddScoped<ITenantQuotaFeatureStat<MaxTotalSizeFeature, long>, MaxTotalSizeStatistic>();
+        services.AddScoped<MaxTotalSizeStatistic>();
+
+        services.AddScoped<TenantQuotaFeatureChecker<MaxFileSizeFeature, long>, MaxFileSizeChecker>();
+        services.AddScoped<ITenantQuotaFeatureStat<MaxFileSizeFeature, long>, MaxFileSizeStatistic>();
+    }
+}