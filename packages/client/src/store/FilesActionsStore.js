// (c) Copyright Ascensio System SIA 2009-2025
//
// This program is a free software product.
// You can redistribute it and/or modify it under the terms
// of the GNU Affero General Public License (AGPL) version 3 as published by the Free Software
// Foundation. In accordance with Section 7(a) of the GNU AGPL its Section 15 shall be amended
// to the effect that Ascensio System SIA expressly excludes the warranty of non-infringement of
// any third-party rights.
//
// This program is distributed WITHOUT ANY WARRANTY, without even the implied warranty
// of MERCHANTABILITY or FITNESS FOR A PARTICULAR  PURPOSE. For details, see
// the GNU AGPL at: http://www.gnu.org/licenses/agpl-3.0.html
//
// You can contact Ascensio System SIA at Lubanas st. 125a-25, Riga, Latvia, EU, LV-1021.
//
// The  interactive user interfaces in modified source and object code versions of the Program must
// display Appropriate Legal Notices, as required under Section 5 of the GNU AGPL version 3.
//
// Pursuant to Section 7(b) of the License you must retain the original Product logo when
// distributing the program. Pursuant to Section 7(e) we decline to grant you any rights under
// trademark law for use of our trademarks.
//
// All the Product's GUI elements, including illustrations and icon sets, as well as technical writing
// content are licensed under the terms of the Creative Commons Attribution-ShareAlike 4.0
// International. See the License terms at http://creativecommons.org/licenses/by-sa/4.0/legalcode

import FavoritesReactSvgUrl from "PUBLIC_DIR/images/favorites.react.svg?url";
import InfoOutlineReactSvgUrl from "PUBLIC_DIR/images/info.outline.react.svg?url";
import CopyToReactSvgUrl from "PUBLIC_DIR/images/copyTo.react.svg?url";
import DownloadReactSvgUrl from "PUBLIC_DIR/images/icons/16/download.react.svg?url";
import DownloadAsReactSvgUrl from "PUBLIC_DIR/images/downloadAs.react.svg?url";
import MoveReactSvgUrl from "PUBLIC_DIR/images/icons/16/move.react.svg?url";
import PinReactSvgUrl from "PUBLIC_DIR/images/pin.react.svg?url";
import UnpinReactSvgUrl from "PUBLIC_DIR/images/unpin.react.svg?url";
import RoomArchiveSvgUrl from "PUBLIC_DIR/images/room.archive.svg?url";
import DeleteReactSvgUrl from "PUBLIC_DIR/images/delete.react.svg?url";
import CatalogRoomsReactSvgUrl from "PUBLIC_DIR/images/icons/16/catalog.rooms.react.svg?url";
import ChangQuotaReactSvgUrl from "PUBLIC_DIR/images/change.quota.react.svg?url";
import DisableQuotaReactSvgUrl from "PUBLIC_DIR/images/disable.quota.react.svg?url";
import DefaultQuotaReactSvgUrl from "PUBLIC_DIR/images/default.quota.react.svg?url";
import RemoveOutlineSvgUrl from "PUBLIC_DIR/images/remove.react.svg?url";
import {
  checkFileConflicts,
  deleteFile,
  deleteFolder,
  downloadFiles,
  emptyTrash,
  finalizeVersion,
  lockFile,
  markAsRead,
  removeFiles,
  createFolder,
  moveToFolder,
  duplicate,
  getFolder,
  deleteFilesFromRecent,
  changeIndex,
  reorderIndex,
  deleteVersionFile,
} from "@docspace/shared/api/files";
import {
  Events,
  ExportRoomIndexTaskStatus,
  FileAction,
  FileStatus,
  FolderType,
  RoomsType,
  ShareAccessRights,
  ValidationStatus,
  VDRIndexingAction,
  RoomSearchArea,
  UrlActionType,
} from "@docspace/shared/enums";
import { makeAutoObservable, runInAction } from "mobx";

import { toastr } from "@docspace/shared/components/toast";
import { TIMEOUT } from "@docspace/client/src/helpers/filesConstants";
import { combineUrl } from "@docspace/shared/utils/combineUrl";
import { isDesktop, isLockedSharedRoom } from "@docspace/shared/utils";
import {
  getCategoryType,
  getCategoryTypeByFolderType,
  getCategoryUrl,
} from "SRC_DIR/helpers/utils";
import { muteRoomNotification } from "@docspace/shared/api/settings";
import { CategoryType } from "SRC_DIR/helpers/constants";
import RoomsFilter from "@docspace/shared/api/rooms/filter";
import UsersFilter from "@docspace/shared/api/people/filter";
import GroupsFilter from "@docspace/shared/api/groups/filter";
import {
  getConvertedSize,
  getObjectByLocation,
} from "@docspace/shared/utils/common";
import uniqueid from "lodash/uniqueId";
import FilesFilter from "@docspace/shared/api/files/filter";
import { createLoader } from "@docspace/shared/utils/createLoader";

import { openingNewTab } from "@docspace/shared/utils/openingNewTab";
import SocketHelper, { SocketCommands } from "@docspace/shared/utils/socket";

import api from "@docspace/shared/api";
import { showSuccessExportRoomIndexToast } from "SRC_DIR/helpers/toast-helpers";
import { getContactsView } from "SRC_DIR/helpers/contacts";
import { createFolderNavigation } from "SRC_DIR/helpers/createFolderNavigation";

import { OPERATIONS_NAME } from "@docspace/shared/constants";
import { checkProtocol } from "../helpers/files-helpers";

class FilesActionStore {
  settingsStore;

  uploadDataStore;

  treeFoldersStore;

  filesStore;

  selectedFolderStore;

  filesSettingsStore;

  dialogsStore;

  mediaViewerDataStore;

  accessRightsStore;

  clientLoadingStore;

  publicRoomStore;

  infoPanelStore;

  peopleStore;

  indexingStore;

  versionHistoryStore;

  userStore = null;

  currentTariffStatusStore = null;

  currentQuotaStore = null;

  isLoadedSearchFiles = false;

  isGroupMenuBlocked = false;

  emptyTrashInProgress = false;

  processCreatingRoomFromData = false;

  alreadyExportingRoomIndex = false;

  constructor(
    settingsStore,
    uploadDataStore,
    treeFoldersStore,
    filesStore,
    selectedFolderStore,
    filesSettingsStore,
    dialogsStore,
    mediaViewerDataStore,
    accessRightsStore,
    clientLoadingStore,
    publicRoomStore,
    pluginStore,
    infoPanelStore,
    userStore,
    currentTariffStatusStore,
    peopleStore,
    currentQuotaStore,
    indexingStore,
    versionHistoryStore,
  ) {
    makeAutoObservable(this);
    this.settingsStore = settingsStore;
    this.uploadDataStore = uploadDataStore;
    this.treeFoldersStore = treeFoldersStore;
    this.filesStore = filesStore;
    this.selectedFolderStore = selectedFolderStore;
    this.filesSettingsStore = filesSettingsStore;
    this.dialogsStore = dialogsStore;
    this.mediaViewerDataStore = mediaViewerDataStore;
    this.accessRightsStore = accessRightsStore;
    this.clientLoadingStore = clientLoadingStore;
    this.publicRoomStore = publicRoomStore;
    this.pluginStore = pluginStore;
    this.infoPanelStore = infoPanelStore;
    this.userStore = userStore;
    this.currentTariffStatusStore = currentTariffStatusStore;
    this.peopleStore = peopleStore;
    this.currentQuotaStore = currentQuotaStore;
    this.indexingStore = indexingStore;
    this.versionHistoryStore = versionHistoryStore;
  }

  updateCurrentFolder = async (
    fileIds,
    folderIds,
    clearSelection,
    operationId,
    operation,
  ) => {
    const { setSecondaryProgressBarData } =
      this.uploadDataStore.secondaryProgressDataStore;

    const { fetchFiles, fetchRooms, filter, roomsFilter, scrollToTop } =
      this.filesStore;

    const {
      isRoomsFolder,
      isArchiveFolder,
      isArchiveFolderRoot,
      isTemplatesFolder,
    } = this.treeFoldersStore;

    let newFilter;

    let updatedFolder = this.selectedFolderStore.id;

    if (this.dialogsStore.isFolderActions) {
      updatedFolder = this.selectedFolderStore.parentId;
    }

    try {
      if (
        isRoomsFolder ||
        isArchiveFolder ||
        isArchiveFolderRoot ||
        isTemplatesFolder
      ) {
        await fetchRooms(
          updatedFolder,
          newFilter || roomsFilter.clone(),
          undefined,
          undefined,
          undefined,
          true,
        );
      } else {
        await fetchFiles(
          updatedFolder,
          newFilter || filter,
          true,
          true,
          clearSelection,
        );
      }
    } finally {
      scrollToTop();
      this.dialogsStore.setIsFolderActions(false);

      setSecondaryProgressBarData({
        operation,
        completed: true,
        operationId,
      });
    }
  };

  convertToTree = (folders) => {
    const result = [];
    const level = { result };
    try {
      folders.forEach((folder) => {
        const folderPath = folder.path.split("/").filter((name) => name !== "");

        folderPath.reduce((r, name, i) => {
          if (!r[name]) {
            r[name] = { result: [] };
            r.result.push({
              name,
              children: r[name].result,
              isFile: folderPath.length - 1 === i && !folder.isEmptyDirectory,
              file: folder,
            });
          }

          return r[name];
        }, level);
      });
    } catch (e) {
      console.error("convertToTree", e);
    }
    return result;
  };

  createFolderTree = async (treeList, parentFolderId, filesList) => {
    if (!treeList || !treeList.length) return;

    for (let i = 0; i < treeList.length; i++) {
      const treeNode = treeList[i];
      const isFile = treeList[i].isFile;

      // console.log(
      //   `createFolderTree parent id = ${parentFolderId} name '${treeNode.name}': `,
      //   treeNode.children
      // );

      if (isFile) {
        treeList[i].file.parentFolderId = parentFolderId;
        filesList.push(treeList[i].file);
        continue;
      }

      const folder = await createFolder(parentFolderId, treeNode.name);
      const parentId = folder.id;

      if (treeNode.children.length == 0) continue;

      await this.createFolderTree(treeNode.children, parentId, filesList);
    }

    return treeList;
  };

  createFoldersTree = async (t, files, folderId) => {
    //  console.log("createFoldersTree", files, folderId);
    const { uploadedFilesHistory, uploaded } = this.uploadDataStore;

    const { setPrimaryProgressBarData } =
      this.uploadDataStore.primaryProgressDataStore;

    const roomFolder =
      this.selectedFolderStore.navigationPath.find((r) => r.isRoom) ??
      this.selectedFolderStore.getSelectedFolder();

    const withoutHiddenFiles = Object.values(files).filter((f) => {
      const isHidden = /(^|\/)\.[^\/\.]/g.test(f.name);

      return !isHidden;
    });

    const pbData = {
      operation: OPERATIONS_NAME.upload,
      percent: 0,
      completed: false,
    };

    if (roomFolder && roomFolder.quotaLimit && roomFolder.quotaLimit !== -1) {
      const freeSpace = roomFolder.quotaLimit - roomFolder.usedSpace;

      const filesSize = withoutHiddenFiles.reduce((acc, file) => {
        return acc + file.size;
      }, 0);

      if (filesSize > freeSpace) {
        setPrimaryProgressBarData({
          ...pbData,
          completed: uploaded,
          alert: true,
          disableUploadPanelOpen: uploadedFilesHistory.length === 0,
        });

        const size = getConvertedSize(t, roomFolder.quotaLimit);

        throw new Error(
          t("Common:RoomSpaceQuotaExceeded", {
            size,
          }),
        );
      }
    }

    const toFolderId = folderId || this.selectedFolderStore.id;

    setPrimaryProgressBarData({ ...pbData, disableUploadPanelOpen: true });

    const tree = this.convertToTree(withoutHiddenFiles);

    const filesList = [];
    await this.createFolderTree(tree, toFolderId, filesList);

    if (!filesList.length) {
      setPrimaryProgressBarData({
        ...pbData,
        completed: uploaded,
        disableUploadPanelOpen: uploadedFilesHistory.length === 0,
        withoutStatus: !tree.length,
      });
    } else {
      setPrimaryProgressBarData({ ...pbData, disableUploadPanelOpen: false });
    }

    return filesList;
  };

  updateFilesAfterDelete = (operationId, operationName) => {
    const { setSelected } = this.filesStore;
    const { setSecondaryProgressBarData } =
      this.uploadDataStore.secondaryProgressDataStore;

    setSelected("close");

    this.dialogsStore.setIsFolderActions(false);

    setSecondaryProgressBarData({
      operation: operationName,
      completed: true,
      operationId,
    });
  };

  deleteAction = async (translations, newSelection = null) => {
    const { isRecycleBinFolder, isPrivacyFolder, recycleBinFolderId } =
      this.treeFoldersStore;

    const {
      addActiveItems,
      getIsEmptyTrash,
      bufferSelection,
      activeFiles,
      activeFolders,
    } = this.filesStore;
    const { secondaryProgressDataStore, clearActiveOperations } =
      this.uploadDataStore;
    const { setSecondaryProgressBarData } = secondaryProgressDataStore;

    let selection =
      newSelection ||
      (this.filesStore.selection.length
        ? this.filesStore.selection
        : [bufferSelection]);

    selection = selection.filter((item) => item.security.Delete);

    //  const isThirdPartyFile = selection.some((f) => f.providerKey);

    const currentFolderId = this.selectedFolderStore.id;

    const operationId = uniqueid("operation_");

    const deleteAfter = false; // Delete after finished TODO: get from settings
    const immediately = !!(isRecycleBinFolder || isPrivacyFolder); // Don't move to the Recycle Bin

    const folderIds = [];
    const fileIds = [];

    let i = 0;
    while (selection.length !== i) {
      if (selection[i].fileExst || selection[i].contentLength) {
        // try to fix with one check later (see onDeleteMediaFile)
        const isActiveFile = activeFiles.find(
          (elem) => elem.id === selection[i].id,
        );
        !isActiveFile && fileIds.push(selection[i].id);
      } else {
        // try to fix with one check later (see onDeleteMediaFile)
        const isActiveFolder = activeFolders.find(
          (elem) => elem.id === selection[i].id,
        );
        !isActiveFolder && folderIds.push(selection[i].id);
      }
      i++;
    }

    if (!folderIds.length && !fileIds.length) return;

    const operationName = OPERATIONS_NAME.trash;
    const itemsLength = folderIds.length + fileIds.length;

    setSecondaryProgressBarData({
      operation: operationName,
      percent: 0,
      operationId,
      ...(!immediately && {
        destFolderInfo: this.treeFoldersStore.trashFolderInfo,
        itemsCount: itemsLength,
        ...(itemsLength === 1 && {
          title: selection[0].title,
          isFolder: selection[0].isFolder,
        }),
      }),
    });

    const destFolderId = immediately ? null : recycleBinFolderId;

    addActiveItems(fileIds, null, destFolderId);
    addActiveItems(null, folderIds, destFolderId);

    if (folderIds.length || fileIds.length) {
      try {
        this.setGroupMenuBlocked(true);
        await removeFiles(folderIds, fileIds, deleteAfter, immediately)
          .then(async (res) => {
            const result = res[res.length - 1];

            if (result?.error) return Promise.reject(result.error);

            const data = result ?? null;

            if (!data) {
              return Promise.reject();
            }

            const pbData = {
              operation: operationName,
              operationId,
            };

            await this.uploadDataStore.loopFilesOperations(data, pbData);

            const showToast = () => {
              if (isRecycleBinFolder) {
                return toastr.success(translations.deleteFromTrash);
              }
            };

            if (this.dialogsStore.isFolderActions) {
              this.updateCurrentFolder(
                fileIds,
                folderIds,
                false,
                operationId,
                operationName,
              );
              showToast();
            } else {
              this.updateFilesAfterDelete(operationId, operationName);

              this.filesStore.removeFiles(
                fileIds,
                folderIds,
                showToast,
                destFolderId,
              );

              this.uploadDataStore.removeFiles(fileIds);
            }

            if (currentFolderId) {
              SocketHelper.emit(SocketCommands.RefreshFolder, currentFolderId);
            }
          })
          .finally(() => {
            clearActiveOperations(fileIds, folderIds);
            getIsEmptyTrash();
          });
      } catch (err) {
        clearActiveOperations(fileIds, folderIds);
        setSecondaryProgressBarData({
          operation: operationName,
          completed: true,
          alert: true,
          operationId,
          error: err,
        });
      } finally {
        this.setGroupMenuBlocked(false);
      }
    }
  };

  emptyTrash = async (translations) => {
    const {
      secondaryProgressDataStore,
      loopFilesOperations,
      clearActiveOperations,
    } = this.uploadDataStore;
    const { setSecondaryProgressBarData } = secondaryProgressDataStore;
    const { isRecycleBinFolder } = this.treeFoldersStore;
    const { addActiveItems, files, folders, getIsEmptyTrash } = this.filesStore;

    const fileIds = files.map((f) => f.id);
    const folderIds = folders.map((f) => f.id);

    if (isRecycleBinFolder) {
      addActiveItems(fileIds, folderIds);
    }

    const operationId = uniqueid("operation_");

    this.emptyTrashInProgress = true;

    const pbData = {
      operation: OPERATIONS_NAME.deletePermanently,
      operationId,
    };

    setSecondaryProgressBarData({
      percent: 0,
      ...pbData,
    });

    try {
      await emptyTrash().then(async (res) => {
        const result = res[res.length - 1];

        if (result?.error) return Promise.reject(result.error);
        const data = result ?? null;

        await loopFilesOperations(data, pbData);
        toastr.success(translations.successOperation);
        this.updateCurrentFolder(
          fileIds,
          folderIds,
          null,
          pbData.operationId,
          pbData.operation,
        );
        getIsEmptyTrash();
        clearActiveOperations(fileIds, folderIds);
      });
    } catch (err) {
      clearActiveOperations(fileIds, folderIds);
      setSecondaryProgressBarData({
        completed: true,
        alert: true,
        ...pbData,
      });

      return toastr.error(err.message ? err.message : err, null, 0, true);
    } finally {
      this.emptyTrashInProgress = false;
    }
  };

  emptyArchive = async (translations) => {
    const {
      secondaryProgressDataStore,
      loopFilesOperations,
      clearActiveOperations,
    } = this.uploadDataStore;
    const { setSecondaryProgressBarData } = secondaryProgressDataStore;
    const { isArchiveFolder } = this.treeFoldersStore;
    const { addActiveItems, roomsForDelete } = this.filesStore;

    const folderIds = roomsForDelete.map((f) => f.id);
    if (isArchiveFolder) addActiveItems(null, folderIds);

    const operationId = uniqueid("operation_");

    const pbData = {
      operation: OPERATIONS_NAME.deletePermanently,
      operationId,
    };

    setSecondaryProgressBarData({
      percent: 0,
      ...pbData,
    });

    try {
      await removeFiles(folderIds, [], true, true).then(async (res) => {
        const result = res[res.length - 1];

        if (result?.error) return Promise.reject(result.error);
        const data = result ?? null;

        await loopFilesOperations(data, pbData);
        toastr.success(translations.successOperation);
        this.updateCurrentFolder(
          null,
          folderIds,
          null,
          pbData.operationId,
          pbData.operation,
        );
        // getIsEmptyTrash();
        clearActiveOperations(null, folderIds);
      });
    } catch (err) {
      clearActiveOperations(null, folderIds);
      setSecondaryProgressBarData({
        completed: true,
        alert: true,
        ...pbData,
      });

      return toastr.error(err.message ? err.message : err);
    }
  };

  downloadFiles = async (fileConvertIds, folderIds, translations) => {
    const { clearActiveOperations, secondaryProgressDataStore } =
      this.uploadDataStore;

    const { setSecondaryProgressBarData } = secondaryProgressDataStore;
    const { openUrl } = this.settingsStore;

    const { addActiveItems } = this.filesStore;
    const { label, passwordError } = translations;
    const {
      setDownloadItems,
      setDownloadDialogVisible,
      downloadItems,
      setSortedPasswordFiles,
    } = this.dialogsStore;

    const operationId = uniqueid("operation_");

    const operationName = OPERATIONS_NAME.download;

    setSecondaryProgressBarData({
      operation: operationName,
      percent: 0,
      operationId,
      operationIds: [...fileConvertIds, ...folderIds],
    });

    const fileIds = fileConvertIds.map((f) => f.key || f);
    addActiveItems(fileIds, folderIds);

    const shareKey = this.publicRoomStore.publicRoomKey;

    try {
      await downloadFiles(fileConvertIds, folderIds, shareKey).then(
        async (res) => {
          const result = res[res.length - 1];

          if (result?.error) return Promise.reject(result.error);
          const data = result ?? null;

          if (!data) {
            return Promise.reject();
          }
          const pbData = {
            operation: operationName,
            label,
            operationId,
          };

          const item =
            data?.finished && data?.url
              ? data
              : await this.uploadDataStore.loopFilesOperations(data, pbData);

          clearActiveOperations(fileIds, folderIds);
          setDownloadItems([]);

          if (item.url) {
            openUrl(item.url, UrlActionType.Download, true);
          }

          setSecondaryProgressBarData({
            operation: operationName,
            alert: !item.url,
            completed: true,
            operationId,
          });

          !item.url && toastr.error(translations.error, null, 0, true);
        },
      );
    } catch (err) {
      clearActiveOperations(fileIds, folderIds);

      setSecondaryProgressBarData({
        operation: operationName,
        alert: true,
        completed: true,
        operationId,
      });
      const error = err?.error;

      if (error?.includes("password")) {
        const filesIds = error.match(/\d+/g)?.map(Number) ?? [
          fileConvertIds[0].key,
        ];

        const passwordArray = [];

        downloadItems.forEach((item) => {
          filesIds.forEach((id) => {
            if (item.id === id) {
              passwordArray.push(item);
            }
          });
        });

        toastr.error(passwordError, null, 0, true);
        setSortedPasswordFiles({ other: [...passwordArray] });
        setDownloadDialogVisible(true);
        return;
      }

      return toastr.error(err, null, 0, true);
    }
  };

  downloadAction = (label, item) => {
    const { bufferSelection } = this.filesStore;
    const { openUrl } = this.settingsStore;
    const { id, isFolder } = this.selectedFolderStore;

    const downloadAsArchive = id === item?.id && isFolder === item?.isFolder;

    const selection = item
      ? [item]
      : this.filesStore.selection.length
        ? this.filesStore.selection
        : bufferSelection
          ? [bufferSelection]
          : null;

    if (!selection.length) return;

    const fileIds = [];
    const folderIds = [];
    const items = [];

    if (selection.length === 1 && selection[0].fileExst && !downloadAsArchive) {
      openUrl(selection[0].viewUrl, UrlActionType.Download);
      return Promise.resolve();
    }

    selection.forEach((elem) => {
      if (!elem.fileExst && elem.isFolder) {
        folderIds.push(elem.id);
        items.push({ id: elem.id });
      } else {
        fileIds.push(elem.id);
        items.push({ id: elem.id, fileExst: elem.fileExst });
      }
    });

    this.setGroupMenuBlocked(true);
    return this.downloadFiles(fileIds, folderIds, label).finally(() =>
      this.setGroupMenuBlocked(false),
    );
  };

  completeAction = async (selectedItem, type) => {
    switch (type) {
      case FileAction.Rename:
        this.onSelectItem(
          {
            id: selectedItem.id,
            isFolder: selectedItem.isFolder,
          },
          false,
          false,
        );
        break;
      default:
        break;
    }
  };

  onSelectItem = (
    { id, isFolder },
    withSelect = true,
    isContextItem = true,
    isSingleMenu = false,
  ) => {
    const {
      setBufferSelection,
      setSelected,
      selection,
      setSelection,
      setHotkeyCaretStart,
      setHotkeyCaret,
      setEnabledHotkeys,
    } = this.filesStore;

    if (!id) return;

    const item = this.filesStore.filesList.find(
      (elm) => elm.id === id && elm.isFolder === isFolder,
    );

    if (item) {
      const isSelected =
        selection.findIndex((f) => f.id === id && f.isFolder === isFolder) !==
        -1;

      if (withSelect) {
        // TODO: fix double event on context-menu click
        if (isSelected && selection.length === 1 && !isContextItem) {
          setSelected("none");
        } else {
          setSelection([item]);
          setHotkeyCaret(null);
          setHotkeyCaretStart(item);
        }
      } else if (
        isSelected &&
        selection.length > 1 &&
        !isContextItem &&
        !isSingleMenu
      ) {
        setHotkeyCaret(null);
        setHotkeyCaretStart(item);
      } else {
        setSelected("none");
        setBufferSelection(item);
      }

      isContextItem && setEnabledHotkeys(false);
    }
  };

  deleteItemAction = async (
    itemId,
    itemTitle,
    translations,
    isFile,
    isThirdParty,
    isRoom,
  ) => {
    const { secondaryProgressDataStore } = this.uploadDataStore;
    const { setSecondaryProgressBarData } = secondaryProgressDataStore;
    if (
      this.filesSettingsStore.confirmDelete ||
      this.treeFoldersStore.isPrivacyFolder ||
      isThirdParty ||
      isRoom
    ) {
      this.dialogsStore.setIsRoomDelete(isRoom);
      this.dialogsStore.setDeleteDialogVisible(true);
    } else {
      const operationId = uniqueid("operation_");
      const operationName = OPERATIONS_NAME.trash;

      setSecondaryProgressBarData({
        operation: operationName,
        percent: 0,
        operationId,
        title: itemTitle,
        destFolderInfo: this.treeFoldersStore.trashFolderInfo,
        itemsCount: 1,
        isFolder: !isFile,
      });

      // const id = Array.isArray(itemId) ? itemId : [itemId];

      try {
        await this.deleteItemOperation(
          isFile,
          itemId,
          translations,
          isRoom,
          operationId,
          operationName,
        );
      } catch (err) {
        setSecondaryProgressBarData({
          operation: operationName,
          completed: true,
          alert: true,
          operationId,
          error: err,
        });
      }
    }
  };

  deleteItemOperation = (
    isFile,
    itemId,
    translations,
    isRoom,
    operationId,
    operation,
  ) => {
    const { addActiveItems, getIsEmptyTrash } = this.filesStore;
    const { isRecycleBinFolder, recycleBinFolderId } = this.treeFoldersStore;

    const destFolderId = isRecycleBinFolder ? null : recycleBinFolderId;

    if (isFile) {
      addActiveItems([itemId], null, destFolderId);
      return deleteFile(itemId).then(async (res) => {
        const result = res[res.length - 1];

        if (result?.error) return Promise.reject(result.error);
        const data = result ?? null;

        await this.uploadDataStore.loopFilesOperations(data, {
          operationId,
          operation,
        });

        this.updateFilesAfterDelete(operationId, operation);
        this.filesStore.removeFiles([itemId], null, null, destFolderId);
      });
    }
    if (isRoom) {
      const items = Array.isArray(itemId) ? itemId : [itemId];
      addActiveItems(null, items);

      this.setGroupMenuBlocked(true);
      return removeFiles(items, [], false, true)
        .then(async (res) => {
          const result = res[res.length - 1];

          if (result?.error) return Promise.reject(result.error);
          const data = result ?? null;
          await this.uploadDataStore.loopFilesOperations(data, {
            operation,
            operationId,
          });
          this.updateCurrentFolder(
            null,
            [itemId],
            null,
            operationId,
            operation,
          );
        })
        .then(() =>
          toastr.success(
            translations?.successRemoveTemplate
              ? translations.successRemoveTemplate
              : items.length > 1
                ? translations?.successRemoveRooms
                : translations?.successRemoveRoom,
          ),
        )
        .finally(() => {
          this.setGroupMenuBlocked(false);
        });
    }

    addActiveItems(null, [itemId], destFolderId);
    return deleteFolder(itemId).then(async (res) => {
      const result = res[res.length - 1];

      if (result?.error) return Promise.reject(result.error);
      const data = result ?? null;
      await this.uploadDataStore.loopFilesOperations(data, {
        operationId,
        operation,
      });

      this.updateFilesAfterDelete(operationId, operation);
      this.filesStore.removeFiles(null, [itemId], null, destFolderId);

      getIsEmptyTrash();
    });
  };

  lockFileAction = async (id, locked) => {
    const { setFile } = this.filesStore;
    try {
      const res = await lockFile(id, locked);
      setFile(res);
    } catch (err) {
      toastr.error(err);
    }
  };

  finalizeVersionAction = async (id) => {
    let timer = null;
    const { setFile } = this.filesStore;
    try {
      timer = setTimeout(() => {
        this.filesStore.setActiveFiles([id]);
      }, 200);
      await finalizeVersion(id, 0, false).then((res) => {
        if (res && res[0]) {
          setFile(res[0]);
          this.filesStore.setActiveFiles([]);
        }
      });
    } catch (err) {
      toastr.error(err);
    } finally {
      clearTimeout(timer);
    }
  };

  duplicateAction = async (item) => {
    const { setSecondaryProgressBarData } =
      this.uploadDataStore.secondaryProgressDataStore;
    const { clearActiveOperations } = this.uploadDataStore;
    const selectedFolder = this.selectedFolderStore.getSelectedFolder();

    this.setSelectedItems();

    const folderIds = [];
    const fileIds = [];
    item.fileExst ? fileIds.push(item.id) : folderIds.push(item.id);

    const operationId = uniqueid("operation_");

    const operationName = OPERATIONS_NAME.duplicate;

    setSecondaryProgressBarData({
      operation: operationName,
      percent: 0,
      operationId,
      itemsCount: 1,
      title: item.title,
      isFolder: item.isFolder,
      operationIds: [item.id],
      destFolderInfo: selectedFolder,
      alert: false,
    });

    this.filesStore.addActiveItems(fileIds, folderIds);

    return duplicate(folderIds, fileIds)
      .then(async (res) => {
        const lastResult = res[res.length - 1];

        if (lastResult?.error) return Promise.reject(lastResult.error);

        const pbData = { operation: operationName, operationId };
        const data = lastResult ?? null;

        if (!data) {
          return Promise.reject();
        }

        const operationData = await this.uploadDataStore.loopFilesOperations(
          data,
          pbData,
        );

        if (!operationData || operationData.error || !operationData.finished) {
          return Promise.reject(
            operationData?.error ? operationData.error : "",
          );
        }

        setSecondaryProgressBarData({
          operation: operationName,
          operationId,
          completed: true,
        });
      })
      .catch((err) => {
        clearActiveOperations(fileIds, folderIds);

        setSecondaryProgressBarData({
          operation: operationName,
          operationId,
          alert: true,
          completed: true,
          error: err,
        });
      })
      .finally(() => {
        clearActiveOperations(fileIds, folderIds);
        this.setGroupMenuBlocked(false);
      });
  };

  getFilesInfo = (items) => {
    const requests = [];
    let i = items.length;
    while (i !== 0) {
      requests.push(this.filesStore.getFileInfo(items[i - 1]));
      i--;
    }
    return Promise.all(requests);
  };

  setFavoriteAction = (action, id) => {
    const { fetchFavoritesFolder, setSelected } = this.filesStore;

    const items = Array.isArray(id) ? id : [id];

    switch (action) {
      case "mark":
        return api.files
          .markAsFavorite(items)
          .then(() => {
            return this.getFilesInfo(items);
          })
          .then(() => setSelected("close"));

      case "remove":
        return api.files
          .removeFromFavorite(items)
          .then(() => {
            return this.treeFoldersStore.isFavoritesFolder
              ? fetchFavoritesFolder(this.selectedFolderStore.id)
              : this.getFilesInfo(items);
          })
          .then(() => setSelected("close"));
      default:
    }
  };

  setPinAction = async (action, id, t) => {
    const items = Array.isArray(id) ? id : [id];

    const actions = [];
    const operationId = uniqueid("operation_");
    const withFinishedOperation = [];
    let isError = false;

    const updatingFolderList = (elems, isPin = false) => {
      if (elems.length === 0) return;

      this.updateCurrentFolder(null, elems, true, operationId);

      const itemCount = { count: elems.length };

      const translationForOneItem = isPin ? t("RoomPinned") : t("RoomUnpinned");
      const translationForSeverals = isPin
        ? t("RoomsPinned", { ...itemCount })
        : t("RoomsUnpinned", { ...itemCount });

      toastr.success(
        elems.length > 1 ? translationForSeverals : translationForOneItem,
      );
    };

    const isPin = action === "pin";

    items.forEach((item) => {
      actions.push(isPin ? api.rooms.pinRoom(item) : api.rooms.unpinRoom(item));
    });

    if (isPin) {
      const result = await Promise.allSettled(actions);

      if (!result) return;

      result.forEach((res) => {
        if (res.value) {
          withFinishedOperation.push(res.value);
        }
        if (!res.value) isError = true;
      });

      updatingFolderList(withFinishedOperation, isPin);

      isError && toastr.error(t("RoomsPinLimitMessage"));

      return;
    }

    if (action === "unpin") {
      const result = await Promise.allSettled(actions);
      if (!result) return;

      result.forEach((r) => {
        if (r.value) {
          withFinishedOperation.push(r.value);
        }
        if (!r.value) toastr.error(r.reason.response?.data?.error);
      });

      updatingFolderList(withFinishedOperation, isPin);
    }
  };

  setMuteAction = (action, item, t) => {
    const { id, new: newCount, rootFolderId } = item;
    const { treeFolders } = this.treeFoldersStore;
    const { folders, updateRoomMute } = this.filesStore;

    const muteStatus = action === "mute";

    const folderIndex = id && folders.findIndex((x) => x.id == id);
    if (folderIndex) updateRoomMute(folderIndex, muteStatus);

    const treeIndex = treeFolders.findIndex((x) => x.id == rootFolderId);
    const count = treeFolders[treeIndex].newItems;
    if (treeIndex) {
      if (muteStatus) {
        treeFolders[treeIndex].newItems = newCount >= 0 ? count - newCount : 0;
      } else treeFolders[treeIndex].newItems = count + newCount;
    }

    const operationId = uniqueid("operation_");

    muteRoomNotification(id, muteStatus)
      .then(() =>
        toastr.success(
          muteStatus
            ? t("RoomNotificationsDisabled")
            : t("RoomNotificationsEnabled"),
        ),
      )
      .catch((e) => toastr.error(e))
      .finally(() => {
        Promise.all([
          this.updateCurrentFolder(null, [id], null, operationId),
          this.treeFoldersStore.fetchTreeFolders(),
        ]);
      });
  };

  setArchiveAction = async (action, folders, t) => {
    const { addActiveItems, setSelected } = this.filesStore;

    const { isRoomsFolder, archiveRoomsId, myRoomsId } = this.treeFoldersStore;

    const { secondaryProgressDataStore, clearActiveOperations } =
      this.uploadDataStore;

    const { setSecondaryProgressBarData } = secondaryProgressDataStore;

    if (!myRoomsId || !archiveRoomsId) {
      console.error("Default categories not found");
      return;
    }

    const operationId = uniqueid("operation_");

    const items = Array.isArray(folders)
      ? folders.map((x) => (x?.id ? x.id : x))
      : [folders.id];

    const operation = OPERATIONS_NAME.move;

    setSecondaryProgressBarData({
      operation,
      percent: 0,
      operationId,
    });

    const destFolder = action === "archive" ? archiveRoomsId : myRoomsId;

    addActiveItems(null, items, destFolder);
    const pbData = {
      operation,
      operationId,
    };

    switch (action) {
      case "archive":
        this.setGroupMenuBlocked(true);
        return moveToFolder(archiveRoomsId, items)
          .then(async (res) => {
            const lastResult = res[res.length - 1];

            if (lastResult?.error) return Promise.reject(lastResult.error);

            const data = lastResult ?? null;

            const operationData =
              await this.uploadDataStore.loopFilesOperations(data, pbData);

            if (
              !operationData ||
              operationData.error ||
              !operationData.finished
            ) {
              return Promise.reject(
                operationData?.error ? operationData.error : "",
              );
            }

            if (!isRoomsFolder) {
              // setSelectedFolder(roomsFolder);
              window.DocSpace.navigate("/");
            }

            this.dialogsStore.setIsFolderActions(false);

            setSecondaryProgressBarData({
              completed: true,
              ...pbData,
            });
          })

          .then(() => {
            const successTranslation =
              folders.length !== 1 && Array.isArray(folders)
                ? t("ArchivedRoomsAction")
                : Array.isArray(folders)
                  ? t("Common:ArchivedRoomAction", { name: folders[0].title })
                  : t("Common:ArchivedRoomAction", { name: folders.title });

            toastr.success(successTranslation);
          })
          .then(() => {
            const clearBuffer =
              !this.dialogsStore.archiveDialogVisible &&
              !this.dialogsStore.restoreRoomDialogVisible;
            setSelected("close", clearBuffer);
          })
          .catch((err) => {
            clearActiveOperations(null, items);

            setSecondaryProgressBarData({
              completed: true,
              alert: true,
              ...pbData,
            });

            return toastr.error(err.message ? err.message : err, null, 0, true);
          })
          .finally(() => {
            clearActiveOperations(null, items);
            this.setGroupMenuBlocked(false);
          });
      case "unarchive":
        this.setGroupMenuBlocked(true);
        return moveToFolder(myRoomsId, items)
          .then(async (res) => {
            const lastResult = res[res.length - 1];

            if (lastResult?.error) return Promise.reject(lastResult.error);

            const data = lastResult ?? null;

            console.log(pbData.label, { data, res });

            await this.uploadDataStore.loopFilesOperations(data, pbData);

            this.dialogsStore.setIsFolderActions(false);

            setSecondaryProgressBarData({
              completed: true,
              ...pbData,
            });
          })

          .then(() => {
            const successTranslation =
              folders.length !== 1 && Array.isArray(folders)
                ? t("UnarchivedRoomsAction")
                : Array.isArray(folders)
                  ? t("UnarchivedRoomAction", { name: folders[0].title })
                  : t("UnarchivedRoomAction", { name: folders.title });

            toastr.success(successTranslation);
          })
          .then(() => setSelected("close"))
          .then(() => this.moveToRoomsPage())
          .catch((err) => {
            clearActiveOperations(null, items);
            setSecondaryProgressBarData({
              completed: true,
              alert: true,
              ...pbData,
            });

            return toastr.error(err.message ? err.message : err, null, 0, true);
          })
          .finally(() => {
            clearActiveOperations(null, items);
            this.setGroupMenuBlocked(false);
          });
      default:
    }
  };

  selectTag = (tag) => {
    const { roomsFilter } = this.filesStore;

    const { setIsSectionBodyLoading } = this.clientLoadingStore;

    const setIsLoading = (param) => {
      setIsSectionBodyLoading(param);
    };

    const newFilter = roomsFilter.clone();

    if (tag.label !== "no-tag") {
      const tags = newFilter.tags ? [...newFilter.tags] : [];

      if (tags.length > 0) {
        const idx = tags.findIndex((item) => item === tag.label);

        if (idx > -1) {
          // TODO: remove tag here if already selected
          return;
        }
      }

      if (tag.roomType) {
        if (!!newFilter.type && +newFilter.type === tag.roomType) return;
        newFilter.type = tag.roomType;
      } else if (tag.providerType) {
        if (!!newFilter.provider && +newFilter.provider === tag.providerType)
          return;
        newFilter.provider = tag.providerType;
      } else {
        tags.push(tag.label);
        newFilter.tags = [...tags];
      }

      newFilter.withoutTags = false;
    } else {
      newFilter.withoutTags = true;
    }
    setIsLoading(true);
    window.DocSpace.navigate(
      `${window.DocSpace.location.pathname}?${newFilter.toUrlParams(this.userStore?.user?.id)}`,
    );
  };

  selectOption = ({ option, value }) => {
    const { roomsFilter } = this.filesStore;

    const { setIsSectionBodyLoading } = this.clientLoadingStore;

    const setIsLoading = (param) => {
      setIsSectionBodyLoading(param);
    };

    const newFilter = roomsFilter.clone();
    const tags = newFilter.tags ? [...newFilter.tags] : [];
    newFilter.tags = [...tags];

    if (option === "defaultTypeRoom") {
      newFilter.type = value;
    }

    if (option === "typeProvider") {
      newFilter.provider = value;
    }

    setIsLoading(true);
    window.DocSpace.navigate(
      `${window.DocSpace.location.pathname}?${newFilter.toUrlParams()}`,
    );
  };

  selectRowAction = (checked, file) => {
    const {
      // selected,
      // setSelected,
      selectFile,
      deselectFile,
      setBufferSelection,
      setHotkeyCaret,
      setHotkeyCaretStart,
    } = this.filesStore;
    // selected === "close" && setSelected("none");
    setBufferSelection(null);
    setHotkeyCaret(null);
    setHotkeyCaretStart(file);

    if (checked) {
      selectFile(file);
    } else {
      deselectFile(file);
    }
  };

  openLocationAction = async (item) => {
    if (this.publicRoomStore.isPublicRoom)
      return this.moveToPublicRoom(item.id);

    const { id, isRoom, isTemplate, title, rootFolderType } = item;
    const categoryType = getCategoryTypeByFolderType(rootFolderType, id);

    const state = { title, rootFolderType, isRoot: false, isRoom };
    const filter = FilesFilter.getDefault();

    filter.folder = id;
    const shareKey = await this.getPublicKey(item);
    if (shareKey) filter.key = shareKey;

    if (isRoom || isTemplate) {
      const key =
        categoryType === CategoryType.Archive
          ? `UserFilterArchiveRoom=${this.userStore.user?.id}`
          : `UserFilterSharedRoom=${this.userStore.user?.id}`;

      const filterStorageSharedRoom =
        this.userStore.user?.id && localStorage.getItem(key);

      if (filterStorageSharedRoom) {
        const splitFilter = filterStorageSharedRoom.split(",");

        filter.sortBy = splitFilter[0];
        filter.sortOrder = splitFilter[1];
      }
    }

    const url = getCategoryUrl(categoryType, id);

    window.DocSpace.navigate(`${url}?${filter.toUrlParams()}`, { state });
  };

  nameWithoutExtension = (title) => {
    const indexPoint = title.lastIndexOf(".");
    const splitTitle = title.split(".");
    const splitTitleLength = splitTitle.length;

    const titleWithoutExtension =
      splitTitleLength <= 2 ? splitTitle[0] : title.slice(0, indexPoint);

    return titleWithoutExtension;
  };

  checkAndOpenLocationAction = async (item) => {
    const { myRoomsId, myFolderId, archiveRoomsId, recycleBinFolderId } =
      this.treeFoldersStore;
    const { setIsSectionBodyLoading } = this.clientLoadingStore;
    const {
      rootFolderType,
      shared,
      id: selectedFolderId,
    } = this.selectedFolderStore;

    const setIsLoading = (param) => {
      setIsSectionBodyLoading(param);
    };

    const { title, fileExst, id, rootFolderType: rootFolderTypeItem } = item;
    const parentId =
      item.parentId || item.toFolderId || item.folderId || recycleBinFolderId;
    const parentTitle = item.parentTitle || item.toFolderTitle;

    const isRoot = [
      myRoomsId,
      myFolderId,
      archiveRoomsId,
      recycleBinFolderId,
    ].includes(parentId);

    const state = {
      title: parentTitle,
      isRoot,
      fileExst,
      highlightFileId: item.id,
      isFileHasExst: !item.fileExst,
      rootFolderType,
    };

    const url = getCategoryUrl(
      getCategoryTypeByFolderType(rootFolderTypeItem ?? rootFolderType, id),
      id,
    );

    const newFilter = FilesFilter.getDefault();

    newFilter.search = title;
    newFilter.folder = parentId;

    let publicKey;
    if (item.toFolderId || item.folderId || item.parentId) {
      const newFolder = await this.filesStore.getFolderInfo(parentId);
      publicKey = await this.getPublicKey({
        ...newFolder,
        updatePublicKey: true,
      });
    } else {
      publicKey = await this.getPublicKey({
        ...item,
        id: selectedFolderId,
        shared,
        rootFolderType,
      });
    }
    if (publicKey) newFilter.key = publicKey;

    setIsLoading(
      window.DocSpace.location.search !== `?${newFilter.toUrlParams()}` ||
        url !== window.DocSpace.location.pathname,
    );

    if (!isDesktop()) this.infoPanelStore.setIsVisible(false);

    window.DocSpace.navigate(`${url}?${newFilter.toUrlParams()}`, { state });
  };

  setThirdpartyInfo = (providerKey) => {
    const { setConnectDialogVisible, setConnectItem } = this.dialogsStore;
    const { providers, capabilities } = this.filesSettingsStore.thirdPartyStore;
    const provider = providers.find((x) => x.provider_key === providerKey);
    const capabilityItem = capabilities.find((x) => x[0] === providerKey);
    const capability = {
      title: capabilityItem ? capabilityItem[0] : provider.customer_title,
      link: capabilityItem ? capabilityItem[1] : " ",
    };

    setConnectDialogVisible(true);
    setConnectItem({ ...provider, ...capability });
  };

  // setNewBadgeCount = (item) => {
  //   const { getRootFolder, updateRootBadge } = this.treeFoldersStore;
  //   const { updateFileBadge, updateFolderBadge } = this.filesStore;
  //   const { rootFolderType, fileExst, id } = item;

  //   const count = item.new ? item.new : 1;
  //   const rootFolder = getRootFolder(rootFolderType);
  //   updateRootBadge(rootFolder.id, count);

  //   if (fileExst) updateFileBadge(id);
  //   else updateFolderBadge(id, item.new);
  // };

  markAsRead = (folderIds, fileIds, item) => {
    const { setSecondaryProgressBarData } =
      this.uploadDataStore.secondaryProgressDataStore;

    const operationId = uniqueid("operation_");
    const pbData = { operation: OPERATIONS_NAME.markAsRead, operationId };

    setSecondaryProgressBarData({
      percent: 0,
      ...pbData,
    });

    return markAsRead(folderIds, fileIds)
      .then(async (res) => {
        const result = res[res.length - 1];

        const data = result ?? null;

        await this.uploadDataStore.loopFilesOperations(data, pbData);
      })
      .then(() => {
        if (!item) return;

        // this.setNewBadgeCount(item);

        const { getFileIndex, updateFileStatus } = this.filesStore;

        const index = getFileIndex(item.id);
        updateFileStatus(index, item.fileStatus & ~FileStatus.IsNew);
      })
      .catch((err) => toastr.error(err, null, 0, true))
      .finally(() =>
        setSecondaryProgressBarData({
          operation: OPERATIONS_NAME.markAsRead,
          completed: true,
          operationId,
        }),
      );
  };

  moveDragItems = (destFolderId, folderTitle, destFolderInfo) => {
    const folderIds = [];
    const fileIds = [];
    const deleteAfter = false;

    const { bufferSelection } = this.filesStore;
    const { isRootFolder } = this.selectedFolderStore;

    let selection = bufferSelection
      ? [bufferSelection]
      : this.filesStore.selection;

    selection = selection.filter(
      (el) => !el.isFolder || el.id !== destFolderId,
    );

    const isCopy = selection.findIndex((f) => f.security.Move) === -1;

    const operationData = {
      destFolderId,
      destFolderInfo,
      folderIds,
      fileIds,
      deleteAfter,
      folderTitle,
      isCopy,
      itemsCount: selection.length,
      ...(selection.length === 1 && {
        title: selection[0].title,
        isFolder: selection[0].isFolder,
      }),
    };

    selection.forEach((item) => {
      if (!item.isFolder) {
        fileIds.push(item.id);
      } else if (!item.providerKey || !isRootFolder) {
        folderIds.push(item.id);
      }
    });

    if (!folderIds.length && !fileIds.length) return;
    this.checkOperationConflict(operationData);
  };

  checkFileConflicts = (destFolderId, folderIds, fileIds) => {
    this.filesStore.addActiveItems(fileIds, null, destFolderId);
    this.filesStore.addActiveItems(null, folderIds, destFolderId);
    return checkFileConflicts(destFolderId, folderIds, fileIds);
  };

  setConflictDialogData = (conflicts, operationData) => {
    this.dialogsStore.setConflictResolveDialogItems(conflicts);
    this.dialogsStore.setConflictResolveDialogData(operationData);
    this.dialogsStore.setConflictResolveDialogVisible(true);
  };

  setSelectedItems = (title, length) => {
    const selectionLength = length || this.filesStore.selection.length;
    const selectionTitle = title || this.filesStore.selectionTitle;

    if (selectionLength !== undefined && selectionTitle) {
      this.uploadDataStore.secondaryProgressDataStore.setItemsSelectionLength(
        selectionLength,
      );
      this.uploadDataStore.secondaryProgressDataStore.setItemsSelectionTitle(
        selectionTitle,
      );
    }
  };

  checkOperationConflict = async (operationData) => {
    const { destFolderId, folderIds, fileIds } = operationData;
    const { setBufferSelection } = this.filesStore;

    this.setSelectedItems();

    this.filesStore.setSelected("none");
    let conflicts;

    try {
      conflicts = await this.checkFileConflicts(
        destFolderId,
        folderIds,
        fileIds,
      );
    } catch (err) {
      setBufferSelection(null);
      return toastr.error(err.message ? err.message : err);
    }

    if (conflicts.length) {
      this.setConflictDialogData(conflicts, operationData);
    } else {
      try {
        await this.uploadDataStore.itemOperationToFolder(operationData);
      } catch (err) {
        setBufferSelection(null);
      }
    }
  };

  isAvailableOption = (option) => {
    const {
      canConvertSelected,
      hasSelection,
      allFilesIsEditing,
      selection,
      hasRoomsToResetQuota,
      hasRoomsToDisableQuota,
      hasRoomsToChangeQuota,
    } = this.filesStore;

    const { rootFolderType } = this.selectedFolderStore;
    const canDownload = selection.every((s) => s.security?.Download);

    switch (option) {
      case "copy": {
        const canCopy = selection.every((s) => s.security?.Copy);

        return hasSelection && canCopy;
      }
      case "showInfo":
      case "download":
        return hasSelection && canDownload;
      case "downloadAs":
        return canDownload && canConvertSelected;
      case "moveTo": {
        const canMove = selection.every((s) => s.security?.Move);

        return (
          hasSelection &&
          !allFilesIsEditing &&
          canMove &&
          rootFolderType !== FolderType.TRASH
        );
      }
      case "archive": {
        const canArchive = selection.every((s) => s.security?.Move);

        return canArchive;
      }
      case "unarchive": {
        const canUnArchive = selection.some((s) => s.security?.Move);

        return canUnArchive;
      }
      case "delete-room": {
        const canRemove = selection.some((s) => s.security?.Delete);

        return canRemove;
      }
      case "delete": {
        const canDelete = selection.every((s) => s.security?.Delete);

        return !allFilesIsEditing && canDelete && hasSelection;
      }
      case "create-room": {
        const canCreateRoom = selection.some((s) => s.security?.CreateRoomFrom);
        return canCreateRoom;
      }
      case "change-quota":
        return hasRoomsToChangeQuota;
      case "disable-quota":
        return hasRoomsToDisableQuota;
      case "default-quota":
        return hasRoomsToResetQuota;
      default:
        return false;
    }
  };

  convertToArray = (itemsCollection) => {
    const result = Array.from(itemsCollection.values()).filter((item) => {
      return item != null;
    });

    itemsCollection.clear();

    return result;
  };

  pinRooms = (t) => {
    const { selection } = this.filesStore;

    const items = [];

    selection.forEach((item) => {
      if (!item.pinned) items.push(item.id);
    });

    this.setPinAction("pin", items, t);
  };

  unpinRooms = (t) => {
    const { selection } = this.filesStore;

    const items = [];

    selection.forEach((item) => {
      if (item.pinned) items.push(item.id);
    });

    this.setPinAction("unpin", items, t);
  };

  archiveRooms = (action) => {
    const {
      setArchiveDialogVisible,
      setQuotaWarningDialogVisible,
      setRestoreRoomDialogVisible,
    } = this.dialogsStore;

    const { isWarningRoomsDialog } = this.currentQuotaStore;

    if (action === "unarchive" && isWarningRoomsDialog) {
      setQuotaWarningDialogVisible(true);
      return;
    }

    if (action === "archive") {
      setArchiveDialogVisible(true);
    } else {
      setRestoreRoomDialogVisible(true);
    }
  };

  deleteRooms = (t) => {
    const { selection } = this.filesStore;

    const items = [];

    selection.forEach((item) => {
      items.push(item.id);
    });

    const translations = {
      successRemoveRoom: t("Files:RoomRemoved"),
      successRemoveRooms: t("Files:RoomsRemoved"),
    };

    this.deleteItemAction(items, "", translations, null, null, true);
  };

  deleteRoomsAction = async (itemId, translations) => {
    const { secondaryProgressDataStore, clearActiveOperations } =
      this.uploadDataStore;

    const { setSecondaryProgressBarData } = secondaryProgressDataStore;

    const operationId = uniqueid("operation_");

    const pbData = {
      operation: OPERATIONS_NAME.deletePermanently,
      operationId,
    };
    setSecondaryProgressBarData({
      percent: 0,
      ...pbData,
    });

    const id = Array.isArray(itemId) ? itemId : [itemId];

    try {
      this.setGroupMenuBlocked(true);
      await this.deleteItemOperation(
        false,
        itemId,
        translations,
        true,
        pbData.operationId,
        pbData.operation,
      );
    } catch (err) {
      setSecondaryProgressBarData({
        completed: true,
        alert: true,
        ...pbData,
      });

      return toastr.error(err.message ? err.message : err, null, 0, true);
    } finally {
      this.setGroupMenuBlocked(false);
      setTimeout(() => clearActiveOperations(null, id), TIMEOUT);
    }
  };

  onShowInfoPanel = () => {
    const { selection } = this.filesStore;
    const { setInfoPanelSelection, setIsVisible } = this.infoPanelStore;

    setInfoPanelSelection([selection]);
    setIsVisible(true);
  };

  setProcessCreatingRoomFromData = (processCreatingRoomFromData) => {
    this.processCreatingRoomFromData = processCreatingRoomFromData;
  };

  onClickCreateRoom = (item) => {
    this.setProcessCreatingRoomFromData(true);
    const event = new Event(Events.ROOM_CREATE);
    if (item && item.isFolder) {
      event.title = item.title;
    }
    window.dispatchEvent(event);
  };

  changeRoomQuota = (items, successCallback, abortCallback) => {
    const event = new Event(Events.CHANGE_QUOTA);

    const itemsIDs = items.map((item) => {
      return item?.id ? item.id : item;
    });

    const payload = {
      visible: true,
      type: "room",
      ids: itemsIDs,
      successCallback,
      abortCallback,
    };

    event.payload = payload;

    window.dispatchEvent(event);
  };

  disableRoomQuota = async (items, t) => {
    const { setCustomRoomQuota } = this.filesStore;

    const userIDs = items.map((item) => {
      return item?.id ? item.id : item;
    });

    try {
      await setCustomRoomQuota(userIDs, -1);
      toastr.success(t("Common:StorageQuotaDisabled"));
    } catch (e) {
      toastr.error(e);
    }
  };

  resetRoomQuota = async (items, t) => {
    const { resetRoomQuota } = this.filesStore;

    const userIDs = items.map((item) => {
      return item?.id ? item.id : item;
    });

    try {
      await resetRoomQuota(userIDs);
      toastr.success(t("Common:StorageQuotaReset"));
    } catch (e) {
      toastr.error(e);
    }
  };

  getOption = (option, t) => {
    const {
      // setSharingPanelVisible,
      setDownloadDialogVisible,
      setMoveToPanelVisible,
      setCopyPanelVisible,
      setDeleteDialogVisible,
    } = this.dialogsStore;
    const { selection } = this.filesStore;
    const { showStorageInfo } = this.currentQuotaStore;

    switch (option) {
      case "show-info":
        if (isDesktop()) return null;
        return {
          id: "menu-show-info",
          key: "show-info",
          label: t("Common:Info"),
          iconUrl: InfoOutlineReactSvgUrl,
          onClick: this.onShowInfoPanel,
        };
      case "copy":
        if (!this.isAvailableOption("copy")) return null;
        return {
          id: "menu-copy",
          label: t("Common:Copy"),
          onClick: () => setCopyPanelVisible(true),
          iconUrl: CopyToReactSvgUrl,
        };

      case "create-room":
        if (!this.isAvailableOption("create-room")) return null;
        return {
          id: "menu-create-room",
          label: t("Files:CreateRoom"),
          onClick: this.onClickCreateRoom,
          iconUrl: CatalogRoomsReactSvgUrl,
        };

      case "download":
        if (!this.isAvailableOption("download")) return null;
        return {
          id: "menu-download",
          label: t("Common:Download"),
          onClick: () =>
            this.downloadAction(t("Translations:ArchivingData")).catch((err) =>
              toastr.error(err),
            ),
          iconUrl: DownloadReactSvgUrl,
        };

      case "downloadAs":
        if (!this.isAvailableOption("downloadAs")) return null;
        return {
          id: "menu-download-as",
          label: t("Translations:DownloadAs"),
          onClick: () => setDownloadDialogVisible(true),
          iconUrl: DownloadAsReactSvgUrl,
        };

      case "moveTo":
        if (!this.isAvailableOption("moveTo")) return null;
        return {
          id: "menu-move-to",
          label: t("Common:MoveTo"),
          onClick: () => setMoveToPanelVisible(true),
          iconUrl: MoveReactSvgUrl,
        };
      case "pin":
        return {
          id: "menu-pin",
          key: "pin",
          label: t("Pin"),
          iconUrl: PinReactSvgUrl,
          onClick: () => this.pinRooms(t),
          disabled: false,
        };
      case "unpin":
        return {
          id: "menu-unpin",
          key: "unpin",
          label: t("Unpin"),
          iconUrl: UnpinReactSvgUrl,
          onClick: () => this.unpinRooms(t),
          disabled: false,
        };
      case "archive":
        if (!this.isAvailableOption("archive")) return null;
        return {
          id: "menu-archive",
          key: "archive",
          label: t("MoveToArchive"),
          iconUrl: RoomArchiveSvgUrl,
          onClick: () => this.archiveRooms("archive"),
          disabled: false,
        };
      case "unarchive":
        if (!this.isAvailableOption("unarchive")) return null;
        return {
          id: "menu-unarchive",
          key: "unarchive",
          label: t("Common:Restore"),
          iconUrl: MoveReactSvgUrl,
          onClick: () => this.archiveRooms("unarchive"),
          disabled: false,
        };
      case "change-quota":
        if (!this.isAvailableOption("change-quota")) return null;
        return {
          id: "menu-change-quota",
          key: "change-quota",
          label: t("Common:ChangeQuota"),
          iconUrl: ChangQuotaReactSvgUrl,
          onClick: () => this.changeRoomQuota(selection),
          disabled: !showStorageInfo,
        };
      case "default-quota":
        if (!this.isAvailableOption("default-quota")) return null;
        return {
          id: "menu-default-quota",
          key: "default-quota",
          label: t("Common:SetToDefault"),
          iconUrl: DefaultQuotaReactSvgUrl,
          onClick: () => this.resetRoomQuota(selection, t),
          disabled: !showStorageInfo,
        };
      case "disable-quota":
        if (!this.isAvailableOption("disable-quota")) return null;
        return {
          id: "menu-disable-quota",
          key: "disable-quota",
          label: t("Common:DisableQuota"),
          iconUrl: DisableQuotaReactSvgUrl,
          onClick: () => this.disableRoomQuota(selection, t),
          disabled: !showStorageInfo,
        };

      case "delete-room":
        if (!this.isAvailableOption("delete-room")) return null;
        return {
          id: "menu-delete-room",
          label: t("Common:Delete"),
          onClick: () => this.deleteRooms(t),
          iconUrl: DeleteReactSvgUrl,
        };

      case "delete":
        if (!this.isAvailableOption("delete")) return null;
        return {
          id: "menu-delete",
          label: t("Common:Delete"),
          onClick: () => {
            if (this.filesSettingsStore.confirmDelete) {
              setDeleteDialogVisible(true);
            } else {
              const translations = {
                deleteFromTrash: t("Translations:DeleteFromTrash"),
              };

              this.deleteAction(translations).catch((err) => toastr.error(err));
            }
          },
          iconUrl: DeleteReactSvgUrl,
        };
      case "remove-from-recent":
        return {
          id: "menu-remove-from-recent",
          label: t("RemoveFromList"),
          onClick: () => this.onClickRemoveFromRecent(selection),
          iconUrl: RemoveOutlineSvgUrl,
        };
      default:
        break;
    }
  };

  getRoomsFolderOptions = (itemsCollection, t) => {
    let pinName = "unpin";
    const { selection } = this.filesStore;

    selection.forEach((item) => {
      if (!item.pinned) pinName = "pin";
    });

    const pin = this.getOption(pinName, t);
    const archive = this.getOption("archive", t);
    const changeQuota = this.getOption("change-quota", t);
    const disableQuota = this.getOption("disable-quota", t);
    const defaultQuota = this.getOption("default-quota", t);

    itemsCollection
      .set(pinName, pin)
      .set("archive", archive)
      .set("change-quota", changeQuota)
      .set("default-quota", defaultQuota)
      .set("disable-quota", disableQuota);
    return this.convertToArray(itemsCollection);
  };

  getArchiveRoomsFolderOptions = (itemsCollection, t) => {
    const archive = this.getOption("unarchive", t);
    const deleteOption = this.getOption("delete-room", t);
    const showOption = this.getOption("show-info", t);

    itemsCollection
      .set("unarchive", archive)
      .set("show-info", showOption)
      .set("delete", deleteOption);

    return this.convertToArray(itemsCollection);
  };

  getTemplatesFolderOptions = (itemsCollection, t) => {
    const deleteOption = this.getOption("delete", t);

    itemsCollection.set("delete", deleteOption);

    return this.convertToArray(itemsCollection);
  };

  getAnotherFolderOptions = (itemsCollection, t) => {
    const createRoom = this.getOption("create-room", t);
    const download = this.getOption("download", t);
    const downloadAs = this.getOption("downloadAs", t);
    const moveTo = this.getOption("moveTo", t);
    const copy = this.getOption("copy", t);
    const deleteOption = this.getOption("delete", t);
    const showInfo = this.getOption("showInfo", t);

    itemsCollection
      .set("createRoom", createRoom)
      .set("download", download)
      .set("downloadAs", downloadAs)
      .set("moveTo", moveTo)
      .set("copy", copy)
      .set("delete", deleteOption)
      .set("showInfo", showInfo);

    return this.convertToArray(itemsCollection);
  };

  getRecentFolderOptions = (itemsCollection, t) => {
    const download = this.getOption("download", t);
    const downloadAs = this.getOption("downloadAs", t);
    const copy = this.getOption("copy", t);
    const showInfo = this.getOption("showInfo", t);
    const removeFromRecent = this.getOption("remove-from-recent", t);

    itemsCollection
      .set("download", download)
      .set("downloadAs", downloadAs)
      .set("copy", copy)
      .set("showInfo", showInfo)
      .set("removeFromRecent", removeFromRecent);

    return this.convertToArray(itemsCollection);
  };

  getShareFolderOptions = (itemsCollection, t) => {
    const { setDeleteDialogVisible, setUnsubscribe } = this.dialogsStore;

    const download = this.getOption("download", t);
    const downloadAs = this.getOption("downloadAs", t);
    const copy = this.getOption("copy", t);
    const showInfo = this.getOption("showInfo", t);

    itemsCollection

      .set("download", download)
      .set("downloadAs", downloadAs)
      .set("copy", copy)
      .set("delete", {
        label: t("RemoveFromList"),
        onClick: () => {
          setUnsubscribe(true);
          setDeleteDialogVisible(true);
        },
      })
      .set("showInfo", showInfo);

    return this.convertToArray(itemsCollection);
  };

  getPrivacyFolderOption = (itemsCollection, t) => {
    const moveTo = this.getOption("moveTo", t);
    const deleteOption = this.getOption("delete", t);
    const download = this.getOption("download", t);
    const showInfo = this.getOption("showInfo", t);

    itemsCollection
      .set("download", download)
      .set("moveTo", moveTo)

      .set("delete", deleteOption)
      .set("showInfo", showInfo);

    return this.convertToArray(itemsCollection);
  };

  getFavoritesFolderOptions = (itemsCollection, t) => {
    const { selection } = this.filesStore;
    const download = this.getOption("download", t);
    const downloadAs = this.getOption("downloadAs", t);
    const copy = this.getOption("copy", t);
    const showInfo = this.getOption("showInfo", t);

    itemsCollection
      .set("download", download)
      .set("downloadAs", downloadAs)
      .set("copy", copy)
      .set("delete", {
        label: t("RemoveFromFavorites"),
        alt: t("RemoveFromFavorites"),
        iconUrl: FavoritesReactSvgUrl,
        onClick: () => {
          const items = selection.map((item) => item.id);
          this.setFavoriteAction("remove", items)
            .then(() => toastr.success(t("RemovedFromFavorites")))
            .catch((err) => toastr.error(err));
        },
      })
      .set("showInfo", showInfo);

    return this.convertToArray(itemsCollection);
  };

  getRecycleBinFolderOptions = (itemsCollection, t) => {
    const { setRestorePanelVisible } = this.dialogsStore;

    const download = this.getOption("download", t);
    const downloadAs = this.getOption("downloadAs", t);
    const deleteOption = this.getOption("delete", t);
    const showInfo = this.getOption("showInfo", t);

    itemsCollection
      .set("download", download)
      .set("downloadAs", downloadAs)
      .set("restore", {
        id: "menu-restore",
        label: t("Common:Restore"),
        onClick: () => setRestorePanelVisible(true),
        iconUrl: MoveReactSvgUrl,
      })
      .set("delete", deleteOption)
      .set("showInfo", showInfo);

    return this.convertToArray(itemsCollection);
  };

  getHeaderMenu = (t) => {
    const {
      isFavoritesFolder,
      isRecycleBinFolder,
      isPrivacyFolder,
      isShareFolder,
      isRoomsFolder,
      isArchiveFolder,
      isRecentTab,
      isTemplatesFolder,
    } = this.treeFoldersStore;

    const itemsCollection = new Map();

    if (isRecycleBinFolder)
      return this.getRecycleBinFolderOptions(itemsCollection, t);

    if (isFavoritesFolder)
      return this.getFavoritesFolderOptions(itemsCollection, t);

    if (isPrivacyFolder) return this.getPrivacyFolderOption(itemsCollection, t);

    if (isShareFolder) return this.getShareFolderOptions(itemsCollection, t);

    if (isRecentTab) return this.getRecentFolderOptions(itemsCollection, t);

    if (isArchiveFolder)
      return this.getArchiveRoomsFolderOptions(itemsCollection, t);

    if (isRoomsFolder) return this.getRoomsFolderOptions(itemsCollection, t);

    if (isTemplatesFolder)
      return this.getTemplatesFolderOptions(itemsCollection, t);

    return this.getAnotherFolderOptions(itemsCollection, t);
  };

  onMarkAsRead = (item) => this.markAsRead([], [`${item.id}`], item);

  isExpiredLinkAsync = async (item) => {
    const { clearActiveOperations } = this.uploadDataStore;
    const { addActiveItems } = this.filesStore;

    const { endLoader, startLoader } = createLoader();

    try {
      startLoader(() =>
        runInAction(() => {
          this.setGroupMenuBlocked(true);
          addActiveItems(null, [item.id]);
        }),
      );

      const response = await api.rooms.validatePublicRoomKey(item.requestToken);

      const isExpired = response.status === ValidationStatus.Expired;
      if (isExpired) {
        const foundFolder = this.filesStore.folders.find(
          (folder) => folder.id === item.id,
        );

        if (foundFolder && !foundFolder.expired) {
          foundFolder.expired = true;
        }
      }

      return isExpired;
    } catch (error) {
      console.log(error);
      return false;
    } finally {
      endLoader(() =>
        runInAction(() => {
          this.setGroupMenuBlocked(false);
          clearActiveOperations([], [item.id]);
        }),
      );
    }
  };

  openFileAction = async (item, t, e) => {
    if (
      item.external &&
      (item.expired || (await this.isExpiredLinkAsync(item)))
    )
      return toastr.error(
        t("Common:RoomLinkExpired"),
        t("Common:RoomNotAvailable"),
      );

    if (isLockedSharedRoom(item))
      return this.dialogsStore.setPasswordEntryDialog(true, item);

    this.openItemAction(item, t, e);
  };

  openItemAction = async (item, t, e) => {
    const { openDocEditor, isPrivacyFolder, setSelection, categoryType } =
      this.filesStore;
    const { currentDeviceType } = this.settingsStore;
    const { fileItemsList } = this.pluginStore;
    const { enablePlugins } = this.settingsStore;

    const { isLoading, setIsSectionBodyLoading } = this.clientLoadingStore;
    const { isRecycleBinFolder } = this.treeFoldersStore;
    const { setMediaViewerData, getUrl } = this.mediaViewerDataStore;
    const { setConvertDialogVisible, setConvertItem, setConvertDialogData } =
      this.dialogsStore;

    const { roomType, title: currentTitle } = this.selectedFolderStore;

    if (this.publicRoomStore.isPublicRoom && item.isFolder) {
      setSelection([]);
      return this.moveToPublicRoom(item.id);
    }

    const setIsLoading = (param) => {
      setIsSectionBodyLoading(param);
    };

    const isMediaOrImage =
      item.viewAccessibility?.ImageView || item.viewAccessibility?.MediaView;
    const canConvert =
      item.viewAccessibility?.MustConvert && item.security?.Convert;
    const canWebEdit = item.viewAccessibility?.WebEdit;
    const canViewedDocs = item.viewAccessibility?.WebView;

    const { id, viewUrl, fileStatus, encrypted, isFolder, webUrl } = item;
    if (encrypted && isPrivacyFolder) return checkProtocol(item.id, true);

    if (isRecycleBinFolder || isLoading) return;

    if (isFolder) {
      const { url, state } = await createFolderNavigation(
        item,
        categoryType,
        this.userStore.user?.id,
        roomType,
        currentTitle,
        this.getPublicKey,
      );

      if (openingNewTab(url, e)) return;

      setIsLoading(true);

      setSelection([]);

      window.DocSpace.navigate(url, { state });
    } else {
      if (canConvert) {
        setConvertItem({ ...item, isOpen: true });
        setConvertDialogData({
          files: item,
        });
        setConvertDialogVisible(true);
        return;
      }

      if ((fileStatus & FileStatus.IsNew) === FileStatus.IsNew)
        this.onMarkAsRead(item);

      if (canWebEdit || canViewedDocs) {
        const shareWebUrl = new URL(webUrl);

        const shareKey = getObjectByLocation(shareWebUrl)?.share;

        const isPDF = item.fileExst === ".pdf";

        const canEditForm =
          isPDF &&
          item.isPDFForm &&
          item.security?.EditForm &&
          !item.startFilling;

        return openDocEditor(id, false, shareKey, canEditForm);
      }

      if (isMediaOrImage) {
        setMediaViewerData({ visible: true, id });

        const url = getUrl(id);

        window.history.pushState("", "", url);

        return;
      }

      if (fileItemsList && enablePlugins) {
        let currPluginItem = null;

        fileItemsList.forEach((i) => {
          if (i.key === item.fileExst) currPluginItem = i.value;
        });

        if (currPluginItem) {
          const correctDevice = currPluginItem.devices
            ? currPluginItem.devices.includes(currentDeviceType)
            : true;
          if (correctDevice) return currPluginItem.onClick(item);
        }
      }

      if (!item.security.Download) {
        toastr.error(t("Files:FileDownloadingIsRestricted"));
        return;
      }

      return window.open(viewUrl, "_self");
    }
  };

  onClickBack = (fromHotkeys = true) => {
    const { roomType } = this.selectedFolderStore;
    const { setSelectedNode } = this.treeFoldersStore;
    const { clearFiles, setBufferSelection } = this.filesStore;
    const { insideGroupBackUrl } = this.peopleStore.groupsStore;
    const { setContactsTab } = this.peopleStore.usersStore;
    const { isLoading, setIsSectionBodyLoading } = this.clientLoadingStore;
    if (isLoading) return;

    setBufferSelection(null);

    const categoryType = getCategoryType(window.DocSpace.location);

    const isRoom = !!roomType;

    const urlFilter = getObjectByLocation(window.DocSpace.location);

    const isArchivedRoom = !!(
      CategoryType.Trash !== categoryType && urlFilter?.folder
    );

    if (this.publicRoomStore.isPublicRoom) {
      return this.backToParentFolder();
    }

    if (categoryType === CategoryType.SharedRoom || isArchivedRoom) {
      if (isRoom) {
        return this.moveToRoomsPage();
      }

      return this.backToParentFolder();
    }

    if (
      categoryType === CategoryType.Shared ||
      categoryType === CategoryType.Archive
    ) {
      return this.moveToRoomsPage();
    }

    if (categoryType === CategoryType.Trash) {
      return;
    }

    if (categoryType === CategoryType.Personal) {
      return this.backToParentFolder();
    }

    if (categoryType === CategoryType.Settings) {
      clearFiles();

      const path = getCategoryUrl(CategoryType.Settings);

      setSelectedNode(["common"]);

      return window.DocSpace.navigate(path, { replace: true });
    }

    if (categoryType === CategoryType.Accounts) {
      const contactsTab = getContactsView();

      if (insideGroupBackUrl) {
        console.log("set");
        setIsSectionBodyLoading(true, false);

        setContactsTab("groups");
        window.DocSpace.navigate(insideGroupBackUrl);

        return;
      }

      const filter =
        contactsTab === "groups"
          ? GroupsFilter.getDefault()
          : UsersFilter.getDefault();
      const params = filter.toUrlParams();
      const path = getCategoryUrl(CategoryType.Accounts);

      clearFiles();

      if (window.location.search.includes("group")) {
        setIsSectionBodyLoading(true, false);

        setSelectedNode(["accounts", "groups", "filter"]);
        setContactsTab("groups");

        return window.DocSpace.navigate(`accounts/groups/filter?${params}`, {
          replace: true,
        });
      }
      setContactsTab("people");

      setSelectedNode(["accounts", "people", "filter"]);

      if (fromHotkeys) return;
      return window.DocSpace.navigate(`${path}?${params}`, { replace: true });
    }
  };

  moveToRoomsPage = () => {
    const categoryType = getCategoryType(window.DocSpace.location);

    const filter = RoomsFilter.getDefault();

    const correctCategoryType =
      categoryType === CategoryType.SharedRoom
        ? CategoryType.Shared
        : CategoryType.ArchivedRoom === categoryType
          ? CategoryType.Archive
          : categoryType;

    const path = getCategoryUrl(correctCategoryType);

    const state = {
      title:
        (this.selectedFolderStore?.navigationPath &&
          this.selectedFolderStore?.navigationPath.length > 0 &&
          this.selectedFolderStore?.navigationPath[
            this.selectedFolderStore.navigationPath.length - 1
          ]?.title) ||
        "",
      isRoot: true,
      isPublicRoomType: false,
      rootFolderType: this.selectedFolderStore.rootFolderType,
    };

    if (categoryType == CategoryType.Archive) {
      filter.searchArea = RoomSearchArea.Archive;
    }

    if (
      this.selectedFolderStore?.navigationPath &&
      this.selectedFolderStore?.navigationPath.length > 0 &&
      this.selectedFolderStore?.navigationPath[
        this.selectedFolderStore.navigationPath.length - 1
      ]?.isTemplatesFolder
    ) {
      filter.searchArea = RoomSearchArea.Templates;
    }

    window.DocSpace.navigate(
      `${path}?${filter.toUrlParams(this.userStore?.user?.id, true)}`,
      {
        state,
        replace: true,
      },
    );
  };

  moveToPublicRoom = (folderId) => {
    const { navigationPath, rootFolderType } = this.selectedFolderStore;
    const { publicRoomKey } = this.publicRoomStore;

    const id = folderId || this.selectedFolderStore.parentId;
    const path = getCategoryUrl(CategoryType.PublicRoom);
    const filter = FilesFilter.getDefault();
    filter.folder = id;

    const state = {
      title: navigationPath[0]?.title || "",
      isRoot: navigationPath.length === 1,
      rootFolderType,
    };

    window.DocSpace.navigate(
      `${path}?key=${publicRoomKey}&${filter.toUrlParams()}`,
      { state },
    );
  };

  backToParentFolder = async () => {
    if (this.publicRoomStore.isPublicRoom) return this.moveToPublicRoom();

    const id = this.selectedFolderStore.parentId;

    const { navigationPath, rootFolderType } = this.selectedFolderStore;

    const filter = FilesFilter.getDefault();

    const filterObj = FilesFilter.getFilter(window.location);

    filter.sortBy = filterObj.sortBy;
    filter.sortOrder = filterObj.sortOrder;

    filter.folder = id;

    const currentFolder = await this.filesStore.getFolderInfo(id);
    const shareKey = await this.getPublicKey(currentFolder);
    if (shareKey) filter.key = shareKey;

    const categoryType = getCategoryType(window.DocSpace.location);
    const path = getCategoryUrl(categoryType, id);

    const isRoot = navigationPath.length === 1;

    const state = {
      title: (navigationPath && navigationPath[0]?.title) || "",
      isRoom: navigationPath[0]?.isRoom,
      isRoot,
      rootFolderType,
      isPublicRoomType: navigationPath[0]?.isRoom
        ? navigationPath[0]?.roomType === RoomsType.PublicRoom
        : false,
      rootRoomTitle: "",
    };

    window.DocSpace.navigate(`${path}?${filter.toUrlParams()}`, {
      state,
      replace: true,
    });
  };

  setGroupMenuBlocked = (blocked) => {
    this.isGroupMenuBlocked = blocked;
  };

  preparingDataForCopyingToRoom = async (destFolderId, selections) => {
    const fileIds = [];
    let folderIds = [];

    if (!selections.length) return;
    const oneFolder = selections.length === 1 && selections[0].isFolder;

    if (oneFolder) {
      folderIds = [selections[0].id];

      try {
        const selectedFolder = await getFolder(selections[0].id);
        const { folders, files, total } = selectedFolder;

        if (total === 0) {
          this.filesStore.setSelection([]);
          this.filesStore.setBufferSelection(null);
          return;
        }

        const title = folders.length ? folders[0].title : files[0].title;
        this.setSelectedItems(title, total);
      } catch (err) {
        toastr.error(err);
      }
    }

    !oneFolder &&
      selections.forEach((item) => {
        if (item.fileExst || item.contentLength) fileIds.push(item.id);
        else folderIds.push(item.id);
      });

    !oneFolder && this.setSelectedItems(selections[0].title, selections.length);
    this.filesStore.setSelection([]);
    this.filesStore.setBufferSelection(null);

    const operationData = {
      destFolderId,
      folderIds,
      fileIds,
      deleteAfter: false,
      isCopy: true,
      content: oneFolder,
      itemsCount: selections.length,
      ...(selections.length === 1 && { title: selections[0].title }),
    };

    return this.uploadDataStore.itemOperationToFolder(operationData);
  };

  onLeaveRoom = (t, isOwner = false) => {
    const { selection, bufferSelection } = this.filesStore;
    const { user } = this.userStore;

    const roomId = selection.length
      ? selection[0].id
      : bufferSelection
        ? bufferSelection.id
        : this.selectedFolderStore.id;

    const isAdmin = user.isOwner || user.isAdmin;
    const isRoot = this.selectedFolderStore.isRootFolder;

    return api.rooms
      .updateRoomMemberRole(roomId, {
        invitations: [{ id: user?.id, access: ShareAccessRights.None }],
      })
      .then(() => {
        if (!isAdmin) {
          if (!isRoot) {
            const filter = RoomsFilter.getDefault();
            window.DocSpace.navigate(
              `rooms/shared/filter?${filter.toUrlParams()}`,
            );
          } else {
            this.filesStore.removeFiles(null, [roomId]);
          }
        } else if (!isRoot) {
          this.selectedFolderStore.setInRoom(false);

          const operationId = uniqueid("operation_");
          this.updateCurrentFolder(null, [roomId], null, operationId);
        } else {
          this.filesStore.setInRoomFolder(roomId, false);
        }

        isOwner
          ? toastr.success(t("Files:LeftAndAppointNewOwner"))
          : toastr.success(t("Files:YouLeftTheRoom"));
      });
  };

  changeRoomOwner = (t, userId, isLeaveChecked = false) => {
    const { setFolder, setSelected, selection, bufferSelection } =
      this.filesStore;
    const {
      isRootFolder,
      setCreatedBy,
      id,
      setInRoom,
      setSecurity,
      setAccess,
    } = this.selectedFolderStore;

    const roomId = selection.length
      ? selection[0].id
      : bufferSelection
        ? bufferSelection.id
        : id;

    return api.files
      .setFileOwner(userId, [roomId])
      .then(async (res) => {
        if (isRootFolder) {
          setFolder(res[0]);
        } else {
          setCreatedBy(res[0].createdBy);
          setSecurity(res[0].security);
          setAccess(res[0].access);

          const isMe = userId === this.userStore.user.id;
          if (isMe) setInRoom(true);
        }

        if (isLeaveChecked) await this.onLeaveRoom(t);
        else toastr.success(t("Files:AppointNewOwner"));
      })
      .catch((e) => toastr.error(e))
      .finally(() => {
        setSelected("none");
      });
  };

  onClickRemoveFromRecent = (selection) => {
    const { setSelected } = this.filesStore;
    const ids = selection.map((item) => item.id);
    this.removeFilesFromRecent(ids);
    setSelected("none");
  };

  removeFilesFromRecent = async (fileIds) => {
    const { refreshFiles } = this.filesStore;

    await deleteFilesFromRecent(fileIds);
    await refreshFiles();
  };

<<<<<<< HEAD
  copyFromTemplateForm = async (fileInfo) => {
=======
  onCreateRoomFromTemplate = (item) => {
    const event = new Event(Events.ROOM_CREATE);
    event.item = item;
    window.dispatchEvent(event);
  };

  copyFromTemplateForm = async (fileInfo, t) => {
>>>>>>> 6195b9f4
    const selectedItemId = this.selectedFolderStore.id;
    const fileIds = [fileInfo.id];

    const operationData = {
      destFolderId: selectedItemId,
      folderIds: [],
      fileIds,
      deleteAfter: false,
      isCopy: true,
      folderTitle: this.selectedFolderStore.title,
    };

    this.uploadDataStore.secondaryProgressDataStore.setItemsSelectionTitle(
      fileInfo.title,
    );

    const conflicts = await checkFileConflicts(selectedItemId, [], fileIds);

    if (conflicts.length) {
      return this.setConflictDialogData(conflicts, operationData);
    }

    this.uploadDataStore
      .itemOperationToFolder(operationData)
      .catch((error) => toastr.error(error));
  };

  setListOrder = (startIndex, finalIndex, indexMovedFromBottom = false) => {
    const { setUpdateSelection } = this.indexingStore;
    const newFilesList = JSON.parse(JSON.stringify(this.filesStore.filesList));

    let i = startIndex;
    while (i !== finalIndex) {
      if (newFilesList[i].order.includes(".")) {
        const splitItem = newFilesList[i].order.split(".");

        if (indexMovedFromBottom) {
          splitItem[splitItem.length - 1] = +splitItem.at(-1) + 1;
        } else {
          splitItem[splitItem.length - 1] = +splitItem.at(-1) - 1;
        }

        newFilesList[i].order = splitItem.join(".");
      } else if (indexMovedFromBottom) {
        newFilesList[i].order = `${+newFilesList[i].order + 1}`;
      } else {
        newFilesList[i].order = `${+newFilesList[i].order - 1}`;
      }
      setUpdateSelection([newFilesList[i]]);
      i++;
    }

    return newFilesList;
  };

  revokeFilesOrder = () => {
    const { setFiles, setFolders } = this.filesStore;
    const { previousFilesList } = this.indexingStore;

    if (!previousFilesList.length) return;

    const newFolders = previousFilesList.filter((f) => f.isFolder);
    const newFiles = previousFilesList.filter((f) => !f.isFolder);

    setFiles(newFiles);
    setFolders(newFolders);
  };

  setFilesOrder = (currentItem, replaceableItem, indexMovedFromBottom) => {
    const { filesList, setFiles, setFolders } = this.filesStore;
    const { setPreviousFilesList, updateSelection, setUpdateSelection } =
      this.indexingStore;

    if (updateSelection.length === 0) {
      setPreviousFilesList(filesList);
    }

    const currentIndex = filesList.findIndex(
      (f) => f.order === currentItem.order,
    );
    const replaceableIndex = filesList.findIndex(
      (f) => f.order === replaceableItem.order,
    );

    let newFilesList;
    if (indexMovedFromBottom) {
      newFilesList = this.setListOrder(
        replaceableIndex,
        currentIndex,
        indexMovedFromBottom,
      );
      newFilesList[currentIndex].order = replaceableItem.order;
    } else {
      newFilesList = this.setListOrder(currentIndex, replaceableIndex + 1);
      newFilesList[currentIndex].order = filesList[replaceableIndex].order;
    }
    setUpdateSelection([newFilesList[currentIndex]]);

    const newFolders = newFilesList.filter((f) => f.isFolder);
    const newFiles = newFilesList.filter((f) => !f.isFolder);

    setFiles(newFiles);
    setFolders(newFolders);
  };

  changeIndex = async (action, item, t, isLastItem = true) => {
    const { filesList, bufferSelection } = this.filesStore;

    const index = filesList.findIndex(
      (elem) => elem.id === item?.id && elem.fileExst === item?.fileExst,
    );

    if (
      (action === VDRIndexingAction.HigherIndex && index === 0) ||
      (action === VDRIndexingAction.LowerIndex &&
        index === filesList.length - 1)
    )
      return;

    const selection = this.filesStore.selection.length
      ? this.filesStore.selection
      : [bufferSelection];

    let replaceable;
    let current = item;

    switch (action) {
      case VDRIndexingAction.HigherIndex:
        replaceable = filesList[index - 1];
        break;

      case VDRIndexingAction.LowerIndex:
        replaceable = filesList[index + 1];
        break;

      default:
        current = selection[0];
        replaceable = item;
        break;
    }

    if (!replaceable || current.order === replaceable.order) return;

    try {
      let indexMovedFromBottom = +current.order > +replaceable.order;
      if (current.order.includes(".")) {
        indexMovedFromBottom =
          +current.order.split(".").at(-1) >
          +replaceable.order.split(".").at(-1);
      }

      const newRepIndex = filesList.findIndex(
        (f) => f.id === replaceable.id && f.isFolder === replaceable.isFolder,
      );

      const newReplaceable =
        indexMovedFromBottom || isLastItem
          ? replaceable
          : filesList[newRepIndex - 1];

      this.setFilesOrder(current, newReplaceable, indexMovedFromBottom);
      this.filesStore.setSelected("none");
    } catch (e) {
      toastr.error(t("Files:ErrorChangeIndex"));
    }
  };

  saveIndexOfFiles = async (t) => {
    const { getIndexingArray } = this.indexingStore;

    try {
      const items = getIndexingArray();

      if (items.length > 0) {
        await changeIndex(items);
      }
    } catch (e) {
      toastr.error(t("Files:ErrorChangeIndex"));
    }
  };

  reorderIndexOfFiles = async (id, t) => {
    const { setIsIndexEditingMode } = this.indexingStore;

    try {
      const operationId = uniqueid("operation_");
      await reorderIndex(id);
      toastr.success(t("Common:SuccessfullyCompletedOperation"));
      setIsIndexEditingMode(false);
      this.updateCurrentFolder(null, [id], true, operationId);
    } catch (e) {
      toastr.error(t("Files:ErrorChangeIndex"));
    }
  };

  checkExportRoomIndexProgress = async () => {
    return new Promise((resolve, reject) => {
      setTimeout(async () => {
        try {
          const res = await api.rooms.getExportRoomIndexProgress();

          resolve(res);
        } catch (e) {
          reject(e);
        }
      }, 1000);
    });
  };

  loopExportRoomIndexStatusChecking = async (pbData) => {
    const { setSecondaryProgressBarData } =
      this.uploadDataStore.secondaryProgressDataStore;

    let isCompleted = false;
    let res;

    while (!isCompleted) {
      res = await this.checkExportRoomIndexProgress();

      if (res?.isCompleted) {
        isCompleted = true;
      }

      if (res?.percentage) {
        setSecondaryProgressBarData({
          operation: pbData.operation,
          percent: res.percentage,
          alert: false,
          operationId: pbData.operationId,
        });
      }
    }

    return res;
  };

  checkPreviousExportRoomIndexInProgress = async () => {
    try {
      if (this.alreadyExportingRoomIndex) {
        return true;
      }

      const previousExport = await api.rooms.getExportRoomIndexProgress();

      return previousExport && !previousExport.isCompleted;
    } catch (e) {
      toastr.error(e);
    }
  };

  onSuccessExportRoomIndex = (t, fileName, fileUrl) => {
    const { openOnNewPage } = this.filesSettingsStore;
    const urlWithProxy = combineUrl(window.ClientConfig?.proxy?.url, fileUrl);

    showSuccessExportRoomIndexToast(t, fileName, urlWithProxy, openOnNewPage);
  };

  exportRoomIndex = async (t, roomId) => {
    const previousExportInProgress =
      await this.checkPreviousExportRoomIndexInProgress();

    if (previousExportInProgress) {
      return toastr.error(t("Files:ExportRoomIndexAlreadyInProgressError"));
    }

    const { setSecondaryProgressBarData } =
      this.uploadDataStore.secondaryProgressDataStore;

    const operationName = OPERATIONS_NAME.exportIndex;

    const pbData = {
      operation: operationName,
      operationId: uniqueid("operation_"),
    };

    setSecondaryProgressBarData({
      operation: pbData.operation,
      operationId: pbData.operationId,
    });

    this.alreadyExportingRoomIndex = true;

    try {
      let res = await api.rooms.exportRoomIndex(roomId);

      if (!res.isCompleted) {
        res = await this.loopExportRoomIndexStatusChecking(pbData);
      }

      if (res.status === ExportRoomIndexTaskStatus.Failed) {
        toastr.error(res.error);

        setSecondaryProgressBarData({
          operation: pbData.operation,
          completed: true,
          alert: true,
          operationId: pbData.operationId,
        });

        return;
      }

      if (res.status === ExportRoomIndexTaskStatus.Completed) {
        this.onSuccessExportRoomIndex(t, res.resultFileName, res.resultFileUrl);
      }

      setSecondaryProgressBarData({
        operation: pbData.operation,
        completed: true,
        operationId: pbData.operationId,
      });
    } catch (e) {
      toastr.error(e, null, 0, true);
    } finally {
      this.alreadyExportingRoomIndex = false;
    }
  };

  getPublicKey = async (folder) => {
    if (
      folder.shared &&
      folder?.rootFolderType === FolderType.Rooms &&
      folder?.type !== FolderType.Done &&
      folder?.type !== FolderType.InProgress
    ) {
      const filterObj = FilesFilter.getFilter(window.location);

      if (filterObj?.key && !folder.updatePublicKey) {
        return filterObj.key;
      }

      try {
        const link = await this.filesStore.getPrimaryLink(folder.id);
        const key = link?.sharedTo?.requestToken;

        return key;
      } catch (error) {
        toastr.error(error);
      }
    }

    return null;
  };

  onDeleteVersionFile = async (fileId, versions) => {
    const { secondaryProgressDataStore, clearActiveOperations } =
      this.uploadDataStore;

    const { setSecondaryProgressBarData, clearSecondaryProgressData } =
      secondaryProgressDataStore;

    const {
      setVersionDeletionProcess,
      setVersionSelectedForDeletion,
      fetchFileVersions,
      isVisible,
    } = this.versionHistoryStore;

    setVersionDeletionProcess(true);

    const operationId = uniqueid("operation_");

    setSecondaryProgressBarData({
      icon: "file",
      visible: true,
      percent: 0,
      alert: false,
      filesCount: 1,
      operationId,
    });

    this.filesStore.setActiveFiles([fileId]);

    try {
      await deleteVersionFile(fileId, versions)
        .then(async (res) => {
          const result = res[res.length - 1];

          if (result?.error) return Promise.reject(result.error);
          const data = result ?? null;
          const pbData = {
            icon: "file",
            operationId,
          };

          await this.uploadDataStore.loopFilesOperations(data, pbData);
        })
        .finally(() => {
          setVersionSelectedForDeletion(null);
          setVersionDeletionProcess(false);

          if (isVisible) fetchFileVersions(fileId, null, null, true);

          clearActiveOperations([fileId]);
          setTimeout(() => clearSecondaryProgressData(operationId), TIMEOUT);
        });
    } catch (err) {
      setSecondaryProgressBarData({
        visible: true,
        alert: true,
        operationId,
      });
      setTimeout(() => clearSecondaryProgressData(operationId), TIMEOUT);
      setVersionSelectedForDeletion(null);
      setVersionDeletionProcess(false);
      return toastr.error(err.message ? err.message : err);
    }
  };

  runOperations = (operations = []) => {
    const { files, folders, activeFiles, activeFolders } = this.filesStore;
    const { addActiveItems, clearActiveOperations } = this.uploadDataStore;

    if (!operations || operations.length === 0) {
      return "No operations specified";
    }

    // Count operations that need files (all except emptyTrash)
    const fileOperations = ["delete", "duplicate", "copy", "move"];

    const totalFilesNeeded =
      operations.filter((op) => fileOperations.includes(op)).length +
      (operations.includes("download") ? 2 : 0);

    const needsFolder =
      operations.includes("copy") || operations.includes("move");

    if (totalFilesNeeded > 0 && (!files || files.length < totalFilesNeeded)) {
      return `Need at least ${totalFilesNeeded} files`;
    }

    if (needsFolder && (!folders || folders.length < 1)) {
      return "Need at least 1 folder for copy and move operations";
    }

    const availableFiles = files
      ? files.filter(
          (file) => !activeFiles.some((active) => active.id === file.id),
        )
      : [];

    const availableFolders = folders
      ? folders.filter(
          (folder) => !activeFolders.some((active) => active.id === folder.id),
        )
      : [];

    if (totalFilesNeeded > 0 && availableFiles.length < totalFilesNeeded) {
      return `Need ${totalFilesNeeded} available files. Found only ${availableFiles.length} files that are not in active operations`;
    }

    if (needsFolder && availableFolders.length < 1) {
      return "Need at least 1 available folder. Found no folders that are not in active operations";
    }

    let currentFileIndex = 0;
    const operationResults = [];
    let errorMessage = null;

    operations.forEach((op) => {
      if (errorMessage) return;

      const filesToProcess =
        op === "download"
          ? availableFiles.slice(currentFileIndex, currentFileIndex + 2)
          : availableFiles.slice(currentFileIndex, currentFileIndex + 1);

      switch (op) {
        case "delete": {
          const hasDeletePermissions = filesToProcess.every(
            (file) => file.security?.Delete,
          );

          if (!hasDeletePermissions) {
            errorMessage = "No delete permission for one or more files";
            return;
          }

          this.deleteAction(null, filesToProcess)
            .then(() => {
              console.log(
                `Delete operation started for file: ${filesToProcess[0].title}`,
              );
            })
            .catch((err) => {
              console.log(
                `Error deleting file ${filesToProcess[0].title}: ${err}`,
              );
            });

          currentFileIndex += 1;
          operationResults.push(`deleting file: ${filesToProcess[0].title}`);
          break;
        }
        case "download": {
          const translations = {
            error: "Downloading error",
          };

          this.downloadFiles(
            filesToProcess.map((file) => file.id),
            [],
            translations,
          )
            .then(() => {
              console.log(
                `Download started for files: ${filesToProcess
                  .map((file) => file.title)
                  .join(", ")}`,
              );
            })
            .catch((err) => {
              console.log(
                `Error downloading files ${filesToProcess
                  .map((file) => file.title)
                  .join(", ")}: ${err}`,
              );
            });

          currentFileIndex += 2;
          operationResults.push(
            `downloading files: ${filesToProcess
              .map((file) => file.title)
              .join(", ")}`,
          );
          break;
        }
        case "duplicate": {
          const fileToDuplicate = filesToProcess[0];

          this.duplicateAction(fileToDuplicate)
            .then(() => {
              console.log(
                `Duplication started for file: ${fileToDuplicate.title}`,
              );
            })
            .catch((err) => {
              console.log(
                `Error duplicating file ${fileToDuplicate.title}: ${err}`,
              );
            });

          currentFileIndex += 1;
          operationResults.push(`duplicating file: ${fileToDuplicate.title}`);
          break;
        }
        case "copy":
        case "move": {
          const fileToProcess = filesToProcess[0];
          const targetFolder = availableFolders[0];

          const operationData = {
            destFolderId: targetFolder.id,
            destFolderInfo: targetFolder,
            fileIds: [fileToProcess.id],
            folderIds: [],
            deleteAfter: false,
            isCopy: op === "copy",
            content: false,
            itemsCount: 1,
            title: fileToProcess.title,
          };

          addActiveItems(
            operationData.fileIds,
            operationData.folderIds,
            operationData.destFolderId,
          );

          this.itemOperationToFolder(operationData)
            .then(() => {
              console.log(
                `${op === "copy" ? "Copy" : "Move"} operation initiated for file: ${fileToProcess.title} to folder: ${targetFolder.title}`,
              );
            })
            .catch((err) => {
              clearActiveOperations(
                operationData.fileIds,
                operationData.folderIds,
              );
              console.log(
                `Error ${op === "copy" ? "copying" : "moving"} file ${fileToProcess.title}: ${err}`,
              );
            });

          currentFileIndex += 1;
          operationResults.push(
            `${op === "copy" ? "copying" : "moving"} file: ${fileToProcess.title} to folder: ${targetFolder.title}`,
          );
          break;
        }
        case "emptyTrash": {
          const translations = {
            successOperation: "Trash emptied",
          };

          this.emptyTrash(translations)
            .then(() => {
              console.log("Empty trash operation started");
            })
            .catch((err) => {
              console.log(`Error in empty trash operation: ${err}`);
            });

          operationResults.push("emptying trash");
          break;
        }
        default:
          errorMessage = `Unknown operation: ${op}`;
      }
    });

    return errorMessage || `Started ${operationResults.join(" and ")}`;
  };
}

export default FilesActionStore;<|MERGE_RESOLUTION|>--- conflicted
+++ resolved
@@ -2998,17 +2998,13 @@
     await refreshFiles();
   };
 
-<<<<<<< HEAD
-  copyFromTemplateForm = async (fileInfo) => {
-=======
   onCreateRoomFromTemplate = (item) => {
     const event = new Event(Events.ROOM_CREATE);
     event.item = item;
     window.dispatchEvent(event);
   };
 
-  copyFromTemplateForm = async (fileInfo, t) => {
->>>>>>> 6195b9f4
+  copyFromTemplateForm = async (fileInfo) => {
     const selectedItemId = this.selectedFolderStore.id;
     const fileIds = [fileInfo.id];
 
