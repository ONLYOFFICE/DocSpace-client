--- conflicted
+++ resolved
@@ -12,7 +12,6 @@
     "pnpm": ">=8"
   },
   "scripts": {
-<<<<<<< HEAD
     "build": "node ./common/scripts/before-build.js && pnpm --filter @docspace/login --filter @docspace/client --filter @docspace/doceditor --filter @docspace/sdk run build",
     "bump": "pnpm version --workspace",
     "clean": "pnpm -r run clean",
@@ -29,8 +28,8 @@
     "licenses-audit": "pnpm licenses audit --output-csv=licenses.csv --config=licenses.config.js --summary",
     "check-circular": "pnpm madge --circular ./packages",
     "check-circular:graph": "pnpm madge --circular --image graph.svg ./packages",
-    "lint": "pnpm --filter {@docspace/login,@docspace/doceditor,@docspace/client,@docspace/sdk} run lint",
-    "lint:fix": "pnpm --filter {@docspace/login,@docspace/doceditor,@docspace/client,@docspace/sdk} run lint:fix",
+    "lint": "pnpm --filter @docspace/login --filter @docspace/client --filter @docspace/doceditor --filter @docspace/sdk --filter @docspace/shared run lint",
+    "lint:fix": "pnpm --filter @docspace/login --filter @docspace/client --filter @docspace/doceditor --filter @docspace/sdk --filter @docspace/shared run lint:fix",
     "test:build": "pnpm --filter @docspace/login test:build",
     "test:e2e:docker:build": "pnpm --filter @docspace/login test:e2e:docker:build",
     "test:e2e:docker:start": "pnpm --filter @docspace/login test:e2e:docker:start",
@@ -43,48 +42,6 @@
     "shx": "catalog:",
     "terser": "catalog:",
     "react": "catalog:"
-=======
-    "build": "node ./common/scripts/before-build.js && yarn workspaces foreach -vptiR --from '{@docspace/client,@docspace/login,@docspace/doceditor,@docspace/management}' run build",
-    "bump": "yarn version apply --all",
-    "clean": "yarn workspaces foreach -vptiR run clean",
-    "deploy": "shx rm -rf ../publish/web && yarn workspaces foreach -ptR --from '{@docspace/client,@docspace/login,@docspace/doceditor,@docspace/management}' run deploy && shx cp -r public ../publish/web/ && node common/scripts/minify-common-locales.js",
-    "start": "node ./common/scripts/before-build.js && yarn workspaces foreach -vptiR --from '{@docspace/client,@docspace/login,@docspace/doceditor,@docspace/management}' run start",
-    "start-prod": "yarn workspaces foreach -vptiR --from '{@docspace/client,@docspace/login,@docspace/doceditor,@docspace/management}' run start-prod",
-    "start:internal": "node ./common/scripts/before-build.js && yarn workspaces foreach -vptiR --from '{@docspace/client,@docspace/login,@docspace/doceditor,@docspace/management}' run start:internal",
-    "start-prod:internal": "yarn workspaces foreach -vptiR --from '{@docspace/client,@docspace/login,@docspace/doceditor,@docspace/management}' run start-prod:internal",
-    "storybook": "yarn workspace @docspace/shared storybook",
-    "storybook-build": "yarn workspace @docspace/shared run storybook-build",
-    "storybook-serve": "yarn workspace @docspace/shared run storybook-serve",
-    "test": "yarn workspace @docspace/shared test",
-    "wipe": "shx rm -rf node_modules yarn.lock packages/**/node_modules",
-    "licenses-audit": "yarn licenses audit --output-csv=licenses.csv --config=licenses.config.js --summary",
-    "check-circular": "yarn madge --circular ./packages",
-    "check-circular:graph": "yarn madge --circular --image graph.svg ./packages",
-    "lint": "yarn workspaces foreach -vptiR --from '{@docspace/login,@docspace/doceditor,@docspace/client, @docspace/shared}' run lint",
-    "lint:fix": "yarn workspaces foreach -vptiR --from '{@docspace/login,@docspace/doceditor,@docspace/client, @docspace/shared}' run lint:fix",
-    "test:build": "yarn workspace @docspace/login test:build",
-    "test:e2e:docker:build": "yarn workspace @docspace/login test:e2e:docker:build",
-    "test:e2e:docker:start": "yarn workspace @docspace/login test:e2e:docker:start",
-    "test:e2e:docker:clear": "yarn workspace @docspace/login test:e2e:docker:clear"
-  },
-  "old-scripts": {
-    "build:test": "yarn workspaces foreach -vptiR --from '{@docspace/client,@docspace/login,@docspace/editor}' run build:test",
-    "build:test.translation": "yarn workspaces foreach -vptiR --from '{@docspace/client,@docspace/login,@docspace/editor}' run build:test.translation",
-    "e2e.test": "yarn workspaces foreach -vptiR --from '{@docspace/client,@docspace/login}' run test:sequential",
-    "e2e.test:sequential": "yarn workspace @docspace/client test:sequential && yarn workspace @docspace/login test:sequential",
-    "e2e.test:model": "yarn workspace @docspace/client test:model && yarn workspace @docspace/login test:model",
-    "e2e.test:translation": "yarn workspaces foreach -vptiR --from '{@docspace/client,@docspace/login}' run test:translation:model"
-  },
-  "devDependencies": {
-    "@types/node": "^22.9.3",
-    "@types/react-text-mask": "^5.4.14",
-    "he": "^1.2.0",
-    "madge": "^6.1.0",
-    "shx": "^0.3.4",
-    "terser": "^5.34.1",
-    "ts-node": "^10.9.2",
-    "typescript": "^5.7.2"
->>>>>>> 2ab40e4f
   },
   "packageManager": "pnpm@9.15.3"
 }