import { makeAutoObservable } from "mobx";
import { Events } from "@docspace/common/constants";

import { getCategoryType } from "@docspace/client/src/helpers/utils";
import { CategoryType } from "@docspace/client/src/helpers/constants";

class InfoPanelStore {
  isVisible = false;

  selection = null;
  selectionParentRoom = null;

  roomsView = "members";
  fileView = "history";

  settingsStore = null;

  constructor() {
    makeAutoObservable(this);
  }

<<<<<<< HEAD
  setSelection = (selection) => (this.selection = selection);
  setSelectionParentRoom = (obj) => (this.selectionParentRoom = obj);
  setIsVisible = (bool) => (this.isVisible = bool);
  setSettingsStore = (settingsStore) => (this.settingsStore = settingsStore);
  setView = (view) => {
    this.roomsView = view;
    this.fileView = view === "members" ? "history" : view;
  };

  normalizeSelection = (selection) => {
    return {
      ...selection,
      isRoom: selection.isRoom || !!selection.roomType,
      icon: this.getItemIcon(selection, 32),
      hasCustonThumbnail: !!selection.thumbnailUrl,
      thumbnailUrl: selection.thumbnailUrl || this.getItemIcon(selection, 96),
      isContextMenuSelection: false,
    };
  };

  getItemIcon = (item, size) => {
    return item.isRoom || !!item.roomType
      ? item.logo && item.logo.big
        ? item.logo.big
        : item.icon
        ? item.icon
        : this.settingsStore.getIcon(size, null, null, null, item.roomType)
      : item.isFolder
      ? this.settingsStore.getFolderIcon(item.providerKey, size)
      : this.settingsStore.getIcon(size, item.fileExst || ".file");
  };

  getIsFileCategory = () => {
    const categoryType = getCategoryType(location);
    return (
      categoryType == CategoryType.Personal ||
      categoryType == CategoryType.Favorite ||
      categoryType == CategoryType.Recent ||
      categoryType == CategoryType.Trash
    );
  };

  getIsRoomCategory = () => {
    const categoryType = getCategoryType(location);
    return (
      categoryType == CategoryType.Shared ||
      categoryType == CategoryType.SharedRoom ||
      categoryType == CategoryType.Archive ||
      categoryType == CategoryType.ArchivedRoom
    );
  };

  getIsGallery = () => {
    const pathname = window.location.pathname.toLowerCase();
    return pathname.indexOf("form-gallery") !== -1;
=======
  toggleIsVisible = () => {
    this.isVisible = !this.isVisible;
    const event = new Event(Events.CHANGE_COLUMN);

    window.dispatchEvent(event);
  };

  setVisible = () => {
    this.isVisible = true;
    const event = new Event(Events.CHANGE_COLUMN);

    window.dispatchEvent(event);
  };

  setIsVisible = (bool) => {
    this.isVisible = bool;

    const event = new Event(Events.CHANGE_COLUMN);

    window.dispatchEvent(event);
>>>>>>> 294e1199
  };
}

export default InfoPanelStore;<|MERGE_RESOLUTION|>--- conflicted
+++ resolved
@@ -1,5 +1,8 @@
 import { makeAutoObservable } from "mobx";
 import { Events } from "@docspace/common/constants";
+
+import { getCategoryType } from "@docspace/client/src/helpers/utils";
+import { CategoryType } from "@docspace/client/src/helpers/constants";
 
 import { getCategoryType } from "@docspace/client/src/helpers/utils";
 import { CategoryType } from "@docspace/client/src/helpers/constants";
@@ -19,7 +22,6 @@
     makeAutoObservable(this);
   }
 
-<<<<<<< HEAD
   setSelection = (selection) => (this.selection = selection);
   setSelectionParentRoom = (obj) => (this.selectionParentRoom = obj);
   setIsVisible = (bool) => (this.isVisible = bool);
@@ -75,28 +77,6 @@
   getIsGallery = () => {
     const pathname = window.location.pathname.toLowerCase();
     return pathname.indexOf("form-gallery") !== -1;
-=======
-  toggleIsVisible = () => {
-    this.isVisible = !this.isVisible;
-    const event = new Event(Events.CHANGE_COLUMN);
-
-    window.dispatchEvent(event);
-  };
-
-  setVisible = () => {
-    this.isVisible = true;
-    const event = new Event(Events.CHANGE_COLUMN);
-
-    window.dispatchEvent(event);
-  };
-
-  setIsVisible = (bool) => {
-    this.isVisible = bool;
-
-    const event = new Event(Events.CHANGE_COLUMN);
-
-    window.dispatchEvent(event);
->>>>>>> 294e1199
   };
 }
 
