--- conflicted
+++ resolved
@@ -2,14 +2,7 @@
   "Categories": "Kategórie",
   "EmptyFormGalleryScreenDescription": "Neboli nájdené žiadne výsledky zodpovedajúce vašej požiadavke",
   "ErrorViewDescription": "Prosím, skúste to znova neskôr",
-<<<<<<< HEAD
-=======
   "ErrorViewDescriptionNetworkError": "Zdá sa, že nie je k dispozícii pripojenie na internet.",
-  "ErrorViewHeader": "Galéria formulárov je dočasne nedostupná",
-  "SelectForm": "Vyberte formulár",
-  "SubmitToGalleryDialogGuideInfo": "V našej <1>guide</1> sa dozviete, ako vytvoriť dokonalé formuláre a zvýšiť svoju šancu na schválenie.",
-  "SubmitToGalleryDialogMainInfo": "Odošlite svoj formulár do verejnej galérie a umožnite ostatným, používať ho v ich práci. Po tom, ako formulár bude skalený moderátormi, budete informovaní a odmenení za svoj vklad.",
->>>>>>> 1896187c
   "SuggestChanges": "Navrhnúť zmeny",
   "TemplateInfo": "Informácie o šablóne",
   "ViewAllTemplates": "Zobraziť všetky šablóny"
