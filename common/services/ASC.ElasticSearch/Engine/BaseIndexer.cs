--- conflicted
+++ resolved
@@ -23,717 +23,698 @@
  *
 */
 
-namespace ASC.ElasticSearch;
-
-public enum UpdateAction
-{
-    Add,
-    Replace,
-    Remove
-}
-
-[Singletone]
-public class BaseIndexerHelper
-{
-    public ConcurrentDictionary<string, bool> IsExist { get; set; }
-
-    private readonly ICacheNotify<ClearIndexAction> _notify;
-
-    public BaseIndexerHelper(ICacheNotify<ClearIndexAction> cacheNotify)
-    {
-        IsExist = new ConcurrentDictionary<string, bool>();
-        _notify = cacheNotify;
-        _notify.Subscribe((a) =>
-        {
-            IsExist.AddOrUpdate(a.Id, false, (string q, bool w) => false);
-        }, CacheNotifyAction.Any);
-    }
-
-    public void Clear<T>(T t) where T : class, ISearchItem
-    {
-        _notify.Publish(new ClearIndexAction() { Id = t.IndexName }, CacheNotifyAction.Any);
-    }
-}
-
-[Scope]
-public class BaseIndexer<T> where T : class, ISearchItem
-{
-    public const int QueryLimit = 10000;
-
-    protected internal T Wrapper => _serviceProvider.GetService<T>();
-    internal string IndexName => Wrapper.IndexName;
-    private WebstudioDbContext WebstudioDbContext => _lazyWebstudioDbContext.Value;
-
-    private bool _isExist;
-    private readonly Client _client;
-    private readonly ILog _logger;
-    private readonly TenantManager _tenantManager;
-    private readonly BaseIndexerHelper _baseIndexerHelper;
-    private readonly Settings _settings;
-    private readonly IServiceProvider _serviceProvider;
-    private readonly Lazy<WebstudioDbContext> _lazyWebstudioDbContext;
-    private static readonly object _locker = new object();
-
-    public BaseIndexer(
-        Client client,
-        IOptionsMonitor<ILog> log,
-        DbContextManager<WebstudioDbContext> dbContextManager,
-        TenantManager tenantManager,
-        BaseIndexerHelper baseIndexerHelper,
-        Settings settings,
-        IServiceProvider serviceProvider)
-    {
-        _client = client;
-        _logger = log.CurrentValue;
-        _tenantManager = tenantManager;
-        _baseIndexerHelper = baseIndexerHelper;
-        _settings = settings;
-        _serviceProvider = serviceProvider;
-        _lazyWebstudioDbContext = new Lazy<WebstudioDbContext>(() => dbContextManager.Value);
-    }
-
-    public IEnumerable<List<T>> IndexAll(
-        Func<DateTime, (int, int, int)> getCount,
-        Func<DateTime, List<int>> getIds,
-        Func<long, long, DateTime, List<T>> getData)
-    {
-        var now = DateTime.UtcNow;
-        var lastIndexed = WebstudioDbContext.WebstudioIndex
-            .Where(r => r.IndexName == Wrapper.IndexName)
-            .Select(r => r.LastModified)
-            .FirstOrDefault();
-
-        if (lastIndexed.Equals(DateTime.MinValue))
-        {
-            CreateIfNotExist(_serviceProvider.GetService<T>());
+namespace ASC.ElasticSearch;
+
+public enum UpdateAction
+{
+    Add,
+    Replace,
+    Remove
+}
+
+[Singletone]
+public class BaseIndexerHelper
+{
+    public ConcurrentDictionary<string, bool> IsExist { get; set; }
+
+    private readonly ICacheNotify<ClearIndexAction> _notify;
+
+    public BaseIndexerHelper(ICacheNotify<ClearIndexAction> cacheNotify)
+    {
+        IsExist = new ConcurrentDictionary<string, bool>();
+        _notify = cacheNotify;
+        _notify.Subscribe((a) =>
+        {
+            IsExist.AddOrUpdate(a.Id, false, (string q, bool w) => false);
+        }, CacheNotifyAction.Any);
+    }
+
+    public void Clear<T>(T t) where T : class, ISearchItem
+    {
+        _notify.Publish(new ClearIndexAction() { Id = t.IndexName }, CacheNotifyAction.Any);
+    }
+}
+
+[Scope]
+public class BaseIndexer<T> where T : class, ISearchItem
+{
+    public const int QueryLimit = 10000;
+
+    protected internal T Wrapper => _serviceProvider.GetService<T>();
+    internal string IndexName => Wrapper.IndexName;
+    private WebstudioDbContext WebstudioDbContext => _lazyWebstudioDbContext.Value;
+
+    private bool _isExist;
+    private readonly Client _client;
+    private readonly ILog _logger;
+    private readonly TenantManager _tenantManager;
+    private readonly BaseIndexerHelper _baseIndexerHelper;
+    private readonly Settings _settings;
+    private readonly IServiceProvider _serviceProvider;
+    private readonly Lazy<WebstudioDbContext> _lazyWebstudioDbContext;
+    private static readonly object _locker = new object();
+
+    public BaseIndexer(
+        Client client,
+        IOptionsMonitor<ILog> log,
+        DbContextManager<WebstudioDbContext> dbContextManager,
+        TenantManager tenantManager,
+        BaseIndexerHelper baseIndexerHelper,
+        Settings settings,
+        IServiceProvider serviceProvider)
+    {
+        _client = client;
+        _logger = log.CurrentValue;
+        _tenantManager = tenantManager;
+        _baseIndexerHelper = baseIndexerHelper;
+        _settings = settings;
+        _serviceProvider = serviceProvider;
+        _lazyWebstudioDbContext = new Lazy<WebstudioDbContext>(() => dbContextManager.Value);
+    }
+
+    public IEnumerable<List<T>> IndexAll(
+        Func<DateTime, (int, int, int)> getCount,
+        Func<DateTime, List<int>> getIds,
+        Func<long, long, DateTime, List<T>> getData)
+    {
+        var now = DateTime.UtcNow;
+        var lastIndexed = WebstudioDbContext.WebstudioIndex
+            .Where(r => r.IndexName == Wrapper.IndexName)
+            .Select(r => r.LastModified)
+            .FirstOrDefault();
+
+        if (lastIndexed.Equals(DateTime.MinValue))
+        {
+            CreateIfNotExist(_serviceProvider.GetService<T>());
+        }
+
+        var (count, max, min) = getCount(lastIndexed);
+        _logger.Debug($"Index: {IndexName}, Count {count}, Max: {max}, Min: {min}");
+
+        var ids = new List<int>() { min };
+        ids.AddRange(getIds(lastIndexed));
+        ids.Add(max);
+
+        for (var i = 0; i < ids.Count - 1; i++)
+        {
+            yield return getData(ids[i], ids[i + 1], lastIndexed);
+        }
+
+        WebstudioDbContext.AddOrUpdate(r => r.WebstudioIndex, new DbWebstudioIndex()
+        {
+            IndexName = Wrapper.IndexName,
+            LastModified = now
+        });
+
+        WebstudioDbContext.SaveChanges();
+
+        _logger.Debug($"index completed {Wrapper.IndexName}");
+    }
+
+    public Task ReIndex()
+    {
+        Clear();
+
+        return Task.CompletedTask;
+        //((IIndexer) this).IndexAll();
+    }
+
+    public void CreateIfNotExist(T data)
+    {
+        try
+        {
+            if (CheckExist(data))
+            {
+                return;
+            }
+
+            lock (_locker)
+            {
+                IPromise<IAnalyzers> analyzers(AnalyzersDescriptor b)
+                {
+                    foreach (var c in Enum.GetNames(typeof(Analyzer)))
+                    {
+                        var c1 = c;
+                        b.Custom(c1 + "custom", ca => ca.Tokenizer(c1).Filters(nameof(Filter.lowercase)).CharFilters(nameof(CharFilter.io)));
+                    }
+
+                    foreach (var c in Enum.GetNames(typeof(CharFilter)))
+                    {
+                        if (c == nameof(CharFilter.io))
+                        {
+                            continue;
+                        }
+
+                        var charFilters = new List<string>() { nameof(CharFilter.io), c };
+                        var c1 = c;
+                        b.Custom(c1 + "custom", ca => ca.Tokenizer(nameof(Analyzer.whitespace)).Filters(nameof(Filter.lowercase)).CharFilters(charFilters));
+                    }
+
+                    if (data is ISearchItemDocument)
+                    {
+                        b.Custom("document", ca => ca.Tokenizer(Analyzer.whitespace.ToString()).Filters(nameof(Filter.lowercase)).CharFilters(nameof(CharFilter.io)));
+                    }
+
+                    return b;
+                }
+
+                _client.Instance.Indices.Create(data.IndexName,
+                    c =>
+                    c.Map<T>(m => m.AutoMap())
+                    .Settings(r => r.Analysis(a =>
+                                    a.Analyzers(analyzers)
+                                    .CharFilters(d => d.HtmlStrip(CharFilter.html.ToString())
+                                    .Mapping(CharFilter.io.ToString(), m => m.Mappings("ё => е", "Ё => Е"))))));
+
+                _isExist = true;
+            }
+        }
+        catch (Exception e)
+        {
+            _logger.Error("CreateIfNotExist", e);
+        }
+    }
+
+    public void Flush()
+    {
+        _client.Instance.Indices.Flush(new FlushRequest(IndexName));
+    }
+
+    public void Refresh()
+    {
+        _client.Instance.Indices.Refresh(new RefreshRequest(IndexName));
+    }
+
+    internal void Index(T data, bool immediately = true)
+    {
+        CreateIfNotExist(data);
+        _client.Instance.Index(data, idx => GetMeta(idx, data, immediately));
+    }
+
+    internal void Index(List<T> data, bool immediately = true)
+    {
+        if (data.Count == 0)
+        {
+            return;
+        }
+
+        CreateIfNotExist(data[0]);
+
+        if (data[0] is ISearchItemDocument)
+        {
+            var currentLength = 0L;
+            var portion = new List<T>();
+            var portionStart = 0;
+
+            for (var i = 0; i < data.Count; i++)
+            {
+                var t = data[i];
+                var runBulk = i == data.Count - 1;
+
+                if (!(t is ISearchItemDocument wwd) || wwd.Document == null || string.IsNullOrEmpty(wwd.Document.Data))
+                {
+                    portion.Add(t);
+                }
+                else
+                {
+                    var dLength = wwd.Document.Data.Length;
+                    if (dLength >= _settings.MaxContentLength)
+                    {
+                        try
+                        {
+                            Index(t, immediately);
+                        }
+                        catch (ElasticsearchClientException e)
+                        {
+                            if (e.Response.HttpStatusCode == 429)
+                            {
+                                throw;
+                            }
+                            _logger.Error(e);
+                        }
+                        catch (Exception e)
+                        {
+                            _logger.Error(e);
+                        }
+                        finally
+                        {
+                            wwd.Document.Data = null;
+                            wwd.Document = null;
+                            wwd = null;
+                            GC.Collect();
+                        }
+
+                        continue;
+                    }
+
+                    if (currentLength + dLength < _settings.MaxContentLength)
+                    {
+                        portion.Add(t);
+                        currentLength += dLength;
+                    }
+                    else
+                    {
+                        runBulk = true;
+                        i--;
+                    }
+                }
+
+                if (runBulk)
+                {
+                    var portion1 = portion.ToList();
+                    _client.Instance.Bulk(r => r.IndexMany(portion1, GetMeta).SourceExcludes("attachments"));
+                    for (var j = portionStart; j < i; j++)
+                    {
+                        if (data[j] is ISearchItemDocument doc && doc.Document != null)
+                        {
+                            doc.Document.Data = null;
+                            doc.Document = null;
+                        }
+                        doc = null;
+                    }
+
+                    portionStart = i;
+                    portion = new List<T>();
+                    currentLength = 0L;
+                    GC.Collect();
+                }
+            }
+        }
+        else
+        {
+            _client.Instance.Bulk(r => r.IndexMany(data, GetMeta));
+        }
+    }
+
+    internal async Task IndexAsync(List<T> data, bool immediately = true)
+    {
+        CreateIfNotExist(data[0]);
+
+        if (data is ISearchItemDocument)
+        {
+            var currentLength = 0L;
+            var portion = new List<T>();
+            var portionStart = 0;
+
+            for (var i = 0; i < data.Count; i++)
+            {
+                var t = data[i];
+                var runBulk = i == data.Count - 1;
+
+                var wwd = t as ISearchItemDocument;
+
+                if (wwd == null || wwd.Document == null || string.IsNullOrEmpty(wwd.Document.Data))
+                {
+                    portion.Add(t);
+                }
+                else
+                {
+                    var dLength = wwd.Document.Data.Length;
+                    if (dLength >= _settings.MaxContentLength)
+                    {
+                        try
+                        {
+                            Index(t, immediately);
+                        }
+                        catch (ElasticsearchClientException e)
+                        {
+                            if (e.Response.HttpStatusCode == 429)
+                            {
+                                throw;
+                            }
+                            _logger.Error(e);
+                        }
+                        catch (Exception e)
+                        {
+                            _logger.Error(e);
+                        }
+                        finally
+                        {
+                            wwd.Document.Data = null;
+                            wwd.Document = null;
+                            GC.Collect();
+                        }
+                        continue;
+                    }
+
+                    if (currentLength + dLength < _settings.MaxContentLength)
+                    {
+                        portion.Add(t);
+                        currentLength += dLength;
+                    }
+                    else
+                    {
+                        runBulk = true;
+                        i--;
+                    }
+                }
+
+                if (runBulk)
+                {
+                    var portion1 = portion.ToList();
+                    await _client.Instance.BulkAsync(r => r.IndexMany(portion1, GetMeta).SourceExcludes("attachments"));
+                    for (var j = portionStart; j < i; j++)
+                    {
+                        var doc = data[j] as ISearchItemDocument;
+                        if (doc != null && doc.Document != null)
+                        {
+                            doc.Document.Data = null;
+                            doc.Document = null;
+                        }
+                    }
+
+                    portionStart = i;
+                    portion = new List<T>();
+                    currentLength = 0L;
+                    GC.Collect();
+                }
+            }
+        }
+        else
+        {
+            await _client.Instance.BulkAsync(r => r.IndexMany(data, GetMeta));
+        }
+    }
+
+    internal void Update(T data, bool immediately = true, params Expression<Func<T, object>>[] fields)
+    {
+        CreateIfNotExist(data);
+        _client.Instance.Update(DocumentPath<T>.Id(data), r => GetMetaForUpdate(r, data, immediately, fields));
+    }
+
+    internal void Update(T data, UpdateAction action, Expression<Func<T, IList>> fields, bool immediately = true)
+    {
+        CreateIfNotExist(data);
+        _client.Instance.Update(DocumentPath<T>.Id(data), r => GetMetaForUpdate(r, data, action, fields, immediately));
+    }
+
+    internal void Update(T data, Expression<Func<Selector<T>, Selector<T>>> expression, int tenantId, bool immediately = true, params Expression<Func<T, object>>[] fields)
+    {
+        CreateIfNotExist(data);
+        _client.Instance.UpdateByQuery(GetDescriptorForUpdate(data, expression, tenantId, immediately, fields));
+    }
+
+    internal void Update(T data, Expression<Func<Selector<T>, Selector<T>>> expression, int tenantId, UpdateAction action, Expression<Func<T, IList>> fields, bool immediately = true)
+    {
+        CreateIfNotExist(data);
+        _client.Instance.UpdateByQuery(GetDescriptorForUpdate(data, expression, tenantId, action, fields, immediately));
+    }
+
+    internal void Delete(T data, bool immediately = true)
+    {
+        _client.Instance.Delete<T>(data, r => GetMetaForDelete(r, immediately));
+    }
+
+    internal void Delete(Expression<Func<Selector<T>, Selector<T>>> expression, int tenantId, bool immediately = true)
+    {
+        _client.Instance.DeleteByQuery(GetDescriptorForDelete(expression, tenantId, immediately));
+    }
+
+    internal bool CheckExist(T data)
+    {
+        try
+        {
+            var isExist = _baseIndexerHelper.IsExist.GetOrAdd(data.IndexName, (k) => _client.Instance.Indices.Exists(k).Exists);
+            if (isExist)
+            {
+                return true;
+            }
+
+            lock (_locker)
+            {
+                isExist = _client.Instance.Indices.Exists(data.IndexName).Exists;
+
+                _baseIndexerHelper.IsExist.TryUpdate(data.IndexName, _isExist, false);
+
+                if (isExist)
+                {
+                    return true;
+                }
+            }
         }
-
-        var (count, max, min) = getCount(lastIndexed);
-        _logger.Debug($"Index: {IndexName}, Count {count}, Max: {max}, Min: {min}");
-
-        var ids = new List<int>() { min };
-        ids.AddRange(getIds(lastIndexed));
-        ids.Add(max);
-
-        for (var i = 0; i < ids.Count - 1; i++)
-        {
-            yield return getData(ids[i], ids[i + 1], lastIndexed);
-        }
-
-        WebstudioDbContext.AddOrUpdate(r => r.WebstudioIndex, new DbWebstudioIndex()
-        {
-            IndexName = Wrapper.IndexName,
-            LastModified = now
-        });
-
-        WebstudioDbContext.SaveChanges();
-
-        _logger.Debug($"index completed {Wrapper.IndexName}");
-    }
-
-    public Task ReIndex()
-    {
-        Clear();
-
-        return Task.CompletedTask;
-        //((IIndexer) this).IndexAll();
-    }
-
-    public void CreateIfNotExist(T data)
-    {
-        try
-        {
-            if (CheckExist(data))
-            {
-                return;
-            }
-
-            lock (_locker)
-            {
-                IPromise<IAnalyzers> analyzers(AnalyzersDescriptor b)
-                {
-                    foreach (var c in Enum.GetNames(typeof(Analyzer)))
-                    {
-                        var c1 = c;
-                        b.Custom(c1 + "custom", ca => ca.Tokenizer(c1).Filters(nameof(Filter.lowercase)).CharFilters(nameof(CharFilter.io)));
-                    }
-
-                    foreach (var c in Enum.GetNames(typeof(CharFilter)))
-                    {
-                        if (c == nameof(CharFilter.io))
-                        {
-                            continue;
-                        }
-
-                        var charFilters = new List<string>() { nameof(CharFilter.io), c };
-                        var c1 = c;
-                        b.Custom(c1 + "custom", ca => ca.Tokenizer(nameof(Analyzer.whitespace)).Filters(nameof(Filter.lowercase)).CharFilters(charFilters));
-                    }
-
-                    if (data is ISearchItemDocument)
-                    {
-                        b.Custom("document", ca => ca.Tokenizer(Analyzer.whitespace.ToString()).Filters(nameof(Filter.lowercase)).CharFilters(nameof(CharFilter.io)));
-                    }
-
-                    return b;
-                }
-
-                _client.Instance.Indices.Create(data.IndexName,
-                    c =>
-                    c.Map<T>(m => m.AutoMap())
-                    .Settings(r => r.Analysis(a =>
-                                    a.Analyzers(analyzers)
-                                    .CharFilters(d => d.HtmlStrip(CharFilter.html.ToString())
-                                    .Mapping(CharFilter.io.ToString(), m => m.Mappings("ё => е", "Ё => Е"))))));
-
-                _isExist = true;
-            }
-        }
-        catch (Exception e)
-        {
-            _logger.Error("CreateIfNotExist", e);
-        }
-    }
-
-    public void Flush()
-    {
-        _client.Instance.Indices.Flush(new FlushRequest(IndexName));
-    }
-
-    public void Refresh()
-    {
-        _client.Instance.Indices.Refresh(new RefreshRequest(IndexName));
-    }
-
-    internal void Index(T data, bool immediately = true)
-    {
-        CreateIfNotExist(data);
-        _client.Instance.Index(data, idx => GetMeta(idx, data, immediately));
-    }
-
-    internal void Index(List<T> data, bool immediately = true)
-    {
-        if (data.Count == 0)
-        {
-            return;
-        }
-
-        CreateIfNotExist(data[0]);
-
-        if (data[0] is ISearchItemDocument)
-        {
-            var currentLength = 0L;
-            var portion = new List<T>();
-            var portionStart = 0;
-
-            for (var i = 0; i < data.Count; i++)
-            {
-                var t = data[i];
-                var runBulk = i == data.Count - 1;
-
-                if (!(t is ISearchItemDocument wwd) || wwd.Document == null || string.IsNullOrEmpty(wwd.Document.Data))
-                {
-                    portion.Add(t);
-                }
-                else
-                {
-                    var dLength = wwd.Document.Data.Length;
-                    if (dLength >= _settings.MaxContentLength)
-                    {
-                        try
-                        {
-                            Index(t, immediately);
-                        }
-                        catch (ElasticsearchClientException e)
-                        {
-                            if (e.Response.HttpStatusCode == 429)
-                            {
-                                throw;
-                            }
-                            _logger.Error(e);
-                        }
-                        catch (Exception e)
-                        {
-                            _logger.Error(e);
-                        }
-                        finally
-                        {
-                            wwd.Document.Data = null;
-                            wwd.Document = null;
-                            wwd = null;
-                            GC.Collect();
-                        }
-
-                        continue;
-                    }
-
-                    if (currentLength + dLength < _settings.MaxContentLength)
-                    {
-                        portion.Add(t);
-                        currentLength += dLength;
-                    }
-                    else
-                    {
-                        runBulk = true;
-                        i--;
-                    }
-                }
-
-<<<<<<< HEAD
-        internal IReadOnlyCollection<T> Select(Expression<Func<Selector<T>, Selector<T>>> expression, bool onlyId = false)
-        {
-            var func = expression.Compile();
-            var selector = new Selector<T>(ServiceProvider);
-            var descriptor = func(selector).Where(r => r.TenantId, TenantManager.GetCurrentTenant().Id);
-            return Client.Instance.Search(descriptor.GetDescriptor(this, onlyId)).Documents;
-        }
-
-        internal IReadOnlyCollection<T> Select(Expression<Func<Selector<T>, Selector<T>>> expression, bool onlyId, out long total)
-        {
-            var func = expression.Compile();
-            var selector = new Selector<T>(ServiceProvider);
-            var descriptor = func(selector).Where(r => r.TenantId, TenantManager.GetCurrentTenant().Id);
-            var result = Client.Instance.Search(descriptor.GetDescriptor(this, onlyId));
-            total = result.Total;
-            return result.Documents;
-=======
-                if (runBulk)
-                {
-                    var portion1 = portion.ToList();
-                    _client.Instance.Bulk(r => r.IndexMany(portion1, GetMeta).SourceExcludes("attachments"));
-                    for (var j = portionStart; j < i; j++)
-                    {
-                        if (data[j] is ISearchItemDocument doc && doc.Document != null)
-                        {
-                            doc.Document.Data = null;
-                            doc.Document = null;
-                        }
-                        doc = null;
-                    }
-
-                    portionStart = i;
-                    portion = new List<T>();
-                    currentLength = 0L;
-                    GC.Collect();
-                }
-            }
->>>>>>> 485fecd9
-        }
-        else
-        {
-            _client.Instance.Bulk(r => r.IndexMany(data, GetMeta));
-        }
-    }
-
-    internal async Task IndexAsync(List<T> data, bool immediately = true)
-    {
-        CreateIfNotExist(data[0]);
-
-        if (data is ISearchItemDocument)
-        {
-            var currentLength = 0L;
-            var portion = new List<T>();
-            var portionStart = 0;
-
-            for (var i = 0; i < data.Count; i++)
-            {
-                var t = data[i];
-                var runBulk = i == data.Count - 1;
-
-                var wwd = t as ISearchItemDocument;
-
-                if (wwd == null || wwd.Document == null || string.IsNullOrEmpty(wwd.Document.Data))
-                {
-                    portion.Add(t);
-                }
-                else
-                {
-                    var dLength = wwd.Document.Data.Length;
-                    if (dLength >= _settings.MaxContentLength)
-                    {
-                        try
-                        {
-                            Index(t, immediately);
-                        }
-                        catch (ElasticsearchClientException e)
-                        {
-                            if (e.Response.HttpStatusCode == 429)
-                            {
-                                throw;
-                            }
-                            _logger.Error(e);
-                        }
-                        catch (Exception e)
-                        {
-                            _logger.Error(e);
-                        }
-                        finally
-                        {
-                            wwd.Document.Data = null;
-                            wwd.Document = null;
-                            GC.Collect();
-                        }
-                        continue;
-                    }
-
-                    if (currentLength + dLength < _settings.MaxContentLength)
-                    {
-                        portion.Add(t);
-                        currentLength += dLength;
-                    }
-                    else
-                    {
-                        runBulk = true;
-                        i--;
-                    }
-                }
-
-                if (runBulk)
-                {
-                    var portion1 = portion.ToList();
-                    await _client.Instance.BulkAsync(r => r.IndexMany(portion1, GetMeta).SourceExcludes("attachments"));
-                    for (var j = portionStart; j < i; j++)
-                    {
-                        var doc = data[j] as ISearchItemDocument;
-                        if (doc != null && doc.Document != null)
-                        {
-                            doc.Document.Data = null;
-                            doc.Document = null;
-                        }
-                    }
-
-                    portionStart = i;
-                    portion = new List<T>();
-                    currentLength = 0L;
-                    GC.Collect();
-                }
-            }
-        }
-        else
-        {
-            await _client.Instance.BulkAsync(r => r.IndexMany(data, GetMeta));
-        }
-    }
-
-    internal void Update(T data, bool immediately = true, params Expression<Func<T, object>>[] fields)
-    {
-        CreateIfNotExist(data);
-        _client.Instance.Update(DocumentPath<T>.Id(data), r => GetMetaForUpdate(r, data, immediately, fields));
-    }
-
-    internal void Update(T data, UpdateAction action, Expression<Func<T, IList>> fields, bool immediately = true)
-    {
-        CreateIfNotExist(data);
-        _client.Instance.Update(DocumentPath<T>.Id(data), r => GetMetaForUpdate(r, data, action, fields, immediately));
-    }
-
-    internal void Update(T data, Expression<Func<Selector<T>, Selector<T>>> expression, int tenantId, bool immediately = true, params Expression<Func<T, object>>[] fields)
-    {
-        CreateIfNotExist(data);
-        _client.Instance.UpdateByQuery(GetDescriptorForUpdate(data, expression, tenantId, immediately, fields));
-    }
-
-    internal void Update(T data, Expression<Func<Selector<T>, Selector<T>>> expression, int tenantId, UpdateAction action, Expression<Func<T, IList>> fields, bool immediately = true)
-    {
-        CreateIfNotExist(data);
-        _client.Instance.UpdateByQuery(GetDescriptorForUpdate(data, expression, tenantId, action, fields, immediately));
-    }
-
-    internal void Delete(T data, bool immediately = true)
-    {
-        _client.Instance.Delete<T>(data, r => GetMetaForDelete(r, immediately));
-    }
-
-    internal void Delete(Expression<Func<Selector<T>, Selector<T>>> expression, int tenantId, bool immediately = true)
-    {
-        _client.Instance.DeleteByQuery(GetDescriptorForDelete(expression, tenantId, immediately));
-    }
-
-    internal bool CheckExist(T data)
-    {
-        try
-        {
-            var isExist = _baseIndexerHelper.IsExist.GetOrAdd(data.IndexName, (k) => _client.Instance.Indices.Exists(k).Exists);
-            if (isExist)
-            {
-                return true;
-            }
-
-            lock (_locker)
-            {
-                isExist = _client.Instance.Indices.Exists(data.IndexName).Exists;
-
-                _baseIndexerHelper.IsExist.TryUpdate(data.IndexName, _isExist, false);
-
-                if (isExist)
-                {
-                    return true;
-                }
-            }
-        }
-        catch (Exception e)
-        {
-            _logger.Error("CheckExist " + data.IndexName, e);
-        }
-
-        return false;
-    }
-
-    internal IReadOnlyCollection<T> Select(Expression<Func<Selector<T>, Selector<T>>> expression, bool onlyId = false)
-    {
-        var func = expression.Compile();
-        var selector = new Selector<T>(_serviceProvider);
-        var descriptor = func(selector).Where(r => r.TenantId, _tenantManager.GetCurrentTenant().TenantId);
-
-        return _client.Instance.Search(descriptor.GetDescriptor(this, onlyId)).Documents;
-    }
-
-    internal IReadOnlyCollection<T> Select(Expression<Func<Selector<T>, Selector<T>>> expression, bool onlyId, out long total)
-    {
-        var func = expression.Compile();
-        var selector = new Selector<T>(_serviceProvider);
-        var descriptor = func(selector).Where(r => r.TenantId, _tenantManager.GetCurrentTenant().TenantId);
-        var result = _client.Instance.Search(descriptor.GetDescriptor(this, onlyId));
-        total = result.Total;
-
-        return result.Documents;
-    }
-
-    private void Clear()
-    {
-        var index = WebstudioDbContext.WebstudioIndex.Where(r => r.IndexName == Wrapper.IndexName).FirstOrDefault();
-
-        if (index != null)
-        {
-            WebstudioDbContext.WebstudioIndex.Remove(index);
-        }
-
-        WebstudioDbContext.SaveChanges();
-
-        _logger.DebugFormat("Delete {0}", Wrapper.IndexName);
-        _client.Instance.Indices.Delete(Wrapper.IndexName);
-        _baseIndexerHelper.Clear(Wrapper);
-        CreateIfNotExist(Wrapper);
-    }
-
-    private IIndexRequest<T> GetMeta(IndexDescriptor<T> request, T data, bool immediately = true)
-    {
-        var result = request.Index(data.IndexName).Id(data.Id);
-
-        if (immediately)
-        {
-            result.Refresh(Elasticsearch.Net.Refresh.True);
-        }
-
-        if (data is ISearchItemDocument)
-        {
-            result.Pipeline("attachments");
-        }
-
-        return result;
-    }
-    private IBulkIndexOperation<T> GetMeta(BulkIndexDescriptor<T> desc, T data)
-    {
-        var result = desc.Index(IndexName).Id(data.Id);
-
-        if (data is ISearchItemDocument)
-        {
-            result.Pipeline("attachments");
-        }
-
-        return result;
-    }
-
-    private IUpdateRequest<T, T> GetMetaForUpdate(UpdateDescriptor<T, T> request, T data, bool immediately = true, params Expression<Func<T, object>>[] fields)
-    {
-        var result = request.Index(IndexName);
-
-        if (fields.Length > 0)
-        {
-            result.Script(GetScriptUpdateByQuery(data, fields));
-        }
-        else
-        {
-            result.Doc(data);
-        }
-
-        if (immediately)
-        {
-            result.Refresh(Elasticsearch.Net.Refresh.True);
-        }
-
-        return result;
-    }
-
-    private Func<ScriptDescriptor, IScript> GetScriptUpdateByQuery(T data, params Expression<Func<T, object>>[] fields)
-    {
-        var source = new StringBuilder();
-        var parameters = new Dictionary<string, object>();
-
-        for (var i = 0; i < fields.Length; i++)
-        {
-            var field = fields[i];
-            var func = field.Compile();
-            var newValue = func(data);
-            string name;
-
-            var expression = field.Body;
-            var isList = expression.Type.IsGenericType && expression.Type.GetGenericTypeDefinition() == typeof(List<>);
-
-
-            var sourceExprText = "";
-
-            while (!string.IsNullOrEmpty(name = TryGetName(expression, out var member)))
-            {
-                sourceExprText = "." + name + sourceExprText;
-            }
-
-            if (isList)
-            {
-                UpdateByAction(UpdateAction.Add, (IList)newValue, sourceExprText, parameters, source);
-            }
-            else
-            {
-                if (newValue == default(T))
-                {
-                    source.Append($"ctx._source.remove('{sourceExprText.Substring(1)}');");
-                }
-                else
-                {
-                    var pkey = "p" + sourceExprText.Replace(".", "");
-                    source.Append($"ctx._source{sourceExprText} = params.{pkey};");
-                    parameters.Add(pkey, newValue);
-                }
-            }
-        }
-
-        var sourceData = source.ToString();
-
-        return r => r.Source(sourceData).Params(parameters);
-    }
-
-    private IUpdateRequest<T, T> GetMetaForUpdate(UpdateDescriptor<T, T> request, T data, UpdateAction action, Expression<Func<T, IList>> fields, bool immediately = true)
-    {
-        var result = request.Index(IndexName).Script(GetScriptForUpdate(data, action, fields));
-
-        if (immediately)
-        {
-            result.Refresh(Elasticsearch.Net.Refresh.True);
-        }
-
-        return result;
-    }
-
-    private Func<ScriptDescriptor, IScript> GetScriptForUpdate(T data, UpdateAction action, Expression<Func<T, IList>> fields)
-    {
-        var source = new StringBuilder();
-
-        var func = fields.Compile();
-        var newValue = func(data);
-        string name;
-
-        var expression = fields.Body;
-
-        var sourceExprText = "";
-
-        while (!string.IsNullOrEmpty(name = TryGetName(expression, out var member)))
-        {
-            sourceExprText = "." + name + sourceExprText;
-            expression = member.Expression;
-        }
-
-        var parameters = new Dictionary<string, object>();
-
-        UpdateByAction(action, newValue, sourceExprText, parameters, source);
-
-        return r => r.Source(source.ToString()).Params(parameters);
-    }
-
-    private void UpdateByAction(UpdateAction action, IList newValue, string key, Dictionary<string, object> parameters, StringBuilder source)
-    {
-        var paramKey = "p" + key.Replace(".", "");
-        switch (action)
-        {
-            case UpdateAction.Add:
-                for (var i = 0; i < newValue.Count; i++)
-                {
-                    parameters.Add(paramKey + i, newValue[i]);
-                    source.Append($"if (!ctx._source{key}.contains(params.{paramKey + i})){{ctx._source{key}.add(params.{paramKey + i})}}");
-                }
-                break;
-            case UpdateAction.Replace:
-                parameters.Add(paramKey, newValue);
-                source.Append($"ctx._source{key} = params.{paramKey};");
-                break;
-            case UpdateAction.Remove:
-                for (var i = 0; i < newValue.Count; i++)
-                {
-                    parameters.Add(paramKey + i, newValue[i]);
-                    source.Append($"ctx._source{key}.removeIf(item -> item.id == params.{paramKey + i}.id)");
-                }
-                break;
-            default:
-                throw new ArgumentOutOfRangeException("action", action, null);
-        }
-    }
-
-    private string TryGetName(Expression expr, out MemberExpression member)
-    {
-        member = expr as MemberExpression;
-        if (member == null)
-        {
-            if (expr is UnaryExpression unary)
-            {
-                member = unary.Operand as MemberExpression;
-            }
-        }
-
-        return member == null ? "" : member.Member.Name.ToLowerCamelCase();
-    }
-
-    private IDeleteRequest GetMetaForDelete(DeleteDescriptor<T> request, bool immediately = true)
-    {
-        var result = request.Index(IndexName);
-        if (immediately)
-        {
-            result.Refresh(Elasticsearch.Net.Refresh.True);
-        }
-
-        return result;
-    }
-
-    private Func<DeleteByQueryDescriptor<T>, IDeleteByQueryRequest> GetDescriptorForDelete(Expression<Func<Selector<T>, Selector<T>>> expression, int tenantId, bool immediately = true)
-    {
-        var func = expression.Compile();
-        var selector = new Selector<T>(_serviceProvider);
-        var descriptor = func(selector).Where(r => r.TenantId, tenantId);
-
-        return descriptor.GetDescriptorForDelete(this, immediately);
-    }
-
-    private Func<UpdateByQueryDescriptor<T>, IUpdateByQueryRequest> GetDescriptorForUpdate(T data, Expression<Func<Selector<T>, Selector<T>>> expression, int tenantId, bool immediately = true, params Expression<Func<T, object>>[] fields)
-    {
-        var func = expression.Compile();
-        var selector = new Selector<T>(_serviceProvider);
-        var descriptor = func(selector).Where(r => r.TenantId, tenantId);
-
-        return descriptor.GetDescriptorForUpdate(this, GetScriptUpdateByQuery(data, fields), immediately);
-    }
-
-    private Func<UpdateByQueryDescriptor<T>, IUpdateByQueryRequest> GetDescriptorForUpdate(T data, Expression<Func<Selector<T>, Selector<T>>> expression, int tenantId, UpdateAction action, Expression<Func<T, IList>> fields, bool immediately = true)
-    {
-        var func = expression.Compile();
-        var selector = new Selector<T>(_serviceProvider);
-        var descriptor = func(selector).Where(r => r.TenantId, tenantId);
-
-        return descriptor.GetDescriptorForUpdate(this, GetScriptForUpdate(data, action, fields), immediately);
-    }
-}
-
-static class CamelCaseExtension
-{
-    internal static string ToLowerCamelCase(this string str)
-    {
-        return str.ToLowerInvariant()[0] + str.Substring(1);
-    }
+        catch (Exception e)
+        {
+            _logger.Error("CheckExist " + data.IndexName, e);
+        }
+
+        return false;
+    }
+
+    internal IReadOnlyCollection<T> Select(Expression<Func<Selector<T>, Selector<T>>> expression, bool onlyId = false)
+    {
+        var func = expression.Compile();
+        var selector = new Selector<T>(_serviceProvider);
+        var descriptor = func(selector).Where(r => r.TenantId, _tenantManager.GetCurrentTenant().Id);
+
+        return _client.Instance.Search(descriptor.GetDescriptor(this, onlyId)).Documents;
+    }
+
+    internal IReadOnlyCollection<T> Select(Expression<Func<Selector<T>, Selector<T>>> expression, bool onlyId, out long total)
+    {
+        var func = expression.Compile();
+        var selector = new Selector<T>(_serviceProvider);
+        var descriptor = func(selector).Where(r => r.TenantId, _tenantManager.GetCurrentTenant().Id);
+        var result = _client.Instance.Search(descriptor.GetDescriptor(this, onlyId));
+        total = result.Total;
+
+        return result.Documents;
+    }
+
+    private void Clear()
+    {
+        var index = WebstudioDbContext.WebstudioIndex.Where(r => r.IndexName == Wrapper.IndexName).FirstOrDefault();
+
+        if (index != null)
+        {
+            WebstudioDbContext.WebstudioIndex.Remove(index);
+        }
+
+        WebstudioDbContext.SaveChanges();
+
+        _logger.DebugFormat("Delete {0}", Wrapper.IndexName);
+        _client.Instance.Indices.Delete(Wrapper.IndexName);
+        _baseIndexerHelper.Clear(Wrapper);
+        CreateIfNotExist(Wrapper);
+    }
+
+    private IIndexRequest<T> GetMeta(IndexDescriptor<T> request, T data, bool immediately = true)
+    {
+        var result = request.Index(data.IndexName).Id(data.Id);
+
+        if (immediately)
+        {
+            result.Refresh(Elasticsearch.Net.Refresh.True);
+        }
+
+        if (data is ISearchItemDocument)
+        {
+            result.Pipeline("attachments");
+        }
+
+        return result;
+    }
+    private IBulkIndexOperation<T> GetMeta(BulkIndexDescriptor<T> desc, T data)
+    {
+        var result = desc.Index(IndexName).Id(data.Id);
+
+        if (data is ISearchItemDocument)
+        {
+            result.Pipeline("attachments");
+        }
+
+        return result;
+    }
+
+    private IUpdateRequest<T, T> GetMetaForUpdate(UpdateDescriptor<T, T> request, T data, bool immediately = true, params Expression<Func<T, object>>[] fields)
+    {
+        var result = request.Index(IndexName);
+
+        if (fields.Length > 0)
+        {
+            result.Script(GetScriptUpdateByQuery(data, fields));
+        }
+        else
+        {
+            result.Doc(data);
+        }
+
+        if (immediately)
+        {
+            result.Refresh(Elasticsearch.Net.Refresh.True);
+        }
+
+        return result;
+    }
+
+    private Func<ScriptDescriptor, IScript> GetScriptUpdateByQuery(T data, params Expression<Func<T, object>>[] fields)
+    {
+        var source = new StringBuilder();
+        var parameters = new Dictionary<string, object>();
+
+        for (var i = 0; i < fields.Length; i++)
+        {
+            var field = fields[i];
+            var func = field.Compile();
+            var newValue = func(data);
+            string name;
+
+            var expression = field.Body;
+            var isList = expression.Type.IsGenericType && expression.Type.GetGenericTypeDefinition() == typeof(List<>);
+
+
+            var sourceExprText = "";
+
+            while (!string.IsNullOrEmpty(name = TryGetName(expression, out var member)))
+            {
+                sourceExprText = "." + name + sourceExprText;
+            }
+
+            if (isList)
+            {
+                UpdateByAction(UpdateAction.Add, (IList)newValue, sourceExprText, parameters, source);
+            }
+            else
+            {
+                if (newValue == default(T))
+                {
+                    source.Append($"ctx._source.remove('{sourceExprText.Substring(1)}');");
+                }
+                else
+                {
+                    var pkey = "p" + sourceExprText.Replace(".", "");
+                    source.Append($"ctx._source{sourceExprText} = params.{pkey};");
+                    parameters.Add(pkey, newValue);
+                }
+            }
+        }
+
+        var sourceData = source.ToString();
+
+        return r => r.Source(sourceData).Params(parameters);
+    }
+
+    private IUpdateRequest<T, T> GetMetaForUpdate(UpdateDescriptor<T, T> request, T data, UpdateAction action, Expression<Func<T, IList>> fields, bool immediately = true)
+    {
+        var result = request.Index(IndexName).Script(GetScriptForUpdate(data, action, fields));
+
+        if (immediately)
+        {
+            result.Refresh(Elasticsearch.Net.Refresh.True);
+        }
+
+        return result;
+    }
+
+    private Func<ScriptDescriptor, IScript> GetScriptForUpdate(T data, UpdateAction action, Expression<Func<T, IList>> fields)
+    {
+        var source = new StringBuilder();
+
+        var func = fields.Compile();
+        var newValue = func(data);
+        string name;
+
+        var expression = fields.Body;
+
+        var sourceExprText = "";
+
+        while (!string.IsNullOrEmpty(name = TryGetName(expression, out var member)))
+        {
+            sourceExprText = "." + name + sourceExprText;
+            expression = member.Expression;
+        }
+
+        var parameters = new Dictionary<string, object>();
+
+        UpdateByAction(action, newValue, sourceExprText, parameters, source);
+
+        return r => r.Source(source.ToString()).Params(parameters);
+    }
+
+    private void UpdateByAction(UpdateAction action, IList newValue, string key, Dictionary<string, object> parameters, StringBuilder source)
+    {
+        var paramKey = "p" + key.Replace(".", "");
+        switch (action)
+        {
+            case UpdateAction.Add:
+                for (var i = 0; i < newValue.Count; i++)
+                {
+                    parameters.Add(paramKey + i, newValue[i]);
+                    source.Append($"if (!ctx._source{key}.contains(params.{paramKey + i})){{ctx._source{key}.add(params.{paramKey + i})}}");
+                }
+                break;
+            case UpdateAction.Replace:
+                parameters.Add(paramKey, newValue);
+                source.Append($"ctx._source{key} = params.{paramKey};");
+                break;
+            case UpdateAction.Remove:
+                for (var i = 0; i < newValue.Count; i++)
+                {
+                    parameters.Add(paramKey + i, newValue[i]);
+                    source.Append($"ctx._source{key}.removeIf(item -> item.id == params.{paramKey + i}.id)");
+                }
+                break;
+            default:
+                throw new ArgumentOutOfRangeException("action", action, null);
+        }
+    }
+
+    private string TryGetName(Expression expr, out MemberExpression member)
+    {
+        member = expr as MemberExpression;
+        if (member == null)
+        {
+            if (expr is UnaryExpression unary)
+            {
+                member = unary.Operand as MemberExpression;
+            }
+        }
+
+        return member == null ? "" : member.Member.Name.ToLowerCamelCase();
+    }
+
+    private IDeleteRequest GetMetaForDelete(DeleteDescriptor<T> request, bool immediately = true)
+    {
+        var result = request.Index(IndexName);
+        if (immediately)
+        {
+            result.Refresh(Elasticsearch.Net.Refresh.True);
+        }
+
+        return result;
+    }
+
+    private Func<DeleteByQueryDescriptor<T>, IDeleteByQueryRequest> GetDescriptorForDelete(Expression<Func<Selector<T>, Selector<T>>> expression, int tenantId, bool immediately = true)
+    {
+        var func = expression.Compile();
+        var selector = new Selector<T>(_serviceProvider);
+        var descriptor = func(selector).Where(r => r.TenantId, tenantId);
+
+        return descriptor.GetDescriptorForDelete(this, immediately);
+    }
+
+    private Func<UpdateByQueryDescriptor<T>, IUpdateByQueryRequest> GetDescriptorForUpdate(T data, Expression<Func<Selector<T>, Selector<T>>> expression, int tenantId, bool immediately = true, params Expression<Func<T, object>>[] fields)
+    {
+        var func = expression.Compile();
+        var selector = new Selector<T>(_serviceProvider);
+        var descriptor = func(selector).Where(r => r.TenantId, tenantId);
+
+        return descriptor.GetDescriptorForUpdate(this, GetScriptUpdateByQuery(data, fields), immediately);
+    }
+
+    private Func<UpdateByQueryDescriptor<T>, IUpdateByQueryRequest> GetDescriptorForUpdate(T data, Expression<Func<Selector<T>, Selector<T>>> expression, int tenantId, UpdateAction action, Expression<Func<T, IList>> fields, bool immediately = true)
+    {
+        var func = expression.Compile();
+        var selector = new Selector<T>(_serviceProvider);
+        var descriptor = func(selector).Where(r => r.TenantId, tenantId);
+
+        return descriptor.GetDescriptorForUpdate(this, GetScriptForUpdate(data, action, fields), immediately);
+    }
+}
+
+static class CamelCaseExtension
+{
+    internal static string ToLowerCamelCase(this string str)
+    {
+        return str.ToLowerInvariant()[0] + str.Substring(1);
+    }
 }