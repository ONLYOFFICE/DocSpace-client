--- conflicted
+++ resolved
@@ -21,38 +21,25 @@
 import { isMobileOnly } from "react-device-detect";
 import DropDownItem from "@docspace/components/drop-down-item";
 
-<<<<<<< HEAD
 const SectionHeaderContent = ({
   t,
   canSubmitToFormGallery,
   getCategoryTitle,
   oformFromFolderId,
-=======
-const SectionHeaderContent = (props) => {
-  const {
-    t,
-    canSubmitToFormGallery,
-    isInfoPanelVisible,
-    setIsInfoPanelVisible,
-    setGallerySelected,
-    categoryType,
-    setSubmitToGalleryDialogVisible,
-    setIsLoading,
-  } = props;
->>>>>>> 10e5c877
 
   setGallerySelected,
   categoryType,
   setSubmitToGalleryDialogVisible,
 
   currentCategory,
-  fetchCurrentCategory,
 
   oformsFilter,
   filterOformsByCategory,
 
   isInfoPanelVisible,
   setIsInfoPanelVisible,
+
+  setIsLoading,
 }) => {
   const navigate = useNavigate();
 
@@ -182,8 +169,14 @@
 };
 
 export default inject(
-<<<<<<< HEAD
-  ({ auth, filesStore, oformsStore, accessRightsStore, dialogsStore }) => {
+  ({
+    auth,
+    filesStore,
+    oformsStore,
+    accessRightsStore,
+    dialogsStore,
+    clientLoadingStore,
+  }) => {
     return {
       categoryType: filesStore.categoryType,
       getCategoryTitle: oformsStore.getCategoryTitle,
@@ -204,40 +197,12 @@
 
       isInfoPanelVisible: auth.infoPanelStore.isVisible,
       setIsInfoPanelVisible: auth.infoPanelStore.setIsVisible,
-=======
-  ({
-    auth,
-    accessRightsStore,
-    filesStore,
-    dialogsStore,
-    oformsStore,
-    clientLoadingStore,
-  }) => {
-    const { isVisible, setIsVisible } = auth.infoPanelStore;
-    const { canSubmitToFormGallery } = accessRightsStore;
-    const { categoryType } = filesStore;
-    const { setGallerySelected } = oformsStore;
-    const { setSubmitToGalleryDialogVisible } = dialogsStore;
-    const {
-      setIsSectionHeaderLoading,
-      setIsSectionBodyLoading,
-      setIsSectionFilterLoading,
-    } = clientLoadingStore;
-
-    const setIsLoading = () => {
-      setIsSectionHeaderLoading(true, false);
-      setIsSectionFilterLoading(true, false);
-      setIsSectionBodyLoading(true, false);
-    };
-    return {
-      isInfoPanelVisible: isVisible,
-      canSubmitToFormGallery,
-      setIsInfoPanelVisible: setIsVisible,
-      setGallerySelected,
-      categoryType,
-      setSubmitToGalleryDialogVisible,
-      setIsLoading,
->>>>>>> 10e5c877
+
+      setIsLoading: () => {
+        clientLoadingStore.setIsSectionHeaderLoading(true, false);
+        clientLoadingStore.setIsSectionFilterLoading(true, false);
+        clientLoadingStore.setIsSectionBodyLoading(true, false);
+      },
     };
   }
 )(withTranslation("Common")(observer(SectionHeaderContent)));