// (c) Copyright Ascensio System SIA 2009-2024
//
// This program is a free software product.
// You can redistribute it and/or modify it under the terms
// of the GNU Affero General Public License (AGPL) version 3 as published by the Free Software
// Foundation. In accordance with Section 7(a) of the GNU AGPL its Section 15 shall be amended
// to the effect that Ascensio System SIA expressly excludes the warranty of non-infringement of
// any third-party rights.
//
// This program is distributed WITHOUT ANY WARRANTY, without even the implied warranty
// of MERCHANTABILITY or FITNESS FOR A PARTICULAR  PURPOSE. For details, see
// the GNU AGPL at: http://www.gnu.org/licenses/agpl-3.0.html
//
// You can contact Ascensio System SIA at Lubanas st. 125a-25, Riga, Latvia, EU, LV-1021.
//
// The  interactive user interfaces in modified source and object code versions of the Program must
// display Appropriate Legal Notices, as required under Section 5 of the GNU AGPL version 3.
//
// Pursuant to Section 7(b) of the License you must retain the original Product logo when
// distributing the program. Pursuant to Section 7(e) we decline to grant you any rights under
// trademark law for use of our trademarks.
//
// All the Product's GUI elements, including illustrations and icon sets, as well as technical writing
// content are licensed under the terms of the Creative Commons Attribution-ShareAlike 4.0
// International. See the License terms at http://creativecommons.org/licenses/by-sa/4.0/legalcode

import { headers, cookies } from "next/headers";

const API_PREFIX = "api/2.0";
const APISYSTEM_PREFIX = "apisystem";

export const getBaseUrl = () => {
  const hdrs = headers();

  const host = hdrs.get("x-forwarded-host");
  const proto = hdrs.get("x-forwarded-proto");

  const baseURL = `${proto}://${host}`;

  return baseURL;
};

<<<<<<< HEAD
export const getAPIUrl = (internalRequest: boolean, isApiSystem: boolean) => {
  const baseUrl = internalRequest
    ? process.env.API_HOST?.trim() ?? getBaseUrl()
    : getBaseUrl();

  // const baseUrl = getBaseUrl();

  const baseAPIUrl = isApiSystem
    ? `${baseUrl}/${APISYSTEM_PREFIX}`
    : `${baseUrl}/${API_PREFIX}`;
=======
export const getAPIUrl = (apiSystem?: boolean) => {
  const baseUrl = process.env.API_HOST?.trim() ?? getBaseUrl();

  const baseAPIUrl = `${baseUrl}/${!apiSystem ? API_PREFIX : "apisystem"}`;
>>>>>>> ef24b67a

  return baseAPIUrl;
};

export const createRequest = (
  paths: string[],
  newHeaders: [string, string][],
  method: string,
  body?: string,
<<<<<<< HEAD
  internalRequest: boolean = true,
  isApiSystem: boolean = false,
=======
  apiSystem?: boolean,
>>>>>>> ef24b67a
) => {
  const hdrs = new Headers(headers());
  const cookieStore = cookies();

<<<<<<< HEAD
  const apiURL = getAPIUrl(internalRequest, isApiSystem);
=======
  const apiURL = getAPIUrl(apiSystem);
>>>>>>> ef24b67a

  newHeaders.forEach((hdr) => {
    if (hdr[0]) hdrs.set(hdr[0], hdr[1]);
  });

  const baseURL = getBaseUrl();

  if (baseURL && process.env.API_HOST?.trim()) hdrs.set("origin", baseURL);

  // hdrs.set("x-docspace-address", baseURL);

  const authToken = cookieStore.get("asc_auth_key")?.value;

  if (authToken) hdrs.set("Authorization", authToken);

  cookieStore
    .getAll()
    .map((c) => {
      if (c.name.includes("sharelink")) {
        return c;
      }

      return false;
    })
    .filter((v) => !!v)
    .forEach((value) => {
      hdrs.set(value.name, value.value);

      return value;
    });

  const urls = paths.map((path) => `${apiURL}${path}`);

  const requests = urls.map(
    (url) => new Request(url, { headers: hdrs, method, body }),
  );

  return requests;
};<|MERGE_RESOLUTION|>--- conflicted
+++ resolved
@@ -40,23 +40,10 @@
   return baseURL;
 };
 
-<<<<<<< HEAD
-export const getAPIUrl = (internalRequest: boolean, isApiSystem: boolean) => {
-  const baseUrl = internalRequest
-    ? process.env.API_HOST?.trim() ?? getBaseUrl()
-    : getBaseUrl();
-
-  // const baseUrl = getBaseUrl();
-
-  const baseAPIUrl = isApiSystem
-    ? `${baseUrl}/${APISYSTEM_PREFIX}`
-    : `${baseUrl}/${API_PREFIX}`;
-=======
 export const getAPIUrl = (apiSystem?: boolean) => {
   const baseUrl = process.env.API_HOST?.trim() ?? getBaseUrl();
 
-  const baseAPIUrl = `${baseUrl}/${!apiSystem ? API_PREFIX : "apisystem"}`;
->>>>>>> ef24b67a
+  const baseAPIUrl = `${baseUrl}/${!apiSystem ? API_PREFIX : APISYSTEM_PREFIX}`;
 
   return baseAPIUrl;
 };
@@ -66,21 +53,12 @@
   newHeaders: [string, string][],
   method: string,
   body?: string,
-<<<<<<< HEAD
-  internalRequest: boolean = true,
-  isApiSystem: boolean = false,
-=======
   apiSystem?: boolean,
->>>>>>> ef24b67a
 ) => {
   const hdrs = new Headers(headers());
   const cookieStore = cookies();
 
-<<<<<<< HEAD
-  const apiURL = getAPIUrl(internalRequest, isApiSystem);
-=======
   const apiURL = getAPIUrl(apiSystem);
->>>>>>> ef24b67a
 
   newHeaders.forEach((hdr) => {
     if (hdr[0]) hdrs.set(hdr[0], hdr[1]);
