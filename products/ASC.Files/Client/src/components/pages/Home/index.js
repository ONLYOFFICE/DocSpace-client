import React, { useEffect } from "react";
import { connect } from "react-redux";
import PropTypes from "prop-types";
import { withRouter } from "react-router";
import { isMobile } from "react-device-detect";
<<<<<<< HEAD
//import { RequestLoader } from "@appserver/components";
import { PageLayout, utils, api, store } from "@appserver/common";
import { withTranslation, I18nextProvider } from "react-i18next";
=======
//import { RequestLoader } from "asc-web-components";
import { PageLayout, utils, api, store, toastr } from "asc-web-common";
import { withTranslation, I18nextProvider, Trans } from "react-i18next";
>>>>>>> 60022bbc
import {
  ArticleBodyContent,
  ArticleHeaderContent,
  ArticleMainButtonContent,
} from "../../Article";
import {
  SectionBodyContent,
  SectionFilterContent,
  SectionHeaderContent,
  SectionPagingContent,
} from "./Section";
import {
  fetchFiles,
  setDragging,
  setIsLoading,
  setFirstLoad,
  startUpload,
  setSelections,
} from "../../../store/files/actions";
import {
  getConvertDialogVisible,
  getSelectedFolderId,
  getFileActionId,
  getFilter,
  getPrimaryProgressData,
  getSecondaryProgressData,
  getTreeFolders,
  getViewAs,
  getIsLoading,
  getIsRecycleBinFolder,
  getDragging,
  getSharePanelVisible,
  getFirstLoad,
  isSecondaryProgressFinished,
  getSelectionLength,
  getSelectionTitle,
  getShowOwnerChangePanel,
} from "../../../store/files/selectors";

import { ConvertDialog } from "../../dialogs";
import { SharingPanel, ChangeOwnerPanel } from "../../panels";
import { createI18N } from "../../../helpers/i18n";
import { getFilterByLocation } from "../../../helpers/converters";
const i18n = createI18N({
  page: "Home",
  localesPath: "pages/Home",
});
const { changeLanguage } = utils;
const { FilesFilter } = api;
const { getSettingsHomepage } = store.auth.selectors;

class PureHome extends React.Component {
  componentDidMount() {
    const { fetchFiles, homepage, setIsLoading, setFirstLoad } = this.props;

    const reg = new RegExp(`${homepage}((/?)$|/filter)`, "gm"); //TODO: Always find?
    const match = window.location.pathname.match(reg);
    let filterObj = null;

    if (match && match.length > 0) {
      filterObj = getFilterByLocation(window.location);

      if (!filterObj) {
        filterObj = FilesFilter.getDefault();
        const folderId = filterObj.folder;
        setIsLoading(true);
        fetchFiles(folderId, filterObj).finally(() => {
          setIsLoading(false);
          setFirstLoad(false);
        });

        return;
      }
    }

    if (!filterObj) return;

    let dataObj = { filter: filterObj };

    if (filterObj && filterObj.authorType) {
      const authorType = filterObj.authorType;
      const indexOfUnderscore = authorType.indexOf("_");
      const type = authorType.slice(0, indexOfUnderscore);
      const itemId = authorType.slice(indexOfUnderscore + 1);

      if (itemId) {
        dataObj = {
          type,
          itemId,
          filter: filterObj,
        };
      } else {
        filterObj.authorType = null;
        dataObj = { filter: filterObj };
      }
    }

    if (!dataObj) return;

    const { filter, itemId, type } = dataObj;
    const newFilter = filter ? filter.clone() : FilesFilter.getDefault();
    const requests = [Promise.resolve(newFilter)];

    if (type === "group") {
      requests.push(api.groups.getGroup(itemId));
    } else if (type === "user") {
      requests.push(api.people.getUserById(itemId));
    }

    setIsLoading(true);
    Promise.all(requests)
      .catch((err) => {
        Promise.resolve(FilesFilter.getDefault());
        console.warn("Filter restored by default", err);
      })
      .then((data) => {
        const filter = data[0];
        const result = data[1];
        if (result) {
          const type = result.displayName ? "user" : "group";
          const selectedItem = {
            key: result.id,
            label: type === "user" ? result.displayName : result.name,
            type,
          };
          filter.selectedItem = selectedItem;
        }

        if (filter) {
          const folderId = filter.folder;
          //console.log("filter", filter);
          return fetchFiles(folderId, filter);
        }

        return Promise.resolve();
      })
      .finally(() => {
        setIsLoading(false);
        setFirstLoad(false);
      });
  }

  onDrop = (files, uploadToFolder) => {
    const {
      t,
      currentFolderId,
      startUpload,
      setDragging,
      dragging,
    } = this.props;
    const folderId = uploadToFolder ? uploadToFolder : currentFolderId;

    dragging && setDragging(false);
    startUpload(files, folderId, t);
  };

  showOperationToast = (type, qty, title) => {
    const { i18n } = this.props;

    switch (type) {
      case "move":
        if (qty > 1) {
          return toastr.success(
            <Trans i18nKey="MoveItems" i18n={i18n}>
              {{ qty }} elements has been moved
            </Trans>
          );
        }
        return toastr.success(
          <Trans i18nKey="MoveItem" i18n={i18n}>
            {{ title }} moved
          </Trans>
        );
      case "duplicate":
        if (qty > 1) {
          return toastr.success(
            <Trans i18nKey="CopyItems" i18n={i18n}>
              {{ qty }} elements copied
            </Trans>
          );
        }
        return toastr.success(
          <Trans i18nKey="CopyItem" i18n={i18n}>
            {{ title }} copied
          </Trans>
        );
      default:
        break;
    }
  };

  componentDidUpdate(prevProps) {
    const {
      isLoading,
      isProgressFinished,
      secondaryProgressData,
      selectionLength,
      selectionTitle,
    } = this.props;
    if (isLoading !== prevProps.isLoading) {
      if (isLoading) {
        utils.showLoader();
      } else {
        utils.hideLoader();
      }
    }

    if (
      isProgressFinished &&
      isProgressFinished !== prevProps.isProgressFinished
    ) {
      this.showOperationToast(
        secondaryProgressData.icon,
        selectionLength,
        selectionTitle
      );
    }
  }

  render() {
    //console.log("Home render");
    const {
      primaryProgressData,
      secondaryProgressData,
      viewAs,
      convertDialogVisible,
      sharingPanelVisible,
      fileActionId,
      isRecycleBin,
      firstLoad,
      showOwnerChangePanel,
    } = this.props;

    return (
      <>
        {convertDialogVisible && (
          <ConvertDialog visible={convertDialogVisible} />
        )}

        {showOwnerChangePanel && <ChangeOwnerPanel />}

        {sharingPanelVisible && <SharingPanel />}
        <PageLayout
          withBodyScroll
          withBodyAutoFocus={!isMobile}
          uploadFiles={!isRecycleBin}
          onDrop={this.onDrop}
          setSelections={this.props.setSelections}
          onMouseMove={this.onMouseMove}
          showPrimaryProgressBar={primaryProgressData.visible}
          primaryProgressBarValue={primaryProgressData.percent}
          primaryProgressBarIcon={primaryProgressData.icon}
          showPrimaryButtonAlert={primaryProgressData.alert}
          showSecondaryProgressBar={secondaryProgressData.visible}
          secondaryProgressBarValue={secondaryProgressData.percent}
          secondaryProgressBarIcon={secondaryProgressData.icon}
          showSecondaryButtonAlert={secondaryProgressData.alert}
          viewAs={viewAs}
          hideAside={
            !!fileActionId ||
            primaryProgressData.visible ||
            secondaryProgressData.visible
          }
          isLoaded={!firstLoad}
        >
          <PageLayout.ArticleHeader>
            <ArticleHeaderContent />
          </PageLayout.ArticleHeader>

          <PageLayout.ArticleMainButton>
            <ArticleMainButtonContent />
          </PageLayout.ArticleMainButton>

          <PageLayout.ArticleBody>
            <ArticleBodyContent onTreeDrop={this.onDrop} />
          </PageLayout.ArticleBody>
          <PageLayout.SectionHeader>
            <SectionHeaderContent />
          </PageLayout.SectionHeader>

          <PageLayout.SectionFilter>
            <SectionFilterContent />
          </PageLayout.SectionFilter>

          <PageLayout.SectionBody>
            <SectionBodyContent
              isMobile={isMobile}
              onChange={this.onRowChange}
              onDropZoneUpload={this.onDrop}
            />
          </PageLayout.SectionBody>

          <PageLayout.SectionPaging>
            <SectionPagingContent />
          </PageLayout.SectionPaging>
        </PageLayout>
      </>
    );
  }
}

const HomeContainer = withTranslation()(PureHome);

const Home = (props) => {
  useEffect(() => {
    changeLanguage(i18n);
  }, []);
  return (
    <I18nextProvider i18n={i18n}>
      <HomeContainer {...props} />
    </I18nextProvider>
  );
};

Home.propTypes = {
  history: PropTypes.object.isRequired,
};

function mapStateToProps(state) {
  return {
    convertDialogVisible: getConvertDialogVisible(state),
    currentFolderId: getSelectedFolderId(state),
    fileActionId: getFileActionId(state),
    filter: getFilter(state),
    isRecycleBin: getIsRecycleBinFolder(state),
    primaryProgressData: getPrimaryProgressData(state),
    secondaryProgressData: getSecondaryProgressData(state),
    treeFolders: getTreeFolders(state),
    viewAs: getViewAs(state),
    isLoading: getIsLoading(state),
    homepage: getSettingsHomepage(state),
    dragging: getDragging(state),
    firstLoad: getFirstLoad(state),
    sharingPanelVisible: getSharePanelVisible(state),
    isProgressFinished: isSecondaryProgressFinished(state),
    selectionLength: getSelectionLength(state),
    selectionTitle: getSelectionTitle(state),
    showOwnerChangePanel: getShowOwnerChangePanel(state),
  };
}

const mapDispatchToProps = (dispatch) => {
  return {
    setDragging: (dragging) => dispatch(setDragging(dragging)),
    startUpload: (files, folderId, t) =>
      dispatch(startUpload(files, folderId, t)),
    setIsLoading: (isLoading) => dispatch(setIsLoading(isLoading)),
    setFirstLoad: (firstLoad) => dispatch(setFirstLoad(firstLoad)),
    fetchFiles: (folderId, filter) => dispatch(fetchFiles(folderId, filter)),
    setSelections: (items) => dispatch(setSelections(items)),
  };
};

export default connect(mapStateToProps, mapDispatchToProps)(withRouter(Home));<|MERGE_RESOLUTION|>--- conflicted
+++ resolved
@@ -3,15 +3,9 @@
 import PropTypes from "prop-types";
 import { withRouter } from "react-router";
 import { isMobile } from "react-device-detect";
-<<<<<<< HEAD
 //import { RequestLoader } from "@appserver/components";
-import { PageLayout, utils, api, store } from "@appserver/common";
-import { withTranslation, I18nextProvider } from "react-i18next";
-=======
-//import { RequestLoader } from "asc-web-components";
-import { PageLayout, utils, api, store, toastr } from "asc-web-common";
+import { PageLayout, utils, api, store, toastr } from "@appserver/common";
 import { withTranslation, I18nextProvider, Trans } from "react-i18next";
->>>>>>> 60022bbc
 import {
   ArticleBodyContent,
   ArticleHeaderContent,
@@ -228,7 +222,7 @@
         selectionLength,
         selectionTitle
       );
-    }
+  }
   }
 
   render() {
