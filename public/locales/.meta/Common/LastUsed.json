--- conflicted
+++ resolved
@@ -3,11 +3,7 @@
   "content": "Last used",
   "content_en_sha1_hash": "f1109d3dbc3c686fb22a4ca9f0bf7f89031acec7",
   "created_at": "2025-05-19T21:30:46.074Z",
-<<<<<<< HEAD
-  "updated_at": "2025-05-26T07:57:32.561Z",
-=======
   "updated_at": "2025-05-28T09:30:02.555Z",
->>>>>>> 398dda3c
   "comment": {
     "text": "This translation key is used for a table header label that displays \"Last used\" in a UI component, likely in a settings or configuration page where users can manage API keys. The text will be translated based on the value of this key and should reflect the desired wording for the user interface.",
     "is_auto": true,
@@ -100,8 +96,8 @@
       "ai_spell_check_issues": [
         {
           "type": "incorrect_translation",
-          "description": "The translation \"最後に使用した項目\" is a literal translation of \"Last used\" and might be overly formal or verbose for the context. It translates to 'Item last used'. A more natural and concise translation would be better.",
-          "suggestion": "考慮すべき代替案: 最終使用日 (Saishuu shiyoubi - Last used date), 最終利用 (Saishuu riyo - Last used), 最後に利用した (Saishuu ni riyo shita - Last used)"
+          "description": "The translation \"最後に使用した項目\" is too literal and verbose for a key name like 'Last used'. It translates to 'Item last used'. This doesn't convey the meaning of 'Last used' as referring to the last time something was used.",
+          "suggestion": "Consider a more concise translation such as \"最終使用日\" (saishū shiyōbi - Last used date) or \"最終使用\" (saishū shiyō - Last use)."
         }
       ],
       "approved_at": null
@@ -118,8 +114,8 @@
       "ai_spell_check_issues": [
         {
           "type": "incorrect_translation",
-          "description": "The Lao translation 'ຄັ້ງສຸດທະຍ້າຍ' while potentially understandable, is not the most natural or precise translation of 'Last used'. It literally translates to 'last time'.",
-          "suggestion": "Consider alternatives like 'ໃຊ້ຄັ້ງສຸດທະຍ້າຍ' (used last time) or 'ການໃຊ້ຄັ້ງສຸດທະຍ້າຍ' (the last time used) for greater accuracy and natural flow."
+          "description": "The Lao translation \"ຄັ້ງສຸດທະຍ້າຍ\" while meaning 'last time' or 'last occurrence', doesn't directly translate to the English phrase \"Last used\".  A more accurate translation would convey the meaning of 'last time used' or 'most recent use'.",
+          "suggestion": "Consider alternatives like \"ຄັ້ງໃຊ້ສຸດທະຍ້າຍ\" (Kang sai sutthayai - Last time used) or \"ການໃຊ້ຄັ້ງສຸດທະຍ້າຍ\" (Kan sai kang sutthayai - The last use)."
         }
       ],
       "approved_at": null
@@ -172,8 +168,8 @@
       "ai_spell_check_issues": [
         {
           "type": "incorrect_translation",
-          "description": "The Sinhala translation \"අවසන් වරට භාවිතා කළේ\" while technically correct, is a bit verbose and not the most natural way to say \"Last used\". It translates to something like 'Last time used'. A more concise and common translation would be better.",
-          "suggestion": "Consider \"පසු lần භාවිතා කළේ\" or \"අවසන් භාවිතය\"."
+          "description": "The Sinhala translation 'අවසන් වරට භාවිතා කළේ' is a literal translation and not the most natural way to express 'Last used' in Sinhala. It implies 'last time it was used by someone'. A more natural translation would depend on the context, but a simpler and more generally appropriate option would be better.",
+          "suggestion": "Consider alternatives like 'උපයෝගීතාවය terakhir' (most recently used) or a phrase that fits the specific context where 'Last used' appears. A more general alternative is 'පසු lần භාවිතා කළේ'."
         }
       ],
       "approved_at": null
@@ -196,8 +192,8 @@
       "ai_spell_check_issues": [
         {
           "type": "incorrect_translation",
-          "description": "While technically correct, \"Последњи пут коришћено\" is a very literal and somewhat awkward translation of \"Last used.\" It sounds overly formal for a common UI element. A more natural and idiomatic translation might be better.",
-          "suggestion": "Consider alternatives like \"Последњи пут\", \"Најновија употреба\", or \"Кориштено последњи пут\", depending on the specific context of the UI."
+          "description": "While \"Последњи пут коришћено\" is technically correct, it's a bit verbose and less idiomatic for the meaning of \"Last used.\" A more natural translation would be \"Последњи пут употребљено\" or \"Последња употреба\".",
+          "suggestion": "Последњи пут употребљено"
         }
       ],
       "approved_at": null
@@ -214,8 +210,8 @@
       "ai_spell_check_issues": [
         {
           "type": "incorrect_translation",
-          "description": "The translation \"Son kullanıldığı zaman\" is a literal translation of \"Last used\" but doesn't convey the intended meaning in Turkish. It implies the last time something was used before it expires, which is not what 'Last used' typically refers to in a software or settings context.  'Last used' generally means the last time an item was accessed or employed.",
-          "suggestion": "A more appropriate translation would depend on the context, but possibilities include: 'Son erişim', 'Son kullanım', 'En son kullanılan', or 'Son açılan'."
+          "description": "The Turkish translation \"Son kullanıldığı zaman\" literally translates to \"Time of last use\". While understandable, it's not the most natural or accurate translation of \"Last used\". It sounds somewhat formal and less user-friendly.",
+          "suggestion": "A more natural and concise translation would be \"Son kullanılan\" or \"Son kullanma\". "
         }
       ],
       "approved_at": null
