--- conflicted
+++ resolved
@@ -73,18 +73,7 @@
     [HttpPut("changedeleteconfrim")]
     public bool ChangeDeleteConfrim(SettingsRequestDto inDto)
     {
-<<<<<<< HEAD
         return _fileStorageService.ChangeDeleteConfrim(inDto.Set);
-    }
-
-    /// <summary>
-    /// 
-    /// </summary>
-    /// <param name="set"></param>
-    /// <category>Settings</category>
-    /// <returns></returns>
-=======
-        return _fileStorageServiceString.ChangeDeleteConfrim(inDto.Set);
     }
 
     /// <summary>
@@ -96,7 +85,6 @@
     /// <returns type="ASC.Web.Files.Core.Compress.ICompress, ASC.Files.Core">Archive</returns>
     /// <path>api/2.0/files/settings/downloadtargz</path>
     /// <httpMethod>PUT</httpMethod>
->>>>>>> df20e9e6
     [HttpPut("settings/downloadtargz")]
     public ICompress ChangeDownloadZipFromBody([FromBody] DisplayRequestDto inDto)
     {
@@ -116,16 +104,18 @@
     [HttpPut("settings/downloadtargz")]
     public ICompress ChangeDownloadZipFromForm([FromForm] DisplayRequestDto inDto)
     {
-<<<<<<< HEAD
         return _fileStorageService.ChangeDownloadTarGz(inDto.Set);
     }
 
     /// <summary>
-    /// Display favorite folder
-    /// </summary>
-    /// <param name="set"></param>
-    /// <category>Settings</category>
-    /// <returns></returns>
+    /// Displays the "Favorites" folder.
+    /// </summary>
+    /// <short>Display the "Favorites" folder</short>
+    /// <param type="ASC.Files.Core.ApiModels.RequestDto.DisplayRequestDto, ASC.Files.Core" name="inDto">Settings request parameters</param>
+    /// <category>Settings</category>
+    /// <returns type="System.Boolean, System">Boolean value: true if the parameter is enabled</returns>
+    /// <path>api/2.0/files/settings/favorites</path>
+    /// <httpMethod>PUT</httpMethod>
     [HttpPut("settings/favorites")]
     public bool DisplayFavorite(DisplayRequestDto inDto)
     {
@@ -133,11 +123,14 @@
     }
 
     /// <summary>
-    /// Display recent folder
-    /// </summary>
-    /// <param name="set"></param>
-    /// <category>Settings</category>
-    /// <returns></returns>
+    /// Displays the "Recent" folder.
+    /// </summary>
+    /// <short>Display the "Recent" folder</short>
+    /// <param type="ASC.Files.Core.ApiModels.RequestDto.DisplayRequestDto, ASC.Files.Core" name="inDto">Settings request parameters</param>
+    /// <category>Settings</category>
+    /// <returns type="System.Boolean, System">Boolean value: true if the parameter is enabled</returns>
+    /// <path>api/2.0/files/displayRecent</path>
+    /// <httpMethod>PUT</httpMethod>
     [HttpPut("displayRecent")]
     public bool DisplayRecent(DisplayRequestDto inDto)
     {
@@ -145,46 +138,6 @@
     }
 
     /// <summary>
-    /// Display template folder
-    /// </summary>
-    /// <param name="set"></param>
-    /// <category>Settings</category>
-    /// <returns></returns>
-=======
-        return _fileStorageServiceString.ChangeDownloadTarGz(inDto.Set);
-    }
-
-    /// <summary>
-    /// Displays the "Favorites" folder.
-    /// </summary>
-    /// <short>Display the "Favorites" folder</short>
-    /// <param type="ASC.Files.Core.ApiModels.RequestDto.DisplayRequestDto, ASC.Files.Core" name="inDto">Settings request parameters</param>
-    /// <category>Settings</category>
-    /// <returns type="System.Boolean, System">Boolean value: true if the parameter is enabled</returns>
-    /// <path>api/2.0/files/settings/favorites</path>
-    /// <httpMethod>PUT</httpMethod>
-    [HttpPut("settings/favorites")]
-    public bool DisplayFavorite(DisplayRequestDto inDto)
-    {
-        return _fileStorageServiceString.DisplayFavorite(inDto.Set);
-    }
-
-    /// <summary>
-    /// Displays the "Recent" folder.
-    /// </summary>
-    /// <short>Display the "Recent" folder</short>
-    /// <param type="ASC.Files.Core.ApiModels.RequestDto.DisplayRequestDto, ASC.Files.Core" name="inDto">Settings request parameters</param>
-    /// <category>Settings</category>
-    /// <returns type="System.Boolean, System">Boolean value: true if the parameter is enabled</returns>
-    /// <path>api/2.0/files/displayRecent</path>
-    /// <httpMethod>PUT</httpMethod>
-    [HttpPut("displayRecent")]
-    public bool DisplayRecent(DisplayRequestDto inDto)
-    {
-        return _fileStorageServiceString.DisplayRecent(inDto.Set);
-    }
-
-    /// <summary>
     /// Displays the "Templates" folder.
     /// </summary>
     /// <short>Display the "Templates" folder</short>
@@ -193,7 +146,6 @@
     /// <returns type="System.Boolean, System">Boolean value: true if the parameter is enabled</returns>
     /// <path>api/2.0/files/settings/templates</path>
     /// <httpMethod>PUT</httpMethod>
->>>>>>> df20e9e6
     [HttpPut("settings/templates")]
     public bool DisplayTemplates(DisplayRequestDto inDto)
     {
@@ -245,13 +197,6 @@
         //return _fileStorageServiceString.Forcesave(inDto.Set);
     }
 
-<<<<<<< HEAD
-    /// <summary>
-    /// 
-    /// </summary>
-    /// <returns></returns>
-    [AllowAnonymous]
-=======
     /// <summary>
     /// Returns all the file settings.
     /// </summary>
@@ -260,7 +205,7 @@
     /// <returns type="ASC.Web.Files.Classes.FilesSettingsHelper, ASC.Files.Core">File settings</returns>
     /// <path>api/2.0/files/settings</path>
     /// <httpMethod>GET</httpMethod>
->>>>>>> df20e9e6
+    [AllowAnonymous]
     [HttpGet("settings")]
     public FilesSettingsHelper GetFilesSettings()
     {
@@ -339,20 +284,10 @@
     [HttpPut("storeoriginal")]
     public async Task<bool> StoreOriginalAsync(SettingsRequestDto inDto)
     {
-<<<<<<< HEAD
         return await _fileStorageService.StoreOriginalAsync(inDto.Set);
     }
 
     /// <summary>
-    /// 
-    /// </summary>
-    /// <param name="set"></param>
-    /// <returns></returns>
-=======
-        return _fileStorageServiceString.StoreOriginal(inDto.Set);
-    }
-
-    /// <summary>
     /// Specifies whether to ask a user for a file name on creation or not.
     /// </summary>
     /// <short>Ask a new file name</short>
@@ -361,7 +296,6 @@
     /// <returns type="System.Boolean, System">Boolean value: true if the parameter is enabled</returns>
     /// <path>api/2.0/files/keepnewfilename</path>
     /// <httpMethod>PUT</httpMethod>
->>>>>>> df20e9e6
     [HttpPut("keepnewfilename")]
     public async Task<bool> KeepNewFileNameAsync(SettingsRequestDto inDto)
     {
@@ -378,55 +312,24 @@
     /// <path>api/2.0/files/updateifexist</path>
     /// <httpMethod>PUT</httpMethod>
     [HttpPut("updateifexist")]
-<<<<<<< HEAD
     public async Task<bool> UpdateIfExistAsync(SettingsRequestDto inDto)
     {
         return await _fileStorageService.UpdateIfExistAsync(inDto.Set);
     }
 
+    /// <summary>
+    /// Updates the trash bin auto-clearing setting.
+    /// </summary>
+    /// <short>Update the trash bin auto-clearing setting</short>
+    /// <param type="ASC.Files.Core.ApiModels.RequestDto.AutoCleanupRequestDto, ASC.Files.Core" name="inDto">Auto-clearing request parameters</param>
+    /// <category>Settings</category>
+    /// <returns type="ASC.Files.Core.AutoCleanUpData, ASC.Files.Core">The auto-clearing setting properties: auto-clearing or not, a time interval when the auto-clearing will be performed</returns>
+    /// <path>api/2.0/files/settings/autocleanup</path>
+    /// <httpMethod>PUT</httpMethod>
     [HttpPut("settings/autocleanup")]
     public AutoCleanUpData ChangeAutomaticallyCleanUp(AutoCleanupRequestDto inDto)
     {
         return _fileStorageService.ChangeAutomaticallyCleanUp(inDto.Set, inDto.Gap);
-    }
-
-    [HttpPut("settings/dafaultaccessrights")]
-    public List<FileShare> ChangeDafaultAccessRights(List<FileShare> value)
-    {
-        return _fileStorageService.ChangeDafaultAccessRights(value);
-=======
-    public bool UpdateIfExist(SettingsRequestDto inDto)
-    {
-        return _fileStorageServiceString.UpdateIfExist(inDto.Set);
-    }
-
-    /// <summary>
-    /// Updates the trash bin auto-clearing setting.
-    /// </summary>
-    /// <short>Update the trash bin auto-clearing setting</short>
-    /// <param type="ASC.Files.Core.ApiModels.RequestDto.AutoCleanupRequestDto, ASC.Files.Core" name="inDto">Auto-clearing request parameters</param>
-    /// <category>Settings</category>
-    /// <returns type="ASC.Files.Core.AutoCleanUpData, ASC.Files.Core">The auto-clearing setting properties: auto-clearing or not, a time interval when the auto-clearing will be performed</returns>
-    /// <path>api/2.0/files/settings/autocleanup</path>
-    /// <httpMethod>PUT</httpMethod>
-    [HttpPut("settings/autocleanup")]
-    public AutoCleanUpData ChangeAutomaticallyCleanUp(AutoCleanupRequestDto inDto)
-    {
-        return _fileStorageServiceString.ChangeAutomaticallyCleanUp(inDto.Set, inDto.Gap);
-    }
-
-    /// <summary>
-    /// Returns the auto-clearing setting properties.
-    /// </summary>
-    /// <short>Get the auto-clearing setting properties</short>
-    /// <category>Settings</category>
-    /// <returns type="ASC.Files.Core.AutoCleanUpData, ASC.Files.Core">The auto-clearing setting properties: auto-clearing or not, a time interval when the auto-clearing will be performed</returns>
-    /// <path>api/2.0/files/settings/autocleanup</path>
-    /// <httpMethod>GET</httpMethod>
-    [HttpGet("settings/autocleanup")]
-    public AutoCleanUpData GetAutomaticallyCleanUp()
-    {
-        return _fileStorageServiceString.GetSettingsAutomaticallyCleanUp();
     }
 
     /// <summary>
@@ -442,7 +345,6 @@
     [HttpPut("settings/dafaultaccessrights")]
     public List<FileShare> ChangeDafaultAccessRights(List<FileShare> value)
     {
-        return _fileStorageServiceString.ChangeDafaultAccessRights(value);
->>>>>>> df20e9e6
+        return _fileStorageService.ChangeDafaultAccessRights(value);
     }
 }