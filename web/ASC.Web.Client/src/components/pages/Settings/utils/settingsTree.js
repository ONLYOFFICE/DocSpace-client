--- conflicted
+++ resolved
@@ -54,7 +54,6 @@
       },
     ],
   },
-<<<<<<< HEAD
   {
     key: "3",
     icon: "IntegrationIcon",
@@ -70,10 +69,7 @@
         isCategory: true,
       },
     ],
-  },
-=======
->>>>>>> 78b2dc46
-];
+  },];
 
 /**
 * Array for generation full settings tree, old structure.
