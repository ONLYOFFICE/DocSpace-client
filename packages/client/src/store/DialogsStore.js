--- conflicted
+++ resolved
@@ -258,13 +258,11 @@
 
   downloadItems = [];
 
-<<<<<<< HEAD
   fillingStatusPanel = false;
 
   stopFillingDialogVisible = false;
-=======
+
   operationCancelVisible = false;
->>>>>>> 52275272
 
   constructor(
     authStore,
