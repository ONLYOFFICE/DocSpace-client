--- conflicted
+++ resolved
@@ -32,12 +32,9 @@
   setMembersFilter,
   fetchMembers,
   hasNextPage,
-<<<<<<< HEAD
   showTooltip,
-=======
   infoPanelMembers,
   setInfoPanelMembers,
->>>>>>> e20ae17a
 }) => {
   if (!infoPanelSelection) return null;
   if (!user.displayName && !user.email) return null;
