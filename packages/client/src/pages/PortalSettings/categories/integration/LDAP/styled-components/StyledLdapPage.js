--- conflicted
+++ resolved
@@ -69,14 +69,7 @@
   }
 
   .ldap_checkbox-container {
-<<<<<<< HEAD
-    margin: 20px 0;
-    display: grid;
-    grid-template-rows: 1fr 1fr;
-    grid-gap: 12px;
-=======
     margin: 20px 0 20px 0;
->>>>>>> 8f93b3a9
 
     .ldap_radio_buttons_group {
       display: grid;
