--- conflicted
+++ resolved
@@ -3,11 +3,7 @@
   "content": "Move to",
   "content_en_sha1_hash": "349f807a5e5497d0e5f0e5eb83dd8a59d2dd2c7d",
   "created_at": "2025-05-19T21:30:46.631Z",
-<<<<<<< HEAD
-  "updated_at": "2025-08-29T14:33:37.952Z",
-=======
   "updated_at": "2025-09-01T11:05:24.106Z",
->>>>>>> b75318d3
   "comment": {
     "text": "The translation key \"MoveTo\" is used to display the label for a button that allows users to move files or items to a new location. It appears in various UI elements, such as file management dialogs and context menus, providing an intuitive way for users to select a destination. This text should be translated to provide a clear and consistent experience across different languages.",
     "is_auto": true,
@@ -22,33 +18,19 @@
     },
     {
       "file_path": "/packages/client/src/store/ContextOptionsStore.js",
-<<<<<<< HEAD
-      "line_number": 1619,
-=======
       "line_number": 1687,
->>>>>>> b75318d3
       "context": "icon: CopyReactSvgUrl,\n items: [\n {\n id: \"option_move-to\",\n key: \"move-to\",\n label: t(\"Common:MoveTo\"),\n icon: MoveReactSvgUrl,\n onClick: isEditing\n ? () => this.onShowEditingToast(t)\n : () => this.onMoveAction(item),\n disabled: false,",
       "module": "/packages/client"
     },
     {
       "file_path": "/packages/client/src/store/ContextOptionsStore.js",
-<<<<<<< HEAD
-      "line_number": 1619,
+      "line_number": 1687,
       "context": "icon: CopyReactSvgUrl,\n items: [\n {\n id: \"option_move-to\",\n key: \"move-to\",\n label: t(\"Common:MoveTo\"),\n icon: MoveReactSvgUrl,\n onClick: isEditing\n ? () => this.onShowEditingToast(t)\n : () => this.onMoveAction(item),\n disabled: false,",
       "module": "/packages/client"
     },
     {
-      "file_path": "/packages/client/src/store/ContextOptionsStore.js",
-      "line_number": 1619,
-=======
-      "line_number": 1687,
->>>>>>> b75318d3
-      "context": "icon: CopyReactSvgUrl,\n items: [\n {\n id: \"option_move-to\",\n key: \"move-to\",\n label: t(\"Common:MoveTo\"),\n icon: MoveReactSvgUrl,\n onClick: isEditing\n ? () => this.onShowEditingToast(t)\n : () => this.onMoveAction(item),\n disabled: false,",
-      "module": "/packages/client"
-    },
-    {
       "file_path": "/packages/client/src/store/FilesActionsStore.js",
-      "line_number": 2254,
+      "line_number": 2245,
       "context": "case \"moveTo\":\n if (!this.isAvailableOption(\"moveTo\")) return null;\n return {\n id: \"menu-move-to\",\n label: t(\"Common:MoveTo\"),\n onClick: () => setMoveToPanelVisible(true),\n iconUrl: MoveReactSvgUrl,\n };\n case \"pin\":\n return {",
       "module": "/packages/client"
     },
