import React from "react";
import { withRouter } from "react-router";
import ModalDialogContainer from "../ModalDialogContainer";
import ModalDialog from "@appserver/components/modal-dialog";
import Button from "@appserver/components/button";
import Text from "@appserver/components/text";
import Checkbox from "@appserver/components/checkbox";
import Scrollbar from "@appserver/components/scrollbar";
import { withTranslation } from "react-i18next";
//import { getProgress, removeFiles } from "@appserver/common/api/files";
import toastr from "studio/toastr";
//import { TIMEOUT } from "../../../helpers/constants";
//import { loopTreeFolders } from "../../../helpers/files-helpers";
import { inject, observer } from "mobx-react";

class DeleteDialogComponent extends React.Component {
  constructor(props) {
    super(props);

    const foldersList = [];
    const filesList = [];
    const selection = [];

    let i = 0;
    while (props.selection.length !== i) {
      if (!(props.isRootFolder && props.selection[i].providerKey)) {
        if (
          props.selection[i].access === 0 ||
          props.selection[i].access === 1 ||
          props.unsubscribe
        ) {
          const item = { ...props.selection[i], checked: true };
          selection.push(item);
          if (props.selection[i].fileExst) {
            filesList.push(item);
          } else {
            foldersList.push(item);
          }
        }
      }
      i++;
    }

    this.state = { foldersList, filesList, selection };
  }

  onDelete = () => {
    this.onClose();
    const { t, deleteAction } = this.props;
    const translations = {
      deleteOperation: t("DeleteOperation"),
      deleteFromTrash: t("DeleteFromTrash"),
      deleteSelectedElem: t("DeleteSelectedElem"),
    };

    const selection = this.state.selection.filter((f) => f.checked);

    if (!selection.length) return;

    deleteAction(translations, selection).catch((err) => toastr.error(err));
  };

  onUnsubscribe = () => {
    this.onClose();
    const { unsubscribeAction } = this.props;

    const selection = this.state.selection.filter((f) => f.checked);

    if (!selection.length) return;

    let filesId = [];
    let foldersId = [];

    selection.map((item) => {
      item.fileExst ? filesId.push(item.id) : foldersId.push(item.id);
    });

    unsubscribeAction(filesId, foldersId).catch((err) => toastr.error(err));
  };

  onChange = (event) => {
    const value = event.target.value.split("/");
    const fileType = value[0];
    const id = Number(value[1]);

    const newSelection = this.state.selection;

    if (fileType !== "undefined") {
      const selection = newSelection.find((x) => x.id === id && x.fileExst);
      selection.checked = !selection.checked;
      this.setState({ selection: newSelection });
    } else {
      const selection = newSelection.find((x) => x.id === id && !x.fileExst);
      selection.checked = !selection.checked;
      this.setState({ selection: newSelection });
    }
  };

  onClose = () => {
    this.props.setRemoveMediaItem(null);
    this.props.setDeleteDialogVisible(false);
  };

  render() {
    const { visible, t, isLoading, unsubscribe } = this.props;
    const { filesList, foldersList, selection } = this.state;

    const checkedSelections = selection.filter((x) => x.checked === true);

    console.log(selection);

    const title = unsubscribe
      ? t("UnsubscribeTitle")
      : checkedSelections.length === 1
      ? checkedSelections[0].fileExst
        ? t("MoveToTrashOneFileTitle")
        : t("MoveToTrashOneFolderTitle")
      : t("MoveToTrashItemsTitle");

    const noteText = unsubscribe
      ? t("UnsubscribeNote")
      : checkedSelections.length === 1
      ? checkedSelections[0].fileExst
        ? t("MoveToTrashOneFileNote")
        : t("MoveToTrashOneFolderNote")
      : t("MoveToTrashItemsNote");

    const accuracy = 20;
    let filesHeight = 25 * filesList.length + accuracy + 8;
    let foldersHeight = 25 * foldersList.length + accuracy + 8;
    if (foldersList.length === 0) {
      foldersHeight = 0;
    }
    if (filesList.length === 0) {
      filesHeight = 0;
    }

    const height = filesHeight + foldersHeight;

    return (
      <ModalDialogContainer visible={visible} onClose={this.onClose}>
        <ModalDialog.Header>{title}</ModalDialog.Header>
        <ModalDialog.Body>
          <div className="modal-dialog-content">
            <Text className="delete_dialog-header-text">{noteText}</Text>
            <Scrollbar style={{ height, maxHeight: 330 }} stype="mediumBlack">
              {foldersList.length > 0 && (
                <Text isBold className="delete_dialog-text">
                  {t("FoldersModule")}:
                </Text>
              )}
              {foldersList.map((item, index) => (
                <Checkbox
                  truncate
                  className="modal-dialog-checkbox"
                  value={`${item.fileExst}/${item.id}`}
                  onChange={this.onChange}
                  key={`checkbox_${index}`}
                  isChecked={item.checked}
                  label={item.title}
                />
              ))}

              {filesList.length > 0 && (
                <Text isBold className="delete_dialog-text">
                  {t("FilesModule")}:
                </Text>
              )}
              {filesList.map((item, index) => (
                <Checkbox
                  truncate
                  className="modal-dialog-checkbox"
                  value={`${item.fileExst}/${item.id}`}
                  onChange={this.onChange}
                  key={`checkbox_${index}`}
                  isChecked={item.checked}
                  label={item.title}
                />
              ))}
            </Scrollbar>
          </div>
        </ModalDialog.Body>
        <ModalDialog.Footer>
          <Button
            className="button-dialog-accept"
            key="OkButton"
            label={
              unsubscribe ? t("UnsubscribeButton") : t("MoveToTrashButton")
            }
            size="medium"
            primary
            onClick={unsubscribe ? this.onUnsubscribe : this.onDelete}
            isLoading={isLoading}
          />
          <Button
            className="button-dialog"
            key="CancelButton"
            label={t("CancelButton")}
            size="medium"
            onClick={this.onClose}
            isLoading={isLoading}
          />
        </ModalDialog.Footer>
      </ModalDialogContainer>
    );
  }
}

const DeleteDialog = withTranslation("DeleteDialog")(DeleteDialogComponent);

export default inject(
<<<<<<< HEAD
  ({ filesStore, selectedFolderStore, dialogsStore, filesActionsStore }) => {
    const { selection, isLoading } = filesStore;
    const { deleteAction } = filesActionsStore;
=======
  ({
    filesStore,
    treeFoldersStore,
    selectedFolderStore,
    dialogsStore,
    filesActionsStore,
  }) => {
    const { fetchFiles, selection, filter, isLoading } = filesStore;
    const { deleteAction, unsubscribeAction } = filesActionsStore;
>>>>>>> 1003c6fe

    const {
      deleteDialogVisible: visible,
      setDeleteDialogVisible,
      removeMediaItem,
      setRemoveMediaItem,
      unsubscribe,
    } = dialogsStore;

    return {
      selection: removeMediaItem ? [removeMediaItem] : selection,
      isLoading,
      isRootFolder: selectedFolderStore.isRootFolder,
      visible,

      setDeleteDialogVisible,
      deleteAction,
<<<<<<< HEAD
=======
      unsubscribeAction,
      unsubscribe,

>>>>>>> 1003c6fe
      setRemoveMediaItem,
    };
  }
)(withRouter(observer(DeleteDialog)));<|MERGE_RESOLUTION|>--- conflicted
+++ resolved
@@ -209,21 +209,9 @@
 const DeleteDialog = withTranslation("DeleteDialog")(DeleteDialogComponent);
 
 export default inject(
-<<<<<<< HEAD
   ({ filesStore, selectedFolderStore, dialogsStore, filesActionsStore }) => {
     const { selection, isLoading } = filesStore;
-    const { deleteAction } = filesActionsStore;
-=======
-  ({
-    filesStore,
-    treeFoldersStore,
-    selectedFolderStore,
-    dialogsStore,
-    filesActionsStore,
-  }) => {
-    const { fetchFiles, selection, filter, isLoading } = filesStore;
     const { deleteAction, unsubscribeAction } = filesActionsStore;
->>>>>>> 1003c6fe
 
     const {
       deleteDialogVisible: visible,
@@ -241,12 +229,9 @@
 
       setDeleteDialogVisible,
       deleteAction,
-<<<<<<< HEAD
-=======
       unsubscribeAction,
       unsubscribe,
 
->>>>>>> 1003c6fe
       setRemoveMediaItem,
     };
   }
