// (c) Copyright Ascensio System SIA 2009-2024
//
// This program is a free software product.
// You can redistribute it and/or modify it under the terms
// of the GNU Affero General Public License (AGPL) version 3 as published by the Free Software
// Foundation. In accordance with Section 7(a) of the GNU AGPL its Section 15 shall be amended
// to the effect that Ascensio System SIA expressly excludes the warranty of non-infringement of
// any third-party rights.
//
// This program is distributed WITHOUT ANY WARRANTY, without even the implied warranty
// of MERCHANTABILITY or FITNESS FOR A PARTICULAR  PURPOSE. For details, see
// the GNU AGPL at: http://www.gnu.org/licenses/agpl-3.0.html
//
// You can contact Ascensio System SIA at Lubanas st. 125a-25, Riga, Latvia, EU, LV-1021.
//
// The  interactive user interfaces in modified source and object code versions of the Program must
// display Appropriate Legal Notices, as required under Section 5 of the GNU AGPL version 3.
//
// Pursuant to Section 7(b) of the License you must retain the original Product logo when
// distributing the program. Pursuant to Section 7(e) we decline to grant you any rights under
// trademark law for use of our trademarks.
//
// All the Product's GUI elements, including illustrations and icon sets, as well as technical writing
// content are licensed under the terms of the Creative Commons Attribution-ShareAlike 4.0
// International. See the License terms at http://creativecommons.org/licenses/by-sa/4.0/legalcode

import AvatarDarkReactSvgUrl from "PUBLIC_DIR/images/avatar.dark.react.svg?url";

import { globalColors } from "./globalColors";
import { CommonTheme } from "./commonTheme";

import { TTheme } from "./base";
import { DEFAULT_FONT_FAMILY } from "../constants";

const {
  white,
  black,
  darkBlack,

  lightGrayBlackout,
  darkGrayBlackout,
  grayLight,
  darkGrayLight,
  lightGrayHover,
  lightDarkGrayHover,
  grayLightMid,
  grayDarkMid,
  lightGraySelected,
  grayStrong,
  grayDarkStrong,
  gray,
  grayDark,
  lightGrayDark,
  darkGrayDark,
  grayText,
  grayDarkText,
  lightBlueMain,
  lightBlueMainHover,
  lightBlueMainDisabled,
  lightBlueMainPressed,
  lightSecondMain,
  lightSecondMainHover,
  lightSecondMainDisabled,

  mainOrange,

  lightErrorStatus,
  darkErrorStatus,
  favoritesStatus,
  lightStatusWarning,
  darkStatusWarning,
  lightStatusPositive,
  darkStatusPositive,

  lightIcons,
  darkIcon,
  link,
  darkLink,
  blueLightMid,
  bigGrayDarkMid,

  lightToastDone,
  darkToastDone,
  lightToastInfo,
  darkToastInfo,
  lightToastAlert,
  darkToastAlert,
  lightToastWarning,
  darkToastWarning,

  dndColor,
  dndDarkColor,
  dndHoverColor,
  dndDarkHover,

  onWhiteColor,
  boxShadowDarkColor,
  loaderDark,

  editorGreenColor,
  editorBlueColor,
  editorOrangeColor,
  editorRedColor,
  windowsColor,
  linuxColor,
  androidColor,
  badgeShadow,
  popupShadow,
  menuShadow,
  darkScroll,
  darkScrollHover,
  darkScrollActive,
  silver,
  highlandGray,
} = globalColors;

const Dark: TTheme = {
  ...CommonTheme,
  isBase: false,
  color: white,
  backgroundColor: black,
  fontFamily: DEFAULT_FONT_FAMILY,
  fontSize: "13px",

  text: {
    color: white,
    disableColor: grayDarkText,
    emailColor: gray,
    fontWeight: "normal",
    fontWeightBold: "bold",
  },

  heading: {
    fontSize: {
      xlarge: "27px",
      large: "23px",
      medium: "21px",
      small: "19px",
      xsmall: "15px",
    },

    fontWeight: 600,
    color: white,
  },

  backgroundAndSubstrateColor: darkGrayLight,

  betaBadgeTooltip: {
    boxShadowColor: badgeShadow,
  },

  button: {
    fontWeight: "600",
    margin: "0",
    display: "inline-block",
    textAlign: "center",
    textDecoration: "none",

    topVerticalAlign: "text-top",
    middleVerticalAlign: "middle",
    bottomVerticalAlign: "text-bottom",

    borderRadius: "3px",
    stroke: "none",
    overflow: "hidden",
    textOverflow: "ellipsis",
    whiteSpace: "nowrap",
    outline: "none",
    boxSizing: "border-box",

    paddingRight: "4px",

    height: {
      extraSmall: "24px",
      small: "32px",
      normal: "40px",
      medium: "44px",
    },

    lineHeight: {
      extraSmall: "15px",
      small: "20px",
      normal: "16px",
      medium: "22px",
    },

    fontSize: {
      extraSmall: "12px",
      small: "13px",
      normal: "14px",
      medium: "16px",
    },

    padding: {
      extraSmall: "0 12px",
      small: "0 28px",
      normal: "0 28px",
      medium: "0 32px",
    },

    color: {
      base: white,
      baseHover: white,
      baseActive: white,
      baseDisabled: grayDarkStrong,

      primary: white,
      primaryHover: white,
      primaryActive: white,
      primaryDisabled: white,
    },

    backgroundColor: {
      base: black,
      baseHover: black,
      baseActive: darkGrayLight,
      baseDisabled: darkGrayLight,

      primary: lightSecondMain,
      primaryHover: lightSecondMainHover,
      primaryActive: `linear-gradient(0deg, ${lightSecondMain}, ${lightSecondMain}),linear-gradient(0deg, ${onWhiteColor}, ${onWhiteColor})`,
      primaryDisabled: lightSecondMainDisabled,
    },

    border: {
      base: `1px solid ${grayDarkStrong}`,
      baseHover: `1px solid ${grayDark}`,
      baseActive: `1px solid ${grayDarkStrong}`,
      baseDisabled: `1px solid ${grayDarkStrong}`,

      primary: `1px solid ${lightSecondMain}`,
      primaryHover: `1px solid ${lightSecondMainHover}`,
      primaryActive: `1px solid linear-gradient(0deg, ${lightSecondMain}, ${lightSecondMain}),linear-gradient(0deg, ${onWhiteColor}, ${onWhiteColor})`,
      primaryDisabled: `1px solid ${lightSecondMainDisabled}`,
    },

    loader: {
      base: white,
      primary: white,
    },
  },

  helpButton: {
    width: "100%",
    backgroundColor: black,
    maxWidth: "500px",
    margin: "0",
    lineHeight: "56px",
    fontWeight: "700",
    padding: "0 16px 16px",
    bodyPadding: "16px 0",
  },

  mainButtonMobile: {
    textColor: darkGrayDark,

    buttonColor: mainOrange,
    iconFill: black,

    circleBackground: black,

    mobileProgressBarBackground: grayDarkStrong,

    bar: {
      icon: grayDark,
    },

    buttonWrapper: {
      background: black,
      uploadingBackground: grayDarkMid,
    },

    buttonOptions: {
      backgroundColor: grayDarkMid,
      color: black,
    },

    dropDown: {
      position: "fixed",
      right: "48px",
      bottom: "48px",

      width: "400px",

      zIndex: "202",

      mobile: {
        right: "32px",
        bottom: "40px",

        marginLeft: "24px",

        width: "calc(100vw - 64px)",
      },

      separatorBackground: white,

      buttonColor: white,

      hoverButtonColor: black,

      backgroundActionMobile: bigGrayDarkMid,
    },

    dropDownItem: {
      padding: "10px",
    },
  },

  mainButton: {
    backgroundColor: lightBlueMain,
    disableBackgroundColor: lightBlueMainDisabled,
    hoverBackgroundColor: lightBlueMainHover,
    clickBackgroundColor: lightBlueMainPressed,

    padding: "5px 14px 5px 12px",
    borderRadius: "3px",
    lineHeight: "22px",
    fontSize: "16px",
    fontWeight: 700,
    textColor: white,
    textColorDisabled: white,

    cornerRoundsTopRight: "0",
    cornerRoundsBottomRight: "0",

    svg: {
      margin: "auto",
      height: "100%",
      fill: white,
    },

    dropDown: {
      top: "100%",
    },

    arrowDropdown: {
      borderLeft: "4px solid transparent",
      borderRight: "4px solid transparent",
      borderTop: `5px solid ${white}`,
      borderTopDisabled: `5px solid ${black}`,
      right: "14px",
      top: "50%",
      width: "0",
      height: "0",
      marginTop: " -1px",
    },
  },

  socialButton: {
    fontWeight: "500",
    textDecoration: "none",
    padding: "0",
    borderRadius: "3px",
    height: "40px",
    heightSmall: "32px",
    textAlign: "left",
    stroke: " none",
    outline: "none",
    width: "100%",

    border: `1px solid ${grayDarkStrong}`,
    background: black,

    borderConnect: "none",
    connectBackground: darkIcon,

    disableBackgroundColor: darkGrayLight,

    hoverBackground: black,
    hoverBorder: `1px solid ${grayDark}`,
    hoverConnectBackground: white,
    hoverConnectBorder: "none",

    activeBackground: darkGrayLight,
    activeBorder: `1px solid ${grayDarkStrong}`,
    activeConnectBackground: bigGrayDarkMid,
    activeConnectBorder: "none",

    color: grayDark,
    disableColor: darkGrayDark,
    disabledSvgColor: grayDarkStrong,

    text: {
      width: "100%",
      height: "18px",
      margin: "0 11px",
      fontWeight: "500",
      fontSize: "14px",
      lineHeight: "16px",
      letterSpacing: "0.21875px",
      overflow: "hidden",
      textOverflow: "ellipsis",
      whiteSpace: "nowrap",
      color: white,
      hoverColor: white,
      connectColor: darkBlack,
    },

    svg: {
      margin: "11px 8px",
      width: "20px",
      height: "20px",
      minWidth: "20px",
      minHeight: "20px",
      fill: darkBlack,
    },
  },

  groupButton: {
    fontSize: "14px",
    lineHeight: "19px",
    color: grayDark,
    disableColor: grayDarkStrong,
    float: "left",
    height: "19px",
    overflow: "hidden",
    padding: "0px",

    separator: {
      border: `1px solid ${grayDarkStrong}`,
      width: "0px",
      height: "24px",
      margin: "16px 12px 0 12px",
    },

    checkbox: {
      margin: "16px 0 16px 24px",
      tabletMargin: "auto 0 auto 16px",
    },
  },

  groupButtonsMenu: {
    top: "0",
    background: black,
    boxShadow: `0px 10px 18px -8px ${menuShadow}`,
    height: "48px",
    tabletHeight: "56px",
    padding: "0 18px 19px 0",
    width: "100%",
    zIndex: "189",
    marginTop: "1px",

    closeButton: {
      right: "11px",
      top: "6px",
      tabletTop: "10px",
      width: "20px",
      height: "20px",
      padding: "8px",
      hoverBackgroundColor: white,
      backgroundColor: grayDark,
    },
  },

  iconButton: { color: grayDark, hoverColor: white },
  selectorAddButton: {
    background: grayDarkMid,
    hoverBackground: darkGrayLight,
    activeBackground: grayDarkMid,

    iconColor: grayDark,
    iconColorHover: white,
    iconColorActive: darkGrayDark,

    border: `none`,
    boxSizing: "border-box",
    borderRadius: "3px",
    height: " 32px",
    width: "32px",
    padding: "10px",
    color: grayDark,
    hoverColor: white,
  },

  saveCancelButtons: {
    bottom: "0",
    width: "100%",
    left: "0",
    padding: "8px 24px 8px 16px",
    marginRight: "8px",

    unsavedColor: gray,
  },

  checkbox: {
    fillColor: darkGrayLight,
    borderColor: grayDarkStrong,
    arrowColor: white,
    indeterminateColor: white,

    disableArrowColor: grayDarkStrong,
    disableBorderColor: grayDarkMid,
    disableFillColor: darkGrayLight,
    disableIndeterminateColor: grayDarkStrong,

    hoverBorderColor: grayDark,
    hoverIndeterminateColor: white,

    pressedBorderColor: grayDarkStrong,
    pressedFillColor: black,

    focusColor: grayDark,

    errorColor: darkErrorStatus,
  },

  viewSelector: {
    fillColor: black,
    checkedFillColor: grayDark,
    fillColorDisabled: grayLight,
    disabledFillColor: grayLightMid,
    disabledFillColorInner: grayStrong,
    hoverBorderColor: grayDark,
    borderColor: grayDarkStrong,
  },

  radioButton: {
    textColor: white,
    textDisableColor: grayDarkText,

    marginBeforeLabel: "8px",

    background: black,
    disableBackground: darkGrayLight,

    fillColor: white,
    disableFillColor: grayDarkStrong,

    borderColor: grayDarkStrong,
    disableBorderColor: "none",
    hoverBorderColor: white,
  },

  row: {
    minHeight: "47px",
    width: "100%",
    borderBottom: grayDarkStrong,
    backgroundColor: globalColors.lightDarkGrayHover,
    minWidth: "160px",
    overflow: "hidden",
    textOverflow: "ellipsis",

    element: {
      marginRight: "14px",
      marginLeft: "2px",
    },

    optionButton: {
      padding: "8px 0px 9px 7px",
    },
  },

  rowContent: {
    icons: {
      height: "16px",
    },

    margin: "0 6px",
    fontSize: "12px",
    fontStyle: "normal",
    fontWeight: "600",
    height: "56px",
    maxWidth: " 100%",

    sideInfo: {
      minWidth: "160px",
      margin: "0 6px",
      overflow: "hidden",
      textOverflow: "ellipsis",
    },

    mainWrapper: {
      minWidth: "140px",
      marginRight: "8px",
      marginTop: "8px",
      width: "95%",
    },
  },

  rowContainer: {
    borderColor: grayDarkStrong,
  },

  badge: {
    border: "1px solid transparent",
    padding: "1px",
    lineHeight: "0.8",
    overflow: "hidden",
    color: white,
    backgroundColor: darkStatusWarning,
    disableBackgroundColor: grayDark,
  },

  scrollbar: {
    bgColor: darkScroll,
    hoverBgColor: darkScrollHover,
    pressBgColor: darkScrollActive,
    paddingInlineEnd: "17px !important",
    paddingInlineEndMobile: "8px !important",
  },

  modalDialog: {
    backgroundColor: black,
    textColor: white,
    headerBorderColor: grayDarkStrong,
    footerBorderColor: grayDarkStrong,
    width: "auto",
    maxwidth: "560px",
    margin: " 0 auto",
    minHeight: "100%",

    colorDisabledFileIcons: grayDarkText,

    backdrop: {
      backgroundRGBA: {
        r: 27,
        g: 27,
        b: 27,
        a: 0.4,
      },
      blur: 9,
    },

    content: {
      backgroundColor: black,
      modalBorderRadius: "6px",
      modalPadding: "0 12px 12px",
      asidePadding: "0 16px 16px",

      heading: {
        maxWidth: "calc(100% - 18px)",
        margin: "0",
        fontWeight: "700",
        modalLineHeight: "40px",
        asideLineHeight: "56px",
        asideFontSize: "21px",
        modalFontSize: "18px",
      },
    },

    closeButton: {
      fillColor: darkGrayDark,
    },
  },

  paging: {
    button: {
      marginRight: "8px",
      maxWidth: "110px",
    },

    page: {
      marginRight: "8px",
      width: "110%",
    },

    comboBox: {
      marginLeft: "auto",
      marginRight: "0px",
    },
  },

  input: {
    color: white,
    disableColor: grayDarkStrong,

    backgroundColor: black,
    disableBackgroundColor: grayDarkStrong,

    width: {
      base: "173px",
      middle: "300px",
      big: "350px",
      huge: "500px",
      large: "550px",
    },

    borderRadius: "3px",
    boxShadow: "none",
    boxSizing: "border-box",
    border: "solid 1px",

    borderColor: grayDarkStrong,
    errorBorderColor: darkErrorStatus,
    warningBorderColor: darkStatusWarning,
    disabledBorderColor: grayDarkStrong,

    hoverBorderColor: grayDark,
    hoverErrorBorderColor: darkErrorStatus,
    hoverWarningBorderColor: darkStatusWarning,
    hoverDisabledBorderColor: grayDarkStrong,

    focusBorderColor: white,
    focusErrorBorderColor: darkErrorStatus,
    focusWarningBorderColor: darkStatusWarning,
    focusDisabledBorderColor: grayDarkStrong,
  },

  fileInput: {
    width: {
      base: "173px",
      middle: "300px",
      big: "350px",
      huge: "500px",
      large: "550px",
    },

    height: {
      base: "32px",
      middle: "38px",
      big: "38px",
      huge: "39px",
      large: "44px",
    },

    paddingRight: {
      base: "37px",
      middle: "48px",
      big: "53px",
      huge: "58px",
      large: "64px",
    },

    icon: {
      background: black,

      border: "1px solid",
      borderRadius: "0 3px 3px 0",

      width: {
        base: "30px",
        middle: "36px",
        big: "37px",
        huge: "38px",
        large: "48px",
      },

      height: {
        base: "30px",
        middle: "36px",
        big: "36px",
        huge: "37px",
        large: "42px",
      },
    },
    iconButton: {
      width: {
        base: "15px",
        middle: "15px",
        big: "16px",
        huge: "16px",
        large: "16px",
      },
    },
  },

  passwordInput: {
    color: grayDark,
    disableColor: grayDark,

    tooltipTextColor: black,

    iconColor: grayDarkStrong,
    hoverIconColor: grayDark,

    hoverColor: gray,

    lineHeight: "32px",

    text: {
      lineHeight: "14px",
      marginTop: "-2px",
    },

    link: {
      marginTop: "-6px",

      tablet: {
        width: "100%",
        marginLeft: "0px",
        marginTop: "-1px",
      },
    },

    progress: {
      borderRadius: "2px",
      marginTop: "-2px",
    },

    newPassword: {
      margin: "0 16px",

      svg: {
        overflow: "hidden",
        marginBottom: "4px",
      },
    },
  },

  searchInput: {
    fontSize: "14px",
    fontWeight: "600",

    iconColor: grayDarkStrong,
    hoverIconColor: grayDark,
  },

  inputPhone: {
    activeBorderColor: lightSecondMain,
    inactiveBorderColor: grayDarkStrong,
    errorBorderColor: darkErrorStatus,
    backgroundColor: black,
    color: white,
    scrollBackground: grayDark,
    placeholderColor: grayDark,
    dialCodeColor: grayDark,
    width: "320px",
    height: "44px",
  },
  textInput: {
    fontWeight: "normal",
    placeholderColor: grayDark,
    disablePlaceholderColor: grayDarkStrong,

    transition: "all 0.2s ease 0s",
    appearance: "none",
    display: "flex",
    flex: "1 1 0%",
    outline: "none",
    overflow: "hidden",
    opacity: "1",

    lineHeight: {
      base: "20px",
      middle: "20px",
      big: "20px",
      huge: "21px",
      large: "20px",
    },

    fontSize: {
      base: "13px",
      middle: "14px",
      big: "16px",
      huge: "18px",
      large: "16px",
    },

    padding: {
      base: "5px 6px",
      middle: "8px 12px",
      big: "8px 16px",
      huge: "8px 20px",
      large: "11px 12px",
    },
  },

  inputBlock: {
    height: "100%",
    paddingRight: "8px",
    paddingLeft: "1px",

    display: "flex",
    alignItems: "center",
    padding: "2px 0px 2px 2px",
    margin: "0",

    borderColor: white,

    iconColor: grayDark,
    hoverIconColor: white,
  },

  textArea: {
    disabledColor: grayDarkStrong,

    focusBorderColor: white,
    focusErrorBorderColor: darkErrorStatus,
    focusOutline: "none",

    scrollWidth: "100%",
    scrollHeight: "91px",

    numerationColor: grayDark,

    copyIconFilter:
      "invert(62%) sepia(0%) saturate(0%) hue-rotate(119deg) brightness(85%) contrast(87%)",
  },

  link: {
    color: white,
    lineHeight: "calc(100% + 6px)",
    opacity: "0.5",
    textDecoration: "none",
    cursor: "pointer",
    display: "inline-block",

    hover: {
      textDecoration: "underline dashed",
      page: { textDecoration: "underline" },
    },
  },

  linkWithDropdown: {
    paddingRight: "20px",
    semiTransparentOpacity: "0.5",
    textDecoration: "none",
    disableColor: grayDarkText,

    svg: {
      opacity: "1",
      semiTransparentOpacity: "0.5",
    },

    text: { maxWidth: "100%" },

    span: { maxWidth: "300px" },

    expander: {
      iconColor: white,
    },
    color: {
      default: grayDark,
      hover: darkGrayDark,
      active: white,
      focus: white,
    },

    background: {
      default: "transparent",
      hover: grayDarkStrong,
      active: darkGrayLight,
      focus: grayDarkMid,
    },
    caret: {
      width: "5px",
      minWidth: "5px",
      height: "4px",
      minHeight: "4px",
      marginLeft: "5px",
      marginTop: "-4px",
      right: "6px",
      top: "0",
      bottom: "0",
      isOpenBottom: "-1px",
      margin: "auto",
      opacity: "0",
      transform: "scale(1, -1)",
    },
  },

  tooltip: {
    borderRadius: "6px",
    boxShadow: `0px 10px 15px ${popupShadow}`,
    opacity: "1",
    padding: "8px 12px",
    pointerEvents: "auto",
    maxWidth: "340px",
    color: grayDarkMid,
    textColor: white,
    backgroundColor: darkGrayLight,

    before: {
      border: "none",
    },
    after: {
      border: "none",
    },
  },

  fieldContainer: {
    horizontal: {
      margin: "0 0 16px 0",

      label: {
        lineHeight: "32px",
        margin: "0",
      },

      body: {
        flexGrow: "1",
      },

      iconButton: {
        marginTop: "10px",
        marginLeft: "8px",
      },
    },

    vertical: {
      margin: "0 0 16px 0",

      label: {
        lineHeight: "20px",
        height: "20px",
      },

      labelIcon: {
        width: "100%",
        margin: "0 0 4px 0",
      },

      body: {
        width: "100%",
      },

      iconButton: {
        margin: "0",
        padding: "0px 8px",
        width: "12px",
        height: "12px",
      },
    },

    errorLabel: {
      color: darkErrorStatus,
    },
  },

  avatar: {
    defaultImage: `url("${AvatarDarkReactSvgUrl}")`,
    initialsContainer: {
      color: white,
      groupColor: white,
      left: "50%",
      top: "50%",
      transform: "translate(-50%, -50%)",
      fontWeight: "600",
      groupFontWeight: "700",

      fontSize: {
        min: "12px",
        small: "12px",
        base: "16px",
        medium: "20px",
        big: "34px",
        groupBig: "23px",
        max: "72px",
      },
    },

    roleWrapperContainer: {
      right: {
        min: "-2px",
        small: "-2px",
        base: "-2px",
        medium: "-4px",
        big: "3px",
        max: "0px",
      },

      bottom: {
        min: "-2px",
        small: "3px",
        base: "4px",
        medium: "6px",
        big: "3px",
        max: "0px",
      },

      width: {
        min: "12px",
        medium: "16px",
        max: "24px",
      },

      height: {
        min: "12px",
        medium: "16px",
        max: "24px",
      },
    },

    imageContainer: {
      backgroundImage: grayDarkStrong,
      background: grayDarkStrong,
      groupBackground: grayDarkMid,
      borderRadius: "50%",
      height: "100%",

      svg: {
        display: "block",
        width: "50%",
        height: "100%",
        margin: "auto",
        fill: grayDark,
      },
    },

    administrator: {
      fill: darkStatusWarning,
      stroke: darkBlack,
      color: white,
    },

    guest: {
      fill: darkIcon,
      stroke: darkBlack,
      color: white,
    },

    owner: {
      fill: favoritesStatus,
      stroke: darkBlack,
      color: white,
    },

    editContainer: {
      right: "0px",
      bottom: "0px",
      fill: black,
      backgroundColor: bigGrayDarkMid,
      borderRadius: "50%",
      height: "32px",
      width: "32px",
    },

    image: {
      width: "100%",
      height: "100%",
      borderRadius: "50%",
    },

    icon: {
      background: grayDarkMid,
      color: darkGrayDark,
    },

    width: {
      min: "32px",
      small: "36px",
      base: "40px",
      medium: "48px",
      big: "80px",
      max: "124px",
    },

    height: {
      min: "32px",
      small: "36px",
      base: "40px",
      medium: "48px",
      big: "80px",
      max: "124px",
    },
  },

  avatarEditor: {
    minWidth: "208px",
    maxWidth: "300px",
    width: "max-content",
  },

  avatarEditorBody: {
    maxWidth: "400px",

    selectLink: {
      color: grayDarkStrong,
      linkColor: darkLink,
    },

    slider: {
      width: "100%",
      margin: "24px 0",
      backgroundColor: "transparent",

      runnableTrack: {
        background: grayDarkMid,
        focusBackground: grayDarkMid,
        border: `1.4px solid ${grayDarkMid}`,
        borderRadius: "5.6px",
        width: "100%",
        height: "8px",
      },

      sliderThumb: {
        marginTop: "-9.4px",
        width: "24px",
        height: "24px",
        background: white,
        disabledBackground: darkGrayDark,
        borderWidth: "6px",
        borderStyle: "solid",
        borderColor: `${black}`,
        borderRadius: "30px",
        boxShadow: `0px 5px 20px ${popupShadow}`,
      },

      thumb: {
        width: "24px",
        height: "24px",
        background: white,
        border: `6px solid ${black}`,
        borderRadius: "30px",
        marginTop: "0px",
        boxShadow: `0px 5px 20px ${popupShadow}`,
      },

      rangeTrack: {
        background: grayDarkMid,
        border: `1.4px solid ${grayDarkMid}`,
        borderRadius: "5.6px",
        width: "100%",
        height: "8px",
      },

      rangeThumb: {
        width: "14px",
        height: "14px",
        background: white,
        border: `6px solid ${black}`,
        borderRadius: "30px",
        boxShadow: `0px 5px 20px ${popupShadow}`,
      },

      track: {
        background: "transparent",
        borderColor: "transparent",
        borderWidth: "10.2px 0",
        color: "transparent",
        width: "100%",
        height: "8px",
      },

      trackNumber: {
        color: gray,
      },

      fillLower: {
        background: grayDarkMid,
        focusBackground: grayDarkMid,
        border: `1.4px solid ${grayDarkMid}`,
        borderRadius: "11.2px",
      },

      fillUpper: {
        background: grayDarkMid,
        focusBackground: grayDarkMid,
        border: `1.4px solid ${grayDarkMid}`,
        borderRadius: "11.2px",
      },
    },

    container: {
      miniPreview: {
        width: "160px",
        border: `1px solid ${grayDarkMid}`,
        borderRadius: "6px",
        padding: "8px",
      },

      buttons: {
        height: "32px",
        background: black,
        mobileWidth: "40px",
        mobileHeight: "100%",
        mobileBackground: "none",
      },

      button: {
        background: grayDark,
        fill: grayDark,
        hoverFill: white,
        padding: "0 12px",
        height: "40px",
        borderRadius: "6px",
      },

      zoom: {
        height: "56px",

        mobileHeight: "24px",
        marginTop: "16px",
      },
    },
  },

  backdrop: {
    backgroundColor: darkGrayBlackout,
    unsetBackgroundColor: "unset",
  },

  progressBar: {
    backgroundColor: grayDark,

    animation: {
      background: white,
    },

    percent: {
      background: darkStatusWarning,
    },

    color: {
      error: darkErrorStatus,
      status: white,
    },
  },

  dropDown: {
    fontWeight: "600",
    fontSize: "13px",
    zIndex: "400",
    background: black,
    borderRadius: "6px",
    boxShadow: `0px 8px 16px 0px ${boxShadowDarkColor}`,
    border: `1px solid ${grayDarkStrong}`,
  },

  dropDownItem: {
    color: white,
    disableColor: gray,
    backgroundColor: black,
    hoverBackgroundColor: lightDarkGrayHover,
    hoverDisabledBackgroundColor: black,
    selectedBackgroundColor: darkGrayLight,
    fontWeight: "600",
    fontSize: "13px",
    width: "100%",
    maxWidth: "500px",
    border: "0px",
    margin: "0px",
    padding: "0px 12px",
    tabletPadding: "0px 16px",
    lineHeight: "32px",
    tabletLineHeight: "36px",

    icon: {
      width: "16px",
      marginRight: "8px",
      lineHeight: "10px",

      color: white,
      disableColor: white,
    },

    separator: {
      padding: "0px 16px",
      borderBottom: `1px solid ${grayDarkStrong}`,
      margin: " 4px 16px 4px",
      lineHeight: "1px",
      height: "1px",
      width: "calc(100% - 32px)",
    },
  },

  toast: {
    active: {
      success: black,
      error: black,
      info: black,
      warning: black,
    },
    hover: {
      success: black,
      error: black,
      info: black,
      warning: black,
    },
    border: {
      success: `2px solid ${darkToastDone}`,
      error: `2px solid ${darkToastAlert}`,
      info: `2px solid ${darkToastInfo}`,
      warning: `2px solid ${darkToastWarning}`,
    },

    zIndex: "9999",
    position: "fixed",
    padding: "4px",
    width: "320px",
    color: white,
    top: "16px",
    right: "24px",
    marginTop: "0px",

    closeButton: {
      color: white,
      fontWeight: "700",
      fontSize: "14px",
      background: "transparent",
      padding: "0",
      opacity: "0.7",
      hoverOpacity: "1",
      transition: "0.3s ease",
    },

    main: {
      marginBottom: "1rem",
      boxShadow: `0px 16px 16px ${popupShadow}`,
      maxHeight: "800px",
      overflow: "hidden",
      borderRadius: "6px",
      color: white,
      margin: "0 0 12px",
      padding: "12px",
      minHeight: "32px",
      width: "100%",
      right: "0",
      transition: "0.3s",
    },
  },

  toastr: {
    svg: {
      width: "16px",
      minWidth: "16px",
      height: "16px",
      minHeight: "16px",
      color: {
        success: darkToastDone,
        error: darkToastAlert,
        info: darkToastInfo,
        warning: darkToastWarning,
      },
    },

    text: {
      lineHeight: " 1.3",
      fontSize: "12px",
      color: white,
    },

    title: {
      fontWeight: "600",
      margin: "0",
      marginBottom: "5px",
      lineHeight: "16px",
      color: {
        success: darkToastDone,
        error: darkToastAlert,
        info: darkToastInfo,
        warning: darkToastWarning,
      },
      fontSize: "12px",
    },

    closeButtonColor: white,
  },

  loader: {
    color: loaderDark,
    size: "40px",
    marginRight: "2px",
    borderRadius: "50%",
  },
  rombsLoader: {
    blue: {
      colorStep_1: black,
      colorStep_2: black,
      colorStep_3: "#323032",
      colorStep_4: "#323032",
    },
    red: {
      colorStep_1: black,
      colorStep_2: black,
      colorStep_3: "#323032",
    },
    green: {
      colorStep_1: black,
      colorStep_2: black,
      colorStep_3: "#323032",
      colorStep_4: "#323032",
    },
  },
  dialogLoader: {
    borderBottom: `1px solid ${black}`,
  },

  comboBox: {
    padding: "6px 0px",
    background: black,

    width: {
      base: "173px",
      middle: "300px",
      big: "350px",
      huge: "500px",
    },

    arrow: {
      width: "6px",
      flex: "0 0 6px",
      marginTopWithBorder: "5px",
      marginTop: "12px",
      marginRight: "5px",
      marginLeft: "auto",
    },

    button: {
      height: "18px",
      heightWithBorder: "30px",
      heightModernView: "28px",

      paddingLeft: "16px",
      paddingRightNoArrow: "16px",
      paddingRight: "8px",

      selectPaddingLeft: "8px",
      selectPaddingRightNoArrow: "14px",
      selectPaddingRight: "8px",

      color: grayDark,
      disabledColor: grayDark,
      background: black,
      backgroundWithBorder: "none",
      backgroundModernView: "none",

      border: `1px solid ${grayDarkStrong}`,
      borderRadius: "3px",

      borderColor: grayDarkStrong,
      openBorderColor: white,

      disabledBorderColor: grayDarkStrong,
      disabledBackground: grayDarkStrong,

      hoverBorderColor: grayDark,
      hoverBorderColorOpen: white,
      hoverDisabledBorderColor: grayDarkStrong,

      hoverBackgroundModernView: grayDarkStrong,
      activeBackgroundModernView: darkGrayLight,
      focusBackgroundModernView: grayDarkMid,
    },

    label: {
      marginRightWithBorder: "13px",
      marginRight: "4px",

      disabledColor: grayDark,
      color: grayDark,
      alternativeColor: grayDark,
      selectedColor: white,

      maxWidth: "175px",

      lineHeightWithoutBorder: "16px",
      lineHeightTextDecoration: "underline dashed",
    },

    childrenButton: {
      marginRight: "8px",
      width: "16px",
      height: "16px",

      defaultDisabledColor: grayDark,
      defaultColor: white,
      disabledColor: grayDark,
      color: white,
      selectedColor: white,
    },

    plusBadge: {
      color: black,
      bgColor: grayDark,
      selectedBgColor: darkGrayDark,
    },
  },

  toggleContent: {
    headingHeight: "24px",
    headingLineHeight: "26px",
    hoverBorderBottom: "1px dashed",
    contentPadding: "10px 0px 0px 0px",
    arrowMargin: "4px 8px 4px 0px",
    transform: "rotate(180deg)",
    iconColor: white,

    childrenContent: {
      color: black,
      paddingTop: "6px",
    },
  },

  toggleButton: {
    fillColorDefault: lightBlueMain,
    fillColorOff: black,
    hoverFillColorOff: lightDarkGrayHover,

    fillCircleColor: white,
    fillCircleColorOff: white,
  },

  contextMenuButton: {
    content: {
      width: "100%",
      backgroundColor: black,
      padding: "0 16px 16px",
    },

    headerContent: {
      maxWidth: "500px",
      margin: "0",
      lineHeight: "56px",
      fontWeight: "700",
      borderBottom: `1px solid ${grayDarkStrong}`,
    },

    bodyContent: {
      padding: "16px 0",
    },
  },

  calendar: {
    color: white,
    disabledColor: grayDarkStrong,
    pastColor: grayDark,
    onHoverBackground: lightDarkGrayHover,
    titleColor: darkGrayDark,
    outlineColor: grayDarkStrong,
    arrowColor: grayDarkText,
    disabledArrow: grayDarkStrong,
    weekdayColor: grayDark,
    accent: lightBlueMain,
    boxShadow: `0px 12px 40px 0px ${popupShadow}`,
  },

  datePicker: {
    width: "115px",
    dropDownPadding: "16px 16px 16px 17px",
    contentPadding: "0 16px 16px",
    bodyPadding: "16px 0",
    backgroundColor: black,
    inputBorder: lightSecondMain,
    iconPadding: "8px 8px 7px 0px",

    contentMaxWidth: "500px",
    contentLineHeight: "56px",
    contentFontWeight: "700",

    borderBottom: `1px solid ${grayDarkStrong}`,
  },

  aside: {
    backgroundColor: black,
    height: "100%",
    overflowX: "hidden",
    overflowY: "auto",
    position: "fixed",
    right: "0",
    top: "0",
    bottom: "16px",
    paddingBottom: "64px",
    transition: "transform 0.3s ease-in-out",
  },

  dragAndDrop: {
    height: "100%",
    transparentBorder: "1px solid transparent",
    acceptBackground: dndDarkHover,
    background: dndDarkColor,
  },

  catalog: {
    background: darkGrayLight,

    header: {
      borderBottom: `1px solid ${grayDarkStrong}`,
      iconFill: darkGrayDark,
    },
    control: {
      fill: white,
    },

    headerBurgerColor: darkGrayDark,

    verticalLine: `1px solid ${grayDarkStrong}`,

    profile: {
      borderTop: `1px solid ${grayDarkStrong}`,
      background: lightDarkGrayHover,
    },

    paymentAlert: {
      color: lightStatusWarning,
      warningColor: darkErrorStatus,
    },
  },

  alertComponent: {
    descriptionColor: darkGrayDark,
    iconColor: darkGrayDark,
  },

  catalogItem: {
    header: {
      color: grayDark,
      background: grayDarkStrong,
    },
    container: {
      width: "100%",
      height: "36px",
      padding: "0 12px",
      background: black,
      marginBottom: "16px",
      tablet: {
        height: "44px",
        padding: "0 12px",
        marginBottom: "24px",
      },
    },
    sibling: {
      active: {
        background: black,
      },
      hover: {
        background: black,
      },
    },
    img: {
      svg: {
        width: "16px",
        height: "16px",

        fill: darkGrayDark,
        isActiveFill: white,
        tablet: {
          width: "20px",
          height: "20px",
        },
      },
    },
    text: {
      width: "100%",
      marginLeft: "8px",
      lineHeight: "20px",
      color: darkGrayDark,
      isActiveColor: white,
      fontSize: "13px",
      fontWeight: 600,
      tablet: {
        marginLeft: "12px",
        lineHeight: "20px",
        fontSize: "14px",
        fontWeight: "600",
      },
    },
    initialText: {
      color: black,
      width: "16px",
      lineHeight: "15px",
      fontSize: "9px",
      fontWeight: "700",
      tablet: {
        width: "20px",
        lineHeight: "19px",
        fontSize: "11px",
      },
    },
    badgeWrapper: {
      size: "16px",
      marginLeft: "8px",
      marginRight: "-2px",
      tablet: {
        width: "44px",
        height: "44px",
        marginRight: "-16px",
      },
    },
    badgeWithoutText: {
      backgroundColor: mainOrange,

      size: "8px",
      position: "-4px",
    },
    trashIconFill: grayDark,
  },

  navigation: {
    expanderColor: white,
    background: black,
    rootFolderTitleColor: darkGrayDark,
    boxShadow: `0px 8px 16px 0px ${boxShadowDarkColor}`,

    icon: {
      fill: darkLink,
      stroke: grayDarkStrong,
    },
  },

  nav: {
    backgroundColor: black,
  },

  navItem: {
    baseColor: darkGrayDark,
    activeColor: white,
    separatorColor: grayDarkStrong,

    wrapper: {
      hoverBackground: grayDarkStrong,
    },
  },

  header: {
    backgroundColor: darkGrayLight,
    recoveryColor: darkGrayDark,
    linkColor: darkGrayDark,
    productColor: white,
    height: "48px",
  },

  menuContainer: {
    background: lightDarkGrayHover,
    color: white,
  },

  article: {
    background: black,
    pinBorderColor: grayDarkStrong,
    catalogItemHeader: grayDark,
    catalogItemText: grayDarkText,
    catalogItemActiveBackground: black,
    catalogShowText: darkGrayDark,
  },

  section: {
    header: {
      backgroundColor: black,
      background: `linear-gradient(180deg, ${black} 2.81%, ${grayText} 63.03%, rgba(51, 51, 51, 0) 100%);`,
      trashErasureLabelBackground: black,
      trashErasureLabelText: darkGrayDark,
    },
  },

  infoPanel: {
    sectionHeaderToggleIcon: grayDark,
    sectionHeaderToggleIconActive: grayStrong,
    sectionHeaderToggleBg: "transparent",
    sectionHeaderToggleBgActive: black,

    backgroundColor: black,
    blurColor: darkGrayBlackout,
    borderColor: grayDarkStrong,
    thumbnailBorderColor: grayLightMid,
    textColor: white,
    errorColor: darkErrorStatus,

    closeButtonWrapperPadding: "6px",
    closeButtonIcon: black,
    closeButtonSize: "12px",

<<<<<<< HEAD
    nameColor: gray,

    links: {
      iconColor: grayDark,
      iconErrorColor: darkErrorStatus,
      primaryColor: darkGrayDark,
=======
    nameColor: "#A3A9AE",
    avatarColor: "#A3A9AE",

    links: {
      color: "#4781D1",
      iconColor: "#858585",
      iconErrorColor: "#E06451",
      primaryColor: "#ADADAD",
>>>>>>> ef24b67a
    },

    members: {
      iconColor: grayDark,
      iconHoverColor: white,
      isExpectName: gray,
      subtitleColor: gray,
      meLabelColor: gray,
      roleSelectorColor: gray,
      disabledRoleSelectorColor: gray,
      roleSelectorArrowColor: gray,
      createLink: grayDark,
      linkAccessComboboxExpired: gray,
      crossFill: lightGrayDark,
    },

    history: {
      subtitleColor: gray,
      fileBlockBg: darkGrayLight,
      dateColor: gray,
      fileExstColor: gray,
      locationIconColor: gray,
      folderLabelColor: gray,
      renamedItemColor: gray,
      oldRoleColor: gray,
      messageColor: white,
    },

    details: {
      customLogoBorderColor: grayDarkStrong,
      commentEditorIconColor: white,
      tagBackground: grayDarkMid,
    },

    gallery: {
      borderColor: black,
      descriptionColor: white,
    },

    search: {
      boxShadow: `0px 5px 20px 0px ${popupShadow}`,
    },

    groups: {
      textColor: grayDark,
      tagColor: grayDarkStrong,
    },
  },

  filesArticleBody: {
    background: black,
    panelBackground: grayDarkStrong,

    fill: grayStrong,
    expanderColor: grayStrong,

    downloadAppList: {
      textColor: grayDark,
      color: grayDarkText,
      winHoverColor: windowsColor,
      macHoverColor: white,
      linuxHoverColor: linuxColor,
      androidHoverColor: androidColor,
      iosHoverColor: white,
    },
    devTools: {
      border: `1px solid ${grayDarkStrong}`,
      color: grayDark,
    },
  },

  peopleArticleBody: {
    iconColor: grayStrong,
    expanderColor: grayStrong,
  },

  peopleTableRow: {
    nameColor: white,
    pendingNameColor: grayDark,

    sideInfoColor: grayDark,
    pendingSideInfoColor: grayDarkStrong,
  },

  filterInput: {
    button: {
      border: `1px solid ${grayDarkStrong}`,
      hoverBorder: `1px solid ${grayDark}`,

      openBackground: gray,

      openFill: white,
    },

    filter: {
      background: black,
      border: `1px solid ${grayDarkStrong}`,
      color: gray,

      separatorColor: grayDarkStrong,
      indicatorColor: mainOrange,

      selectedItem: {
        background: white,
        border: white,
        color: black,
      },
    },

    sort: {
      background: black,
      hoverBackground: black,
      selectedViewIcon: lightGraySelected,
      viewIcon: grayDark,
      sortFill: darkGrayDark,

      tileSortFill: white,
      tileSortColor: white,
    },

    selectedItems: {
      background: grayDarkMid,
      hoverBackground: lightDarkGrayHover,
    },
  },

  updateUserForm: {
    tooltipTextColor: black,
    borderTop: "none",
  },

  tableContainer: {
    borderRight: `2px solid ${grayDarkStrong}`,
    hoverBorderColor: grayDarkStrong,
    tableCellBorder: `1px solid ${grayDarkStrong}`,

    groupMenu: {
      background: black,
      borderBottom: `1px solid ${grayDarkStrong}`,
      borderRight: `1px solid ${grayDarkStrong}`,
      boxShadow: `0px 40px 60px ${menuShadow}`,
    },

    header: {
      background: black,
      borderBottom: `1px solid ${grayDarkStrong}`,
      textColor: grayDark,
      activeTextColor: grayDark,
      hoverTextColor: white,

      iconColor: grayDark,
      activeIconColor: grayDark,
      hoverIconColor: white,

      borderImageSource: `linear-gradient(to right,${black} 21px,${grayDarkStrong} 21px,${grayDarkStrong} calc(100% - 20px),${black} calc(100% - 20px))`,
      borderHoverImageSource: `linear-gradient(to right,${black} 0px,${grayDarkStrong} 0px,${grayDarkStrong} 100% ,${black} 100%)`,
      lengthenBorderImageSource: `linear-gradient(to right, ${grayDarkStrong}, ${grayDarkStrong})`,
      hotkeyBorderBottom: `1px solid ${lightSecondMain}`,

      settingsIconDisableColor: grayDarkStrong,
    },

    tableCell: {
      border: `1px solid ${grayDarkStrong}`,
    },
  },
  filesSection: {
    rowView: {
      checkedBackground: lightDarkGrayHover,

      draggingBackground: dndColor,
      draggingHoverBackground: dndHoverColor,

      shareButton: {
        color: grayDark,
        fill: grayDark,
      },

      sideColor: grayDark,
      linkColor: white,
      textColor: grayDark,

      editingIconColor: white,
      shareHoverColor: white,
      pinColor: white,
    },

    tableView: {
      fileName: {
        linkColor: white,
        textColor: grayDark,
      },

      row: {
        checkboxChecked: `linear-gradient(to right, ${black} 24px, ${grayDarkStrong} 24px)`,
        checkboxDragging: `linear-gradient(to right, ${dndDarkColor} 24px, ${grayDarkStrong} 24px)`,
        checkboxDraggingHover: `inear-gradient(to right, ${dndDarkHover} 24px, ${grayDarkStrong} 24px)`,

        contextMenuWrapperChecked: `linear-gradient(to left, ${black} 24px, ${grayDarkStrong} 24px)`,
        contextMenuWrapperDragging: `border-image-source: linear-gradient(to left, ${dndDarkColor} 24px, ${grayDarkStrong} 24px)`,
        contextMenuWrapperDraggingHover: `linear-gradient(to left, ${dndDarkHover} 24px, ${grayDarkStrong} 24px)`,

        backgroundActive: lightDarkGrayHover,

        borderImageCheckbox: `linear-gradient(to right, ${grayDarkStrong} 24px, ${grayDarkStrong} 24px)`,
        borderImageContextMenu: `linear-gradient(to left, ${grayDarkStrong} 24px, ${grayDarkStrong} 24px)`,

        borderHover: grayDarkStrong,
        sideColor: gray,

        shareHoverColor: white,

        borderImageRight: `linear-gradient(to right, ${black} 25px, ${grayDarkStrong} 24px)`,
        borderImageLeft: `linear-gradient(to left, ${black} 20px, ${grayDarkStrong} 24px)`,

        borderColor: grayDarkStrong,
        borderColorTransition: grayDarkStrong,

        color: white,
        backgroundGroup: grayDarkMid,
      },
    },

    tilesView: {
      tile: {
        draggingColor: dndDarkColor,
        draggingHoverColor: dndDarkHover,
        checkedColor: lightDarkGrayHover,
        roomsCheckedColor: black,
        border: `1px solid ${grayDarkStrong}`,
        backgroundBadgeColor: black,
        backgroundColor: darkGrayLight,
        borderRadius: "6px",
        roomsBorderRadius: "12px",
        bottomBorderRadius: "0 0 6px 6px",
        roomsBottomBorderRadius: "0 0 12px 12px",
        upperBorderRadius: "6px 6px 0 0",
        roomsUpperBorderRadius: "12px 12px 0 0",
        backgroundColorTop: black,
      },

      sideColor: white,
      color: white,
      textColor: grayDark,
    },

    animationColor: lightSecondMain,
  },

  advancedSelector: {
    footerBorder: `1px solid ${grayDarkStrong}`,

    hoverBackgroundColor: grayDarkStrong,
    selectedBackgroundColor: grayDarkStrong,
    borderLeft: `1px solid ${grayDarkStrong}`,

    searcher: {
      hoverBorderColor: grayDark,
      focusBorderColor: white,
      placeholderColor: grayDarkStrong,
    },
  },

  selector: {
    border: `1px solid ${grayDarkStrong}`,

    breadCrumbs: {
      prevItemColor: darkGrayDark,
      arrowRightColor: darkGrayDark,
    },

    info: {
      backgroundColor: darkGrayLight,
      color: darkGrayDark,
    },

    bodyDescriptionText: grayDark,

    item: {
      hoverBackground: lightDarkGrayHover,
      selectedBackground: lightDarkGrayHover,

      inputButtonBorder: grayDarkStrong,
      inputButtonBorderHover: white,

      disableTextColor: grayDark,
    },

    emptyScreen: {
      descriptionColor: darkGrayDark,
      buttonColor: darkGrayDark,
      hoverButtonColor: white,
      pressedButtonColor: grayDarkText,
    },
  },

  floatingButton: {
    backgroundColor: white,
    color: black,
    boxShadow: `0px 12px 24px ${popupShadow}`,
    fill: black,

    alert: {
      fill: mainOrange,
      path: black,
    },
  },

  mediaViewer: {
    color: grayDarkStrong,
    backgroundColor: highlandGray,
    fill: white,
    titleColor: white,
    iconColor: white,

    controlBtn: {
      backgroundColor: silver,
    },

    imageViewer: {
      backgroundColor: silver,
      inactiveBackgroundColor: highlandGray,
      fill: white,
    },

    progressBar: {
      background: grayDarkStrong,
      backgroundColor: silver,
    },

    scrollButton: {
      backgroundColor: highlandGray,
      background: silver,
      border: `solid ${white}`,
    },

    videoViewer: {
      fill: white,
      stroke: white,
      color: grayDarkStrong,
      colorError: white,
      backgroundColorError: darkBlack,
      backgroundColor: highlandGray,
      background: silver,
    },
  },

  createEditRoomDialog: {
    commonParam: {
      descriptionColor: gray,
      textColor: grayDark,
    },

    roomType: {
      listItem: {
        background: "none",
        hoverBackground: darkGrayLight,
        borderColor: grayDarkStrong,
        descriptionText: gray,
      },
      dropdownButton: {
        background: "none",
        hoverBackground: darkGrayLight,
        borderColor: grayDarkStrong,
        descriptionText: gray,
      },
      dropdownItem: {
        background: black,
        hoverBackground: darkGrayLight,
        descriptionText: gray,
      },
      displayItem: {
        background: darkGrayLight,
        borderColor: darkGrayLight,
        descriptionText: gray,
      },
    },

    roomTypeDropdown: {
      desktop: {
        background: black,
        borderColor: grayDarkStrong,
      },
      mobile: {
        background: black,
      },
    },

    permanentSettings: {
      background: grayDarkStrong,
      isPrivateIcon: darkStatusPositive,
      descriptionColor: gray,
    },

    dropdown: {
      background: black,
      borderColor: grayDarkStrong,
      item: {
        hoverBackground: darkGrayLight,
      },
    },

    isPrivate: {
      limitations: {
        background: grayDarkStrong,
        iconColor: lightStatusWarning,
        titleColor: lightStatusWarning,
        descriptionColor: gray,
        linkColor: grayDarkText,
      },
    },

    thirdpartyStorage: {
      combobox: {
        background: black,
        dropdownBorderColor: grayDarkStrong,
        hoverDropdownBorderColor: grayDark,
        isOpenDropdownBorderColor: grayDarkText,
        arrowFill: grayDarkStrong,
      },
      folderInput: {
        background: black,
        borderColor: grayDarkStrong,
        hoverBorderColor: grayDark,
        rootLabelColor: gray,
        iconFill: darkGrayDark,
      },
    },

    iconCropper: {
      gridColor: black,
      deleteButton: {
        background: black,
        hoverBackground: black,
        borderColor: gray,
        hoverBorderColor: lightDarkGrayHover,
        color: grayDark,
        iconColor: darkGrayDark,
      },
    },

    previewTile: {
      background: black,
      borderColor: grayDarkStrong,
      iconBorderColor: grayLightMid,
    },

    dropzone: {
      borderColor: grayDarkStrong,
      linkMainColor: link,
      linkSecondaryColor: white,
      exstsColor: gray,
    },
    helpButton: {
      background: grayDark,
      fill: white,
    },
  },

  createEditGroupDialog: {
    textColor: grayDark,
    iconFill: grayDark,
  },

  filesThirdPartyDialog: {
    border: `1px solid ${grayDarkStrong}`,
  },

  connectedClouds: {
    color: white,
    borderBottom: `1px solid ${grayDarkStrong}`,
    borderRight: `1px solid ${grayDarkStrong}`,
  },

  filesModalDialog: {
    border: `1px solid ${grayDarkStrong}`,
  },

  filesDragTooltip: {
    background: black,
    boxShadow: `0px 5px 20px ${popupShadow}`,
    color: white,
  },

  emptyContent: {
    header: {
      color: white,
    },

    description: {
      color: darkGrayDark,
    },
    button: {
      colorLink: darkGrayDark,
      colorText: darkGrayDark,
    },
  },

  emptyView: {
    items: {
      hoverColor: darkGrayLight,
      pressColor: grayDarkStrong,
    },
  },

  filesEmptyContainer: {
    linkColor: darkGrayDark,
    privateRoom: {
      linkColor: darkLink,
    },
    descriptionColor: darkGrayDark,
  },

  filesPanels: {
    color: white,

    aside: {
      backgroundColor: black,
    },

    addGroups: {
      iconColor: gray,
      arrowColor: darkBlack,
    },

    addUsers: {
      iconColor: gray,
      arrowColor: darkBlack,
      textColor: grayDark,
    },

    changeOwner: {
      iconColor: gray,
      arrowColor: darkBlack,
    },

    embedding: {
      textAreaColor: grayDark,
      iconColor: white,
      color: gray,
      border: `1px solid ${grayDarkMid}`,
      linkBackground: blueLightMid,
      linkColor: white,
    },

    versionHistory: {
      borderTop: `1px solid ${grayDarkStrong}`,
    },

    content: {
      backgroundColor: black,
      fill: white,
      disabledFill: grayDarkText,
    },

    body: {
      backgroundColor: black,
      fill: white,
    },

    footer: {
      backgroundColor: black,
      borderTop: `1px solid ${grayDarkStrong}`,
    },

    linkRow: {
      backgroundColor: black,
      fill: white,
      disabledFill: grayDarkText,
    },

    selectFolder: {
      color: gray,
    },

    filesList: {
      color: white,
      backgroundColor: black,
      borderBottom: `1px solid ${grayDarkStrong}`,
    },

    modalRow: {
      backgroundColor: black,
      fill: gray,
      disabledFill: grayDarkText,
    },

    sharing: {
      color: white,

      fill: white,
      loadingFill: white,

      borderBottom: `1px solid ${grayDarkStrong}`,
      borderTop: `1px solid ${grayDarkStrong}`,
      externalLinkBackground: black,
      externalLinkSvg: white,

      internalLinkBorder: `1px dashed ${white}`,

      itemBorder: `1px dashed ${black}`,

      itemOwnerColor: grayDark,

      backgroundButtons: black,

      dropdownColor: white,

      loader: {
        foregroundColor: black,
        backgroundColor: black,
      },
    },

    upload: {
      color: black,
      tooltipColor: darkToastInfo,
      iconColor: darkErrorStatus,

      shareButton: {
        color: gray,
        sharedColor: lightGrayDark,
      },

      loadingButton: {
        color: white,
        background: black,
      },
    },
    invite: {
      textColor: grayDark,
      addButtonColor: lightBlueMain,
      border: `1px solid ${grayDarkStrong}`,
    },
  },

  menuItem: {
    iconWrapper: {
      width: "16px",
      height: "16px",
      header: {
        width: "auto",
        height: "auto",
      },
    },
    separator: {
      borderBottom: `1px solid ${grayDarkStrong} !important`,
      margin: "6px 16px 6px 16px !important",
      height: "1px !important",
      width: "calc(100% - 32px) !important",
    },
    text: {
      header: {
        fontSize: "15px",
        lineHeight: "20px",
      },
      mobile: {
        fontSize: "13px",
        lineHeight: "36px",
      },
      fontSize: "12px",
      lineHeight: "30px",
      fontWeight: "600",
      margin: "0 0 0 8px",
      color: white,
    },
    hover: black,
    background: "none",
    svgFill: white,
    header: {
      height: "49px",
      borderBottom: `1px solid ${grayDarkStrong}`,
      marginBottom: "6px",
    },
    height: "30px",
    borderBottom: "none",
    marginBottom: "0",
    padding: "0 12px",
    mobile: {
      height: "36px",
      padding: "0 16px 6px",
    },
  },
  newContextMenu: {
    background: black,
    borderRadius: "6px",
    mobileBorderRadius: "6px 6px 0 0",
    boxShadow: `0px 8px 16px 0px ${boxShadowDarkColor}`,
    padding: "6px 0px",
    border: `1px solid ${grayDarkStrong}`,
    devices: {
      maxHeight: "calc(100vh - 64px)",
      tabletWidth: "375px",
      mobileWidth: "100vw",
      left: 0,
      right: 0,
      bottom: 0,
      margin: "0 auto",
    },
  },
  filesSettings: {
    color: grayText,

    linkColor: white,
  },

  filesBadges: {
    iconColor: grayDark,
    hoverIconColor: white,

    color: white,
    backgroundColor: black,

    badgeColor: black,
    badgeBackgroundColor: grayDark,
  },

  accountsBadges: {
    pendingColor: grayDark,
    disabledColor: darkErrorStatus,
  },

  filesEditingWrapper: {
    color: white,
    border: `1px solid ${grayDarkStrong}`,
    borderBottom: `1px solid ${grayDarkStrong}`,

    tile: {
      background: globalColors.black,
      itemBackground: grayDarkMid,
      itemBorder: gray,
      itemActiveBorder: white,
    },

    row: {
      itemBackground: globalColors.black,
    },

    fill: grayDark,
    hoverFill: white,
    disabledBackground: white,
  },

  filesIcons: {
    fill: grayDark,
    hoverFill: white,
  },

  filesQuickButtons: {
    color: grayDark,
    sharedColor: white,
    hoverColor: white,
  },

  filesSharedButton: {
    color: grayDark,
    sharedColor: white,
  },

  filesPrivateRoom: {
    borderBottom: `1px solid ${grayDarkMid}`,
    linkColor: darkLink,
    textColor: grayDarkText,
  },

  filesVersionHistory: {
    row: {
      color: white,
      fill: white,
    },

    badge: {
      color: black,
      stroke: darkGrayDark,
      fill: darkGrayDark,
      defaultFill: black,
      badgeFill: mainOrange,
    },

    versionList: {
      fill: white,
      stroke: white,
      color: white,
    },
    commentColor: grayDark,
  },

  login: {
    linkColor: darkLink,
    textColor: grayDark,
    navBackground: darkGrayLight,
    headerColor: white,
    helpButton: grayDark,
    orLineColor: grayDarkStrong,
    orTextColor: grayDark,
    titleColor: white,

    register: {
      backgroundColor: black,
      textColor: darkLink,
    },

    container: {
      backgroundColor: grayDarkStrong,
    },

    captcha: {
      border: `1px solid ${darkErrorStatus}`,
      color: darkErrorStatus,
    },

    backTitle: {
      color: gray,
    },
  },

  peopleSelector: {
    textColor: white,
  },

  peopleWithContent: {
    color: grayDark,
    pendingColor: grayDarkStrong,
  },

  peopleDialogs: {
    modal: {
      border: `1px solid ${grayDarkStrong}`,
    },

    deleteUser: {
      textColor: darkErrorStatus,
    },

    deleteSelf: {
      linkColor: darkLink,
    },

    changePassword: {
      linkColor: darkLink,
    },
  },

  downloadDialog: {
    background: darkGrayLight,
    textColor: grayDark,
    iconFill: black,
  },

  client: {
    about: {
      linkColor: darkLink,
      border: `1px solid ${grayDarkStrong}`,
      logoColor: white,
    },

    comingSoon: {
      linkColor: grayDark,
      linkIconColor: black,
      backgroundColor: black,
      foregroundColor: black,
    },

    confirm: {
      activateUser: {
        textColor: darkLink,
        textColorError: darkErrorStatus,
      },
      change: {
        titleColor: darkLink,
      },
    },

    home: {
      logoColor: white,
      textColorError: darkErrorStatus,
    },

    payments: {
      linkColor: darkLink,
      delayColor: darkErrorStatus,
    },

    settings: {
      iconFill: white,
      headerTitleColor: white,
      descriptionColor: grayDarkText,
      trashIcon: grayDark,
      article: {
        titleColor: grayStrong,
        fillIcon: grayStrong,
        expanderColor: grayStrong,
      },

      separatorBorder: `1px solid ${grayDarkStrong}`,

      security: {
        arrowFill: white,
        descriptionColor: grayDark,

        tfa: {
          textColor: grayDark,
        },

        admins: {
          backgroundColor: black,
          backgroundColorWrapper: lightSecondMain,
          roleColor: grayStrong,

          color: darkLink,
          departmentColor: grayDark,

          tooltipColor: darkToastInfo,

          nameColor: white,
          pendingNameColor: grayDark,

          textColor: black,
          iconColor: lightSecondMain,
        },

        owner: {
          backgroundColor: black,
          linkColor: darkLink,
          departmentColor: grayDark,
          tooltipColor: darkToastInfo,
        },
        auditTrail: {
          sideColor: grayDark,
          nameColor: white,
          downloadReportDescriptionColor: grayDark,
        },
        loginHistory: {
          sideColor: grayDark,
          nameColor: white,
          textColor: grayDark,
          subheaderColor: darkGrayDark,
        },
        ip: {
          errorColor: darkErrorStatus,
        },
      },

      common: {
        linkColor: grayDark,
        linkColorHelp: darkLink,
        tooltipLinkColor: darkLink,
        arrowColor: white,
        descriptionColor: grayDark,
        brandingDescriptionColor: grayDark,

        appearance: {
          themeAddBackground: grayDarkStrong,
          accentBoxBackground: grayDarkStrong,
          buttonBoxBackground: grayDarkStrong,
          iconFill: grayDark,
          addThemeBackground: grayDarkStrong,
        },

        whiteLabel: {
          borderImg: `1px solid ${grayDarkStrong}`,

          backgroundColorWhite: white,
          backgroundColorLight: grayLight,
          backgroundColorDark: darkGrayLight,
          greenBackgroundColor: editorGreenColor,
          blueBackgroundColor: editorBlueColor,
          orangeBackgroundColor: editorOrangeColor,
          redBackgroundColor: editorRedColor,

          dataFontColor: white,
          dataFontColorBlack: white,
        },

        companyInfo: {
          border: `1px dashed ${white}`,
          color: grayDark,
        },

        dns: {
          errorColor: darkErrorStatus,
        },
      },

      integration: {
        separatorBorder: `1px solid ${grayDarkStrong}`,
        linkColor: darkLink,
        textColor: grayDark,
        sso: {
          textColor: grayDark,
          toggleContentBackground: grayDarkStrong,
          iconButton: white,
          iconButtonDisabled: black,
          border: `1px solid ${grayDarkStrong}`,
        },
        ldap: {
          border: `1px solid ${grayDarkStrong}`,
          errorBorder: `1px solid ${darkErrorStatus}`,
          certificateBackground: grayDarkStrong,
          textColor: grayDark,
          errorColor: darkErrorStatus,
        },
        smtp: {
          requirementColor: darkErrorStatus,
        },
      },

      backup: {
        rectangleBackgroundColor: lightDarkGrayHover,
        separatorBorder: `1px solid ${grayDarkStrong}`,
        warningColor: darkErrorStatus,
        textColor: darkGrayDark,
        backupCheckedListItemBackground: lightDarkGrayHover,
      },

      payment: {
        priceColor: darkGrayDark,
        storageSizeTitle: gray,

        backgroundColor: darkGrayLight,
        linkColor: link,
        tariffText: grayDark,
        border: `1px solid ${grayDarkStrong}`,
        backgroundBenefitsColor: black,
        rectangleColor: lightDarkGrayHover,

        priceContainer: {
          backgroundText: lightDarkGrayHover,
          background: darkGrayLight,
          border: `1px solid ${darkGrayLight}`,
          featureTextColor: grayDark,
          disableColor: grayDark,
          trackNumberColor: grayDark,
          disablePriceColor: grayDarkText,
        },

        benefitsContainer: {
          iconsColor: grayDark,
        },
        contactContainer: {
          textColor: darkGrayDark,
          linkColor: grayDark,
        },
        warningColor: darkErrorStatus,
        color: darkStatusWarning,
      },

      migration: {
        descriptionColor: darkGrayDark,
        subtitleColor: white,
        workspaceBackground: black,
        workspaceBorder: `1px solid ${grayDarkStrong}`,
        workspaceHover: lightBlueMain,
        stepDescriptionColor: white,
        fileInputIconColor: grayDarkText,
        infoBlockBackground: darkGrayLight,
        infoBlockTextColor: grayDark,
        errorTextColor: darkErrorStatus,
        existingTextColor: darkStatusPositive,
        tableHeaderText: grayDark,
        tableRowHoverColor: lightDarkGrayHover,
        tableRowTextColor: grayDark,
        comboBoxLabelColor: white,
        importSectionBackground: darkGrayLight,
        importSectionTextColor: grayDark,
        importItemBackground: black,
        importItemDisableBackground: lightDarkGrayHover,
        importItemTextColor: darkGrayDark,
        importItemDisableTextColor: grayDarkText,
        importItemDescription: gray,
        importIconColor: darkGrayDark,
        groupMenuBackground: black,
        groupMenuBorder: `1px solid ${grayDarkStrong}`,
        groupMenuBoxShadow: `${menuShadow} 0px 5px 5px 0px`,
        linkColor: lightBlueMain,
        background: darkGrayLight,
      },
      storageManagement: {
        grayBackgroundText: grayDark,
        descriptionColor: darkGrayDark,
        dividerColor: grayDarkMid,
      },
      deleteData: {
        borderTop: `1px solid ${grayDarkMid}`,
      },
      webhooks: {
        border: `1px solid ${grayDarkMid}`,
        historyRowBackground: lightDarkGrayHover,
        tableCellBackground: lightGrayHover,
        barBackground: lightDarkGrayHover,
        color: grayDark,
        linkColor: lightBlueMain,
        spanBackground: lightBlueMain,
        filterBorder: `1px solid ${black}`,
        toastBackground: darkToastWarning,
        background: darkGrayLight,
      },
    },

    wizard: {
      linkColor: darkLink,
      generatePasswordColor: darkGrayDark,
      textColor: grayDark,
    },
  },

  tileLoader: {
    border: `none`,

    background: "none",
  },

  errorContainer: {
    background: black,
    bodyText: grayDark,
    linkColor: darkLink,
  },

  editor: {
    color: white,
    background: black,
  },

  tabs: {
    gradientColor: black,
    lineColor: grayDarkStrong,

    textColorPrimary: lightGrayDark,
    activeTextColorPrimary: white,
    hoverTextColorPrimary: white,
    pressedTextColorPrimary: grayDarkText,
    backgroundColorPrimary: black,

    textColorSecondary: white,
    activeTextColorSecondary: black,

    backgroundColorSecondary: black,
    hoverBackgroundColorSecondary: grayDarkStrong,
    pressedBackgroundColorSecondary: darkGrayLight,
    activeBackgroundColorSecondary: white,
  },

  hotkeys: {
    key: {
      color: grayStrong,
    },
  },

  tag: {
    color: white,
    deletedColor: gray,
    background: grayDarkStrong,
    hoverBackground: darkGrayLight,
    disabledBackground: grayDark,
    deletedBackground: darkGrayLight,
    defaultTagColor: white,
    newTagBackground: grayDarkMid,
    newTagHoverBackground: lightDarkGrayHover,
  },

  profile: {
    main: {
      background: lightDarkGrayHover,
      textColor: white,

      descriptionTextColor: grayDark,
      pendingEmailTextColor: grayDark,

      mobileRowBackground: lightDarkGrayHover,

      iconFill: darkGrayDark,
      mobileLabel: grayDark,
    },
    login: {
      textColor: grayDark,
    },
    themePreview: {
      descriptionColor: darkGrayDark,
      border: `1px solid ${grayDarkStrong}`,
    },
    notifications: {
      textDescriptionColor: grayDark,
    },
    activeSessions: {
      color: white,
      borderColor: grayDarkStrong,
      tickIconColor: darkStatusPositive,
      removeIconColor: gray,
      sortHeaderColor: grayDarkStrong,
      tableCellColor: grayDark,
      dividerColor: grayDarkStrong,
    },
  },

  formWrapper: {
    background: black,
    boxShadow: `0px 5px 20px ${badgeShadow}`,
  },

  preparationPortalProgress: {
    backgroundColor: darkGrayLight,
    colorPercentSmall: white,
    colorPercentBig: black,
    errorTextColor: darkErrorStatus,
    descriptionTextColor: grayDark,
  },

  codeInput: {
    background: darkGrayLight,
    border: `1px solid ${grayDarkStrong}`,
    color: white,
    lineColor: grayDark,
    disabledBackground: grayDarkStrong,
    disabledBorder: `1px solid ${grayDarkStrong}`,
    disabledColor: grayDark,
    focusBorder: `1px solid ${lightSecondMain}`,
  },

  accessRightSelect: {
    descriptionColor: grayDark,
  },

  itemIcon: {
    borderColor: grayDarkStrong,
  },

  invitePage: {
    borderColor: grayDarkStrong,
    textColor: grayDark,
  },

  portalUnavailable: {
    textDescriptionColor: grayDark,
  },

  deepLink: {
    navBackground: darkGrayLight,
    fileTileBackground: lightDarkGrayHover,
  },

  emailChips: {
    borderColor: grayDark,
    dashedBorder: `1px dashed ${white}`,
  },

  dialogs: {
    disableText: grayDark,
    errorText: darkErrorStatus,
    linkColor: lightBlueMain,
    borderColor: grayDarkMid,
  },

  editLink: {
    text: {
      color: gray,
      errorColor: darkErrorStatus,
    },
    requiredColor: darkErrorStatus,
  },

  oformGallery: {
    errorView: {
      subHeaderTextColor: darkGrayDark,
    },
    submitToGalleryTile: {
      bodyText: darkGrayDark,
      closeIconFill: darkGrayDark,
    },
  },

  infoBlock: {
    background: darkGrayLight,
    headerColor: white,
    descriptionColor: darkGrayDark,
  },

  infoBar: {
    background: darkGrayLight,
    title: white,
    description: darkGrayDark,
    textColor: white,
    iconFill: darkStatusWarning,
  },

  roomIcon: {
    backgroundArchive: white,
    opacityBackground: "0.1",
  },

  plugins: {
    borderColor: grayDarkStrong,
    pluginName: gray,
    descriptionColor: darkGrayDark,
    color: grayDark,
  },

  oauth: {
    previewDialog: {
      border: `1px solid ${grayDarkMid}`,
    },
    infoDialog: {
      descLinkColor: darkGrayDark,
      blockHeaderColor: grayDark,
      separatorColor: grayDarkStrong,
    },
    list: {
      descriptionColor: grayDark,
    },
    clientForm: {
      descriptionColor: grayDark,
      headerBorder: `1px solid ${grayDarkStrong}`,
      scopeDesc: grayDark,
    },
  },
  sdkPresets: {
    borderColor: grayDarkStrong,
    secondaryColor: darkGrayDark,
    previewBackgroundColor: lightDarkGrayHover,
    linkHelpColor: darkGrayDark,
  },

  sideBarRow: {
    titleColor: white,
    metaDataColor: grayDark,
  },

  dateTimePicker: {
    colorClockIcon: darkGrayDark,
  },

  embeddingPanel: {
    descriptionTextColor: darkGrayDark,
    iconColor: darkGrayDark,
  },
  completedForm: {
    linkColor: white,
    descriptionColor: darkGrayDark,
    labelColor: darkGrayDark,

    box: {
      background: darkGrayLight,
    },
  },

  management: {
    textColor: grayDark,
    errorColor: darkErrorStatus,
    sideColor: grayDark,
    nameColor: grayDarkStrong,
  },

  publicRoom: {
    border: `1px solid ${lightGraySelected}`,
  },
};

export default Dark;<|MERGE_RESOLUTION|>--- conflicted
+++ resolved
@@ -1841,23 +1841,14 @@
     closeButtonIcon: black,
     closeButtonSize: "12px",
 
-<<<<<<< HEAD
     nameColor: gray,
+    avatarColor: gray,
 
     links: {
+      color: lightBlueMain,
       iconColor: grayDark,
       iconErrorColor: darkErrorStatus,
       primaryColor: darkGrayDark,
-=======
-    nameColor: "#A3A9AE",
-    avatarColor: "#A3A9AE",
-
-    links: {
-      color: "#4781D1",
-      iconColor: "#858585",
-      iconErrorColor: "#E06451",
-      primaryColor: "#ADADAD",
->>>>>>> ef24b67a
     },
 
     members: {
