{
  "key_path": "NoExternalLinks",
  "content": "No external links",
  "content_en_sha1_hash": "ff672adde427c15e2c3387c1d27fc7212794d3f5",
  "created_at": "2025-05-19T21:30:55.908Z",
<<<<<<< HEAD
  "updated_at": "2025-08-29T14:33:38.347Z",
=======
  "updated_at": "2025-09-01T11:05:24.386Z",
>>>>>>> b75318d3
  "comment": {
    "text": "The translation key \"NoExternalLinks\" is used to describe a feature that disables external links in a user interface. This text appears on a button or option that prevents users from accessing external websites. Translators should provide a phrase that conveys this concept in the target language.",
    "is_auto": true,
    "updated_at": "2025-05-20T09:39:27.650Z"
  },
  "usage": [
    {
      "file_path": "/packages/client/src/store/ContextOptionsStore.js",
      "line_number": 952,
      "context": "//         linksArray = [\n //           {\n //             id: \"no-external-links-option\",\n //             key: \"no-external-links\",\n //             label: !links.length\n //               ? t(\"Files:NoExternalLinks\")\n //               : t(\"Files:AllLinksAreDisabled\"),\n //             disableColor: true,\n //           },\n //           !isMobile && {\n //             key: \"separator0\",",
      "module": "/packages/client"
    }
  ],
  "languages": {
    "en": {
      "ai_translated": false,
      "ai_model": null,
      "ai_spell_check_issues": [],
      "approved_at": null
    },
    "ar-SA": {
      "ai_translated": false,
      "ai_model": null,
      "ai_spell_check_issues": [],
      "approved_at": null
    },
    "az": {
      "ai_translated": false,
      "ai_model": null,
      "ai_spell_check_issues": [],
      "approved_at": null
    },
    "bg": {
      "ai_translated": false,
      "ai_model": null,
      "ai_spell_check_issues": [],
      "approved_at": null
    },
    "cs": {
      "ai_translated": false,
      "ai_model": null,
      "ai_spell_check_issues": [],
      "approved_at": null
    },
    "de": {
      "ai_translated": false,
      "ai_model": null,
      "ai_spell_check_issues": [],
      "approved_at": null
    },
    "el-GR": {
      "ai_translated": false,
      "ai_model": null,
      "ai_spell_check_issues": [],
      "approved_at": null
    },
    "es": {
      "ai_translated": false,
      "ai_model": null,
      "ai_spell_check_issues": [],
      "approved_at": null
    },
    "fi": {
      "ai_translated": false,
      "ai_model": null,
      "ai_spell_check_issues": [],
      "approved_at": null
    },
    "fr": {
      "ai_translated": false,
      "ai_model": null,
      "ai_spell_check_issues": [],
      "approved_at": null
    },
    "hy-AM": {
      "ai_translated": false,
      "ai_model": null,
      "ai_spell_check_issues": [],
      "approved_at": null
    },
    "it": {
      "ai_translated": false,
      "ai_model": null,
      "ai_spell_check_issues": [],
      "approved_at": null
    },
    "ja-JP": {
      "ai_translated": false,
      "ai_model": null,
      "ai_spell_check_issues": [],
      "approved_at": null
    },
    "ko-KR": {
      "ai_translated": false,
      "ai_model": null,
      "ai_spell_check_issues": [
        {
          "type": "incorrect_translation",
          "description": "The translation '외부 링크가 없습니다' is a literal translation of 'There are no external links'. A more natural and concise translation would be '외부 링크 없음' or '외부 링크 미지원'.",
          "suggestion": "외부 링크 없음"
        }
      ],
      "approved_at": null
    },
    "lo-LA": {
      "ai_translated": false,
      "ai_model": null,
      "ai_spell_check_issues": [],
      "approved_at": null
    },
    "lv": {
      "ai_translated": false,
      "ai_model": null,
      "ai_spell_check_issues": [],
      "approved_at": null
    },
    "nl": {
      "ai_translated": false,
      "ai_model": null,
      "ai_spell_check_issues": [],
      "approved_at": null
    },
    "pl": {
      "ai_translated": false,
      "ai_model": null,
      "ai_spell_check_issues": [],
      "approved_at": null
    },
    "pt": {
      "ai_translated": false,
      "ai_model": null,
      "ai_spell_check_issues": [],
      "approved_at": null
    },
    "pt-BR": {
      "ai_translated": false,
      "ai_model": null,
      "ai_spell_check_issues": [],
      "approved_at": null
    },
    "ro": {
      "ai_translated": false,
      "ai_model": null,
      "ai_spell_check_issues": [],
      "approved_at": null
    },
    "ru": {
      "ai_translated": false,
      "ai_model": null,
      "ai_spell_check_issues": [],
      "approved_at": null
    },
    "si": {
      "ai_translated": false,
      "ai_model": null,
      "ai_spell_check_issues": [
        {
          "type": "incorrect_translation",
          "description": "The translation \"බාහිර සබැඳි නැත\" while understandable, is a slightly literal translation. A more natural phrasing in Sinhala would be something like \"තොරතුරු බාහිර සබැඳි නොමැත\" or \"බාහිර සබැඳි වලට අනුගත නොවීය\".",
          "suggestion": "Consider \"තොරතුරු බාහිර සබැඳි නොමැත\" or \"බාහිර සබැඳි වලට අනුගත නොවීය\""
        }
      ],
      "approved_at": null
    },
    "sk": {
      "ai_translated": false,
      "ai_model": null,
      "ai_spell_check_issues": [],
      "approved_at": null
    },
    "sl": {
      "ai_translated": false,
      "ai_model": null,
      "ai_spell_check_issues": [],
      "approved_at": null
    },
    "sr-Cyrl-RS": {
      "ai_translated": false,
      "ai_model": null,
      "ai_spell_check_issues": [],
      "approved_at": null
    },
    "sr-Latn-RS": {
      "ai_translated": false,
      "ai_model": null,
      "ai_spell_check_issues": [],
      "approved_at": null
    },
    "tr": {
      "ai_translated": false,
      "ai_model": null,
      "ai_spell_check_issues": [],
      "approved_at": null
    },
    "uk-UA": {
      "ai_translated": false,
      "ai_model": null,
      "ai_spell_check_issues": [],
      "approved_at": null
    },
    "vi": {
      "ai_translated": false,
      "ai_model": null,
      "ai_spell_check_issues": [],
      "approved_at": null
    },
    "zh-CN": {
      "ai_translated": false,
      "ai_model": null,
      "ai_spell_check_issues": [],
      "approved_at": null
    }
  }
}<|MERGE_RESOLUTION|>--- conflicted
+++ resolved
@@ -3,11 +3,7 @@
   "content": "No external links",
   "content_en_sha1_hash": "ff672adde427c15e2c3387c1d27fc7212794d3f5",
   "created_at": "2025-05-19T21:30:55.908Z",
-<<<<<<< HEAD
-  "updated_at": "2025-08-29T14:33:38.347Z",
-=======
   "updated_at": "2025-09-01T11:05:24.386Z",
->>>>>>> b75318d3
   "comment": {
     "text": "The translation key \"NoExternalLinks\" is used to describe a feature that disables external links in a user interface. This text appears on a button or option that prevents users from accessing external websites. Translators should provide a phrase that conveys this concept in the target language.",
     "is_auto": true,
