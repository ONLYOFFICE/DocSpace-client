--- conflicted
+++ resolved
@@ -105,11 +105,9 @@
   shareHandler,
   thirdPartyCapabilitiesHandler,
   thirdPartyHandler,
-<<<<<<< HEAD
   recentEmptyHandler,
   recentHandler,
   PATH_RECENT,
-=======
   PATH_FAVORITES,
   PATH_DELETE_FAVORITES,
   PATH_ADD_TO_FAVORITES,
@@ -120,7 +118,6 @@
   PATH_MY_DOCUMENTS,
   myDocumentsHandler,
   getFileInfoHandler,
->>>>>>> f25e9357
 } from "./files";
 import { capabilitiesHandler, PATH_CAPABILITIES } from "./capabilities";
 
@@ -440,7 +437,6 @@
     url: PATH_SHARE_TO_USERS_FILE,
     dataHandler: shareToUserHandle,
   },
-<<<<<<< HEAD
   recentEmpty: {
     url: PATH_RECENT,
     dataHandler: recentEmptyHandler,
@@ -448,7 +444,7 @@
   recent: {
     url: PATH_RECENT,
     dataHandler: recentHandler,
-=======
+  },
   favorites: {
     url: PATH_FAVORITES,
     dataHandler: favoritesHandler.bind(null, "success"),
@@ -482,6 +478,5 @@
   getFileInfo: {
     url: PATH_GET_FILE_INFO,
     dataHandler: getFileInfoHandler,
->>>>>>> f25e9357
   },
 } satisfies TEndpoints;