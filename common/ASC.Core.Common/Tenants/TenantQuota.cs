--- conflicted
+++ resolved
@@ -1,520 +1,520 @@
-// (c) Copyright Ascensio System SIA 2010-2022
-//
-// This program is a free software product.
-// You can redistribute it and/or modify it under the terms
-// of the GNU Affero General Public License (AGPL) version 3 as published by the Free Software
-// Foundation. In accordance with Section 7(a) of the GNU AGPL its Section 15 shall be amended
-// to the effect that Ascensio System SIA expressly excludes the warranty of non-infringement of
-// any third-party rights.
-//
-// This program is distributed WITHOUT ANY WARRANTY, without even the implied warranty
-// of MERCHANTABILITY or FITNESS FOR A PARTICULAR  PURPOSE. For details, see
-// the GNU AGPL at: http://www.gnu.org/licenses/agpl-3.0.html
-//
-// You can contact Ascensio System SIA at Lubanas st. 125a-25, Riga, Latvia, EU, LV-1021.
-//
-// The  interactive user interfaces in modified source and object code versions of the Program must
-// display Appropriate Legal Notices, as required under Section 5 of the GNU AGPL version 3.
-//
-// Pursuant to Section 7(b) of the License you must retain the original Product logo when
-// distributing the program. Pursuant to Section 7(e) we decline to grant you any rights under
-// trademark law for use of our trademarks.
-//
-// All the Product's GUI elements, including illustrations and icon sets, as well as technical writing
-// content are licensed under the terms of the Creative Commons Attribution-ShareAlike 4.0
-// International. See the License terms at http://creativecommons.org/licenses/by-sa/4.0/legalcode
-
-namespace ASC.Core.Tenants;
-
-/// <summary>
-/// </summary>
-[DebuggerDisplay("{Tenant} {Name}")]
-public class TenantQuota : IMapFrom<DbQuota>
-{
-    public static readonly TenantQuota Default = new TenantQuota(Tenants.Tenant.DefaultTenant)
-    {
-        Name = "Default",
-        MaxFileSize = 25 * 1024 * 1024, // 25Mb
-        MaxTotalSize = long.MaxValue,
-        CountUser = int.MaxValue,
-        CountRoomAdmin = int.MaxValue,
-        CountRoom = int.MaxValue
-    };
-
-    /// <summary>Tenant</summary>
-    /// <type>System.Int32, System</type>
-    public int Tenant { get; set; }
-
-    /// <summary>Name</summary>
-    /// <type>System.String, System</type>
-    public string Name { get; set; }
-
-    /// <summary>Price</summary>
-    /// <type>System.Decimal, System</type>
-    public decimal Price { get; set; }
-<<<<<<< HEAD
-
-    /// <summary>Product ID</summary>
-    /// <type>System.String, System</type>
-=======
-    public string PriceCurrencySymbol { get; set; }
->>>>>>> e4ea5a46
-    public string ProductId { get; set; }
-
-    /// <summary>Specifies if the tenant quota is visible or not</summary>
-    /// <type>System.Boolean, System</type>
-    public bool Visible { get; set; }
-
-    [JsonIgnore]
-    public IReadOnlyList<TenantQuotaFeature> TenantQuotaFeatures { get; private set; }
-
-    private List<string> _featuresList;
-
-    /// <summary>Tenant quota features</summary>
-    /// <type>System.String, System</type>
-    public string Features
-    {
-        get
-        {
-            return string.Join(",", _featuresList);
-        }
-        set
-        {
-            if (value != null)
-            {
-                _featuresList = value.Split(' ', ',', ';').ToList();
-            }
-            else
-            {
-                _featuresList = new List<string>();
-            }
-        }
-    }
-
-    private readonly MaxFileSizeFeature _maxFileSizeFeature;
-
-    /// <summary>Maximum file size</summary>
-    /// <type>System.Int64, System</type>
-    public long MaxFileSize
-    {
-        get => _maxFileSizeFeature.Value;
-        set => _maxFileSizeFeature.Value = value;
-    }
-
-    private readonly MaxTotalSizeFeature _maxTotalSizeFeature;
-
-    /// <summary>Maximum total size</summary>
-    /// <type>System.Int64, System</type>
-    public long MaxTotalSize
-    {
-        get => _maxTotalSizeFeature.Value;
-        set => _maxTotalSizeFeature.Value = value;
-    }
-
-    private readonly CountUserFeature _countUserFeature;
-
-    /// <summary>Number of portal users</summary>
-    /// <type>System.Int32, System</type>
-    public int CountUser
-    {
-        get => _countUserFeature.Value;
-        set => _countUserFeature.Value = value;
-    }
-
-    private readonly CountPaidUserFeature _countPaidUserFeature;
-
-    /// <summary>Number of portal room administrators</summary>
-    /// <type>System.Int32, System</type>
-    public int CountRoomAdmin
-    {
-        get => _countPaidUserFeature.Value;
-        set => _countPaidUserFeature.Value = value;
-    }
-
-    private readonly UsersInRoomFeature _usersInRoomFeature;
-
-    /// <summary>Number of room users</summary>
-    /// <type>System.Int32, System</type>
-    public int UsersInRoom
-    {
-        get => _usersInRoomFeature.Value;
-        set => _usersInRoomFeature.Value = value;
-    }
-
-    private readonly CountRoomFeature _countRoomFeature;
-
-    /// <summary>Number of rooms</summary>
-    /// <type>System.Int32, System</type>
-    public int CountRoom
-    {
-        get => _countRoomFeature.Value;
-        set => _countRoomFeature.Value = value;
-    }
-
-    private readonly TenantQuotaFeatureFlag _nonProfitFeature;
-
-    /// <summary>Specifies if the tenant quota is nonprofit or not</summary>
-    /// <type>System.Boolean, System</type>
-    public bool NonProfit
-    {
-        get => _nonProfitFeature.Value;
-        set => _nonProfitFeature.Value = value;
-    }
-
-    private readonly TenantQuotaFeatureFlag _trialFeature;
-
-    /// <summary>Specifies if the tenant quota is trial or not</summary>
-    /// <type>System.Boolean, System</type>
-    public bool Trial
-    {
-        get => _trialFeature.Value;
-        set => _trialFeature.Value = value;
-    }
-
-    private readonly TenantQuotaFeatureFlag _freeFeature;
-
-    /// <summary>Specifies if the tenant quota is free or not</summary>
-    /// <type>System.Boolean, System</type>
-    public bool Free
-    {
-        get => _freeFeature.Value;
-        set => _freeFeature.Value = value;
-    }
-
-    private readonly TenantQuotaFeatureFlag _updateFeature;
-
-    /// <summary>Specifies if the tenant quota is updated or not</summary>
-    /// <type>System.Boolean, System</type>
-    public bool Update
-    {
-        get => _updateFeature.Value;
-        set => _updateFeature.Value = value;
-    }
-
-    private readonly TenantQuotaFeatureFlag _auditFeature;
-
-    /// <summary>Specifies if the audit trail is available or not</summary>
-    /// <type>System.Boolean, System</type>
-    public bool Audit
-    {
-        get => _auditFeature.Value;
-        set => _auditFeature.Value = value;
-    }
-
-    private readonly TenantQuotaFeatureFlag _docsEditionFeature;
-
-    /// <summary>Specifies if this tenant quota is Docs edition or not</summary>
-    /// <type>System.Boolean, System</type>
-    public bool DocsEdition
-    {
-        get => _docsEditionFeature.Value;
-        set => _docsEditionFeature.Value = value;
-    }
-
-    private readonly TenantQuotaFeatureFlag _ldapFeature;
-
-    /// <summary>Specifies if the LDAP settings are available or not</summary>
-    /// <type>System.Boolean, System</type>
-    public bool Ldap
-    {
-        get => _ldapFeature.Value;
-        set => _ldapFeature.Value = value;
-    }
-
-    private readonly TenantQuotaFeatureFlag _ssoFeature;
-
-    /// <summary>Specifies if the SSO settings are available or not</summary>
-    /// <type>System.Boolean, System</type>
-    public bool Sso
-    {
-        get => _ssoFeature.Value;
-        set => _ssoFeature.Value = value;
-    }
-
-    private readonly TenantQuotaFeatureFlag _whiteLabelFeature;
-
-    /// <summary>Specifies if the white label settings are available or not</summary>
-    /// <type>System.Boolean, System</type>
-    public bool WhiteLabel
-    {
-        get => _whiteLabelFeature.Value;
-        set => _whiteLabelFeature.Value = value;
-    }
-
-    private readonly TenantQuotaFeatureFlag _customizationFeature;
-
-    /// <summary>Specifies if the customization settings are available or not</summary>
-    /// <type>System.Boolean, System</type>
-    public bool Customization
-    {
-        get => _customizationFeature.Value;
-        set => _customizationFeature.Value = value;
-    }
-
-    private readonly TenantQuotaFeatureFlag _customFeature;
-
-    /// <summary>Specifies if the custom domain URL is available or not</summary>
-    /// <type>System.Boolean, System</type>
-    public bool Custom
-    {
-        get => _customFeature.Value;
-        set => _customFeature.Value = value;
-    }
-
-    private readonly TenantQuotaFeatureFlag _autoBackupRestoreFeature;
-
-    /// <summary>Specifies if the automatic Backup&amp;Restore feature is available or not</summary>
-    /// <type>System.Boolean, System</type>
-    public bool AutoBackupRestore
-    {
-        get => _autoBackupRestoreFeature.Value;
-        set => _autoBackupRestoreFeature.Value = value;
-    }
-
-    private readonly TenantQuotaFeatureFlag _oauthFeature;
-
-    /// <summary>Specifies if Oauth is available or not</summary>
-    /// <type>System.Boolean, System</type>
-    public bool Oauth
-    {
-        get => _oauthFeature.Value;
-        set => _oauthFeature.Value = value;
-    }
-
-    private readonly TenantQuotaFeatureFlag _contentSearchFeature;
-
-    /// <summary>Specifies if the content search is available or not</summary>
-    /// <type>System.Boolean, System</type>
-    public bool ContentSearch
-    {
-        get => _contentSearchFeature.Value;
-        set => _contentSearchFeature.Value = value;
-    }
-
-    private readonly TenantQuotaFeatureFlag _thirdPartyFeature;
-
-    /// <summary>Specifies if the third-party accounts linking is available or not</summary>
-    /// <type>System.Boolean, System</type>
-    public bool ThirdParty
-    {
-        get => _thirdPartyFeature.Value;
-        set => _thirdPartyFeature.Value = value;
-    }
-
-    public TenantQuota()
-    {
-        _featuresList = new List<string>();
-
-        _countUserFeature = new CountUserFeature(this) { Order = 1 };
-        _countPaidUserFeature = new CountPaidUserFeature(this);
-        _usersInRoomFeature = new UsersInRoomFeature(this) { Order = 8, Visible = false };
-        _countRoomFeature = new CountRoomFeature(this) { Order = 2 };
-        _maxTotalSizeFeature = new MaxTotalSizeFeature(this);
-        _maxFileSizeFeature = new MaxFileSizeFeature(this);
-        _nonProfitFeature = new TenantQuotaFeatureFlag(this) { Name = "non-profit", Visible = false };
-        _trialFeature = new TenantQuotaFeatureFlag(this) { Name = "trial", Visible = false };
-        _freeFeature = new FreeFeature(this) { Visible = false };
-        _updateFeature = new TenantQuotaFeatureFlag(this) { Name = "update", Standalone = true };
-        _auditFeature = new TenantQuotaFeatureFlag(this) { Name = "audit", Order = 7 };
-        _docsEditionFeature = new TenantQuotaFeatureFlag(this) { Name = "docs", Visible = false };
-        _ldapFeature = new TenantQuotaFeatureFlag(this) { Name = "ldap", Visible = false };
-        _ssoFeature = new TenantQuotaFeatureFlag(this) { Name = "sso", Order = 5 };
-        _whiteLabelFeature = new TenantQuotaFeatureFlag(this) { Name = "whitelabel", Order = 4 };
-        _customizationFeature = new TenantQuotaFeatureFlag(this) { Name = "customization", Visible = false };
-        _customFeature = new TenantQuotaFeatureFlag(this) { Name = "custom", Visible = false };
-        _autoBackupRestoreFeature = new TenantQuotaFeatureFlag(this) { Name = "restore", Order = 6 };
-        _oauthFeature = new TenantQuotaFeatureFlag(this) { Name = "oauth" };
-        _contentSearchFeature = new TenantQuotaFeatureFlag(this) { Name = "contentsearch", Visible = false };
-        _thirdPartyFeature = new TenantQuotaFeatureFlag(this) { Name = "thirdparty", Order = 9 };
-
-        TenantQuotaFeatures = new List<TenantQuotaFeature>
-        {
-            _countUserFeature,
-            _countPaidUserFeature,
-            _usersInRoomFeature,
-            _countRoomFeature,
-            _maxTotalSizeFeature,
-            _maxFileSizeFeature,
-            _nonProfitFeature,
-            _trialFeature,
-            _freeFeature,
-            _updateFeature,
-            _auditFeature,
-            _docsEditionFeature,
-            _ldapFeature,
-            _ssoFeature,
-            _whiteLabelFeature,
-            _customizationFeature,
-            _customFeature,
-            _autoBackupRestoreFeature,
-            _oauthFeature,
-            _contentSearchFeature,
-            _thirdPartyFeature
-        };
-    }
-
-    public TenantQuota(int tenant) : this()
-    {
-        Tenant = tenant;
-    }
-
-    public TenantQuota(TenantQuota quota) : this()
-    {
-        Tenant = quota.Tenant;
-        Name = quota.Name;
-        Price = quota.Price;
-        ProductId = quota.ProductId;
-        Visible = quota.Visible;
-        MaxFileSize = quota.MaxFileSize;
-        Features = quota.Features;
-    }
-
-    public override int GetHashCode()
-    {
-        return Tenant.GetHashCode();
-    }
-
-    public override bool Equals(object obj)
-    {
-        return obj is TenantQuota q && q.Tenant == Tenant;
-    }
-
-    public async Task Check(IServiceProvider serviceProvider)
-    {
-        foreach (var checker in serviceProvider.GetServices<ITenantQuotaFeatureChecker>())
-        {
-            await checker.CheckUsed(this);
-        }
-    }
-
-    public static TenantQuota operator *(TenantQuota quota, int quantity)
-    {
-        var newQuota = new TenantQuota(quota);
-
-        newQuota.Price *= quantity;
-
-        for (var i = 0; i < newQuota.TenantQuotaFeatures.Count; i++)
-        {
-            newQuota.TenantQuotaFeatures[i].Multiply(quantity);
-        }
-
-        return newQuota;
-    }
-
-    public static TenantQuota operator +(TenantQuota old, TenantQuota quota)
-    {
-        if (old == null)
-        {
-            return quota;
-        }
-
-        var newQuota = new TenantQuota(old);
-        newQuota.Price += quota.Price;
-        newQuota.Visible &= quota.Visible;
-        newQuota.ProductId = "";
-
-        foreach (var f in newQuota.TenantQuotaFeatures)
-        {
-            if (f is MaxFileSizeFeature fileSize)
-            {
-                if (quota.MaxFileSize != long.MaxValue)
-                {
-                    fileSize.Value = Math.Max(fileSize.Value, quota.MaxFileSize);
-                }
-            }
-            else if (f is TenantQuotaFeatureCount count)
-            {
-                var currentValue = count.Value;
-                var newValue = quota.GetFeature<int>(f.Name).Value;
-
-                if (currentValue == count.Default && newValue != currentValue)
-                {
-                    count.Value = newValue;
-                }
-                else if (currentValue != count.Default && newValue != count.Default)
-                {
-                    try
-                    {
-                        if (newValue != int.MaxValue)
-                        {
-                            count.Value = checked(count.Value + newValue);
-                        }
-                    }
-                    catch (OverflowException)
-                    {
-                        count.Value = int.MaxValue;
-                    }
-                }
-            }
-            else if (f is TenantQuotaFeatureSize length)
-            {
-                var currentValue = length.Value;
-                var newValue = quota.GetFeature<long>(f.Name).Value;
-
-                if (currentValue == length.Default && newValue != currentValue)
-                {
-                    length.Value = newValue;
-                }
-                else
-                {
-                    try
-                    {
-                        if (newValue != long.MaxValue)
-                        {
-                            length.Value = checked(length.Value + newValue);
-                        }
-                    }
-                    catch (OverflowException)
-                    {
-                        length.Value = long.MaxValue;
-                    }
-                }
-            }
-            else if (f is TenantQuotaFeatureFlag flag)
-            {
-                flag.Value |= quota.GetFeature<bool>(f.Name).Value;
-            }
-        }
-
-        return newQuota;
-    }
-
-    public void Mapping(Profile profile)
-    {
-        profile.CreateMap<DbQuota, TenantQuota>()
-            .ForMember(dest => dest.Price, o => o.MapFrom<TenantQuotaPriceResolver>());
-    }
-
-    public TenantQuotaFeature<T> GetFeature<T>(string name)
-    {
-        return TenantQuotaFeatures.OfType<TenantQuotaFeature<T>>().FirstOrDefault(f => string.Equals(f.Name.Split(':')[0], $"{name}", StringComparison.OrdinalIgnoreCase));
-    }
-
-    public T GetFeature<T>() where T : TenantQuotaFeature
-    {
-        return TenantQuotaFeatures.OfType<T>().FirstOrDefault();
-    }
-
-    internal string GetFeature(string name)
-    {
-        return _featuresList.FirstOrDefault(f => string.Equals(f.Split(':')[0], $"{name}", StringComparison.OrdinalIgnoreCase));
-    }
-
-    internal void ReplaceFeature<T>(string name, T value, T defaultValue)
-    {
-        var featureValue = GetFeature(name);
-        _featuresList.Remove(featureValue);
-
-        if (!EqualityComparer<T>.Default.Equals(value, default) && !EqualityComparer<T>.Default.Equals(value, defaultValue))
-        {
-            if (value is bool)
-            {
-                _featuresList.Add($"{name}");
-            }
-            else
-            {
-                _featuresList.Add($"{name}:{value}");
-            }
-        }
-    }
+// (c) Copyright Ascensio System SIA 2010-2022
+//
+// This program is a free software product.
+// You can redistribute it and/or modify it under the terms
+// of the GNU Affero General Public License (AGPL) version 3 as published by the Free Software
+// Foundation. In accordance with Section 7(a) of the GNU AGPL its Section 15 shall be amended
+// to the effect that Ascensio System SIA expressly excludes the warranty of non-infringement of
+// any third-party rights.
+//
+// This program is distributed WITHOUT ANY WARRANTY, without even the implied warranty
+// of MERCHANTABILITY or FITNESS FOR A PARTICULAR  PURPOSE. For details, see
+// the GNU AGPL at: http://www.gnu.org/licenses/agpl-3.0.html
+//
+// You can contact Ascensio System SIA at Lubanas st. 125a-25, Riga, Latvia, EU, LV-1021.
+//
+// The  interactive user interfaces in modified source and object code versions of the Program must
+// display Appropriate Legal Notices, as required under Section 5 of the GNU AGPL version 3.
+//
+// Pursuant to Section 7(b) of the License you must retain the original Product logo when
+// distributing the program. Pursuant to Section 7(e) we decline to grant you any rights under
+// trademark law for use of our trademarks.
+//
+// All the Product's GUI elements, including illustrations and icon sets, as well as technical writing
+// content are licensed under the terms of the Creative Commons Attribution-ShareAlike 4.0
+// International. See the License terms at http://creativecommons.org/licenses/by-sa/4.0/legalcode
+
+namespace ASC.Core.Tenants;
+
+/// <summary>
+/// </summary>
+[DebuggerDisplay("{Tenant} {Name}")]
+public class TenantQuota : IMapFrom<DbQuota>
+{
+    public static readonly TenantQuota Default = new TenantQuota(Tenants.Tenant.DefaultTenant)
+    {
+        Name = "Default",
+        MaxFileSize = 25 * 1024 * 1024, // 25Mb
+        MaxTotalSize = long.MaxValue,
+        CountUser = int.MaxValue,
+        CountRoomAdmin = int.MaxValue,
+        CountRoom = int.MaxValue
+    };
+
+    /// <summary>Tenant</summary>
+    /// <type>System.Int32, System</type>
+    public int Tenant { get; set; }
+
+    /// <summary>Name</summary>
+    /// <type>System.String, System</type>
+    public string Name { get; set; }
+
+    /// <summary>Price</summary>
+    /// <type>System.Decimal, System</type>
+    public decimal Price { get; set; }
+
+    /// <summary>Price currency symbol</summary>
+    /// <type>System.String, System</type>
+    public string PriceCurrencySymbol { get; set; }
+
+    /// <summary>Product ID</summary>
+    /// <type>System.String, System</type>
+    public string ProductId { get; set; }
+
+    /// <summary>Specifies if the tenant quota is visible or not</summary>
+    /// <type>System.Boolean, System</type>
+    public bool Visible { get; set; }
+
+    [JsonIgnore]
+    public IReadOnlyList<TenantQuotaFeature> TenantQuotaFeatures { get; private set; }
+
+    private List<string> _featuresList;
+
+    /// <summary>Tenant quota features</summary>
+    /// <type>System.String, System</type>
+    public string Features
+    {
+        get
+        {
+            return string.Join(",", _featuresList);
+        }
+        set
+        {
+            if (value != null)
+            {
+                _featuresList = value.Split(' ', ',', ';').ToList();
+            }
+            else
+            {
+                _featuresList = new List<string>();
+            }
+        }
+    }
+
+    private readonly MaxFileSizeFeature _maxFileSizeFeature;
+
+    /// <summary>Maximum file size</summary>
+    /// <type>System.Int64, System</type>
+    public long MaxFileSize
+    {
+        get => _maxFileSizeFeature.Value;
+        set => _maxFileSizeFeature.Value = value;
+    }
+
+    private readonly MaxTotalSizeFeature _maxTotalSizeFeature;
+
+    /// <summary>Maximum total size</summary>
+    /// <type>System.Int64, System</type>
+    public long MaxTotalSize
+    {
+        get => _maxTotalSizeFeature.Value;
+        set => _maxTotalSizeFeature.Value = value;
+    }
+
+    private readonly CountUserFeature _countUserFeature;
+
+    /// <summary>Number of portal users</summary>
+    /// <type>System.Int32, System</type>
+    public int CountUser
+    {
+        get => _countUserFeature.Value;
+        set => _countUserFeature.Value = value;
+    }
+
+    private readonly CountPaidUserFeature _countPaidUserFeature;
+
+    /// <summary>Number of portal room administrators</summary>
+    /// <type>System.Int32, System</type>
+    public int CountRoomAdmin
+    {
+        get => _countPaidUserFeature.Value;
+        set => _countPaidUserFeature.Value = value;
+    }
+
+    private readonly UsersInRoomFeature _usersInRoomFeature;
+
+    /// <summary>Number of room users</summary>
+    /// <type>System.Int32, System</type>
+    public int UsersInRoom
+    {
+        get => _usersInRoomFeature.Value;
+        set => _usersInRoomFeature.Value = value;
+    }
+
+    private readonly CountRoomFeature _countRoomFeature;
+
+    /// <summary>Number of rooms</summary>
+    /// <type>System.Int32, System</type>
+    public int CountRoom
+    {
+        get => _countRoomFeature.Value;
+        set => _countRoomFeature.Value = value;
+    }
+
+    private readonly TenantQuotaFeatureFlag _nonProfitFeature;
+
+    /// <summary>Specifies if the tenant quota is nonprofit or not</summary>
+    /// <type>System.Boolean, System</type>
+    public bool NonProfit
+    {
+        get => _nonProfitFeature.Value;
+        set => _nonProfitFeature.Value = value;
+    }
+
+    private readonly TenantQuotaFeatureFlag _trialFeature;
+
+    /// <summary>Specifies if the tenant quota is trial or not</summary>
+    /// <type>System.Boolean, System</type>
+    public bool Trial
+    {
+        get => _trialFeature.Value;
+        set => _trialFeature.Value = value;
+    }
+
+    private readonly TenantQuotaFeatureFlag _freeFeature;
+
+    /// <summary>Specifies if the tenant quota is free or not</summary>
+    /// <type>System.Boolean, System</type>
+    public bool Free
+    {
+        get => _freeFeature.Value;
+        set => _freeFeature.Value = value;
+    }
+
+    private readonly TenantQuotaFeatureFlag _updateFeature;
+
+    /// <summary>Specifies if the tenant quota is updated or not</summary>
+    /// <type>System.Boolean, System</type>
+    public bool Update
+    {
+        get => _updateFeature.Value;
+        set => _updateFeature.Value = value;
+    }
+
+    private readonly TenantQuotaFeatureFlag _auditFeature;
+
+    /// <summary>Specifies if the audit trail is available or not</summary>
+    /// <type>System.Boolean, System</type>
+    public bool Audit
+    {
+        get => _auditFeature.Value;
+        set => _auditFeature.Value = value;
+    }
+
+    private readonly TenantQuotaFeatureFlag _docsEditionFeature;
+
+    /// <summary>Specifies if this tenant quota is Docs edition or not</summary>
+    /// <type>System.Boolean, System</type>
+    public bool DocsEdition
+    {
+        get => _docsEditionFeature.Value;
+        set => _docsEditionFeature.Value = value;
+    }
+
+    private readonly TenantQuotaFeatureFlag _ldapFeature;
+
+    /// <summary>Specifies if the LDAP settings are available or not</summary>
+    /// <type>System.Boolean, System</type>
+    public bool Ldap
+    {
+        get => _ldapFeature.Value;
+        set => _ldapFeature.Value = value;
+    }
+
+    private readonly TenantQuotaFeatureFlag _ssoFeature;
+
+    /// <summary>Specifies if the SSO settings are available or not</summary>
+    /// <type>System.Boolean, System</type>
+    public bool Sso
+    {
+        get => _ssoFeature.Value;
+        set => _ssoFeature.Value = value;
+    }
+
+    private readonly TenantQuotaFeatureFlag _whiteLabelFeature;
+
+    /// <summary>Specifies if the white label settings are available or not</summary>
+    /// <type>System.Boolean, System</type>
+    public bool WhiteLabel
+    {
+        get => _whiteLabelFeature.Value;
+        set => _whiteLabelFeature.Value = value;
+    }
+
+    private readonly TenantQuotaFeatureFlag _customizationFeature;
+
+    /// <summary>Specifies if the customization settings are available or not</summary>
+    /// <type>System.Boolean, System</type>
+    public bool Customization
+    {
+        get => _customizationFeature.Value;
+        set => _customizationFeature.Value = value;
+    }
+
+    private readonly TenantQuotaFeatureFlag _customFeature;
+
+    /// <summary>Specifies if the custom domain URL is available or not</summary>
+    /// <type>System.Boolean, System</type>
+    public bool Custom
+    {
+        get => _customFeature.Value;
+        set => _customFeature.Value = value;
+    }
+
+    private readonly TenantQuotaFeatureFlag _autoBackupRestoreFeature;
+
+    /// <summary>Specifies if the automatic Backup&amp;Restore feature is available or not</summary>
+    /// <type>System.Boolean, System</type>
+    public bool AutoBackupRestore
+    {
+        get => _autoBackupRestoreFeature.Value;
+        set => _autoBackupRestoreFeature.Value = value;
+    }
+
+    private readonly TenantQuotaFeatureFlag _oauthFeature;
+
+    /// <summary>Specifies if Oauth is available or not</summary>
+    /// <type>System.Boolean, System</type>
+    public bool Oauth
+    {
+        get => _oauthFeature.Value;
+        set => _oauthFeature.Value = value;
+    }
+
+    private readonly TenantQuotaFeatureFlag _contentSearchFeature;
+
+    /// <summary>Specifies if the content search is available or not</summary>
+    /// <type>System.Boolean, System</type>
+    public bool ContentSearch
+    {
+        get => _contentSearchFeature.Value;
+        set => _contentSearchFeature.Value = value;
+    }
+
+    private readonly TenantQuotaFeatureFlag _thirdPartyFeature;
+
+    /// <summary>Specifies if the third-party accounts linking is available or not</summary>
+    /// <type>System.Boolean, System</type>
+    public bool ThirdParty
+    {
+        get => _thirdPartyFeature.Value;
+        set => _thirdPartyFeature.Value = value;
+    }
+
+    public TenantQuota()
+    {
+        _featuresList = new List<string>();
+
+        _countUserFeature = new CountUserFeature(this) { Order = 1 };
+        _countPaidUserFeature = new CountPaidUserFeature(this);
+        _usersInRoomFeature = new UsersInRoomFeature(this) { Order = 8, Visible = false };
+        _countRoomFeature = new CountRoomFeature(this) { Order = 2 };
+        _maxTotalSizeFeature = new MaxTotalSizeFeature(this);
+        _maxFileSizeFeature = new MaxFileSizeFeature(this);
+        _nonProfitFeature = new TenantQuotaFeatureFlag(this) { Name = "non-profit", Visible = false };
+        _trialFeature = new TenantQuotaFeatureFlag(this) { Name = "trial", Visible = false };
+        _freeFeature = new FreeFeature(this) { Visible = false };
+        _updateFeature = new TenantQuotaFeatureFlag(this) { Name = "update", Standalone = true };
+        _auditFeature = new TenantQuotaFeatureFlag(this) { Name = "audit", Order = 7 };
+        _docsEditionFeature = new TenantQuotaFeatureFlag(this) { Name = "docs", Visible = false };
+        _ldapFeature = new TenantQuotaFeatureFlag(this) { Name = "ldap", Visible = false };
+        _ssoFeature = new TenantQuotaFeatureFlag(this) { Name = "sso", Order = 5 };
+        _whiteLabelFeature = new TenantQuotaFeatureFlag(this) { Name = "whitelabel", Order = 4 };
+        _customizationFeature = new TenantQuotaFeatureFlag(this) { Name = "customization", Visible = false };
+        _customFeature = new TenantQuotaFeatureFlag(this) { Name = "custom", Visible = false };
+        _autoBackupRestoreFeature = new TenantQuotaFeatureFlag(this) { Name = "restore", Order = 6 };
+        _oauthFeature = new TenantQuotaFeatureFlag(this) { Name = "oauth" };
+        _contentSearchFeature = new TenantQuotaFeatureFlag(this) { Name = "contentsearch", Visible = false };
+        _thirdPartyFeature = new TenantQuotaFeatureFlag(this) { Name = "thirdparty", Order = 9 };
+
+        TenantQuotaFeatures = new List<TenantQuotaFeature>
+        {
+            _countUserFeature,
+            _countPaidUserFeature,
+            _usersInRoomFeature,
+            _countRoomFeature,
+            _maxTotalSizeFeature,
+            _maxFileSizeFeature,
+            _nonProfitFeature,
+            _trialFeature,
+            _freeFeature,
+            _updateFeature,
+            _auditFeature,
+            _docsEditionFeature,
+            _ldapFeature,
+            _ssoFeature,
+            _whiteLabelFeature,
+            _customizationFeature,
+            _customFeature,
+            _autoBackupRestoreFeature,
+            _oauthFeature,
+            _contentSearchFeature,
+            _thirdPartyFeature
+        };
+    }
+
+    public TenantQuota(int tenant) : this()
+    {
+        Tenant = tenant;
+    }
+
+    public TenantQuota(TenantQuota quota) : this()
+    {
+        Tenant = quota.Tenant;
+        Name = quota.Name;
+        Price = quota.Price;
+        ProductId = quota.ProductId;
+        Visible = quota.Visible;
+        MaxFileSize = quota.MaxFileSize;
+        Features = quota.Features;
+    }
+
+    public override int GetHashCode()
+    {
+        return Tenant.GetHashCode();
+    }
+
+    public override bool Equals(object obj)
+    {
+        return obj is TenantQuota q && q.Tenant == Tenant;
+    }
+
+    public async Task Check(IServiceProvider serviceProvider)
+    {
+        foreach (var checker in serviceProvider.GetServices<ITenantQuotaFeatureChecker>())
+        {
+            await checker.CheckUsed(this);
+        }
+    }
+
+    public static TenantQuota operator *(TenantQuota quota, int quantity)
+    {
+        var newQuota = new TenantQuota(quota);
+
+        newQuota.Price *= quantity;
+
+        for (var i = 0; i < newQuota.TenantQuotaFeatures.Count; i++)
+        {
+            newQuota.TenantQuotaFeatures[i].Multiply(quantity);
+        }
+
+        return newQuota;
+    }
+
+    public static TenantQuota operator +(TenantQuota old, TenantQuota quota)
+    {
+        if (old == null)
+        {
+            return quota;
+        }
+
+        var newQuota = new TenantQuota(old);
+        newQuota.Price += quota.Price;
+        newQuota.Visible &= quota.Visible;
+        newQuota.ProductId = "";
+
+        foreach (var f in newQuota.TenantQuotaFeatures)
+        {
+            if (f is MaxFileSizeFeature fileSize)
+            {
+                if (quota.MaxFileSize != long.MaxValue)
+                {
+                    fileSize.Value = Math.Max(fileSize.Value, quota.MaxFileSize);
+                }
+            }
+            else if (f is TenantQuotaFeatureCount count)
+            {
+                var currentValue = count.Value;
+                var newValue = quota.GetFeature<int>(f.Name).Value;
+
+                if (currentValue == count.Default && newValue != currentValue)
+                {
+                    count.Value = newValue;
+                }
+                else if (currentValue != count.Default && newValue != count.Default)
+                {
+                    try
+                    {
+                        if (newValue != int.MaxValue)
+                        {
+                            count.Value = checked(count.Value + newValue);
+                        }
+                    }
+                    catch (OverflowException)
+                    {
+                        count.Value = int.MaxValue;
+                    }
+                }
+            }
+            else if (f is TenantQuotaFeatureSize length)
+            {
+                var currentValue = length.Value;
+                var newValue = quota.GetFeature<long>(f.Name).Value;
+
+                if (currentValue == length.Default && newValue != currentValue)
+                {
+                    length.Value = newValue;
+                }
+                else
+                {
+                    try
+                    {
+                        if (newValue != long.MaxValue)
+                        {
+                            length.Value = checked(length.Value + newValue);
+                        }
+                    }
+                    catch (OverflowException)
+                    {
+                        length.Value = long.MaxValue;
+                    }
+                }
+            }
+            else if (f is TenantQuotaFeatureFlag flag)
+            {
+                flag.Value |= quota.GetFeature<bool>(f.Name).Value;
+            }
+        }
+
+        return newQuota;
+    }
+
+    public void Mapping(Profile profile)
+    {
+        profile.CreateMap<DbQuota, TenantQuota>()
+            .ForMember(dest => dest.Price, o => o.MapFrom<TenantQuotaPriceResolver>());
+    }
+
+    public TenantQuotaFeature<T> GetFeature<T>(string name)
+    {
+        return TenantQuotaFeatures.OfType<TenantQuotaFeature<T>>().FirstOrDefault(f => string.Equals(f.Name.Split(':')[0], $"{name}", StringComparison.OrdinalIgnoreCase));
+    }
+
+    public T GetFeature<T>() where T : TenantQuotaFeature
+    {
+        return TenantQuotaFeatures.OfType<T>().FirstOrDefault();
+    }
+
+    internal string GetFeature(string name)
+    {
+        return _featuresList.FirstOrDefault(f => string.Equals(f.Split(':')[0], $"{name}", StringComparison.OrdinalIgnoreCase));
+    }
+
+    internal void ReplaceFeature<T>(string name, T value, T defaultValue)
+    {
+        var featureValue = GetFeature(name);
+        _featuresList.Remove(featureValue);
+
+        if (!EqualityComparer<T>.Default.Equals(value, default) && !EqualityComparer<T>.Default.Equals(value, defaultValue))
+        {
+            if (value is bool)
+            {
+                _featuresList.Add($"{name}");
+            }
+            else
+            {
+                _featuresList.Add($"{name}:{value}");
+            }
+        }
+    }
 }