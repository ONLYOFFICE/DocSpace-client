--- conflicted
+++ resolved
@@ -85,11 +85,8 @@
 import { injectDefaultTheme } from "./injectDefaultTheme";
 import { getFromSessionStorage } from "./getFromSessionStorage";
 import { saveToSessionStorage } from "./saveToSessionStorage";
-<<<<<<< HEAD
 import type { TTranslation } from "../types";
-=======
 import { fakeFormFillingList } from "./formFillingTourData";
->>>>>>> 29bd4772
 
 export {
   isBetaLanguage,
