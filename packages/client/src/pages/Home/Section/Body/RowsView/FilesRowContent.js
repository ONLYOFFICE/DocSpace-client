// (c) Copyright Ascensio System SIA 2009-2024
//
// This program is a free software product.
// You can redistribute it and/or modify it under the terms
// of the GNU Affero General Public License (AGPL) version 3 as published by the Free Software
// Foundation. In accordance with Section 7(a) of the GNU AGPL its Section 15 shall be amended
// to the effect that Ascensio System SIA expressly excludes the warranty of non-infringement of
// any third-party rights.
//
// This program is distributed WITHOUT ANY WARRANTY, without even the implied warranty
// of MERCHANTABILITY or FITNESS FOR A PARTICULAR  PURPOSE. For details, see
// the GNU AGPL at: http://www.gnu.org/licenses/agpl-3.0.html
//
// You can contact Ascensio System SIA at Lubanas st. 125a-25, Riga, Latvia, EU, LV-1021.
//
// The  interactive user interfaces in modified source and object code versions of the Program must
// display Appropriate Legal Notices, as required under Section 5 of the GNU AGPL version 3.
//
// Pursuant to Section 7(b) of the License you must retain the original Product logo when
// distributing the program. Pursuant to Section 7(e) we decline to grant you any rights under
// trademark law for use of our trademarks.
//
// All the Product's GUI elements, including illustrations and icon sets, as well as technical writing
// content are licensed under the terms of the Creative Commons Attribution-ShareAlike 4.0
// International. See the License terms at http://creativecommons.org/licenses/by-sa/4.0/legalcode

import React from "react";
import { inject, observer } from "mobx-react";
import { withTranslation } from "react-i18next";
import styled, { css } from "styled-components";
import {
  isMobile,
  isTablet,
  mobile,
  tablet,
  desktop,
} from "@docspace/shared/utils";

import { Link } from "@docspace/shared/components/link";
import { Text } from "@docspace/shared/components/text";
import { RowContent } from "@docspace/shared/components/row-content";

import withContent from "../../../../../HOCs/withContent";

import { Base } from "@docspace/shared/themes";

import {
  connectedCloudsTypeTitleTranslation,
  getFileTypeName,
  getRoomTypeName,
} from "../../../../../helpers/filesUtils";
import { SortByFieldName } from "SRC_DIR/helpers/constants";
import { getSpaceQuotaAsText } from "@docspace/shared/utils/common";

const SimpleFilesRowContent = styled(RowContent)`
  .row-main-container-wrapper {
    width: 100%;
    max-width: min-content;
    min-width: inherit;
    margin-inline-end: 0;

    @media ${desktop} {
      margin-top: 0px;
    }
  }

  .row_update-text {
    overflow: hidden;
    text-overflow: ellipsis;
  }

  .new-items {
    min-width: 12px;
    width: max-content;
    margin: 0 -2px -2px;
  }

  .badge-version {
    width: max-content;
    margin-block: -2px;
    margin-inline: -2px 6px;
  }

  .bagde_alert {
    margin-inline-end: 8px;
  }

  .badge-new-version {
    width: max-content;
  }

  .row-content-link {
    padding-block: 12px 0;
    padding-inline: 0 12px;
    margin-top: ${(props) =>
      props.theme.interfaceDirection === "rtl" ? "-14px" : "-12px"};
  }

  .item-file-exst {
    color: ${(props) => props.theme.filesSection.tableView.fileExstColor};
  }

  @media ${tablet} {
    .row-main-container-wrapper {
      display: flex;
      justify-content: space-between;
      max-width: inherit;
    }

    .badges {
      flex-direction: row-reverse;
    }

    .tablet-badge {
      margin-top: 5px;
    }

    .tablet-edit,
    .can-convert {
      margin-top: 6px;
      margin-inline-end: 24px;
    }

    .badge-version {
      margin-inline-end: 22px;
    }

    .new-items {
      min-width: 16px;
      margin-block: 5px 0;
      margin-inline: 0 24px;
    }
  }

  @media ${mobile} {
    .row-main-container-wrapper {
      justify-content: flex-start;
    }

    .additional-badges {
      margin-top: 0;
    }

    .tablet-edit,
    .new-items,
    .tablet-badge {
      margin: 0;
    }

    .can-convert {
      margin: 0 1px;
    }

    .row-content-link {
      padding: 12px 0px 0px;
    }
  }
`;

SimpleFilesRowContent.defaultProps = { theme: Base };

const FilesRowContent = ({
  t,
  item,
  sectionWidth,
  titleWithoutExt,
  updatedDate,
  linkStyles,
  badgesComponent,
  quickButtons,
  theme,
  isRooms,
  isTrashFolder,
  filterSortBy,
  createdDate,
  fileOwner,
  isDefaultRoomsQuotaSet,
  isStatisticsAvailable,
  showStorageInfo,
<<<<<<< HEAD
  isIndexing,
=======
  displayFileExtension,
>>>>>>> 94e07e5b
}) => {
  const {
    contentLength,
    fileExst,
    filesCount,
    foldersCount,
    providerKey,
    title,
    isRoom,
    daysRemaining,
    fileType,
    tags,
    quotaLimit,
    usedSpace,
    order,
  } = item;

  const contentComponent = () => {
    switch (filterSortBy) {
      case SortByFieldName.Size:
        if (!contentLength) return "";
        return contentLength;

      case SortByFieldName.CreationDate:
        return createdDate;

      case SortByFieldName.Author:
        return fileOwner;

      case SortByFieldName.Type:
        return getFileTypeName(fileType);

      case SortByFieldName.Tags:
        if (tags?.length === 0) return "";
        return tags?.map((elem) => {
          return elem;
        });

      case SortByFieldName.UsedSpace:
        if (providerKey)
          return connectedCloudsTypeTitleTranslation(providerKey, t);
        if (usedSpace === undefined) return "";

        return getSpaceQuotaAsText(
          t,
          usedSpace,
          quotaLimit,
          isDefaultRoomsQuotaSet,
        );

      default:
        if (isTrashFolder)
          return t("Files:DaysRemaining", {
            daysRemaining,
          });

        return updatedDate;
    }
  };

  // const additionalComponent = () => {
  //   if (isRooms) return getRoomTypeName(item.roomType, t);

  //   if (!fileExst && !contentLength && !providerKey)
  //     return `${foldersCount} ${t("Translations:Folders")} | ${filesCount} ${t(
  //       "Translations:Files",
  //     )}`;

  //   if (fileExst) return `${fileExst.toUpperCase().replace(/^\./, "")}`;

  //   return "";
  // };

  // const additionalInfo = additionalComponent();

  const mainInfo = contentComponent();

  return (
    <>
      <SimpleFilesRowContent
        sectionWidth={sectionWidth}
        isMobile={!isTablet()}
        isFile={fileExst || contentLength}
        sideColor={theme.filesSection.rowView.sideColor}
      >
        <Link
          className="row-content-link"
          containerWidth="55%"
          type="page"
          title={title}
          fontWeight="600"
          fontSize="15px"
          target="_blank"
          {...linkStyles}
          isTextOverflow={true}
          dir="auto"
        >
          {titleWithoutExt}
          {displayFileExtension && (
            <span className="item-file-exst">{fileExst}</span>
          )}
        </Link>
        <div className="badges">
          {badgesComponent}
          {!isRoom && !isRooms && quickButtons}
        </div>

        {isIndexing && (
          <Text
            containerMinWidth="200px"
            containerWidth="15%"
            fontSize="12px"
            fontWeight={400}
            className="row_update-text"
          >
            {`${t("Files:Index")} ${order}`}
          </Text>
        )}
        {mainInfo && (
          <Text
            containerMinWidth="200px"
            containerWidth="15%"
            fontSize="12px"
            fontWeight={400}
            className="row_update-text"
          >
            {mainInfo}
          </Text>
        )}

        {/* {additionalInfo && (
          <Text
            containerMinWidth="90px"
            containerWidth="10%"
            as="div"
            className="row-content-text"
            fontSize="12px"
            fontWeight={400}
            truncate={true}
          >
            {additionalInfo}
          </Text>
        )} */}
      </SimpleFilesRowContent>
    </>
  );
};

export default inject(
  ({
    currentQuotaStore,
    settingsStore,
    treeFoldersStore,
    filesStore,
    indexingStore,
  }) => {
    const { filter, roomsFilter } = filesStore;
    const { isRecycleBinFolder, isRoomsFolder, isArchiveFolder } =
      treeFoldersStore;

    const isRooms = isRoomsFolder || isArchiveFolder;
    const filterSortBy = isRooms ? roomsFilter.sortBy : filter.sortBy;

    const { isIndexing } = indexingStore;

    const { isDefaultRoomsQuotaSet, isStatisticsAvailable, showStorageInfo } =
      currentQuotaStore;
    return {
      filterSortBy,
      theme: settingsStore.theme,
      isTrashFolder: isRecycleBinFolder,
      isDefaultRoomsQuotaSet,
      isStatisticsAvailable,
      showStorageInfo,
      isIndexing,
    };
  },
)(
  observer(
    withTranslation(["Files", "Translations", "Notifications", "Common"])(
      withContent(FilesRowContent),
    ),
  ),
);<|MERGE_RESOLUTION|>--- conflicted
+++ resolved
@@ -177,11 +177,8 @@
   isDefaultRoomsQuotaSet,
   isStatisticsAvailable,
   showStorageInfo,
-<<<<<<< HEAD
   isIndexing,
-=======
   displayFileExtension,
->>>>>>> 94e07e5b
 }) => {
   const {
     contentLength,
