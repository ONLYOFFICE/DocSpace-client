import React from "react";
<<<<<<< HEAD
import { Story, Meta } from "@storybook/react";
import PlanetIcon from "PUBLIC_DIR/images/icons/12/planet.react.svg?url";
=======
import { StoryFn, Meta } from "@storybook/react";
>>>>>>> 2449e802
import PublicRoomBar from "./index";
import { PublicRoomBarProps } from "./PublicRoomBar.types";

export default {
  title: "Base UI Components/PublicRoomBar",
  component: PublicRoomBar,
  argTypes: {
    headerText: {
      control: "text",
      description: "Header text or component to be displayed",
    },
    bodyText: {
      control: "text",
      description: "Body text or component to be displayed",
    },
    iconName: {
      control: "text",
      description: "Custom icon path (optional)",
    },
    barIsVisible: {
      control: "boolean",
      description: "Controls the visibility of the bar",
    },
    onClose: {
      action: "clicked",
      description: "Callback function when close button is clicked",
    },
  },
} as Meta;

const Template: StoryFn<PublicRoomBarProps> = (args) => (
  <PublicRoomBar {...args} />
);

export const Default = Template.bind({});
Default.args = {
  headerText: "Public Room",
  bodyText: "This room is accessible to anyone with the link",
  barIsVisible: false,
};

export const WithCustomIcon = Template.bind({});
WithCustomIcon.args = {
  ...Default.args,
  iconName: PlanetIcon,
};

export const WithoutCloseButton = Template.bind({});
WithoutCloseButton.args = {
  ...Default.args,
  onClose: undefined,
};

export const WithCustomComponents = Template.bind({});
WithCustomComponents.args = {
  headerText: (
    <div style={{ color: "var(--accent-main)" }}>Custom Header Component</div>
  ),
  bodyText: <div style={{ fontStyle: "italic" }}>Custom Body Component</div>,
  barIsVisible: true,
};<|MERGE_RESOLUTION|>--- conflicted
+++ resolved
@@ -1,10 +1,6 @@
 import React from "react";
-<<<<<<< HEAD
-import { Story, Meta } from "@storybook/react";
+import { StoryFn, Meta } from "@storybook/react";
 import PlanetIcon from "PUBLIC_DIR/images/icons/12/planet.react.svg?url";
-=======
-import { StoryFn, Meta } from "@storybook/react";
->>>>>>> 2449e802
 import PublicRoomBar from "./index";
 import { PublicRoomBarProps } from "./PublicRoomBar.types";
 
