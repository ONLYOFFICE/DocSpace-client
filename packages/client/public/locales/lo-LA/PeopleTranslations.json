{
  "AccountLoginType": "ປະເພດການເຂົ້າສູ່ລະບົບບັນຊີ",
  "AddMembers": "ເພີ່ມສະມາຊິກ",
  "CreateGroup": "ສ້າງກຸ່ມ",
  "DeleteSelfProfile": "ລຶບ profile",
  "DisabledEmployeeStatus": "ປິດ",
<<<<<<< HEAD
=======
  "DisableUserButton": "ປິດ",
  "EditGroup": "ແກ້ໄຂກຸ່ມ",
>>>>>>> e9f5327d
  "EmailChangeButton": "ປ່ຽນອີເມວ",
  "EnableUserButton": "ປິດ",
  "IndividualRights": "ສິດທິສ່ວນບຸກຄົນໃນຫ້ອງ",
  "InviteLinkTitle": "link ຄໍາເຊີນ",
  "NameChangeButton": "ປ່ຽນຊື່",
  "PasswordChangeButton": "ປ່ຽນລະຫັດຜ່ານ",
  "PendingTitle": "ລໍຖ້າຢູ່",
  "PeopleCount": "ຄົນ: {{count}}",
  "RemoveData": "ລຶບຂໍ້ມູນສ່ວນຕົວ",
  "ResetAuth": "ຣີເຊັດການພິສູດຢືນຢັນ",
  "SearchByGroupMembers": "ຄົ້ນຫາໂດຍສະມາຊິກກຸ່ມ",
  "SendInviteAgain": "ສົ່ງຄໍາເຊີນອີກເທື່ອຫນຶ່ງ",
  "StandardLogin": "ເຂົ້າສູ່ລະບົບມາດຕະຖານ",
  "SuccessChangeUserStatus": "ຖານະຜູ້ໃຊ້ໄດ້ຖືກປ່ຽນແປງສໍາເລັດ",
  "SuccessDeleteGroup": "ກຸ່ມຖືກລຶບສຳເລັດແລ້ວ",
  "SuccessDeleteGroups": "ກຸ່ມຖືກລຶບສຳເລັດແລ້ວ",
  "SuccessDeletePersonalData": "ຂໍ້ມູນສ່ວນຕົວໄດ້ຖືກລຶບອອກສໍາເລັດ",
  "SuccessSentInvitation": "ການເຊື້ອເຊີນໄດ້ຖືກສົ່ງສໍາເລັດ",
  "SuccessSentMultipleInvitatios": "ສົ່ງຄຳເຊີນສຳເລັດແລ້ວ",
  "WithoutGroup": "ໂດຍບໍ່ມີກຸ່ມ"
}<|MERGE_RESOLUTION|>--- conflicted
+++ resolved
@@ -4,11 +4,7 @@
   "CreateGroup": "ສ້າງກຸ່ມ",
   "DeleteSelfProfile": "ລຶບ profile",
   "DisabledEmployeeStatus": "ປິດ",
-<<<<<<< HEAD
-=======
-  "DisableUserButton": "ປິດ",
   "EditGroup": "ແກ້ໄຂກຸ່ມ",
->>>>>>> e9f5327d
   "EmailChangeButton": "ປ່ຽນອີເມວ",
   "EnableUserButton": "ປິດ",
   "IndividualRights": "ສິດທິສ່ວນບຸກຄົນໃນຫ້ອງ",
