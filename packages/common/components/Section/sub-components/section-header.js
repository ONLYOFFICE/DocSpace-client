--- conflicted
+++ resolved
@@ -112,7 +112,6 @@
     height: 53px;
     min-height: 53px;
 
-<<<<<<< HEAD
     ${({ isTrashFolder, isEmptyPage }) =>
       isTrashFolder &&
       !isEmptyPage &&
@@ -137,19 +136,7 @@
         }
       `}
   `}
-
-  padding-right: 20px;
-=======
-  ${({ isTrashFolder, isEmptyPage }) =>
-    isTrashFolder &&
-    !isEmptyPage &&
-    css`
-      @media ${tablet} {
-        height: 109px;
-        min-height: 109px;
-      }
-    `}
-    ${props =>
+  ${(props) =>
     props.theme.interfaceDirection === "rtl"
       ? css`
           padding-left: 20px;
@@ -157,7 +144,6 @@
       : css`
           padding-right: 20px;
         `}
->>>>>>> 352da28e
 
   box-sizing: border-box;
 
@@ -174,7 +160,7 @@
   }
 
   @media ${tablet} {
-    ${props =>
+    ${(props) =>
       props.theme.interfaceDirection === "rtl"
         ? css`
             padding-left: 16px;
@@ -188,7 +174,7 @@
 
   ${isMobile &&
   css`
-    ${props =>
+    ${(props) =>
       props.theme.interfaceDirection === "rtl"
         ? css`
             padding-left: 0 !important;
@@ -201,7 +187,7 @@
   `}
 
   @media ${mobile} {
-    ${props =>
+    ${(props) =>
       props.theme.interfaceDirection === "rtl"
         ? css`
             margin-left: 0px;
@@ -215,7 +201,7 @@
   css`
     width: 100vw !important;
     max-width: 100vw !important;
-    ${props =>
+    ${(props) =>
       props.theme.interfaceDirection === "rtl"
         ? css`
             padding-left: 16px !important;
@@ -224,13 +210,14 @@
             padding-right: 16px !important;
           `}
 
-    margin-bottom: ${props => (props.settingsStudio ? "8px !important" : "0")};
+    margin-bottom: ${(props) =>
+      props.settingsStudio ? "8px !important" : "0"};
   `}
 `;
 
 StyledSectionHeader.defaultProps = { theme: Base };
 
-const SectionHeader = props => {
+const SectionHeader = (props) => {
   const {
     viewAs,
     settingsStudio = false,
