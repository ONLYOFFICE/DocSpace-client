--- conflicted
+++ resolved
@@ -3,11 +3,7 @@
   "content": "Disable",
   "content_en_sha1_hash": "9a7d4e0687b14e2b7cda406900b802782cd50a62",
   "created_at": "2025-05-19T21:30:44.526Z",
-<<<<<<< HEAD
-  "updated_at": "2025-05-26T07:57:32.231Z",
-=======
   "updated_at": "2025-05-28T09:30:02.208Z",
->>>>>>> 398dda3c
   "comment": {
     "text": "This translation key is used to display a label that enables users to disable guest access. In the \"ChangeUserStatusDialog\", it will be displayed as part of a button's label depending on the user type. It appears in a dialog for changing user status.",
     "is_auto": true,
@@ -52,8 +48,8 @@
       "ai_spell_check_issues": [
         {
           "type": "incorrect_translation",
-          "description": "The English word 'Disable' has a more literal translation of 'Əməliyyatdan çıxar' or 'Xətlərin kəsilməsi' in Azerbaijani, depending on context. 'Deaktiv edin' is more akin to 'Deactivate,' implying a process rather than a simple disabling action. While understandable, it's not the most accurate or direct translation.",
-          "suggestion": "Consider 'Əməliyyatdan çıxar' or 'Xətlərin kəsilməsi' for a more precise translation, or investigate the specific context to determine the best equivalent."
+          "description": "The translation \"Deaktiv edin\" is a command form (imperative) of 'disable'. The English word 'Disable' functions as a noun or adjective in this context (e.g., 'Common:Disable' - likely a setting). A more appropriate translation would be a noun or an adjective in its base form.",
+          "suggestion": "İləsiz et"
         }
       ],
       "approved_at": null
@@ -115,7 +111,13 @@
     "ja-JP": {
       "ai_translated": false,
       "ai_model": null,
-      "ai_spell_check_issues": [],
+      "ai_spell_check_issues": [
+        {
+          "type": "incorrect_translation",
+          "description": "While \"無効にする\" is a valid translation for 'Disable', it's a rather formal and technical term. A more common and natural translation, depending on the context, might be \"オフにする\" or simply \"無効\". '無効にする' implies an action being performed to disable something.",
+          "suggestion": "Consider \"オフにする\" or \"無効\" depending on the context."
+        }
+      ],
       "approved_at": null
     },
     "ko-KR": {
@@ -178,8 +180,8 @@
       "ai_spell_check_issues": [
         {
           "type": "incorrect_translation",
-          "description": "While 'අබල කරන්න' (abala kāranna) can mean 'disable', it's a very literal and sometimes clumsy translation for 'Disable' in this context (likely referring to a feature or option). A more natural and common translation would be 'නවත්වා දැමන්න' (navaṭavā dammaṇna) or 'අවහන් කරන්න' (avahan karanna).",
-          "suggestion": "Consider using 'නවත්වා දැමන්න' (navaṭavā dammaṇna) or 'අවහන් කරන්න' (avahan karanna)."
+          "description": "The translation 'අබල කරන්න' while literally meaning 'to disable', is a more active or forceful way to disable something. A more accurate and neutral translation of 'Disable' would be 'නො ක්‍රියාත්මක කරන්න' (no kriya thmakthak kanna) or 'අවලංගු කරන්න' (awalangu karanna).",
+          "suggestion": "Replace 'අබල කරන්න' with 'නො ක්‍රියාත්මක කරන්න' or 'අවලංගු කරන්න'."
         }
       ],
       "approved_at": null
@@ -208,8 +210,8 @@
       "ai_spell_check_issues": [
         {
           "type": "incorrect_translation",
-          "description": "The Serbian translation \"Onemogući\" is a valid word, but not the most natural or common translation of \"Disable\" in this context. While it technically means 'to make impossible,' a more standard translation would be 'isključi'.",
-          "suggestion": "Isključi"
+          "description": "The Serbian translation \"Onemogući\" is a valid verb meaning 'disable,' but it doesn't directly map to the English word 'Disable' which functions as a noun or adjective (e.g., 'Disable feature', 'Disabled'). A more appropriate translation, depending on the context, could be 'Isključi' or 'Onemogućavanje'.  'Onemogući' is an imperative form (command).",
+          "suggestion": "Consider 'Isključi' or 'Onemogućavanje' as alternatives, depending on the desired meaning. For a noun, 'Onemogućavanje' is the closest option."
         }
       ],
       "approved_at": null
@@ -220,7 +222,7 @@
       "ai_spell_check_issues": [
         {
           "type": "incorrect_translation",
-          "description": "While \"Devre dışı bırak\" is a literal translation of \"Disable,\" it's a bit formal and verbose for a common setting. A more natural and concise translation would be better.",
+          "description": "While \"Devre dışı bırak\" is a literal translation of \"Disable,\" it's often too verbose for UI elements or short labels. A more common and concise translation would be \"Kapalı\" or \"Devre Dışı\".",
           "suggestion": "Kapalı"
         }
       ],
