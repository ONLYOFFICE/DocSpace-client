{
  "key_path": "Reconnect",
  "content": "Reconnect",
  "content_en_sha1_hash": "6988b16a8fd21194b9d1d8d8c49312194ff46ae3",
  "created_at": "2025-05-19T21:30:47.744Z",
<<<<<<< HEAD
  "updated_at": "2025-05-26T07:57:32.901Z",
=======
  "updated_at": "2025-05-28T09:30:02.223Z",
>>>>>>> 398dda3c
  "comment": {
    "text": "The \"Reconnect\" translation key is used to display a button label in a ConnectDialog component, which prompts users to reconnect to an account or third-party connection when a valid URL is provided. The text appears as a header for a dialog that allows users to re-establish connections. It should convey the sense of recovery and restoration.",
    "is_auto": true,
    "updated_at": "2025-05-20T09:34:47.712Z"
  },
  "usage": [
    {
<<<<<<< HEAD
      "file_path": "/packages/shared/components/direct-third-party-connection/DirectThirdPartyConnection.tsx",
      "line_number": 233,
      "context": "};\n const getContextOptions = () => {\n return [\n {\n key: \"connection-settings\",\n label: t(\"Common:Reconnect\"),\n onClick: onConnect,\n disabled: false,\n icon: RefreshReactSvgUrl,\n },\n {",
      "module": "/packages/shared"
    },
    {
      "file_path": "/packages/shared/dialogs/connect/ConnectDialog.tsx",
      "line_number": 109,
      "context": "const isAccount = !!link;\n const showUrlField = !!connectItem?.requiredConnectionUrl;\n \n const header = isConnectDialogReconnect\n ? t(\"Common:ReconnectStorage\")\n : t(\"Common:ConnectingAccount\");\n \n const onChangeUrl = (e: React.ChangeEvent<HTMLInputElement>) => {\n setIsUrlValid(true);\n setUrlValue(e.target.value);",
      "module": "/packages/shared"
=======
      "file_path": "/packages/client/src/components/dialogs/ConnectDialog/index.js",
      "line_number": 92,
      "context": "const isAccount = !!link;\n const showUrlField = !!connectItem?.requiredConnectionUrl;\n \n const header = isConnectDialogReconnect\n ? t(\"Common:ReconnectStorage\")\n : t(\"Translations:ConnectingAccount\");\n \n const onChangeUrl = (e) => {\n setIsUrlValid(true);\n setUrlValue(e.target.value);",
      "module": "/packages/client"
    },
    {
      "file_path": "/packages/client/src/pages/PortalSettings/categories/data-management/backup/common-container/DirectThirdPartyConnection.js",
      "line_number": 201,
      "context": "};\n const getContextOptions = () => {\n return [\n {\n key: \"connection-settings\",\n label: t(\"Common:Reconnect\"),\n onClick: onConnect,\n disabled: false,\n icon: RefreshReactSvgUrl,\n },\n {",
      "module": "/packages/client"
>>>>>>> 398dda3c
    }
  ],
  "languages": {
    "en": {
      "ai_translated": false,
      "ai_model": null,
      "ai_spell_check_issues": [],
      "approved_at": null
    },
    "ar-SA": {
      "ai_translated": false,
      "ai_model": null,
      "ai_spell_check_issues": [],
      "approved_at": null
    },
    "az": {
      "ai_translated": false,
      "ai_model": null,
      "ai_spell_check_issues": [],
      "approved_at": null
    },
    "bg": {
      "ai_translated": false,
      "ai_model": null,
      "ai_spell_check_issues": [],
      "approved_at": null
    },
    "cs": {
      "ai_translated": false,
      "ai_model": null,
      "ai_spell_check_issues": [],
      "approved_at": null
    },
    "de": {
      "ai_translated": false,
      "ai_model": null,
      "ai_spell_check_issues": [],
      "approved_at": null
    },
    "el-GR": {
      "ai_translated": false,
      "ai_model": null,
      "ai_spell_check_issues": [],
      "approved_at": null
    },
    "es": {
      "ai_translated": false,
      "ai_model": null,
      "ai_spell_check_issues": [],
      "approved_at": null
    },
    "fi": {
      "ai_translated": false,
      "ai_model": null,
      "ai_spell_check_issues": [],
      "approved_at": null
    },
    "fr": {
      "ai_translated": false,
      "ai_model": null,
      "ai_spell_check_issues": [],
      "approved_at": null
    },
    "hy-AM": {
      "ai_translated": false,
      "ai_model": null,
      "ai_spell_check_issues": [],
      "approved_at": null
    },
    "it": {
      "ai_translated": false,
      "ai_model": null,
      "ai_spell_check_issues": [],
      "approved_at": null
    },
    "ja-JP": {
      "ai_translated": false,
      "ai_model": null,
      "ai_spell_check_issues": [],
      "approved_at": null
    },
    "ko-KR": {
      "ai_translated": false,
      "ai_model": null,
      "ai_spell_check_issues": [],
      "approved_at": null
    },
    "lo-LA": {
      "ai_translated": false,
      "ai_model": null,
      "ai_spell_check_issues": [],
      "approved_at": null
    },
    "lv": {
      "ai_translated": false,
      "ai_model": null,
      "ai_spell_check_issues": [
        {
          "type": "incorrect_translation",
          "description": "The Latvian translation \"Atkārtoti izveidojiet savienojumu\" is a literal translation of \"re-establish connection\" and is overly formal and verbose for the single word \"Reconnect\". It doesn't convey the intended meaning as concisely.",
          "suggestion": "A more suitable translation would be \"Pārsavienojums\" or \"Savienojums\", depending on the specific context. \"Pārsavienojums\" implies reconnecting, while \"Savienojums\" is a more general term for connection."
        }
      ],
      "approved_at": null
    },
    "nl": {
      "ai_translated": false,
      "ai_model": null,
      "ai_spell_check_issues": [],
      "approved_at": null
    },
    "pl": {
      "ai_translated": false,
      "ai_model": null,
      "ai_spell_check_issues": [],
      "approved_at": null
    },
    "pt": {
      "ai_translated": false,
      "ai_model": null,
      "ai_spell_check_issues": [
        {
          "type": "incorrect_translation",
          "description": "The translation \"Voltar a ligar\" doesn't perfectly capture the meaning of 'Reconnect'. While it literally means 'to connect again', 'Reconnect' often implies re-establishing a connection that was interrupted, not just initiating a new one. A better translation would convey that sense of restoration.",
          "suggestion": "Consider alternatives like \"Reconectar\", \"Restabelecer a conexão\", or \"Conectar novamente\" depending on the specific context. \"Reconectar\" is the most direct and commonly accepted translation."
        }
      ],
      "approved_at": null
    },
    "pt-BR": {
      "ai_translated": false,
      "ai_model": null,
      "ai_spell_check_issues": [],
      "approved_at": null
    },
    "ro": {
      "ai_translated": false,
      "ai_model": null,
      "ai_spell_check_issues": [],
      "approved_at": null
    },
    "ru": {
      "ai_translated": false,
      "ai_model": null,
      "ai_spell_check_issues": [
        {
          "type": "incorrect_translation",
          "description": "While \"Подключить повторно\" is a literal translation of \"Reconnect\", it might not be the most natural or idiomatic Russian equivalent in all contexts. 'Reconnect' can also mean to restore a connection that was lost. \"Восстановить соединение\" might be a more appropriate translation depending on the situation.",
          "suggestion": "Consider \"Восстановить соединение\" as an alternative translation, especially if the context implies restoring a lost connection."
        }
      ],
      "approved_at": null
    },
    "si": {
      "ai_translated": false,
      "ai_model": null,
      "ai_spell_check_issues": [
        {
          "type": "incorrect_translation",
          "description": "While 'යළි සබඳින්න' (yali sabadinn) is a valid Sinhala word, it literally translates to 're-establish connection' or 'reconnect'. The single word 'Reconnect' is more naturally translated as 'පුනරුත්ථානය' (punarutthana) or 'එදාම නැවත සම්බන්ධ වන්න' (edama navatha sampandawanna) for a more direct equivalent. 'යළි සබඳින්න' implies a more formal or relationship-based reconnection.",
          "suggestion": "Consider using 'පුනරුත්ථානය' (punarutthana) for a direct translation of 'Reconnect' or 'එදාම නැවත සම්බන්ධ වන්න' (edama navatha sampandawanna) for a more descriptive equivalent depending on the context."
        }
      ],
      "approved_at": null
    },
    "sk": {
      "ai_translated": false,
      "ai_model": null,
      "ai_spell_check_issues": [
        {
          "type": "incorrect_translation",
          "description": "While \"Pripojiť znova\" is understandable, it's not the most natural or idiomatic translation of \"Reconnect\". It literally translates to 'Connect again'. A more natural translation would be 'Opätovné pripojenie' or 'Spojiť sa znova'.",
          "suggestion": "Opätovné pripojenie"
        }
      ],
      "approved_at": null
    },
    "sl": {
      "ai_translated": false,
      "ai_model": null,
      "ai_spell_check_issues": [],
      "approved_at": null
    },
    "sr-Cyrl-RS": {
      "ai_translated": false,
      "ai_model": null,
      "ai_spell_check_issues": [
        {
          "type": "incorrect_translation",
          "description": "The Serbian translation \"Повежи поново\" is not the most accurate or natural translation of \"Reconnect\". While it literally means \"Connect again,\" it's not the standard terminology. A more appropriate translation would be \"Поново повежи\" or \"Упореди\" (Uporedi).",
          "suggestion": "Consider using \"Поново повежи\" or \"Упореди\"."
        }
      ],
      "approved_at": null
    },
    "sr-Latn-RS": {
      "ai_translated": false,
      "ai_model": null,
      "ai_spell_check_issues": [
        {
          "type": "incorrect_translation",
          "description": "While 'Poveži ponovo' is a valid Serbian phrase, 'Reconnect' typically implies a re-establishment of a network connection. 'Poveži ponovo' is a more general 'connect again'. A more accurate translation, depending on context, might be 'Ponovno povezivanje' or 'Obnova konekcije'.",
          "suggestion": "Consider 'Ponovno povezivanje' or 'Obnova konekcije' for a more precise translation of 'Reconnect' when referring to a network connection."
        }
      ],
      "approved_at": null
    },
    "tr": {
      "ai_translated": false,
      "ai_model": null,
      "ai_spell_check_issues": [],
      "approved_at": null
    },
    "uk-UA": {
      "ai_translated": false,
      "ai_model": null,
      "ai_spell_check_issues": [],
      "approved_at": null
    },
    "vi": {
      "ai_translated": false,
      "ai_model": null,
      "ai_spell_check_issues": [],
      "approved_at": null
    },
    "zh-CN": {
      "ai_translated": false,
      "ai_model": null,
      "ai_spell_check_issues": [],
      "approved_at": null
    }
  }
}<|MERGE_RESOLUTION|>--- conflicted
+++ resolved
@@ -3,11 +3,7 @@
   "content": "Reconnect",
   "content_en_sha1_hash": "6988b16a8fd21194b9d1d8d8c49312194ff46ae3",
   "created_at": "2025-05-19T21:30:47.744Z",
-<<<<<<< HEAD
-  "updated_at": "2025-05-26T07:57:32.901Z",
-=======
   "updated_at": "2025-05-28T09:30:02.223Z",
->>>>>>> 398dda3c
   "comment": {
     "text": "The \"Reconnect\" translation key is used to display a button label in a ConnectDialog component, which prompts users to reconnect to an account or third-party connection when a valid URL is provided. The text appears as a header for a dialog that allows users to re-establish connections. It should convey the sense of recovery and restoration.",
     "is_auto": true,
@@ -15,18 +11,6 @@
   },
   "usage": [
     {
-<<<<<<< HEAD
-      "file_path": "/packages/shared/components/direct-third-party-connection/DirectThirdPartyConnection.tsx",
-      "line_number": 233,
-      "context": "};\n const getContextOptions = () => {\n return [\n {\n key: \"connection-settings\",\n label: t(\"Common:Reconnect\"),\n onClick: onConnect,\n disabled: false,\n icon: RefreshReactSvgUrl,\n },\n {",
-      "module": "/packages/shared"
-    },
-    {
-      "file_path": "/packages/shared/dialogs/connect/ConnectDialog.tsx",
-      "line_number": 109,
-      "context": "const isAccount = !!link;\n const showUrlField = !!connectItem?.requiredConnectionUrl;\n \n const header = isConnectDialogReconnect\n ? t(\"Common:ReconnectStorage\")\n : t(\"Common:ConnectingAccount\");\n \n const onChangeUrl = (e: React.ChangeEvent<HTMLInputElement>) => {\n setIsUrlValid(true);\n setUrlValue(e.target.value);",
-      "module": "/packages/shared"
-=======
       "file_path": "/packages/client/src/components/dialogs/ConnectDialog/index.js",
       "line_number": 92,
       "context": "const isAccount = !!link;\n const showUrlField = !!connectItem?.requiredConnectionUrl;\n \n const header = isConnectDialogReconnect\n ? t(\"Common:ReconnectStorage\")\n : t(\"Translations:ConnectingAccount\");\n \n const onChangeUrl = (e) => {\n setIsUrlValid(true);\n setUrlValue(e.target.value);",
@@ -37,7 +21,6 @@
       "line_number": 201,
       "context": "};\n const getContextOptions = () => {\n return [\n {\n key: \"connection-settings\",\n label: t(\"Common:Reconnect\"),\n onClick: onConnect,\n disabled: false,\n icon: RefreshReactSvgUrl,\n },\n {",
       "module": "/packages/client"
->>>>>>> 398dda3c
     }
   ],
   "languages": {
@@ -137,8 +120,8 @@
       "ai_spell_check_issues": [
         {
           "type": "incorrect_translation",
-          "description": "The Latvian translation \"Atkārtoti izveidojiet savienojumu\" is a literal translation of \"re-establish connection\" and is overly formal and verbose for the single word \"Reconnect\". It doesn't convey the intended meaning as concisely.",
-          "suggestion": "A more suitable translation would be \"Pārsavienojums\" or \"Savienojums\", depending on the specific context. \"Pārsavienojums\" implies reconnecting, while \"Savienojums\" is a more general term for connection."
+          "description": "The Latvian translation \"Atkārtoti izveidojiet savienojumu\" is a literal translation of 're-establish connection'. While understandable, it's a bit clunky and less natural for a UI element like 'Reconnect'. A more idiomatic translation would be more suitable.",
+          "suggestion": "Consider alternatives like \"Pārsavienojums\" or \"Savienojums\" for a more user-friendly translation."
         }
       ],
       "approved_at": null
@@ -161,8 +144,8 @@
       "ai_spell_check_issues": [
         {
           "type": "incorrect_translation",
-          "description": "The translation \"Voltar a ligar\" doesn't perfectly capture the meaning of 'Reconnect'. While it literally means 'to connect again', 'Reconnect' often implies re-establishing a connection that was interrupted, not just initiating a new one. A better translation would convey that sense of restoration.",
-          "suggestion": "Consider alternatives like \"Reconectar\", \"Restabelecer a conexão\", or \"Conectar novamente\" depending on the specific context. \"Reconectar\" is the most direct and commonly accepted translation."
+          "description": "While \"Voltar a ligar\" is understandable, it's a literal translation and not the most natural or idiomatic way to say \"Reconnect\" in Portuguese. \"Reconnect\" often implies re-establishing a connection, which might be better conveyed with terms related to re-establishing a link or resuming a session.",
+          "suggestion": "Consider alternatives like: 'Reconectar', 'Restabelecer a ligação', 'Reativar a conexão'."
         }
       ],
       "approved_at": null
@@ -185,8 +168,8 @@
       "ai_spell_check_issues": [
         {
           "type": "incorrect_translation",
-          "description": "While \"Подключить повторно\" is a literal translation of \"Reconnect\", it might not be the most natural or idiomatic Russian equivalent in all contexts. 'Reconnect' can also mean to restore a connection that was lost. \"Восстановить соединение\" might be a more appropriate translation depending on the situation.",
-          "suggestion": "Consider \"Восстановить соединение\" as an alternative translation, especially if the context implies restoring a lost connection."
+          "description": "While \"Подключить повторно\" is a valid translation, it's a bit literal and might not be the most natural or idiomatic translation for \"Reconnect\" in all contexts. It implies re-establishing a connection, which is accurate, but other options might be more suitable depending on the specific usage.",
+          "suggestion": "Consider alternatives like \"Восстановить соединение\" (Restore connection), \"Переподключиться\" (Reconnect - more concise and common for digital contexts), or simply \"Соединить\" (Connect) if it fits the context."
         }
       ],
       "approved_at": null
@@ -197,8 +180,8 @@
       "ai_spell_check_issues": [
         {
           "type": "incorrect_translation",
-          "description": "While 'යළි සබඳින්න' (yali sabadinn) is a valid Sinhala word, it literally translates to 're-establish connection' or 'reconnect'. The single word 'Reconnect' is more naturally translated as 'පුනරුත්ථානය' (punarutthana) or 'එදාම නැවත සම්බන්ධ වන්න' (edama navatha sampandawanna) for a more direct equivalent. 'යළි සබඳින්න' implies a more formal or relationship-based reconnection.",
-          "suggestion": "Consider using 'පුනරුත්ථානය' (punarutthana) for a direct translation of 'Reconnect' or 'එදාම නැවත සම්බන්ධ වන්න' (edama navatha sampandawanna) for a more descriptive equivalent depending on the context."
+          "description": "While \"යළි සබඳින්න\" can be interpreted as 'Reconnect', it literally translates to 'Connect Again'.  A more accurate and natural translation of 'Reconnect' would be something like ' නැවත සම්බන්ධ වන්න' (naewata sampandawa wanne) or 'පුනඃ සම්බන්ධ වන්න' (punaha sampandawa wanne).",
+          "suggestion": " නැවත සම්බන්ධ වන්න"
         }
       ],
       "approved_at": null
@@ -209,8 +192,8 @@
       "ai_spell_check_issues": [
         {
           "type": "incorrect_translation",
-          "description": "While \"Pripojiť znova\" is understandable, it's not the most natural or idiomatic translation of \"Reconnect\". It literally translates to 'Connect again'. A more natural translation would be 'Opätovné pripojenie' or 'Spojiť sa znova'.",
-          "suggestion": "Opätovné pripojenie"
+          "description": "While 'Pripojiť znova' is understandable, it's not the most natural or idiomatic translation of 'Reconnect' in Slovak. It literally translates to 'Connect again'. A more common and natural translation would be 'Opätovné pripojenie' or 'Znova pripojiť'.",
+          "suggestion": "Consider using 'Opätovné pripojenie' or 'Znova pripojiť'."
         }
       ],
       "approved_at": null
@@ -227,8 +210,8 @@
       "ai_spell_check_issues": [
         {
           "type": "incorrect_translation",
-          "description": "The Serbian translation \"Повежи поново\" is not the most accurate or natural translation of \"Reconnect\". While it literally means \"Connect again,\" it's not the standard terminology. A more appropriate translation would be \"Поново повежи\" or \"Упореди\" (Uporedi).",
-          "suggestion": "Consider using \"Поново повежи\" or \"Упореди\"."
+          "description": "The Serbian (Cyrillic) translation \"Повежи поново\" is not the most accurate translation of \"Reconnect\". While it literally translates to \"Connect again\", it doesn't convey the same nuance as the English term. A more accurate and natural-sounding translation would be \"Поново повежи\" or \"Успостави везу\".",
+          "suggestion": "Успостави везу"
         }
       ],
       "approved_at": null
@@ -239,8 +222,8 @@
       "ai_spell_check_issues": [
         {
           "type": "incorrect_translation",
-          "description": "While 'Poveži ponovo' is a valid Serbian phrase, 'Reconnect' typically implies a re-establishment of a network connection. 'Poveži ponovo' is a more general 'connect again'. A more accurate translation, depending on context, might be 'Ponovno povezivanje' or 'Obnova konekcije'.",
-          "suggestion": "Consider 'Ponovno povezivanje' or 'Obnova konekcije' for a more precise translation of 'Reconnect' when referring to a network connection."
+          "description": "While \"Poveži ponovo\" is a possible translation, \"Reconnect\" often implies a more automatic or seamless reconnection. \"Poveži ponovo\" suggests a more manual process.  A better option might be \"Ponovno povezivanje\" or \"Automatsko povezivanje\" depending on the specific context.",
+          "suggestion": "Consider \"Ponovno povezivanje\" or \"Automatsko povezivanje\" for a more accurate representation of 'Reconnect'."
         }
       ],
       "approved_at": null
