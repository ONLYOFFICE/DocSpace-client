--- conflicted
+++ resolved
@@ -244,17 +244,12 @@
         </div>
       ) : (
         <ReactSVG
-<<<<<<< HEAD
-          className={classNames(styles.notSelectable, "icon-button_svg")}
-          src={iconName || ""}
-=======
           className={classNames(
             styles.notSelectable,
             "icon-button",
             "icon-button_svg",
           )}
-          src={currentIcon.name || ""}
->>>>>>> 25ab4d95
+          src={iconName || ""}
           data-testid="icon-button-svg"
         />
       )}
