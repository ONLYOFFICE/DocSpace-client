--- conflicted
+++ resolved
@@ -6,7 +6,6 @@
 import UserStore from "./UserStore";
 import TfaStore from "./TfaStore";
 import InfoPanelStore from "./InfoPanelStore";
-<<<<<<< HEAD
 import {
   logout as logoutDesktop,
   desktopConstants,
@@ -23,12 +22,6 @@
   TenantStatus,
 } from "../constants";
 const { proxyURL } = AppServerConfig;
-=======
-import { logout as logoutDesktop, desktopConstants } from "../desktop";
-import { isAdmin } from "../utils";
-import { LANGUAGE, TenantStatus } from "../constants";
-
->>>>>>> 409d05d2
 class AuthStore {
   userStore = null;
 
