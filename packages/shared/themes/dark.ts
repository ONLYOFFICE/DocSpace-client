// (c) Copyright Ascensio System SIA 2009-2024
//
// This program is a free software product.
// You can redistribute it and/or modify it under the terms
// of the GNU Affero General Public License (AGPL) version 3 as published by the Free Software
// Foundation. In accordance with Section 7(a) of the GNU AGPL its Section 15 shall be amended
// to the effect that Ascensio System SIA expressly excludes the warranty of non-infringement of
// any third-party rights.
//
// This program is distributed WITHOUT ANY WARRANTY, without even the implied warranty
// of MERCHANTABILITY or FITNESS FOR A PARTICULAR  PURPOSE. For details, see
// the GNU AGPL at: http://www.gnu.org/licenses/agpl-3.0.html
//
// You can contact Ascensio System SIA at Lubanas st. 125a-25, Riga, Latvia, EU, LV-1021.
//
// The  interactive user interfaces in modified source and object code versions of the Program must
// display Appropriate Legal Notices, as required under Section 5 of the GNU AGPL version 3.
//
// Pursuant to Section 7(b) of the License you must retain the original Product logo when
// distributing the program. Pursuant to Section 7(e) we decline to grant you any rights under
// trademark law for use of our trademarks.
//
// All the Product's GUI elements, including illustrations and icon sets, as well as technical writing
// content are licensed under the terms of the Creative Commons Attribution-ShareAlike 4.0
// International. See the License terms at http://creativecommons.org/licenses/by-sa/4.0/legalcode

import AvatarDarkReactSvgUrl from "PUBLIC_DIR/images/avatar.dark.react.svg?url";

import { globalColors } from "./globalColors";
import { CommonTheme } from "./commonTheme";

import { TTheme } from "./base";
import { DEFAULT_FONT_FAMILY } from "../constants";

const {
  black,
  white,

  grayLight,
  grayLightMid,
  grayMid,
  grayDarkMid,
  graySilver,
  gray,
  grayMain,
  grayDark,
  shuttleGrey,

  blueMain,

  orangePressed,

  warningColor,
  red,

  grayMaxLight,
  cyanBlueDarkShade,

  darkBlack,
  silver,
  strongBlue,

  darkRed,

  darkErrorStatus,
  charlestonGreen,
  outerSpace,
} = globalColors;

const Dark: TTheme = {
  ...CommonTheme,
  isBase: false,
  color: grayMaxLight,
  backgroundColor: black,
  fontFamily: DEFAULT_FONT_FAMILY,
  fontSize: "13px",

  text: {
    color: grayMaxLight,
    disableColor: "#5c5c5c",
    emailColor: "#a3a9ae",
    fontWeight: "normal",
    fontWeightBold: "bold",
  },

  heading: {
    fontSize: {
      xlarge: "27px",
      large: "23px",
      medium: "21px",
      small: "19px",
      xsmall: "15px",
    },

    fontWeight: 600,
    color: grayMaxLight,
  },

  backgroundAndSubstrateColor: "#282828",

  betaBadgeTooltip: {
    boxShadowColor: "rgba(0, 0, 0, 0.40)",
  },

  button: {
    fontWeight: "600",
    margin: "0",
    display: "inline-block",
    textAlign: "center",
    textDecoration: "none",

    topVerticalAlign: "text-top",
    middleVerticalAlign: "middle",
    bottomVerticalAlign: "text-bottom",

    borderRadius: "3px",
    stroke: "none",
    overflow: "hidden",
    textOverflow: "ellipsis",
    whiteSpace: "nowrap",
    outline: "none",
    boxSizing: "border-box",

    paddingRight: "4px",

    height: {
      extraSmall: "24px",
      small: "32px",
      normal: "40px",
      medium: "44px",
    },

    lineHeight: {
      extraSmall: "15px",
      small: "20px",
      normal: "16px",
      medium: "22px",
    },

    fontSize: {
      extraSmall: "12px",
      small: "13px",
      normal: "14px",
      medium: "16px",
    },

    padding: {
      extraSmall: "0 12px",
      small: "0 28px",
      normal: "0 28px",
      medium: "0 32px",
    },

    color: {
      base: "#FFFFFF",
      baseHover: "#FFFFFF",
      baseActive: "#FFFFFF",
      baseDisabled: "#474747",

      primary: "#FFFFFF",
      primaryHover: "#FFFFFF",
      primaryActive: "#FFFFFF",
      primaryDisabled: "#FFFFFF",
    },

    backgroundColor: {
      base: "#333333",
      baseHover: "#333333",
      baseActive: "#282828",
      baseDisabled: "#282828",

      primary: "#5299E0",
      primaryHover: "#4D8AC7",
      primaryActive: "#427CB7",
      primaryDisabled: "#45709B",
    },

    border: {
      base: `1px solid #474747`,
      baseHover: `1px solid #858585`,
      baseActive: `1px solid #CCCCCC`,
      baseDisabled: `1px solid #474747`,

      primary: `1px solid #5299E0`,
      primaryHover: `1px solid #4D8AC7`,
      primaryActive: `1px solid #427CB7`,
      primaryDisabled: `1px solid #45709B`,
    },

    loader: {
      base: white,
      primary: white,
    },
  },

  helpButton: {
    width: "100%",
    backgroundColor: black,
    maxWidth: "500px",
    margin: "0",
    lineHeight: "56px",
    fontWeight: "700",
    borderBottom: `1px solid ${globalColors.lightGrayishBlue}`,
    padding: "0 16px 16px",
    bodyPadding: "16px 0",
  },

  mainButtonMobile: {
    textColor: "rgba(255, 255, 255, 0.6)",

    buttonColor: "#F58D31",
    iconFill: black,

    circleBackground: black,

    mobileProgressBarBackground: "#606060",

    bar: {
      errorBackground: orangePressed,

      icon: "#858585",
    },

    buttonWrapper: {
      background: "#333333",
      uploadingBackground: "#242424",
    },

    buttonOptions: {
      backgroundColor: "#242424",
      color: "#ff0000",
    },

    dropDown: {
      position: "fixed",
      right: "48px",
      bottom: "48px",

      width: "400px",

      zIndex: "202",

      mobile: {
        right: "32px",
        bottom: "40px",

        marginLeft: "24px",

        width: "calc(100vw - 64px)",
      },

      separatorBackground: white,

      buttonColor: grayMaxLight,

      hoverButtonColor: black,

      backgroundActionMobile: "rgba(255, 255, 255, 0.92)",
    },

    dropDownItem: {
      padding: "10px",
    },
  },

  mainButton: {
    backgroundColor: "#4781D1",
    disableBackgroundColor: "rgba(71, 129, 209, 0.6)",
    hoverBackgroundColor: "rgba(71, 129, 209, .85)",
    clickBackgroundColor: "#4074BC",

    padding: "5px 14px 5px 12px",
    borderRadius: "3px",
    lineHeight: "22px",
    fontSize: "16px",
    fontWeight: 700,
    textColor: white,
    textColorDisabled: white,

    cornerRoundsTopRight: "0",
    cornerRoundsBottomRight: "0",

    svg: {
      margin: "auto",
      height: "100%",
      fill: black,
    },

    dropDown: {
      top: "100%",
    },

    arrowDropdown: {
      borderLeft: "4px solid transparent",
      borderRight: "4px solid transparent",
      borderTop: `5px solid ${white}`,
      borderTopDisabled: `5px solid ${black}`,
      right: "14px",
      top: "50%",
      width: "0",
      height: "0",
      marginTop: " -1px",
    },
  },

  socialButton: {
    fontWeight: "500",
    textDecoration: "none",
    padding: "0",
    borderRadius: "3px",
    height: "40px",
    heightSmall: "32px",
    textAlign: "left",
    stroke: " none",
    outline: "none",
    width: "100%",

    border: "1px solid #474747",
    background: black,

    borderConnect: "none",
    connectBackground:
      "linear-gradient(0deg, rgba(255, 255, 255, 0.88), rgba(255, 255, 255, 0.88)), #333333",

    disableBackgroundColor: "rgba(0, 0, 0, 0.08)",

    hoverBackground: black,
    hoverBorder: "1px solid #858585",
    hoverConnectBackground: "#FFFFFF",
    hoverConnectBorder: "none",

    activeBackground: "#282828",
    activeBorder: "1px solid #CCCCCC",
    activeConnectBackground: "rgba(255, 255, 255, 0.64)",
    activeConnectBorder: "none",

    color: "rgba(0, 0, 0, 0.54)",
    disableColor: "rgba(0, 0, 0, 0.4)",
    disabledSvgColor: "#474747",

    text: {
      width: "100%",
      height: "18px",
      margin: "0 11px",
      fontWeight: "500",
      fontSize: "14px",
      lineHeight: "16px",
      letterSpacing: "0.21875px",
      overflow: "hidden",
      textOverflow: "ellipsis",
      whiteSpace: "nowrap",
      color: grayMaxLight,
      hoverColor: grayMaxLight,
      connectColor: darkBlack,
    },

    svg: {
      margin: "11px 8px",
      width: "20px",
      height: "20px",
      minWidth: "20px",
      minHeight: "20px",
      fill: darkBlack,
    },
  },

  groupButton: {
    fontSize: "14px",
    lineHeight: "19px",
    color: "#858585",
    disableColor: "#474747",
    float: "left",
    height: "19px",
    overflow: "hidden",
    padding: "0px",

    separator: {
      border: `1px solid #474747`,
      width: "0px",
      height: "24px",
      margin: "16px 12px 0 12px",
    },

    checkbox: {
      margin: "16px 0 16px 24px",
      tabletMargin: "auto 0 auto 16px",
    },
  },

  groupButtonsMenu: {
    top: "0",
    background: black,
    boxShadow: " 0px 10px 18px -8px rgba(0, 0, 0, 0.100306)",
    height: "48px",
    tabletHeight: "56px",
    padding: "0 18px 19px 0",
    width: "100%",
    zIndex: "189",
    marginTop: "1px",

    closeButton: {
      right: "11px",
      top: "6px",
      tabletTop: "10px",
      width: "20px",
      height: "20px",
      padding: "8px",
      hoverBackgroundColor: grayMaxLight,
      backgroundColor: "#858585",
    },
  },

  iconButton: { color: "#858585", hoverColor: grayMaxLight },
  selectorAddButton: {
    background: "#242424",
    hoverBackground: "#282828",
    activeBackground: "#242424",

    iconColor: "#858585",
    iconColorHover: "#FFFFFF",
    iconColorActive: "#CCCCCC",

    border: `none`,
    boxSizing: "border-box",
    borderRadius: "3px",
    height: " 32px",
    width: "32px",
    padding: "10px",
    color: "#858585",
    hoverColor: grayMaxLight,
  },

  saveCancelButtons: {
    bottom: "0",
    width: "100%",
    left: "0",
    padding: "8px 24px 8px 16px",
    marginRight: "8px",

    unsavedColor: gray,
  },

  selectedItem: {
    background: "#242424",
    border: `1px solid #242424`,
    borderRadius: "3px",

    textBox: {
      padding: "0 8px",
      height: "32px",
      alignItems: "center",
      borderRight: `1px solid #242424`,
    },

    text: {
      color: grayMaxLight,
      disabledColor: "#474747",
    },

    closeButton: {
      alignItems: "center",
      padding: "0 8px",
      color: grayMaxLight,
      colorHover: grayMaxLight,
      backgroundColor: "#242424",
    },
  },

  checkbox: {
    fillColor: "#282828",
    borderColor: "#474747",
    arrowColor: white,
    indeterminateColor: white,

    disableArrowColor: "#474747",
    disableBorderColor: "#545454",
    disableFillColor: "#545454",
    disableIndeterminateColor: "#474747",

    hoverBorderColor: "#858585",
    hoverIndeterminateColor: white,

    pressedBorderColor: "#474747",
    pressedFillColor: black,

    focusColor: "#858585",

    errorColor: "#E06451",
  },

  // slider: {
  //   sliderBarColorProgress: blueMain,
  //   sliderBarColorProgressDisabled: grayMid,
  //   sliderBarColor: grayLightMid,
  //   sliderBarDisableColor: grayLightMid,

  //   sliderBarBorderActive: `1px solid ${globalColors.grayMid}`,
  //   sliderBarBorderDisable: `1px solid ${globalColors.grayMid}`,

  //   thumbFillDisable: grayLightMid,
  //   thumbFillActive: grayLightMid,

  //   thumbBorderColorActive: `1px solid ${globalColors.gray}`,
  //   thumbBorderColorDisable: `1px solid ${globalColors.grayMid}`,

  //   sliderWidth: "202px",

  //   arrowHover: blueMain,
  //   arrowColor: grayMid,
  // },

  viewSelector: {
    fillColor: black,
    checkedFillColor: "#858585",
    fillColorDisabled: grayLight,
    disabledFillColor: grayLightMid,
    disabledFillColorInner: grayMid,
    hoverBorderColor: "#858585",
    borderColor: "#474747",
  },

  radioButton: {
    textColor: grayMaxLight,
    textDisableColor: "#5c5c5c",

    marginBeforeLabel: "8px",

    background: "#292929",
    disableBackground: "#545454",

    fillColor: grayMaxLight,
    disableFillColor: "#474747",

    borderColor: "#646464",
    disableBorderColor: "none",
    hoverBorderColor: grayMaxLight,
  },

  requestLoader: {
    backgroundColor: white,
    border: `1px solid ${globalColors.veryLightGrey}`,
    overflow: "hidden",
    padding: "5px 10px",
    lineHeight: "16px",
    borderRadius: "5px",
    boxShadow: "0 2px 8px rgba(0, 0, 0, 0.3)",

    marginRight: "10px",
    top: "10px",
    width: "100%",
  },

  row: {
    minHeight: "47px",
    width: "100%",
    borderBottom: "#474747",
    backgroundColor: globalColors.veryDarkGrey,
    minWidth: "160px",
    overflow: "hidden",
    textOverflow: "ellipsis",

    element: {
      marginRight: "14px",
      marginLeft: "2px",
    },

    optionButton: {
      padding: "8px 0px 9px 7px",
    },
  },

  rowContent: {
    icons: {
      height: "16px",
    },

    margin: "0 6px",
    fontSize: "12px",
    fontStyle: "normal",
    fontWeight: "600",
    height: "56px",
    maxWidth: " 100%",

    sideInfo: {
      minWidth: "160px",
      margin: "0 6px",
      overflow: "hidden",
      textOverflow: "ellipsis",
    },

    mainWrapper: {
      minWidth: "140px",
      marginRight: "8px",
      marginTop: "8px",
      width: "95%",
    },
  },

  rowContainer: {
    borderColor: "#474747",
  },

  badge: {
    border: "1px solid transparent",
    padding: "1px",
    lineHeight: "0.8",
    overflow: "hidden",
    color: black,
    backgroundColor: "#F59931",
    disableBackgroundColor: "#858585",
  },

  scrollbar: {
    bgColor: "rgba(20, 20, 20, 0.4)",
    hoverBgColor: "rgba(20, 20, 20, 0.64)",
    pressBgColor: "rgba(20, 20, 20, 0.8)",
    paddingInlineEnd: "17px !important",
    paddingInlineEndMobile: "8px !important",
  },

  modalDialog: {
    backgroundColor: black,
    textColor: white,
    headerBorderColor: "#474747",
    footerBorderColor: "#474747",
    width: "auto",
    maxwidth: "560px",
    margin: " 0 auto",
    minHeight: "100%",

    colorDisabledFileIcons: "#5c5c5c",

    backdrop: {
      backgroundRGBA: {
        r: 27,
        g: 27,
        b: 27,
        a: 0.4,
      },
      blur: 10,
    },

    content: {
      backgroundColor: black,
      modalBorderRadius: "6px",
      modalPadding: "0 12px 12px",
      asidePadding: "0 16px 16px",

      heading: {
        maxWidth: "calc(100% - 18px)",
        margin: "0",
        fontWeight: "700",
        modalLineHeight: "40px",
        asideLineHeight: "56px",
        asideFontSize: "21px",
        modalFontSize: "18px",
      },
    },

    header: {
      borderBottom: `1px solid #474747`,
    },

    closeButton: {
      // backgroundColor: "#9A9EA3",

      fillColor: "#9A9EA3",
    },
  },

  paging: {
    button: {
      marginRight: "8px",
      maxWidth: "110px",
    },

    page: {
      marginRight: "8px",
      width: "110%",
    },

    comboBox: {
      marginLeft: "auto",
      marginRight: "0px",
    },
  },

  input: {
    color: grayMaxLight,
    disableColor: "#6c6c6c",

    backgroundColor: "#292929",
    disableBackgroundColor: "#474747",

    width: {
      base: "173px",
      middle: "300px",
      big: "350px",
      huge: "500px",
      large: "550px",
    },

    borderRadius: "3px",
    boxShadow: "none",
    boxSizing: "border-box",
    border: "solid 1px",

    borderColor: "#474747",
    errorBorderColor: "#E06451",
    warningBorderColor: warningColor,
    disabledBorderColor: "#474747",

    hoverBorderColor: "#858585",
    hoverErrorBorderColor: "#E06451",
    hoverWarningBorderColor: warningColor,
    hoverDisabledBorderColor: "#474747",

    focusBorderColor: grayMaxLight,
    focusErrorBorderColor: "#E06451",
    focusWarningBorderColor: warningColor,
    focusDisabledBorderColor: "#474747",
  },

  fileInput: {
    width: {
      base: "173px",
      middle: "300px",
      big: "350px",
      huge: "500px",
      large: "550px",
    },

    height: {
      base: "32px",
      middle: "38px",
      big: "38px",
      huge: "39px",
      large: "44px",
    },

    paddingRight: {
      base: "37px",
      middle: "48px",
      big: "53px",
      huge: "58px",
      large: "64px",
    },

    icon: {
      background: "#292929",

      border: "1px solid",
      borderRadius: "0 3px 3px 0",

      width: {
        base: "30px",
        middle: "36px",
        big: "37px",
        huge: "38px",
        large: "48px",
      },

      height: {
        base: "30px",
        middle: "36px",
        big: "36px",
        huge: "37px",
        large: "42px",
      },
    },
    iconButton: {
      width: {
        base: "15px",
        middle: "15px",
        big: "16px",
        huge: "16px",
        large: "16px",
      },
    },
  },

  passwordInput: {
    color: "#858585",
    disableColor: "#858585",

    tooltipTextColor: black,

    iconColor: "#646464",
    hoverIconColor: "#858585",

    hoverColor: gray,

    lineHeight: "32px",

    text: {
      lineHeight: "14px",
      marginTop: "-2px",
    },

    link: {
      marginTop: "-6px",

      tablet: {
        width: "100%",
        marginLeft: "0px",
        marginTop: "-1px",
      },
    },

    progress: {
      borderRadius: "2px",
      marginTop: "-2px",
    },

    newPassword: {
      margin: "0 16px",

      svg: {
        overflow: "hidden",
        marginBottom: "4px",
      },
    },
  },

  searchInput: {
    fontSize: "14px",
    fontWeight: "600",

    iconColor: "#646464",
    hoverIconColor: "#858585",
  },

  inputPhone: {
    activeBorderColor: "#2da7db",
    inactiveBorderColor: "#474747",
    errorBorderColor: "#f21c0e",
    backgroundColor: "#33333",
    color: "#fff",
    scrollBackground: "#858585",
    placeholderColor: "#858585",
    dialCodeColor: "#858585",
    width: "320px",
    height: "44px",
  },
  textInput: {
    fontWeight: "normal",
    placeholderColor: "rgba(255, 255, 255, 0.2)",
    disablePlaceholderColor: "#6c6c6c",

    transition: "all 0.2s ease 0s",
    appearance: "none",
    display: "flex",
    flex: "1 1 0%",
    outline: "none",
    overflow: "hidden",
    opacity: "1",

    lineHeight: {
      base: "20px",
      middle: "20px",
      big: "20px",
      huge: "21px",
      large: "20px",
    },

    fontSize: {
      base: "13px",
      middle: "14px",
      big: "16px",
      huge: "18px",
      large: "16px",
    },

    padding: {
      base: "5px 6px",
      middle: "8px 12px",
      big: "8px 16px",
      huge: "8px 20px",
      large: "11px 12px",
    },
  },

  inputBlock: {
    height: "100%",
    paddingRight: "8px",
    paddingLeft: "1px",

    display: "flex",
    alignItems: "center",
    padding: "2px 0px 2px 2px",
    margin: "0",

    borderColor: grayMaxLight,

    iconColor: "#858585",
    hoverIconColor: "#FFFFFF",
  },

  textArea: {
    disabledColor: "#474747",

    focusBorderColor: grayMaxLight,
    focusErrorBorderColor: "#E06451",
    focusOutline: "none",

    scrollWidth: "100%",
    scrollHeight: "91px",

    numerationColor: "#858585",

    copyIconFilter:
      "invert(62%) sepia(0%) saturate(0%) hue-rotate(119deg) brightness(85%) contrast(87%)",
  },

  link: {
    color: grayMaxLight,
    lineHeight: "calc(100% + 6px)",
    opacity: "0.5",
    textDecoration: "none",
    cursor: "pointer",
    display: "inline-block",

    hover: {
      textDecoration: "underline dashed",
      page: { textDecoration: "underline" },
    },
  },

  linkWithDropdown: {
    paddingRight: "20px",
    semiTransparentOpacity: "0.5",
    textDecoration: "none",
    disableColor: "#5c5c5c",

    svg: {
      opacity: "1",
      semiTransparentOpacity: "0.5",
    },

    text: { maxWidth: "100%" },

    span: { maxWidth: "300px" },

    expander: {
      iconColor: white,
    },
    color: {
      default: "#858585",
      hover: "#ADADAD",
      active: "#FFFFFF",
      focus: "#FFFFFF",
    },

    background: {
      default: "transparent",
      hover: "#474747",
      active: "#282828",
      focus: "#242424",
    },
    caret: {
      width: "5px",
      minWidth: "5px",
      height: "4px",
      minHeight: "4px",
      marginLeft: "5px",
      marginTop: "-4px",
      right: "6px",
      top: "0",
      bottom: "0",
      isOpenBottom: "-1px",
      margin: "auto",
      opacity: "0",
      transform: "scale(1, -1)",
    },
  },

  tooltip: {
    borderRadius: "6px",
    boxShadow: "0px 10px 15px rgba(0, 0, 0, 0.40)",
    opacity: "1",
    padding: "8px 12px",
    pointerEvents: "auto",
    maxWidth: "340px",
    color: "#242424",
    textColor: white,
    backgroundColor: "#282828",

    before: {
      border: "none",
    },
    after: {
      border: "none",
    },
  },
<<<<<<< HEAD

  tabsContainer: {
    scrollbar: {
      width: "100%",
      height: "44px",
    },

    label: {
      height: " 30px",
      border: "1px solid #474747",
      borderRadius: "16px",
      minWidth: "fit-content",
      marginRight: "8px",
      width: "fit-content",

      backgroundColor: "#FFFFFF",
      hoverBackgroundColor: "#474747",
      disableBackgroundColor: "#282828",
      activeBackgroundColor: "#282828",
      activeSelectedBackgroundColor:
        "linear-gradient(0deg, #FFFFFF, #FFFFFF), linear-gradient(0deg, rgba(0, 0, 0, 0.18), rgba(0, 0, 0, 0.18))",

      title: {
        padding: "4px 16px",
        overflow: "hidden",
        color: black,
        hoverColor: "#a4a4a4",
        disableColor: "#474747",
      },
    },
  },

=======
  
>>>>>>> 0391621b
  fieldContainer: {
    horizontal: {
      margin: "0 0 16px 0",

      label: {
        lineHeight: "32px",
        margin: "0",
      },

      body: {
        flexGrow: "1",
      },

      iconButton: {
        marginTop: "10px",
        marginLeft: "8px",
      },
    },

    vertical: {
      margin: "0 0 16px 0",

      label: {
        lineHeight: "20px",
        height: "20px",
      },

      labelIcon: {
        width: "100%",
        margin: "0 0 4px 0",
      },

      body: {
        width: "100%",
      },

      iconButton: {
        margin: "0",
        padding: "0px 8px",
        width: "12px",
        height: "12px",
      },
    },

    errorLabel: {
      color: "#E06451",
    },
  },

  avatar: {
    defaultImage: `url("${AvatarDarkReactSvgUrl}")`,
    initialsContainer: {
      color: white,
      groupColor: white,
      left: "50%",
      top: "50%",
      transform: "translate(-50%, -50%)",
      fontWeight: "600",
      groupFontWeight: "700",

      fontSize: {
        min: "12px",
        small: "12px",
        base: "16px",
        medium: "20px",
        big: "34px",
        groupBig: "23px",
        max: "72px",
      },
    },

    roleWrapperContainer: {
      right: {
        min: "-2px",
        small: "-2px",
        base: "-2px",
        medium: "-4px",
        big: "3px",
        max: "0px",
      },

      bottom: {
        min: "-2px",
        small: "3px",
        base: "4px",
        medium: "6px",
        big: "3px",
        max: "0px",
      },

      width: {
        min: "12px",
        medium: "16px",
        max: "24px",
      },

      height: {
        min: "12px",
        medium: "16px",
        max: "24px",
      },
    },

    imageContainer: {
      backgroundImage: "#606060",
      background: "#606060",
      groupBackground: grayDarkMid,
      borderRadius: "50%",
      height: "100%",

      svg: {
        display: "block",
        width: "50%",
        height: "100%",
        margin: "auto",
        fill: "#858585",
      },
    },

    administrator: {
      fill: "#F59931",
      stroke: darkBlack,
      color: black,
    },

    guest: {
      fill: "#575757",
      stroke: darkBlack,
      color: black,
    },

    owner: {
      fill: "#EDC409",
      stroke: darkBlack,
      color: black,
    },

    editContainer: {
      right: "0px",
      bottom: "0px",
      fill: black,
      backgroundColor: "#b2b2b2",
      borderRadius: "50%",
      height: "32px",
      width: "32px",
    },

    image: {
      width: "100%",
      height: "100%",
      borderRadius: "50%",
    },

    icon: {
      background: "#242424",
      color: "#ADADAD",
    },

    width: {
      min: "32px",
      small: "36px",
      base: "40px",
      medium: "48px",
      big: "80px",
      max: "124px",
    },

    height: {
      min: "32px",
      small: "36px",
      base: "40px",
      medium: "48px",
      big: "80px",
      max: "124px",
    },
  },

  avatarEditor: {
    minWidth: "208px",
    maxWidth: "300px",
    width: "max-content",
  },

  avatarEditorBody: {
    maxWidth: "400px",

    selectLink: {
      color: "#474747",
      linkColor: "#E06A1B",
    },

    slider: {
      width: "100%",
      margin: "24px 0",
      backgroundColor: "transparent",

      runnableTrack: {
        background: "#242424",
        focusBackground: "#242424",
        border: `1.4px solid #242424`,
        borderRadius: "5.6px",
        width: "100%",
        height: "8px",
      },

      sliderThumb: {
        marginTop: "-9.4px",
        width: "24px",
        height: "24px",
        background: grayMaxLight,
        disabledBackground: "#A6DCF2",
        borderWidth: "6px",
        borderStyle: "solid",
        borderColor: `${black}`,
        borderRadius: "30px",
        boxShadow: "0px 5px 20px rgba(4, 15, 27, 0.13)",
      },

      thumb: {
        width: "24px",
        height: "24px",
        background: grayMaxLight,
        border: `6px solid ${black}`,
        borderRadius: "30px",
        marginTop: "0px",
        boxShadow: "0px 5px 20px rgba(4, 15, 27, 0.13)",
      },

      rangeTrack: {
        background: "#242424",
        border: `1.4px solid #242424`,
        borderRadius: "5.6px",
        width: "100%",
        height: "8px",
      },

      rangeThumb: {
        width: "14px",
        height: "14px",
        background: grayMaxLight,
        border: `6px solid ${black}`,
        borderRadius: "30px",
        boxShadow: "0px 5px 20px rgba(4, 15, 27, 0.13)",
      },

      track: {
        background: "transparent",
        borderColor: "transparent",
        borderWidth: "10.2px 0",
        color: "transparent",
        width: "100%",
        height: "8px",
      },

      trackNumber: {
        color: "#A3A9AE",
      },

      fillLower: {
        background: "#242424",
        focusBackground: "#242424",
        border: `1.4px solid #242424`,
        borderRadius: "11.2px",
      },

      fillUpper: {
        background: "#242424",
        focusBackground: "#242424",
        border: `1.4px solid #242424`,
        borderRadius: "11.2px",
      },
    },

    dropZone: {
      border: `1px dashed #474747`,
    },

    container: {
      miniPreview: {
        width: "160px",
        border: `1px solid #242424`,
        borderRadius: "6px",
        padding: "8px",
      },

      buttons: {
        height: "32px",
        background: "#292929",
        mobileWidth: "40px",
        mobileHeight: "100%",
        mobileBackground: "none",
      },

      button: {
        background: "#b6b6b6",
        fill: "#858585",
        hoverFill: grayMaxLight,
        padding: "0 12px",
        height: "40px",
        borderRadius: "6px",
      },

      zoom: {
        height: "56px",

        mobileHeight: "24px",
        marginTop: "16px",
      },
    },
  },

  backdrop: {
    backgroundColor: "rgba(20, 20, 20, 0.8)",
    unsetBackgroundColor: "unset",
  },

  treeMenu: {
    disabledColor: "#5c5c5c",
  },

  treeNode: {
    background: "#3D3D3D",
    disableColor: "#858585",

    icon: {
      color: "#ADADAD",
    },

    dragging: {
      draggable: {
        background: "rgba(230, 211, 138, 0.12)",
        hoverBackgroundColor: "rgba(204, 184, 102, 0.2)",
        borderRadius: "3px",
      },

      title: {
        width: "85%",
        // color: "#000",
      },
    },

    draggable: {
      color: cyanBlueDarkShade,
      dragOverBackgroundColor: strongBlue,
      border: `1px ${strongBlue} solid`,
      dragOverColor: white,

      gapTop: {
        borderTop: `2px blue solid`,
      },

      gapBottom: {
        borderBottom: `2px blue solid`,
      },
    },

    contentWrapper: {
      color: darkRed,
    },

    title: {
      color: "#a9a9a9",
    },

    selected: {
      background: black,
      hoverBackgroundColor: black,
      borderRadius: "3px",
    },

    checkbox: {
      border: `2px solid ${white}`,
      borderTop: 0,
      borderLeft: 0,
    },
  },

  progressBar: {
    backgroundColor: "#858585",

    percent: {
      background: "#E17415",
    },

    color: {
      error: darkErrorStatus,
      status: grayMaxLight,
    },
  },

  dropDown: {
    fontWeight: "600",
    fontSize: "13px",
    zIndex: "400",
    background: "#333333",
    borderRadius: "6px",
    boxShadow: "0px 8px 16px 0px #040F1B29",
    // boxShadowMobile: "0px -4px 60px rgba(0, 0, 0, 0.25)",
    border: "1px solid #474747",
  },

  dropDownItem: {
    color: grayMaxLight,
    disableColor: gray,
    backgroundColor: black,
    hoverBackgroundColor: "#3D3D3D",
    hoverDisabledBackgroundColor: black,
    selectedBackgroundColor: "#282828",
    fontWeight: "600",
    fontSize: "13px",
    width: "100%",
    maxWidth: "500px",
    border: "0px",
    margin: "0px",
    padding: "0px 12px",
    tabletPadding: "0px 16px",
    lineHeight: "32px",
    tabletLineHeight: "36px",

    icon: {
      width: "16px",
      marginRight: "8px",
      lineHeight: "10px",

      color: grayMaxLight,
      disableColor: grayMaxLight,
    },

    separator: {
      padding: "0px 16px",
      borderBottom: `1px solid #474747`,
      margin: " 4px 16px 4px",
      lineHeight: "1px",
      height: "1px",
      width: "calc(100% - 32px)",
    },
  },

  toast: {
    active: {
      success: "#292929",
      error: "#292929",
      info: "#292929",
      warning: "#292929",
    },
    hover: {
      success: "#292929",
      error: "#292929",
      info: "#292929",
      warning: "#292929",
    },
    border: {
      success: "2px solid #9de051",
      error: "2px solid #e0b051",
      info: "2px solid #e0d751",
      warning: "2px solid #e07751",
    },

    zIndex: "9999",
    position: "fixed",
    padding: "4px",
    width: "320px",
    color: grayMaxLight,
    top: "16px",
    right: "24px",
    marginTop: "0px",

    closeButton: {
      color: grayMaxLight,
      fontWeight: "700",
      fontSize: "14px",
      background: "transparent",
      padding: "0",
      opacity: "0.7",
      hoverOpacity: "1",
      transition: "0.3s ease",
    },

    main: {
      marginBottom: "1rem",
      boxShadow: "0px 16px 16px rgba(0, 0, 0, 0.16)",
      maxHeight: "800px",
      overflow: "hidden",
      borderRadius: "6px",
      color: grayMaxLight,
      margin: "0 0 12px",
      padding: "12px",
      minHeight: "32px",
      width: "100%",
      right: "0",
      transition: "0.3s",
    },
  },

  toastr: {
    svg: {
      width: "16px",
      minWidth: "16px",
      height: "16px",
      minHeight: "16px",
      color: {
        success: "#9DE051",
        error: "#E0B151",
        info: "#E0D751",
        warning: "#E07751",
      },
    },

    text: {
      lineHeight: " 1.3",
      fontSize: "12px",
      color: grayMaxLight,
    },

    title: {
      fontWeight: "600",
      margin: "0",
      marginBottom: "5px",
      lineHeight: "16px",
      color: {
        success: "#9DE051",
        error: "#E0B151",
        info: "#E0D751",
        warning: "#E07751",
      },
      fontSize: "12px",
    },

    closeButtonColor: grayMaxLight,
  },

  loader: {
    color: shuttleGrey,
    size: "40px",
    marginRight: "2px",
    borderRadius: "50%",
  },
  rombsLoader: {
    blue: {
      colorStep_1: "#333",
      colorStep_2: "#333",
      colorStep_3: "#323032",
      colorStep_4: "#323032",
    },
    red: {
      colorStep_1: "#333",
      colorStep_2: "#333",
      colorStep_3: "#323032",
    },
    green: {
      colorStep_1: "#333",
      colorStep_2: "#333",
      colorStep_3: "#323032",
      colorStep_4: "#323032",
    },
  },
  dialogLoader: {
    borderBottom: "1px solid #292929",
  },

  // dropDownItem: {
  //   width: "100%",
  //   maxWidth: "240px",
  //   border: "none",
  //   cursor: "pointer",
  //   padding: "0px 16px",
  //   lineHeight: "32px",
  //   textAlign: "left",
  //   background: "none",
  //   textDecoration: "none",
  //   fontStyle: "normal",
  //   fontWeight: "600",
  //   fontSize: "13px",

  //   whiteSpace: "nowrap",
  //   overflow: "hidden",
  //   textOverflow: "ellipsis",

  //   outline: "none",
  //   color: black,
  //   textTransform: "none",

  //   hoverBackgroundColor: grayLight,
  //   noHoverBackgroundColor: white,

  //   header: {
  //     color: gray,
  //     hoverCursor: "default",
  //     hoverBackgroundColor: "white",
  //     textTransform: "uppercase",
  //   },

  //   disabled: {
  //     color: gray,
  //     hoverCursor: "default",
  //     hoverBackgroundColor: "white",
  //   },

  //   separator: {
  //     padding: "0px 16px",
  //     border: `0.5px solid ${grayLightMid}`,
  //     cursor: "default",
  //     margin: "6px 16px 6px",
  //     lineHeight: "1px",
  //     height: "1px",
  //     width: "calc(100% - 32px)",
  //   },

  //   tablet: { lineHeight: "36px" },

  comboBox: {
    padding: "6px 0px",
    background: black,

    width: {
      base: "173px",
      middle: "300px",
      big: "350px",
      huge: "500px",
    },

    arrow: {
      width: "6px",
      flex: "0 0 6px",
      marginTopWithBorder: "5px",
      marginTop: "12px",
      marginRight: "5px",
      marginLeft: "auto",
    },

    button: {
      height: "18px",
      heightWithBorder: "30px",
      heightModernView: "28px",

      paddingLeft: "16px",
      paddingRightNoArrow: "16px",
      paddingRight: "8px",

      selectPaddingLeft: "8px",
      selectPaddingRightNoArrow: "14px",
      selectPaddingRight: "8px",

      color: "#858585",
      disabledColor: "#858585",
      background: "#292929",
      backgroundWithBorder: "none",
      backgroundModernView: "none",

      border: `1px solid #474747`,
      borderRadius: "3px",

      borderColor: "#474747",
      openBorderColor: grayMaxLight,

      disabledBorderColor: "#474747",
      disabledBackground: "#474747",

      hoverBorderColor: "#858585",
      hoverBorderColorOpen: grayMaxLight,
      hoverDisabledBorderColor: "#474747",

      hoverBackgroundModernView: "#474747",
      activeBackgroundModernView: "#282828",
      focusBackgroundModernView: "#242424",
    },

    label: {
      marginRightWithBorder: "13px",
      marginRight: "4px",

      disabledColor: "#858585",
      color: "#858585",
      alternativeColor: grayDark,
      selectedColor: white,

      maxWidth: "175px",

      lineHeightWithoutBorder: "16px",
      lineHeightTextDecoration: "underline dashed",
    },

    childrenButton: {
      marginRight: "8px",
      width: "16px",
      height: "16px",

      defaultDisabledColor: "#858585",
      defaultColor: white,
      disabledColor: "#858585",
      color: white,
      selectedColor: white,
    },

    plusBadge: {
      color: black,
      bgColor: grayDark,
      selectedBgColor: "#ADADAD",
    },
  },

  toggleContent: {
    headingHeight: "24px",
    headingLineHeight: "26px",
    hoverBorderBottom: "1px dashed",
    contentPadding: "10px 0px 0px 0px",
    arrowMargin: "4px 8px 4px 0px",
    transform: "rotate(180deg)",
    iconColor: white,

    childrenContent: {
      color: black,
      paddingTop: "6px",
    },
  },

  toggleButton: {
    fillColorDefault: "#4781D1",
    fillColorOff: "#292929",
    hoverFillColorOff: "#3D3D3D",

    fillCircleColor: "#FFFFFF",
    fillCircleColorOff: "#FFFFFF",
  },

  contextMenuButton: {
    content: {
      width: "100%",
      backgroundColor: black,
      padding: "0 16px 16px",
    },

    headerContent: {
      maxWidth: "500px",
      margin: "0",
      lineHeight: "56px",
      fontWeight: "700",
      borderBottom: `1px solid #474747`,
    },

    bodyContent: {
      padding: "16px 0",
    },
  },

  calendar: {
    color: "#FFFFFF",
    disabledColor: "#474747",
    pastColor: "#858585",
    onHoverBackground: "#3D3D3D",
    titleColor: "#ADADAD",
    outlineColor: "#474747",
    arrowColor: "#F6F9FC",
    disabledArrow: "#474747",
    weekdayColor: "#858585",
    accent: "#4781d1",
    boxShadow: "0px 12px 40px 0px rgba(0, 0, 0, 0.40)",
  },

  datePicker: {
    width: "115px",
    dropDownPadding: "16px 16px 16px 17px",
    contentPadding: "0 16px 16px",
    bodyPadding: "16px 0",
    backgroundColor: black,
    inputBorder: blueMain,
    iconPadding: "8px 8px 7px 0px",

    contentMaxWidth: "500px",
    contentLineHeight: "56px",
    contentFontWeight: "700",

    borderBottom: `1px solid ${globalColors.lightGrayishBlue}`,
  },

  aside: {
    backgroundColor: black,
    height: "100%",
    overflowX: "hidden",
    overflowY: "auto",
    position: "fixed",
    right: "0",
    top: "0",
    bottom: "16px",
    paddingBottom: "64px",
    transition: "transform 0.3s ease-in-out",
  },

  dragAndDrop: {
    height: "100%",
    border: `1px solid ${globalColors.darkSilver}`,
    transparentBorder: "1px solid transparent",
    acceptBackground: "rgba(204, 184, 102, 0.2)",
    background: "rgba(230, 211, 138, 0.12)",
  },

  // phoneInput: {
  //   width: "304px",
  //   height: "44px",
  //   itemTextColor: black,
  //   itemBackgroundColor: white,
  //   itemHoverColor: grayLightMid,
  //   scrollBackground: "rgba(0, 0, 0, 0.1)",
  //   placeholderColor: gray,
  // },

  // squareButton: {
  //   height: "32px",
  //   width: "32px",
  //   color: gray,
  //   backgroundColor: white,
  //   border: `1px solid ${grayMid}`,
  //   borderRadius: "3px",
  //   outline: "none",
  //   hover: {
  //     backgroundColor: white,
  //     border: `1px solid ${gray}`,
  //   },
  //   click: {
  //     backgroundColor: grayLightMid,
  //     border: `1px solid ${gray}`,
  //   },
  //   disable: {
  //     backgroundColor: grayLight,
  //     border: `1px solid ${grayLightMid}`,
  //   },
  //   crossShape: {
  //     color: graySilver,
  //     disable: {
  //       color: gray,
  //     },
  //   },
  // },

  // roundButton: {
  //   height: "40px",
  //   width: "40px",
  //   backgroundColor: grayLight,
  //   borderRadius: {
  //     plus: "112px",
  //     minus: "81px",
  //   },
  //   borderStyle: "none",
  //   outline: "none",
  //   hover: {
  //     backgroundColor: grayLightMid,
  //   },
  //   click: {
  //     backgroundColor: grayMid,
  //   },
  //   disable: {
  //     backgroundColor: grayLight,
  //   },
  //   plus: {
  //     color: grayMid,
  //     disable: {
  //       color: black,
  //     },
  //   },
  // },
  catalog: {
    background: "#292929",

    header: {
      borderBottom: "1px solid #474747",
      iconFill: "#a9a9a9",
    },
    control: {
      background: "#a3a3a3",
      fill: "#ffffff",
    },

    headerBurgerColor: "#606060",

    verticalLine: "1px solid #474747",

    profile: {
      borderTop: "1px solid #474747",
      background: "#3D3D3D",
    },

    paymentAlert: {
      color: "#ed7309",
      warningColor: "#E06451",
    },

    teamTrainingAlert: {
      titleColor: "#FFFFFF",
      borderColor: "#388BDE",
      linkColor: "#5299E0",
    },
  },

  alertComponent: {
    descriptionColor: "#ADADAD",
    iconColor: "#ADADAD",
  },

  catalogItem: {
    container: {
      width: "100%",
      height: "36px",
      padding: "0 12px",
      background: "#1b1c1d",
      marginBottom: "16px",
      tablet: {
        height: "44px",
        padding: "0 12px",
        marginBottom: "24px",
      },
    },
    sibling: {
      active: {
        background: black,
      },
      hover: {
        background: black,
      },
    },
    img: {
      svg: {
        width: "16px",
        height: "16px",

        fill: "#a9a9a9",
        isActiveFill: "#FFFFFF",
        tablet: {
          width: "20px",
          height: "20px",
        },
      },
    },
    text: {
      width: "100%",
      marginLeft: "8px",
      lineHeight: "20px",
      color: "#a9a9a9",
      isActiveColor: "#FFFFFF",
      fontSize: "13px",
      fontWeight: 600,
      tablet: {
        marginLeft: "12px",
        lineHeight: "20px",
        fontSize: "14px",
        fontWeight: "600",
      },
    },
    initialText: {
      color: black,
      width: "16px",
      lineHeight: "15px",
      fontSize: "9px",
      fontWeight: "700",
      tablet: {
        width: "20px",
        lineHeight: "19px",
        fontSize: "11px",
      },
    },
    badgeWrapper: {
      size: "16px",
      marginLeft: "8px",
      marginRight: "-2px",
      tablet: {
        width: "44px",
        height: "44px",
        marginRight: "-16px",
      },
    },
    badgeWithoutText: {
      backgroundColor: "#F58D31",

      size: "8px",
      position: "-4px",
    },
    trashIconFill: "#858585",
  },

  navigation: {
    expanderColor: "#eeeeee",
    background: black,
    rootFolderTitleColor: "#ADADAD",
    boxShadow: "0px 8px 16px 0px #040F1B29",

    icon: {
      fill: "#E06A1B",
      stroke: "#474747",
    },
  },

  nav: {
    backgroundColor: "#292929",
  },

  navItem: {
    baseColor: "#a9a9a9",
    activeColor: white,
    separatorColor: "#474747",

    wrapper: {
      hoverBackground: "#474747",
    },
  },

  header: {
    backgroundColor: "#282828 ",
    recoveryColor: "#4C4C4C",
    linkColor: "#606060",
    productColor: "#eeeeee",
    height: "48px",
  },

  menuContainer: {
    background: "#3d3d3d",
    color: "rgba(255, 255, 255, 0.92)",
  },

  article: {
    background: "#292929",
    pinBorderColor: "#474747",
    catalogItemHeader: "#858585",
    catalogItemText: "rgba(255, 255, 255, 0.6)",
    catalogItemActiveBackground: "#333333",
    catalogShowText: "#adadad",
  },

  section: {
    toggler: {
      background: white,
      fill: black,
      boxShadow: "0px 5px 20px rgba(0, 0, 0, 0.13)",
    },

    header: {
      backgroundColor: black,
      background: `linear-gradient(180deg, #333333 2.81%, rgba(51, 51, 51, 0.9) 63.03%, rgba(51, 51, 51, 0) 100%);`,
      trashErasureLabelBackground: "#292929",
      trashErasureLabelText: "#ADADAD",
    },
  },

  infoPanel: {
    sectionHeaderToggleIcon: "#858585",
    sectionHeaderToggleIconActive: "#c4c4c4",
    sectionHeaderToggleBg: "transparent",
    sectionHeaderToggleBgActive: "#292929",

    backgroundColor: black,
    blurColor: "rgba(20, 20, 20, 0.8)",
    borderColor: "#474747",
    thumbnailBorderColor: grayLightMid,
    textColor: white,
    errorColor: "#E06451",

    closeButtonWrapperPadding: "6px",
    closeButtonIcon: black,
    closeButtonSize: "12px",
    closeButtonBg: "#a2a2a2",

    links: {
      iconColor: "#858585",
      iconErrorColor: "#E06451",
      primaryColor: "#ADADAD",
    },

    members: {
      iconColor: "#858585",
      iconHoverColor: "#ffffff",
      isExpectName: "#A3A9AE",
      subtitleColor: "#a3a9ae",
      meLabelColor: "#a3a9ae",
      roleSelectorColor: "#a3a9ae",
      disabledRoleSelectorColor: "#a3a9ae",
      roleSelectorArrowColor: "#a3a9ae",
      createLink: "#858585",
      linkAccessComboboxExpired: "#a3a9ae",
    },

    history: {
      subtitleColor: "#A3A9AE",
      fileBlockBg: "#292929",
      dateColor: "#A3A9AE",
      fileExstColor: "#A3A9AE",
      locationIconColor: "#A3A9AE",
      folderLabelColor: "#A3A9AE",
      renamedItemColor: "#A3A9AE",
      oldRoleColor: "#A3A9AE",
    },

    details: {
      customLogoBorderColor: "#474747",
      commentEditorIconColor: "#eee",
      tagBackground: "#242424",
    },

    gallery: {
      borderColor: "#292929",
      descriptionColor: "#eeeeee",
    },

    search: {
      boxShadow: "0px 5px 20px 0px rgba(0, 0, 0, 0.16)",
    },
  },

  filesArticleBody: {
    background: black,
    panelBackground: "#474747",

    fill: "#C4C4C4",
    expanderColor: "#C4C4C4",

    downloadAppList: {
      textColor: "#858585",
      color: "#5C5C5C",
      winHoverColor: "#3785D3",
      macHoverColor: "#fff",
      linuxHoverColor: "#FFB800",
      androidHoverColor: "#9BD71C",
      iosHoverColor: "#fff",
    },

    thirdPartyList: {
      color: "#818b91",
      linkColor: "#DDDDDD",
    },
    devTools: {
      border: "1px solid #474747",
      color: "#858585",
    },
  },

  peopleArticleBody: {
    iconColor: "#C4C4C4",
    expanderColor: "#C4C4C4",
  },

  peopleTableRow: {
    fill: graySilver,

    nameColor: grayMaxLight,
    pendingNameColor: "#6f6f6f",

    sideInfoColor: "#858585",
    pendingSideInfoColor: "#5a5a5a",
  },

  filterInput: {
    button: {
      border: "1px solid #474747",
      hoverBorder: "1px solid #858585",

      openBackground: "#a3a9ae",

      openFill: "#eeeeee",
    },

    filter: {
      background: "#333333",
      border: "1px solid #474747",
      color: "#a3a9ae",

      separatorColor: "#474747",
      indicatorColor: "#F58D31",

      selectedItem: {
        background: "#eeeeee",
        border: "#eeeeee",
        color: "#333333",
      },
    },

    sort: {
      background: "#333333",
      hoverBackground: "#292929",
      selectedViewIcon: "rgba(255, 255, 255, 0.88)",
      viewIcon: "#858585",
      sortFill: "rgba(255, 255, 255, 0.6)",

      tileSortFill: "#eeeeee",
      tileSortColor: "#eeeeee",
    },

    selectedItems: {
      background: "#242424",
      hoverBackground: "#3d3d3d",
    },
  },

  profileInfo: {
    color: "#858585",
    iconButtonColor: grayMaxLight,
    linkColor: grayMaxLight,

    tooltipLinkColor: "#e06a1b",
    iconColor: "#C96C27",
  },

  updateUserForm: {
    tooltipTextColor: black,
    borderTop: "none",
  },

  tableContainer: {
    borderRight: "2px solid #474747",
    hoverBorderColor: "#474747",
    tableCellBorder: "1px solid #474747",

    indexingSeparator: "#FFFFFF",

    groupMenu: {
      background: black,
      borderBottom: "1px solid #474747",
      borderRight: "1px solid #474747",
      boxShadow: "0px 40px 60px rgba(0, 0, 0, 0.12)",
    },

    header: {
      background: black,
      borderBottom: "1px solid #474747",
      textColor: "#858585",
      activeTextColor: "#858585",
      hoverTextColor: grayMaxLight,

      iconColor: "#858585",
      activeIconColor: "#858585",
      hoverIconColor: grayMaxLight,

      borderImageSource: `linear-gradient(to right,${black} 21px,#474747 21px,#474747 calc(100% - 20px),${black} calc(100% - 20px))`,
      borderHoverImageSource: `linear-gradient(to right,${black} 0px,#474747 0px,#474747 100% ,${black} 100%)`,
      lengthenBorderImageSource: `linear-gradient(to right, #474747, #474747)`,
      hotkeyBorderBottom: `1px solid ${globalColors.blueMain}`,

      settingsIconDisableColor: "#474747",
    },

    tableCell: {
      border: "1px solid #474747",
    },
  },
  filesSection: {
    rowView: {
      checkedBackground: "#3D3D3D",

      draggingBackground: "rgba(230, 211, 138, 0.12)",
      draggingHoverBackground: "rgba(204, 184, 102, 0.2)2",

      shareButton: {
        color: "#858585",
        fill: "#858585",
      },

      sideColor: "#858585",
      linkColor: grayMaxLight,
      textColor: "#858585",

      editingIconColor: "#eeeeee",
      shareHoverColor: "#eeeeee",
      pinColor: "#FFFFFF",
    },

    tableView: {
      fileName: {
        linkColor: grayMaxLight,
        textColor: "#858585",
      },

      row: {
        checkboxChecked: `linear-gradient(to right, ${black} 24px, #474747 24px)`,
        checkboxDragging:
          "linear-gradient(to right, rgba(230, 211, 138, 0.12) 24px, #474747 24px)",
        checkboxDraggingHover:
          "inear-gradient(to right,rgba(204, 184, 102, 0.2) 24px, #474747 24px)",

        contextMenuWrapperChecked: `linear-gradient(to left, ${black} 24px, #474747 24px)`,
        contextMenuWrapperDragging:
          "border-image-source: linear-gradient(to left, rgba(230, 211, 138, 0.12) 24px, #474747 24px)",
        contextMenuWrapperDraggingHover:
          "linear-gradient(to left,rgba(204, 184, 102, 0.2) 24px, #474747 24px)",

        backgroundActive: "#3D3D3D",
        indexUpdate: `#414141`,
        indexActive: `#515151`,

        indexBackgroundButtonHover: `#7B7B7B`,
        indexArrowButtonHover: `#FFFFFF`,

        borderImageCheckbox:
          "linear-gradient(to right, #474747 24px, #474747 24px)",
        borderImageContextMenu:
          "linear-gradient(to left, #474747 24px, #474747 24px)",

        borderHover: "#474747",
        sideColor: gray,

        shareHoverColor: "#eeeeee",

        borderImageRight:
          "linear-gradient(to right, #333333 25px, #474747 24px)",
        borderImageLeft: "linear-gradient(to left, #333333 20px, #474747 24px)",

        borderColor: "#474747",
        borderColorTransition: "#474747",
      },
    },

    tilesView: {
      tile: {
        draggingColor: "rgba(230, 211, 138, 0.12)",
        draggingHoverColor: "rgba(204, 184, 102, 0.2)",
        checkedColor: "#3d3d3d",
        roomsCheckedColor: black,
        border: "1px solid #474747",
        backgroundBadgeColor: black,
        backgroundColor: "#282828",
        borderRadius: "6px",
        roomsBorderRadius: "12px",
        bottomBorderRadius: "0 0 6px 6px",
        roomsBottomBorderRadius: "0 0 12px 12px",
        upperBorderRadius: "6px 6px 0 0",
        roomsUpperBorderRadius: "12px 12px 0 0",
        backgroundColorTop: "#292929",
      },

      sideColor: grayMaxLight,
      color: grayMaxLight,
      textColor: "#858585",
    },

    animationColor: "rgba(82, 153, 224, 0.16)",
  },

  advancedSelector: {
    footerBorder: "1px solid #474747",

    hoverBackgroundColor: "#474747",
    selectedBackgroundColor: "#474747",
    borderLeft: "1px solid #474747",

    searcher: {
      hoverBorderColor: "#858585",
      focusBorderColor: grayMaxLight,
      placeholderColor: "#474747",
    },
  },

  selector: {
    border: `1px solid #474747`,

    breadCrumbs: {
      prevItemColor: "#CCCCCC",
      arrowRightColor: "#ADADAD",
    },

    info: {
      backgroundColor: "#282828",
      color: "#ADADAD",
    },

    bodyDescriptionText: "#858585",

    item: {
      hoverBackground: "#3d3d3d",
      selectedBackground: "#3d3d3d",

      inputButtonBorder: "#474747",
      inputButtonBorderHover: grayMaxLight,

      disableTextColor: "#858585",
    },

    emptyScreen: {
      descriptionColor: "#ADADAD",
      buttonColor: "#ADADAD",
      hoverButtonColor: "#FFFFFF",
      pressedButtonColor: "#CCCCCC",
    },
  },

  floatingButton: {
    backgroundColor: white,
    color: black,
    boxShadow: "0px 12px 24px rgba(0, 0, 0, 0.12)",
    fill: black,

    alert: {
      fill: "#F58D31",
      path: black,
    },
  },

  mediaViewer: {
    color: "#d1d1d1",
    background: "rgba(17, 17, 17, 0.867)",
    backgroundColor: "rgba(11, 11, 11, 0.7)",
    fill: white,
    titleColor: white,
    iconColor: white,

    controlBtn: {
      backgroundColor: "rgba(200, 200, 200, 0.2)",
    },

    imageViewer: {
      backgroundColor: "rgba(200, 200, 200, 0.2)",
      inactiveBackgroundColor: "rgba(11,11,11,0.7)",
      fill: white,
    },

    progressBar: {
      background: "#d1d1d1",
      backgroundColor: "rgba(200, 200, 200, 0.2)",
    },

    scrollButton: {
      backgroundColor: "rgba(11, 11, 11, 0.7)",
      background: "rgba(200, 200, 200, 0.2)",
      border: `solid ${white}`,
    },

    videoViewer: {
      fill: white,
      stroke: white,
      color: "#d1d1d1",
      colorError: white,
      backgroundColorError: darkBlack,
      backgroundColor: "rgba(11, 11, 11, 0.7)",
      background: "rgba(200, 200, 200, 0.2)",
    },
  },

  connectCloud: {
    connectBtnContent: silver,
    connectBtnTextBg: "none",
    connectBtnIconBg: "#none",
    connectBtnTextBorder: silver,
    connectBtnIconBorder: "#474747",
  },

  createEditRoomDialog: {
    commonParam: {
      descriptionColor: "#a3a9ae",
      textColor: "#858585",
    },

    roomType: {
      listItem: {
        background: "none",
        hoverBackground: "#282828",
        borderColor: "#474747",
        descriptionText: "#A3A9AE",
      },
      dropdownButton: {
        background: "none",
        hoverBackground: "#282828",
        borderColor: "#474747",
        isOpenBorderColor: "#F97A0B",
        descriptionText: "#A3A9AE",
      },
      dropdownItem: {
        background: "#333333",
        hoverBackground: "#282828",
        descriptionText: "#A3A9AE",
      },
      displayItem: {
        background: "#282828",
        borderColor: "#282828",
        descriptionText: "#a3a9ae",
      },
    },

    roomTypeDropdown: {
      desktop: {
        background: "#333333",
        borderColor: "#474747",
      },
      mobile: {
        background: "#333333",
      },
    },

    permanentSettings: {
      background: "#474747",
      isPrivateIcon: "#35ad17",
      descriptionColor: "#a3a9ae",
    },

    dropdown: {
      background: "#333333",
      borderColor: "#474747",
      item: {
        hoverBackground: "#282828",
      },
    },

    isPrivate: {
      limitations: {
        background: "#474747",
        iconColor: "#ed7309",
        titleColor: "#ed7309",
        descriptionColor: "#a3a9ae",
        linkColor: "#e8e8e9",
      },
    },

    thirdpartyStorage: {
      combobox: {
        background: "#292929",
        dropdownBorderColor: "#474747",
        hoverDropdownBorderColor: "#858585",
        isOpenDropdownBorderColor: "#e8e8e9",
        arrowFill: "#474747",
      },
      folderInput: {
        background: "#292929",
        borderColor: "#474747",
        hoverBorderColor: "#858585",
        focusBorderColor: "#e8e8e9",
        rootLabelColor: "#a3a9ae",
        iconFill: "#657177",
      },
    },

    iconCropper: {
      gridColor: "#333333",
      deleteButton: {
        background: "#292929",
        hoverBackground: "#333333",
        borderColor: "#292929",
        hoverBorderColor: "#fafafa",
        color: "#858585",
        iconColor: "#e8e8e9",
      },
    },

    previewTile: {
      background: "#292929",
      borderColor: "#474747",
      iconBorderColor: "#eceef1",
    },

    dropzone: {
      borderColor: "#474747",
      linkMainColor: "#F97A0B",
      linkSecondaryColor: "#ffffff",
      exstsColor: "#a3a9ae",
    },
  },

  filesThirdPartyDialog: {
    border: "1px solid #474747",
  },

  connectedClouds: {
    color: "#eeeeee",
    borderBottom: `1px solid #474747`,
    borderRight: `1px solid #474747`,
  },

  filesModalDialog: {
    border: `1px solid #474747`,
  },

  filesDragTooltip: {
    background: black,
    boxShadow: "0px 5px 20px rgba(0, 0, 0, 0.13)",
    color: grayMaxLight,
  },

  emptyContent: {
    header: {
      color: "#FFFFFF",
    },

    description: {
      color: "#ADADAD",
    },
    button: {
      colorLink: "#ADADAD",
      colorText: "#ADADAD",
    },
  },

  emptyView: {
    items: {
      hoverColor: charlestonGreen,
      pressColor: outerSpace,
    },
  },

  filesEmptyContainer: {
    linkColor: "#adadad",
    privateRoom: {
      linkColor: "#E06A1B",
    },
  },

  filesPanels: {
    color: grayMaxLight,

    aside: {
      backgroundColor: black,
    },

    addGroups: {
      iconColor: gray,
      arrowColor: darkBlack,
    },

    addUsers: {
      iconColor: gray,
      arrowColor: darkBlack,
    },

    changeOwner: {
      iconColor: gray,
      arrowColor: darkBlack,
    },

    embedding: {
      textAreaColor: "#858585",
      iconColor: grayMaxLight,
      color: gray,
    },

    versionHistory: {
      borderTop: "1px solid #474747",
    },

    content: {
      backgroundColor: black,
      fill: grayMaxLight,
      disabledFill: "#5c5c5c",
    },

    body: {
      backgroundColor: black,
      fill: grayMaxLight,
    },

    footer: {
      backgroundColor: black,
      borderTop: "1px solid #474747",
    },

    linkRow: {
      backgroundColor: black,
      fill: grayMaxLight,
      disabledFill: "#5c5c5c",
    },

    selectFolder: {
      color: gray,
    },

    selectFile: {
      color: gray,
      background: black,
      borderBottom: "1px solid #474747",
      borderRight: "1px solid #474747",

      buttonsBackground: black,
    },

    filesList: {
      color: grayMaxLight,
      backgroundColor: black,
      borderBottom: "1px solid #474747",
    },

    modalRow: {
      backgroundColor: black,
      fill: gray,
      disabledFill: "#5c5c5c",
    },

    sharing: {
      color: grayMaxLight,

      fill: grayMaxLight,
      loadingFill: grayMaxLight,

      borderBottom: "1px solid #474747",
      borderTop: "1px solid #474747",
      externalLinkBackground: "#292929",
      externalLinkSvg: "#eeeeee",

      internalLinkBorder: "1px dashed #eeeeee",

      itemBorder: "1px dashed #333333",

      itemOwnerColor: "#858585",

      backgroundButtons: "#333333",

      dropdownColor: grayMaxLight,

      loader: {
        foregroundColor: black,
        backgroundColor: black,
      },
    },

    upload: {
      color: black,
      tooltipColor: "#F5E9BA",

      shareButton: {
        color: gray,
        sharedColor: grayMain,
      },

      loadingButton: {
        color: "#eeeeee",
        background: black,
      },
    },
  },

  menuItem: {
    iconWrapper: {
      width: "16px",
      height: "16px",
      header: {
        width: "auto",
        height: "auto",
      },
    },
    separator: {
      borderBottom: `1px solid #474747 !important`,
      margin: "6px 16px 6px 16px !important",
      height: "1px !important",
      width: "calc(100% - 32px) !important",
    },
    text: {
      header: {
        fontSize: "15px",
        lineHeight: "20px",
      },
      mobile: {
        fontSize: "13px",
        lineHeight: "36px",
      },
      fontSize: "12px",
      lineHeight: "30px",
      fontWeight: "600",
      margin: "0 0 0 8px",
      color: "#eeeeee",
    },
    hover: black,
    background: "none",
    svgFill: "#eeeeee",
    header: {
      height: "49px",
      borderBottom: `1px solid #474747`,
      marginBottom: "6px",
    },
    height: "30px",
    borderBottom: "none",
    marginBottom: "0",
    padding: "0 12px",
    mobile: {
      height: "36px",
      padding: "0 16px 6px",
    },
  },
  newContextMenu: {
    background: black,
    borderRadius: "6px",
    mobileBorderRadius: "6px 6px 0 0",
    boxShadow: "0px 8px 16px 0px #040F1B29",
    padding: "6px 0px",
    border: "1px solid #474747",
    devices: {
      maxHeight: "calc(100vh - 64px)",
      tabletWidth: "375px",
      mobileWidth: "100vw",
      left: 0,
      right: 0,
      bottom: 0,
      margin: "0 auto",
    },
  },
  filesSettings: {
    color: cyanBlueDarkShade,

    linkColor: grayMaxLight,
  },

  filesBadges: {
    iconColor: "#858585",
    hoverIconColor: grayMaxLight,

    color: white,
    backgroundColor: black,

    badgeColor: black,
    badgeBackgroundColor: "#858585",
  },

  filesEditingWrapper: {
    color: grayMaxLight,
    border: "1px solid #474747",
    borderBottom: "1px solid #474747",

    tile: {
      background: globalColors.black,
      itemBackground: "#242424",
      itemBorder: gray,
      itemActiveBorder: "#eeeeee",
    },

    row: {
      itemBackground: globalColors.black,
    },

    fill: "#858585",
    hoverFill: "#eeeeee",
  },

  filesIcons: {
    fill: "#858585",
    hoverFill: "#eeeeee",
  },

  filesQuickButtons: {
    color: "#858585",
    sharedColor: "#eeeeee",
    hoverColor: "#eeeeee",
  },

  filesSharedButton: {
    color: "#858585",
    sharedColor: "#eeeeee",
  },

  filesPrivateRoom: {
    borderBottom: "1px solid #d3d3d3",
    linkColor: "#E06A1B",
    textColor: "#83888D",
  },

  filesVersionHistory: {
    row: {
      color: grayMaxLight,
      fill: grayMaxLight,
    },

    badge: {
      color: black,
      stroke: "#ADADAD",
      fill: "#ADADAD",
      defaultFill: black,
      badgeFill: "#F58D31",
    },

    versionList: {
      fill: grayMaxLight,
      stroke: grayMaxLight,
      color: grayMaxLight,
    },
  },

  login: {
    linkColor: "#E06A1B",
    textColor: "#858585",
    navBackground: "#282828",
    headerColor: white,
    helpButton: "#D8D8D8",
    orLineColor: "#474747",
    orTextColor: "#858585",
    titleColor: white,

    register: {
      backgroundColor: "#292929",
      textColor: "#E06A1B",
    },

    container: {
      backgroundColor: "#474747",
    },

    captcha: {
      border: `1px solid ${darkErrorStatus}`,
      color: darkErrorStatus,
    },

    backTitle: {
      color: "#A3A9AE",
    },
  },

  facebookButton: {
    background: black,
    border: "1px solid #474747",
    color: grayMaxLight,
  },

  peopleSelector: {
    textColor: grayMaxLight,
  },

  peopleWithContent: {
    color: "#858585",
    pendingColor: "#474747",
  },

  peopleDialogs: {
    modal: {
      border: "1px solid #474747",
    },

    deleteUser: {
      textColor: red,
    },

    deleteSelf: {
      linkColor: "#e06a1b",
    },

    changePassword: {
      linkColor: "#e06a1b",
    },
  },

  downloadDialog: {
    background: "#282828",
  },

  client: {
    about: {
      linkColor: "#E06A1B",
      border: "1px solid #474747",
      logoColor: white,
    },

    comingSoon: {
      linkColor: "#858585",
      linkIconColor: black,
      backgroundColor: black,
      foregroundColor: black,
    },

    confirm: {
      activateUser: {
        textColor: "#E06A1B",
        textColorError: red,
      },
      change: {
        titleColor: "#E06A1B",
      },
    },

    home: {
      logoColor: "rgba(255, 255, 255, 0.92)",
      textColorError: red,
    },

    payments: {
      linkColor: "#E06A1B",
      delayColor: "#F21C0E",
    },

    paymentsEnterprise: {
      background: black,

      buttonBackground: "#292929",

      linkColor: "#E06A1B",
      headerColor: orangePressed,
    },

    settings: {
      iconFill: white,
      headerTitleColor: "#FFFFFF",
      trashIcon: "#858585",
      article: {
        titleColor: "#c4c4c4",
        fillIcon: "#c4c4c4",
        expanderColor: "#c4c4c4",
      },

      separatorBorder: "1px solid #474747",

      security: {
        arrowFill: white,
        descriptionColor: "#858585",

        admins: {
          backgroundColor: black,
          backgroundColorWrapper: blueMain,
          roleColor: grayMid,

          color: "#E06A1B",
          departmentColor: "#858585",

          tooltipColor: "#F5E9BA",

          nameColor: grayMaxLight,
          pendingNameColor: "#858585",

          textColor: black,
          iconColor: blueMain,
        },

        owner: {
          backgroundColor: black,
          linkColor: "#E06A1B",
          departmentColor: "#858585",
          tooltipColor: "#F5E9BA",
        },
        auditTrail: {
          sideColor: "#858585",
          nameColor: "#eeeeee",
          downloadReportDescriptionColor: "#858585",
        },
        loginHistory: {
          sideColor: "#858585",
          nameColor: "#eeeeee",
        },
      },

      common: {
        linkColor: "#858585",
        linkColorHelp: "#E06A1B",
        tooltipLinkColor: "#e06a1b",
        arrowColor: white,
        descriptionColor: "#858585",
        brandingDescriptionColor: "#858585",

        whiteLabel: {
          borderImg: "1px solid #474747",

          backgroundColorWhite: white,
          backgroundColorLight: "#F8F9F9",
          backgroundColorDark: "#282828",
          greenBackgroundColor: "#40865C",
          blueBackgroundColor: "#446995",
          orangeBackgroundColor: "#AA5252",

          dataFontColor: white,
          dataFontColorBlack: white,
        },
      },

      integration: {
        separatorBorder: "1px solid #474747",
        linkColor: "#E06A1B",

        sso: {
          toggleContentBackground: "#474747",
          iconButton: white,
          iconButtonDisabled: "#333",
          border: "1px solid #474747",
        },

        smtp: {
          requirementColor: "#E06451",
        },
      },

      backup: {
        rectangleBackgroundColor: "#3D3D3D",
        separatorBorder: "1px solid #474747",
        warningColor: "#E06451",
        textColor: "#ADADAD",
        backupCheckedListItemBackground: "#3D3D3D",
      },

      payment: {
        priceColor: "#ADADAD",
        storageSizeTitle: "#A3A9AE",

        backgroundColor: "#282828",
        linkColor: "#316DAA",
        tariffText: "#858585",
        border: "1px solid #474747",
        backgroundBenefitsColor: "#3333",
        rectangleColor: "#3D3D3D",

        priceContainer: {
          backgroundText: "#3D3D3D",
          background: "#282828",
          border: "1px solid #282828",
          featureTextColor: "#858585",
          disableColor: "#858585",
          trackNumberColor: "#858585",
          disablePriceColor: "#5C5C5C",
        },

        benefitsContainer: {
          iconsColor: "#858585",
        },
        contactContainer: {
          textColor: "#ADADAD",
          linkColor: "#858585",
        },
        warningColor: "#E06451",
        color: "#E17415",
      },

      migration: {
        descriptionColor: "#ADADAD",
        subtitleColor: "#FFFFFF",
        workspaceBackground: "#333333",
        workspaceBorder: "1px solid #474747",
        stepDescriptionColor: "#FFFFFF",
        fileInputIconColor: "#5c5c5c",
        infoBlockBackground: "#282828",
        infoBlockTextColor: "#858585",
        errorTextColor: "#E06451",
        existingTextColor: "#3BA420",
        tableHeaderText: "#858585",
        tableRowHoverColor: "#3D3D3D",
        tableRowTextColor: "#858585",
        comboBoxLabelColor: "#FFFFFF",
        importSectionBackground: "#282828",
        importSectionTextColor: "#858585",
        importItemBackground: "#333333",
        importItemDisableBackground: "#3D3D3D",
        importItemTextColor: "#ADADAD",
        importItemDisableTextColor: "#5C5C5C",
        importItemDescription: "#A3A9AE",
        importIconColor: "#a9a9a9",
        groupMenuBackground: "#333333",
        groupMenuBorder: "1px solid #474747",
        groupMenuBoxShadow: "rgba(0, 0, 0, 0.16) 0px 5px 5px 0px",
      },
      storageManagement: {
        grayBackgroundText: "#858585",
        descriptionColor: "#ADADAD",
      },
    },

    wizard: {
      linkColor: "#E06A1B",
      generatePasswordColor: "#a9a9a9",
    },
  },

  campaignsBanner: {
    border: "1px solid #CCCCCC",
    color: darkBlack,

    btnColor: black,
    btnBackgroundActive: blueMain,
  },

  tileLoader: {
    border: `none`,

    background: "none",
  },

  errorContainer: {
    background: black,
    bodyText: "#858585",
  },

  editor: {
    color: "#eeeeee",
    background: black,
  },

  tabs: {
    gradientColor: black,
    lineColor: "#474747",

    textColorPrimary: "#657077",
    activeTextColorPrimary: white,
    hoverTextColorPrimary: white,
    pressedTextColorPrimary: "#CCCCCC",
    backgroundColorPrimary: "#333",

    textColorSecondary: "#FFFFFF",
    activeTextColorSecondary: "#333333",

    backgroundColorSecondary: "#333",
    hoverBackgroundColorSecondary: "#474747",
    pressedBackgroundColorSecondary: "#282828",
    activeBackgroundColorSecondary: "#FFFFFF",
  },

  hotkeys: {
    key: {
      color: "#C4C4C4",
    },
  },

  tag: {
    color: white,
    deletedColor: "#A3A9AE",
    background: "#474747",
    hoverBackground: "#282828",
    disabledBackground: "#858585",
    deletedBackground: "#282828",
    defaultTagColor: white,
    newTagBackground: "#242424",
    newTagHoverBackground: "#3D3D3D",
  },

  profile: {
    main: {
      background: "#3D3D3D",
      textColor: white,

      descriptionTextColor: "#858585",
      pendingEmailTextColor: "#858585",

      mobileRowBackground: "#3D3D3D",
    },
    themePreview: {
      descriptionColor: "#ADADAD",
      border: "1px solid #474747",
    },
    notifications: {
      textDescriptionColor: "#858585",
    },
    activeSessions: {
      color: "#eeeeee",
      borderColor: "#474747",
      tickIconColor: "#3BA420",
      removeIconColor: "#A3A9AE",
      sortHeaderColor: "#474747",
      tableCellColor: "#858585",
      dividerColor: "#474747",
    },
  },

  formWrapper: {
    background: black,
    boxShadow: "0px 5px 20px rgba(0, 0, 0, 0.16);",
  },

  preparationPortalProgress: {
    backgroundColor: "#282828",
    colorPercentSmall: "#FFFFFF",
    colorPercentBig: "#333333",
    errorTextColor: "#E06451",
    descriptionTextColor: "#858585",
  },

  codeInput: {
    background: "#282828",
    border: "1px solid #474747",
    color: white,
    lineColor: "#858585",
    disabledBackground: "#474747",
    disabledBorder: "1px solid #474747",
    disabledColor: "#858585",
  },

  accessRightSelect: {
    descriptionColor: "#858585",
  },

  itemIcon: {
    borderColor: "#474747",
  },

  invitePage: {
    borderColor: "#474747",
  },

  portalUnavailable: {
    textDescriptionColor: "#858585",
  },

  deepLink: {
    navBackground: "#282828",
    fileTileBackground: "#3D3D3D",
  },

  emailChips: {
    borderColor: "#858585",
    dashedBorder: "1px dashed #fff",
  },

  dialogs: {
    disableText: "#858585",
  },

  editLink: {
    text: {
      color: "#A3A9AE",
      errorColor: "#F21C0E",
    },
  },

  oformGallery: {
    errorView: {
      subHeaderTextColor: "#ADADAD",
    },
    submitToGalleryTile: {
      bodyText: "#ADADAD",
      closeIconFill: "#a9a9a9",
    },
  },

  infoBlock: {
    background: "#282828",
    headerColor: "#FFF",
    descriptionColor: "#ADADAD",
  },

  infoBar: {
    background: "#282828",
    title: white,
    description: "#ADADAD",
  },

  roomIcon: {
    backgroundArchive: "#FFFFFF",
    opacityBackground: "0.1",
  },

  plugins: {
    borderColor: "#474747",
    pluginName: "#A3A9AE",
    descriptionColor: "#ADADAD",
  },

  sdkPresets: {
    borderColor: "#474747",
    secondaryColor: "#ADADAD",
    previewBackgroundColor: "#3D3D3D",
  },

  sideBarRow: {
    titleColor: white,
    metaDataColor: grayDark,
  },

  dateTimePicker: {
    colorClockIcon: "#ADADAD",
  },

  embeddingPanel: {
    descriptionTextColor: "#ADADAD",
    iconColor: "#ADADAD",
  },
  completedForm: {
    linkColor: white,
    descriptionColor: "#ADADAD",
  },
};

export default Dark;<|MERGE_RESOLUTION|>--- conflicted
+++ resolved
@@ -992,42 +992,7 @@
       border: "none",
     },
   },
-<<<<<<< HEAD
-
-  tabsContainer: {
-    scrollbar: {
-      width: "100%",
-      height: "44px",
-    },
-
-    label: {
-      height: " 30px",
-      border: "1px solid #474747",
-      borderRadius: "16px",
-      minWidth: "fit-content",
-      marginRight: "8px",
-      width: "fit-content",
-
-      backgroundColor: "#FFFFFF",
-      hoverBackgroundColor: "#474747",
-      disableBackgroundColor: "#282828",
-      activeBackgroundColor: "#282828",
-      activeSelectedBackgroundColor:
-        "linear-gradient(0deg, #FFFFFF, #FFFFFF), linear-gradient(0deg, rgba(0, 0, 0, 0.18), rgba(0, 0, 0, 0.18))",
-
-      title: {
-        padding: "4px 16px",
-        overflow: "hidden",
-        color: black,
-        hoverColor: "#a4a4a4",
-        disableColor: "#474747",
-      },
-    },
-  },
-
-=======
   
->>>>>>> 0391621b
   fieldContainer: {
     horizontal: {
       margin: "0 0 16px 0",
@@ -2236,8 +2201,6 @@
     hoverBorderColor: "#474747",
     tableCellBorder: "1px solid #474747",
 
-    indexingSeparator: "#FFFFFF",
-
     groupMenu: {
       background: black,
       borderBottom: "1px solid #474747",
@@ -2309,11 +2272,6 @@
           "linear-gradient(to left,rgba(204, 184, 102, 0.2) 24px, #474747 24px)",
 
         backgroundActive: "#3D3D3D",
-        indexUpdate: `#414141`,
-        indexActive: `#515151`,
-
-        indexBackgroundButtonHover: `#7B7B7B`,
-        indexArrowButtonHover: `#FFFFFF`,
 
         borderImageCheckbox:
           "linear-gradient(to right, #474747 24px, #474747 24px)",
