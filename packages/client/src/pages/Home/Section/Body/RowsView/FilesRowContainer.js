--- conflicted
+++ resolved
@@ -72,14 +72,9 @@
   currentDeviceType,
   isIndexEditingMode,
   changeIndex,
-<<<<<<< HEAD
-  icon,
-  isDownload,
   isTutorialEnabled,
   setRefMap,
   deleteRefMap,
-=======
->>>>>>> 52275272
 }) => {
   const { sectionWidth } = useContext(Context);
 
@@ -109,14 +104,9 @@
             : null
         }
         isIndexEditingMode={isIndexEditingMode}
-<<<<<<< HEAD
-        icon={icon}
-        isDownload={isDownload}
         isTutorialEnabled={isTutorialEnabled}
         setRefMap={setRefMap}
         deleteRefMap={deleteRefMap}
-=======
->>>>>>> 52275272
       />
     ));
   }, [
@@ -126,12 +116,7 @@
     highlightFile.id,
     highlightFile.isExst,
     isTrashFolder,
-<<<<<<< HEAD
-    icon,
-    isDownload,
     isTutorialEnabled,
-=======
->>>>>>> 52275272
   ]);
 
   return (
@@ -158,12 +143,8 @@
     treeFoldersStore,
     indexingStore,
     filesActionsStore,
-<<<<<<< HEAD
-    uploadDataStore,
     dialogsStore,
     guidanceStore,
-=======
->>>>>>> 52275272
   }) => {
     const {
       filesList,
@@ -204,14 +185,9 @@
       currentDeviceType,
       isIndexEditingMode,
       changeIndex: filesActionsStore.changeIndex,
-<<<<<<< HEAD
-      icon,
-      isDownload,
       isTutorialEnabled,
       setRefMap,
       deleteRefMap,
-=======
->>>>>>> 52275272
     };
   },
 )(observer(FilesRowContainer));