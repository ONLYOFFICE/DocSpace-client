import React from "react";
import { inject, observer } from "mobx-react";
import { useLocation, Outlet } from "react-router-dom";
import { withTranslation } from "react-i18next";

import Article from "@docspace/common/components/Article";
import {
  updateTempContent,
  loadScript,
  showLoader,
  hideLoader,
} from "@docspace/common/utils";
import { regDesktop } from "@docspace/common/desktop";

import toastr from "@docspace/components/toast/toastr";

import FilesPanels from "./components/FilesPanels";
import GlobalEvents from "./components/GlobalEvents";
import {
  ArticleBodyContent,
  ArticleHeaderContent,
  ArticleMainButtonContent,
} from "./components/Article";

const ClientArticle = React.memo(
  ({ withMainButton, setIsHeaderLoading, setIsFilterLoading }) => {
    return (
      <Article
        withMainButton={withMainButton}
        onLogoClickAction={() => {
          setIsFilterLoading(true, false);
          setIsHeaderLoading(true, false);
        }}
      >
        <Article.Header>
          <ArticleHeaderContent />
        </Article.Header>

        <Article.MainButton>
          <ArticleMainButtonContent />
        </Article.MainButton>

        <Article.Body>
          <ArticleBodyContent />
        </Article.Body>
      </Article>
    );
  }
);

const ClientContent = (props) => {
  const {
    loadClientInfo,
    setIsLoaded,
    isAuthenticated,
    user,
    isEncryption,
    encryptionKeys,
    setEncryptionKeys,
    isLoaded,
    isDesktop,
    showMenu,
    isFrame,
    withMainButton,
    t,

    isLoading,
    setIsFilterLoading,
    setIsHeaderLoading,
    isDesktopClientInit,
    setIsDesktopClientInit,
  } = props;

  const location = useLocation();

  const isEditor = location.pathname.indexOf("doceditor") !== -1;
  const isFormGallery = location.pathname.split("/").includes("form-gallery");

  React.useEffect(() => {
    loadScript("/static/scripts/tiff.min.js", "img-tiff-script");

    loadClientInfo()
      .catch((err) => toastr.error(err))
      .finally(() => {
        setIsLoaded(true);

        updateTempContent();
      });

    return () => {
      const script = document.getElementById("img-tiff-script");
      document.body.removeChild(script);
    };
  }, []);

  React.useEffect(() => {
    if (isAuthenticated && !isDesktopClientInit && isDesktop && isLoaded) {
      setIsDesktopClientInit(true);
      regDesktop(
        user,
        isEncryption,
        encryptionKeys,
        setEncryptionKeys,
        isEditor,
        null,
        t
      );
      //   console.log(
      //     "%c%s",
      //     "color: green; font: 1.2em bold;",
      //     "Current keys is: ",
      //     encryptionKeys
      //   );
    }
  }, [
    t,
    isAuthenticated,
    user,
    isEncryption,
    encryptionKeys,
    setEncryptionKeys,
    isLoaded,
    isDesktop,
  ]);

  React.useEffect(() => {
    if (isLoading) {
      showLoader();
    } else {
      hideLoader();
    }
  }, [isLoading]);

  return (
    <>
      <FilesPanels />
      <GlobalEvents />
      {!isFormGallery ? (
        isFrame ? (
          showMenu && <ClientArticle />
        ) : (
          <ClientArticle
            withMainButton={withMainButton}
            setIsHeaderLoading={setIsHeaderLoading}
            setIsFilterLoading={setIsFilterLoading}
          />
        )
      ) : (
        <></>
      )}
      <Outlet />
    </>
  );
};

const Client = inject(
  ({ auth, clientLoadingStore, filesStore, peopleStore, pluginStore }) => {
    const {
      frameConfig,
      isFrame,
      isDesktopClient,
      encryptionKeys,
      setEncryptionKeys,
      isEncryptionSupport,
<<<<<<< HEAD
      enablePlugins,
=======
      isDesktopClientInit,
      setIsDesktopClientInit,
>>>>>>> 06780b7f
    } = auth.settingsStore;

    if (!auth.userStore.user) return;

    const { isVisitor } = auth.userStore.user;

    const {
      isLoading,
      setIsSectionFilterLoading,
      setIsSectionHeaderLoading,
    } = clientLoadingStore;

    const withMainButton = !isVisitor;

    const { isInit: isInitPlugins, initPlugins } = pluginStore;

    return {
      isDesktop: isDesktopClient,
      isDesktopClientInit,
      setIsDesktopClientInit,
      isFrame,
      showMenu: frameConfig?.showMenu,
      user: auth.userStore.user,
      isAuthenticated: auth.isAuthenticated,
      encryptionKeys: encryptionKeys,
      isEncryption: isEncryptionSupport,
      isLoaded: auth.isLoaded && clientLoadingStore.isLoaded,
      setIsLoaded: clientLoadingStore.setIsLoaded,
      withMainButton,
      setIsFilterLoading: setIsSectionFilterLoading,
      setIsHeaderLoading: setIsSectionHeaderLoading,
      isLoading,
      setEncryptionKeys: setEncryptionKeys,
      loadClientInfo: async () => {
        const actions = [];
        actions.push(filesStore.initFiles());
        actions.push(peopleStore.init());

        if (enablePlugins && !isInitPlugins) actions.push(initPlugins());
        await Promise.all(actions);
      },
    };
  }
)(withTranslation("Common")(observer(ClientContent)));

export default () => <Client />;<|MERGE_RESOLUTION|>--- conflicted
+++ resolved
@@ -162,23 +162,17 @@
       encryptionKeys,
       setEncryptionKeys,
       isEncryptionSupport,
-<<<<<<< HEAD
       enablePlugins,
-=======
       isDesktopClientInit,
       setIsDesktopClientInit,
->>>>>>> 06780b7f
     } = auth.settingsStore;
 
     if (!auth.userStore.user) return;
 
     const { isVisitor } = auth.userStore.user;
 
-    const {
-      isLoading,
-      setIsSectionFilterLoading,
-      setIsSectionHeaderLoading,
-    } = clientLoadingStore;
+    const { isLoading, setIsSectionFilterLoading, setIsSectionHeaderLoading } =
+      clientLoadingStore;
 
     const withMainButton = !isVisitor;
 
