{
  "key_path": "StorageQuota",
  "content": "Storage quota",
  "content_en_sha1_hash": "fbd20573f984732d839815359efcd0afd938b995",
  "created_at": "2025-05-19T21:30:49.110Z",
<<<<<<< HEAD
  "updated_at": "2025-05-26T07:57:32.259Z",
=======
  "updated_at": "2025-05-28T09:30:02.233Z",
>>>>>>> 398dda3c
  "comment": {
    "text": "This translation key is used to display the storage quota label. It is displayed on a filter form and in room quota dialogs, indicating that it controls the maximum amount of space allowed for rooms. The goal is to provide clarity about the purpose of this setting, allowing users to make informed decisions when filtering or editing rooms.",
    "is_auto": true,
    "updated_at": "2025-05-20T08:38:29.439Z"
  },
  "usage": [
    {
      "file_path": "/packages/client/src/components/dialogs/CreateEditRoomDialog/sub-components/RoomQuota/index.js",
      "line_number": 53,
      "context": "const defaultValue = useRef(roomParams.quota);\n \n return (\n <QuotaForm\n label={t(\"Common:StorageQuota\")}\n description={t(\"StorageDescription\")}\n checkboxLabel={t(\"DisableRoomQuota\")}\n onSetQuotaBytesSize={onSetQuotaBytesSize}\n initialSize={\n isEdit || isTemplate ? defaultValue.current : defaultRoomsQuota",
      "module": "/packages/client"
    },
    {
      "file_path": "/packages/client/src/pages/Home/Section/Filter/index.js",
<<<<<<< HEAD
      "line_number": 695,
=======
      "line_number": 696,
>>>>>>> 398dda3c
      "context": "const getFilterData = React.useCallback(async () => {\n const quotaFilter = [\n {\n key: FilterGroups.filterQuota,\n group: FilterGroups.filterQuota,\n label: t(\"Common:StorageQuota\"),\n isHeader: true,\n withoutSeparator: true,\n withMultiItems: true,\n },\n {",
      "module": "/packages/client"
    }
  ],
  "languages": {
    "en": {
      "ai_translated": false,
      "ai_model": null,
      "ai_spell_check_issues": [],
      "approved_at": null
    },
    "ar-SA": {
      "ai_translated": false,
      "ai_model": null,
      "ai_spell_check_issues": [],
      "approved_at": null
    },
    "az": {
      "ai_translated": false,
      "ai_model": null,
      "ai_spell_check_issues": [],
      "approved_at": null
    },
    "bg": {
      "ai_translated": false,
      "ai_model": null,
      "ai_spell_check_issues": [],
      "approved_at": null
    },
    "cs": {
      "ai_translated": false,
      "ai_model": null,
      "ai_spell_check_issues": [],
      "approved_at": null
    },
    "de": {
      "ai_translated": false,
      "ai_model": null,
      "ai_spell_check_issues": [],
      "approved_at": null
    },
    "el-GR": {
      "ai_translated": false,
      "ai_model": null,
      "ai_spell_check_issues": [
        {
          "type": "incorrect_translation",
          "description": "While 'Ποσόστωση αποθ. χώρου' is understandable, it's a rather literal and slightly awkward translation of 'Storage quota.' It translates to 'Allocation of storage space' rather than the more common and direct meaning of quota.",
          "suggestion": "Αποθηκευτικός χώρος"
        },
        {
          "type": "formatting",
          "description": "The abbreviation 'αποθ. χώρου' is less common and may appear unprofessional in some contexts. Consider using the full term.",
          "suggestion": "αποθηκευτικού χώρου"
        }
      ],
      "approved_at": null
    },
    "es": {
      "ai_translated": false,
      "ai_model": null,
      "ai_spell_check_issues": [],
      "approved_at": null
    },
    "fi": {
      "ai_translated": false,
      "ai_model": null,
      "ai_spell_check_issues": [],
      "approved_at": null
    },
    "fr": {
      "ai_translated": false,
      "ai_model": null,
      "ai_spell_check_issues": [],
      "approved_at": null
    },
    "hy-AM": {
      "ai_translated": false,
      "ai_model": null,
      "ai_spell_check_issues": [],
      "approved_at": null
    },
    "it": {
      "ai_translated": false,
      "ai_model": null,
      "ai_spell_check_issues": [],
      "approved_at": null
    },
    "ja-JP": {
      "ai_translated": false,
      "ai_model": null,
      "ai_spell_check_issues": [
        {
          "type": "incorrect_translation",
          "description": "While 'ストレージ容量制限' is a valid translation, it's a bit verbose and literal for 'Storage quota'. A more natural and concise translation would be 'ストレージ制限'.",
          "suggestion": "ストレージ制限"
        }
      ],
      "approved_at": null
    },
    "ko-KR": {
      "ai_translated": false,
      "ai_model": null,
      "ai_spell_check_issues": [],
      "approved_at": null
    },
    "lo-LA": {
      "ai_translated": false,
      "ai_model": null,
      "ai_spell_check_issues": [
        {
          "type": "incorrect_translation",
          "description": "While \"ກຳນົດເຂດນຳໃຊ້ຄັງຂໍ້ມູນ\" is a literal translation, it's a bit verbose and formal for a simple 'Storage quota'. A more natural and concise translation might be preferred.",
          "suggestion": "Consider alternatives like \"ໂຕ້ຖ້າການນຳໃຊ້ຂໍ້ມູນ\" or \"ຂະໜາດນຳໃຊ້ຂໍ້ມູນ\" depending on the overall tone of the product."
        }
      ],
      "approved_at": null
    },
    "lv": {
      "ai_translated": false,
      "ai_model": null,
      "ai_spell_check_issues": [],
      "approved_at": null
    },
    "nl": {
      "ai_translated": false,
      "ai_model": null,
      "ai_spell_check_issues": [],
      "approved_at": null
    },
    "pl": {
      "ai_translated": false,
      "ai_model": null,
      "ai_spell_check_issues": [
        {
          "type": "incorrect_translation",
          "description": "The Polish translation 'Limit pamięci' translates to 'Memory limit', which is not an accurate translation of 'Storage quota'. 'Storage quota' refers to the maximum amount of storage space allocated, while 'Limit pamięci' refers to memory limits.",
          "suggestion": "Konta magazynowe"
        }
      ],
      "approved_at": null
    },
    "pt": {
      "ai_translated": false,
      "ai_model": null,
      "ai_spell_check_issues": [],
      "approved_at": null
    },
    "pt-BR": {
      "ai_translated": false,
      "ai_model": null,
      "ai_spell_check_issues": [],
      "approved_at": null
    },
    "ro": {
      "ai_translated": false,
      "ai_model": null,
      "ai_spell_check_issues": [],
      "approved_at": null
    },
    "ru": {
      "ai_translated": false,
      "ai_model": null,
      "ai_spell_check_issues": [],
      "approved_at": null
    },
    "si": {
      "ai_translated": false,
      "ai_model": null,
      "ai_spell_check_issues": [
        {
          "type": "incorrect_translation",
          "description": "The Sinhala translation \"ආචයන සලාකය\" does not accurately convey the meaning of \"Storage quota\". \"ආචයන\" relates to storage or preservation, but \"සලාකය\" doesn't represent a quota or limit. It's closer to 'mixture' or 'blend'.",
          "suggestion": "A more accurate translation would be something like \"ගබඩාවේ ඉඩ ප්රමාණය\" (Gabadawae ida pramaṇaya) which means 'storage space allowance' or \"භාරකිරීමේ සීමාව\" (Bharakirimē sīmāvā) which means 'storage limit'."
        }
      ],
      "approved_at": null
    },
    "sk": {
      "ai_translated": false,
      "ai_model": null,
      "ai_spell_check_issues": [],
      "approved_at": null
    },
    "sl": {
      "ai_translated": false,
      "ai_model": null,
      "ai_spell_check_issues": [],
      "approved_at": null
    },
    "sr-Cyrl-RS": {
      "ai_translated": false,
      "ai_model": null,
      "ai_spell_check_issues": [
        {
          "type": "incorrect_translation",
          "description": "The Serbian (Cyrillic) translation \"Складишна квота\" is a literal translation of \"storage quota\" but doesn't quite convey the intended meaning in a natural Serbian way. \"Складишна\" implies storage of goods, while \"quota\" is more about a limit. A more appropriate translation might focus on the limit aspect.",
          "suggestion": "A better translation might be \"Дозвољени простор\" (allowed space) or \"Ограничење простора\" (space limit)."
        }
      ],
      "approved_at": null
    },
    "sr-Latn-RS": {
      "ai_translated": false,
      "ai_model": null,
      "ai_spell_check_issues": [],
      "approved_at": null
    },
    "tr": {
      "ai_translated": false,
      "ai_model": null,
      "ai_spell_check_issues": [],
      "approved_at": null
    },
    "uk-UA": {
      "ai_translated": false,
      "ai_model": null,
      "ai_spell_check_issues": [],
      "approved_at": null
    },
    "vi": {
      "ai_translated": false,
      "ai_model": null,
      "ai_spell_check_issues": [],
      "approved_at": null
    },
    "zh-CN": {
      "ai_translated": false,
      "ai_model": null,
      "ai_spell_check_issues": [],
      "approved_at": null
    }
  }
}<|MERGE_RESOLUTION|>--- conflicted
+++ resolved
@@ -3,11 +3,7 @@
   "content": "Storage quota",
   "content_en_sha1_hash": "fbd20573f984732d839815359efcd0afd938b995",
   "created_at": "2025-05-19T21:30:49.110Z",
-<<<<<<< HEAD
-  "updated_at": "2025-05-26T07:57:32.259Z",
-=======
   "updated_at": "2025-05-28T09:30:02.233Z",
->>>>>>> 398dda3c
   "comment": {
     "text": "This translation key is used to display the storage quota label. It is displayed on a filter form and in room quota dialogs, indicating that it controls the maximum amount of space allowed for rooms. The goal is to provide clarity about the purpose of this setting, allowing users to make informed decisions when filtering or editing rooms.",
     "is_auto": true,
@@ -22,11 +18,7 @@
     },
     {
       "file_path": "/packages/client/src/pages/Home/Section/Filter/index.js",
-<<<<<<< HEAD
-      "line_number": 695,
-=======
       "line_number": 696,
->>>>>>> 398dda3c
       "context": "const getFilterData = React.useCallback(async () => {\n const quotaFilter = [\n {\n key: FilterGroups.filterQuota,\n group: FilterGroups.filterQuota,\n label: t(\"Common:StorageQuota\"),\n isHeader: true,\n withoutSeparator: true,\n withMultiItems: true,\n },\n {",
       "module": "/packages/client"
     }
@@ -74,13 +66,8 @@
       "ai_spell_check_issues": [
         {
           "type": "incorrect_translation",
-          "description": "While 'Ποσόστωση αποθ. χώρου' is understandable, it's a rather literal and slightly awkward translation of 'Storage quota.' It translates to 'Allocation of storage space' rather than the more common and direct meaning of quota.",
-          "suggestion": "Αποθηκευτικός χώρος"
-        },
-        {
-          "type": "formatting",
-          "description": "The abbreviation 'αποθ. χώρου' is less common and may appear unprofessional in some contexts. Consider using the full term.",
-          "suggestion": "αποθηκευτικού χώρου"
+          "description": "While \"Ποσόστωση αποθ. χώρου\" is understandable, it's not the most natural or precise translation of \"Storage quota\". \"Ποσόστωση\" primarily means 'quota' or 'allocation', but the addition of \"αποθ. χώρου\" (storage space) feels slightly clunky. A more natural phrasing would be \"Όριο αποθηκευτικού χώρου\" or simply \"Αποθηκευτικός χώρος\" if the context allows.",
+          "suggestion": "Consider \"Όριο αποθηκευτικού χώρου\" or \"Αποθηκευτικός χώρος\""
         }
       ],
       "approved_at": null
@@ -121,8 +108,8 @@
       "ai_spell_check_issues": [
         {
           "type": "incorrect_translation",
-          "description": "While 'ストレージ容量制限' is a valid translation, it's a bit verbose and literal for 'Storage quota'. A more natural and concise translation would be 'ストレージ制限'.",
-          "suggestion": "ストレージ制限"
+          "description": "While \"ストレージ容量制限\" is a possible translation, it's quite literal and a bit clunky. \"ストレージ容量制限\" directly translates to \"storage capacity limitation\" which is not as natural as alternatives.",
+          "suggestion": "Consider alternatives like \"ストレージ制限\" or \"保存容量制限\" for a more natural and concise translation of \"Storage quota\"."
         }
       ],
       "approved_at": null
@@ -139,8 +126,8 @@
       "ai_spell_check_issues": [
         {
           "type": "incorrect_translation",
-          "description": "While \"ກຳນົດເຂດນຳໃຊ້ຄັງຂໍ້ມູນ\" is a literal translation, it's a bit verbose and formal for a simple 'Storage quota'. A more natural and concise translation might be preferred.",
-          "suggestion": "Consider alternatives like \"ໂຕ້ຖ້າການນຳໃຊ້ຂໍ້ມູນ\" or \"ຂະໜາດນຳໃຊ້ຂໍ້ມູນ\" depending on the overall tone of the product."
+          "description": "While \"ກຳນົດເຂດນຳໃຊ້ຄັງຂໍ້ມູນ\" is a literal translation, it's quite verbose and doesn't flow naturally in Lao. \"ກຳນົດເຂດນຳໃຊ້ຄັງຂໍ້ມູນ\" translates to 'Defined usage area of data storage'. A more natural translation for 'Storage quota' would be something like 'ໂຕກຳນົດການໃຊ້ຄັງຂໍ້ມູນ' or 'ຂີດນຳໃຊ້ຄັງຂໍ້ມູນ'.",
+          "suggestion": "Consider 'ໂຕກຳນົດການໃຊ້ຄັງຂໍ້ມູນ' or 'ຂີດນຳໃຊ້ຄັງຂໍ້ມູນ'."
         }
       ],
       "approved_at": null
@@ -163,8 +150,8 @@
       "ai_spell_check_issues": [
         {
           "type": "incorrect_translation",
-          "description": "The Polish translation 'Limit pamięci' translates to 'Memory limit', which is not an accurate translation of 'Storage quota'. 'Storage quota' refers to the maximum amount of storage space allocated, while 'Limit pamięci' refers to memory limits.",
-          "suggestion": "Konta magazynowe"
+          "description": "The Polish translation 'Limit pamięci' doesn't accurately convey the meaning of 'Storage quota'. 'Limit pamięci' translates to 'Memory limit', which is related but not the same as storage quota. A storage quota refers to the maximum amount of storage space a user or system is allocated.",
+          "suggestion": "Przydział miejsca na dysku"
         }
       ],
       "approved_at": null
@@ -199,8 +186,8 @@
       "ai_spell_check_issues": [
         {
           "type": "incorrect_translation",
-          "description": "The Sinhala translation \"ආචයන සලාකය\" does not accurately convey the meaning of \"Storage quota\". \"ආචයන\" relates to storage or preservation, but \"සලාකය\" doesn't represent a quota or limit. It's closer to 'mixture' or 'blend'.",
-          "suggestion": "A more accurate translation would be something like \"ගබඩාවේ ඉඩ ප්රමාණය\" (Gabadawae ida pramaṇaya) which means 'storage space allowance' or \"භාරකිරීමේ සීමාව\" (Bharakirimē sīmāvā) which means 'storage limit'."
+          "description": "The Sinhala translation \"ආචයන සලාකය\" does not accurately convey the meaning of \"Storage quota.\" \"ආචයන\" (aachayana) relates to rites or ceremonies, and \"සලාකය\" (salaakaya) means a mixture or blend. This is a completely unrelated meaning.",
+          "suggestion": "A more appropriate translation for \"Storage quota\" would be something like \"ගබඩාවේ ඉඩ ප්‍රමාණය\" (gabadawe ida pramaṇaya) meaning 'storage space limit' or \"භාරකිරීමේ සීමාව\" (bharakarimē sīmāvā) meaning 'loading limit'."
         }
       ],
       "approved_at": null
@@ -223,8 +210,8 @@
       "ai_spell_check_issues": [
         {
           "type": "incorrect_translation",
-          "description": "The Serbian (Cyrillic) translation \"Складишна квота\" is a literal translation of \"storage quota\" but doesn't quite convey the intended meaning in a natural Serbian way. \"Складишна\" implies storage of goods, while \"quota\" is more about a limit. A more appropriate translation might focus on the limit aspect.",
-          "suggestion": "A better translation might be \"Дозвољени простор\" (allowed space) or \"Ограничење простора\" (space limit)."
+          "description": "The Serbian translation \"Складишна квота\" while containing relevant words, doesn't accurately convey the meaning of 'Storage quota'. 'Складишна' implies warehousing or storage space, but 'квота' is used correctly to mean quota. A more accurate translation would capture the limit imposed on storage.",
+          "suggestion": "Количина складишног простора"
         }
       ],
       "approved_at": null
