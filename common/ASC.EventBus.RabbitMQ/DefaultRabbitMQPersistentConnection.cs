--- conflicted
+++ resolved
@@ -1,29 +1,29 @@
-﻿// (c) Copyright Ascensio System SIA 2010-2022
-//
-// This program is a free software product.
-// You can redistribute it and/or modify it under the terms
-// of the GNU Affero General Public License (AGPL) version 3 as published by the Free Software
-// Foundation. In accordance with Section 7(a) of the GNU AGPL its Section 15 shall be amended
-// to the effect that Ascensio System SIA expressly excludes the warranty of non-infringement of
-// any third-party rights.
-//
-// This program is distributed WITHOUT ANY WARRANTY, without even the implied warranty
-// of MERCHANTABILITY or FITNESS FOR A PARTICULAR  PURPOSE. For details, see
-// the GNU AGPL at: http://www.gnu.org/licenses/agpl-3.0.html
-//
-// You can contact Ascensio System SIA at Lubanas st. 125a-25, Riga, Latvia, EU, LV-1021.
-//
-// The  interactive user interfaces in modified source and object code versions of the Program must
-// display Appropriate Legal Notices, as required under Section 5 of the GNU AGPL version 3.
-//
-// Pursuant to Section 7(b) of the License you must retain the original Product logo when
-// distributing the program. Pursuant to Section 7(e) we decline to grant you any rights under
-// trademark law for use of our trademarks.
-//
-// All the Product's GUI elements, including illustrations and icon sets, as well as technical writing
-// content are licensed under the terms of the Creative Commons Attribution-ShareAlike 4.0
-// International. See the License terms at http://creativecommons.org/licenses/by-sa/4.0/legalcode
-
+﻿// (c) Copyright Ascensio System SIA 2010-2022
+//
+// This program is a free software product.
+// You can redistribute it and/or modify it under the terms
+// of the GNU Affero General Public License (AGPL) version 3 as published by the Free Software
+// Foundation. In accordance with Section 7(a) of the GNU AGPL its Section 15 shall be amended
+// to the effect that Ascensio System SIA expressly excludes the warranty of non-infringement of
+// any third-party rights.
+//
+// This program is distributed WITHOUT ANY WARRANTY, without even the implied warranty
+// of MERCHANTABILITY or FITNESS FOR A PARTICULAR  PURPOSE. For details, see
+// the GNU AGPL at: http://www.gnu.org/licenses/agpl-3.0.html
+//
+// You can contact Ascensio System SIA at Lubanas st. 125a-25, Riga, Latvia, EU, LV-1021.
+//
+// The  interactive user interfaces in modified source and object code versions of the Program must
+// display Appropriate Legal Notices, as required under Section 5 of the GNU AGPL version 3.
+//
+// Pursuant to Section 7(b) of the License you must retain the original Product logo when
+// distributing the program. Pursuant to Section 7(e) we decline to grant you any rights under
+// trademark law for use of our trademarks.
+//
+// All the Product's GUI elements, including illustrations and icon sets, as well as technical writing
+// content are licensed under the terms of the Creative Commons Attribution-ShareAlike 4.0
+// International. See the License terms at http://creativecommons.org/licenses/by-sa/4.0/legalcode
+
 namespace ASC.EventBus.RabbitMQ;
 
 public class DefaultRabbitMQPersistentConnection
@@ -33,7 +33,7 @@
     private readonly ILogger<DefaultRabbitMQPersistentConnection> _logger;
     private readonly int _retryCount;
     private IConnection _connection;
-    private bool _disposed;
+    private bool _disposed;
     readonly object _sync_root = new object();
 
     public DefaultRabbitMQPersistentConnection(IConnectionFactory connectionFactory, ILogger<DefaultRabbitMQPersistentConnection> logger, int retryCount = 5)
@@ -63,13 +63,13 @@
 
     public void Dispose()
     {
-        if (_disposed)
-        {
-            return;
-        }
-
-        _disposed = true;
-
+        if (_disposed)
+        {
+            return;
+        }
+
+        _disposed = true;
+
         try
         {
             _connection.ConnectionShutdown -= OnConnectionShutdown;
@@ -80,32 +80,27 @@
         catch (IOException ex)
         {
             _logger.CriticalDefaultRabbitMQPersistentConnection(ex);
-        }
-    }
+        }
+    }
 
     public bool TryConnect()
     {
         _logger.InformationRabbitMQTryingConnect();
 
-<<<<<<< HEAD
         lock (_sync_root)
         {
-=======
-        lock (sync_root)
-        {
-            if (_connection != null)
-            {
-                while (!IsConnected) // waiting automatic recovery connection
-                {
-                    Thread.Sleep(1000);
-                }
-
+            if (_connection != null)
+            {
+                while (!IsConnected) // waiting automatic recovery connection
+                {
+                    Thread.Sleep(1000);
+                }
+
                 _logger.InformationRabbitMQAcquiredPersistentConnection(_connection.Endpoint.HostName);
 
-                return true;
-            }
+                return true;
+            }
 
->>>>>>> a100fdc3
             var policy = Policy.Handle<SocketException>()
                 .Or<BrokerUnreachableException>()
                 .WaitAndRetry(_retryCount, retryAttempt => TimeSpan.FromSeconds(Math.Pow(2, retryAttempt)), (ex, time) =>
@@ -115,7 +110,7 @@
             );
 
             policy.Execute(() =>
-            {
+            {
                 _connection = _connectionFactory
                         .CreateConnection();
             });
@@ -141,11 +136,11 @@
 
     private void OnConnectionBlocked(object sender, ConnectionBlockedEventArgs e)
     {
-        if (_disposed)
-        {
-            return;
-        }
-
+        if (_disposed)
+        {
+            return;
+        }
+
         _logger.WarningRabbitMQConnectionShutdown();
 
         TryConnect();
@@ -153,11 +148,11 @@
 
     void OnCallbackException(object sender, CallbackExceptionEventArgs e)
     {
-        if (_disposed)
-        {
-            return;
-        }
-
+        if (_disposed)
+        {
+            return;
+        }
+
         _logger.WarningRabbitMQConnectionThrowException();
 
         TryConnect();
@@ -165,11 +160,11 @@
 
     void OnConnectionShutdown(object sender, ShutdownEventArgs reason)
     {
-        if (_disposed)
-        {
-            return;
-        }
-
+        if (_disposed)
+        {
+            return;
+        }
+
         _logger.WarningRabbitMQConnectionIsOnShutDown();
 
         TryConnect();
