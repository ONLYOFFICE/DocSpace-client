--- conflicted
+++ resolved
@@ -44,17 +44,7 @@
 import { TValidateShareRoom } from "@docspace/shared/api/rooms/types";
 import { FolderType } from "@docspace/shared/enums";
 import { SHARE_KEY_HEADER } from "@/utils/constants";
-<<<<<<< HEAD
-=======
-import {
-  filesSettingsHandler,
-  folderHandler,
-  foldersTreeHandler,
-} from "@docspace/shared/__mocks__/e2e";
 import { logger } from "@/../logger.mjs";
-
-const IS_TEST = process.env.E2E_TEST;
->>>>>>> 770f06ca
 
 export async function getFilesSettings(): Promise<TFilesSettings | undefined> {
   logger.debug("Start GET /files/settings");
