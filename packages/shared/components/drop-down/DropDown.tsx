--- conflicted
+++ resolved
@@ -69,11 +69,8 @@
   className,
   style,
   topSpace,
-<<<<<<< HEAD
+  backDrop,
   onCloseDropdown,
-=======
-  backDrop,
->>>>>>> 95be201f
 }: DropDownProps) => {
   const theme = useTheme();
 
