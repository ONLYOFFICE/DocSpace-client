/**
 * Array for generation current settings tree.
 */

export const settingsTree = [
  {
    key: "0",
    icon: "/static/images/common-settings.svg",
    link: "common",
    tKey: "Common:Common",
    isHeader: true,
    children: [
      {
        key: "0-0",
        icon: "",
        link: "customization",
        tKey: "Customization",
        isCategory: true,
        children: [
          {
            key: "0-0-0",
            icon: "",
            link: "language-and-time-zone",
            tKey: "StudioTimeLanguageSettings",
          },
          {
            key: "0-0-1",
            icon: "",
            link: "welcome-page-settings",
            tKey: "CustomTitlesWelcome",
          },
          {
            key: "0-0-2",
            icon: "",
            link: "portal-renaming",
            tKey: "PortalRenaming",
          },
        ],
      },
      {
        key: "0-1",
        icon: "",
        link: "branding",
        tKey: "Branding",
        isCategory: true,
        children: [
          {
            key: "0-1-0",
            icon: "",
            link: "white-label",
            tKey: "WhiteLabel",
          },
          {
            key: "0-1-1",
            icon: "",
            link: "company-info-settings",
            tKey: "CompanyInfoSettings",
          },
          {
            key: "0-1-2",
            icon: "",
            link: "additional-resources",
            tKey: "AdditionalResources",
          },
        ],
      },
      {
        key: "0-2",
        icon: "",
        link: "appearance",
        tKey: "Appearance",
        isCategory: true,
        children: [
          {
            key: "0-2-0",
            icon: "",
            link: "appearance",
            tKey: "Appearance",
          },
        ],
      },
    ],
  },
  {
    key: "1",
    icon: "/images/security-settings.svg",
    link: "security",
    tKey: "ManagementCategorySecurity",
    isHeader: true,
    children: [
      {
        key: "1-0",
        icon: "",
        link: "access-portal",
        tKey: "PortalAccess",
        isCategory: true,
        children: [
          {
            key: "1-0-0",
            icon: "",
            link: "password",
            tKey: "SettingPasswordStrength",
          },
          {
            key: "1-0-1",
            icon: "",
            link: "tfa",
            tKey: "TwoFactorAuth",
          },
          {
            key: "1-0-2",
            icon: "",
            link: "trusted-mail",
            tKey: "TrustedMail",
          },
          {
            key: "1-0-3",
            icon: "",
            link: "ip",
            tKey: "IPSecurity",
          },
          {
            key: "1-0-4",
            icon: "",
            link: "admin-message",
            tKey: "AdminsMessage",
          },
          {
            key: "1-0-5",
            icon: "",
            link: "lifetime",
            tKey: "SessionLifetime",
          },
        ],
      },
      {
        key: "1-1",
        icon: "",
        link: "access-rights",
        tKey: "AccessRights",
        isCategory: true,
        children: [
          {
            key: "1-1-0",
            icon: "",
            link: "admins",
            tKey: "Admins",
          },
        ],
      },
      {
        key: "1-2",
        icon: "",
        link: "login-history",
        tKey: "LoginHistoryTitle",
        isCategory: true,
      },
      {
        key: "1-3",
        icon: "",
        link: "audit-trail",
        tKey: "AuditTrailNav",
        isCategory: true,
      },
    ],
  },
  {
    key: "3",
    icon: "/images/integration-settings.svg",
    link: "integration",
    tKey: "ManagementCategoryIntegration",
    isHeader: true,
    children: [
      {
        key: "3-0",
        icon: "",
        link: "single-sign-on",
        tKey: "SingleSignOn",
        isCategory: true,
      },
      {
        key: "3-1",
        icon: "",
        link: "third-party-services",
        tKey: "ThirdPartyAuthorization",
        isCategory: true,
      },
      {
        key: "3-2",
        icon: "",
        link: "portal-integration",
        tKey: "PortalIntegration",
        isCategory: true,
      },
      {
        key: "3-3",
        icon: "",
        link: "plugins",
        tKey: "Plugins",
        isCategory: true,
      },
    ],
  },
  {
    key: "4",
<<<<<<< HEAD
    icon: "/images/payment.react.svg",
    link: "payments",
    tKey: "Payments",
    isHeader: true,
    children: [
      {
        key: "4-0",
        icon: "",
        link: "portal-payments",
        tKey: "Payments",
        isCategory: true,
      },
    ],
  },
  {
    key: "5",
    icon: "/images/data-management.react.svg",
=======
    icon: "/images/backup-settings.svg",
>>>>>>> 16722854
    link: "backup",
    tKey: "Backup",
    isHeader: true,
    children: [
      {
        key: "5-0",
        icon: "",
        link: "data-backup",
        tKey: "Backup",
        isCategory: true,
      },
      {
        key: "4-1",
        icon: "",
        link: "auto-backup",
        tKey: "AutoBackup",
        isCategory: true,
      },
    ],
  },

  {
    key: "6",
    icon: "/images/restore.react.svg",
    link: "restore",
    tKey: "RestoreBackup",
    isHeader: true,
    children: [
      {
        key: "5-0",
        icon: "",
        link: "restore-backup",
        tKey: "RestoreBackup",
        isCategory: true,
      },
    ],
  },
];

/**
* Array for generation full settings tree, old structure.
param title is unused
param link also used as translation key
*/
export const settingsTreeFull = [
  {
    title: "Common",
    key: "0",
    icon: "/static/images/settings.react.svg",
    link: "common",
    children: [
      {
        title: "Customization",
        key: "0-0",
        icon: "",
        link: "customization",
      },
      {
        title: "Modules & tools",
        key: "0-1",
        icon: "",
        link: "modules-and-tools",
      },
      {
        title: "White label",
        key: "0-2",
        icon: "",
        link: "white-label",
      },
    ],
  },
  {
    title: "Security",
    key: "1",
    icon: "/static/images/settings.react.svg",
    link: "security",
    children: [
      {
        title: "Portal Access",
        key: "1-0",
        icon: "",
        link: "portal-access",
      },
      {
        title: "Access Rights",
        key: "1-1",
        icon: "",
        link: "access-rights",
      },
      {
        title: "Login History",
        key: "1-2",
        icon: "",
        link: "login-history",
      },
      {
        title: "Audit Trail",
        key: "1-3",
        icon: "",
        link: "audit-trail",
      },
    ],
  },
  {
    title: "Data Management",
    key: "2",
    icon: "/static/images/settings.react.svg",
    link: "data-management",
    children: [
      {
        title: "Migration",
        key: "2-0",
        icon: "",
        link: "migration",
      },
      {
        title: "Backup",
        key: "2-1",
        icon: "",
        link: "backup",
      },
      {
        title: "Portal Deactivation/Deletion",
        key: "2-2",
        icon: "",
        link: "portal-deactivation-deletion",
      },
    ],
  },
  {
    title: "Integration",
    key: "3",
    icon: "/static/images/settings.react.svg",
    link: "integration",
    children: [
      {
        title: "Third-Party Services",
        key: "3-0",
        icon: "",
        link: "third-party-services",
      },
      {
        key: "3-1",
        icon: "",
        link: "plugins",
        tKey: "Plugins",
      },
      {
        title: "SMTP Settings",
        key: "3-1",
        icon: "",
        link: "smtp-settings",
      },
    ],
  },
  {
    title: "Statistics",
    key: "4",
    icon: "/static/images/settings.react.svg",
    link: "statistics",
  },
];<|MERGE_RESOLUTION|>--- conflicted
+++ resolved
@@ -203,7 +203,6 @@
   },
   {
     key: "4",
-<<<<<<< HEAD
     icon: "/images/payment.react.svg",
     link: "payments",
     tKey: "Payments",
@@ -221,9 +220,6 @@
   {
     key: "5",
     icon: "/images/data-management.react.svg",
-=======
-    icon: "/images/backup-settings.svg",
->>>>>>> 16722854
     link: "backup",
     tKey: "Backup",
     isHeader: true,
