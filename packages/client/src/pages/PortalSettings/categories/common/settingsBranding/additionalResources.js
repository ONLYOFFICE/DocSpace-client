<<<<<<< HEAD
import React, { useState } from "react";
=======
import React, { useState, useEffect } from "react";
>>>>>>> 355982e1
import { withTranslation } from "react-i18next";
import SaveCancelButtons from "@docspace/components/save-cancel-buttons";
import { inject, observer } from "mobx-react";
import withLoading from "SRC_DIR/HOCs/withLoading";
import styled from "styled-components";
import Checkbox from "@docspace/components/checkbox";
import toastr from "@docspace/components/toast/toastr";
import LoaderAdditionalResources from "../sub-components/loaderAdditionalResources";
import isEqual from "lodash/isEqual";

const StyledComponent = styled.div`
  margin-top: 40px;

<<<<<<< HEAD
  .branding-checkboxs {
    display: flex;
    flex-direction: column;
    gap: 16px;
    margin-bottom: 24px;
=======
  .branding-checkbox {
    display: flex;
    flex-direction: column;
    gap: 18px;
    margin-bottom: 24px;
  }

  .additional-header {
    padding-bottom: 2px;
  }

  .additional-description {
    padding-bottom: 1px;
  }

  .description {
    color: ${(props) => !props.isPortalPaid && "#A3A9AE"};
  }

  .save-cancel-buttons {
    margin-top: 24px;
  }

  .checkbox {
    width: max-content;
    margin-right: 9px;
>>>>>>> 355982e1
  }
`;

const AdditionalResources = (props) => {
<<<<<<< HEAD
  const { t, isPortalPaid } = props;
  const [showFeedback, setShowFeedback] = useState(false);
  const [showSample, setShowSample] = useState(false);
  const [showVideoGuides, setShowVideoGuides] = useState(false);
  const [showHelpCenter, setShowHelpCenter] = useState(false);

  return (
    <StyledComponent>
      <div className="header">Additional resources</div>
      <div className="description">
        Choose whether you want to display links to additional resources in
        Portal modules and sample files in Documents module.
      </div>
      <div className="branding-checkboxs">
        <Checkbox
          isDisabled={!isPortalPaid}
          label={t("ShowFeedbackAndSupport")}
          isChecked={showFeedback}
          onChange={() => setShowFeedback(!showFeedback)}
        />
        <Checkbox
          isDisabled={!isPortalPaid}
          label={t("ShowSampleDocuments")}
          isChecked={showSample}
          onChange={() => setShowSample(!showSample)}
        />
        <Checkbox
          isDisabled={!isPortalPaid}
          label={t("ShowVideoGuides")}
          isChecked={showVideoGuides}
          onChange={() => setShowVideoGuides(!showVideoGuides)}
        />
        <Checkbox
          isDisabled={!isPortalPaid}
          label={t("ShowHelpCenter")}
          isChecked={showHelpCenter}
          onChange={() => setShowHelpCenter(!showHelpCenter)}
        />
      </div>
      <SaveCancelButtons
        onSaveClick={() => console.log("click")}
        onCancelClick={() => console.log("click")}
        saveButtonLabel={t("Common:SaveButton")}
        cancelButtonLabel={t("Settings:RestoreDefaultButton")}
        displaySettings={true}
      />
    </StyledComponent>
=======
  const {
    t,
    tReady,
    isPortalPaid,
    getAdditionalResources,
    setAdditionalResources,
    restoreAdditionalResources,
    additionalResourcesData,
    setIsLoadedAdditionalResources,
    isLoadedAdditionalResources,
  } = props;

  const [feedbackAndSupportEnabled, setShowFeedback] = useState(
    additionalResourcesData.feedbackAndSupportEnabled
  );

  const [videoGuidesEnabled, setShowVideoGuides] = useState(
    additionalResourcesData.videoGuidesEnabled
  );

  const [helpCenterEnabled, setShowHelpCenter] = useState(
    additionalResourcesData.helpCenterEnabled
  );

  const [hasChange, setHasChange] = useState(false);

  const [hasChangesDefaultSettings, setHasChangesDefaultSettings] = useState(
    false
  );

  const defaultAdditionalResources = JSON.parse(
    localStorage.getItem("defaultAdditionalResources")
  );

  useEffect(() => {
    setShowFeedback(additionalResourcesData.feedbackAndSupportEnabled);
    setShowVideoGuides(additionalResourcesData.videoGuidesEnabled);
    setShowHelpCenter(additionalResourcesData.helpCenterEnabled);
  }, [additionalResourcesData]);

  useEffect(() => {
    const settings = {
      feedbackAndSupportEnabled,
      videoGuidesEnabled,
      helpCenterEnabled,
    };

    const hasСhange = !_.isEqual(settings, additionalResourcesData);

    const hasСhangeDefaul = !_.isEqual(settings, defaultAdditionalResources);

    if (hasСhange) {
      setHasChange(true);
    } else {
      setHasChange(false);
    }

    if (hasСhangeDefaul) {
      setHasChangesDefaultSettings(true);
    } else {
      setHasChangesDefaultSettings(false);
    }
  }, [
    feedbackAndSupportEnabled,
    videoGuidesEnabled,
    helpCenterEnabled,
    additionalResourcesData,
    defaultAdditionalResources,
  ]);

  useEffect(() => {
    if (!(additionalResourcesData && tReady)) return;

    setIsLoadedAdditionalResources(true);
  }, [additionalResourcesData, tReady]);

  const onSave = () => {
    setAdditionalResources(
      feedbackAndSupportEnabled,
      videoGuidesEnabled,
      helpCenterEnabled
    )
      .then(() => {
        toastr.success(t("Settings:SuccessfullySaveSettingsMessage"));
        getAdditionalResources();

        if (!localStorage.getItem("isFirstAdditionalResources")) {
          localStorage.setItem("isFirstAdditionalResources", true);
          setIsFirstAdditionalResources("true");
        }
      })
      .catch((error) => {
        toastr.error(error);
      });
  };

  const onRestore = () => {
    restoreAdditionalResources()
      .then(() => {
        toastr.success(t("Settings:SuccessfullySaveSettingsMessage"));
        getAdditionalResources();
      })
      .catch((error) => {
        toastr.error(error);
      });
  };

  if (!isLoadedAdditionalResources) return <LoaderAdditionalResources />;

  return (
    <>
      <StyledComponent isPortalPaid={isPortalPaid}>
        <div className="header">
          <div className="additional-header">
            {t("Settings:AdditionalResources")}
          </div>
        </div>
        <div className="description additional-description">
          <div className="additional-description">
            {t("Settings:AdditionalResourcesDescription")}
          </div>
        </div>
        <div className="branding-checkbox">
          <Checkbox
            className="checkbox"
            isDisabled={!isPortalPaid}
            label={t("ShowFeedbackAndSupport")}
            isChecked={feedbackAndSupportEnabled}
            onChange={() => setShowFeedback(!feedbackAndSupportEnabled)}
          />

          <Checkbox
            className="checkbox"
            isDisabled={!isPortalPaid}
            label={t("ShowVideoGuides")}
            isChecked={videoGuidesEnabled}
            onChange={() => setShowVideoGuides(!videoGuidesEnabled)}
          />
          <Checkbox
            className="checkbox"
            isDisabled={!isPortalPaid}
            label={t("ShowHelpCenter")}
            isChecked={helpCenterEnabled}
            onChange={() => setShowHelpCenter(!helpCenterEnabled)}
          />
        </div>
        <SaveCancelButtons
          onSaveClick={onSave}
          onCancelClick={onRestore}
          saveButtonLabel={t("Common:SaveButton")}
          cancelButtonLabel={t("Settings:RestoreDefaultButton")}
          displaySettings={true}
          showReminder={isPortalPaid && hasChange}
          disableRestoreToDefault={!hasChangesDefaultSettings}
        />
      </StyledComponent>
    </>
>>>>>>> 355982e1
  );
};

export default inject(({ auth, common }) => {
  const { settingsStore } = auth;

  const {
    setIsLoadedAdditionalResources,
    isLoadedAdditionalResources,
  } = common;

  const {
    getAdditionalResources,
    setAdditionalResources,
    restoreAdditionalResources,
    additionalResourcesData,
  } = settingsStore;

  return {
    getAdditionalResources,
    setAdditionalResources,
    restoreAdditionalResources,
    additionalResourcesData,
    setIsLoadedAdditionalResources,
    isLoadedAdditionalResources,
  };
})(
  withLoading(
    withTranslation(["Settings", "Common"])(observer(AdditionalResources))
  )
);<|MERGE_RESOLUTION|>--- conflicted
+++ resolved
@@ -1,8 +1,4 @@
-<<<<<<< HEAD
-import React, { useState } from "react";
-=======
 import React, { useState, useEffect } from "react";
->>>>>>> 355982e1
 import { withTranslation } from "react-i18next";
 import SaveCancelButtons from "@docspace/components/save-cancel-buttons";
 import { inject, observer } from "mobx-react";
@@ -16,13 +12,6 @@
 const StyledComponent = styled.div`
   margin-top: 40px;
 
-<<<<<<< HEAD
-  .branding-checkboxs {
-    display: flex;
-    flex-direction: column;
-    gap: 16px;
-    margin-bottom: 24px;
-=======
   .branding-checkbox {
     display: flex;
     flex-direction: column;
@@ -49,60 +38,10 @@
   .checkbox {
     width: max-content;
     margin-right: 9px;
->>>>>>> 355982e1
   }
 `;
 
 const AdditionalResources = (props) => {
-<<<<<<< HEAD
-  const { t, isPortalPaid } = props;
-  const [showFeedback, setShowFeedback] = useState(false);
-  const [showSample, setShowSample] = useState(false);
-  const [showVideoGuides, setShowVideoGuides] = useState(false);
-  const [showHelpCenter, setShowHelpCenter] = useState(false);
-
-  return (
-    <StyledComponent>
-      <div className="header">Additional resources</div>
-      <div className="description">
-        Choose whether you want to display links to additional resources in
-        Portal modules and sample files in Documents module.
-      </div>
-      <div className="branding-checkboxs">
-        <Checkbox
-          isDisabled={!isPortalPaid}
-          label={t("ShowFeedbackAndSupport")}
-          isChecked={showFeedback}
-          onChange={() => setShowFeedback(!showFeedback)}
-        />
-        <Checkbox
-          isDisabled={!isPortalPaid}
-          label={t("ShowSampleDocuments")}
-          isChecked={showSample}
-          onChange={() => setShowSample(!showSample)}
-        />
-        <Checkbox
-          isDisabled={!isPortalPaid}
-          label={t("ShowVideoGuides")}
-          isChecked={showVideoGuides}
-          onChange={() => setShowVideoGuides(!showVideoGuides)}
-        />
-        <Checkbox
-          isDisabled={!isPortalPaid}
-          label={t("ShowHelpCenter")}
-          isChecked={showHelpCenter}
-          onChange={() => setShowHelpCenter(!showHelpCenter)}
-        />
-      </div>
-      <SaveCancelButtons
-        onSaveClick={() => console.log("click")}
-        onCancelClick={() => console.log("click")}
-        saveButtonLabel={t("Common:SaveButton")}
-        cancelButtonLabel={t("Settings:RestoreDefaultButton")}
-        displaySettings={true}
-      />
-    </StyledComponent>
-=======
   const {
     t,
     tReady,
@@ -260,7 +199,6 @@
         />
       </StyledComponent>
     </>
->>>>>>> 355982e1
   );
 };
 
