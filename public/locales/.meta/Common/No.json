--- conflicted
+++ resolved
@@ -3,11 +3,7 @@
   "content": "No",
   "content_en_sha1_hash": "816c52fd2bdd94a63cd0944823a6c0aa9384c103",
   "created_at": "2025-05-19T21:30:46.818Z",
-<<<<<<< HEAD
-  "updated_at": "2025-06-08T12:02:32.604Z",
-=======
   "updated_at": "2025-06-26T19:00:18.138Z",
->>>>>>> 0de93b01
   "comment": {
     "text": "This translation key is used to display the word \"No\" in various contexts, such as a confirm button in a cancel operation dialog and a button in a cancel upload dialog. It is used to provide an option for users to decline or cancel an action.",
     "is_auto": true,
@@ -52,8 +48,8 @@
       "ai_spell_check_issues": [
         {
           "type": "incorrect_translation",
-          "description": "'Xeyr' is a valid translation for 'No', often used as a polite refusal or to mean 'okay' in some contexts. However, it's more formal and less common than other options for a simple 'No'. Depending on the context, a more direct translation like 'Yox' might be more suitable.",
-          "suggestion": "Consider 'Yox' as an alternative translation for a more direct 'No'."
+          "description": "The English word \"No\" is best translated as \"Yox\" in Azerbaijani, not \"Xeyr\". \"Xeyr\" typically means 'goodbye' or 'no, thank you'.",
+          "suggestion": "Change \"Xeyr\" to \"Yox\"."
         }
       ],
       "approved_at": null
