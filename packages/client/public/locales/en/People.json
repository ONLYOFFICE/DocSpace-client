{
  "LblInviteAgain": "Invite again",
  "MessageEmailActivationInstuctionsSentOnEmail": "The email activation instructions have been sent to the <1>{{email}}</1> email address.",
<<<<<<< HEAD
  "NotFoundUsers": "No users found",
  "NotFoundUsersDescription": "No users match your search. Please adjust your search parameters or clear the search field to view the full list of users.",
  "UserStatus": "Status",
  "NotFoundUsersDesc": "No users match your search. Please adjust your search parameters or clear the search field to view the full list of users."
=======
  "UserStatus": "Status"
>>>>>>> 9e8f3caa
}<|MERGE_RESOLUTION|>--- conflicted
+++ resolved
@@ -1,12 +1,6 @@
 {
   "LblInviteAgain": "Invite again",
   "MessageEmailActivationInstuctionsSentOnEmail": "The email activation instructions have been sent to the <1>{{email}}</1> email address.",
-<<<<<<< HEAD
-  "NotFoundUsers": "No users found",
-  "NotFoundUsersDescription": "No users match your search. Please adjust your search parameters or clear the search field to view the full list of users.",
   "UserStatus": "Status",
   "NotFoundUsersDesc": "No users match your search. Please adjust your search parameters or clear the search field to view the full list of users."
-=======
-  "UserStatus": "Status"
->>>>>>> 9e8f3caa
 }