{
  "key_path": "FileLocked",
  "content": "File locked",
  "content_en_sha1_hash": "d56ec25816d2caab4e55bb34552b52e102303854",
  "created_at": "2025-05-19T21:30:49.965Z",
<<<<<<< HEAD
  "updated_at": "2025-08-29T14:33:38.119Z",
=======
  "updated_at": "2025-09-01T11:05:24.211Z",
>>>>>>> b75318d3
  "comment": {
    "text": "FileLocked is a translation key used to display the message \"File locked\" when a file's locking status is unavailable or cannot be updated. It appears in various UI elements where file locking status is being attempted or shown.",
    "is_auto": true,
    "updated_at": "2025-05-20T09:46:35.523Z"
  },
  "usage": [
    {
      "file_path": "/packages/client/src/pages/Home/InfoPanel/Body/views/History/hooks/useFeedTranslation.tsx",
      "line_number": 102,
      "context": "return t(\"InfoPanel:FileDeletedCount\", {\n count,\n });\n return t(\"InfoPanel:FileDeleted\");\n case FeedActionKeys.FileLocked:\n return `${t(\"Translations:FileLocked\")}.`;\n case FeedActionKeys.FileUnlocked:\n return `${t(\"Translations:FileUnlocked\")}.`;\n case FeedActionKeys.FileVersionRemoved:\n if (\"version\" in feed.data && feed.data.version) {\n return t(\"InfoPanel:FileVersionRemoved\", {",
      "module": "/packages/client"
    },
    {
      "file_path": "/packages/client/src/pages/Home/InfoPanel/Body/views/History/useFeedTranslation.tsx",
      "line_number": 96,
      "context": "return t(\"InfoPanel:FileDeletedCount\", {\n count,\n });\n return t(\"InfoPanel:FileDeleted\");\n case FeedActionKeys.FileLocked:\n return `${t(\"Translations:FileLocked\")}.`;\n case FeedActionKeys.FileUnlocked:\n return `${t(\"Translations:FileUnlocked\")}.`;\n case FeedActionKeys.FileVersionRemoved:\n if (feed.data.version) {\n return t(\"InfoPanel:FileVersionRemoved\", {",
      "module": "/packages/client"
    },
    {
      "file_path": "/packages/client/src/store/ContextOptionsStore.js",
      "line_number": 458,
      "context": "this.filesActionsStore\n .lockFileAction(id, !locked)\n .then(() =>\n locked\n ? toastr.success(t(\"Translations:FileUnlocked\"))\n : toastr.success(t(\"Translations:FileLocked\")),\n )\n .catch((err) => {\n toastr.error(err);\n });\n };",
      "module": "/packages/client"
    }
  ],
  "languages": {
    "en": {
      "ai_translated": false,
      "ai_model": null,
      "ai_spell_check_issues": [],
      "approved_at": null
    },
    "ar-SA": {
      "ai_translated": false,
      "ai_model": null,
      "ai_spell_check_issues": [
        {
          "type": "incorrect_translation",
          "description": "The Arabic translation 'الملف مؤمن' does not accurately convey the meaning of \"File locked.\" 'مؤمن' means 'believer' or 'insured', which is not the intended meaning. The correct term for 'locked' in this context would be 'مقفَل' (muqfал).",
          "suggestion": "الملف مقفَل"
        }
      ],
      "approved_at": null
    },
    "az": {
      "ai_translated": false,
      "ai_model": null,
      "ai_spell_check_issues": [
        {
          "type": "incorrect_translation",
          "description": "While \"Fayl Kilidləndi\" is a literal translation, a more natural and idiomatic translation of \"File locked\" in Azerbaijani would be \"Fayl qapanlıdır\" or \"Fayl bloklanıb\". \"Kilidləndi\" implies a manual locking action, whereas \"locked\" typically refers to a system-level restriction.",
          "suggestion": "Fayl qapanlıdır"
        }
      ],
      "approved_at": null
    },
    "bg": {
      "ai_translated": false,
      "ai_model": null,
      "ai_spell_check_issues": [],
      "approved_at": null
    },
    "cs": {
      "ai_translated": false,
      "ai_model": null,
      "ai_spell_check_issues": [],
      "approved_at": null
    },
    "de": {
      "ai_translated": false,
      "ai_model": null,
      "ai_spell_check_issues": [],
      "approved_at": null
    },
    "el-GR": {
      "ai_translated": false,
      "ai_model": null,
      "ai_spell_check_issues": [],
      "approved_at": null
    },
    "es": {
      "ai_translated": false,
      "ai_model": null,
      "ai_spell_check_issues": [],
      "approved_at": null
    },
    "fi": {
      "ai_translated": false,
      "ai_model": null,
      "ai_spell_check_issues": [
        {
          "type": "incorrect_translation",
          "description": "The Finnish translation 'Asiakirjat. Lukittu' is not a direct or natural translation of 'File locked'. 'Asiakirjat' means 'Documents', which adds extra and potentially confusing information.  A more appropriate translation would be something like 'Tiedosto lukittu' or 'Lukittu tiedosto'.",
          "suggestion": "Tiedosto lukittu"
        }
      ],
      "approved_at": null
    },
    "fr": {
      "ai_translated": false,
      "ai_model": null,
      "ai_spell_check_issues": [],
      "approved_at": null
    },
    "hy-AM": {
      "ai_translated": false,
      "ai_model": null,
      "ai_spell_check_issues": [],
      "approved_at": null
    },
    "it": {
      "ai_translated": false,
      "ai_model": null,
      "ai_spell_check_issues": [],
      "approved_at": null
    },
    "ja-JP": {
      "ai_translated": false,
      "ai_model": null,
      "ai_spell_check_issues": [],
      "approved_at": null
    },
    "ko-KR": {
      "ai_translated": false,
      "ai_model": null,
      "ai_spell_check_issues": [],
      "approved_at": null
    },
    "lo-LA": {
      "ai_translated": false,
      "ai_model": null,
      "ai_spell_check_issues": [
        {
          "type": "spelling",
          "description": "The Lao translation uses Lao script, which is appropriate. However, it appears to be a direct transliteration of the English phrase 'File locked' without considering natural Lao phrasing. While understandable, it lacks idiomatic elegance. A more natural phrasing might exist depending on the context.",
          "suggestion": "Consider a more idiomatic Lao translation for 'File locked' if the context allows, such as 'ໄຟລ໌ ຖືກລັອກ' (file is locked) or a more context-specific term. However, for a literal translation, the current form is acceptable."
        }
      ],
      "approved_at": null
    },
    "lv": {
      "ai_translated": false,
      "ai_model": null,
      "ai_spell_check_issues": [
        {
          "type": "incorrect_translation",
          "description": "While 'Bloķēts fails' is understandable, a more natural and accurate translation of 'File locked' would be 'Atrasts bloķēts fails' or 'Bloķēts fails' (with the article 'Atrasts' added to clarify the finding). 'Bloķēts fails' implies the file *is* locked, whereas 'File locked' generally means a file was *found* to be locked.",
          "suggestion": "Atrasts bloķēts fails"
        }
      ],
      "approved_at": null
    },
    "nl": {
      "ai_translated": false,
      "ai_model": null,
      "ai_spell_check_issues": [],
      "approved_at": null
    },
    "pl": {
      "ai_translated": false,
      "ai_model": null,
      "ai_spell_check_issues": [],
      "approved_at": null
    },
    "pt": {
      "ai_translated": false,
      "ai_model": null,
      "ai_spell_check_issues": [],
      "approved_at": null
    },
    "pt-BR": {
      "ai_translated": false,
      "ai_model": null,
      "ai_spell_check_issues": [],
      "approved_at": null
    },
    "ro": {
      "ai_translated": false,
      "ai_model": null,
      "ai_spell_check_issues": [],
      "approved_at": null
    },
    "ru": {
      "ai_translated": false,
      "ai_model": null,
      "ai_spell_check_issues": [],
      "approved_at": null
    },
    "si": {
      "ai_translated": false,
      "ai_model": null,
      "ai_spell_check_issues": [],
      "approved_at": null
    },
    "sk": {
      "ai_translated": false,
      "ai_model": null,
      "ai_spell_check_issues": [],
      "approved_at": null
    },
    "sl": {
      "ai_translated": false,
      "ai_model": null,
      "ai_spell_check_issues": [],
      "approved_at": null
    },
    "sr-Cyrl-RS": {
      "ai_translated": false,
      "ai_model": null,
      "ai_spell_check_issues": [
        {
          "type": "spelling",
          "description": "The Serbian (Cyrillic) translation 'Датотека закључана' has a minor spelling issue. 'Датотека' should ideally be 'Фaјл' or 'Фaјл закључан' to be more aligned with common usage and natural language flow in Serbian.  'Датотека' is technically correct, but less idiomatic in this context.",
          "suggestion": "Фaјл закључан"
        }
      ],
      "approved_at": null
    },
    "sr-Latn-RS": {
      "ai_translated": false,
      "ai_model": null,
      "ai_spell_check_issues": [],
      "approved_at": null
    },
    "tr": {
      "ai_translated": false,
      "ai_model": null,
      "ai_spell_check_issues": [],
      "approved_at": null
    },
    "uk-UA": {
      "ai_translated": false,
      "ai_model": null,
      "ai_spell_check_issues": [],
      "approved_at": null
    },
    "vi": {
      "ai_translated": false,
      "ai_model": null,
      "ai_spell_check_issues": [
        {
          "type": "incorrect_translation",
          "description": "The translation 'Đã khóa File' is not the most natural or accurate translation of 'File locked'. While understandable, a more common and accurate translation would be 'Tệp đã bị khóa' or 'File đã bị khóa'.",
          "suggestion": "Tệp đã bị khóa"
        }
      ],
      "approved_at": null
    },
    "zh-CN": {
      "ai_translated": false,
      "ai_model": null,
      "ai_spell_check_issues": [],
      "approved_at": null
    }
  }
}<|MERGE_RESOLUTION|>--- conflicted
+++ resolved
@@ -3,11 +3,7 @@
   "content": "File locked",
   "content_en_sha1_hash": "d56ec25816d2caab4e55bb34552b52e102303854",
   "created_at": "2025-05-19T21:30:49.965Z",
-<<<<<<< HEAD
-  "updated_at": "2025-08-29T14:33:38.119Z",
-=======
   "updated_at": "2025-09-01T11:05:24.211Z",
->>>>>>> b75318d3
   "comment": {
     "text": "FileLocked is a translation key used to display the message \"File locked\" when a file's locking status is unavailable or cannot be updated. It appears in various UI elements where file locking status is being attempted or shown.",
     "is_auto": true,
