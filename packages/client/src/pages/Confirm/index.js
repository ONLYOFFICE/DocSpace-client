import React, { lazy } from "react";
<<<<<<< HEAD
import { Routes, Route } from "react-router-dom";
=======
import { Switch, Route } from "react-router-dom";
>>>>>>> d4833bac
import ConfirmRoute from "../../helpers/confirmRoute";

const ActivateUserForm = lazy(() => import("./sub-components/activateUser"));
const CreateUserForm = lazy(() => import("./sub-components/createUser"));
const ChangePasswordForm = lazy(() =>
  import("./sub-components/changePassword")
);
const ActivateEmailForm = lazy(() => import("./sub-components/activateEmail"));
const ChangeEmailForm = lazy(() => import("./sub-components/changeEmail"));
const ChangePhoneForm = lazy(() => import("./sub-components/changePhone"));
const ProfileRemoveForm = lazy(() => import("./sub-components/profileRemove"));
const ChangeOwnerForm = lazy(() => import("./sub-components/changeOwner"));
const TfaAuthForm = lazy(() => import("./sub-components/tfaAuth"));
const TfaActivationForm = lazy(() => import("./sub-components/tfaActivation"));
const RemovePortal = lazy(() => import("./sub-components/removePortal"));
const DeactivatePortal = lazy(() =>
  import("./sub-components/deactivatePortal")
);
const ContinuePortal = lazy(() => import("./sub-components/continuePortal"));
const Auth = lazy(() => import("./sub-components/auth"));
const Error404 = lazy(() => import("../Errors/404"));

const Confirm = () => {
  //console.log("Confirm render");
<<<<<<< HEAD

  return (
    <Routes>
      <Route
        path={`LinkInvite`}
        element={
          <ConfirmRoute forUnauthorized>
            <CreateUserForm />
          </ConfirmRoute>
        }
      />

      <Route
        path={`Activation`}
        element={
          <ConfirmRoute forUnauthorized>
            <ActivateUserForm />
          </ConfirmRoute>
        }
      />

      <Route
        path={`EmailActivation`}
        element={
          <ConfirmRoute>
            <ActivateEmailForm />
          </ConfirmRoute>
        }
      />

      <Route
        path={`EmailChange`}
        element={
          <ConfirmRoute>
            <ChangeEmailForm />
          </ConfirmRoute>
        }
      />

      <Route
        path={`PasswordChange`}
        element={
          <ConfirmRoute forUnauthorized>
            <ChangePasswordForm />
          </ConfirmRoute>
        }
      />

      <Route
        path={`ProfileRemove`}
        element={
          <ConfirmRoute>
            <ProfileRemoveForm />
          </ConfirmRoute>
        }
      />

      <Route
        path={`PhoneActivation`}
        element={
          <ConfirmRoute>
            <ChangePhoneForm />
          </ConfirmRoute>
        }
      />

      <Route
        path={`PortalOwnerChange`}
        element={
          <ConfirmRoute>
            <ChangeOwnerForm />
          </ConfirmRoute>
        }
      />

      <Route
        path={`TfaAuth`}
        element={
          <ConfirmRoute>
            <TfaAuthForm />
          </ConfirmRoute>
        }
      />

      <Route
        path={`TfaActivation`}
        element={
          <ConfirmRoute>
            <TfaActivationForm />
          </ConfirmRoute>
        }
      />

      <Route
        path={`PortalRemove`}
        element={
          <ConfirmRoute>
            <RemovePortal />
          </ConfirmRoute>
        }
      />

      <Route
        path={`PortalSuspend`}
        element={
          <ConfirmRoute>
            <DeactivatePortal />
          </ConfirmRoute>
        }
      />

      <Route
        path={`PortalContinue`}
        element={
          <ConfirmRoute>
            <ContinuePortal />
          </ConfirmRoute>
        }
      />

      <Route
        path={`Auth`}
        element={
          <ConfirmRoute forUnauthorized>
            <Auth />
          </ConfirmRoute>
        }
      />
    </Routes>
=======
  const path = "/confirm";
  return (
    <Switch>
      <ConfirmRoute
        forUnauthorized
        path={`${path}/LinkInvite`}
        component={CreateUserForm}
      />
      <ConfirmRoute
        forUnauthorized
        path={`${path}/Activation`}
        component={ActivateUserForm}
      />
      <ConfirmRoute
        exact
        path={`${path}/EmailActivation`}
        component={ActivateEmailForm}
      />
      <ConfirmRoute
        exact
        path={`${path}/EmailChange`}
        component={ChangeEmailForm}
      />
      <ConfirmRoute
        forUnauthorized
        path={`${path}/PasswordChange`}
        component={ChangePasswordForm}
      />
      <ConfirmRoute
        exact
        path={`${path}/ProfileRemove`}
        component={ProfileRemoveForm}
      />
      <ConfirmRoute
        exact
        path={`${path}/PhoneActivation`}
        component={ChangePhoneForm}
      />
      <ConfirmRoute
        exact
        path={`${path}/PortalOwnerChange`}
        component={ChangeOwnerForm}
      />
      <ConfirmRoute exact path={`${path}/TfaAuth`} component={TfaAuthForm} />
      <ConfirmRoute
        exact
        path={`${path}/TfaActivation`}
        component={TfaActivationForm}
      />
      <ConfirmRoute
        exact
        path={`${path}/PortalRemove`}
        component={RemovePortal}
      />
      <ConfirmRoute
        exact
        path={`${path}/PortalSuspend`}
        component={DeactivatePortal}
      />
      <ConfirmRoute
        exact
        path={`${path}/PortalContinue`}
        component={ContinuePortal}
      />
      <ConfirmRoute forUnauthorized path={`${path}/Auth`} component={Auth} />

      <Route component={Error404} />
    </Switch>
>>>>>>> d4833bac
  );
};

export default Confirm;<|MERGE_RESOLUTION|>--- conflicted
+++ resolved
@@ -1,9 +1,5 @@
 import React, { lazy } from "react";
-<<<<<<< HEAD
 import { Routes, Route } from "react-router-dom";
-=======
-import { Switch, Route } from "react-router-dom";
->>>>>>> d4833bac
 import ConfirmRoute from "../../helpers/confirmRoute";
 
 const ActivateUserForm = lazy(() => import("./sub-components/activateUser"));
@@ -28,7 +24,6 @@
 
 const Confirm = () => {
   //console.log("Confirm render");
-<<<<<<< HEAD
 
   return (
     <Routes>
@@ -158,76 +153,6 @@
         }
       />
     </Routes>
-=======
-  const path = "/confirm";
-  return (
-    <Switch>
-      <ConfirmRoute
-        forUnauthorized
-        path={`${path}/LinkInvite`}
-        component={CreateUserForm}
-      />
-      <ConfirmRoute
-        forUnauthorized
-        path={`${path}/Activation`}
-        component={ActivateUserForm}
-      />
-      <ConfirmRoute
-        exact
-        path={`${path}/EmailActivation`}
-        component={ActivateEmailForm}
-      />
-      <ConfirmRoute
-        exact
-        path={`${path}/EmailChange`}
-        component={ChangeEmailForm}
-      />
-      <ConfirmRoute
-        forUnauthorized
-        path={`${path}/PasswordChange`}
-        component={ChangePasswordForm}
-      />
-      <ConfirmRoute
-        exact
-        path={`${path}/ProfileRemove`}
-        component={ProfileRemoveForm}
-      />
-      <ConfirmRoute
-        exact
-        path={`${path}/PhoneActivation`}
-        component={ChangePhoneForm}
-      />
-      <ConfirmRoute
-        exact
-        path={`${path}/PortalOwnerChange`}
-        component={ChangeOwnerForm}
-      />
-      <ConfirmRoute exact path={`${path}/TfaAuth`} component={TfaAuthForm} />
-      <ConfirmRoute
-        exact
-        path={`${path}/TfaActivation`}
-        component={TfaActivationForm}
-      />
-      <ConfirmRoute
-        exact
-        path={`${path}/PortalRemove`}
-        component={RemovePortal}
-      />
-      <ConfirmRoute
-        exact
-        path={`${path}/PortalSuspend`}
-        component={DeactivatePortal}
-      />
-      <ConfirmRoute
-        exact
-        path={`${path}/PortalContinue`}
-        component={ContinuePortal}
-      />
-      <ConfirmRoute forUnauthorized path={`${path}/Auth`} component={Auth} />
-
-      <Route component={Error404} />
-    </Switch>
->>>>>>> d4833bac
   );
 };
 
