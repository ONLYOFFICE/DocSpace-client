--- conflicted
+++ resolved
@@ -201,16 +201,12 @@
 export default inject(
   ({ auth, filesStore, peopleStore, dialogsStore, accessRightsStore }) => {
     const {
-<<<<<<< HEAD
+      setIsMobileHidden,
       selectionParentRoom,
+
       setSelectionParentRoom,
       setView,
       roomsView,
-=======
-      setIsMobileHidden,
-      selectionParentRoom,
-      setSelectionParentRoom,
->>>>>>> 966de4f2
     } = auth.infoPanelStore;
     const {
       getRoomMembers,
@@ -221,12 +217,9 @@
     const { setInvitePanelOptions } = dialogsStore;
 
     return {
-<<<<<<< HEAD
       setView,
       roomsView,
-=======
       setIsMobileHidden,
->>>>>>> 966de4f2
       selectionParentRoom,
       setSelectionParentRoom,
 
