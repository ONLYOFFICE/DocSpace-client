--- conflicted
+++ resolved
@@ -384,17 +384,11 @@
   };
 
   onClickBack = () => {
-<<<<<<< HEAD
     const { filter, setFilter, history, settings, resetProfile } = this.props;
 
     resetProfile();
     history.push(settings.homepage);
-    //setFilter(filter);
-=======
-    const { filter, setFilter, history } = this.props;
-    history.push(config.homepage);
     setFilter(filter);
->>>>>>> cfdcd5bd
   };
 
   render() {
