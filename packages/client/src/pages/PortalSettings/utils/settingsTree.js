﻿import CommonSettingsSvgUrl from "PUBLIC_DIR/images/common-settings.svg?url";
import SettingsReactSvgUrl from "PUBLIC_DIR/images/settings.react.svg?url";
import SecuritySettingsIconUrl from "PUBLIC_DIR/images/security-settings.svg?url";
import IntegrationSettingsIconUrl from "PUBLIC_DIR/images/integration-settings.svg?url";
import PaymentIconUrl from "PUBLIC_DIR/images/payment.react.svg?url";
import DataManagementIconUrl from "PUBLIC_DIR/images/data-management.react.svg?url";
import RestoreIconUrl from "PUBLIC_DIR/images/restore.react.svg?url";
import TrashIconUrl from "PUBLIC_DIR/images/trash.react.svg?url";
import DeveloperReactSvgUrl from "PUBLIC_DIR/images/catalog.developer.react.svg?url";
<<<<<<< HEAD
import DataImportReactSvgUrl from "PUBLIC_DIR/images/catalog.import.react.svg?url";

=======
import GiftReactSvgUrl from "PUBLIC_DIR/images/gift.react.svg?url";
>>>>>>> 39caff86
/**
 * Array for generation current settings tree.
 */

export const settingsTree = [
  {
    id: "portal-settings_catalog-customization",
    key: "0",
    icon: CommonSettingsSvgUrl,
    link: "customization",
    tKey: "Customization",
    isHeader: true,
    children: [
      {
        id: "portal-settings_catalog-general",
        key: "0-0",
        icon: "",
        link: "general",
        tKey: "SettingsGeneral",
        isCategory: true,
        children: [
          {
            id: "portal-settings_catalog-language-and-time-zone",
            key: "0-0-0",
            icon: "",
            link: "language-and-time-zone",
            tKey: "StudioTimeLanguageSettings",
          },
          {
            id: "portal-settings_catalog-welcome-page-settings",
            key: "0-0-1",
            icon: "",
            link: "welcome-page-settings",
            tKey: "CustomTitlesWelcome",
          },
          {
            id: "portal-settings_catalog-dns-settings",
            key: "0-0-2",
            icon: "",
            link: "dns-settings",
            tKey: "DNSSettings",
          },
          {
            id: "portal-settings_catalog-portal-renaming",
            key: "0-0-3",
            icon: "",
            link: "portal-renaming",
            tKey: "PortalRenaming",
          },
        ],
      },
      {
        id: "portal-settings_catalog-branding",
        key: "0-1",
        icon: "",
        link: "branding",
        tKey: "Branding",
        isCategory: true,
        children: [
          {
            id: "portal-settings_catalog-white-label",
            key: "0-1-0",
            icon: "",
            link: "white-label",
            tKey: "WhiteLabel",
          },
          {
            id: "portal-settings_catalog-company-info-settings",
            key: "0-1-1",
            icon: "",
            link: "company-info-settings",
            tKey: "CompanyInfoSettings",
          },
          {
            id: "portal-settings_catalog-additional-resources",
            key: "0-1-2",
            icon: "",
            link: "additional-resources",
            tKey: "AdditionalResources",
          },
        ],
      },
      {
        id: "portal-settings_catalog-appearance",
        key: "0-2",
        icon: "",
        link: "appearance",
        tKey: "Appearance",
        isCategory: true,
        children: [
          {
            id: "portal-settings_catalog-appearance_subLink",
            key: "0-2-0",
            icon: "",
            link: "appearance",
            tKey: "Appearance",
          },
        ],
      },
    ],
  },
  {
    id: "portal-settings_catalog-security",
    key: "1",
    icon: SecuritySettingsIconUrl,
    link: "security",
    tKey: "ManagementCategorySecurity",
    isHeader: true,
    children: [
      {
        id: "portal-settings_catalog-access-portal",
        key: "1-0",
        icon: "",
        link: "access-portal",
        tKey: "PortalAccess",
        isCategory: true,
        children: [
          {
            id: "portal-settings_catalog-password",
            key: "1-0-0",
            icon: "",
            link: "password",
            tKey: "SettingPasswordStrength",
          },
          {
            id: "portal-settings_catalog-two-factor-auth",
            key: "1-0-1",
            icon: "",
            link: "tfa",
            tKey: "TwoFactorAuth",
          },
          {
            id: "portal-settings_catalog-trusted-mail",
            key: "1-0-2",
            icon: "",
            link: "trusted-mail",
            tKey: "TrustedMail",
          },
          {
            id: "portal-settings_catalog-ip-security",
            key: "1-0-3",
            icon: "",
            link: "ip",
            tKey: "IPSecurity",
          },
          {
            id: "portal-settings_catalog-admin-message",
            key: "1-0-4",
            icon: "",
            link: "admin-message",
            tKey: "AdminsMessage",
          },
          {
            id: "portal-settings_catalog-session-life-time",
            key: "1-0-5",
            icon: "",
            link: "lifetime",
            tKey: "SessionLifetime",
          },
        ],
      },
      {
        id: "portal-settings_catalog-access-rights",
        key: "1-1",
        icon: "",
        link: "access-rights",
        tKey: "AccessRights",
        isCategory: true,
        children: [
          {
            key: "1-1-0",
            icon: "",
            link: "admins",
            tKey: "Admins",
          },
        ],
      },
      {
        id: "portal-settings_catalog-login-history",
        key: "1-2",
        icon: "",
        link: "login-history",
        tKey: "LoginHistoryTitle",
        isCategory: true,
      },
      {
        id: "portal-settings_catalog-audit-trail",
        key: "1-3",
        icon: "",
        link: "audit-trail",
        tKey: "AuditTrailNav",
        isCategory: true,
      },
    ],
  },
  {
    id: "portal-settings_catalog-backup",
    key: "2",
    icon: DataManagementIconUrl,
    link: "backup",
    tKey: "Backup",
    isHeader: true,
    children: [
      {
        id: "portal-settings_catalog-data-backup",
        key: "2-0",
        icon: "",
        link: "data-backup",
        tKey: "Backup",
        isCategory: true,
      },
      {
        id: "portal-settings_catalog-auto-backup",
        key: "2-1",
        icon: "",
        link: "auto-backup",
        tKey: "AutoBackup",
        isCategory: true,
      },
    ],
  },
  {
    id: "portal-settings_catalog-restore",
    key: "3",
    icon: RestoreIconUrl,
    link: "restore",
    tKey: "RestoreBackup",
    isHeader: true,
    children: [
      {
        key: "3-0",
        icon: "",
        link: "restore-backup",
        tKey: "RestoreBackup",
        isCategory: true,
      },
    ],
  },
  {
    id: "portal-settings_catalog-integration",
    key: "4",
    icon: IntegrationSettingsIconUrl,
    link: "integration",
    tKey: "ManagementCategoryIntegration",
    isHeader: true,
    children: [
      {
        id: "portal-settings_catalog-third-party-services",
        key: "4-0",
        icon: "",
        link: "third-party-services",
        tKey: "ThirdPartyAuthorization",
        isCategory: true,
      },
      {
        id: "portal-settings_catalog-single-sign-on",
        key: "4-1",
        icon: "",
        link: "single-sign-on",
        tKey: "SingleSignOn",
        isCategory: true,
      },
      {
        id: "portal-settings_catalog-plugins",
        key: "4-2",
        icon: "",
        link: "plugins",
        tKey: "Plugins",
        isCategory: true,
      },
      {
        id: "portal-settings_catalog-smtp-settings",
        key: "4-3",
        icon: "",
        link: "smtp-settings",
        tKey: "SMTPSettings",
        isCategory: true,
      },
    ],
  },
  {
    id: "portal-settings_catalog-data-import",
    key: "5",
    icon: DataImportReactSvgUrl,
    link: "data-import",
    tKey: "DataImport",
    isHeader: true,
    children: [
      {
        id: "portal-settings_catalog-data-migration",
        key: "5-0",
        icon: "",
        link: "migration",
        tKey: "DataImport",
        isCategory: true,
        children: [
          {
            id: "portal-settings_catalog-google-data-migration",
            key: "5-0-0",
            icon: "",
            link: "google",
            tKey: "ImportFromGoogle",
            isCategory: true,
          },
          {
            id: "portal-settings_catalog-nextcloud-data-migration",
            key: "5-0-1",
            icon: "",
            link: "nextcloud",
            tKey: "ImportFromNextcloud",
            isCategory: true,
          },
          {
            id: "portal-settings_catalog-onlyoffice-data-migration",
            key: "5-0-2",
            icon: "",
            link: "onlyoffice",
            tKey: "ImportFromOnlyoffice",
            isCategory: true,
          },
        ],
      },
    ],
  },
  {
    id: "portal-settings_catalog-developer-tools",
    key: "6",
    icon: DeveloperReactSvgUrl,
    link: "developer-tools",
    tKey: "DeveloperTools",
    isHeader: true,
    children: [
      {
<<<<<<< HEAD
        id: "portal-settings_catalog-javascript-sdk",
        key: "6-0",
=======
        id: "portal-settings_catalog-api",
        key: "5-0",
>>>>>>> 39caff86
        icon: "",
        link: "api",
        tKey: "Api",
        isCategory: true,
      },
      {
        id: "portal-settings_catalog-javascript-sdk",
        key: "5-1",
        icon: "",
        link: "javascript-sdk",
        tKey: "DeveloperTools",
        isCategory: true,
      },
      {
        id: "portal-settings_catalog-webhooks",
<<<<<<< HEAD
        key: "6-1",
=======
        key: "5-2",
>>>>>>> 39caff86
        icon: "",
        link: "webhooks",
        tKey: "DeveloperTools",
        isCategory: true,
      },
    ],
  },
  {
    id: "portal-settings_catalog-delete",
    key: "7",
    icon: TrashIconUrl,
    link: "delete-data",
    tKey: "PortalDeletion",
    isHeader: true,
    children: [
      {
        key: "7-0",
        icon: "",
        link: "deletion",
        tKey: "PortalDeletion",
        isCategory: true,
      },
      {
        key: "7-1",
        icon: "",
        link: "deactivation",
        tKey: "PortalDeactivation",
        isCategory: true,
      },
    ],
  },
  {
    id: "portal-settings_catalog-payments",
    key: "8",
    icon: PaymentIconUrl,
    link: "payments",
    tKey: "Common:PaymentsTitle",
    isHeader: true,
    children: [
      {
        id: "portal-settings_catalog-portal-payments",
        key: "8-0",
        icon: "",
        link: "portal-payments",
        tKey: "Common:PaymentsTitle",
        isCategory: true,
      },
    ],
  },
  {
    id: "portal-settings_catalog-bonus",
    key: "8",
    icon: GiftReactSvgUrl,
    link: "bonus",
    tKey: "Common:Bonus",
    isHeader: true,
    children: [
      {
        id: "portal-settings_catalog-portal-bonus",
        key: "8-0",
        icon: "",
        link: "",
        tKey: "Common:FreeProFeatures",
        isCategory: true,
      },
    ],
  },
];

/**
* Array for generation full settings tree, old structure.
param title is unused
param link also used as translation key
*/
export const settingsTreeFull = [
  {
    title: "Common",
    key: "0",
    icon: SettingsReactSvgUrl,
    link: "common",
    children: [
      {
        title: "Customization",
        key: "0-0",
        icon: "",
        link: "customization",
      },
      {
        title: "Modules & tools",
        key: "0-1",
        icon: "",
        link: "modules-and-tools",
      },
      {
        title: "White label",
        key: "0-2",
        icon: "",
        link: "white-label",
      },
    ],
  },
  {
    title: "Security",
    key: "1",
    icon: SettingsReactSvgUrl,
    link: "security",
    children: [
      {
        title: "Portal Access",
        key: "1-0",
        icon: "",
        link: "portal-access",
      },
      {
        title: "Access Rights",
        key: "1-1",
        icon: "",
        link: "access-rights",
      },
      {
        title: "Login History",
        key: "1-2",
        icon: "",
        link: "login-history",
      },
      {
        title: "Audit Trail",
        key: "1-3",
        icon: "",
        link: "audit-trail",
      },
    ],
  },
  {
    title: "Data Management",
    key: "2",
    icon: SettingsReactSvgUrl,
    link: "data-management",
    children: [
      {
        title: "Migration",
        key: "2-0",
        icon: "",
        link: "migration",
      },
      {
        title: "Backup",
        key: "2-1",
        icon: "",
        link: "backup",
      },
      {
        title: "Portal Deactivation/Deletion",
        key: "2-2",
        icon: "",
        link: "portal-deactivation-deletion",
      },
    ],
  },
  {
    title: "Integration",
    key: "3",
    icon: SettingsReactSvgUrl,
    link: "integration",
    children: [
      {
        title: "Third-Party Services",
        key: "3-0",
        icon: "",
        link: "third-party-services",
      },
      {
        key: "3-1",
        icon: "",
        link: "plugins",
        tKey: "Plugins",
      },
      {
        title: "SMTP Settings",
        key: "3-1",
        icon: "",
        link: "smtp-settings",
      },
    ],
  },
  {
    title: "Statistics",
    key: "4",
    icon: SettingsReactSvgUrl,
    link: "statistics",
  },
];<|MERGE_RESOLUTION|>--- conflicted
+++ resolved
@@ -7,12 +7,9 @@
 import RestoreIconUrl from "PUBLIC_DIR/images/restore.react.svg?url";
 import TrashIconUrl from "PUBLIC_DIR/images/trash.react.svg?url";
 import DeveloperReactSvgUrl from "PUBLIC_DIR/images/catalog.developer.react.svg?url";
-<<<<<<< HEAD
 import DataImportReactSvgUrl from "PUBLIC_DIR/images/catalog.import.react.svg?url";
+import GiftReactSvgUrl from "PUBLIC_DIR/images/gift.react.svg?url";
 
-=======
-import GiftReactSvgUrl from "PUBLIC_DIR/images/gift.react.svg?url";
->>>>>>> 39caff86
 /**
  * Array for generation current settings tree.
  */
@@ -346,13 +343,8 @@
     isHeader: true,
     children: [
       {
-<<<<<<< HEAD
-        id: "portal-settings_catalog-javascript-sdk",
+        id: "portal-settings_catalog-api",
         key: "6-0",
-=======
-        id: "portal-settings_catalog-api",
-        key: "5-0",
->>>>>>> 39caff86
         icon: "",
         link: "api",
         tKey: "Api",
@@ -368,11 +360,7 @@
       },
       {
         id: "portal-settings_catalog-webhooks",
-<<<<<<< HEAD
         key: "6-1",
-=======
-        key: "5-2",
->>>>>>> 39caff86
         icon: "",
         link: "webhooks",
         tKey: "DeveloperTools",
