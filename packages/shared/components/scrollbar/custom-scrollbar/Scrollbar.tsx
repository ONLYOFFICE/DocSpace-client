// (c) Copyright Ascensio System SIA 2009-2025
//
// This program is a free software product.
// You can redistribute it and/or modify it under the terms
// of the GNU Affero General Public License (AGPL) version 3 as published by the Free Software
// Foundation. In accordance with Section 7(a) of the GNU AGPL its Section 15 shall be amended
// to the effect that Ascensio System SIA expressly excludes the warranty of non-infringement of
// any third-party rights.
//
// This program is distributed WITHOUT ANY WARRANTY, without even the implied warranty
// of MERCHANTABILITY or FITNESS FOR A PARTICULAR  PURPOSE. For details, see
// the GNU AGPL at: http://www.gnu.org/licenses/agpl-3.0.html
//
// You can contact Ascensio System SIA at Lubanas st. 125a-25, Riga, Latvia, EU, LV-1021.
//
// The  interactive user interfaces in modified source and object code versions of the Program must
// display Appropriate Legal Notices, as required under Section 5 of the GNU AGPL version 3.
//
// Pursuant to Section 7(b) of the License you must retain the original Product logo when
// distributing the program. Pursuant to Section 7(e) we decline to grant you any rights under
// trademark law for use of our trademarks.
//
// All the Product's GUI elements, including illustrations and icon sets, as well as technical writing
// content are licensed under the terms of the Creative Commons Attribution-ShareAlike 4.0
// International. See the License terms at http://creativecommons.org/licenses/by-sa/4.0/legalcode

"use client";

import { cnb } from "cnbuilder";
import * as React from "react";
import { DraggableData } from "react-draggable";
import { zoomLevel } from "zoom-level";
import { uuid } from "../../../utils/";
import Emittr from "./Emittr";
import Loop from "./Loop";
import ScrollbarThumb, { ScrollbarThumbProps } from "./ScrollbarThumb";
import ScrollbarTrack, {
  ScrollbarTrackClickParameters,
  ScrollbarTrackProps,
} from "./ScrollbarTrack";
import defaultStyle from "./style";
import {
  AxisDirection,
  ElementPropsWithElementRefAndRenderer,
  ScrollState,
  TrackClickBehavior,
} from "./types";
import * as util from "./util";
import { isBrowser, renderDivWithRenderer } from "./util";
import ScrollbarContext from "./ScrollbarContext";

let pageZoomLevel: number = isBrowser ? zoomLevel() : 1;
if (isBrowser) {
  window.addEventListener(
    "resize",
    () => {
      pageZoomLevel = zoomLevel();
    },
    { passive: true },
  );
}

export type ScrollbarProps = ElementPropsWithElementRefAndRenderer & {
  createContext?: boolean;

  rtl?: boolean;

  momentum?: boolean;
  native?: boolean;
  mobileNative?: boolean;

  noScrollX?: boolean;
  noScrollY?: boolean;
  noScroll?: boolean;

  permanentTrackX?: boolean;
  permanentTrackY?: boolean;
  permanentTracks?: boolean;

  removeTracksWhenNotUsed?: boolean;
  removeTrackYWhenNotUsed?: boolean;
  removeTrackXWhenNotUsed?: boolean;

  minimalThumbSize?: number;
  maximalThumbSize?: number;
  minimalThumbXSize?: number;
  maximalThumbXSize?: number;
  minimalThumbYSize?: number;
  maximalThumbYSize?: number;

  scrollbarWidth?: number;
  fallbackScrollbarWidth?: number;

  scrollTop?: number;
  scrollLeft?: number;
  scrollDetectionThreshold?: number;

  translateContentSizesToHolder?: boolean;
  translateContentSizeYToHolder?: boolean;
  translateContentSizeXToHolder?: boolean;

  noDefaultStyles?: boolean;

  disableTracksMousewheelScrolling?: boolean;
  disableTrackXMousewheelScrolling?: boolean;
  disableTrackYMousewheelScrolling?: boolean;

  disableTracksWidthCompensation?: boolean;
  disableTrackXWidthCompensation?: boolean;
  disableTrackYWidthCompensation?: boolean;

  trackClickBehavior?: TrackClickBehavior;

  wrapperProps?: ElementPropsWithElementRefAndRenderer;
  scrollerProps?: ElementPropsWithElementRefAndRenderer;
  contentProps?: ElementPropsWithElementRefAndRenderer;

  trackXProps?: Pick<
    ScrollbarTrackProps,
    Exclude<keyof ScrollbarTrackProps, "axis">
  >;
  trackYProps?: Pick<
    ScrollbarTrackProps,
    Exclude<keyof ScrollbarTrackProps, "axis">
  >;

  thumbXProps?: Pick<
    ScrollbarThumbProps,
    Exclude<keyof ScrollbarThumbProps, "axis">
  >;
  thumbYProps?: Pick<
    ScrollbarThumbProps,
    Exclude<keyof ScrollbarThumbProps, "axis">
  >;

  onUpdate?: (scrollValues: ScrollState, prevScrollState: ScrollState) => void;
  onScroll?: (scrollValues: ScrollState, prevScrollState: ScrollState) => void;
  onScrollStart?: (scrollValues: ScrollState) => void;
  onScrollStop?: (scrollValues: ScrollState) => void;
};

export type ScrollbarState = {
  trackXVisible: boolean;
  trackYVisible: boolean;
  isRTL?: boolean;
};

<<<<<<< HEAD
class Scrollbar extends React.Component<ScrollbarProps, ScrollbarState> {
  // eslint-disable-next-line react/static-property-placement
=======
export class Scrollbar extends React.Component<ScrollbarProps, ScrollbarState> {
>>>>>>> e124014e
  static contextType = ScrollbarContext;

  static defaultProps = {
    momentum: true,

    minimalThumbSize: 30,

    fallbackScrollbarWidth: 20,

    trackClickBehavior: TrackClickBehavior.JUMP,

    scrollDetectionThreshold: 100,

    wrapperProps: {},
    scrollerProps: {},
    contentProps: {},
    trackXProps: {},
    trackYProps: {},
    thumbXProps: {},
    thumbYProps: {},
  };

  /**
   * @description UUID identifying scrollbar instance
   */
  public readonly id: string = "";

  /**
   * @description Reference to the holder HTMLDivElement or null if it wasn't rendered or <i>native</i> property is true
   */
  public holderElement: HTMLDivElement | null = null;

  /**
   * @description Reference to the wrapper HTMLDivElement or null if it wasn't rendered or <i>native</i> property is true
   */
  public wrapperElement: HTMLDivElement | null = null;

  /**
   * @description Reference to the HTMLDivElement that actually has browser's scrollbars
   */
  public scrollerElement: HTMLDivElement | null = null;

  /**
   * @description Reference to the content HTMLDivElement that contains component's children (and has browser's scrollbars)
   */
  public contentElement: HTMLDivElement | null = null;

  /**
   * @description Reference to the horizontal track HTMLDivElement or null if it wasn't rendered
   */
  public trackXElement: HTMLDivElement | null = null;

  /**
   * @description Reference to the vertical track HTMLDivElement or null if it wasn't rendered
   */
  public trackYElement: HTMLDivElement | null = null;

  /**
   * @description Reference to the horizontal thumb HTMLDivElement or null if it wasn't rendered
   */
  public thumbXElement: HTMLDivElement | null = null;

  /**
   * @description Reference to the vertical thumb HTMLDivElement or null if it wasn't rendered
   */
  public thumbYElement: HTMLDivElement | null = null;

  public readonly eventEmitter: Emittr;

  /**
   * @description Current ScrollState (cached)
   */
  public scrollValues: ScrollState;

  private _scrollDetectionTO: number | null = null;

  constructor(props: ScrollbarProps) {
    super(props);

    this.state = {
      trackXVisible: false,
      trackYVisible: false,
      isRTL: props.rtl,
    };

    this.scrollValues = this.getScrollState(true);

    this.eventEmitter = new Emittr(15);

    // @ts-expect-error error from custom scrollbar
    if (props.onUpdate) this.eventEmitter.on("update", props.onUpdate);
    // @ts-expect-error error from custom scrollbar
    if (props.onScroll) this.eventEmitter.on("scroll", props.onScroll);
    if (props.onScrollStart)
      // @ts-expect-error error from custom scrollbar
      this.eventEmitter.on("scrollStart", props.onScrollStart);
    if (props.onScrollStop)
      // @ts-expect-error error from custom scrollbar
      this.eventEmitter.on("scrollStop", props.onScrollStop);

    this.id = uuid();
  }

  get scrollTop() {
    if (this.scrollerElement) {
      return this.scrollerElement.scrollTop;
    }

    return 0;
  }

  set scrollTop(top) {
    if (this.scrollerElement) {
      this.scrollerElement.scrollTop = top;
      this.update();
    }
  }

  get scrollLeft() {
    if (this.scrollerElement) {
      return this.scrollerElement.scrollLeft;
    }

    return 0;
  }

  set scrollLeft(left) {
    if (this.scrollerElement) {
      this.scrollerElement.scrollLeft = left;
    }
  }

  get scrollHeight() {
    if (this.scrollerElement) {
      return this.scrollerElement.scrollHeight;
    }

    return 0;
  }

  get scrollWidth() {
    if (this.scrollerElement) {
      return this.scrollerElement.scrollWidth;
    }

    return 0;
  }

  get clientHeight() {
    if (this.scrollerElement) {
      return this.scrollerElement.clientHeight;
    }

    return 0;
  }

  get clientWidth() {
    if (this.scrollerElement) {
      return this.scrollerElement.clientWidth;
    }

    return 0;
  }

  public static calculateStyles(
    props: ScrollbarProps,
    state: ScrollbarState,
    scrollValues: {
      scrollXPossible?: boolean;
      scrollYPossible: boolean;
      zoomLevel: number;
    },
    scrollbarWidth: number,
  ) {
    const useDefaultStyles = !props.noDefaultStyles;

    return {
      holder: {
        ...(useDefaultStyles && defaultStyle.holder),
        position: "relative",
        ...props.style,
      } as React.CSSProperties,
      wrapper: {
        ...(useDefaultStyles && {
          ...defaultStyle.wrapper,
          ...(!props.disableTracksWidthCompensation &&
            !props.disableTrackYWidthCompensation && {
              [state.isRTL ? "left" : "right"]: state.trackYVisible ? 10 : 0,
            }),
          ...(!props.disableTracksWidthCompensation &&
            !props.disableTrackXWidthCompensation && {
              bottom: state.trackXVisible ? 10 : 0,
            }),
        }),
        ...props.wrapperProps!.style,
        position: "absolute",
        overflow: "hidden",
      } as React.CSSProperties,
      content: {
        ...(useDefaultStyles && defaultStyle.content),
        ...(props.translateContentSizesToHolder ||
        props.translateContentSizeYToHolder ||
        props.translateContentSizeXToHolder
          ? {
              display: "table-cell",
            }
          : {
              padding: 0.05, // needed to disable margin collapsing without flexboxes, other possible solutions here: https://stackoverflow.com/questions/19718634/how-to-disable-margin-collapsing
            }),
        ...(useDefaultStyles &&
          !(
            props.translateContentSizesToHolder ||
            props.translateContentSizeYToHolder
          ) && {
            minHeight: "100%",
          }),
        ...(useDefaultStyles &&
          !(
            props.translateContentSizesToHolder ||
            props.translateContentSizeXToHolder
          ) && {
            minWidth: "100%",
          }),
        ...props.contentProps!.style,
      } as React.CSSProperties,
      scroller: {
        position: "absolute",
        top: 0,
        left: 0,
        bottom: 0,
        right: 0,

        paddingBottom:
          !scrollbarWidth && scrollValues.scrollXPossible
            ? props.fallbackScrollbarWidth
            : undefined,

        [state.isRTL ? "paddingLeft" : "paddingRight"]:
          !scrollbarWidth && scrollValues.scrollYPossible
            ? props.fallbackScrollbarWidth
            : undefined,

        ...props.scrollerProps!.style,

        ...(!util.isUndef(props.rtl) && {
          direction: props.rtl ? "rtl" : "ltr",
        }),

        ...(props.momentum && { WebkitOverflowScrolling: "touch" }),

        overflowY: scrollValues.scrollYPossible ? "scroll" : "hidden",
        overflowX: scrollValues.scrollXPossible ? "scroll" : "hidden",

        marginBottom: scrollValues.scrollXPossible
          ? -(scrollbarWidth || props.fallbackScrollbarWidth!) -
            Number(scrollValues.zoomLevel !== 1)
          : undefined,
        [state.isRTL ? "marginLeft" : "marginRight"]:
          scrollValues.scrollYPossible
            ? -(scrollbarWidth || props.fallbackScrollbarWidth!) -
              Number(scrollValues.zoomLevel !== 1)
            : undefined,
      } as React.CSSProperties,
      trackX: {
        ...(useDefaultStyles && defaultStyle.track.common),
        ...(useDefaultStyles && defaultStyle.track.x),
        ...props.trackXProps!.style,
        ...(!state.trackXVisible && { display: "none" }),
      } as React.CSSProperties,
      trackY: {
        ...(useDefaultStyles && defaultStyle.track.common),
        ...(useDefaultStyles && defaultStyle.track.y),
        ...(useDefaultStyles && { [state.isRTL ? "left" : "right"]: 0 }),
        ...props.trackYProps!.style,
        ...(!state.trackYVisible && { display: "none" }),
      } as React.CSSProperties,
      thumbX: {
        ...(useDefaultStyles && defaultStyle.thumb.common),
        ...(useDefaultStyles && defaultStyle.thumb.x),
        ...props.thumbXProps!.style,
      } as React.CSSProperties,
      thumbY: {
        ...(useDefaultStyles && defaultStyle.thumb.common),
        ...(useDefaultStyles && defaultStyle.thumb.y),
        ...props.thumbYProps!.style,
      } as React.CSSProperties,
    };
  }

  public componentDidMount(): void {
    if (!this.scrollerElement) {
      this.setState(() => {
        throw new Error(
          "scroller element was not created. Possibly you haven't provided HTMLDivElement to renderer's `elementRef` function.",
        );
      });
      return;
    }

    if (!this.contentElement) {
      this.setState(() => {
        throw new Error(
          "content element was not created. Possibly you haven't provided HTMLDivElement to renderer's `elementRef` function.",
        );
      });
      return;
    }

    const { props } = this;

    if (!props.native && !props.mobileNative) {
      // ToDo: move native state to the state so it can be synchronized
      if (!this.holderElement) {
        this.setState(() => {
          throw new Error(
            "holder element was not created. Possibly you haven't provided HTMLDivElement to renderer's `elementRef` function.",
          );
        });
        return;
      }

      if (!this.wrapperElement) {
        this.setState(() => {
          throw new Error(
            "wrapper element was not created. Possibly you haven't provided HTMLDivElement to renderer's `elementRef` function.",
          );
        });
        return;
      }
    }

    Loop.addTarget(this);

    if (!util.isUndef(props.scrollTop)) {
      this.scrollerElement.scrollTop = props.scrollTop!;
    }

    if (!util.isUndef(props.scrollLeft)) {
      this.scrollerElement.scrollLeft = props.scrollLeft!;
    }

    this.update(true);
  }

  public componentWillUnmount(): void {
    Loop.removeTarget(this);
  }

  public componentDidUpdate(
    prevProps: Readonly<ScrollbarProps>,
    prevState: Readonly<ScrollbarState>,
  ): void {
    if (!this.scrollerElement) {
      return;
    }

    const { props } = this;

    if (props.rtl !== prevProps.rtl && props.rtl !== this.state.isRTL) {
      this.setState({ isRTL: props.rtl });
    }

    if (this.state.isRTL !== prevState.isRTL) {
      this.update();
    }

    if (
      !util.isUndef(props.scrollTop) &&
      props.scrollTop !== this.scrollerElement.scrollTop
    ) {
      this.scrollerElement.scrollTop = props.scrollTop!;
    }

    if (
      !util.isUndef(props.scrollLeft) &&
      props.scrollLeft !== this.scrollerElement.scrollLeft
    ) {
      this.scrollerElement.scrollLeft = props.scrollLeft!;
    }

    if (prevProps.onUpdate !== props.onUpdate) {
      if (prevProps.onUpdate)
        // @ts-expect-error error from custom scrollbar
        this.eventEmitter.off("update", prevProps.onUpdate);
      // @ts-expect-error error from custom scrollbar
      if (props.onUpdate) this.eventEmitter.on("update", props.onUpdate);
    }

    if (prevProps.onScroll !== props.onScroll) {
      if (prevProps.onScroll)
        // @ts-expect-error error from custom scrollbar
        this.eventEmitter.off("scroll", prevProps.onScroll);
      // @ts-expect-error error from custom scrollbar
      if (props.onScroll) this.eventEmitter.on("scroll", props.onScroll);
    }

    if (prevProps.onScrollStart !== props.onScrollStart) {
      if (prevProps.onScrollStart)
        // @ts-expect-error error from custom scrollbar
        this.eventEmitter.off("scrollStart", prevProps.onScrollStart);
      if (props.onScrollStart)
        // @ts-expect-error error from custom scrollbar
        this.eventEmitter.on("scrollStart", props.onScrollStart);
    }

    if (prevProps.onScrollStop !== props.onScrollStop) {
      if (prevProps.onScrollStop)
        // @ts-expect-error error from custom scrollbar
        this.eventEmitter.off("scrollStop", prevProps.onScrollStop);
      if (props.onScrollStop)
        // @ts-expect-error error from custom scrollbar
        this.eventEmitter.on("scrollStop", props.onScrollStop);
    }
  }

  /**
   * @description Get current scroll-related values.<br/>
   * If <i>force</i> if truthy - will recalculate them instead of returning cached values.
   *
   * @return ScrollState
   */
  public getScrollState = (force = false): ScrollState => {
    if (this.scrollValues && !force) {
      return { ...this.scrollValues };
    }

    const scrollState: ScrollState = {
      clientHeight: 0,
      clientWidth: 0,
      contentScrollHeight: 0,
      contentScrollWidth: 0,
      scrollHeight: 0,
      scrollWidth: 0,
      scrollTop: 0,
      scrollLeft: 0,
      scrollYBlocked: false,
      scrollXBlocked: false,
      scrollYPossible: false,
      scrollXPossible: false,
      trackYVisible: false,
      trackXVisible: false,
      zoomLevel: pageZoomLevel * 1,
      isRTL: undefined,
    };

    const { props } = this;

    scrollState.isRTL = this.state.isRTL;

    scrollState.scrollYBlocked = props.noScroll! || props.noScrollY!;
    scrollState.scrollXBlocked = props.noScroll! || props.noScrollX!;

    if (this.scrollerElement) {
      scrollState.clientHeight = this.scrollerElement.clientHeight;
      scrollState.clientWidth = this.scrollerElement.clientWidth;

      scrollState.scrollHeight = this.scrollerElement.scrollHeight;
      scrollState.scrollWidth = this.scrollerElement.scrollWidth;
      scrollState.scrollTop = this.scrollerElement.scrollTop;
      scrollState.scrollLeft = this.scrollerElement.scrollLeft;

      scrollState.scrollYPossible =
        !scrollState.scrollYBlocked &&
        scrollState.scrollHeight > scrollState.clientHeight;
      scrollState.scrollXPossible =
        !scrollState.scrollXBlocked &&
        scrollState.scrollWidth > scrollState.clientWidth;

      scrollState.trackYVisible =
        scrollState.scrollYPossible ||
        props.permanentTracks! ||
        props.permanentTrackY!;
      scrollState.trackXVisible =
        scrollState.scrollXPossible ||
        props.permanentTracks! ||
        props.permanentTrackX!;
    }

    if (this.contentElement) {
      scrollState.contentScrollHeight = this.contentElement.scrollHeight;
      scrollState.contentScrollWidth = this.contentElement.scrollWidth;
    }

    return scrollState;
  };

  /**
   * @description Scroll to top border
   */
  public scrollToTop = (): this => {
    if (this.scrollerElement) {
      this.scrollerElement.scrollTop = 0;
    }

    return this;
  };

  /**
   * @description Scroll to left border
   */
  public scrollToLeft = (): this => {
    if (this.scrollerElement) {
      this.scrollerElement.scrollLeft = 0;
    }

    return this;
  };

  /**
   * @description Scroll to bottom border
   */
  public scrollToBottom = (): this => {
    if (this.scrollerElement) {
      this.scrollerElement.scrollTop =
        this.scrollerElement.scrollHeight - this.scrollerElement.clientHeight;
    }

    return this;
  };

  /**
   * @description Scroll to right border
   */
  public scrollToRight = (): this => {
    if (this.scrollerElement) {
      this.scrollerElement.scrollLeft =
        this.scrollerElement.scrollWidth - this.scrollerElement.clientWidth;
    }

    return this;
  };

  /**
   * @description Set the scrolls at given coordinates.<br/>
   * If coordinate is undefined - current scroll value will persist.
   */
  public scrollTo = (x?: number, y?: number): this => {
    if (this.scrollerElement) {
      if (util.isNum(x)) this.scrollerElement.scrollLeft = x!;
      if (util.isNum(y)) this.scrollerElement.scrollTop = y!;
    }

    return this;
  };

  /**
   * @description Center the viewport at given coordinates.<br/>
   * If coordinate is undefined - current scroll value will persist.
   */
  public centerAt = (x?: number, y?: number): this => {
    if (this.scrollerElement) {
      if (util.isNum(x))
        this.scrollerElement.scrollLeft =
          x - this.scrollerElement.clientWidth / 2;
      if (util.isNum(y))
        this.scrollerElement.scrollTop =
          y - this.scrollerElement.clientHeight / 2;
    }

    return this;
  };

  public update = (force = false): ScrollState | void => {
    if (!this.scrollerElement) {
      return;
    }

    // autodetect direction if not defined
    if (util.isUndef(this.state.isRTL)) {
      this.setState({
        isRTL: getComputedStyle(this.scrollerElement).direction === "rtl",
      });

      return this.getScrollState();
    }

    const scrollState: ScrollState = this.getScrollState(true);
    const prevScrollState: ScrollState = { ...this.scrollValues };
    const { props } = this;

    let bitmask = 0;

    if (!force) {
      if (prevScrollState.clientHeight !== scrollState.clientHeight)
        bitmask |= Math.trunc(1);
      if (prevScrollState.clientWidth !== scrollState.clientWidth)
        bitmask |= 1 << 1;
      if (prevScrollState.scrollHeight !== scrollState.scrollHeight)
        bitmask |= 1 << 2;
      if (prevScrollState.scrollWidth !== scrollState.scrollWidth)
        bitmask |= 1 << 3;
      if (prevScrollState.scrollTop !== scrollState.scrollTop)
        bitmask |= 1 << 4;
      if (prevScrollState.scrollLeft !== scrollState.scrollLeft)
        bitmask |= 1 << 5;
      if (prevScrollState.scrollYBlocked !== scrollState.scrollYBlocked)
        bitmask |= 1 << 6;
      if (prevScrollState.scrollXBlocked !== scrollState.scrollXBlocked)
        bitmask |= 1 << 7;
      if (prevScrollState.scrollYPossible !== scrollState.scrollYPossible)
        bitmask |= 1 << 8;
      if (prevScrollState.scrollXPossible !== scrollState.scrollXPossible)
        bitmask |= 1 << 9;
      if (prevScrollState.trackYVisible !== scrollState.trackYVisible)
        bitmask |= 1 << 10;
      if (prevScrollState.trackXVisible !== scrollState.trackXVisible)
        bitmask |= 1 << 11;
      if (prevScrollState.isRTL !== scrollState.isRTL) bitmask |= 1 << 12;

      if (
        prevScrollState.contentScrollHeight !== scrollState.contentScrollHeight
      )
        bitmask |= 1 << 13;
      if (prevScrollState.contentScrollWidth !== scrollState.contentScrollWidth)
        bitmask |= 1 << 14;

      if (prevScrollState.zoomLevel !== scrollState.zoomLevel)
        bitmask |= 1 << 15;

      // if not forced and nothing has changed - skip this update
      if (bitmask === 0) {
        return prevScrollState;
      }
    } else {
      bitmask = 0b111_1111_1111_1111;
    }

    if (!props.native && this.holderElement) {
      if (
        bitmask & (1 << 13) &&
        (props.translateContentSizesToHolder ||
          props.translateContentSizeYToHolder)
      ) {
        this.holderElement.style.height = `${scrollState.contentScrollHeight}px`;
      }

      if (
        bitmask & (1 << 14) &&
        (props.translateContentSizesToHolder ||
          props.translateContentSizeXToHolder)
      ) {
        this.holderElement.style.width = `${scrollState.contentScrollWidth}px`;
      }

      if (
        props.translateContentSizesToHolder ||
        props.translateContentSizeYToHolder ||
        props.translateContentSizeXToHolder
      ) {
        if (
          (!scrollState.clientHeight && scrollState.contentScrollHeight) ||
          (!scrollState.clientWidth && scrollState.contentScrollWidth)
        ) {
          return;
        }
      }
    }

    // if scrollbars visibility has changed
    if (bitmask & (1 << 10) || bitmask & (1 << 11)) {
      prevScrollState.scrollYBlocked = scrollState.scrollYBlocked;
      prevScrollState.scrollXBlocked = scrollState.scrollXBlocked;
      prevScrollState.scrollYPossible = scrollState.scrollYPossible;
      prevScrollState.scrollXPossible = scrollState.scrollXPossible;

      if (this.trackYElement && bitmask & (1 << 10)) {
        this.trackYElement.style.display = scrollState.trackYVisible
          ? ""
          : "none";
      }

      if (this.trackXElement && bitmask & (1 << 11)) {
        this.trackXElement.style.display = scrollState.trackXVisible
          ? ""
          : "none";
      }

      this.scrollValues = prevScrollState;
      this.setState({
        trackYVisible: (this.scrollValues.trackYVisible =
          scrollState.trackYVisible)!,
        trackXVisible: (this.scrollValues.trackXVisible =
          scrollState.trackXVisible)!,
      });

      return;
    }

    (props.native ? this.updaterNative : this.updaterCustom)(
      bitmask,
      scrollState,
    );

    this.scrollValues = scrollState;

    if (!props.native && bitmask & (1 << 15)) {
      util.getScrollbarWidth(true);
      this.forceUpdate();
    }

    this.eventEmitter.emit("update", { ...scrollState }, prevScrollState);

    if (bitmask & (1 << 4) || bitmask & (1 << 5))
      this.eventEmitter.emit("scroll", { ...scrollState }, prevScrollState);

    return this.scrollValues;
  };

  // biome-ignore-start lint/correctness/noUnusedVariables: TODO fix
  public render(): React.ReactNode {
    const {
      createContext,
      rtl,
      native,
      mobileNative,
      momentum,
      noDefaultStyles,

      disableTracksMousewheelScrolling,
      disableTrackXMousewheelScrolling,
      disableTrackYMousewheelScrolling,

      disableTracksWidthCompensation,
      disableTrackXWidthCompensation,
      disableTrackYWidthCompensation,

      noScrollX,
      noScrollY,
      noScroll,

      permanentTrackX,
      permanentTrackY,
      permanentTracks,

      removeTracksWhenNotUsed,
      removeTrackYWhenNotUsed,
      removeTrackXWhenNotUsed,

      minimalThumbSize,
      maximalThumbSize,
      minimalThumbXSize,
      maximalThumbXSize,
      minimalThumbYSize,
      maximalThumbYSize,
      fallbackScrollbarWidth,
      scrollTop,
      scrollLeft,
      trackClickBehavior,
      scrollDetectionThreshold,

      wrapperProps: propsWrapperProps,
      scrollerProps: propsScrollerProps,
      contentProps: propsContentProps,
      trackXProps: propsTrackXProps,
      trackYProps: propsTrackYProps,
      thumbXProps: propsThumbXProps,
      thumbYProps: propsThumbYProps,

      scrollbarWidth: propsScrollbarWidth,

      elementRef,

      onUpdate,
      onScroll,
      onScrollStart,
      onScrollStop,

      translateContentSizesToHolder,
      translateContentSizeYToHolder,
      translateContentSizeXToHolder,

      children,

      ...propsHolderProps
    } = this.props as ScrollbarProps;
    // biome-ignore-end lint/correctness/noUnusedVariables: TODO fix

    const scrollbarWidth = !util.isUndef(propsScrollbarWidth)
      ? propsScrollbarWidth
      : util.getScrollbarWidth() || 0;

    if (native || (!scrollbarWidth && mobileNative)) {
      this.elementRefHolder(null);
      this.elementRefWrapper(null);
      this.elementRefTrackX(null);
      this.elementRefTrackY(null);
      this.elementRefThumbX(null);
      this.elementRefThumbY(null);

      const contentProps = {
        ...propsContentProps,
        key: "ScrollbarsCustom-Content",
        className: cnb(
          "ScrollbarsCustom-Content",
          propsContentProps!.className,
        ),
        children,
      } as ElementPropsWithElementRefAndRenderer;

      const scrollerProps = {
        ...propsHolderProps,
        className: cnb(
          "ScrollbarsCustom native",
          this.state.trackYVisible && "trackYVisible",
          this.state.trackXVisible && "trackXVisible",
          this.state.isRTL && "rtl",
          propsHolderProps.className,
        ),
        style: {
          ...propsHolderProps.style,
          ...(!util.isUndef(rtl) && {
            direction: rtl ? "rtl" : "ltr",
          }),

          ...(momentum && { WebkitOverflowScrolling: "touch" }),
          overflowX:
            noScroll || noScrollX
              ? "hidden"
              : permanentTracks || permanentTrackX
                ? "scroll"
                : "auto",
          overflowY:
            noScroll || noScrollY
              ? "hidden"
              : permanentTracks || permanentTrackY
                ? "scroll"
                : "auto",
        },
        onScroll: this.handleScrollerScroll,
        children: renderDivWithRenderer(contentProps, this.elementRefContent),
        renderer: propsScrollerProps!.renderer,
        elementRef: propsScrollerProps!.elementRef,
      } as ElementPropsWithElementRefAndRenderer;

      return renderDivWithRenderer(scrollerProps, this.elementRefScroller);
    }

    const styles = Scrollbar.calculateStyles(
      this.props,
      this.state,
      this.scrollValues,
      scrollbarWidth,
    );

    const holderChildren = [] as Array<React.ReactNode>;

    const contentProps = {
      ...propsContentProps,
      key: "ScrollbarsCustom-Content",
      className: cnb("ScrollbarsCustom-Content", propsContentProps!.className),
      style: styles.content,
      children: createContext ? (
        <ScrollbarContext value={{ parentScrollbar: this }}>
          {children}
        </ScrollbarContext>
      ) : (
        children
      ),
    } as ElementPropsWithElementRefAndRenderer;

    const scrollerProps = {
      ...propsScrollerProps,
      key: "ScrollbarsCustom-Scroller",
      className: cnb(
        "ScrollbarsCustom-Scroller",
        propsScrollerProps!.className,
      ),
      style: styles.scroller,
      children: renderDivWithRenderer(contentProps, this.elementRefContent),
      onScroll: this.handleScrollerScroll,
    } as ElementPropsWithElementRefAndRenderer;

    const wrapperProps = {
      ...propsWrapperProps,
      key: "ScrollbarsCustom-Wrapper",
      className: cnb("ScrollbarsCustom-Wrapper", propsWrapperProps!.className),
      style: styles.wrapper,
      children: renderDivWithRenderer(scrollerProps, this.elementRefScroller),
    } as ElementPropsWithElementRefAndRenderer;

    holderChildren.push(
      renderDivWithRenderer(wrapperProps, this.elementRefWrapper),
    );

    if (
      this.state.trackYVisible ||
      (!removeTracksWhenNotUsed && !removeTrackYWhenNotUsed)
    ) {
      const thumbYProps = {
        ...propsThumbYProps,
        // key: "ScrollbarsCustom-ThumbY",
        style: styles.thumbY,
        elementRef: this.elementRefThumbY,
        onDrag: this.handleThumbYDrag,
        onDragEnd: this.handleThumbYDragEnd,
        axis: AxisDirection.Y,
      } as ScrollbarThumbProps;

      const trackYProps = {
        ...propsTrackYProps,
        // key: "ScrollbarsCustom-TrackY",
        style: styles.trackY,
        elementRef: this.elementRefTrackY,
        onClick: this.handleTrackYClick,
        ...((disableTracksMousewheelScrolling ||
          disableTrackYMousewheelScrolling) && {
          onWheel: this.handleTrackYMouseWheel,
        }),
        axis: AxisDirection.Y,
      } as ScrollbarTrackProps;

      trackYProps.children = (
        <ScrollbarThumb {...thumbYProps} key="ScrollbarsCustom-ThumbY" />
      );
      holderChildren.push(
        <ScrollbarTrack {...trackYProps} key="ScrollbarsCustom-TrackY" />,
      );
    } else {
      this.elementRefTrackY(null);
      this.elementRefThumbY(null);
    }

    if (
      this.state.trackXVisible ||
      (!removeTracksWhenNotUsed && !removeTrackXWhenNotUsed)
    ) {
      const thumbXProps = {
        ...propsThumbXProps,
        // key: "ScrollbarsCustom-ThumbX",
        style: styles.thumbX,
        elementRef: this.elementRefThumbX,
        onDrag: this.handleThumbXDrag,
        onDragEnd: this.handleThumbXDragEnd,
        axis: AxisDirection.X,
      } as ScrollbarThumbProps;

      const trackXProps = {
        ...propsTrackXProps,
        // key: "ScrollbarsCustom-TrackX",
        style: styles.trackX,
        elementRef: this.elementRefTrackX,
        onClick: this.handleTrackXClick,
        ...((disableTracksMousewheelScrolling ||
          disableTrackXMousewheelScrolling) && {
          onWheel: this.handleTrackXMouseWheel,
        }),
        axis: AxisDirection.X,
      } as ScrollbarTrackProps;

      trackXProps.children = (
        <ScrollbarThumb {...thumbXProps} key="ScrollbarsCustom-ThumbX" />
      );
      holderChildren.push(
        <ScrollbarTrack {...trackXProps} key="ScrollbarsCustom-TrackX" />,
      );
    } else {
      this.elementRefTrackX(null);
      this.elementRefThumbX(null);
    }

    const holderProps = {
      ...propsHolderProps,
      className: cnb(
        "ScrollbarsCustom",
        this.state.trackYVisible && "trackYVisible",
        this.state.trackXVisible && "trackXVisible",
        this.state.isRTL && "rtl",
        propsHolderProps.className,
      ),
      style: styles.holder,
      children: holderChildren,
    } as ElementPropsWithElementRefAndRenderer;

    return renderDivWithRenderer(holderProps, this.elementRefHolder);
  }

  private updaterNative = (): boolean => {
    // just for future
    return true;
  };

  private updaterCustom = (
    bitmask: number,
    scrollValues: ScrollState,
  ): boolean => {
    const { props } = this;

    if (this.trackYElement) {
      if (
        this.thumbYElement &&
        (bitmask & Math.trunc(1) ||
          bitmask & (1 << 2) ||
          bitmask & (1 << 4) ||
          bitmask & (1 << 6) ||
          bitmask & (1 << 8))
      ) {
        if (scrollValues.scrollYPossible) {
          const trackInnerSize = util.getInnerHeight(this.trackYElement);

          const thumbSize = util.calcThumbSize(
            scrollValues.scrollHeight,
            scrollValues.clientHeight,
            trackInnerSize,
            props.minimalThumbYSize || props.minimalThumbSize,
            props.maximalThumbYSize || props.maximalThumbSize,
          );
          const thumbOffset = util.calcThumbOffset(
            scrollValues.scrollHeight,
            scrollValues.clientHeight,
            trackInnerSize,
            thumbSize,
            scrollValues.scrollTop,
          );

          this.thumbYElement.style.transform = `translateY(${thumbOffset}px)`;
          this.thumbYElement.style.height = `${thumbSize}px`;
          this.thumbYElement.style.display = "";
        } else {
          this.thumbYElement.style.transform = "";
          this.thumbYElement.style.height = "0px";
          this.thumbYElement.style.display = "none";
        }
      }
    }

    if (this.trackXElement) {
      if (
        this.thumbXElement &&
        (bitmask & (1 << 1) ||
          bitmask & (1 << 3) ||
          bitmask & (1 << 5) ||
          bitmask & (1 << 7) ||
          bitmask & (1 << 9) ||
          bitmask & (1 << 12))
      ) {
        if (scrollValues.scrollXPossible) {
          const trackInnerSize = util.getInnerWidth(this.trackXElement);
          const thumbSize = util.calcThumbSize(
            scrollValues.scrollWidth,
            scrollValues.clientWidth,
            trackInnerSize,
            props.minimalThumbXSize || props.minimalThumbSize,
            props.maximalThumbXSize || props.maximalThumbSize,
          );
          let thumbOffset = util.calcThumbOffset(
            scrollValues.scrollWidth,
            scrollValues.clientWidth,
            trackInnerSize,
            thumbSize,
            scrollValues.scrollLeft,
          );

          if (this.state.isRTL && util.shouldReverseRtlScroll()) {
            thumbOffset += trackInnerSize - thumbSize;
          }

          this.thumbXElement.style.transform = `translateX(${thumbOffset}px)`;
          this.thumbXElement.style.width = `${thumbSize}px`;
          this.thumbXElement.style.display = "";
        } else {
          this.thumbXElement.style.transform = "";
          this.thumbXElement.style.width = "0px";
          this.thumbXElement.style.display = "none";
        }
      }
    }

    return true;
  };

  private elementRefHolder = (ref: HTMLDivElement | null) => {
    this.holderElement = ref;
    if (util.isFun(this.props.elementRef)) {
      this.props.elementRef(ref);
    }
  };

  private elementRefWrapper = (ref: HTMLDivElement | null) => {
    this.wrapperElement = ref;
    if (util.isFun(this.props.wrapperProps!.elementRef)) {
      this.props.wrapperProps!.elementRef(ref);
    }
  };

  private elementRefScroller = (ref: HTMLDivElement | null) => {
    this.scrollerElement = ref;
    if (util.isFun(this.props.scrollerProps!.elementRef)) {
      this.props.scrollerProps!.elementRef(ref);
    }
  };

  private elementRefContent = (ref: HTMLDivElement | null) => {
    this.contentElement = ref;
    if (util.isFun(this.props.contentProps!.elementRef)) {
      this.props.contentProps!.elementRef(ref);
    }
  };

  private elementRefTrackX = (ref: HTMLDivElement | null) => {
    if (!ref && this.trackXElement) return;
    this.trackXElement = ref;

    if (util.isFun(this.props.trackXProps!.elementRef)) {
      this.props.trackXProps!.elementRef(ref);
    }
  };

  private elementRefTrackY = (ref: HTMLDivElement | null) => {
    if (!ref && this.trackYElement) return;
    this.trackYElement = ref;
    if (util.isFun(this.props.trackYProps!.elementRef)) {
      this.props.trackYProps!.elementRef(ref);
    }
  };

  private elementRefThumbX = (ref: HTMLDivElement | null) => {
    if (!ref && this.thumbXElement) return;
    this.thumbXElement = ref;
    if (util.isFun(this.props.thumbXProps!.elementRef)) {
      this.props.thumbXProps!.elementRef(ref);
    }
  };

  private elementRefThumbY = (ref: HTMLDivElement | null) => {
    if (!ref && this.thumbYElement) return;
    this.thumbYElement = ref;
    if (util.isFun(this.props.thumbYProps!.elementRef)) {
      this.props.thumbYProps!.elementRef(ref);
    }
  };

  private handleTrackXClick = (
    ev: MouseEvent,
    values: ScrollbarTrackClickParameters,
  ): void => {
    if (this.props.trackXProps!.onClick) {
      this.props.trackXProps!.onClick(ev, values);
    }

    if (
      !this.scrollerElement ||
      !this.trackXElement ||
      !this.thumbXElement ||
      !this.scrollValues ||
      !this.scrollValues.scrollXPossible
    ) {
      return;
    }

    this._scrollDetection();

    const thumbSize = this.thumbXElement.clientWidth;
    const trackInnerSize = util.getInnerWidth(this.trackXElement);
    const thumbOffset =
      (this.scrollValues.isRTL && util.shouldReverseRtlScroll()
        ? values.offset + thumbSize / 2 - trackInnerSize
        : values.offset - thumbSize / 2) -
      (Number.parseFloat(getComputedStyle(this.trackXElement).paddingLeft) ||
        0);

    let target = util.calcScrollForThumbOffset(
      this.scrollValues.scrollWidth,
      this.scrollValues.clientWidth,
      trackInnerSize,
      thumbSize,
      thumbOffset,
    );

    if (this.props.trackClickBehavior === TrackClickBehavior.STEP) {
      target = (
        this.scrollValues.isRTL
          ? this.scrollValues.scrollLeft > target
          : this.scrollValues.scrollLeft < target
      )
        ? this.scrollValues.scrollLeft + this.scrollValues.clientWidth
        : this.scrollValues.scrollLeft - this.scrollValues.clientWidth;
    }

    this.scrollerElement.scrollLeft = target;
  };

  private handleTrackYClick = (
    ev: MouseEvent,
    values: ScrollbarTrackClickParameters,
  ): void => {
    if (this.props.trackYProps!.onClick)
      this.props.trackYProps!.onClick(ev, values);

    if (
      !this.scrollerElement ||
      !this.trackYElement ||
      !this.thumbYElement ||
      !this.scrollValues ||
      !this.scrollValues.scrollYPossible
    ) {
      return;
    }

    this._scrollDetection();

    const thumbSize = this.thumbYElement.clientHeight;
    const target =
      util.calcScrollForThumbOffset(
        this.scrollValues.scrollHeight,
        this.scrollValues.clientHeight,
        util.getInnerHeight(this.trackYElement),
        thumbSize,
        values.offset - thumbSize / 2,
      ) -
      (Number.parseFloat(getComputedStyle(this.trackYElement).paddingTop) || 0);

    if (this.props.trackClickBehavior === TrackClickBehavior.JUMP) {
      this.scrollerElement.scrollTop = target;
    } else {
      this.scrollerElement.scrollTop =
        this.scrollValues.scrollTop < target
          ? this.scrollValues.scrollTop + this.scrollValues.clientHeight
          : this.scrollValues.scrollTop - this.scrollValues.clientHeight;
    }
  };

  private handleTrackYMouseWheel = (ev: React.WheelEvent<HTMLDivElement>) => {
    const { props } = this;

    if (props.trackYProps && props.trackYProps.onWheel) {
      props.trackYProps.onWheel(ev);
    }

    if (
      props.disableTracksMousewheelScrolling ||
      props.disableTrackYMousewheelScrolling
    ) {
      return;
    }

    this._scrollDetection();

    if (!this.scrollerElement || this.scrollValues.scrollYBlocked) {
      return;
    }

    this.scrollTop += ev.deltaY;
  };

  private handleTrackXMouseWheel = (ev: React.WheelEvent<HTMLDivElement>) => {
    const { props } = this;

    if (props.trackXProps && props.trackXProps.onWheel) {
      props.trackXProps.onWheel(ev);
    }

    if (
      props.disableTracksMousewheelScrolling ||
      props.disableTrackXMousewheelScrolling
    ) {
      return;
    }

    this._scrollDetection();

    if (!this.scrollerElement || this.scrollValues.scrollXBlocked) {
      return;
    }

    this.scrollLeft += ev.deltaX;
  };

  private handleThumbXDrag = (data: DraggableData): void => {
    if (
      !this.trackXElement ||
      !this.thumbXElement ||
      !this.scrollerElement ||
      !this.scrollValues ||
      !this.scrollValues.scrollXPossible
    ) {
      return;
    }
    this._scrollDetection();

    const trackRect: ClientRect = this.trackXElement.getBoundingClientRect();
    const styles: CSSStyleDeclaration = getComputedStyle(this.trackXElement);
    const paddingLeft: number = Number.parseFloat(styles.paddingLeft) || 0;
    const paddingRight: number = Number.parseFloat(styles.paddingRight) || 0;
    const trackInnerSize = trackRect.width - paddingLeft - paddingRight;
    const thumbSize = this.thumbXElement.clientWidth;
    const offset =
      this.scrollValues.isRTL && util.shouldReverseRtlScroll()
        ? data.x + thumbSize - trackInnerSize + paddingLeft
        : data.lastX - paddingLeft;

    this.scrollerElement.scrollLeft = util.calcScrollForThumbOffset(
      this.scrollValues.scrollWidth,
      this.scrollValues.clientWidth,
      trackInnerSize,
      thumbSize,
      offset,
    );

    if (this.props.thumbXProps?.onDrag) {
      this.props.thumbXProps.onDrag(data);
    }
  };

  private handleThumbXDragEnd = (data: DraggableData): void => {
    this.handleThumbXDrag(data);

    if (this.props.thumbXProps?.onDragEnd) {
      this.props.thumbXProps.onDragEnd(data);
    }
  };

  private handleThumbYDrag = (data: DraggableData): void => {
    if (
      !this.scrollerElement ||
      !this.trackYElement ||
      !this.thumbYElement ||
      !this.scrollValues ||
      !this.scrollValues.scrollYPossible
    ) {
      return;
    }
    this._scrollDetection();

    const trackRect: ClientRect = this.trackYElement.getBoundingClientRect();
    const styles: CSSStyleDeclaration = getComputedStyle(this.trackYElement);
    const paddingTop: number = Number.parseFloat(styles.paddingTop) || 0;
    const paddingBottom: number = Number.parseFloat(styles.paddingBottom) || 0;
    const trackInnerSize = trackRect.height - paddingTop - paddingBottom;
    const thumbSize = this.thumbYElement.clientHeight;
    const offset = data.y - paddingTop;

    this.scrollerElement.scrollTop = util.calcScrollForThumbOffset(
      this.scrollValues.scrollHeight,
      this.scrollValues.clientHeight,
      trackInnerSize,
      thumbSize,
      offset,
    );

    if (this.props.thumbYProps?.onDrag) {
      this.props.thumbYProps.onDrag(data);
    }
  };

  private handleThumbYDragEnd = (data: DraggableData): void => {
    this.handleThumbYDrag(data);

    if (this.props.thumbYProps?.onDragEnd) {
      this.props.thumbYProps.onDragEnd(data);
    }
  };

  private handleScrollerScroll = () => {
    this._scrollDetection();
  };

  private _scrollDetection = () => {
    if (!this._scrollDetectionTO) {
      this.eventEmitter.emit("scrollStart", this.getScrollState());
    } else if (isBrowser) {
      window.clearTimeout(this._scrollDetectionTO);
    }

    this._scrollDetectionTO = isBrowser
      ? window.setTimeout(
          this._scrollDetectionCallback,
          this.props.scrollDetectionThreshold || 0,
        )
      : null;
  };

  private _scrollDetectionCallback = () => {
    this._scrollDetectionTO = null;
    this.eventEmitter.emit("scrollStop", this.getScrollState());
  };
}

export default Scrollbar;<|MERGE_RESOLUTION|>--- conflicted
+++ resolved
@@ -145,12 +145,7 @@
   isRTL?: boolean;
 };
 
-<<<<<<< HEAD
-class Scrollbar extends React.Component<ScrollbarProps, ScrollbarState> {
-  // eslint-disable-next-line react/static-property-placement
-=======
 export class Scrollbar extends React.Component<ScrollbarProps, ScrollbarState> {
->>>>>>> e124014e
   static contextType = ScrollbarContext;
 
   static defaultProps = {
