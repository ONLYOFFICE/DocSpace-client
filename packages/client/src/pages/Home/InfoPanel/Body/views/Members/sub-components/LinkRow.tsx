// (c) Copyright Ascensio System SIA 2009-2025
//
// This program is a free software product.
// You can redistribute it and/or modify it under the terms
// of the GNU Affero General Public License (AGPL) version 3 as published by the Free Software
// Foundation. In accordance with Section 7(a) of the GNU AGPL its Section 15 shall be amended
// to the effect that Ascensio System SIA expressly excludes the warranty of non-infringement of
// any third-party rights.
//
// This program is distributed WITHOUT ANY WARRANTY, without even the implied warranty
// of MERCHANTABILITY or FITNESS FOR A PARTICULAR  PURPOSE. For details, see
// the GNU AGPL at: http://www.gnu.org/licenses/agpl-3.0.html
//
// You can contact Ascensio System SIA at Lubanas st. 125a-25, Riga, Latvia, EU, LV-1021.
//
// The  interactive user interfaces in modified source and object code versions of the Program must
// display Appropriate Legal Notices, as required under Section 5 of the GNU AGPL version 3.
//
// Pursuant to Section 7(b) of the License you must retain the original Product logo when
// distributing the program. Pursuant to Section 7(e) we decline to grant you any rights under
// trademark law for use of our trademarks.
//
// All the Product's GUI elements, including illustrations and icon sets, as well as technical writing
// content are licensed under the terms of the Creative Commons Attribution-ShareAlike 4.0
// International. See the License terms at http://creativecommons.org/licenses/by-sa/4.0/legalcode

import moment from "moment";
import { useState } from "react";
import copy from "copy-to-clipboard";
import type { TFunction } from "i18next";
import { observer, inject } from "mobx-react";
import { useTranslation } from "react-i18next";

import SettingsReactSvgUrl from "PUBLIC_DIR/images/icons/16/catalog.settings.react.svg?url";
import CodeReactSvgUrl from "PUBLIC_DIR/images/code.react.svg?url";
import CopyToReactSvgUrl from "PUBLIC_DIR/images/copyTo.react.svg?url";
import OutlineReactSvgUrl from "PUBLIC_DIR/images/outline-true.react.svg?url";
import LockedReactSvgUrl from "PUBLIC_DIR/images/icons/16/locked.react.svg?url";
import TrashReactSvgUrl from "PUBLIC_DIR/images/icons/16/trash.react.svg?url";

<<<<<<< HEAD
=======
import { ShareAccessRights } from "@docspace/shared/enums";
>>>>>>> e7b7ab63
import { toastr } from "@docspace/shared/components/toast";
import { RoomsType, ShareAccessRights } from "@docspace/shared/enums";
import { copyRoomShareLink } from "@docspace/shared/components/share/Share.helpers";
import LinkRowComponent from "@docspace/shared/components/share/sub-components/LinkRow";

<<<<<<< HEAD
import type {
  LinkParamsType,
  Nullable,
  TTranslation,
} from "@docspace/shared/types";
import type {
  TAvailableExternalRights,
  TFileLink,
} from "@docspace/shared/api/files/types";
=======
import type { TFileLink } from "@docspace/shared/api/files/types";
>>>>>>> e7b7ab63
import type { TOption } from "@docspace/shared/components/combobox";
import type { TRoom } from "@docspace/shared/api/rooms/types";

<<<<<<< HEAD
type LinkRowProps = {
  item: TRoom;
  t: TTranslation;
  link: TFileLink;

  setLinkParams: (linkParams: LinkParamsType) => void;
  setEditLinkPanelIsVisible: (value: boolean) => void;
  setDeleteLinkDialogVisible: (value: boolean) => void;
  setEmbeddingPanelData: (value: {
    visible: boolean;
    itemId?: string | number;
  }) => void;

  isArchiveFolder: boolean;
  setIsScrollLocked: (isScrollLocked: boolean) => void;
  isPrimaryLink: boolean;
  setExternalLink: (link: TFileLink) => void;
  editExternalLink: (
    roomId: string | number,
    link: TFileLink,
  ) => Promise<TFileLink>;
  deleteExternalLink: (link: Nullable<TFileLink>, linkId: string) => void;
};
=======
import { LinkRowProps } from "../Members.types";
>>>>>>> e7b7ab63

const MIN_LOADER_TIME = 200;

const LinkRow = (props: LinkRowProps) => {
  const {
    link,
    setLinkParams,
    setEditLinkPanelIsVisible,
    setDeleteLinkDialogVisible,
    setEmbeddingPanelData,
    isArchiveFolder,
    setIsScrollLocked,
    isPrimaryLink,
    editExternalLink,
    setExternalLink,
    deleteExternalLink,
    item,
  } = props;

<<<<<<< HEAD
  const roomId = item.id;

  const isFormRoom = item.roomType === RoomsType.FormRoom;
  const isPublicRoomType = item.roomType === RoomsType.PublicRoom;
=======
  const { t } = useTranslation([
    "SharingPanel",
    "Files",
    "Settings",
    "Translations",
  ]);
>>>>>>> e7b7ab63

  const { password, isExpired, primary } = link.sharedTo;

  const isLocked = !!password;
  const isDisabled = isExpired;

  const [loadingLinks, setLoadingLinks] = useState<(string | number)[]>([]);

  const onCloseContextMenu = () => {
    setIsScrollLocked!(false);
  };

  const onEditLink = () => {
<<<<<<< HEAD
    setEditLinkPanelIsVisible(true);
    setLinkParams({
=======
    setEditLinkPanelIsVisible!(true);
    setLinkParams!({
      isEdit: true,
>>>>>>> e7b7ab63
      link,
      item,
    });
    onCloseContextMenu();
  };

  const onCopyPassword = () => {
    if (password) {
      copy(password);
      toastr.success(t("Common:PasswordSuccessfullyCopied"));
    }
  };

  const onEmbeddingClick = () => {
    setLinkParams!({
      link,
      item,
    });
    setEmbeddingPanelData!({ visible: true });
    onCloseContextMenu();
  };

  const onDeleteLink = () => {
    setLinkParams!({
      link,
      item,
    });
    setDeleteLinkDialogVisible!(true);
    onCloseContextMenu();
  };

  const onCopyExternalLink = () => {
    copyRoomShareLink(link, t as TFunction);
    onCloseContextMenu();
  };

  const onOpenContextMenu = () => {
    setIsScrollLocked!(true);
  };

  const getData = () => {
    return [
      {
        key: "edit-link-key",
        label: t("Common:LinkSettings"),
        icon: SettingsReactSvgUrl,
        onClick: onEditLink,
      },
      {
        key: "copy-link-settings-key",
        label: t("Common:CopySharedLink"),
        icon: CopyToReactSvgUrl,
        onClick: onCopyExternalLink,
        disabled: isDisabled,
      },
      {
        key: "copy-link-password-key",
        label: t("Files:CopyLinkPassword"),
        icon: LockedReactSvgUrl,
        onClick: onCopyPassword,
        disabled: isDisabled || !isLocked,
      },
      {
        key: "embedding-settings-key",
        label: t("Common:Embed"),
        icon: CodeReactSvgUrl,
        onClick: onEmbeddingClick,
        disabled: isDisabled,
      },
      {
        key: "delete-link-separator",
        isSeparator: true,
      },
      {
        key: "delete-link-key",
        label:
          primary && (isPublicRoomType || isFormRoom)
            ? t("Files:RevokeLink")
            : t("Common:Delete"),
        icon:
          primary && (isPublicRoomType || isFormRoom)
            ? OutlineReactSvgUrl
            : TrashReactSvgUrl,
        onClick: onDeleteLink,
      },
    ];
  };

  const editExternalLinkAction = async (newLink: TFileLink) => {
    setLoadingLinks([newLink.sharedTo.id]);

    const startLoaderTime = new Date();

<<<<<<< HEAD
    editExternalLink(roomId, newLink)
      .then((linkData: TFileLink) => {
        setExternalLink(linkData);
        setLinkParams({
          link: linkData,
          item,
        });

        if (linkData) {
          copyRoomShareLink(linkData, t as TFunction);
        }
      })
      .catch((err: Error) => toastr.error(err?.message))
      .finally(() => {
        const currentDate = new Date();

        const ms = currentDate.getTime() - startLoaderTime.getTime();

        if (ms < MIN_LOADER_TIME) {
          return setTimeout(() => {
            setLoadingLinks([]);
          }, MIN_LOADER_TIME - ms);
        }
=======
    try {
      const linkData = (await editExternalLink!(roomId, newLink)) as TFileLink;
      setExternalLink!(linkData);
      setLinkParams!({
        link: linkData,
        roomId,
        isPublic: isPublicRoomType,
        isFormRoom,
        isCustomRoom,
      });
>>>>>>> e7b7ab63

      if (linkData) {
        copyRoomShareLink(linkData, t);
      }
    } catch (err: unknown) {
      console.log(err);
      toastr.error((err as Error)?.message);
    } finally {
      const currentDate = new Date();

      const ms = currentDate.getTime() - startLoaderTime.getTime();

      if (ms < MIN_LOADER_TIME) {
        setTimeout(() => {
          setLoadingLinks([]);
        }, MIN_LOADER_TIME - ms);
      } else {
        setLoadingLinks([]);
      }
    }
  };
  const removedExpiredLink = async (removeLink: TFileLink) => {
    setLoadingLinks([removeLink.sharedTo.id]);

    try {
      await editExternalLink!(roomId, {
        ...removeLink,
        access: ShareAccessRights.None,
      });

      deleteExternalLink!(null, removeLink.sharedTo.id);

      toastr.success(t("Files:LinkDeletedSuccessfully"));
    } catch (err: unknown) {
      console.log(err);
      toastr.error((err as Error)?.message);
    } finally {
      setLoadingLinks([]);
    }
  };

  const onAccessRightsSelect = (opt: TOption) => {
    const newLink = { ...link };
    if (opt.access) newLink.access = opt.access;
    editExternalLinkAction(newLink);
  };

  const changeExpirationOption = async (
    _linkData: TFileLink,
    expirationDate: moment.Moment | null,
  ) => {
    const newLink = { ...link };
    newLink.sharedTo.expirationDate = expirationDate
      ? moment(expirationDate).toISOString()
      : null;
    editExternalLinkAction(newLink);
  };

  const changeShareOption = (option: TOption): void => {
    const newLink = { ...link };

    if ("internal" in option && typeof option.internal === "boolean")
      newLink.sharedTo.internal = option.internal;

    editExternalLinkAction(newLink);
  };

  return (
    <LinkRowComponent
      loadingLinks={loadingLinks}
      links={[link]}
      getData={getData}
      onOpenContextMenu={onOpenContextMenu}
      onCloseContextMenu={onCloseContextMenu}
      removedExpiredLink={removedExpiredLink}
      isRoomsLink
      isPrimaryLink={isPrimaryLink ?? false}
      onAccessRightsSelect={onAccessRightsSelect}
      changeExpirationOption={changeExpirationOption}
      isArchiveFolder={isArchiveFolder!}
      isFormRoom={isFormRoom}
<<<<<<< HEAD
      isPublicRoom={isPublicRoomType}
      onAddClick={async () => {}}
      changeShareOption={changeShareOption}
      changeAccessOption={async () => {}}
      availableExternalRights={{} as TAvailableExternalRights}
=======
>>>>>>> e7b7ab63
    />
  );
};

export default inject<TStore>(
  ({ dialogsStore, treeFoldersStore, infoPanelStore, publicRoomStore }) => {
    const { setIsScrollLocked } = infoPanelStore;

    const {
      setEditLinkPanelIsVisible,
      setDeleteLinkDialogVisible,
      setEmbeddingPanelData,
      setLinkParams,
    } = dialogsStore;
    const { isArchiveFolderRoot } = treeFoldersStore;

    const { editExternalLink, setExternalLink, deleteExternalLink } =
      publicRoomStore;

    return {
      isArchiveFolder: isArchiveFolderRoot,

      setLinkParams,
<<<<<<< HEAD
      item: infoPanelSelection,
      setEditLinkPanelIsVisible,
      setDeleteLinkDialogVisible,
      setEmbeddingPanelData,
      isArchiveFolder: isArchiveFolderRoot,
      theme,
      editExternalLink,
      setExternalLink,
      deleteExternalLink,
=======
      setEditLinkPanelIsVisible,
      setDeleteLinkDialogVisible,
      setEmbeddingPanelData,

      editExternalLink,
      setExternalLink,
      deleteExternalLink,
      setIsScrollLocked,
>>>>>>> e7b7ab63
    };
  },
)(observer(LinkRow));<|MERGE_RESOLUTION|>--- conflicted
+++ resolved
@@ -38,58 +38,16 @@
 import LockedReactSvgUrl from "PUBLIC_DIR/images/icons/16/locked.react.svg?url";
 import TrashReactSvgUrl from "PUBLIC_DIR/images/icons/16/trash.react.svg?url";
 
-<<<<<<< HEAD
-=======
-import { ShareAccessRights } from "@docspace/shared/enums";
->>>>>>> e7b7ab63
 import { toastr } from "@docspace/shared/components/toast";
 import { RoomsType, ShareAccessRights } from "@docspace/shared/enums";
 import { copyRoomShareLink } from "@docspace/shared/components/share/Share.helpers";
 import LinkRowComponent from "@docspace/shared/components/share/sub-components/LinkRow";
 
-<<<<<<< HEAD
-import type {
-  LinkParamsType,
-  Nullable,
-  TTranslation,
-} from "@docspace/shared/types";
-import type {
-  TAvailableExternalRights,
-  TFileLink,
-} from "@docspace/shared/api/files/types";
-=======
 import type { TFileLink } from "@docspace/shared/api/files/types";
->>>>>>> e7b7ab63
+
 import type { TOption } from "@docspace/shared/components/combobox";
-import type { TRoom } from "@docspace/shared/api/rooms/types";
-
-<<<<<<< HEAD
-type LinkRowProps = {
-  item: TRoom;
-  t: TTranslation;
-  link: TFileLink;
-
-  setLinkParams: (linkParams: LinkParamsType) => void;
-  setEditLinkPanelIsVisible: (value: boolean) => void;
-  setDeleteLinkDialogVisible: (value: boolean) => void;
-  setEmbeddingPanelData: (value: {
-    visible: boolean;
-    itemId?: string | number;
-  }) => void;
-
-  isArchiveFolder: boolean;
-  setIsScrollLocked: (isScrollLocked: boolean) => void;
-  isPrimaryLink: boolean;
-  setExternalLink: (link: TFileLink) => void;
-  editExternalLink: (
-    roomId: string | number,
-    link: TFileLink,
-  ) => Promise<TFileLink>;
-  deleteExternalLink: (link: Nullable<TFileLink>, linkId: string) => void;
-};
-=======
+
 import { LinkRowProps } from "../Members.types";
->>>>>>> e7b7ab63
 
 const MIN_LOADER_TIME = 200;
 
@@ -109,19 +67,16 @@
     item,
   } = props;
 
-<<<<<<< HEAD
   const roomId = item.id;
 
   const isFormRoom = item.roomType === RoomsType.FormRoom;
   const isPublicRoomType = item.roomType === RoomsType.PublicRoom;
-=======
   const { t } = useTranslation([
     "SharingPanel",
     "Files",
     "Settings",
     "Translations",
   ]);
->>>>>>> e7b7ab63
 
   const { password, isExpired, primary } = link.sharedTo;
 
@@ -135,14 +90,8 @@
   };
 
   const onEditLink = () => {
-<<<<<<< HEAD
-    setEditLinkPanelIsVisible(true);
-    setLinkParams({
-=======
-    setEditLinkPanelIsVisible!(true);
-    setLinkParams!({
-      isEdit: true,
->>>>>>> e7b7ab63
+    setEditLinkPanelIsVisible?.(true);
+    setLinkParams?.({
       link,
       item,
     });
@@ -236,42 +185,13 @@
 
     const startLoaderTime = new Date();
 
-<<<<<<< HEAD
-    editExternalLink(roomId, newLink)
-      .then((linkData: TFileLink) => {
-        setExternalLink(linkData);
-        setLinkParams({
-          link: linkData,
-          item,
-        });
-
-        if (linkData) {
-          copyRoomShareLink(linkData, t as TFunction);
-        }
-      })
-      .catch((err: Error) => toastr.error(err?.message))
-      .finally(() => {
-        const currentDate = new Date();
-
-        const ms = currentDate.getTime() - startLoaderTime.getTime();
-
-        if (ms < MIN_LOADER_TIME) {
-          return setTimeout(() => {
-            setLoadingLinks([]);
-          }, MIN_LOADER_TIME - ms);
-        }
-=======
     try {
       const linkData = (await editExternalLink!(roomId, newLink)) as TFileLink;
       setExternalLink!(linkData);
       setLinkParams!({
         link: linkData,
-        roomId,
-        isPublic: isPublicRoomType,
-        isFormRoom,
-        isCustomRoom,
+        item,
       });
->>>>>>> e7b7ab63
 
       if (linkData) {
         copyRoomShareLink(linkData, t);
@@ -353,14 +273,8 @@
       changeExpirationOption={changeExpirationOption}
       isArchiveFolder={isArchiveFolder!}
       isFormRoom={isFormRoom}
-<<<<<<< HEAD
       isPublicRoom={isPublicRoomType}
-      onAddClick={async () => {}}
       changeShareOption={changeShareOption}
-      changeAccessOption={async () => {}}
-      availableExternalRights={{} as TAvailableExternalRights}
-=======
->>>>>>> e7b7ab63
     />
   );
 };
@@ -384,26 +298,15 @@
       isArchiveFolder: isArchiveFolderRoot,
 
       setLinkParams,
-<<<<<<< HEAD
-      item: infoPanelSelection,
       setEditLinkPanelIsVisible,
       setDeleteLinkDialogVisible,
       setEmbeddingPanelData,
-      isArchiveFolder: isArchiveFolderRoot,
-      theme,
+
       editExternalLink,
       setExternalLink,
       deleteExternalLink,
-=======
-      setEditLinkPanelIsVisible,
-      setDeleteLinkDialogVisible,
-      setEmbeddingPanelData,
-
-      editExternalLink,
-      setExternalLink,
-      deleteExternalLink,
+
       setIsScrollLocked,
->>>>>>> e7b7ab63
     };
   },
 )(observer(LinkRow));