// (c) Copyright Ascensio System SIA 2009-2025
//
// This program is a free software product.
// You can redistribute it and/or modify it under the terms
// of the GNU Affero General Public License (AGPL) version 3 as published by the Free Software
// Foundation. In accordance with Section 7(a) of the GNU AGPL its Section 15 shall be amended
// to the effect that Ascensio System SIA expressly excludes the warranty of non-infringement of
// any third-party rights.
//
// This program is distributed WITHOUT ANY WARRANTY, without even the implied warranty
// of MERCHANTABILITY or FITNESS FOR A PARTICULAR  PURPOSE. For details, see
// the GNU AGPL at: http://www.gnu.org/licenses/agpl-3.0.html
//
// You can contact Ascensio System SIA at Lubanas st. 125a-25, Riga, Latvia, EU, LV-1021.
//
// The  interactive user interfaces in modified source and object code versions of the Program must
// display Appropriate Legal Notices, as required under Section 5 of the GNU AGPL version 3.
//
// Pursuant to Section 7(b) of the License you must retain the original Product logo when
// distributing the program. Pursuant to Section 7(e) we decline to grant you any rights under
// trademark law for use of our trademarks.
//
// All the Product's GUI elements, including illustrations and icon sets, as well as technical writing
// content are licensed under the terms of the Creative Commons Attribution-ShareAlike 4.0
// International. See the License terms at http://creativecommons.org/licenses/by-sa/4.0/legalcode

import { memo } from "react";
import type { HeaderProps } from "./StartFillingPanel.types";

export const Header = memo(
<<<<<<< HEAD
  ({ ref, t, roleName, className, openInvitePanel }: HeaderProps) => (
    <div className={className} ref={ref}>
      <h3
        title={t("Common:RoleFields", {
          roleName,
        })}
      >
        {t("Common:RoleFields", {
          roleName,
        })}
      </h3>
      <span onClick={openInvitePanel}>{t("Common:AddUserToRoom")}</span>
    </div>
=======
  forwardRef<HTMLDivElement, HeaderProps>(
    ({ t, roleName, className, openInvitePanel, canEditRoom }, ref) => (
      <div className={className} ref={ref}>
        <h3
          title={t("Common:RoleFields", {
            roleName,
          })}
        >
          {t("Common:RoleFields", {
            roleName,
          })}
        </h3>
        {canEditRoom ? (
          <span onClick={openInvitePanel}>{t("Common:AddUserToRoom")}</span>
        ) : null}
      </div>
    ),
>>>>>>> 0de93b01
  ),
);

Header.displayName = "Header";<|MERGE_RESOLUTION|>--- conflicted
+++ resolved
@@ -28,8 +28,14 @@
 import type { HeaderProps } from "./StartFillingPanel.types";
 
 export const Header = memo(
-<<<<<<< HEAD
-  ({ ref, t, roleName, className, openInvitePanel }: HeaderProps) => (
+  ({
+    ref,
+    t,
+    roleName,
+    className,
+    openInvitePanel,
+    canEditRoom,
+  }: HeaderProps) => (
     <div className={className} ref={ref}>
       <h3
         title={t("Common:RoleFields", {
@@ -40,27 +46,10 @@
           roleName,
         })}
       </h3>
-      <span onClick={openInvitePanel}>{t("Common:AddUserToRoom")}</span>
+      {canEditRoom ? (
+        <span onClick={openInvitePanel}>{t("Common:AddUserToRoom")}</span>
+      ) : null}
     </div>
-=======
-  forwardRef<HTMLDivElement, HeaderProps>(
-    ({ t, roleName, className, openInvitePanel, canEditRoom }, ref) => (
-      <div className={className} ref={ref}>
-        <h3
-          title={t("Common:RoleFields", {
-            roleName,
-          })}
-        >
-          {t("Common:RoleFields", {
-            roleName,
-          })}
-        </h3>
-        {canEditRoom ? (
-          <span onClick={openInvitePanel}>{t("Common:AddUserToRoom")}</span>
-        ) : null}
-      </div>
-    ),
->>>>>>> 0de93b01
   ),
 );
 
