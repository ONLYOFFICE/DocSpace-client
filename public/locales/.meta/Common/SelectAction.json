--- conflicted
+++ resolved
@@ -3,11 +3,7 @@
   "content": "Select",
   "content_en_sha1_hash": "8598222918d3c6e513d63060cf55e2971ded729a",
   "created_at": "2025-05-19T21:30:48.355Z",
-<<<<<<< HEAD
-  "updated_at": "2025-08-29T14:33:37.953Z",
-=======
   "updated_at": "2025-09-01T11:05:24.107Z",
->>>>>>> b75318d3
   "comment": {
     "text": "This translation key is used to display a label for selecting an action, such as choosing a file or folder, in various UI elements. It appears in a placeholder position within a dialog and on a component that handles file selection. Translators should provide a descriptive text that indicates the user's ability to make a choice.",
     "is_auto": true,
@@ -88,11 +84,7 @@
     },
     {
       "file_path": "/packages/client/src/store/ContextOptionsStore.js",
-<<<<<<< HEAD
-      "line_number": 1724,
-=======
       "line_number": 1764,
->>>>>>> b75318d3
       "context": "const optionsModel = [\n {\n id: \"option_select\",\n key: \"select\",\n label: t(\"Common:SelectAction\"),\n icon: CheckBoxReactSvgUrl,\n onClick: () => this.onSelect(item),\n disabled: false,\n },\n withOpen && {",
       "module": "/packages/client"
     },
