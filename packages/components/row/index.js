import PropTypes from "prop-types";
import React from "react";

import Checkbox from "../checkbox";
import ContextMenuButton from "../context-menu-button";
import ContextMenu from "../context-menu";
import {
  StyledOptionButton,
  StyledContentElement,
  StyledElement,
  StyledCheckbox,
  StyledContent,
  StyledRow,
} from "./styled-row";
import Loader from "../loader";

import { isMobile } from "react-device-detect"; //TODO: isDesktop=true for IOS(Firefox & Safari)

class Row extends React.Component {
  constructor(props) {
    super(props);

    this.cm = React.createRef();
    this.row = React.createRef();
  }

  render() {
    const {
      checked,
      children,
      contentElement,
      contextButtonSpacerWidth,
      data,
      element,
      indeterminate,
      onSelect,
      rowContextClose,
      sectionWidth,
      getContextModel,
      isRoom,
      withoutBorder,
      contextTitle,
<<<<<<< HEAD
      badgesComponent,
=======
      isArchive,
>>>>>>> 53307e43
    } = this.props;

    const { onRowClick, inProgress, mode, onContextClick, ...rest } =
      this.props;

    const renderCheckbox = Object.prototype.hasOwnProperty.call(
      this.props,
      "checked"
    );

    const renderElement = Object.prototype.hasOwnProperty.call(
      this.props,
      "element"
    );

    const renderContentElement = Object.prototype.hasOwnProperty.call(
      this.props,
      "contentElement"
    );

    const contextData = data.contextOptions ? data : this.props;

    const renderContext =
      Object.prototype.hasOwnProperty.call(contextData, "contextOptions") &&
      contextData &&
      contextData.contextOptions &&
      contextData.contextOptions.length > 0;

    const changeCheckbox = (e) => {
      onSelect && onSelect(e.target.checked, data);
    };

    const getOptions = () => {
      onContextClick && onContextClick();
      return contextData.contextOptions;
    };

    const onContextMenu = (e) => {
      onContextClick && onContextClick(e.button === 2);
      if (!this.cm.current.menuRef.current) {
        this.row.current.click(e); //TODO: need fix context menu to global
      }
      this.cm.current.show(e);
    };

    let contextMenuHeader = {};
    if (children.props.item) {
      contextMenuHeader = {
        icon: children.props.item.icon,
        avatar: children.props.item.avatar,
        title: children.props.item.title
          ? children.props.item.title
          : children.props.item.displayName,
        color: children.props.item.logo?.color,
      };
    }

    const onElementClick = () => {
      if (!isMobile) return;

      onSelect && onSelect(true, data);
    };

    return (
      <StyledRow
        ref={this.row}
        {...rest}
        mode={mode}
        onContextMenu={onContextMenu}
        withoutBorder={withoutBorder}
      >
        {inProgress ? (
          <Loader className="row-progress-loader" type="oval" size="16px" />
        ) : (
          <>
            {mode == "default" && renderCheckbox && (
              <StyledCheckbox className="not-selectable">
                <Checkbox
                  className="checkbox"
                  isChecked={checked}
                  isIndeterminate={indeterminate}
                  onChange={changeCheckbox}
                />
              </StyledCheckbox>
            )}
            {mode == "modern" && renderCheckbox && renderElement && (
              <StyledCheckbox
                className="not-selectable styled-checkbox-container"
                checked={checked}
                mode={mode}
              >
                <StyledElement
                  onClick={onElementClick}
                  className="styled-element"
                >
                  {element}
                </StyledElement>
                <Checkbox
                  className="checkbox"
                  isChecked={checked}
                  isIndeterminate={indeterminate}
                  onChange={changeCheckbox}
                />
              </StyledCheckbox>
            )}

            {mode == "default" && renderElement && (
              <StyledElement onClick={onRowClick} className="styled-element">
                {element}
              </StyledElement>
            )}
          </>
        )}

        <StyledContent onClick={onRowClick} className="row_content">
          {children}
        </StyledContent>
        <StyledOptionButton
          className="row_context-menu-wrapper"
          spacerWidth={contextButtonSpacerWidth}
        >
          {!!badgesComponent && badgesComponent}
          {renderContentElement && (
            <StyledContentElement>{contentElement}</StyledContentElement>
          )}
          {renderContext ? (
            <ContextMenuButton
              isFill
              className="expandButton"
              getData={getOptions}
              directionX="right"
              displayType="toggle"
              onClick={onContextMenu}
              title={contextTitle}
            />
          ) : (
            <div className="expandButton"> </div>
          )}
          <ContextMenu
            getContextModel={getContextModel}
            model={contextData.contextOptions}
            ref={this.cm}
            header={contextMenuHeader}
            withBackdrop={true}
            onHide={rowContextClose}
            isRoom={isRoom}
            isArchive={isArchive}
          ></ContextMenu>
        </StyledOptionButton>
      </StyledRow>
    );
  }
}

Row.propTypes = {
  /** Required for hosting the Checkbox component. Its location is always fixed in the first position.
   * If there is no value, the occupied space is distributed among the other child elements. */
  checked: PropTypes.bool,
  /** Displays the child elements */
  children: PropTypes.element,
  /** Accepts class */
  className: PropTypes.string,
  /** Required for displaying a certain element in the row */
  contentElement: PropTypes.any,
  /** Sets the width of the ContextMenuButton component. */
  contextButtonSpacerWidth: PropTypes.string,
  /** Required for hosting the ContextMenuButton component. It is always located near the right border of the container,
   * regardless of the contents of the child elements. If there is no value, the occupied space is distributed among the other child elements. */
  contextOptions: PropTypes.array,
  /** Current row item information. */
  data: PropTypes.object,
  /** In case Checkbox component is specified, it is located in a fixed order,
   * otherwise it is located in the first position. If there is no value, the occupied space is distributed among the other child elements. */
  element: PropTypes.element,
  /** Accepts id  */
  id: PropTypes.string,
  /** If true, this state is shown as a rectangle in the checkbox */
  indeterminate: PropTypes.bool,
  /** Sets a callback function that is triggered when a row element is selected. Returns data value. */
  onSelect: PropTypes.func,
  /** Sets a callback function that is triggered when any element except the checkbox and context menu is clicked. */
  onRowClick: PropTypes.func,
  /** Function that is invoked on clicking the icon button in the context-menu */
  onContextClick: PropTypes.func,
  /** Accepts css style  */
  style: PropTypes.oneOfType([PropTypes.object, PropTypes.array]),
  /** Width section */
  sectionWidth: PropTypes.oneOfType([PropTypes.string, PropTypes.number]),
  /** Displays the loader*/
  inProgress: PropTypes.bool,
  /** Function that returns an object containing the elements of the context menu */
  getContextModel: PropTypes.func,
  /** Changes the row mode */
  mode: PropTypes.string,
  /** Removes the borders */
  withoutBorder: PropTypes.bool,
};

Row.defaultProps = {
  contextButtonSpacerWidth: "26px",
  mode: "default",
  data: {},
  withoutBorder: false,
};

export default Row;<|MERGE_RESOLUTION|>--- conflicted
+++ resolved
@@ -40,11 +40,8 @@
       isRoom,
       withoutBorder,
       contextTitle,
-<<<<<<< HEAD
       badgesComponent,
-=======
       isArchive,
->>>>>>> 53307e43
     } = this.props;
 
     const { onRowClick, inProgress, mode, onContextClick, ...rest } =
