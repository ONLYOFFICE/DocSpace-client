// (c) Copyright Ascensio System SIA 2009-2024
//
// This program is a free software product.
// You can redistribute it and/or modify it under the terms
// of the GNU Affero General Public License (AGPL) version 3 as published by the Free Software
// Foundation. In accordance with Section 7(a) of the GNU AGPL its Section 15 shall be amended
// to the effect that Ascensio System SIA expressly excludes the warranty of non-infringement of
// any third-party rights.
//
// This program is distributed WITHOUT ANY WARRANTY, without even the implied warranty
// of MERCHANTABILITY or FITNESS FOR A PARTICULAR  PURPOSE. For details, see
// the GNU AGPL at: http://www.gnu.org/licenses/agpl-3.0.html
//
// You can contact Ascensio System SIA at Lubanas st. 125a-25, Riga, Latvia, EU, LV-1021.
//
// The  interactive user interfaces in modified source and object code versions of the Program must
// display Appropriate Legal Notices, as required under Section 5 of the GNU AGPL version 3.
//
// Pursuant to Section 7(b) of the License you must retain the original Product logo when
// distributing the program. Pursuant to Section 7(e) we decline to grant you any rights under
// trademark law for use of our trademarks.
//
// All the Product's GUI elements, including illustrations and icon sets, as well as technical writing
// content are licensed under the terms of the Creative Commons Attribution-ShareAlike 4.0
// International. See the License terms at http://creativecommons.org/licenses/by-sa/4.0/legalcode

import { useEffect, useCallback } from "react";
import { inject, observer } from "mobx-react";
import { useTranslation } from "react-i18next";
import { toastr } from "@docspace/shared/components/toast";
import { setDocumentTitle } from "SRC_DIR/helpers/utils";
import useViewEffect from "SRC_DIR/Hooks/useViewEffect";

import { DataImportProps, InjectedDataImportProps } from "./types";

import { Component as Providers } from "./components/Providers";
import { Component as NextcloudWorkspace } from "./NextcloudWorkspace";
import { Component as GoogleWorkspace } from "./GoogleWorkspace";
import { Component as OnlyofficeWorkspace } from "./OnlyofficeWorkspace";

const DataImport = (props: DataImportProps) => {
  const {
    viewAs,
    setViewAs,
    currentDeviceType,
    getMigrationStatus,
    isMigrationInit,
    setUsers,
    workspace,
    setWorkspace,
    setFiles,
    setLoadingStatus,
    setMigratingWorkspace,
    setMigrationPhase,
  } = props as InjectedDataImportProps;

  const { t } = useTranslation(["Settings"]);

  useViewEffect({
    view: viewAs,
    setView: setViewAs,
    currentDeviceType,
  });

  useEffect(() => {
    setDocumentTitle(t("DataImport"));
  }, [t]);

  const updateStatus = useCallback(async () => {
    const response = await getMigrationStatus();

    if (!response) return;

    const { parseResult, error, isCompleted } = response;

    const isErrorOrFailedParse = error || parseResult.failedArchives.length > 0;
    const isNoUsersParsed =
      parseResult.users.length +
        parseResult.existUsers.length +
        parseResult.withoutEmailUsers.length ===
      0;

    if (isErrorOrFailedParse || isNoUsersParsed) return;

    if (parseResult.operation === "parse") {
      setWorkspace(parseResult.migratorName);
      setMigratingWorkspace(parseResult.migratorName);
      setFiles(parseResult.files);

      if (isCompleted) {
        setUsers(parseResult);
        setMigrationPhase("setup");
        setLoadingStatus("done");
      } else {
        setLoadingStatus("proceed");
      }
    }

    if (parseResult.operation === "migration") {
      setWorkspace(parseResult.migratorName);
      setMigratingWorkspace(parseResult.migratorName);

      if (isCompleted) {
        setMigrationPhase("complete");
      } else {
        setMigrationPhase("migrating");
      }
    }
  }, [
    getMigrationStatus,
    setUsers,
    setWorkspace,
    setMigratingWorkspace,
    setFiles,
    setLoadingStatus,
    setMigrationPhase,
  ]);

  useEffect(() => {
    try {
      if (!isMigrationInit) {
        updateStatus();
      }
    } catch (error) {
      toastr.error(error as string);
    }
  }, [isMigrationInit, updateStatus]);

  return workspace === "Nextcloud" ? (
    <NextcloudWorkspace />
  ) : workspace === "GoogleWorkspace" ? (
    <GoogleWorkspace />
  ) : workspace === "Workspace" ? (
    <OnlyofficeWorkspace />
  ) : (
    <Providers />
  );
};

<<<<<<< HEAD
export const Component = inject<TStore>(
  ({ authStore, settingsStore, setup, importAccountsStore }) => {
=======
export default inject<TStore>(
  ({ settingsStore, setup, importAccountsStore }) => {
>>>>>>> 88c0df3a
    const {
      getMigrationStatus,
      isMigrationInit,
      setUsers,
      workspace,
      setWorkspace,
      setFiles,
      setLoadingStatus,
      setMigratingWorkspace,
      setMigrationPhase,
    } = importAccountsStore;

    const { viewAs, setViewAs } = setup;
    const { currentDeviceType } = settingsStore;

    return {
      viewAs,
      setViewAs,
      currentDeviceType,
      getMigrationStatus,
      isMigrationInit,
      setUsers,
      workspace,
      setWorkspace,
      setFiles,
      setLoadingStatus,
      setMigratingWorkspace,
      setMigrationPhase,
    };
  },
)(observer(DataImport));<|MERGE_RESOLUTION|>--- conflicted
+++ resolved
@@ -137,13 +137,8 @@
   );
 };
 
-<<<<<<< HEAD
 export const Component = inject<TStore>(
-  ({ authStore, settingsStore, setup, importAccountsStore }) => {
-=======
-export default inject<TStore>(
   ({ settingsStore, setup, importAccountsStore }) => {
->>>>>>> 88c0df3a
     const {
       getMigrationStatus,
       isMigrationInit,
