--- conflicted
+++ resolved
@@ -65,14 +65,8 @@
       try {
         await setDomainName(domain);
         await setPortalName(name).then((result) => {
-<<<<<<< HEAD
-          let url = new URL(result);
-          url.searchParams.append("referenceUrl", "/management");
-          return window.location.replace(url);
-=======
           setReferenceLink(result);
           setSpaceCreatedDialogVisible(true);
->>>>>>> e7340c4e
         });
         await authStore.settingsStore.getAllPortals();
       } catch (err) {
