--- conflicted
+++ resolved
@@ -3,11 +3,7 @@
   "content": "Custom filter for the selected file enabled",
   "content_en_sha1_hash": "2e614b1037d174f7e01244b06af7ffb0f67ac0cc",
   "created_at": "2025-05-19T21:30:55.406Z",
-<<<<<<< HEAD
-  "updated_at": "2025-06-18T17:11:42.513Z",
-=======
   "updated_at": "2025-06-26T19:00:18.285Z",
->>>>>>> 0de93b01
   "comment": {
     "text": "This translation key is used to display a success message when enabling or disabling custom filters for selected files. It appears as a toast notification after a successful file update action and can be translated as needed to provide consistency across the application.",
     "is_auto": true,
@@ -31,25 +27,13 @@
     "ar-SA": {
       "ai_translated": false,
       "ai_model": null,
-      "ai_spell_check_issues": [
-        {
-          "type": "formatting",
-          "description": "The Arabic translation uses a combining character (space) within the word 'الفِلتر'. It should be a regular space character.",
-          "suggestion": "Replace the combining character with a regular space: \"تم تمكين الفِلتر المخصص للملف المحدد\""
-        }
-      ],
+      "ai_spell_check_issues": [],
       "approved_at": null
     },
     "az": {
       "ai_translated": false,
       "ai_model": null,
-      "ai_spell_check_issues": [
-        {
-          "type": "formatting",
-          "description": "The translation uses a non-breaking space ( ) instead of a regular space between \"Seçilmiş fayl üçün\" and \"Xüsusi filtr\". This can cause layout issues.",
-          "suggestion": "Replace the non-breaking space with a regular space: Seçilmiş fayl üçün Xüsusi filtr aktiv edildi"
-        }
-      ],
+      "ai_spell_check_issues": [],
       "approved_at": null
     },
     "bg": {
@@ -79,119 +63,55 @@
     "es": {
       "ai_translated": false,
       "ai_model": null,
-      "ai_spell_check_issues": [
-        {
-          "type": "incorrect_translation",
-          "description": "The translation 'El Filtro personalizado para el archivo seleccionado se ha habilitado' is a bit too literal and sounds unnatural in Spanish. A more natural phrasing would be to use a more active voice.",
-          "suggestion": "El filtro personalizado para el archivo seleccionado está habilitado."
-        }
-      ],
+      "ai_spell_check_issues": [],
       "approved_at": null
     },
     "fi": {
       "ai_translated": false,
       "ai_model": null,
-      "ai_spell_check_issues": [
-        {
-          "type": "incorrect_translation",
-          "description": "The translation 'Mukautettu suodatin valitulle tiedostolle käytössä' is a literal translation that doesn't quite convey the intended meaning of 'Custom filter for the selected file enabled'. It's a bit clunky.",
-          "suggestion": "A better translation would be 'Valitulle tiedostolle määritetty suodatin käytössä' or 'Mukautettu suodatin on käytössä valitulle tiedostolle'."
-        }
-      ],
+      "ai_spell_check_issues": [],
       "approved_at": null
     },
     "fr": {
       "ai_translated": false,
       "ai_model": null,
-      "ai_spell_check_issues": [
-        {
-          "type": "incorrect_translation",
-          "description": "The translation 'Filtre personnalisé activé pour le fichier sélectionné' is slightly awkward and could be improved for naturalness in French. While technically correct, it's not the most common phrasing.",
-          "suggestion": "Filtre personnalisé activé pour le fichier sélectionné."
-        }
-      ],
+      "ai_spell_check_issues": [],
       "approved_at": null
     },
     "hy-AM": {
       "ai_translated": false,
       "ai_model": null,
-      "ai_spell_check_issues": [
-        {
-          "type": "incorrect_translation",
-          "description": "The translation \"Հատուկ ֆիլտրն ընտրված ֆայլի համար միացված է\" doesn't fully capture the meaning of 'Custom filter for the selected file enabled'. A more accurate translation might convey the idea that the custom filter *is* enabled for the file, rather than simply stating it's 'connected' to the file.",
-          "suggestion": "Consider something like \"Ընտրված ֆայլի համար սահմանված ֆիլտրն ակտիվ է\" (The custom filter is active for the selected file) or \"Ընտրված ֆայլի համար սահմանված ֆիլտրը գործում է\" (The custom filter is working for the selected file)."
-        }
-      ],
+      "ai_spell_check_issues": [],
       "approved_at": null
     },
     "it": {
       "ai_translated": false,
       "ai_model": null,
-      "ai_spell_check_issues": [
-        {
-          "type": "incorrect_translation",
-          "description": "The translation 'Filtro personalizzato abilitato per il file selezionato' is slightly awkward. A more natural translation would place 'per il file selezionato' closer to the beginning or use a different phrasing.",
-          "suggestion": "Filtro personalizzato abilitato per il file selezionato, or Filtro personalizzato per il file selezionato abilitato."
-        }
-      ],
+      "ai_spell_check_issues": [],
       "approved_at": null
     },
     "ja-JP": {
       "ai_translated": false,
       "ai_model": null,
-      "ai_spell_check_issues": [
-        {
-          "type": "incorrect_translation",
-          "description": "The translation '選択したファイルのカスタムフィルターが有効になりました' is too literal and sounds slightly unnatural in Japanese. A more natural phrasing would imply that the custom filter is now active.",
-          "suggestion": "選択したファイルのカスタムフィルターを有効にしました"
-        }
-      ],
+      "ai_spell_check_issues": [],
       "approved_at": null
     },
     "ko-KR": {
       "ai_translated": false,
       "ai_model": null,
-      "ai_spell_check_issues": [
-        {
-          "type": "formatting",
-          "description": "There's an unnecessary non-breaking space ( ) after \"대한\".",
-          "suggestion": "선택한 파일에 대한 사용자 지정 필터 활성화됨"
-        }
-      ],
+      "ai_spell_check_issues": [],
       "approved_at": null
     },
     "lo-LA": {
       "ai_translated": false,
       "ai_model": null,
-      "ai_spell_check_issues": [
-        {
-          "type": "spelling",
-          "description": "The word 'ຕົວປ່ຽນແກ້' (tua pian kae) is a bit awkward. It literally translates to 'modifier' or 'changer' and might not be the most natural phrasing in this context. While not strictly incorrect, it could be improved.",
-          "suggestion": "Consider using a more natural Lao phrasing like 'ການກັ່ນຕອງແບບປົກກະຕິ' (gaan gan dtong bab pak kati) which translates to 'custom filtering'."
-        },
-        {
-          "type": "grammar",
-          "description": "The phrasing 'ແມ່ນເປີດໃຊ້ງານແລ້ວ' (maen pert sai ngan laew) is grammatically correct but could be more concise. It literally means 'is already activated'.",
-          "suggestion": "Consider using a simpler phrasing like 'ຖືກເປີດໃຊ້' (tuk pert sai) which translates to 'is activated'."
-        }
-      ],
+      "ai_spell_check_issues": [],
       "approved_at": null
     },
     "lv": {
       "ai_translated": false,
       "ai_model": null,
-      "ai_spell_check_issues": [
-        {
-          "type": "incorrect_translation",
-          "description": "The translation 'Pielāgotais filtrs atlasītajam failam ir aktivēts' is a bit literal and could be more natural-sounding in Latvian. 'Is aktivēts' is correct, but the phrasing with 'atlasītajam failam' is clunky.",
-          "suggestion": "Pielāgots filtrs ir aktivēts izvēlotajam failam"
-        },
-        {
-          "type": "formatting",
-          "description": "The use of 'ir aktivēts' at the end of the sentence makes it slightly less conversational than necessary.",
-          "suggestion": "Pielāgots filtrs darbojas"
-        }
-      ],
+      "ai_spell_check_issues": [],
       "approved_at": null
     },
     "nl": {
@@ -203,73 +123,37 @@
     "pl": {
       "ai_translated": false,
       "ai_model": null,
-      "ai_spell_check_issues": [
-        {
-          "type": "incorrect_translation",
-          "description": "The translation 'Niestandardowy filtr dla wybranego pliku włączony' is a literal translation, but could be improved for naturalness in Polish. A more natural phrasing would be 'Włączono niestandardowy filtr dla wybranego pliku' or 'Niestandardowy filtr dla wybranego pliku jest włączony'.",
-          "suggestion": "Włączono niestandardowy filtr dla wybranego pliku"
-        }
-      ],
+      "ai_spell_check_issues": [],
       "approved_at": null
     },
     "pt": {
       "ai_translated": false,
       "ai_model": null,
-      "ai_spell_check_issues": [
-        {
-          "type": "incorrect_translation",
-          "description": "The translation 'Filtro personalizado para o arquivo selecionado ativado' is a literal translation but sounds awkward in Portuguese. A more natural phrasing would emphasize that the filter *is* enabled.",
-          "suggestion": "Filtro personalizado ativado para o arquivo selecionado."
-        }
-      ],
+      "ai_spell_check_issues": [],
       "approved_at": null
     },
     "pt-BR": {
       "ai_translated": false,
       "ai_model": null,
-      "ai_spell_check_issues": [
-        {
-          "type": "incorrect_translation",
-          "description": "The translation 'Filtro personalizado para o arquivo selecionado ativado' is not the most natural or precise translation of 'Custom filter for the selected file enabled'. It's a bit literal. A more natural phrasing would be 'Filtro personalizado habilitado para o arquivo selecionado'.",
-          "suggestion": "Filtro personalizado habilitado para o arquivo selecionado"
-        }
-      ],
+      "ai_spell_check_issues": [],
       "approved_at": null
     },
     "ro": {
       "ai_translated": false,
       "ai_model": null,
-      "ai_spell_check_issues": [
-        {
-          "type": "incorrect_translation",
-          "description": "The translation 'Filtru particularizat pentru utilizatorul selectat este activat' doesn't accurately convey the meaning of 'Custom filter for the selected file enabled'.  'Utilizatorul' means 'user', but the English refers to a 'file'.",
-          "suggestion": "Filtru personalizat pentru fișierul selectat este activat"
-        }
-      ],
+      "ai_spell_check_issues": [],
       "approved_at": null
     },
     "ru": {
       "ai_translated": false,
       "ai_model": null,
-      "ai_spell_check_issues": [
-        {
-          "type": "incorrect_translation",
-          "description": "The English phrase 'enabled' is not accurately translated by 'подключен'. 'Подключен' means 'connected' which implies a physical connection. 'Enabled' refers to the state of being active or available. A more accurate translation would be 'активирован' or 'включен'.",
-          "suggestion": "Пользовательский фильтр для выбранного файла активирован"
-        }
-      ],
+      "ai_spell_check_issues": [],
       "approved_at": null
     },
     "si": {
       "ai_translated": false,
       "ai_model": null,
-      "ai_spell_check_issues": [
-        {
-          "type": "incorrect_translation",
-          "description": "The Sinhala translation \"Prilagojen filter za izbrano datoteko omogočen\" appears to be in Slovenian, not Sinhala. It translates to 'Custom filter for the selected file enabled' in Slovenian.",
-          "suggestion": "The translation needs to be corrected to Sinhala. A potential Sinhala translation could be: 'පilihan ෆිල්ටර් තෝගත් ගොනුව සඳහා සක්‍රිය කර ඇත' (Pilayan filter thogath gonuwa sahara sakriya kara atha)."
-        }
-      ],
+      "ai_spell_check_issues": [],
       "approved_at": null
     },
     "sk": {
@@ -281,73 +165,37 @@
     "sl": {
       "ai_translated": false,
       "ai_model": null,
-      "ai_spell_check_issues": [
-        {
-          "type": "formatting",
-          "description": "The translation contains a non-breaking space ( ) which is likely unintentional and will cause formatting issues.",
-          "suggestion": "Remove the non-breaking space."
-        }
-      ],
+      "ai_spell_check_issues": [],
       "approved_at": null
     },
     "sr-Cyrl-RS": {
       "ai_translated": false,
       "ai_model": null,
-      "ai_spell_check_issues": [
-        {
-          "type": "spelling",
-          "description": "The word 'филтер' is a transliteration from English 'filter'. The Serbian word for filter is 'филтар'.",
-          "suggestion": "филтар"
-        }
-      ],
+      "ai_spell_check_issues": [],
       "approved_at": null
     },
     "sr-Latn-RS": {
       "ai_translated": false,
       "ai_model": null,
-      "ai_spell_check_issues": [
-        {
-          "type": "incorrect_translation",
-          "description": "The translation 'Prilagođeni filter za izabranu datoteku je omogućen' is a bit literal and doesn't flow naturally in Serbian. A more idiomatic translation would be better.",
-          "suggestion": "Omogućeno prilagođeno filtriranje za izabranu datoteku"
-        }
-      ],
+      "ai_spell_check_issues": [],
       "approved_at": null
     },
     "tr": {
       "ai_translated": false,
       "ai_model": null,
-      "ai_spell_check_issues": [
-        {
-          "type": "formatting",
-          "description": "The space before 'Özel' is unnecessary and breaks the flow of the Turkish sentence.",
-          "suggestion": "Seçili dosya için Özel Filtre etkin"
-        }
-      ],
+      "ai_spell_check_issues": [],
       "approved_at": null
     },
     "uk-UA": {
       "ai_translated": false,
       "ai_model": null,
-      "ai_spell_check_issues": [
-        {
-          "type": "incorrect_translation",
-          "description": "The English phrase \"Custom filter\" is best translated as \"Користувацький фільтр\" rather than \"Спеціальний фільтр\". \"Спеціальний\" implies a specific, pre-defined filter, while \"користувацький\" refers to a filter defined by the user.",
-          "suggestion": "Спеціальний фільтр -> Користувацький фільтр"
-        }
-      ],
+      "ai_spell_check_issues": [],
       "approved_at": null
     },
     "vi": {
       "ai_translated": false,
       "ai_model": null,
-      "ai_spell_check_issues": [
-        {
-          "type": "formatting",
-          "description": "The word 'tệp' is often stylized as 'tệp' to visually distinguish it. Consistent formatting would improve readability.",
-          "suggestion": "Bộ lọc tùy chỉnh cho tệp đã chọn đã bật"
-        }
-      ],
+      "ai_spell_check_issues": [],
       "approved_at": null
     },
     "zh-CN": {
