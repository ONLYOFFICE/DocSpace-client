/*
 *
 * (c) Copyright Ascensio System Limited 2010-2018
 *
 * This program is freeware. You can redistribute it and/or modify it under the terms of the GNU 
 * General Public License (GPL) version 3 as published by the Free Software Foundation (https://www.gnu.org/copyleft/gpl.html). 
 * In accordance with Section 7(a) of the GNU GPL its Section 15 shall be amended to the effect that 
 * Ascensio System SIA expressly excludes the warranty of non-infringement of any third-party rights.
 *
 * THIS PROGRAM IS DISTRIBUTED WITHOUT ANY WARRANTY; WITHOUT EVEN THE IMPLIED WARRANTY OF MERCHANTABILITY OR
 * FITNESS FOR A PARTICULAR PURPOSE. For more details, see GNU GPL at https://www.gnu.org/copyleft/gpl.html
 *
 * You can contact Ascensio System SIA by email at sales@onlyoffice.com
 *
 * The interactive user interfaces in modified source and object code versions of ONLYOFFICE must display 
 * Appropriate Legal Notices, as required under Section 5 of the GNU GPL version 3.
 *
 * Pursuant to Section 7 § 3(b) of the GNU GPL you must retain the original ONLYOFFICE logo which contains 
 * relevant author attributions when distributing the software. If the display of the logo in its graphic 
 * form is not reasonably feasible for technical reasons, you must include the words "Powered by ONLYOFFICE" 
 * in every copy of the program you distribute. 
 * Pursuant to Section 7 § 3(e) we decline to grant you any rights under trademark law for use of our trademarks.
 *
*/


using System;
using System.Collections.Generic;
using System.Globalization;
using System.Linq;
using System.Security.Cryptography;
using System.Text;

using ASC.Common;
using ASC.Common.Caching;
using ASC.Common.Utils;
using ASC.Core;
using ASC.Core.Common.Security;
using ASC.Core.Common.Settings;
using ASC.Core.Users;
using ASC.Security.Cryptography;
using ASC.Web.Core;
using ASC.Web.Core.PublicResources;

using Google.Authenticator;

using Microsoft.AspNetCore.WebUtilities;

namespace ASC.Web.Studio.Core.TFA
{
    [Serializable]
    public class BackupCode
    {
        public bool IsUsed { get; set; }

        public string Code { get; set; }

        public string GetEncryptedCode(InstanceCrypto InstanceCrypto, Signature Signature)
        {
            try
            {
                return InstanceCrypto.Decrypt(Code);
            }
            catch
            {
                //support old scheme stored in the DB
                return Signature.Read<string>(Code);
            }
        }

        public void SetEncryptedCode(InstanceCrypto InstanceCrypto, string code)
        {
            Code = InstanceCrypto.Encrypt(code);
        }
    }

    [Scope]
    public class TfaManager
    {
        private static readonly TwoFactorAuthenticator Tfa = new TwoFactorAuthenticator();
        private ICache Cache { get; set; }

        private SettingsManager SettingsManager { get; }
        private SecurityContext SecurityContext { get; }
        private CookiesManager CookiesManager { get; }
        private SetupInfo SetupInfo { get; }
        private Signature Signature { get; }
        private InstanceCrypto InstanceCrypto { get; }
        public MachinePseudoKeys MachinePseudoKeys { get; }

        public TfaManager(
            SettingsManager settingsManager,
            SecurityContext securityContext,
            CookiesManager cookiesManager,
            SetupInfo setupInfo,
            Signature signature,
            InstanceCrypto instanceCrypto,
            MachinePseudoKeys machinePseudoKeys,
            ICache cache)
        {
            Cache = cache;
            SettingsManager = settingsManager;
            SecurityContext = securityContext;
            CookiesManager = cookiesManager;
            SetupInfo = setupInfo;
            Signature = signature;
            InstanceCrypto = instanceCrypto;
            MachinePseudoKeys = machinePseudoKeys;
        }

        public SetupCode GenerateSetupCode(UserInfo user)
        {
            return Tfa.GenerateSetupCode(SetupInfo.TfaAppSender, user.Email, GenerateAccessToken(user), false, 4);
        }

        public bool ValidateAuthCode(UserInfo user, string code, bool checkBackup = true)
        {
            if (!TfaAppAuthSettings.IsVisibleSettings
                || !SettingsManager.Load<TfaAppAuthSettings>().EnableSetting)
            {
                return false;
            }

            if (user == null || Equals(user, Constants.LostUser)) throw new Exception(Resource.ErrorUserNotFound);

            code = (code ?? "").Trim();

            if (string.IsNullOrEmpty(code)) throw new Exception(Resource.ActivateTfaAppEmptyCode);

            int.TryParse(Cache.Get<string>("tfa/" + user.ID), out var counter);
            if (++counter > SetupInfo.LoginThreshold)
            {
                throw new BruteForceCredentialException(Resource.TfaTooMuchError);
            }
            Cache.Insert("tfa/" + user.ID, counter.ToString(CultureInfo.InvariantCulture), DateTime.UtcNow.Add(TimeSpan.FromMinutes(1)));

            if (!Tfa.ValidateTwoFactorPIN(GenerateAccessToken(user), code))
            {
                if (checkBackup && TfaAppUserSettings.BackupCodesForUser(SettingsManager, user.ID).Any(x => x.GetEncryptedCode(InstanceCrypto, Signature) == code && !x.IsUsed))
                {
                    TfaAppUserSettings.DisableCodeForUser(SettingsManager, InstanceCrypto, Signature, user.ID, code);
                }
                else
                {
                    throw new ArgumentException(Resource.TfaAppAuthMessageError);
                }
            }

            Cache.Insert("tfa/" + user.ID, (--counter).ToString(CultureInfo.InvariantCulture), DateTime.UtcNow.Add(TimeSpan.FromMinutes(1)));

            if (!SecurityContext.IsAuthenticated)
            {
                var cookiesKey = SecurityContext.AuthenticateMe(user.ID);
                CookiesManager.SetCookies(CookiesType.AuthKey, cookiesKey);
            }

            if (!TfaAppUserSettings.EnableForUser(SettingsManager, user.ID))
            {
                GenerateBackupCodes();
                return true;
            }

            return false;
        }

        public IEnumerable<BackupCode> GenerateBackupCodes()
        {
            var count = SetupInfo.TfaAppBackupCodeCount;
            var length = SetupInfo.TfaAppBackupCodeLength;

            const string alphabet = "abcdefghijklmnopqrstuvwxyzABCDEFGHIJKLMNOPQRSTUVWXYZ1234567890-_";

            var data = new byte[length];

            var list = new List<BackupCode>();

            for (var i = 0; i < count; i++)
            {
                data = RandomNumberGenerator.GetBytes(length);

<<<<<<< HEAD
                var result = new StringBuilder(length);
                foreach (var b in data)
                {
                    result.Append(alphabet[b % (alphabet.Length)]);
=======
                    var code = new BackupCode();
                    code.SetEncryptedCode(InstanceCrypto, result.ToString());
                    list.Add(code);
>>>>>>> 14783ee1
                }

                list.Add(new BackupCode(InstanceCrypto, Signature, result.ToString()));
            }
            var settings = SettingsManager.LoadForCurrentUser<TfaAppUserSettings>();
            settings.CodesSetting = list;
            SettingsManager.SaveForCurrentUser(settings);

            return list;
        }

        private string GenerateAccessToken(UserInfo user)
        {
            var userSalt = TfaAppUserSettings.GetSalt(SettingsManager, user.ID);

            //from Signature.Create
            var machineSalt = Encoding.UTF8.GetString(MachinePseudoKeys.GetMachineConstant());
            var token = Convert.ToBase64String(SHA256.Create().ComputeHash(Encoding.UTF8.GetBytes(userSalt + machineSalt)));
            var encodedToken = WebEncoders.Base64UrlEncode(Encoding.UTF8.GetBytes(token));

            return encodedToken.Substring(0, 10);
        }
    }
}<|MERGE_RESOLUTION|>--- conflicted
+++ resolved
@@ -1,214 +1,210 @@
-/*
- *
- * (c) Copyright Ascensio System Limited 2010-2018
- *
- * This program is freeware. You can redistribute it and/or modify it under the terms of the GNU 
- * General Public License (GPL) version 3 as published by the Free Software Foundation (https://www.gnu.org/copyleft/gpl.html). 
- * In accordance with Section 7(a) of the GNU GPL its Section 15 shall be amended to the effect that 
- * Ascensio System SIA expressly excludes the warranty of non-infringement of any third-party rights.
- *
- * THIS PROGRAM IS DISTRIBUTED WITHOUT ANY WARRANTY; WITHOUT EVEN THE IMPLIED WARRANTY OF MERCHANTABILITY OR
- * FITNESS FOR A PARTICULAR PURPOSE. For more details, see GNU GPL at https://www.gnu.org/copyleft/gpl.html
- *
- * You can contact Ascensio System SIA by email at sales@onlyoffice.com
- *
- * The interactive user interfaces in modified source and object code versions of ONLYOFFICE must display 
- * Appropriate Legal Notices, as required under Section 5 of the GNU GPL version 3.
- *
- * Pursuant to Section 7 § 3(b) of the GNU GPL you must retain the original ONLYOFFICE logo which contains 
- * relevant author attributions when distributing the software. If the display of the logo in its graphic 
- * form is not reasonably feasible for technical reasons, you must include the words "Powered by ONLYOFFICE" 
- * in every copy of the program you distribute. 
- * Pursuant to Section 7 § 3(e) we decline to grant you any rights under trademark law for use of our trademarks.
- *
-*/
-
-
-using System;
-using System.Collections.Generic;
-using System.Globalization;
-using System.Linq;
-using System.Security.Cryptography;
-using System.Text;
-
-using ASC.Common;
-using ASC.Common.Caching;
-using ASC.Common.Utils;
-using ASC.Core;
-using ASC.Core.Common.Security;
-using ASC.Core.Common.Settings;
-using ASC.Core.Users;
-using ASC.Security.Cryptography;
-using ASC.Web.Core;
-using ASC.Web.Core.PublicResources;
-
-using Google.Authenticator;
-
-using Microsoft.AspNetCore.WebUtilities;
-
-namespace ASC.Web.Studio.Core.TFA
-{
-    [Serializable]
-    public class BackupCode
-    {
-        public bool IsUsed { get; set; }
-
-        public string Code { get; set; }
-
-        public string GetEncryptedCode(InstanceCrypto InstanceCrypto, Signature Signature)
-        {
-            try
-            {
-                return InstanceCrypto.Decrypt(Code);
-            }
-            catch
-            {
-                //support old scheme stored in the DB
-                return Signature.Read<string>(Code);
-            }
-        }
-
-        public void SetEncryptedCode(InstanceCrypto InstanceCrypto, string code)
-        {
-            Code = InstanceCrypto.Encrypt(code);
-        }
-    }
-
-    [Scope]
-    public class TfaManager
-    {
-        private static readonly TwoFactorAuthenticator Tfa = new TwoFactorAuthenticator();
-        private ICache Cache { get; set; }
-
-        private SettingsManager SettingsManager { get; }
-        private SecurityContext SecurityContext { get; }
-        private CookiesManager CookiesManager { get; }
-        private SetupInfo SetupInfo { get; }
-        private Signature Signature { get; }
-        private InstanceCrypto InstanceCrypto { get; }
-        public MachinePseudoKeys MachinePseudoKeys { get; }
-
-        public TfaManager(
-            SettingsManager settingsManager,
-            SecurityContext securityContext,
-            CookiesManager cookiesManager,
-            SetupInfo setupInfo,
-            Signature signature,
-            InstanceCrypto instanceCrypto,
-            MachinePseudoKeys machinePseudoKeys,
-            ICache cache)
-        {
-            Cache = cache;
-            SettingsManager = settingsManager;
-            SecurityContext = securityContext;
-            CookiesManager = cookiesManager;
-            SetupInfo = setupInfo;
-            Signature = signature;
-            InstanceCrypto = instanceCrypto;
-            MachinePseudoKeys = machinePseudoKeys;
-        }
-
-        public SetupCode GenerateSetupCode(UserInfo user)
-        {
-            return Tfa.GenerateSetupCode(SetupInfo.TfaAppSender, user.Email, GenerateAccessToken(user), false, 4);
-        }
-
-        public bool ValidateAuthCode(UserInfo user, string code, bool checkBackup = true)
-        {
-            if (!TfaAppAuthSettings.IsVisibleSettings
-                || !SettingsManager.Load<TfaAppAuthSettings>().EnableSetting)
-            {
-                return false;
-            }
-
-            if (user == null || Equals(user, Constants.LostUser)) throw new Exception(Resource.ErrorUserNotFound);
-
-            code = (code ?? "").Trim();
-
-            if (string.IsNullOrEmpty(code)) throw new Exception(Resource.ActivateTfaAppEmptyCode);
-
-            int.TryParse(Cache.Get<string>("tfa/" + user.ID), out var counter);
-            if (++counter > SetupInfo.LoginThreshold)
-            {
-                throw new BruteForceCredentialException(Resource.TfaTooMuchError);
-            }
-            Cache.Insert("tfa/" + user.ID, counter.ToString(CultureInfo.InvariantCulture), DateTime.UtcNow.Add(TimeSpan.FromMinutes(1)));
-
-            if (!Tfa.ValidateTwoFactorPIN(GenerateAccessToken(user), code))
-            {
-                if (checkBackup && TfaAppUserSettings.BackupCodesForUser(SettingsManager, user.ID).Any(x => x.GetEncryptedCode(InstanceCrypto, Signature) == code && !x.IsUsed))
-                {
-                    TfaAppUserSettings.DisableCodeForUser(SettingsManager, InstanceCrypto, Signature, user.ID, code);
-                }
-                else
-                {
-                    throw new ArgumentException(Resource.TfaAppAuthMessageError);
-                }
-            }
-
-            Cache.Insert("tfa/" + user.ID, (--counter).ToString(CultureInfo.InvariantCulture), DateTime.UtcNow.Add(TimeSpan.FromMinutes(1)));
-
-            if (!SecurityContext.IsAuthenticated)
-            {
-                var cookiesKey = SecurityContext.AuthenticateMe(user.ID);
-                CookiesManager.SetCookies(CookiesType.AuthKey, cookiesKey);
-            }
-
-            if (!TfaAppUserSettings.EnableForUser(SettingsManager, user.ID))
-            {
-                GenerateBackupCodes();
-                return true;
-            }
-
-            return false;
-        }
-
-        public IEnumerable<BackupCode> GenerateBackupCodes()
-        {
-            var count = SetupInfo.TfaAppBackupCodeCount;
-            var length = SetupInfo.TfaAppBackupCodeLength;
-
-            const string alphabet = "abcdefghijklmnopqrstuvwxyzABCDEFGHIJKLMNOPQRSTUVWXYZ1234567890-_";
-
-            var data = new byte[length];
-
-            var list = new List<BackupCode>();
-
-            for (var i = 0; i < count; i++)
-            {
-                data = RandomNumberGenerator.GetBytes(length);
-
-<<<<<<< HEAD
-                var result = new StringBuilder(length);
-                foreach (var b in data)
-                {
-                    result.Append(alphabet[b % (alphabet.Length)]);
-=======
-                    var code = new BackupCode();
-                    code.SetEncryptedCode(InstanceCrypto, result.ToString());
-                    list.Add(code);
->>>>>>> 14783ee1
-                }
-
-                list.Add(new BackupCode(InstanceCrypto, Signature, result.ToString()));
-            }
-            var settings = SettingsManager.LoadForCurrentUser<TfaAppUserSettings>();
-            settings.CodesSetting = list;
-            SettingsManager.SaveForCurrentUser(settings);
-
-            return list;
-        }
-
-        private string GenerateAccessToken(UserInfo user)
-        {
-            var userSalt = TfaAppUserSettings.GetSalt(SettingsManager, user.ID);
-
-            //from Signature.Create
-            var machineSalt = Encoding.UTF8.GetString(MachinePseudoKeys.GetMachineConstant());
-            var token = Convert.ToBase64String(SHA256.Create().ComputeHash(Encoding.UTF8.GetBytes(userSalt + machineSalt)));
-            var encodedToken = WebEncoders.Base64UrlEncode(Encoding.UTF8.GetBytes(token));
-
-            return encodedToken.Substring(0, 10);
-        }
-    }
+/*
+ *
+ * (c) Copyright Ascensio System Limited 2010-2018
+ *
+ * This program is freeware. You can redistribute it and/or modify it under the terms of the GNU 
+ * General Public License (GPL) version 3 as published by the Free Software Foundation (https://www.gnu.org/copyleft/gpl.html). 
+ * In accordance with Section 7(a) of the GNU GPL its Section 15 shall be amended to the effect that 
+ * Ascensio System SIA expressly excludes the warranty of non-infringement of any third-party rights.
+ *
+ * THIS PROGRAM IS DISTRIBUTED WITHOUT ANY WARRANTY; WITHOUT EVEN THE IMPLIED WARRANTY OF MERCHANTABILITY OR
+ * FITNESS FOR A PARTICULAR PURPOSE. For more details, see GNU GPL at https://www.gnu.org/copyleft/gpl.html
+ *
+ * You can contact Ascensio System SIA by email at sales@onlyoffice.com
+ *
+ * The interactive user interfaces in modified source and object code versions of ONLYOFFICE must display 
+ * Appropriate Legal Notices, as required under Section 5 of the GNU GPL version 3.
+ *
+ * Pursuant to Section 7 § 3(b) of the GNU GPL you must retain the original ONLYOFFICE logo which contains 
+ * relevant author attributions when distributing the software. If the display of the logo in its graphic 
+ * form is not reasonably feasible for technical reasons, you must include the words "Powered by ONLYOFFICE" 
+ * in every copy of the program you distribute. 
+ * Pursuant to Section 7 § 3(e) we decline to grant you any rights under trademark law for use of our trademarks.
+ *
+*/
+
+
+using System;
+using System.Collections.Generic;
+using System.Globalization;
+using System.Linq;
+using System.Security.Cryptography;
+using System.Text;
+
+using ASC.Common;
+using ASC.Common.Caching;
+using ASC.Common.Utils;
+using ASC.Core;
+using ASC.Core.Common.Security;
+using ASC.Core.Common.Settings;
+using ASC.Core.Users;
+using ASC.Security.Cryptography;
+using ASC.Web.Core;
+using ASC.Web.Core.PublicResources;
+
+using Google.Authenticator;
+
+using Microsoft.AspNetCore.WebUtilities;
+
+namespace ASC.Web.Studio.Core.TFA
+{
+    [Serializable]
+    public class BackupCode
+    {
+        public bool IsUsed { get; set; }
+
+        public string Code { get; set; }
+
+        public string GetEncryptedCode(InstanceCrypto InstanceCrypto, Signature Signature)
+        {
+                try
+                {
+                return InstanceCrypto.Decrypt(Code);
+                }
+                catch
+                {
+                    //support old scheme stored in the DB
+                return Signature.Read<string>(Code);
+                }
+            }
+
+        public void SetEncryptedCode(InstanceCrypto InstanceCrypto, string code)
+        {
+            Code = InstanceCrypto.Encrypt(code);
+        }
+    }
+
+    [Scope]
+    public class TfaManager
+    {
+        private static readonly TwoFactorAuthenticator Tfa = new TwoFactorAuthenticator();
+        private ICache Cache { get; set; }
+
+        private SettingsManager SettingsManager { get; }
+        private SecurityContext SecurityContext { get; }
+        private CookiesManager CookiesManager { get; }
+        private SetupInfo SetupInfo { get; }
+        private Signature Signature { get; }
+        private InstanceCrypto InstanceCrypto { get; }
+        public MachinePseudoKeys MachinePseudoKeys { get; }
+
+        public TfaManager(
+            SettingsManager settingsManager,
+            SecurityContext securityContext,
+            CookiesManager cookiesManager,
+            SetupInfo setupInfo,
+            Signature signature,
+            InstanceCrypto instanceCrypto,
+            MachinePseudoKeys machinePseudoKeys,
+            ICache cache)
+        {
+            Cache = cache;
+            SettingsManager = settingsManager;
+            SecurityContext = securityContext;
+            CookiesManager = cookiesManager;
+            SetupInfo = setupInfo;
+            Signature = signature;
+            InstanceCrypto = instanceCrypto;
+            MachinePseudoKeys = machinePseudoKeys;
+        }
+
+        public SetupCode GenerateSetupCode(UserInfo user)
+        {
+            return Tfa.GenerateSetupCode(SetupInfo.TfaAppSender, user.Email, GenerateAccessToken(user), false, 4);
+        }
+
+        public bool ValidateAuthCode(UserInfo user, string code, bool checkBackup = true)
+        {
+            if (!TfaAppAuthSettings.IsVisibleSettings
+                || !SettingsManager.Load<TfaAppAuthSettings>().EnableSetting)
+            {
+                return false;
+            }
+
+            if (user == null || Equals(user, Constants.LostUser)) throw new Exception(Resource.ErrorUserNotFound);
+
+            code = (code ?? "").Trim();
+
+            if (string.IsNullOrEmpty(code)) throw new Exception(Resource.ActivateTfaAppEmptyCode);
+
+            int.TryParse(Cache.Get<string>("tfa/" + user.ID), out var counter);
+            if (++counter > SetupInfo.LoginThreshold)
+            {
+                throw new BruteForceCredentialException(Resource.TfaTooMuchError);
+            }
+            Cache.Insert("tfa/" + user.ID, counter.ToString(CultureInfo.InvariantCulture), DateTime.UtcNow.Add(TimeSpan.FromMinutes(1)));
+
+            if (!Tfa.ValidateTwoFactorPIN(GenerateAccessToken(user), code))
+            {
+                if (checkBackup && TfaAppUserSettings.BackupCodesForUser(SettingsManager, user.ID).Any(x => x.GetEncryptedCode(InstanceCrypto, Signature) == code && !x.IsUsed))
+                {
+                    TfaAppUserSettings.DisableCodeForUser(SettingsManager, InstanceCrypto, Signature, user.ID, code);
+                }
+                else
+                {
+                    throw new ArgumentException(Resource.TfaAppAuthMessageError);
+                }
+            }
+
+            Cache.Insert("tfa/" + user.ID, (--counter).ToString(CultureInfo.InvariantCulture), DateTime.UtcNow.Add(TimeSpan.FromMinutes(1)));
+
+            if (!SecurityContext.IsAuthenticated)
+            {
+                var cookiesKey = SecurityContext.AuthenticateMe(user.ID);
+                CookiesManager.SetCookies(CookiesType.AuthKey, cookiesKey);
+            }
+
+            if (!TfaAppUserSettings.EnableForUser(SettingsManager, user.ID))
+            {
+                GenerateBackupCodes();
+                return true;
+            }
+
+            return false;
+        }
+
+        public IEnumerable<BackupCode> GenerateBackupCodes()
+        {
+            var count = SetupInfo.TfaAppBackupCodeCount;
+            var length = SetupInfo.TfaAppBackupCodeLength;
+
+            const string alphabet = "abcdefghijklmnopqrstuvwxyzABCDEFGHIJKLMNOPQRSTUVWXYZ1234567890-_";
+
+            var data = new byte[length];
+
+            var list = new List<BackupCode>();
+
+            for (var i = 0; i < count; i++)
+            {
+                data = RandomNumberGenerator.GetBytes(length);
+
+                var result = new StringBuilder(length);
+                foreach (var b in data)
+                {
+                    result.Append(alphabet[b % (alphabet.Length)]);
+                }
+
+                    var code = new BackupCode();
+                    code.SetEncryptedCode(InstanceCrypto, result.ToString());
+                    list.Add(code);
+            }
+            var settings = SettingsManager.LoadForCurrentUser<TfaAppUserSettings>();
+            settings.CodesSetting = list;
+            SettingsManager.SaveForCurrentUser(settings);
+
+            return list;
+        }
+
+        private string GenerateAccessToken(UserInfo user)
+        {
+            var userSalt = TfaAppUserSettings.GetSalt(SettingsManager, user.ID);
+
+            //from Signature.Create
+            var machineSalt = Encoding.UTF8.GetString(MachinePseudoKeys.GetMachineConstant());
+            var token = Convert.ToBase64String(SHA256.Create().ComputeHash(Encoding.UTF8.GetBytes(userSalt + machineSalt)));
+            var encodedToken = WebEncoders.Base64UrlEncode(Encoding.UTF8.GetBytes(token));
+
+            return encodedToken.Substring(0, 10);
+        }
+    }
 }