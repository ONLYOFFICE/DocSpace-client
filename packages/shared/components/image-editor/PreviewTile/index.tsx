// (c) Copyright Ascensio System SIA 2009-2025
//
// This program is a free software product.
// You can redistribute it and/or modify it under the terms
// of the GNU Affero General Public License (AGPL) version 3 as published by the Free Software
// Foundation. In accordance with Section 7(a) of the GNU AGPL its Section 15 shall be amended
// to the effect that Ascensio System SIA expressly excludes the warranty of non-infringement of
// any third-party rights.
//
// This program is distributed WITHOUT ANY WARRANTY, without even the implied warranty
// of MERCHANTABILITY or FITNESS FOR A PARTICULAR  PURPOSE. For details, see
// the GNU AGPL at: http://www.gnu.org/licenses/agpl-3.0.html
//
// You can contact Ascensio System SIA at Lubanas st. 125a-25, Riga, Latvia, EU, LV-1021.
//
// The  interactive user interfaces in modified source and object code versions of the Program must
// display Appropriate Legal Notices, as required under Section 5 of the GNU AGPL version 3.
//
// Pursuant to Section 7(b) of the License you must retain the original Product logo when
// distributing the program. Pursuant to Section 7(e) we decline to grant you any rights under
// trademark law for use of our trademarks.
//
// All the Product's GUI elements, including illustrations and icon sets, as well as technical writing
// content are licensed under the terms of the Creative Commons Attribution-ShareAlike 4.0
// International. See the License terms at http://creativecommons.org/licenses/by-sa/4.0/legalcode

import React from "react";
import classNames from "classnames";

import { Tags } from "../../tags";
import { Tag } from "../../tag";

import styles from "./PreviewTile.module.scss";

const PreviewTile = ({
  title,
  subtitle,
  previewIcon,
  tags,
  defaultTagLabel,
}: {
  title: string;
  subtitle: string;
  previewIcon: string;
  tags: string[];
  defaultTagLabel: string;
}) => {
  return (
<<<<<<< HEAD
    <StyledPreviewTile isShorten={!tags}>
      <div className="tile-header">
        <img className="tile-header-icon" src={previewIcon} alt={title} />
        <div className="tile-header-wrapper-title">
          <div className="tile-header-title">{title}</div>
          <div className="tile-header-sub-title">{subtitle}</div>
        </div>
=======
    <div className={styles.previewTile}>
      <div className={styles.tileHeader}>
        <div
          className={classNames(styles.tileHeaderIcon, {
            [styles.isGeneratedPreview]: !previewIcon,
          })}
        >
          <img src={previewIcon} alt={title} />
        </div>
        <div className={styles.tileHeaderTitle}>{title}</div>
>>>>>>> 3406ac86
      </div>
      <div className={styles.tileTags}>
        {tags.length ? (
          <Tags columnCount={2} tags={tags} onSelectTag={() => {}} />
        ) : (
          <Tag
            className={styles.typeTag}
            tag="script"
            label={defaultTagLabel}
            isDefault
          />
        )}
      </div>
    </div>
  );
};

export default PreviewTile;<|MERGE_RESOLUTION|>--- conflicted
+++ resolved
@@ -34,27 +34,16 @@
 
 const PreviewTile = ({
   title,
-  subtitle,
   previewIcon,
   tags,
   defaultTagLabel,
 }: {
   title: string;
-  subtitle: string;
   previewIcon: string;
   tags: string[];
   defaultTagLabel: string;
 }) => {
   return (
-<<<<<<< HEAD
-    <StyledPreviewTile isShorten={!tags}>
-      <div className="tile-header">
-        <img className="tile-header-icon" src={previewIcon} alt={title} />
-        <div className="tile-header-wrapper-title">
-          <div className="tile-header-title">{title}</div>
-          <div className="tile-header-sub-title">{subtitle}</div>
-        </div>
-=======
     <div className={styles.previewTile}>
       <div className={styles.tileHeader}>
         <div
@@ -65,7 +54,6 @@
           <img src={previewIcon} alt={title} />
         </div>
         <div className={styles.tileHeaderTitle}>{title}</div>
->>>>>>> 3406ac86
       </div>
       <div className={styles.tileTags}>
         {tags.length ? (
