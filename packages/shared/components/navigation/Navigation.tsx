--- conflicted
+++ resolved
@@ -52,11 +52,8 @@
   titleIcon,
   currentDeviceType,
   rootRoomTitle,
-<<<<<<< HEAD
   showTitle,
-=======
   tariffBar,
->>>>>>> 68daf529
 
   ...rest
 }: INavigationProps) => {
@@ -259,12 +256,9 @@
               isFrame={isFrame}
               isPublicRoom={isPublicRoom}
               isTrashFolder={isTrashFolder}
-<<<<<<< HEAD
               showTitle={showTitle}
-=======
               tariffBar={tariffBar}
               title={title}
->>>>>>> 68daf529
             />
           </StyledContainer>
           {isDesktop && isTrashFolder && !isEmptyPage && (
