--- conflicted
+++ resolved
@@ -2602,15 +2602,6 @@
     // const filterTotal = isRoom ? this.roomsFilterTotal : this.filterTotal;
     const filterTotal = isRooms ? this.roomsFilter.total : this.filter.total;
 
-<<<<<<< HEAD
-    /*     console.log("hasMoreFiles isRooms", isRooms);
-    console.log("hasMoreFiles filesList", this.filesList.length);
-    console.log("hasMoreFiles this.filterTotal", this.filterTotal);
-    console.log("hasMoreFiles this.roomsFilterTotal", this.roomsFilterTotal);
-    console.log("hasMoreFiles filterTotal", filterTotal);
-    console.log("hasMoreFiles", this.filesList.length < filterTotal);
-    console.log("----------------------------"); */
-=======
     // console.log("hasMoreFiles isRooms", isRooms);
     // console.log("hasMoreFiles filesList", this.filesList.length);
     // console.log("hasMoreFiles this.filterTotal", this.filterTotal);
@@ -2618,7 +2609,6 @@
     // console.log("hasMoreFiles filterTotal", filterTotal);
     // console.log("hasMoreFiles", this.filesList.length < filterTotal);
     // console.log("----------------------------");
->>>>>>> 6682ca85
 
     if (this.isLoading) return false;
     return this.filesList.length < filterTotal;
