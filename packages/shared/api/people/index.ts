import { AxiosRequestConfig } from "axios";

import { AccountsSearchArea } from "@docspace/shared/enums";
import { request } from "../client";
// import axios from "axios";
<<<<<<< HEAD
import { Encoder } from "@docspace/shared/utils/encoder";
import { AccountsSearchArea } from "@docspace/shared/enums";
import { checkFilterInstance } from "@docspace/shared/utils/common";
=======
import { Encoder } from "../../utils/encoder";
import { checkFilterInstance } from "../../utils/common";
>>>>>>> 904d8287

import Filter from "./filter";

import { TChangeTheme, TGetUserList, TUser } from "./types";

import { TReqOption } from "../../utils/axiosClient";
import { EmployeeActivationStatus, ThemeKeys } from "../../enums";

export async function getUserList(filter = Filter.getDefault()) {
  let params = "";
  // if (fake) {
  //   return fakePeople.getUserList(filter);
  // }

  if (filter) {
    checkFilterInstance(filter, Filter);

    params = `/filter?${filter.toApiUrlParams(
      "id,status,isAdmin,isOwner,isRoomAdmin,isVisitor,activationStatus,userName,email,mobilePhone,displayName,avatar,listAdminModules,birthday,title,location,isLDAP,isSSO,groups",
    )}`;
  }

  const res = (await request({
    method: "get",
    url: `/people${params}`,
  })) as TGetUserList;

  res.items = res.items.map((user) => {
    if (user && user.displayName) {
      user.displayName = Encoder.htmlDecode(user.displayName);
    }
    return user;
  });

  return res;
}

export async function getUser(userName = null, headers = null) {
  const options: AxiosRequestConfig & TReqOption = {
    method: "get",
    url: `/people/${userName || "@self"}`,
    skipUnauthorized: true,
  };

  if (headers) options.headers = headers;

  const user = (await request(options)) as TUser;

  if (user && user.displayName) {
    user.displayName = Encoder.htmlDecode(user.displayName);
  }

  return user;
}

export async function getUserByEmail(userEmail: string) {
  const user = (await request({
    method: "get",
    url: `/people/email?email=${userEmail}`,
  })) as TUser;

  if (user && user.displayName) {
    user.displayName = Encoder.htmlDecode(user.displayName);
  }
  return user;
}
export function getUserFromConfirm(userId, confirmKey = null) {
  const options = {
    method: "get",
    url: `/people/${userId}`,
  };

  if (confirmKey) options.headers = { confirm: confirmKey };

  return request(options).then((user) => {
    if (user && user.displayName) {
      user.displayName = Encoder.htmlDecode(user.displayName);
    }
    return user;
  });
}

export function getUserPhoto(userId) {
  return request({
    method: "get",
    url: `/people/${userId}/photo`,
  });
}

export function createUser(data, confirmKey = null) {
  const options = {
    method: "post",
    url: "/people",
    data,
  };

  if (confirmKey) options.headers = { confirm: confirmKey };

  return request(options).then((user) => {
    if (user && user.displayName) {
      user.displayName = Encoder.htmlDecode(user.displayName);
    }
    return user;
  });
}

export function changePassword(userId, passwordHash, key) {
  const data = { passwordHash };

  return request({
    method: "put",
    url: `/people/${userId}/password`,
    data,
    headers: { confirm: key },
  });
}

export async function changeEmail(userId: string, email: string, key: string) {
  const data = { email };

  const res = (await request({
    method: "put",
    url: `/people/${userId}/password`,
    data,
    headers: { confirm: key },
  })) as TUser;

  return res;
}

export async function updateActivationStatus(
  activationStatus: EmployeeActivationStatus,
  userId: string,
  key: string,
) {
  const res = (await request({
    method: "put",
    url: `/people/activationstatus/${activationStatus}`,
    data: { userIds: [userId] },
    headers: { confirm: key },
  })) as TUser;

  return res;
}

export function updateUser(data) {
  return request({
    method: "put",
    url: `/people/${data.id}`,
    data,
  }).then((user) => {
    if (user && user.displayName) {
      user.displayName = Encoder.htmlDecode(user.displayName);
    }
    return user;
  });
}

export function deleteSelf(key) {
  return request({
    method: "delete",
    url: "/people/@self",
    headers: { confirm: key },
  });
}

export function sendInstructionsToChangePassword(email) {
  return request({
    method: "post",
    url: "/people/password",
    data: { email },
  });
}

export function getListAdmins(filter = Filter.getDefault()) {
  const filterParams = filter.toApiUrlParams(
    "fields=id,displayName,groups,name,avatar,avatarSmall,isOwner,isAdmin,profileUrl,listAdminModules",
  );

  return request({
    method: "get",
    url: `/people/filter?isadministrator=true&${filterParams}`,
  });
}

export function getAdmins(isParams) {
  let params = "&fields";
  if (isParams) {
    params =
      "fields=id,displayName,groups,name,avatar,avatarSmall,isOwner,isAdmin,profileUrl,listAdminModules";
  }
  return request({
    method: "get",
    url: `/people/filter?isadministrator=true&${params}`,
  });
}

export function changeProductAdmin(userId, productId, administrator) {
  return request({
    method: "put",
    url: "/settings/security/administrator",
    data: {
      productId,
      userId,
      administrator,
    },
  });
}

export async function getUserById(userId: string) {
  const res = (await request({
    method: "get",
    url: `/people/${userId}`,
  })) as TUser;

  return res;
}

export const inviteUsers = async (data) => {
  const options = {
    method: "post",
    url: "/people/invite",
    data,
  };

  const res = await request(options);

  return res;
};

export async function resendUserInvites(userIds: string[]) {
  await request({
    method: "put",
    url: "/people/invite",
    data: { userIds },
  });
}

export function resendInvitesAgain() {
  return request({
    method: "put",
    url: "/people/invite",
    data: { userIds: [], resendAll: true },
  });
}

export function updateUserCulture(id, cultureName) {
  return request({
    method: "put",
    url: `/people/${id}/culture`,
    data: { cultureName },
  }).then((user) => {
    if (user && user.displayName) {
      user.displayName = Encoder.htmlDecode(user.displayName);
    }
    return user;
  });
}

export function loadAvatar(profileId, data) {
  return request({
    method: "post",
    url: `/people/${profileId}/photo`,
    data,
  });
}

export function createThumbnailsAvatar(profileId, data) {
  return request({
    method: "post",
    url: `/people/${profileId}/photo/thumbnails`,
    data,
  });
}

export function deleteAvatar(profileId) {
  return request({
    method: "delete",
    url: `/people/${profileId}/photo`,
  });
}

export function updateUserStatus(status, userIds) {
  return request({
    method: "put",
    url: `/people/status/${status}`,
    data: { userIds },
  });
}

export function updateUserType(type, userIds) {
  return request({
    method: "put",
    url: `/people/type/${type}`,
    data: { userIds },
  });
}

export function linkOAuth(serializedProfile) {
  return request({
    method: "put",
    url: "people/thirdparty/linkaccount",
    data: { serializedProfile },
  });
}

export function signupOAuth(signupAccount) {
  return request({
    method: "post",
    url: "people/thirdparty/signup",
    data: signupAccount,
  });
}

export function unlinkOAuth(provider) {
  return request({
    method: "delete",
    url: `people/thirdparty/unlinkaccount?provider=${provider}`,
  });
}

export function sendInstructionsToDelete() {
  return request({
    method: "put",
    url: "/people/self/delete",
  });
}

export function sendInstructionsToChangeEmail(userId, email) {
  return request({
    method: "post",
    url: "/people/email",
    data: { userId, email },
  });
}

export function deleteUser(userId) {
  return request({
    method: "delete",
    url: `/people/${userId}`,
  });
}

export function deleteUsers(userIds) {
  return request({
    method: "put",
    url: "/people/delete",
    data: { userIds },
  });
}

export function getSelectorUserList() {
  return request({
    method: "get",
    url: "/people/filter?fields=id,displayName,groups",
  });
}

export async function changeTheme(key: ThemeKeys) {
  const data = { Theme: key };

  const res = (await request({
    method: "put",
    url: `/people/theme`,
    data,
  })) as TChangeTheme;

  return res;
}

export function getUsersByQuery(query) {
  return request({
    method: "get",
    url: `/people/search?query=${query}`,
  });
}

export function getMembersList(
  searchArea: AccountsSearchArea,
  roomId: number,
  filter = Filter.getDefault(),
) {
  let params = "";

  if (filter) {
    checkFilterInstance(filter, Filter);

    params = `?${filter.toApiUrlParams(
      "id,email,avatar,icon,displayName,hasAvatar,isOwner,isAdmin,isVisitor,isCollaborator,",
    )}`;
  }

  const excludeShared = filter.excludeShared ? filter.excludeShared : false;

  if (params) {
    params += `&excludeShared=${excludeShared}`;
  } else {
    params = `excludeShared=${excludeShared}`;
  }

  let url = "";

  switch (searchArea) {
    case AccountsSearchArea.People:
      url = `people/room/${roomId}${params}`;
      break;
    case AccountsSearchArea.Groups:
      url = `group/room/${roomId}${params}`;
      break;
    default:
      url = `accounts/room/${roomId}/search${params}`;
  }

  return request({
    method: "get",
    url,
  })?.then((res) => {
    res.items = res.items.map((member) => {
      if (member && member.displayName) {
        member.displayName = Encoder.htmlDecode(member.displayName);
<<<<<<< HEAD
      }

      if (member.manager) {
        member.isGroup = true;
      }

=======
      }

      if (member.manager) {
        member.isGroup = true;
      }

>>>>>>> 904d8287
      return member;
    });
    return res;
  });
}<|MERGE_RESOLUTION|>--- conflicted
+++ resolved
@@ -3,14 +3,8 @@
 import { AccountsSearchArea } from "@docspace/shared/enums";
 import { request } from "../client";
 // import axios from "axios";
-<<<<<<< HEAD
 import { Encoder } from "@docspace/shared/utils/encoder";
-import { AccountsSearchArea } from "@docspace/shared/enums";
 import { checkFilterInstance } from "@docspace/shared/utils/common";
-=======
-import { Encoder } from "../../utils/encoder";
-import { checkFilterInstance } from "../../utils/common";
->>>>>>> 904d8287
 
 import Filter from "./filter";
 
@@ -431,21 +425,12 @@
     res.items = res.items.map((member) => {
       if (member && member.displayName) {
         member.displayName = Encoder.htmlDecode(member.displayName);
-<<<<<<< HEAD
       }
 
       if (member.manager) {
         member.isGroup = true;
       }
 
-=======
-      }
-
-      if (member.manager) {
-        member.isGroup = true;
-      }
-
->>>>>>> 904d8287
       return member;
     });
     return res;
