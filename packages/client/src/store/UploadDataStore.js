--- conflicted
+++ resolved
@@ -1616,24 +1616,8 @@
     return promise;
   };
 
-<<<<<<< HEAD
   clearActiveOperations = (fileIds = [], folderIds = [], boardIds = []) => {
     this.filesStore.clearActiveOperations(fileIds, folderIds, boardIds);
-=======
-  clearActiveOperations = (fileIds = [], folderIds = []) => {
-    const { activeFiles, activeFolders, setActiveFiles, setActiveFolders } =
-      this.filesStore;
-
-    const newActiveFiles = activeFiles.filter(
-      (el) => !fileIds?.includes(el.id)
-    );
-    const newActiveFolders = activeFolders.filter(
-      (el) => !folderIds.includes(el.id)
-    );
-
-    setActiveFiles(newActiveFiles);
-    setActiveFolders(newActiveFolders);
->>>>>>> 0c94da69
   };
 
   clearUploadedFilesHistory = () => {
