import { combineUrl } from "@docspace/common/utils";
import { isDesktop } from "@docspace/components/utils/device";
import { makeAutoObservable } from "mobx";
import config from "PACKAGE_FILE";
import { getCategoryUrl } from "SRC_DIR/helpers/utils";
import { encryptionUploadDialog } from "../helpers/desktop";

class HotkeyStore {
  filesStore;
  dialogsStore;
  settingsStore;
  filesActionsStore;
  treeFoldersStore;
  uploadDataStore;

  elemOffset = 0;

  constructor(
    filesStore,
    dialogsStore,
    settingsStore,
    filesActionsStore,
    treeFoldersStore,
    uploadDataStore
  ) {
    makeAutoObservable(this);
    this.filesStore = filesStore;
    this.dialogsStore = dialogsStore;
    this.settingsStore = settingsStore;
    this.filesActionsStore = filesActionsStore;
    this.treeFoldersStore = treeFoldersStore;
    this.uploadDataStore = uploadDataStore;
  }

  scrollToCaret = () => {
    const { offsetTop, item } = this.getItemOffset();
    const scroll = document.getElementsByClassName("section-scroll")[0];
    const scrollRect = scroll?.getBoundingClientRect();

    if (item && item[0]) {
      const el = item[0];
      const rect = el.getBoundingClientRect();

      if (
        scrollRect.top + scrollRect.height - rect.height > rect.top &&
        scrollRect.top < rect.top + el.offsetHeight
      ) {
        //console.log("element is visible");
      } else {
        scroll.scrollTo(0, offsetTop - scrollRect.height / 2);
        //console.log("element is not visible");
      }
    } else {
      scroll?.scrollTo(0, this.elemOffset - scrollRect.height / 2);
    }
  };

  activateHotkeys = (e) => {
    const infiniteLoaderComponent = document.getElementsByClassName(
      "ReactVirtualized__List"
    )[0];

    if (infiniteLoaderComponent) {
      infiniteLoaderComponent.tabIndex = -1;
    }

    if (
      this.dialogsStore.someDialogIsOpen ||
      (e.target?.tagName === "INPUT" && e.target.type !== "checkbox") ||
      e.target?.tagName === "TEXTAREA"
    )
      return e;

    const isDefaultKeys =
      ["PageUp", "PageDown", "Home", "End"].indexOf(e.code) > -1;

    if (
      ["Space", "ArrowUp", "ArrowDown", "ArrowLeft", "ArrowRight"].indexOf(
        e.code
      ) > -1
    ) {
      e.preventDefault();
    }

    const { selection: s, hotkeyCaret, filesList } = this.filesStore;
    const selection = s.length ? s : filesList;

    if (!hotkeyCaret) {
      const scroll = document.getElementsByClassName("section-scroll");
      scroll && scroll[0] && scroll[0].focus();
    }

    if (!hotkeyCaret && selection.length) {
      this.setCaret(selection[0], !(e.ctrlKey || e.metaKey || e.shiftKey));
      this.filesStore.setHotkeyCaretStart(selection[0]);
    }

    if (!hotkeyCaret || isDefaultKeys) return e;
  };

  setCaret = (caret, withScroll = true) => {
    //TODO: inf-scroll
    // const id = caret.isFolder ? `folder_${caret.id}` : `file_${caret.id}`;
    // const elem = document.getElementById(id);
    // if (!elem) return;

    this.filesStore.setHotkeyCaret(caret);
    withScroll && this.scrollToCaret();

    const { offsetTop } = this.getItemOffset();
    if (offsetTop) this.elemOffset = offsetTop;
  };

  getItemOffset = () => {
    const { hotkeyCaret, viewAs } = this.filesStore;

    let item = document.getElementsByClassName(
      `${hotkeyCaret.id}_${hotkeyCaret.fileExst}`
    );

    if (viewAs === "table") {
      item = item && item[0]?.getElementsByClassName("table-container_cell");
    }

    if (item && item[0]) {
      const el = item[0];

      const offset = el.closest(".window-item")?.offsetTop;

      const offsetTop = offset
        ? offset
        : viewAs === "tile"
        ? el.parentElement.parentElement.offsetTop
        : el.offsetTop;

      return { offsetTop, item };
    }

    return { offsetTop: null, item: null };
  };

  selectFirstFile = () => {
    const { filesList } = this.filesStore;

    if (filesList.length) {
      // scroll to first element
      const scroll = document.querySelector(
<<<<<<< HEAD
        "#sectionScroll > .scroll-wrapper > .scroller > .scroll-body"
=======
        "#sectionScroll > .scroll-wrapper > .scroller"
>>>>>>> 81907e92
      );
      scroll.scrollTo(0, 0);

      this.filesStore.setSelection([filesList[0]]);
      this.setCaret(filesList[0]);
      this.filesStore.setHotkeyCaretStart(filesList[0]);
    }
  };

  setSelectionWithCaret = (selection) => {
    this.filesStore.setSelection(selection);
    this.setCaret(selection[0]);
    this.filesStore.setHotkeyCaretStart(selection[0]);
  };

  selectFile = () => {
    const { selection, setSelection, hotkeyCaret, setHotkeyCaretStart } =
      this.filesStore;

    const index = selection.findIndex(
      (f) => f.id === hotkeyCaret?.id && f.isFolder === hotkeyCaret?.isFolder
    );
    if (index !== -1) {
      const newSelection = selection;
      newSelection.splice(index, 1);
      setSelection(newSelection);
    } else if (hotkeyCaret) {
      const newSelection = selection;
      newSelection.push(hotkeyCaret);
      setSelection(newSelection);
      setHotkeyCaretStart(hotkeyCaret);
    } else {
      if (selection.length) {
        this.setCaret(selection[0]);
        setHotkeyCaretStart(selection[0]);
      } else this.selectFirstFile();
    }
  };

  selectBottom = () => {
    const { viewAs, hotkeyCaret, selection } = this.filesStore;

    if (!hotkeyCaret && !selection.length) return this.selectFirstFile();
    else if (viewAs === "tile")
      this.setSelectionWithCaret([this.nextForTileDown]);
    else if (this.nextFile) this.setSelectionWithCaret([this.nextFile]);
  };

  selectUpper = () => {
    const { hotkeyCaret, viewAs, selection } = this.filesStore;

    if (!hotkeyCaret && !selection.length) return this.selectFirstFile();
    else if (viewAs === "tile")
      this.setSelectionWithCaret([this.prevForTileUp]);
    else if (this.prevFile) this.setSelectionWithCaret([this.prevFile]);
  };

  selectLeft = () => {
    const { hotkeyCaret, filesList, setHotkeyCaretStart, selection, viewAs } =
      this.filesStore;
    if (viewAs !== "tile") return;

    if (!hotkeyCaret && !selection.length) {
      this.selectFirstFile();

      setHotkeyCaretStart(filesList[0]);
    } else if (this.prevFile) {
      this.setSelectionWithCaret([this.prevFile]);
    }
  };

  selectRight = () => {
    const { hotkeyCaret, filesList, setHotkeyCaretStart, selection, viewAs } =
      this.filesStore;
    if (viewAs !== "tile") return;

    if (!hotkeyCaret && !selection.length) {
      this.selectFirstFile();
      setHotkeyCaretStart(filesList[0]);
    } else if (this.nextFile) {
      this.setSelectionWithCaret([this.nextFile]);
    }
  };

  multiSelectBottom = () => {
    const {
      selection,
      setSelection,
      hotkeyCaretStart,
      setHotkeyCaretStart,
      hotkeyCaret,
      viewAs,
      deselectFile,
      filesList,
    } = this.filesStore;

    if (!hotkeyCaretStart) {
      setHotkeyCaretStart(hotkeyCaret);
    }
    if (!hotkeyCaret && !selection.length) return this.selectFirstFile();

    if (viewAs === "tile") {
      if (
        this.nextForTileDown.id === hotkeyCaret.id &&
        this.nextForTileDown.isFolder === hotkeyCaret.isFolder
      )
        return;

      setSelection(this.selectionsDown);
      this.setCaret(this.nextForTileDown);
    } else if (this.nextFile) {
      if (selection.findIndex((f) => f.id === this.nextFile.id) !== -1) {
        const startIndex = filesList.findIndex(
          (f) =>
            f.id === hotkeyCaretStart.id &&
            f.isFolder === hotkeyCaretStart.isFolder
        );

        if (startIndex > this.caretIndex) {
          deselectFile(hotkeyCaret);
        }
      } else {
        setSelection([...selection, ...[this.nextFile]]);
      }
      this.setCaret(this.nextFile);
    }
  };

  multiSelectUpper = () => {
    const {
      selection,
      setSelection,
      hotkeyCaretStart,
      setHotkeyCaretStart,
      hotkeyCaret,
      viewAs,
      deselectFile,
      filesList,
    } = this.filesStore;

    if (!hotkeyCaretStart) {
      setHotkeyCaretStart(hotkeyCaret);
    }
    if (!hotkeyCaret && !selection.length) this.selectFirstFile();

    if (viewAs === "tile") {
      if (
        this.prevForTileUp.id === hotkeyCaret.id &&
        this.prevForTileUp.isFolder === hotkeyCaret.isFolder
      )
        return;

      setSelection(this.selectionsUp);
      this.setCaret(this.prevForTileUp);
    } else if (this.prevFile) {
      if (
        selection.findIndex(
          (f) =>
            f.id === this.prevFile.id && f.isFolder === this.prevFile.isFolder
        ) !== -1
      ) {
        const startIndex = filesList.findIndex(
          (f) =>
            f.id === hotkeyCaretStart.id &&
            f.isFolder === hotkeyCaretStart.isFolder
        );

        if (startIndex < this.caretIndex) {
          deselectFile(hotkeyCaret);
        }
      } else {
        setSelection([...[this.prevFile], ...selection]);
      }

      this.setCaret(this.prevFile);
    }
  };

  multiSelectRight = () => {
    const {
      selection,
      setSelection,
      hotkeyCaret,
      viewAs,
      hotkeyCaretStart,
      filesList,
    } = this.filesStore;
    if (viewAs !== "tile") return;

    if (!hotkeyCaret && !selection.length) return this.selectFirstFile();

    const nextFile = this.nextFile;
    if (!nextFile) return;

    const hotkeyCaretStartIndex = filesList.findIndex(
      (f) =>
        f.id === hotkeyCaretStart?.id &&
        f.isFolder === hotkeyCaretStart?.isFolder
    );

    const nextCaretIndex = this.caretIndex + 1;
    let nextForTileRight = selection;

    let iNext = hotkeyCaretStartIndex;
    if (iNext < nextCaretIndex) {
      while (iNext !== nextCaretIndex + 1) {
        if (filesList[iNext]) {
          if (
            nextForTileRight.findIndex(
              (f) =>
                f.id === filesList[iNext].id &&
                f.isFolder === filesList[iNext].isFolder
            ) !== -1
          ) {
            nextForTileRight.filter(
              (f) =>
                f.id === filesList[iNext].id &&
                f.isFolder === filesList[iNext].isFolder
            );
          } else {
            nextForTileRight.push(filesList[iNext]);
          }
        }
        iNext++;
      }
    }

    if (this.caretIndex < hotkeyCaretStartIndex) {
      const idx = nextForTileRight.findIndex(
        (f) => f.id === hotkeyCaret.id && f.isFolder === hotkeyCaret.isFolder
      );
      nextForTileRight = nextForTileRight.filter((_, index) => index !== idx);
    }

    setSelection(nextForTileRight);

    this.setCaret(nextFile);
  };

  multiSelectLeft = () => {
    const {
      selection,
      setSelection,
      hotkeyCaret,
      viewAs,
      filesList,
      hotkeyCaretStart,
    } = this.filesStore;
    if (viewAs !== "tile") return;

    if (!hotkeyCaret && !selection.length) return this.selectFirstFile();

    const prevFile = this.prevFile;
    if (!prevFile) return;

    const hotkeyCaretStartIndex = filesList.findIndex(
      (f) =>
        f.id === hotkeyCaretStart?.id &&
        f.isFolder === hotkeyCaretStart?.isFolder
    );

    const prevCaretIndex = this.caretIndex - 1;
    let prevForTileLeft = selection;

    let iPrev = hotkeyCaretStartIndex;
    if (iPrev > prevCaretIndex) {
      while (iPrev !== prevCaretIndex - 1) {
        if (filesList[iPrev]) {
          if (
            prevForTileLeft.findIndex(
              (f) =>
                f.id === filesList[iPrev].id &&
                f.isFolder === filesList[iPrev].isFolder
            ) !== -1
          ) {
            prevForTileLeft.filter(
              (f) =>
                f.id === filesList[iPrev].id &&
                f.isFolder === filesList[iPrev].isFolder
            );
          } else {
            prevForTileLeft.push(filesList[iPrev]);
          }
        }
        iPrev--;
      }
    }

    if (this.caretIndex > hotkeyCaretStartIndex) {
      const idx = prevForTileLeft.findIndex(
        (f) => f.id === hotkeyCaret.id && f.isFolder === hotkeyCaret.isFolder
      );
      prevForTileLeft = prevForTileLeft.filter((_, index) => index !== idx);
    }

    setSelection(prevForTileLeft);
    this.setCaret(prevFile);
  };

  moveCaretBottom = () => {
    const { viewAs } = this.filesStore;

    if (viewAs === "tile") this.setCaret(this.nextForTileDown);
    else if (this.nextFile) this.setCaret(this.nextFile);
  };

  moveCaretUpper = () => {
    const { viewAs } = this.filesStore;

    if (viewAs === "tile") this.setCaret(this.prevForTileUp);
    else if (this.prevFile) this.setCaret(this.prevFile);
  };

  moveCaretLeft = () => {
    if (this.prevFile) this.setCaret(this.prevFile);
  };

  moveCaretRight = () => {
    if (this.nextFile) this.setCaret(this.nextFile);
  };

  openItem = () => {
    const { selection } = this.filesStore;
    selection.length === 1 &&
      !this.dialogsStore.someDialogIsOpen &&
      this.filesActionsStore.openFileAction(selection[0]);
  };

  selectAll = () => {
    const { filesList, hotkeyCaret, setHotkeyCaretStart, setSelected } =
      this.filesStore;

    setSelected("all");
    if (!hotkeyCaret) {
      this.setCaret(filesList[0]);
      setHotkeyCaretStart(filesList[0]);
    }
  };

  goToHomePage = (navigate) => {
    const { filter, categoryType } = this.filesStore;

    const filterParamsStr = filter.toUrlParams();

    const url = getCategoryUrl(categoryType, filter.folder);

    navigate(
      combineUrl(
        window.DocSpaceConfig?.proxy?.url,
        config.homepage,
        `${url}?${filterParamsStr}`
      )
    );
  };

  uploadFile = (isFolder, navigate, t) => {
    if (isFolder) {
      if (this.treeFoldersStore.isPrivacyFolder) return;
      const folderInput = document.getElementById("customFolderInput");
      folderInput && folderInput.click();
    } else {
      if (this.treeFoldersStore.isPrivacyFolder) {
        encryptionUploadDialog((encryptedFile, encrypted) => {
          encryptedFile.encrypted = encrypted;
          this.goToHomePage(navigate);
          this.uploadDataStore.startUpload([encryptedFile], null, t);
        });
      } else {
        const fileInput = document.getElementById("customFileInput");
        fileInput && fileInput.click();
      }
    }
  };

  get countTilesInRow() {
    const isDesktopView = isDesktop();
    const tileGap = isDesktopView ? 16 : 14;
    const minTileWidth = 216 + tileGap;
    const sectionPadding = isDesktopView ? 24 : 16;

    const body = document.getElementById("section");
    const sectionWidth = body ? body.offsetWidth - sectionPadding : 0;

    return Math.floor(sectionWidth / minTileWidth);
  }

  get division() {
    const { folders } = this.filesStore;
    return folders.length % this.countTilesInRow;
  }

  get countOfMissingFiles() {
    return this.division ? this.countTilesInRow - this.division : 0;
  }

  get caretIsFolder() {
    const { filesList } = this.filesStore;

    if (this.caretIndex !== -1) {
      return filesList[this.caretIndex].isFolder;
    } else return false;
  }

  get caretIndex() {
    const { filesList, hotkeyCaret, selection } = this.filesStore;

    const item = hotkeyCaret
      ? hotkeyCaret
      : selection.length
      ? selection.length === 1
        ? selection[0]
        : selection[selection.length - 1]
      : null;

    const caretIndex = filesList.findIndex(
      (f) => f.id === item?.id && f.isFolder === item?.isFolder
    );

    if (caretIndex !== -1) return caretIndex;
    else return null;
  }

  get nextFile() {
    const { filesList } = this.filesStore;

    if (this.caretIndex !== -1) {
      const nextCaretIndex = this.caretIndex + 1;
      return filesList[nextCaretIndex];
    } else return null;
  }

  get nextForTileDown() {
    const { filesList, folders, files } = this.filesStore;

    const nextTileFile = filesList[this.caretIndex + this.countTilesInRow];
    const foldersLength = folders.length;

    let nextForTileDown = nextTileFile
      ? nextTileFile
      : filesList[filesList.length - 1];

    //Next tile

    if (nextForTileDown.isFolder !== this.caretIsFolder) {
      let indexForNextTile =
        this.caretIndex + this.countTilesInRow - this.countOfMissingFiles;

      nextForTileDown =
        foldersLength - this.caretIndex - 1 <= this.division ||
        this.division === 0
          ? filesList[indexForNextTile]
            ? filesList[indexForNextTile]
            : files[0]
          : folders[foldersLength - 1];
    } else if (!nextTileFile) {
      // const pp = filesList.findIndex((f) => f.id === nextForTileDown?.id);
      // if (pp < this.caretIndex + this.countTilesInRow) {
      //   nextForTileDown = hotkeyCaret;
      // }
    }

    if (nextForTileDown.isFolder === undefined) {
      nextForTileDown.isFolder = !!nextForTileDown.parentId;
    }

    return nextForTileDown;
  }

  get prevFile() {
    const { filesList } = this.filesStore;

    if (this.caretIndex !== -1) {
      const prevCaretIndex = this.caretIndex - 1;
      return filesList[prevCaretIndex];
    } else return null;
  }

  get prevForTileUp() {
    const { filesList, folders, hotkeyCaret } = this.filesStore;
    const foldersLength = folders.length;

    const prevTileFile = filesList[this.caretIndex - this.countTilesInRow];
    let prevForTileUp = prevTileFile ? prevTileFile : filesList[0];

    if (prevForTileUp.isFolder !== this.caretIsFolder) {
      let indexForPrevTile =
        this.caretIndex - this.countTilesInRow + this.countOfMissingFiles;

      prevForTileUp = filesList[indexForPrevTile]
        ? filesList[indexForPrevTile].isFolder
          ? filesList[indexForPrevTile]
          : folders[foldersLength - 1]
        : folders[foldersLength - 1];
    } else if (!prevTileFile) {
      prevForTileUp = hotkeyCaret;
    }

    if (prevForTileUp.isFolder === undefined) {
      prevForTileUp.isFolder = !!prevForTileUp.parentId;
    }

    return prevForTileUp;
  }

  get selectionsDown() {
    const { filesList, hotkeyCaretStart, viewAs, selection } = this.filesStore;
    let selectionsDown = JSON.parse(JSON.stringify(selection));

    const hotkeyCaretStartIndex = filesList.findIndex(
      (f) =>
        f.id === hotkeyCaretStart?.id &&
        f.isFolder === hotkeyCaretStart?.isFolder
    );

    const firstSelectionIndex = filesList.findIndex(
      (f) => f.id === selection[0]?.id && f.isFolder === selection[0]?.isFolder
    );

    const nextForTileDownIndex = filesList.findIndex(
      (f) =>
        f.id === this.nextForTileDown?.id &&
        f.isFolder === this.nextForTileDown?.isFolder
    );

    let nextForTileDownItemIndex = nextForTileDownIndex;

    const itemIndexDown =
      hotkeyCaretStartIndex !== -1 &&
      hotkeyCaretStartIndex < firstSelectionIndex
        ? hotkeyCaretStartIndex
        : firstSelectionIndex;

    if (itemIndexDown !== -1 && viewAs === "tile") {
      if (nextForTileDownItemIndex === -1) {
        nextForTileDownItemIndex = itemIndexDown + this.countTilesInRow;
      }

      let itemIndex = this.caretIndex;

      while (itemIndex !== nextForTileDownItemIndex) {
        const fileIndex = selectionsDown.findIndex(
          (f) =>
            f.id === filesList[itemIndex].id &&
            f.isFolder === filesList[itemIndex].isFolder
        );

        if (fileIndex === -1) {
          selectionsDown.push(filesList[itemIndex]);
        } else {
          if (hotkeyCaretStartIndex > itemIndex) {
            selectionsDown = selectionsDown.filter(
              (_, index) => index !== fileIndex
            );
          }
        }

        itemIndex++;
      }

      if (
        selectionsDown.findIndex(
          (f) =>
            f.id === this.nextForTileDown.id &&
            f.isFolder === this.nextForTileDown.isFolder
        ) === -1
      ) {
        selectionsDown.push(this.nextForTileDown);
      }
    }

    return selectionsDown;
  }

  get selectionsUp() {
    const { filesList, viewAs, selection, hotkeyCaretStart } = this.filesStore;

    let selectionsUp = JSON.parse(JSON.stringify(selection));

    const hotkeyCaretStartIndex = filesList.findIndex(
      (f) =>
        f.id === hotkeyCaretStart?.id &&
        f.isFolder === hotkeyCaretStart?.isFolder
    );

    const firstSelectionIndex = filesList.findIndex(
      (f) => f.id === selection[0]?.id && f.isFolder === selection[0]?.isFolder
    );

    const prevForTileUpIndex = filesList.findIndex(
      (f) =>
        f.id === this.prevForTileUp?.id &&
        f.isFolder === this.prevForTileUp?.isFolder
    );
    let prevForTileUpItemIndex = prevForTileUpIndex;

    const itemIndexUp =
      hotkeyCaretStartIndex !== -1 &&
      hotkeyCaretStartIndex > firstSelectionIndex
        ? hotkeyCaretStartIndex
        : firstSelectionIndex;

    if (itemIndexUp !== -1 && viewAs === "tile") {
      if (prevForTileUpItemIndex === -1) {
        prevForTileUpItemIndex = itemIndexUp - this.countTilesInRow;
      }

      let itemIndex = this.caretIndex;

      while (itemIndex !== prevForTileUpItemIndex) {
        const fileIndex = selectionsUp.findIndex(
          (f) =>
            f.id === filesList[itemIndex].id &&
            f.isFolder === filesList[itemIndex].isFolder
        );

        if (fileIndex === -1) {
          selectionsUp.push(filesList[itemIndex]);
        } else {
          if (hotkeyCaretStartIndex < itemIndex) {
            selectionsUp = selectionsUp.filter(
              (_, index) => index !== fileIndex
            );
          }
        }

        itemIndex--;
      }

      if (
        selectionsUp.findIndex(
          (f) =>
            f.id === this.prevForTileUp.id &&
            f.isFolder === this.prevForTileUp.isFolder
        ) === -1
      ) {
        selectionsUp.push(this.prevForTileUp);
      }
    }

    return selectionsUp;
  }
}

export default HotkeyStore;<|MERGE_RESOLUTION|>--- conflicted
+++ resolved
@@ -145,11 +145,7 @@
     if (filesList.length) {
       // scroll to first element
       const scroll = document.querySelector(
-<<<<<<< HEAD
-        "#sectionScroll > .scroll-wrapper > .scroller > .scroll-body"
-=======
         "#sectionScroll > .scroll-wrapper > .scroller"
->>>>>>> 81907e92
       );
       scroll.scrollTo(0, 0);
 
