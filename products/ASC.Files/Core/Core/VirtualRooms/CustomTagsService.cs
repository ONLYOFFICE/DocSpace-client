﻿// (c) Copyright Ascensio System SIA 2010-2022
//
// This program is a free software product.
// You can redistribute it and/or modify it under the terms
// of the GNU Affero General Public License (AGPL) version 3 as published by the Free Software
// Foundation. In accordance with Section 7(a) of the GNU AGPL its Section 15 shall be amended
// to the effect that Ascensio System SIA expressly excludes the warranty of non-infringement of
// any third-party rights.
//
// This program is distributed WITHOUT ANY WARRANTY, without even the implied warranty
// of MERCHANTABILITY or FITNESS FOR A PARTICULAR  PURPOSE. For details, see
// the GNU AGPL at: http://www.gnu.org/licenses/agpl-3.0.html
//
// You can contact Ascensio System SIA at Lubanas st. 125a-25, Riga, Latvia, EU, LV-1021.
//
// The  interactive user interfaces in modified source and object code versions of the Program must
// display Appropriate Legal Notices, as required under Section 5 of the GNU AGPL version 3.
//
// Pursuant to Section 7(b) of the License you must retain the original Product logo when
// distributing the program. Pursuant to Section 7(e) we decline to grant you any rights under
// trademark law for use of our trademarks.
//
// All the Product's GUI elements, including illustrations and icon sets, as well as technical writing
// content are licensed under the terms of the Creative Commons Attribution-ShareAlike 4.0
// International. See the License terms at http://creativecommons.org/licenses/by-sa/4.0/legalcode

namespace ASC.Files.Core.VirtualRooms;

[Scope]
public class CustomTagsService
{
    private readonly IDaoFactory _daoFactory;
    private readonly FileSecurity _fileSecurity;
    private readonly AuthContext _authContext;
    private readonly FilesMessageService _filesMessageService;
    private readonly IHttpContextAccessor _httpContextAccessor;
    private readonly UserManager _userManager;

    public CustomTagsService(
        IDaoFactory daoFactory,
        FileSecurity fileSecurity,
        AuthContext authContext,
        FilesMessageService filesMessageService,
        IHttpContextAccessor httpContextAccessor,
        UserManager userManager)
    {
        _daoFactory = daoFactory;
        _fileSecurity = fileSecurity;
        _authContext = authContext;
        _filesMessageService = filesMessageService;
        _httpContextAccessor = httpContextAccessor;
        _userManager = userManager;
    }

    private IDictionary<string, StringValues> Headers => _httpContextAccessor?.HttpContext?.Request?.Headers;

    public async Task<string> CreateTagAsync(string name)
    {
        if (await _userManager.IsUserAsync(_authContext.CurrentAccount.ID))
        {
            throw new SecurityException(FilesCommonResource.ErrorMassage_SecurityException);
        }

        ArgumentNullOrEmptyException.ThrowIfNullOrEmpty(name);

        var tagDao = _daoFactory.GetTagDao<int>();
        var tags = await tagDao.GetTagsInfoAsync(name, TagType.Custom, true).ToListAsync();

        if (tags.Any())
        {
            throw new InvalidOperationException();
        }

        var tagInfo = new TagInfo
        {
            Name = name,
            Owner = Guid.Empty,
            Type = TagType.Custom
        };

        var savedTag = await tagDao.SaveTagInfoAsync(tagInfo);

        await _filesMessageService.SendAsync(Headers, MessageAction.TagCreated, savedTag.Name);

        return savedTag.Name;
    }

    public async Task DeleteTagsAsync<T>(IEnumerable<string> names)
    {
        if (await _userManager.IsUserAsync(_authContext.CurrentAccount.ID))
        {
            throw new SecurityException(FilesCommonResource.ErrorMassage_SecurityException);
        }

        if (!names.Any())
        {
            return;
        }

        var tagDao = _daoFactory.GetTagDao<T>();

        var tags = await tagDao.GetTagsInfoAsync(names).ToListAsync();

        await tagDao.RemoveTagsAsync(tags.Select(t => t.Id));

        await _filesMessageService.SendAsync(Headers, MessageAction.TagsDeleted, string.Join(',', tags.Select(t => t.Name).ToArray()));
    }

    public async Task<Folder<T>> AddRoomTagsAsync<T>(T folderId, IEnumerable<string> names)
    {
        var folder = await _daoFactory.GetFolderDao<T>().GetFolderAsync(folderId);

        if (folder.RootFolderType == FolderType.Archive || !await _fileSecurity.CanEditRoomAsync(folder))
        {
            throw new SecurityException(FilesCommonResource.ErrorMessage_SecurityException_EditRoom);
        }

        if (!names.Any())
        {
            return folder;
        }

        var tagDao = _daoFactory.GetTagDao<T>();

        var tagsInfos = await tagDao.GetTagsInfoAsync(names).ToListAsync();

        var tags = tagsInfos.Select(tagInfo => Tag.Custom(Guid.Empty, folder, tagInfo.Name));

        await tagDao.SaveTags(tags);

<<<<<<< HEAD
        await _filesMessageService.SendAsync(folder, Headers, MessageAction.AddedRoomTags, folder.Title, string.Join(',', tagsInfos.Select(t => t.Name)));
=======
        _ = _filesMessageService.Send(folder, Headers, MessageAction.AddedRoomTags, folder.Title, string.Join(',', tagsInfos.Select(t => t.Name)));
>>>>>>> 0b31d564

        return folder;
    }

    public async Task<Folder<T>> DeleteRoomTagsAsync<T>(T folderId, IEnumerable<string> names)
    {
        var folder = await _daoFactory.GetFolderDao<T>().GetFolderAsync(folderId);

        if (folder.RootFolderType == FolderType.Archive || !await _fileSecurity.CanEditRoomAsync(folder))
        {
            throw new SecurityException(FilesCommonResource.ErrorMessage_SecurityException_EditRoom);
        }

        if (!names.Any())
        {
            return folder;
        }

        var tagDao = _daoFactory.GetTagDao<T>();

        var tagsInfos = await tagDao.GetTagsInfoAsync(names).ToListAsync();

        await tagDao.RemoveTagsAsync(folder, tagsInfos.Select(t => t.Id));

<<<<<<< HEAD
        await _filesMessageService.SendAsync(folder, Headers, MessageAction.DeletedRoomTags, folder.Title, string.Join(',', tagsInfos.Select(t => t.Name)));
=======
        _ = _filesMessageService.Send(folder, Headers, MessageAction.DeletedRoomTags, folder.Title, string.Join(',', tagsInfos.Select(t => t.Name)));
>>>>>>> 0b31d564

        return folder;
    }

    public async IAsyncEnumerable<object> GetTagsInfoAsync<T>(string searchText, TagType tagType, int from, int count)
    {
        await foreach (var tagInfo in _daoFactory.GetTagDao<T>().GetTagsInfoAsync(searchText, tagType, false, from, count))
        {
            yield return tagInfo.Name;
        }
    }
}<|MERGE_RESOLUTION|>--- conflicted
+++ resolved
@@ -128,11 +128,7 @@
 
         await tagDao.SaveTags(tags);
 
-<<<<<<< HEAD
-        await _filesMessageService.SendAsync(folder, Headers, MessageAction.AddedRoomTags, folder.Title, string.Join(',', tagsInfos.Select(t => t.Name)));
-=======
-        _ = _filesMessageService.Send(folder, Headers, MessageAction.AddedRoomTags, folder.Title, string.Join(',', tagsInfos.Select(t => t.Name)));
->>>>>>> 0b31d564
+        _ = _filesMessageService.SendAsync(folder, Headers, MessageAction.AddedRoomTags, folder.Title, string.Join(',', tagsInfos.Select(t => t.Name)));
 
         return folder;
     }
@@ -157,11 +153,7 @@
 
         await tagDao.RemoveTagsAsync(folder, tagsInfos.Select(t => t.Id));
 
-<<<<<<< HEAD
-        await _filesMessageService.SendAsync(folder, Headers, MessageAction.DeletedRoomTags, folder.Title, string.Join(',', tagsInfos.Select(t => t.Name)));
-=======
-        _ = _filesMessageService.Send(folder, Headers, MessageAction.DeletedRoomTags, folder.Title, string.Join(',', tagsInfos.Select(t => t.Name)));
->>>>>>> 0b31d564
+        _ = _filesMessageService.SendAsync(folder, Headers, MessageAction.DeletedRoomTags, folder.Title, string.Join(',', tagsInfos.Select(t => t.Name)));
 
         return folder;
     }
