// (c) Copyright Ascensio System SIA 2009-2024
//
// This program is a free software product.
// You can redistribute it and/or modify it under the terms
// of the GNU Affero General Public License (AGPL) version 3 as published by the Free Software
// Foundation. In accordance with Section 7(a) of the GNU AGPL its Section 15 shall be amended
// to the effect that Ascensio System SIA expressly excludes the warranty of non-infringement of
// any third-party rights.
//
// This program is distributed WITHOUT ANY WARRANTY, without even the implied warranty
// of MERCHANTABILITY or FITNESS FOR A PARTICULAR  PURPOSE. For details, see
// the GNU AGPL at: http://www.gnu.org/licenses/agpl-3.0.html
//
// You can contact Ascensio System SIA at Lubanas st. 125a-25, Riga, Latvia, EU, LV-1021.
//
// The  interactive user interfaces in modified source and object code versions of the Program must
// display Appropriate Legal Notices, as required under Section 5 of the GNU AGPL version 3.
//
// Pursuant to Section 7(b) of the License you must retain the original Product logo when
// distributing the program. Pursuant to Section 7(e) we decline to grant you any rights under
// trademark law for use of our trademarks.
//
// All the Product's GUI elements, including illustrations and icon sets, as well as technical writing
// content are licensed under the terms of the Creative Commons Attribution-ShareAlike 4.0
// International. See the License terms at http://creativecommons.org/licenses/by-sa/4.0/legalcode

import PublicRoomIconUrl from "PUBLIC_DIR/images/public-room.react.svg?url";
import LifetimeRoomIconUrl from "PUBLIC_DIR/images/lifetime-room.react.svg?url";
import RoundedArrowSvgUrl from "PUBLIC_DIR/images/rounded arrow.react.svg?url";
import SharedLinkSvgUrl from "PUBLIC_DIR/images/icons/16/shared.link.svg?url";
import CheckIcon from "PUBLIC_DIR/images/check.edit.react.svg?url";

import React from "react";
import { inject, observer } from "mobx-react";
import { withTranslation } from "react-i18next";
import styled, { css } from "styled-components";
import { useLocation, useParams } from "react-router-dom";
import { SectionHeaderSkeleton } from "@docspace/shared/skeletons/sections";
import Navigation from "@docspace/shared/components/navigation";
import FilesFilter from "@docspace/shared/api/files/filter";
import { DropDownItem } from "@docspace/shared/components/drop-down-item";
import { tablet, mobile, Consumer, getLogoUrl } from "@docspace/shared/utils";
import { TableGroupMenu } from "@docspace/shared/components/table";
import {
  RoomsType,
  DeviceType,
  FolderType,
  WhiteLabelLogoType,
} from "@docspace/shared/enums";

import { CategoryType } from "SRC_DIR/helpers/constants";
import { getContactsView } from "SRC_DIR/helpers/contacts";
import {
  getCategoryTypeByFolderType,
  getCategoryUrl,
} from "SRC_DIR/helpers/utils";
import TariffBar from "SRC_DIR/components/TariffBar";
import { getLifetimePeriodTranslation } from "@docspace/shared/utils/common";
import { globalColors } from "@docspace/shared/themes";
import getFilesFromEvent from "@docspace/shared/components/drag-and-drop/get-files-from-event";
import { toastr } from "@docspace/shared/components/toast";
import { Button, ButtonSize } from "@docspace/shared/components/button";
import {
  getCheckboxItemId,
  getCheckboxItemLabel,
} from "SRC_DIR/helpers/filesUtils";
import { hasOwnProperty } from "@docspace/shared/utils/object";
import { useContactsHeader } from "./useContacts";

const StyledContainer = styled.div`
  width: 100%;
  min-height: 33px;

  .table-container_group-menu {
    margin-block: 0;
    margin-inline: -20px 0;
    -webkit-tap-highlight-color: ${globalColors.tapHighlight};

    width: calc(100% + 40px);
    height: 68px;

    @media ${tablet} {
      height: 61px;
      margin-block: 0;
      margin-inline: -16px 0;
      width: calc(100% + 32px);
    }

    @media ${mobile} {
      height: 52px !important;
      margin-block: 0;
      margin-inline: -16px 0;
      width: calc(100% + 32px);
    }
  }

  .header-container {
    min-height: 33px;
    align-items: center;

    @media ${tablet} {
      height: 61px;
    }

    @media ${mobile} {
      height: 53px;
    }

    .navigation_button {
      display: block;
      margin: 0 16px;
      overflow: visible;
      min-width: 50px;

      .button-content {
        white-space: nowrap;
        overflow: hidden;
        text-overflow: ellipsis;

        display: block;
        padding-top: 3px;
      }

      @media ${tablet} {
        display: ${({ isInfoPanelVisible }) =>
          isInfoPanelVisible ? "none" : "block"};
      }

      @media ${mobile} {
        display: none;
      }
    }

    .title-icon {
      svg {
        path {
          fill: ${({ theme, isExternalFolder }) =>
            isExternalFolder
              ? theme.roomIcon.linkIcon.path
              : theme.backgroundColor};
        }
        rect {
          stroke: ${(props) => props.theme.backgroundColor};
        }
      }
    }

    .header_sign-in-button {
      margin-inline-start: auto;
      display: block;

      @media ${tablet} {
        margin-inline-start: 16px;
      }

      @media ${mobile} {
        display: none;
      }
    }
  }

  ${(props) =>
    props.isLifetimeEnabled &&
    css`
      .title-icon {
        svg {
          path {
            fill: ${({ theme }) =>
              theme.navigation.lifetimeIconFill} !important;
            stroke: ${({ theme }) =>
              theme.navigation.lifetimeIconStroke} !important;
          }
        }
      }
    `}
`;

const SectionHeaderContent = (props) => {
  const {
    currentGroup,
    insideGroupTempTitle,
    getGroupContextOptions,
    t,
    isRoomsFolder,
    security,
    setIsIndexEditingMode,
    tReady,
    isInfoPanelVisible,
    isRootFolder,
    title,
    showHeaderLoader,
    isDesktop,
    isTabletView,
    navigationPath,
    getHeaderMenu,
    isRecycleBinFolder,
    isArchiveFolder,
    isEmptyFilesList,
    isHeaderVisible,
    isIndexEditingMode,
    isHeaderChecked,
    isHeaderIndeterminate,
    showText,

    isEmptyArchive,

    isRoom,
    isGroupMenuBlocked,

    onClickBack,
    selectedFolder,

    setSelected,
    cbMenuItems,
    setSelectedNode,
    setIsLoading,

    moveToRoomsPage,
    setIsInfoPanelVisible,

    getContactsHeaderMenu,
    isUsersHeaderVisible,
    isGroupsHeaderVisible,
    isGroupsHeaderIndeterminate,
    isGroupsHeaderChecked,
    isUsersHeaderIndeterminate,
    isUsersHeaderChecked,
    cbContactsMenuItems,
    setUsersSelected,
    setGroupsSelected,
    isRoomAdmin,
    isEmptyPage,

    isLoading,

    categoryType,
    isPublicRoom,
    theme,
    isVirtualDataRoomType,

    moveToPublicRoom,
    currentDeviceType,
    isFrame,
    showTitle,
    hideInfoPanel,
    showMenu,
    onCreateAndCopySharedLink,
    showNavigationButton,
    startUpload,
    getFolderModel,
    getContactsModel,
    contactsCanCreate,
    onCreateRoom,
    onEmptyTrashAction,
    getHeaderOptions,
    setBufferSelection,
    setReorderDialogVisible,
    setGroupsBufferSelection,
    createFoldersTree,
    showSignInButton,
    onSignInClick,
    signInButtonIsDisabled,
    displayAbout,
    revokeFilesOrder,
    saveIndexOfFiles,
    infoPanelRoom,
    getPublicKey,
    getIndexingArray,
    setCloseEditIndexDialogVisible,
<<<<<<< HEAD
    setGuidanceCoordinates,
    guidanceCoordinates,
=======
    rootFolderId,
>>>>>>> c2c3c504
  } = props;

  const location = useLocation();
  const { groupId } = useParams();

  const contactsView = getContactsView(location);
  const isContactsPage = !!contactsView;
  const isContactsGroupsPage = contactsView === "groups";
  const isContactsInsideGroupPage =
    contactsView === "inside_group" && !!groupId;

  const buttonRef = React.useRef(null);
  const addButtonRef = React.useRef(null);

  const { getContactsMenuItems, onContactsChange } = useContactsHeader({
    setUsersSelected,
    setGroupsSelected,

    cbContactsMenuItems,
    t,

    isContactsGroupsPage,
  });

  const isSettingsPage = location.pathname.includes("/settings");

  const onFileChange = React.useCallback(
    async (e) => {
      const files = await getFilesFromEvent(e);

      createFoldersTree(t, files)
        .then((f) => {
          if (f.length > 0) startUpload(f, null, t);
        })
        .catch((err) => {
          toastr.error(err);
        });
    },
    [startUpload, t],
  );

  const onInputClick = React.useCallback((e) => (e.target.value = null), []);

  const onToggleInfoPanel = () => {
    setIsInfoPanelVisible(!isInfoPanelVisible);
  };

  const getContextOptionsFolder = () => {
    if (isContactsInsideGroupPage) {
      return getGroupContextOptions(t, currentGroup, false, true);
    }

    return getHeaderOptions(t, selectedFolder);
  };

  const onContextOptionsClick = () => {
    isContactsInsideGroupPage
      ? setGroupsBufferSelection(currentGroup)
      : setBufferSelection(selectedFolder);
  };

  const onSelect = (e) => {
    const key = e.currentTarget.dataset.key;

    setSelected(key);
  };

  const onClose = () => {
    isContactsPage ? setUsersSelected("close") : setSelected("close");
  };

  const getMenuItems = () => {
    const checkboxOptions = isContactsPage ? (
      getContactsMenuItems()
    ) : (
      <>
        {cbMenuItems.map((key) => {
          const label = getCheckboxItemLabel(t, key);
          const id = getCheckboxItemId(key);
          return (
            <DropDownItem
              id={id}
              key={key}
              label={label}
              data-key={key}
              onClick={onSelect}
            />
          );
        })}
      </>
    );

    return checkboxOptions;
  };

  const onChange = (checked) => {
    isContactsPage
      ? onContactsChange(checked)
      : setSelected(checked ? "all" : "none");
  };

  const onClickFolder = async (id, isRootRoom) => {
    if (isPublicRoom) {
      return moveToPublicRoom(id);
    }

    if (isRootRoom) {
      return moveToRoomsPage();
    }

    setSelectedNode(id);

    const rootFolderType = selectedFolder.rootFolderType;

    const path = getCategoryUrl(
      getCategoryTypeByFolderType(rootFolderType, id),
      id,
    );

    const filter = FilesFilter.getDefault();

    filter.folder = id;
    const shareKey = await getPublicKey(selectedFolder);
    if (shareKey) filter.key = shareKey;

    const itemIdx = selectedFolder.navigationPath.findIndex((v) => v.id === id);

    const state = {
      title: selectedFolder.navigationPath[itemIdx]?.title || "",
      isRoot: itemIdx === selectedFolder.navigationPath.length - 1,
      isRoom: selectedFolder.navigationPath[itemIdx]?.isRoom || false,
      rootFolderType,
      isPublicRoomType: selectedFolder.navigationPath[itemIdx]?.isRoom
        ? selectedFolder.navigationPath[itemIdx]?.roomType ===
          RoomsType.PublicRoom
        : false,
      rootRoomTitle:
        selectedFolder.navigationPath.length > 1 &&
        selectedFolder.navigationPath[1]?.isRoom
          ? selectedFolder.navigationPath[1].title
          : "",
    };

    setSelected("none");
    setIsLoading(true);

    window.DocSpace.navigate(`${path}?${filter.toUrlParams()}`, { state });
  };

  const getContextOptionsPlus = () => {
    if (isContactsPage) return getContactsModel(t);
    return getFolderModel(t);
  };

  const onNavigationButtonClick = () => {
    onCreateAndCopySharedLink(selectedFolder, t);
  };

  const onCloseIndexMenu = () => {
    const items = getIndexingArray();

    if (items.length) {
      setCloseEditIndexDialogVisible(true);
      return;
    }

    revokeFilesOrder();
    setIsIndexEditingMode(false);
  };

  const onIndexReorder = () => {
    setReorderDialogVisible(true);
  };

  const onIndexApply = () => {
    saveIndexOfFiles(t);
    setIsIndexEditingMode(false);
  };

  const stateTitle = location?.state?.title;
  const stateCanCreate = location?.state?.canCreate;
  const stateIsRoot = location?.state?.isRoot;
  const stateIsRoom = location?.state?.isRoom;
  const stateRootRoomTitle = location?.state?.rootRoomTitle;
  const stateIsShared = location?.state?.isShared;
  const stateIsExternal = location?.state?.isExternal;
  const stateIsLifetimeEnabled = location?.state?.isLifetimeEnabled;

  const isRoot =
    isLoading && typeof stateIsRoot === "boolean"
      ? stateIsRoot
      : isRootFolder || isContactsPage || isSettingsPage;

  const isLifetimeEnabled = Boolean(
    !isRoot &&
      (selectedFolder?.lifetime ||
        infoPanelRoom?.lifetime ||
        (isLoading && stateIsLifetimeEnabled)),
  );

  const navigationButtonIsVisible = !!(showNavigationButton || stateIsShared);

  const getInsideGroupTitle = () => {
    return isLoading && insideGroupTempTitle
      ? insideGroupTempTitle
      : currentGroup?.name;
  };

  const getTitleIcon = () => {
    if (stateIsExternal && !isPublicRoom) return SharedLinkSvgUrl;

    if (navigationButtonIsVisible && !isPublicRoom) return PublicRoomIconUrl;

    if (isLifetimeEnabled) return LifetimeRoomIconUrl;

    return "";
  };

  const onLogoClick = () => {
    if (isFrame) return;
    moveToPublicRoom(rootFolderId);
  };

  const headerMenu = isIndexEditingMode
    ? [
        {
          id: "reorder-index",
          label: t("Files:Reorder"),
          onClick: onIndexReorder,
          iconUrl: RoundedArrowSvgUrl,
        },
        {
          id: "save-index",
          label: t("Common:ApplyButton"),
          onClick: onIndexApply,
          iconUrl: CheckIcon,
        },
      ]
    : isContactsPage
      ? getContactsHeaderMenu(t, isContactsGroupsPage)
      : getHeaderMenu(t);

  const menuItems = getMenuItems();

  let tableGroupMenuVisible = headerMenu.length;
  const tableGroupMenuProps = {
    checkboxOptions: menuItems,
    onChange,
    headerMenu,
    isInfoPanelVisible,
    toggleInfoPanel: onToggleInfoPanel,
    isMobileView: currentDeviceType === DeviceType.mobile,
  };

  if (isContactsPage && !(isContactsGroupsPage && isRoomAdmin)) {
    tableGroupMenuVisible =
      (!isContactsGroupsPage ? isUsersHeaderVisible : isGroupsHeaderVisible) &&
      tableGroupMenuVisible &&
      headerMenu.some((x) => !x.disabled);
    tableGroupMenuProps.isChecked = !isContactsGroupsPage
      ? isUsersHeaderChecked
      : isGroupsHeaderChecked;
    tableGroupMenuProps.isIndeterminate = !isContactsGroupsPage
      ? isUsersHeaderIndeterminate
      : isGroupsHeaderIndeterminate;
    tableGroupMenuProps.withoutInfoPanelToggler = false;
  } else {
    tableGroupMenuVisible =
      (isIndexEditingMode || isHeaderVisible) && tableGroupMenuVisible;
    tableGroupMenuProps.isChecked = isHeaderChecked;
    tableGroupMenuProps.isIndeterminate = isHeaderIndeterminate;
    tableGroupMenuProps.isBlocked = isGroupMenuBlocked;
    tableGroupMenuProps.withoutInfoPanelToggler =
      isIndexEditingMode || isPublicRoom;
  }

  const currentTitle = isSettingsPage
    ? t("Common:Settings")
    : isContactsPage
      ? isContactsInsideGroupPage
        ? getInsideGroupTitle()
        : t("Common:Contacts")
      : isLoading && stateTitle
        ? stateTitle
        : title;

  const currentCanCreate =
    isLoading && hasOwnProperty(location?.state, "canCreate")
      ? stateCanCreate
      : security?.Create;

  const currentRootRoomTitle =
    isLoading && stateRootRoomTitle
      ? stateRootRoomTitle
      : navigationPath &&
        navigationPath.length > 1 &&
        navigationPath[navigationPath.length - 2].title;

  const accountsNavigationPath = isContactsInsideGroupPage && [
    {
      id: 0,
      title: t("Common:Contacts"),
      isRoom: false,
      isRootRoom: true,
    },
  ];

  const setGuidRects = () => {
    if (buttonRef?.current) {
      setGuidanceCoordinates({
        share: buttonRef.current.getClientRects()[0],
      });
    }

    if (addButtonRef?.current?.clientWidth) {
      setGuidanceCoordinates({
        uploading: addButtonRef.current.getClientRects()[0],
      });
    }
  };

  React.useEffect(() => {
    setGuidRects();
  }, [
    buttonRef?.current,
    addButtonRef?.current,
    guidanceCoordinates.ready,
    guidanceCoordinates.pdf,
  ]);

  React.useEffect(() => {
    window.addEventListener("resize", setGuidRects);

    return () => window.removeEventListener("resize", setGuidRects);
  }, []);

  const isCurrentRoom =
    isLoading && typeof stateIsRoom === "boolean" ? stateIsRoom : isRoom;

  if (showHeaderLoader) return <SectionHeaderSkeleton />;

  const insideTheRoom =
    (categoryType === CategoryType.SharedRoom ||
      categoryType === CategoryType.Archive) &&
    !isCurrentRoom;

  const logo = getLogoUrl(WhiteLabelLogoType.LightSmall, !theme.isBase);
  const burgerLogo = getLogoUrl(WhiteLabelLogoType.LeftMenu, !theme.isBase);

  const titleIcon = getTitleIcon();

  const lifetime = selectedFolder?.lifetime || infoPanelRoom?.lifetime;

  const titleIconTooltip = lifetime
    ? `${t("Files:RoomFilesLifetime", {
        days: lifetime.value,
        period: getLifetimePeriodTranslation(lifetime.period, t),
      })}. ${
        lifetime.deletePermanently
          ? t("Files:AfterFilesWillBeDeletedPermanently")
          : t("Files:AfterFilesWillBeMovedToTrash")
      }`
    : null;

  const navigationButtonLabel = showNavigationButton
    ? t("Files:ShareRoom")
    : null;

  const headerProps = isIndexEditingMode
    ? { headerLabel: t("Common:SortingIndex") }
    : {};

  const closeProps = isIndexEditingMode
    ? { isCloseable: true, onCloseClick: onCloseIndexMenu }
    : {};

  return (
    <Consumer key="header">
      {(context) => (
        <StyledContainer
          isExternalFolder={stateIsExternal}
          isRecycleBinFolder={isRecycleBinFolder}
          isVirtualDataRoomType={isVirtualDataRoomType}
          isLifetimeEnabled={isLifetimeEnabled}
        >
          {tableGroupMenuVisible ? (
            <TableGroupMenu
              withComboBox={!isIndexEditingMode && !!menuItems}
              {...tableGroupMenuProps}
              {...headerProps}
              {...closeProps}
            />
          ) : (
            <div className="header-container">
              <Navigation
                sectionWidth={context.sectionWidth}
                showText={showText}
                isRootFolder={isRoot && !isContactsInsideGroupPage}
                canCreate={
                  (currentCanCreate || (isContactsPage && contactsCanCreate)) &&
                  !isSettingsPage &&
                  !isPublicRoom
                }
                rootRoomTitle={currentRootRoomTitle}
                title={currentTitle}
                isDesktop={isDesktop}
                isTabletView={isTabletView}
                tReady={tReady}
                menuItems={menuItems}
                navigationItems={
                  !isContactsInsideGroupPage
                    ? navigationPath
                    : accountsNavigationPath
                }
                getContextOptionsPlus={getContextOptionsPlus}
                getContextOptionsFolder={getContextOptionsFolder}
                onClose={onClose}
                onClickFolder={onClickFolder}
                isTrashFolder={isRecycleBinFolder}
                isEmptyFilesList={
                  isArchiveFolder ? isEmptyArchive : isEmptyFilesList
                }
                clearTrash={onEmptyTrashAction}
                onBackToParentFolder={onClickBack}
                toggleInfoPanel={onToggleInfoPanel}
                isInfoPanelVisible={isInfoPanelVisible}
                titles={{
                  trash: t("EmptyRecycleBin"),
                  trashWarning: t("TrashErasureWarning"),
                  actions: isRoomsFolder
                    ? t("Common:NewRoom")
                    : t("Common:Actions"),
                  contextMenu: t("Translations:TitleShowFolderActions"),
                  infoPanel: t("Common:InfoPanel"),
                }}
                withMenu={!isRoomsFolder}
                onPlusClick={onCreateRoom}
                isEmptyPage={isEmptyPage}
                isRoom={isCurrentRoom || isContactsPage}
                hideInfoPanel={hideInfoPanel || isSettingsPage || isPublicRoom}
                withLogo={
                  (isPublicRoom || (isFrame && !showMenu && displayAbout)) &&
                  logo
                }
                burgerLogo={
                  (isPublicRoom || (isFrame && !showMenu && displayAbout)) &&
                  burgerLogo
                }
                isPublicRoom={isPublicRoom}
                titleIcon={titleIcon}
                titleIconTooltip={titleIconTooltip}
                showRootFolderTitle={insideTheRoom || isContactsInsideGroupPage}
                currentDeviceType={currentDeviceType}
                isFrame={isFrame}
                showTitle={isFrame ? showTitle : true}
                navigationButtonLabel={navigationButtonLabel}
                onNavigationButtonClick={onNavigationButtonClick}
                tariffBar={<TariffBar />}
                showNavigationButton={!!showNavigationButton}
                onContextOptionsClick={onContextOptionsClick}
                onLogoClick={onLogoClick}
                buttonRef={buttonRef}
                addButtonRef={addButtonRef}
              />
              {showSignInButton && (
                <Button
                  className="header_sign-in-button"
                  label={t("Common:LoginButton")}
                  size={ButtonSize.small}
                  onClick={onSignInClick}
                  isDisabled={signInButtonIsDisabled}
                  primary
                />
              )}
            </div>
          )}
          {isFrame && (
            <>
              <input
                id="customFileInput"
                className="custom-file-input"
                multiple
                type="file"
                style={{ display: "none" }}
                onChange={onFileChange}
                onClick={onInputClick}
              />
              <input
                id="customFolderInput"
                className="custom-file-input"
                webkitdirectory=""
                mozdirectory="" // eslint-disable-line react/no-unknown-property
                type="file"
                style={{ display: "none" }}
                onChange={onFileChange}
                onClick={onInputClick}
              />
            </>
          )}
        </StyledContainer>
      )}
    </Consumer>
  );
};

export default inject(
  ({
    filesStore,
    peopleStore,
    selectedFolderStore,
    treeFoldersStore,
    filesActionsStore,
    clientLoadingStore,
    publicRoomStore,
    contextOptionsStore,
    infoPanelStore,
    userStore,
    settingsStore,
    uploadDataStore,
    indexingStore,
    dialogsStore,
  }) => {
    const { startUpload } = uploadDataStore;

    const isRoomAdmin = userStore.user?.isRoomAdmin;
    const isCollaborator = userStore.user?.isCollaborator;

    const {
      setSelected,

      isHeaderVisible,
      isHeaderIndeterminate,
      isHeaderChecked,
      cbMenuItems,
      isEmptyFilesList,

      roomsForRestore,
      roomsForDelete,

      isEmptyPage,

      categoryType,
      setBufferSelection,
      setGuidanceCoordinates,
      guidanceCoordinates,
    } = filesStore;

    const {
      setIsSectionBodyLoading,
      showHeaderLoader,

      isLoading,
    } = clientLoadingStore;

    const setIsLoading = (param) => {
      setIsSectionBodyLoading(param);
    };

    const { isRecycleBinFolder, isRoomsFolder, isArchiveFolder } =
      treeFoldersStore;

    const { setReorderDialogVisible, setCloseEditIndexDialogVisible } =
      dialogsStore;

    const {
      getHeaderMenu,
      isGroupMenuBlocked,
      moveToRoomsPage,
      onClickBack,
      moveToPublicRoom,
      createFoldersTree,
      revokeFilesOrder,
      saveIndexOfFiles,
      getPublicKey,
    } = filesActionsStore;

    const { setIsVisible, isVisible, infoPanelRoom } = infoPanelStore;

    const {
      title,
      roomType,
      pathParts,
      navigationPath,
      security,
      rootFolderType,
      shared,
    } = selectedFolderStore;

    const selectedFolder = selectedFolderStore.getSelectedFolder();

    const { theme, frameConfig, isFrame, currentDeviceType, displayAbout } =
      settingsStore;

    const isRoom = !!roomType;
    const isVirtualDataRoomType = roomType === RoomsType.VirtualDataRoom;

    const {
      onCreateAndCopySharedLink,
      getFolderModel,
      onCreateRoom,
      getHeaderOptions,
      onEmptyTrashAction,
    } = contextOptionsStore;

    const canRestoreAll = isArchiveFolder && roomsForRestore.length > 0;

    const canDeleteAll = isArchiveFolder && roomsForDelete.length > 0;

    const isEmptyArchive = !canRestoreAll && !canDeleteAll;

    const { usersStore, groupsStore, headerMenuStore } = peopleStore;

    const {
      currentGroup,
      getGroupContextOptions,
      setSelected: setGroupsSelected,
      setBufferSelection: setGroupsBufferSelection,
      insideGroupTempTitle,
    } = groupsStore;

    const {
      isUsersHeaderVisible,
      isUsersHeaderIndeterminate,
      isUsersHeaderChecked,

      isGroupsHeaderVisible,
      isGroupsHeaderIndeterminate,
      isGroupsHeaderChecked,

      cbContactsMenuItems,
      getContactsHeaderMenu,
    } = headerMenuStore;

    const { getContactsModel, contactsCanCreate } =
      peopleStore.contextOptionsStore;

    const { setSelected: setUsersSelected } = usersStore;

    const { isIndexEditingMode, setIsIndexEditingMode, getIndexingArray } =
      indexingStore;
    const { isPublicRoom } = publicRoomStore;

    let folderPath = navigationPath;

    if (isFrame && !!pathParts) {
      folderPath = navigationPath.filter((item) => !item.isRootRoom);
    }

    const isRoot =
      isFrame && frameConfig?.id
        ? pathParts?.length === 1 || pathParts?.length === 2
        : pathParts?.length === 1;

    const isArchive = rootFolderType === FolderType.Archive;

    const isShared = shared || navigationPath.find((r) => r.shared);

    const showNavigationButton =
      !security?.CopyLink || isPublicRoom || isArchive
        ? false
        : security?.Read && isShared;

    const rootFolderId = navigationPath.length
      ? navigationPath[navigationPath.length - 1]?.id
      : selectedFolder.id;

    return {
      showText: settingsStore.showText,
      isDesktop: settingsStore.isDesktopClient,
      showHeaderLoader,
      isLoading,
      isRootFolder: isPublicRoom && !folderPath?.length ? true : isRoot,
      title,
      isRoom,

      navigationPath: folderPath,

      setIsInfoPanelVisible: setIsVisible,
      isInfoPanelVisible: isVisible,
      isHeaderVisible,
      isIndexEditingMode,
      setIsIndexEditingMode,
      isHeaderIndeterminate,
      isHeaderChecked,
      isTabletView: settingsStore.isTabletView,
      cbMenuItems,
      setSelectedNode: treeFoldersStore.setSelectedNode,

      setSelected,
      security,

      getHeaderMenu,

      isRecycleBinFolder,
      isEmptyFilesList,
      isEmptyArchive,
      isArchiveFolder,

      setIsLoading,

      isRoomsFolder,

      selectedFolder,

      isGroupMenuBlocked,

      moveToRoomsPage,
      onClickBack,
      isVirtualDataRoomType,
      isPublicRoom,

      moveToPublicRoom,

      getContactsHeaderMenu,
      isUsersHeaderVisible,
      isGroupsHeaderVisible,
      isGroupsHeaderIndeterminate,
      isGroupsHeaderChecked,
      setGroupsSelected,
      isUsersHeaderIndeterminate,
      isUsersHeaderChecked,
      cbContactsMenuItems,
      setUsersSelected,
      isRoomAdmin,
      isCollaborator,
      isEmptyPage,
      categoryType,
      theme,
      isFrame,
      showTitle: frameConfig?.showTitle,
      hideInfoPanel: isFrame && !frameConfig?.infoPanelVisible,
      showMenu: frameConfig?.showMenu,
      currentDeviceType,
      insideGroupTempTitle,
      currentGroup,
      getGroupContextOptions,
      onCreateAndCopySharedLink,
      showNavigationButton,
      startUpload,
      getFolderModel,
      onCreateRoom,
      onEmptyTrashAction,
      getHeaderOptions,
      setBufferSelection,
      setReorderDialogVisible,
      setGroupsBufferSelection,
      createFoldersTree,
      getContactsModel,
      contactsCanCreate,
      revokeFilesOrder,
      saveIndexOfFiles,

      rootFolderId,
      displayAbout,
      infoPanelRoom,
      getPublicKey,
      getIndexingArray,
      setCloseEditIndexDialogVisible,
      setGuidanceCoordinates,
      guidanceCoordinates,
    };
  },
)(
  withTranslation([
    "Files",
    "Common",
    "Translations",
    "InfoPanel",
    "SharingPanel",
    "Article",
    "People",
    "PeopleTranslations",
    "ChangeUserTypeDialog",
    "Notifications",
  ])(observer(SectionHeaderContent)),
);<|MERGE_RESOLUTION|>--- conflicted
+++ resolved
@@ -267,12 +267,9 @@
     getPublicKey,
     getIndexingArray,
     setCloseEditIndexDialogVisible,
-<<<<<<< HEAD
+    rootFolderId,
     setGuidanceCoordinates,
     guidanceCoordinates,
-=======
-    rootFolderId,
->>>>>>> c2c3c504
   } = props;
 
   const location = useLocation();
