--- conflicted
+++ resolved
@@ -3,11 +3,7 @@
   "content": "Continue to {{productName}}",
   "content_en_sha1_hash": "474fade18676b3472f5128640b7cfd5461345cbd",
   "created_at": "2025-05-19T21:30:50.040Z",
-<<<<<<< HEAD
-  "updated_at": "2025-05-26T07:57:32.338Z",
-=======
   "updated_at": "2025-07-10T11:11:06.839Z",
->>>>>>> 4378f47c
   "comment": {
     "text": "This translation key is used to display a button label that continues to a product or docspace. It appears in a modal dialog footer and prompts the user to proceed to the next step after completing social authentication. The label includes the product name, which should be translated separately using another key.",
     "is_auto": true,
@@ -33,210 +29,6 @@
       "ai_model": null,
       "ai_spell_check_issues": [],
       "approved_at": null
-    },
-    "ar-SA": {
-      "ai_translated": false,
-      "ai_model": null,
-      "ai_spell_check_issues": [],
-      "approved_at": null
-    },
-    "az": {
-      "ai_translated": false,
-      "ai_model": null,
-      "ai_spell_check_issues": [
-        {
-          "type": "incorrect_translation",
-          "description": "The English phrase 'Continue to' implies a direct transition or action. The Azerbaijani translation 'ila davam edin' is more accurately 'continue with'. While understandable, it doesn't convey the same nuance of going directly *to* the product.",
-          "suggestion": "Consider alternatives like \"{{productName}}-a keçin\" which directly translates to 'go to {{productName}}' or \"{{productName}}-a yönləndirin\" which translates to 'redirect to {{productName}}'."
-        }
-      ],
-      "approved_at": null
-    },
-    "bg": {
-      "ai_translated": false,
-      "ai_model": null,
-      "ai_spell_check_issues": [],
-      "approved_at": null
-    },
-    "cs": {
-      "ai_translated": false,
-      "ai_model": null,
-      "ai_spell_check_issues": [],
-      "approved_at": null
-    },
-    "de": {
-      "ai_translated": false,
-      "ai_model": null,
-      "ai_spell_check_issues": [],
-      "approved_at": null
-    },
-    "el-GR": {
-      "ai_translated": false,
-      "ai_model": null,
-      "ai_spell_check_issues": [],
-      "approved_at": null
-    },
-    "es": {
-      "ai_translated": false,
-      "ai_model": null,
-      "ai_spell_check_issues": [],
-      "approved_at": null
-    },
-    "fi": {
-      "ai_translated": false,
-      "ai_model": null,
-      "ai_spell_check_issues": [],
-      "approved_at": null
-    },
-    "fr": {
-      "ai_translated": false,
-      "ai_model": null,
-      "ai_spell_check_issues": [],
-      "approved_at": null
-    },
-    "hy-AM": {
-      "ai_translated": false,
-      "ai_model": null,
-      "ai_spell_check_issues": [],
-      "approved_at": null
-    },
-    "it": {
-      "ai_translated": false,
-      "ai_model": null,
-      "ai_spell_check_issues": [],
-      "approved_at": null
-    },
-    "ja-JP": {
-      "ai_translated": false,
-      "ai_model": null,
-      "ai_spell_check_issues": [
-        {
-          "type": "incorrect_translation",
-          "description": "The translation \"{{productName}} へ引き続き\" is not the most natural or idiomatic way to convey \"Continue to {{productName}}\". While technically correct, it sounds somewhat stiff. A more natural phrasing would be something like \"{{productName}} へ\" or \"{{productName}} に進む\"",
-          "suggestion": "{{productName}} へ"
-        }
-      ],
-      "approved_at": null
-    },
-    "ko-KR": {
-      "ai_translated": false,
-      "ai_model": null,
-      "ai_spell_check_issues": [],
-      "approved_at": null
-    },
-    "lo-LA": {
-      "ai_translated": false,
-      "ai_model": null,
-      "ai_spell_check_issues": [
-        {
-          "type": "incorrect_translation",
-          "description": "The translation 'ດໍາເນີນການກັບ {{productName}}' literally translates to 'Proceed with {{productName}}'. While not entirely wrong, it doesn't convey the meaning of 'Continue to' as directly. A more appropriate translation might be something like 'ໄປສູ່ {{productName}}' (go to) or 'ສືບຕໍ່ໄປທີ່ {{productName}}' (continue to).",
-          "suggestion": "Consider 'ໄປສູ່ {{productName}}' or 'ສືບຕໍ່ໄປທີ່ {{productName}}'"
-        }
-      ],
-      "approved_at": null
-    },
-    "lv": {
-      "ai_translated": false,
-      "ai_model": null,
-      "ai_spell_check_issues": [],
-      "approved_at": null
-    },
-    "nl": {
-      "ai_translated": false,
-      "ai_model": null,
-      "ai_spell_check_issues": [],
-      "approved_at": null
-    },
-    "pl": {
-      "ai_translated": false,
-      "ai_model": null,
-      "ai_spell_check_issues": [],
-      "approved_at": null
-    },
-    "pt": {
-      "ai_translated": false,
-      "ai_model": null,
-      "ai_spell_check_issues": [],
-      "approved_at": null
-    },
-    "pt-BR": {
-      "ai_translated": false,
-      "ai_model": null,
-      "ai_spell_check_issues": [],
-      "approved_at": null
-    },
-    "ro": {
-      "ai_translated": false,
-      "ai_model": null,
-      "ai_spell_check_issues": [],
-      "approved_at": null
-    },
-    "si": {
-      "ai_translated": false,
-      "ai_model": null,
-      "ai_spell_check_issues": [
-        {
-          "type": "incorrect_translation",
-          "description": "The translation \"තුන්න {{productName}} වෙත.\" is a literal translation and may not be the most natural or idiomatic way to say \"Continue to {{productName}}\" in Sinhala.  'තුන්න' (thunna) implies a more forceful or intentional action. A more appropriate translation would convey a sense of progression or moving to the product.",
-          "suggestion": "Consider alternatives like \"{{productName}} වෙත යන්න\" (yanna) which translates to 'Go to {{productName}}' or \"{{productName}} වෙත පිවිසන්න\" (pivissanna) which translates to 'Enter {{productName}}' depending on the context and desired tone."
-        }
-      ],
-      "approved_at": null
-    },
-    "sk": {
-      "ai_translated": false,
-      "ai_model": null,
-      "ai_spell_check_issues": [],
-      "approved_at": null
-    },
-    "sl": {
-      "ai_translated": false,
-      "ai_model": null,
-      "ai_spell_check_issues": [],
-      "approved_at": null
-    },
-    "sr-Cyrl-RS": {
-      "ai_translated": false,
-      "ai_model": null,
-      "ai_spell_check_issues": [],
-      "approved_at": null
-    },
-    "sr-Latn-RS": {
-      "ai_translated": false,
-      "ai_model": null,
-      "ai_spell_check_issues": [],
-      "approved_at": null
-    },
-    "tr": {
-      "ai_translated": false,
-      "ai_model": null,
-      "ai_spell_check_issues": [
-        {
-          "type": "incorrect_translation",
-          "description": "The translation '{{productName}} ile devam edin' is a literal translation that doesn't quite capture the natural flow of the English phrase 'Continue to {{productName}}'. A more natural Turkish phrasing would be something like '{{productName}}'e geçin' or '{{productName}}'e devam et'.",
-          "suggestion": "{{productName}}'e geçin"
-        }
-      ],
-      "approved_at": null
-    },
-    "uk-UA": {
-      "ai_translated": false,
-      "ai_model": null,
-      "ai_spell_check_issues": [],
-      "approved_at": null
-    },
-    "vi": {
-      "ai_translated": false,
-      "ai_model": null,
-      "ai_spell_check_issues": [],
-      "approved_at": null
-    },
-    "zh-CN": {
-      "ai_translated": false,
-      "ai_model": null,
-      "ai_spell_check_issues": [],
-      "approved_at": null
     }
   }
 }