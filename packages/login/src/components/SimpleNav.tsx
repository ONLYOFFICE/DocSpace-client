--- conflicted
+++ resolved
@@ -90,11 +90,7 @@
   return (
     <StyledSimpleNav id="login-header">
       <img className="logo" src={logoUrl} alt="logo-url" />
-<<<<<<< HEAD
       {isLanguageComboboxVisible && <LanguageComboboxWrapper />}
-=======
-      <LanguageComboboxWrapper />
->>>>>>> 42da002e
     </StyledSimpleNav>
   );
 };
