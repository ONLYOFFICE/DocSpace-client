{
  "key_path": "MoveToOperation",
  "content": "Moving",
  "content_en_sha1_hash": "65cd4dd8114610f7bacc1f81bb9dd01a137f162f",
  "created_at": "2025-05-19T21:30:46.650Z",
<<<<<<< HEAD
  "updated_at": "2025-05-26T07:57:32.394Z",
=======
  "updated_at": "2025-06-03T20:59:41.993Z",
>>>>>>> 398dda3c
  "comment": {
    "text": "The \"MoveToOperation\" translation key is used to display a label for an operation related to moving files in a user interface. It appears as part of a switch statement that determines which file action is being performed, such as moving or copying. Translators should replace this key with a localized string describing the specific file move action.",
    "is_auto": true,
    "updated_at": "2025-05-20T09:35:26.537Z"
  },
  "usage": [
    {
      "file_path": "/packages/client/src/helpers/filesUtils.js",
      "line_number": 266,
      "context": "} = OPERATIONS_NAME;\n switch (type) {\n case trash:\n return i18n.t(\"Files:MovingToTrash\");\n case move:\n return i18n.t(\"Common:MoveToOperation\");\n case copy:\n return i18n.t(\"Common:CopyOperation\");\n case download:\n return i18n.t(\"Files:Downloading\");\n case duplicate:",
      "module": "/packages/client"
    }
  ],
  "languages": {
    "en": {
      "ai_translated": false,
      "ai_model": null,
      "ai_spell_check_issues": [],
      "approved_at": null
    },
    "ar-SA": {
      "ai_translated": false,
      "ai_model": null,
      "ai_spell_check_issues": [
        {
          "type": "incorrect_translation",
          "description": "The translation 'جارٍ النقل' while understandable, is a bit literal and formal. A more natural and common translation for 'Moving' in this context (likely referring to an action or process) would be something like 'قيد النقل' (qayd an-naql) or 'يتم النقل' (yutamm an-naql). 'جارٍ' implies something is *currently* happening but isn't necessarily a continuous process. 'قيد' implies 'in the process of' and 'يتم' indicates that something is being done.",
          "suggestion": "قيد النقل"
        }
      ],
      "approved_at": null
    },
    "az": {
      "ai_translated": false,
      "ai_model": null,
      "ai_spell_check_issues": [
        {
          "type": "incorrect_translation",
          "description": "While \"Yer dəyişdirmə\" translates to 'changing place' or 'relocation,' it doesn't perfectly capture the nuance of 'Moving' in the context of an operation. 'Moving' in this context likely refers to a relocation action or process, which 'Yer dəyişdirmə' is a somewhat literal rendering.",
          "suggestion": "Consider 'köçürmə' (transfer) or 'dəyişmək' (to change, move) depending on the specific meaning of 'Moving' within the application."
        }
      ],
      "approved_at": null
    },
    "bg": {
      "ai_translated": false,
      "ai_model": null,
      "ai_spell_check_issues": [],
      "approved_at": null
    },
    "cs": {
      "ai_translated": false,
      "ai_model": null,
      "ai_spell_check_issues": [],
      "approved_at": null
    },
    "de": {
      "ai_translated": false,
      "ai_model": null,
      "ai_spell_check_issues": [
        {
          "type": "incorrect_translation",
          "description": "The German translation \"Wird verschoben\" translates to \"Is being moved\" or \"Is moved.\" While technically correct, it doesn't capture the brevity and immediacy of \"Moving\" in English. It implies an ongoing or completed action, whereas \"Moving\" suggests a present action or a command.",
          "suggestion": "Consider alternatives like \"Bewegung\" (Movement), \"Verschieben\" (Move), or \"Fortbewegung\" (Propulsion) depending on the exact context. A more conversational option might be 'In Bewegung' (In motion)."
        }
      ],
      "approved_at": null
    },
    "el-GR": {
      "ai_translated": false,
      "ai_model": null,
      "ai_spell_check_issues": [],
      "approved_at": null
    },
    "es": {
      "ai_translated": false,
      "ai_model": null,
      "ai_spell_check_issues": [],
      "approved_at": null
    },
    "fi": {
      "ai_translated": false,
      "ai_model": null,
      "ai_spell_check_issues": [],
      "approved_at": null
    },
    "fr": {
      "ai_translated": false,
      "ai_model": null,
      "ai_spell_check_issues": [],
      "approved_at": null
    },
    "hy-AM": {
      "ai_translated": false,
      "ai_model": null,
      "ai_spell_check_issues": [],
      "approved_at": null
    },
    "it": {
      "ai_translated": false,
      "ai_model": null,
      "ai_spell_check_issues": [
        {
          "type": "incorrect_translation",
          "description": "The translation \"Sta spostando\" while grammatically correct, doesn't perfectly capture the nuance of \"Moving\" in the context of a Key Name. \"Moving\" implies an action or a process, whereas \"Sta spostando\" focuses on the act of moving *something* by someone. A more appropriate translation might be something like \"Trasferimento\" (Transfer) or \"Spostamento\" (Movement) depending on the precise context.",
          "suggestion": "Consider \"Trasferimento\" or \"Spostamento\" for a more accurate translation."
        }
      ],
      "approved_at": null
    },
    "ja-JP": {
      "ai_translated": false,
      "ai_model": null,
      "ai_spell_check_issues": [],
      "approved_at": null
    },
    "ko-KR": {
      "ai_translated": false,
      "ai_model": null,
      "ai_spell_check_issues": [],
      "approved_at": null
    },
    "lo-LA": {
      "ai_translated": false,
      "ai_model": null,
      "ai_spell_check_issues": [],
      "approved_at": null
    },
    "lv": {
      "ai_translated": false,
      "ai_model": null,
      "ai_spell_check_issues": [],
      "approved_at": null
    },
    "nl": {
      "ai_translated": false,
      "ai_model": null,
      "ai_spell_check_issues": [],
      "approved_at": null
    },
    "pl": {
      "ai_translated": false,
      "ai_model": null,
      "ai_spell_check_issues": [],
      "approved_at": null
    },
    "pt": {
      "ai_translated": false,
      "ai_model": null,
      "ai_spell_check_issues": [
        {
          "type": "incorrect_translation",
          "description": "The translation \"A mover\" does not accurately convey the meaning of \"Moving\". \"Moving\" implies an action or process of relocation. \"A mover\" refers to a person who moves things.",
          "suggestion": "Consider alternatives like \"Movendo\", \"Em movimento\", or \"Transferindo\" depending on the specific context."
        }
      ],
      "approved_at": null
    },
    "pt-BR": {
      "ai_translated": false,
      "ai_model": null,
      "ai_spell_check_issues": [],
      "approved_at": null
    },
    "ro": {
      "ai_translated": false,
      "ai_model": null,
      "ai_spell_check_issues": [
        {
          "type": "incorrect_translation",
          "description": "The Romanian translation \"Mutare\" does not accurately convey the meaning of \"Moving\" in the context of an operation. \"Mutare\" generally means \"move\" or \"transfer\" and lacks the sense of an action or process.",
          "suggestion": "Consider translations like \"Deplasare\", \"Mutare la\", or \"Transferare\", depending on the specific operation being described."
        }
      ],
      "approved_at": null
    },
    "ru": {
      "ai_translated": false,
      "ai_model": null,
      "ai_spell_check_issues": [],
      "approved_at": null
    },
    "si": {
      "ai_translated": false,
      "ai_model": null,
      "ai_spell_check_issues": [
        {
          "type": "incorrect_translation",
          "description": "The Sinhala translation \"ගෙනයමින්\" (genayamin) translates to 'carrying' or 'taking' rather than 'moving'. 'Moving' implies a change in location, which is not directly conveyed by 'genayamin'.",
          "suggestion": "A more accurate translation for 'Moving' might be something like \"පැමිණීම\" (paminium - arriving/coming) or \"කෙලවෙනවා\" (kelavenaawa - being moved/relocated), depending on the specific context."
        }
      ],
      "approved_at": null
    },
    "sk": {
      "ai_translated": false,
      "ai_model": null,
      "ai_spell_check_issues": [
        {
          "type": "incorrect_translation",
          "description": "The Slovak translation \"Presúva sa\" translates to \"Moving itself\" or \"Is moving\". The context suggests a command or action, so a more appropriate translation would be something like \"Presunúť\" (Move) or \"Premiestniť\" (Relocate). \"Presúva sa\" implies a continuous action of moving, rather than a command to move.",
          "suggestion": "Consider \"Presunúť\" or \"Premiestniť\"."
        }
      ],
      "approved_at": null
    },
    "sl": {
      "ai_translated": false,
      "ai_model": null,
      "ai_spell_check_issues": [],
      "approved_at": null
    },
    "sr-Cyrl-RS": {
      "ai_translated": false,
      "ai_model": null,
      "ai_spell_check_issues": [
        {
          "type": "incorrect_translation",
          "description": "The Serbian (Cyrillic) translation \"Померање\" while technically meaning 'movement' or 'moving', is not the most natural or accurate translation for the English word 'Moving' in the context of an operation (likely referring to a command or action). It's too general.",
          "suggestion": "Consider alternatives like \"Премештање\" (Premestanje - relocating, moving) or \"Покретање\" (Pokretanje - initiating, starting) depending on the exact meaning intended.  Without more context, 'Премештање' is likely the best fit."
        }
      ],
      "approved_at": null
    },
    "sr-Latn-RS": {
      "ai_translated": false,
      "ai_model": null,
      "ai_spell_check_issues": [],
      "approved_at": null
    },
    "tr": {
      "ai_translated": false,
      "ai_model": null,
      "ai_spell_check_issues": [
        {
          "type": "incorrect_translation",
          "description": "The Turkish translation 'Taşınıyor' translates to 'Moving' in the sense of 'relocating' or 'transferring'.  While potentially suitable depending on context, 'Moving' in this context likely refers to an action or process (e.g., a visual move in an animation or game). A more appropriate translation might be 'Harekete geçiriliyor' (being moved) or 'Yatay hareket' (lateral movement), depending on the exact context.",
          "suggestion": "Consider 'Harekete geçiriliyor' or 'Yatay hareket' or a similar translation that better reflects the action of 'Moving' depending on context."
        }
      ],
      "approved_at": null
    },
    "uk-UA": {
      "ai_translated": false,
      "ai_model": null,
      "ai_spell_check_issues": [],
      "approved_at": null
    },
    "vi": {
      "ai_translated": false,
      "ai_model": null,
      "ai_spell_check_issues": [],
      "approved_at": null
    },
    "zh-CN": {
      "ai_translated": false,
      "ai_model": null,
      "ai_spell_check_issues": [
        {
          "type": "incorrect_translation",
          "description": "The translation \"移动中\" (Yí dòng zhōng) while technically meaning 'moving', doesn't quite capture the nuance of \"Moving\" as a state or action label. It implies the action is currently happening, whereas 'Moving' could simply indicate a status.",
          "suggestion": "Consider a more general translation like \"移动\" (Yí dòng) or \"正在移动\" (Zhèng zài yí dòng) depending on the context, to better reflect the original meaning."
        }
      ],
      "approved_at": null
    }
  }
}<|MERGE_RESOLUTION|>--- conflicted
+++ resolved
@@ -3,11 +3,7 @@
   "content": "Moving",
   "content_en_sha1_hash": "65cd4dd8114610f7bacc1f81bb9dd01a137f162f",
   "created_at": "2025-05-19T21:30:46.650Z",
-<<<<<<< HEAD
-  "updated_at": "2025-05-26T07:57:32.394Z",
-=======
   "updated_at": "2025-06-03T20:59:41.993Z",
->>>>>>> 398dda3c
   "comment": {
     "text": "The \"MoveToOperation\" translation key is used to display a label for an operation related to moving files in a user interface. It appears as part of a switch statement that determines which file action is being performed, such as moving or copying. Translators should replace this key with a localized string describing the specific file move action.",
     "is_auto": true,
@@ -34,8 +30,8 @@
       "ai_spell_check_issues": [
         {
           "type": "incorrect_translation",
-          "description": "The translation 'جارٍ النقل' while understandable, is a bit literal and formal. A more natural and common translation for 'Moving' in this context (likely referring to an action or process) would be something like 'قيد النقل' (qayd an-naql) or 'يتم النقل' (yutamm an-naql). 'جارٍ' implies something is *currently* happening but isn't necessarily a continuous process. 'قيد' implies 'in the process of' and 'يتم' indicates that something is being done.",
-          "suggestion": "قيد النقل"
+          "description": "The translation 'جارٍ النقل' while literally meaning 'Moving' or 'Transferring', doesn't fully capture the nuance of 'Moving' in the context of an operation (like a software operation). It sounds more like an ongoing process rather than a single action. A more accurate translation would depend on the specific context of 'MoveToOperation'.",
+          "suggestion": "Consider alternatives like 'نقل' (Naql - Transfer) or 'تحريك' (Tahreek - Movement) if it describes a single action. If it's an ongoing process, 'جارٍ النقل' is acceptable, but clarification of the context is needed."
         }
       ],
       "approved_at": null
@@ -46,8 +42,8 @@
       "ai_spell_check_issues": [
         {
           "type": "incorrect_translation",
-          "description": "While \"Yer dəyişdirmə\" translates to 'changing place' or 'relocation,' it doesn't perfectly capture the nuance of 'Moving' in the context of an operation. 'Moving' in this context likely refers to a relocation action or process, which 'Yer dəyişdirmə' is a somewhat literal rendering.",
-          "suggestion": "Consider 'köçürmə' (transfer) or 'dəyişmək' (to change, move) depending on the specific meaning of 'Moving' within the application."
+          "description": "While \"Yer dəyişdirmə\" is a literal translation of \"Moving\", it doesn't quite capture the nuance of \"MoveToOperation\" in a technical context. It's more akin to 'relocation' or 'shifting'.",
+          "suggestion": "Consider alternatives like \"Köçürülmə\" (Transfer), \"Yenidən yerləşdirilmə\" (Repositioning), or \"Hərəkətə gətirilmə\" (Bringing to motion), depending on the precise meaning intended within the application."
         }
       ],
       "approved_at": null
@@ -70,8 +66,8 @@
       "ai_spell_check_issues": [
         {
           "type": "incorrect_translation",
-          "description": "The German translation \"Wird verschoben\" translates to \"Is being moved\" or \"Is moved.\" While technically correct, it doesn't capture the brevity and immediacy of \"Moving\" in English. It implies an ongoing or completed action, whereas \"Moving\" suggests a present action or a command.",
-          "suggestion": "Consider alternatives like \"Bewegung\" (Movement), \"Verschieben\" (Move), or \"Fortbewegung\" (Propulsion) depending on the exact context. A more conversational option might be 'In Bewegung' (In motion)."
+          "description": "The translation \"Wird verschoben\" (is being moved) doesn't accurately reflect the simple present participle \"Moving\". A more accurate translation would be \"Bewegung\" or \"Verschieben\".",
+          "suggestion": "Consider \"Bewegung\" or \"Verschieben\"."
         }
       ],
       "approved_at": null
@@ -112,8 +108,8 @@
       "ai_spell_check_issues": [
         {
           "type": "incorrect_translation",
-          "description": "The translation \"Sta spostando\" while grammatically correct, doesn't perfectly capture the nuance of \"Moving\" in the context of a Key Name. \"Moving\" implies an action or a process, whereas \"Sta spostando\" focuses on the act of moving *something* by someone. A more appropriate translation might be something like \"Trasferimento\" (Transfer) or \"Spostamento\" (Movement) depending on the precise context.",
-          "suggestion": "Consider \"Trasferimento\" or \"Spostamento\" for a more accurate translation."
+          "description": "The translation \"Sta spostando\" implies an ongoing action, while \"Moving\" describes a state or action in progress, but not necessarily continuous. A more accurate translation might be \"Trasferimento\" or \"Spostamento\" depending on the context.",
+          "suggestion": "Consider \"Trasferimento\" or \"Spostamento\" for a more contextually appropriate translation."
         }
       ],
       "approved_at": null
@@ -160,8 +156,8 @@
       "ai_spell_check_issues": [
         {
           "type": "incorrect_translation",
-          "description": "The translation \"A mover\" does not accurately convey the meaning of \"Moving\". \"Moving\" implies an action or process of relocation. \"A mover\" refers to a person who moves things.",
-          "suggestion": "Consider alternatives like \"Movendo\", \"Em movimento\", or \"Transferindo\" depending on the specific context."
+          "description": "The translation 'A mover' doesn't accurately convey the meaning of 'Moving'. 'Moving' in this context likely refers to an action or process of movement, not someone who is moving.",
+          "suggestion": "Consider alternatives like 'Movendo' (gerund form) or 'Em movimento' (in movement) depending on the context. 'Movendo' would likely be the best fit as it directly translates the action."
         }
       ],
       "approved_at": null
@@ -178,8 +174,8 @@
       "ai_spell_check_issues": [
         {
           "type": "incorrect_translation",
-          "description": "The Romanian translation \"Mutare\" does not accurately convey the meaning of \"Moving\" in the context of an operation. \"Mutare\" generally means \"move\" or \"transfer\" and lacks the sense of an action or process.",
-          "suggestion": "Consider translations like \"Deplasare\", \"Mutare la\", or \"Transferare\", depending on the specific operation being described."
+          "description": "The Romanian translation \"Mutare\" translates to \"Move\" or \"Removal\" and doesn't accurately convey the meaning of \"Moving\" (as in, the process of relocation).",
+          "suggestion": "Consider using \"Mutare\" (if specifically referring to the action of moving something) or a phrase like \"Procesul de mutare\" (The moving process), \"Relocare\" (Relocation), or \"Transfer\" depending on the precise context."
         }
       ],
       "approved_at": null
@@ -196,8 +192,8 @@
       "ai_spell_check_issues": [
         {
           "type": "incorrect_translation",
-          "description": "The Sinhala translation \"ගෙනයමින්\" (genayamin) translates to 'carrying' or 'taking' rather than 'moving'. 'Moving' implies a change in location, which is not directly conveyed by 'genayamin'.",
-          "suggestion": "A more accurate translation for 'Moving' might be something like \"පැමිණීම\" (paminium - arriving/coming) or \"කෙලවෙනවා\" (kelavenaawa - being moved/relocated), depending on the specific context."
+          "description": "The Sinhala translation \"ගෙනයමින්\" (genayamin) translates to 'carrying' or 'taking' rather than 'moving'. It doesn't accurately convey the meaning of 'Moving'.",
+          "suggestion": "A more appropriate translation for 'Moving' might be \"පැමිණීම\" (paminim) which means 'arriving' or \"ගමන් කිරීම\" (gaman kirima) which means 'traveling' or 'moving'."
         }
       ],
       "approved_at": null
@@ -208,8 +204,8 @@
       "ai_spell_check_issues": [
         {
           "type": "incorrect_translation",
-          "description": "The Slovak translation \"Presúva sa\" translates to \"Moving itself\" or \"Is moving\". The context suggests a command or action, so a more appropriate translation would be something like \"Presunúť\" (Move) or \"Premiestniť\" (Relocate). \"Presúva sa\" implies a continuous action of moving, rather than a command to move.",
-          "suggestion": "Consider \"Presunúť\" or \"Premiestniť\"."
+          "description": "The Slovak translation \"Presúva sa\" is a present tense, third-person singular form meaning \"It/He/She is moving.\" The English \"Moving\" is likely intended to convey the action of moving, as in a command or a description of an action. A more appropriate translation might be \"Presun\" (move) or \"Premiestnenie\" (relocation) or \"Pohyb\" (movement) depending on the precise context.",
+          "suggestion": "Consider alternatives like \"Presun\", \"Premiestnenie\", or \"Pohyb\"."
         }
       ],
       "approved_at": null
@@ -226,8 +222,8 @@
       "ai_spell_check_issues": [
         {
           "type": "incorrect_translation",
-          "description": "The Serbian (Cyrillic) translation \"Померање\" while technically meaning 'movement' or 'moving', is not the most natural or accurate translation for the English word 'Moving' in the context of an operation (likely referring to a command or action). It's too general.",
-          "suggestion": "Consider alternatives like \"Премештање\" (Premestanje - relocating, moving) or \"Покретање\" (Pokretanje - initiating, starting) depending on the exact meaning intended.  Without more context, 'Премештање' is likely the best fit."
+          "description": "The Serbian translation \"Померање\" while technically meaning \"Movement\" or \"Moving\", is not the most natural or accurate translation of \"Moving\" in the context of an operation. It's more formal and doesn't quite capture the sense of action implied by 'Moving' in a software operation.",
+          "suggestion": "Consider using \"Премештање\" (Premeštanje) or \"Покретање\" (Pokretanje) which better convey the action of moving or initiating a move operation.  The best choice would depend on the precise nuance desired."
         }
       ],
       "approved_at": null
@@ -244,8 +240,8 @@
       "ai_spell_check_issues": [
         {
           "type": "incorrect_translation",
-          "description": "The Turkish translation 'Taşınıyor' translates to 'Moving' in the sense of 'relocating' or 'transferring'.  While potentially suitable depending on context, 'Moving' in this context likely refers to an action or process (e.g., a visual move in an animation or game). A more appropriate translation might be 'Harekete geçiriliyor' (being moved) or 'Yatay hareket' (lateral movement), depending on the exact context.",
-          "suggestion": "Consider 'Harekete geçiriliyor' or 'Yatay hareket' or a similar translation that better reflects the action of 'Moving' depending on context."
+          "description": "The Turkish translation 'Taşınıyor' translates to 'Moving' or 'is moving', but lacks the nuance of 'Moving' in the context of an operation. It implies a continuous action rather than a specific operation. A more appropriate translation, depending on the context, might be 'Taşıma' (Moving - as a noun) or 'Taşıma İşlemi' (Moving Operation).",
+          "suggestion": "Consider 'Taşıma' or 'Taşıma İşlemi' depending on the precise meaning intended."
         }
       ],
       "approved_at": null
@@ -259,7 +255,13 @@
     "vi": {
       "ai_translated": false,
       "ai_model": null,
-      "ai_spell_check_issues": [],
+      "ai_spell_check_issues": [
+        {
+          "type": "incorrect_translation",
+          "description": "While \"Đang di chuyển\" is a literal translation of \"Moving\", it doesn't fully capture the context of an operation. 'Moving' in this context likely implies a movement action within a system or process.",
+          "suggestion": "Consider alternatives like \"Di chuyển đến\" (Moving to) or \"Chuyển đến\" (Transfer to) for a more contextually accurate translation. If maintaining a more general term is preferred, \"Di chuyển\" could be acceptable, but assess its suitability within the larger context."
+        }
+      ],
       "approved_at": null
     },
     "zh-CN": {
@@ -268,8 +270,8 @@
       "ai_spell_check_issues": [
         {
           "type": "incorrect_translation",
-          "description": "The translation \"移动中\" (Yí dòng zhōng) while technically meaning 'moving', doesn't quite capture the nuance of \"Moving\" as a state or action label. It implies the action is currently happening, whereas 'Moving' could simply indicate a status.",
-          "suggestion": "Consider a more general translation like \"移动\" (Yí dòng) or \"正在移动\" (Zhèng zài yí dòng) depending on the context, to better reflect the original meaning."
+          "description": "The translation \"移动中\" (Yí dòng zhōng) literally means \"Moving in\" or \"In the process of moving.\" While not strictly incorrect, it doesn't directly convey the simple state of 'Moving' as intended by the English key. A more direct translation might be '正在移动' (Zhèng zài yí dòng) or simply '移动' (Yí dòng).",
+          "suggestion": "移动 (Yí dòng) or 正在移动 (Zhèng zài yí dòng)"
         }
       ],
       "approved_at": null
