--- conflicted
+++ resolved
@@ -3,11 +3,7 @@
   "content": "{{planName}} plan updated",
   "content_en_sha1_hash": "d072992aaddc06db95b3109b8a055ea6d40dc9e2",
   "created_at": "2025-05-19T21:30:53.665Z",
-<<<<<<< HEAD
-  "updated_at": "2025-06-08T12:02:32.817Z",
-=======
   "updated_at": "2025-06-26T19:00:18.240Z",
->>>>>>> 0de93b01
   "comment": {
     "text": "This translation key is used to display a success message when a SaaS plan update is completed. It will appear as a toast notification when the update process is successful in an UI component.",
     "is_auto": true,
@@ -52,8 +48,13 @@
       "ai_spell_check_issues": [
         {
           "type": "incorrect_translation",
-          "description": "The English phrase 'plan' is best translated as 'předplatné' in this context, not 'tarif'. 'Tarif' typically refers to a rate or fee.",
-          "suggestion": "Předplatné {{planName}} aktualizováno"
+          "description": "While 'Tarif' is a valid translation for 'plan', it sounds somewhat formal and might not be the most natural choice in this context. A more common and friendly alternative would be 'Předplatné'.",
+          "suggestion": "Předplatné {{planName}} aktualizován"
+        },
+        {
+          "type": "formatting",
+          "description": "It's important to check the overall tone and style of the translation in relation to the original English to make sure it feels native.",
+          "suggestion": "Consider the surrounding context and overall brand voice to ensure consistency."
         }
       ],
       "approved_at": null
@@ -64,8 +65,8 @@
       "ai_spell_check_issues": [
         {
           "type": "formatting",
-          "description": "The German translation adds a hyphen between 'planName' and 'Plan'. While not strictly incorrect, it deviates from standard capitalization and potentially readability in German. It would be more natural to use '{{planName}}-Plan' or just '{{planName}} Plan' with proper casing.",
-          "suggestion": "{{planName}} Plan"
+          "description": "The German translation includes a hyphen between the plan name and 'Plan'. While not strictly incorrect, it's stylistically less common in German and would be more natural without the hyphen.",
+          "suggestion": "{{planName}} Plan aktualisiert"
         }
       ],
       "approved_at": null
@@ -88,8 +89,8 @@
       "ai_spell_check_issues": [
         {
           "type": "incorrect_translation",
-          "description": "The word 'plan' is translated as 'ohjelma'. While 'ohjelma' can sometimes mean 'plan', in the context of a subscription plan, 'suunnitelma' would be a more accurate and natural Finnish translation.",
-          "suggestion": "{{planName}} suunnitelma päivitetty"
+          "description": "While 'ohjelma' can mean 'plan', in the context of a subscription or payment plan, 'tilaus' or 'suunnitelma' would be more accurate. 'Ohjelma' implies a software program, not a subscription plan.",
+          "suggestion": "Use '{{planName}} tilaus päivitetty' or '{{planName}} suunnitelma päivitetty'."
         }
       ],
       "approved_at": null
@@ -177,19 +178,9 @@
       "ai_model": null,
       "ai_spell_check_issues": [
         {
-          "type": "spelling",
-          "description": "The word 'සැලසුම' (salusuma) is correct for 'plan'.",
-          "suggestion": null
-        },
-        {
-          "type": "spelling",
-          "description": "The word 'යාවත්කාල විය' (yavatthakaala viya) is generally acceptable for 'updated', but can be a bit formal. A slightly more common and natural phrasing might be 'නවisiert'.",
-          "suggestion": "නවisiert"
-        },
-        {
-          "type": "grammar",
-          "description": "While grammatically correct, the sentence might read better if restructured for more natural flow in Sinhala. The word order feels slightly stiff.",
-          "suggestion": "{{planName}} සැලසුම නවisiert."
+          "type": "incorrect_translation",
+          "description": "The translation '{{planName}} සැලසුම යාවත්කාල විය' is a literal translation and doesn't quite capture the natural flow of the English phrase '{{planName}} plan updated'. A more natural translation would emphasize the update action related to the plan.",
+          "suggestion": "{{planName}} සැලසුම යාවත්කාලisasi කරන ලදි"
         }
       ],
       "approved_at": null
@@ -212,8 +203,8 @@
       "ai_spell_check_issues": [
         {
           "type": "incorrect_translation",
-          "description": "The Serbian word 'ажуриран' (azhuriran) is a direct transliteration of 'updated' and while understandable, it's not the most natural or common way to express 'updated' in Serbian when referring to a plan. A better translation would be 'изменљен' (izmenljen) or 'нова план' (nova plan - new plan).",
-          "suggestion": "Consider using 'изменљен план' or 'нова план' instead of '{{planName}} план ажуриран'."
+          "description": "The Serbian translation 'ажуриран' while technically meaning 'updated', sounds awkward and less natural in this context. A more common and natural way to express 'updated' in Serbian when referring to a plan would be 'изменљен' or 'освежен'.",
+          "suggestion": "Consider translating to: \"{{planName}} план измењен\" or \"{{planName}} план освежен\""
         }
       ],
       "approved_at": null
@@ -248,8 +239,8 @@
       "ai_spell_check_issues": [
         {
           "type": "incorrect_translation",
-          "description": "The translation '{{planName}}版本已更新' translates to '{{planName}} version updated'. While not drastically wrong, 'plan' doesn't directly translate to 'version'. A more accurate translation would convey the upgrade or change to the business plan.",
-          "suggestion": "{{planName}} 方案已更新"
+          "description": "The translation '{{planName}}版本已更新' while generally conveying the meaning of '{{planName}} plan updated', doesn't precisely capture the original's implication of a 'plan' being updated. '版本' translates to 'version' which implies a change in a product's version rather than the entire plan.",
+          "suggestion": "Consider alternatives like '{{planName}}方案已更新' ({{planName}} scheme updated) or '{{planName}}计划已更新' ({{planName}} plan updated) for a more accurate translation, depending on the specific context of 'plan'."
         }
       ],
       "approved_at": null
