--- conflicted
+++ resolved
@@ -3,11 +3,7 @@
   "content": "New room",
   "content_en_sha1_hash": "747a74c7041456888174f7ee810ae8966dccf372",
   "created_at": "2025-05-19T21:30:46.782Z",
-<<<<<<< HEAD
-  "updated_at": "2025-08-29T14:33:37.919Z",
-=======
   "updated_at": "2025-09-01T11:05:24.090Z",
->>>>>>> b75318d3
   "comment": {
     "text": "This translation key is used for the label of a button that invites users to create a new room. The button appears in various UI elements, including main buttons and folder input dialogs. It displays the text \"New room\" to guide users through the process of creating a new room.",
     "is_auto": true,
@@ -46,11 +42,7 @@
     },
     {
       "file_path": "/packages/client/src/store/ContextOptionsStore.js",
-<<<<<<< HEAD
-      "line_number": 2875,
-=======
       "line_number": 3118,
->>>>>>> b75318d3
       "context": "? isFlowsFolder\n ? []\n : [\n {\n key: \"new-room\",\n label: t(\"Common:NewRoom\"),\n onClick: this.onCreateRoom,\n icon: CatalogRoomsReactSvgUrl,\n },\n ]\n : [",
       "module": "/packages/client"
     },
