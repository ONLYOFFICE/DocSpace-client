// (c) Copyright Ascensio System SIA 2009-2025
//
// This program is a free software product.
// You can redistribute it and/or modify it under the terms
// of the GNU Affero General Public License (AGPL) version 3 as published by the Free Software
// Foundation. In accordance with Section 7(a) of the GNU AGPL its Section 15 shall be amended
// to the effect that Ascensio System SIA expressly excludes the warranty of non-infringement of
// any third-party rights.
//
// This program is distributed WITHOUT ANY WARRANTY, without even the implied warranty
// of MERCHANTABILITY or FITNESS FOR A PARTICULAR  PURPOSE. For details, see
// the GNU AGPL at: http://www.gnu.org/licenses/agpl-3.0.html
//
// You can contact Ascensio System SIA at Lubanas st. 125a-25, Riga, Latvia, EU, LV-1021.
//
// The  interactive user interfaces in modified source and object code versions of the Program must
// display Appropriate Legal Notices, as required under Section 5 of the GNU AGPL version 3.
//
// Pursuant to Section 7(b) of the License you must retain the original Product logo when
// distributing the program. Pursuant to Section 7(e) we decline to grant you any rights under
// trademark law for use of our trademarks.
//
// All the Product's GUI elements, including illustrations and icon sets, as well as technical writing
// content are licensed under the terms of the Creative Commons Attribution-ShareAlike 4.0
// International. See the License terms at http://creativecommons.org/licenses/by-sa/4.0/legalcode

import React, { useContext } from "react";
import { useTranslation } from "react-i18next";

import PlusSvgUrl from "PUBLIC_DIR/images/icons/12/plus.svg?url";
import UpSvgUrl from "PUBLIC_DIR/images/up.svg?url";
import ClearEmptyFilterSvgUrl from "PUBLIC_DIR/images/clear.empty.filter.svg?url";

import { classNames } from "@docspace/shared/utils";

import { RoomsType } from "../../../enums";

import { Heading } from "../../heading";
import { Text } from "../../text";
import { IconButton } from "../../icon-button";
import { Link, LinkType } from "../../link";

<<<<<<< HEAD
import { EmptyScreenProps } from "../Selector.types";
=======
import { StyledEmptyScreen } from "../Selector.styled";
>>>>>>> df7dae25

import useCreateDropDown from "../hooks/useCreateDropDown";
import { EmptyScreenContext } from "../contexts/EmptyScreen";

import NewItemDropDown from "./NewItemDropDown";
import { SearchContext, SearchDispatchContext } from "../contexts/Search";
import EmptyScreenFormRoom from "./EmptySreen/EmptyScreenFormRoom";
import { EmptyScreenProps } from "../Selector.types";

import styles from "../Selector.module.scss";

const linkStyles = {
  isHovered: true,
  type: LinkType.action,
  fontWeight: "600",
  className: "empty-folder_link",
  display: "flex",
};

const EmptyScreen = ({
  withSearch,
  items,
  inputItemVisible,
}: EmptyScreenProps) => {
  const {
    emptyScreenImage,
    emptyScreenHeader,
    emptyScreenDescription,
    searchEmptyScreenImage,
    searchEmptyScreenHeader,
    searchEmptyScreenDescription,
  } = useContext(EmptyScreenContext);

  const { t } = useTranslation(["Common"]);

  const { onClearSearch } = useContext(SearchContext);
  const setIsSearch = useContext(SearchDispatchContext);
  const { isOpenDropDown, setIsOpenDropDown, onCloseDropDown } =
    useCreateDropDown();

  const currentImage = withSearch ? searchEmptyScreenImage : emptyScreenImage;
  const currentHeader = withSearch
    ? searchEmptyScreenHeader
    : emptyScreenHeader;
  const currentDescription = withSearch
    ? searchEmptyScreenDescription
    : emptyScreenDescription;

  const createItem = items.length > 0 ? items[0] : null;

  const onCreateClickAction = () => {
    if (
      !createItem ||
      (!createItem.onCreateClick && !createItem.dropDownItems) ||
      isOpenDropDown ||
      inputItemVisible
    )
      return;

    if (createItem.dropDownItems) return setIsOpenDropDown(true);

    createItem.onCreateClick?.();
  };

  if (
    !withSearch &&
    createItem?.isRoomsOnly &&
    (createItem.createDefineRoomType === RoomsType.FormRoom ||
      createItem.createDefineRoomType === RoomsType.VirtualDataRoom)
  )
    return (
      <EmptyScreenFormRoom
        onCreateClickAction={onCreateClickAction}
        createDefineRoomType={createItem.createDefineRoomType}
      />
    );

  return (
    <div
      className={classNames(styles.emptyScreen, {
        [styles.withSearch]: withSearch,
      })}
    >
      <img className="empty-image" src={currentImage} alt="empty-screen" />

      <Heading level={3} className="empty-header">
        {currentHeader}
      </Heading>

      <Text className="empty-description" noSelect>
        {currentDescription}
      </Text>
      {createItem ? (
        <div className="buttons">
          <div className="empty-folder_container-links">
            <IconButton
              className="empty-folder_container-icon"
              size={12}
              onClick={onCreateClickAction}
              iconName={PlusSvgUrl}
              isFill
            />
            <Link {...linkStyles} onClick={onCreateClickAction}>
              {items[0].label}
            </Link>
            {isOpenDropDown && createItem && createItem.dropDownItems ? (
              <NewItemDropDown
                dropDownItems={createItem.dropDownItems}
                isEmpty
                onCloseDropDown={onCloseDropDown}
              />
            ) : null}
          </div>
          <div className="empty-folder_container-links">
            <IconButton
              className="empty-folder_container-icon"
              size={12}
              onClick={
                withSearch
                  ? () => onClearSearch?.(() => setIsSearch(false))
                  : createItem.onBackClick
              }
              iconName={withSearch ? ClearEmptyFilterSvgUrl : UpSvgUrl}
              isFill
            />
            <Link
              {...linkStyles}
              onClick={
                withSearch
                  ? () => onClearSearch?.(() => setIsSearch(false))
                  : createItem.onBackClick
              }
            >
              {withSearch ? t("Common:ClearFilter") : t("Common:Back")}
            </Link>
          </div>
        </div>
      ) : null}
    </div>
  );
};

export { EmptyScreen };<|MERGE_RESOLUTION|>--- conflicted
+++ resolved
@@ -40,21 +40,15 @@
 import { IconButton } from "../../icon-button";
 import { Link, LinkType } from "../../link";
 
-<<<<<<< HEAD
-import { EmptyScreenProps } from "../Selector.types";
-=======
-import { StyledEmptyScreen } from "../Selector.styled";
->>>>>>> df7dae25
-
 import useCreateDropDown from "../hooks/useCreateDropDown";
 import { EmptyScreenContext } from "../contexts/EmptyScreen";
 
 import NewItemDropDown from "./NewItemDropDown";
 import { SearchContext, SearchDispatchContext } from "../contexts/Search";
 import EmptyScreenFormRoom from "./EmptySreen/EmptyScreenFormRoom";
-import { EmptyScreenProps } from "../Selector.types";
 
 import styles from "../Selector.module.scss";
+import { EmptyScreenProps } from "../Selector.types";
 
 const linkStyles = {
   isHovered: true,
