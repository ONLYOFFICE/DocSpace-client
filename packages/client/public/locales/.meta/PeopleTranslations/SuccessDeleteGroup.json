--- conflicted
+++ resolved
@@ -3,11 +3,7 @@
   "content": "Group was deleted successfully",
   "content_en_sha1_hash": "223da5d942c90f2cc21fae089f45eeeec5a1c904",
   "created_at": "2025-05-19T21:30:53.524Z",
-<<<<<<< HEAD
-  "updated_at": "2025-06-18T17:11:42.544Z",
-=======
   "updated_at": "2025-07-10T11:11:07.112Z",
->>>>>>> 4378f47c
   "comment": {
     "text": "This translation key is used for a success message that indicates a group has been deleted successfully. It appears as part of a toast notification and is typically displayed after a user deletes a group through an interface such as a dialog or button action.",
     "is_auto": true,
@@ -40,8 +36,13 @@
       "ai_spell_check_issues": [
         {
           "type": "incorrect_translation",
-          "description": "The translation 'Qrup uğurlar silindi' is not an accurate translation of 'Group was deleted successfully'. It translates to something like 'Group successfully deleted', which lacks the flow and nuance of the original.",
+          "description": "The Azerbaijani translation 'Qrup uğurlar silindi' does not accurately convey the meaning of 'Group was deleted successfully'. 'Uğurlar' means 'successes' and doesn't fit the context of deleting a group. It should convey the idea of successful deletion.",
           "suggestion": "Qrup uğurla silindi"
+        },
+        {
+          "type": "grammar",
+          "description": "While 'Qrup uğurla silindi' is better, the phrasing could be slightly improved for a more natural flow in Azerbaijani.",
+          "suggestion": "Qrup silindi uğurla"
         }
       ],
       "approved_at": null
