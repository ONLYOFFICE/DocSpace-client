import React from "react";
import styled from "styled-components";

import RoomType from "../RoomType";

import { Base } from "@docspace/shared/themes";
import { RoomsTypeValues } from "@docspace/shared/utils/common";

const StyledDropdownDesktop = styled.div`
  max-width: 100%;
  position: relative;

  ${(props) => !props.isOpen && "display: none"};

  .dropdown-content {
    background: ${(props) =>
      props.theme.createEditRoomDialog.roomTypeDropdown.desktop.background};
    border: 1px solid
      ${(props) =>
        props.theme.createEditRoomDialog.roomTypeDropdown.desktop.borderColor};
    margin-top: 4px;
    overflow: visible;
    z-index: 400;
    top: 0;

    ${({ theme }) =>
      theme.interfaceDirection === "rtl" ? `right: 0;` : `left: 0;`}
    box-sizing: border-box;
    width: 100%;
    position: absolute;
    display: flex;
    flex-direction: column;
    padding: 6px 0;
    box-shadow: 0px 12px 40px rgba(4, 15, 27, 0.12);
    border-radius: 6px;
  }
`;

StyledDropdownDesktop.defaultProps = { theme: Base };

const DropdownDesktop = ({ t, open, chooseRoomType }) => {
  return (
    <StyledDropdownDesktop className="dropdown-content-wrapper" isOpen={open}>
      <div className="dropdown-content">
<<<<<<< HEAD
        {Object.values(RoomsTypeValues).map((roomType) => (
=======
        {RoomsTypeValues.map((roomType) => (
>>>>>>> 1b95b482
          <RoomType
            id={roomType}
            t={t}
            key={roomType}
            roomType={roomType}
            type="dropdownItem"
            onClick={() => chooseRoomType(roomType)}
          />
        ))}
      </div>
    </StyledDropdownDesktop>
  );
};

export default DropdownDesktop;<|MERGE_RESOLUTION|>--- conflicted
+++ resolved
@@ -42,11 +42,7 @@
   return (
     <StyledDropdownDesktop className="dropdown-content-wrapper" isOpen={open}>
       <div className="dropdown-content">
-<<<<<<< HEAD
-        {Object.values(RoomsTypeValues).map((roomType) => (
-=======
         {RoomsTypeValues.map((roomType) => (
->>>>>>> 1b95b482
           <RoomType
             id={roomType}
             t={t}
