// (c) Copyright Ascensio System SIA 2010-2022
//
// This program is a free software product.
// You can redistribute it and/or modify it under the terms
// of the GNU Affero General Public License (AGPL) version 3 as published by the Free Software
// Foundation. In accordance with Section 7(a) of the GNU AGPL its Section 15 shall be amended
// to the effect that Ascensio System SIA expressly excludes the warranty of non-infringement of
// any third-party rights.
//
// This program is distributed WITHOUT ANY WARRANTY, without even the implied warranty
// of MERCHANTABILITY or FITNESS FOR A PARTICULAR  PURPOSE. For details, see
// the GNU AGPL at: http://www.gnu.org/licenses/agpl-3.0.html
//
// You can contact Ascensio System SIA at Lubanas st. 125a-25, Riga, Latvia, EU, LV-1021.
//
// The  interactive user interfaces in modified source and object code versions of the Program must
// display Appropriate Legal Notices, as required under Section 5 of the GNU AGPL version 3.
//
// Pursuant to Section 7(b) of the License you must retain the original Product logo when
// distributing the program. Pursuant to Section 7(e) we decline to grant you any rights under
// trademark law for use of our trademarks.
//
// All the Product's GUI elements, including illustrations and icon sets, as well as technical writing
// content are licensed under the terms of the Creative Commons Attribution-ShareAlike 4.0
// International. See the License terms at http://creativecommons.org/licenses/by-sa/4.0/legalcode

namespace ASC.Web.Core.Users;

[Serializable]
public class UserHelpTourSettings : ISettings
{
<<<<<<< HEAD
    public Guid ID
=======
    [Serializable]
    public class UserHelpTourSettings : ISettings<UserHelpTourSettings>
>>>>>>> af216229
    {
        get { return new Guid("{DF4B94B7-42C8-4fce-AAE2-D479F3B39BDD}"); }
    }

    public Dictionary<Guid, int> ModuleHelpTour { get; set; }

    public bool IsNewUser { get; set; }

<<<<<<< HEAD
    public ISettings GetDefault(IServiceProvider serviceProvider)
    {
        return new UserHelpTourSettings
=======
        public UserHelpTourSettings GetDefault()
>>>>>>> af216229
        {
            ModuleHelpTour = new Dictionary<Guid, int>(),
            IsNewUser = false
        };
    }
}

[Scope]
public class UserHelpTourHelper
{
    private SettingsManager SettingsManager { get; }

    public UserHelpTourHelper(SettingsManager settingsManager)
    {
        SettingsManager = settingsManager;
    }

    public bool IsNewUser
    {
        get { return SettingsManager.LoadForCurrentUser<UserHelpTourSettings>().IsNewUser; }
        set
        {
            var settings = SettingsManager.LoadForCurrentUser<UserHelpTourSettings>();
            settings.IsNewUser = value;
            SettingsManager.SaveForCurrentUser(settings);
        }
    }
}
<|MERGE_RESOLUTION|>--- conflicted
+++ resolved
@@ -1,80 +1,71 @@
-// (c) Copyright Ascensio System SIA 2010-2022
-//
-// This program is a free software product.
-// You can redistribute it and/or modify it under the terms
-// of the GNU Affero General Public License (AGPL) version 3 as published by the Free Software
-// Foundation. In accordance with Section 7(a) of the GNU AGPL its Section 15 shall be amended
-// to the effect that Ascensio System SIA expressly excludes the warranty of non-infringement of
-// any third-party rights.
-//
-// This program is distributed WITHOUT ANY WARRANTY, without even the implied warranty
-// of MERCHANTABILITY or FITNESS FOR A PARTICULAR  PURPOSE. For details, see
-// the GNU AGPL at: http://www.gnu.org/licenses/agpl-3.0.html
-//
-// You can contact Ascensio System SIA at Lubanas st. 125a-25, Riga, Latvia, EU, LV-1021.
-//
-// The  interactive user interfaces in modified source and object code versions of the Program must
-// display Appropriate Legal Notices, as required under Section 5 of the GNU AGPL version 3.
-//
-// Pursuant to Section 7(b) of the License you must retain the original Product logo when
-// distributing the program. Pursuant to Section 7(e) we decline to grant you any rights under
-// trademark law for use of our trademarks.
-//
-// All the Product's GUI elements, including illustrations and icon sets, as well as technical writing
-// content are licensed under the terms of the Creative Commons Attribution-ShareAlike 4.0
-// International. See the License terms at http://creativecommons.org/licenses/by-sa/4.0/legalcode
-
-namespace ASC.Web.Core.Users;
-
-[Serializable]
-public class UserHelpTourSettings : ISettings
-{
-<<<<<<< HEAD
-    public Guid ID
-=======
-    [Serializable]
-    public class UserHelpTourSettings : ISettings<UserHelpTourSettings>
->>>>>>> af216229
-    {
-        get { return new Guid("{DF4B94B7-42C8-4fce-AAE2-D479F3B39BDD}"); }
-    }
-
-    public Dictionary<Guid, int> ModuleHelpTour { get; set; }
-
-    public bool IsNewUser { get; set; }
-
-<<<<<<< HEAD
-    public ISettings GetDefault(IServiceProvider serviceProvider)
-    {
-        return new UserHelpTourSettings
-=======
-        public UserHelpTourSettings GetDefault()
->>>>>>> af216229
-        {
-            ModuleHelpTour = new Dictionary<Guid, int>(),
-            IsNewUser = false
-        };
-    }
-}
-
-[Scope]
-public class UserHelpTourHelper
-{
-    private SettingsManager SettingsManager { get; }
-
-    public UserHelpTourHelper(SettingsManager settingsManager)
-    {
-        SettingsManager = settingsManager;
-    }
-
-    public bool IsNewUser
-    {
-        get { return SettingsManager.LoadForCurrentUser<UserHelpTourSettings>().IsNewUser; }
-        set
-        {
-            var settings = SettingsManager.LoadForCurrentUser<UserHelpTourSettings>();
-            settings.IsNewUser = value;
-            SettingsManager.SaveForCurrentUser(settings);
-        }
-    }
-}
+// (c) Copyright Ascensio System SIA 2010-2022
+//
+// This program is a free software product.
+// You can redistribute it and/or modify it under the terms
+// of the GNU Affero General Public License (AGPL) version 3 as published by the Free Software
+// Foundation. In accordance with Section 7(a) of the GNU AGPL its Section 15 shall be amended
+// to the effect that Ascensio System SIA expressly excludes the warranty of non-infringement of
+// any third-party rights.
+//
+// This program is distributed WITHOUT ANY WARRANTY, without even the implied warranty
+// of MERCHANTABILITY or FITNESS FOR A PARTICULAR  PURPOSE. For details, see
+// the GNU AGPL at: http://www.gnu.org/licenses/agpl-3.0.html
+//
+// You can contact Ascensio System SIA at Lubanas st. 125a-25, Riga, Latvia, EU, LV-1021.
+//
+// The  interactive user interfaces in modified source and object code versions of the Program must
+// display Appropriate Legal Notices, as required under Section 5 of the GNU AGPL version 3.
+//
+// Pursuant to Section 7(b) of the License you must retain the original Product logo when
+// distributing the program. Pursuant to Section 7(e) we decline to grant you any rights under
+// trademark law for use of our trademarks.
+//
+// All the Product's GUI elements, including illustrations and icon sets, as well as technical writing
+// content are licensed under the terms of the Creative Commons Attribution-ShareAlike 4.0
+// International. See the License terms at http://creativecommons.org/licenses/by-sa/4.0/legalcode
+
+namespace ASC.Web.Core.Users;
+
+[Serializable]
+    public class UserHelpTourSettings : ISettings<UserHelpTourSettings>
+{
+    public Guid ID
+    {
+        get { return new Guid("{DF4B94B7-42C8-4fce-AAE2-D479F3B39BDD}"); }
+    }
+
+    public Dictionary<Guid, int> ModuleHelpTour { get; set; }
+
+    public bool IsNewUser { get; set; }
+
+        public UserHelpTourSettings GetDefault()
+    {
+        return new UserHelpTourSettings
+        {
+            ModuleHelpTour = new Dictionary<Guid, int>(),
+            IsNewUser = false
+        };
+    }
+}
+
+[Scope]
+public class UserHelpTourHelper
+{
+    private SettingsManager SettingsManager { get; }
+
+    public UserHelpTourHelper(SettingsManager settingsManager)
+    {
+        SettingsManager = settingsManager;
+    }
+
+    public bool IsNewUser
+    {
+        get { return SettingsManager.LoadForCurrentUser<UserHelpTourSettings>().IsNewUser; }
+        set
+        {
+            var settings = SettingsManager.LoadForCurrentUser<UserHelpTourSettings>();
+            settings.IsNewUser = value;
+            SettingsManager.SaveForCurrentUser(settings);
+        }
+    }
+}