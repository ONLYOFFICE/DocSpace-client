--- conflicted
+++ resolved
@@ -157,13 +157,8 @@
   ${(props) =>
     props.showHotkeyBorder && `border-color: ${globalColors.lightSecondMain}`};
   ${(props) =>
-<<<<<<< HEAD
-    props.isFolder && !props.isRooms && "border-top-left-radius: 6px;"}
+    props.isFolder && !props.isRooms && "border-start-start-radius: 6px;"}
   -webkit-tap-highlight-color: ${globalColors.tapHighlight};
-=======
-    props.isFolder && !props.isRooms && "border-start-start-radius: 6px;"}
-  -webkit-tap-highlight-color: rgba(0, 0, 0, 0);
->>>>>>> c89d0a63
 
   ${(props) => props.isFolder && (props.isRoom ? roomsStyles : FlexBoxStyles)};
   ${(props) => (props.isFolder ? FolderStyles : FileStyles)};
