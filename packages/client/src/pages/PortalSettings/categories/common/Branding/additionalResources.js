--- conflicted
+++ resolved
@@ -44,11 +44,9 @@
   }
 
   .checkbox {
-<<<<<<< HEAD
-    margin-right: 9px;
-=======
     width: max-content;
-    ${props =>
+
+    ${(props) =>
       props.theme.interfaceDirection === "rtl"
         ? css`
             margin-left: 9px;
@@ -56,11 +54,10 @@
         : css`
             margin-right: 9px;
           `}
->>>>>>> 0d870f8e
   }
 `;
 
-const AdditionalResources = props => {
+const AdditionalResources = (props) => {
   const {
     t,
     tReady,
@@ -157,7 +154,7 @@
       .then(() => {
         toastr.success(t("Settings:SuccessfullySaveSettingsMessage"));
       })
-      .catch(error => {
+      .catch((error) => {
         toastr.error(error);
       });
 
@@ -183,12 +180,12 @@
     setIsLoading(true);
 
     await restoreAdditionalResources()
-      .then(res => {
+      .then((res) => {
         setAdditionalSettings(res);
         saveToSessionStorage("additionalSettings", res);
         toastr.success(t("Settings:SuccessfullySaveSettingsMessage"));
       })
-      .catch(error => {
+      .catch((error) => {
         toastr.error(error);
       });
 
