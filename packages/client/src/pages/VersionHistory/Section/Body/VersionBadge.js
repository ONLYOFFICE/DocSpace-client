import React from "react";
import styled, { css } from "styled-components";
import Text from "@docspace/components/text";
import Box from "@docspace/components/box";
import VersionSvg from "@docspace/client/public/images/versionrevision_active.react.svg";
import { ColorTheme, ThemeType } from "@docspace/common/components/ColorTheme";

const VersionBadge = ({
  className,
  isVersion,
  versionGroup,
  index,
  t,
  theme,
  ...rest
}) => (
  <Box className={className} marginProp="0 8px" displayProp="flex" {...rest}>
    <ColorTheme
<<<<<<< HEAD
      elementType={ThemeType.VersionBadge}
=======
      themeId={ThemeType.VersionBadge}
>>>>>>> 409d05d2
      isVersion={isVersion}
      theme={theme}
      index={index}
    />

    <Text
      className="version_badge-text"
      color={theme.filesVersionHistory.badge.color}
      isBold
      fontSize="12px"
    >
      {isVersion && t("Version", { version: versionGroup })}
    </Text>
  </Box>
);

export default VersionBadge;<|MERGE_RESOLUTION|>--- conflicted
+++ resolved
@@ -16,11 +16,7 @@
 }) => (
   <Box className={className} marginProp="0 8px" displayProp="flex" {...rest}>
     <ColorTheme
-<<<<<<< HEAD
-      elementType={ThemeType.VersionBadge}
-=======
       themeId={ThemeType.VersionBadge}
->>>>>>> 409d05d2
       isVersion={isVersion}
       theme={theme}
       index={index}
