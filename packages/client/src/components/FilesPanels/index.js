--- conflicted
+++ resolved
@@ -131,12 +131,9 @@
     deletePluginDialogVisible,
     shareFolderDialogVisible,
     pdfFormEditVisible,
-<<<<<<< HEAD
+    selectFileFormRoomOpenRoot,
     createRoomTemplateDialogVisible,
     templateAccessSettingsVisible,
-=======
-    selectFileFormRoomOpenRoot,
->>>>>>> b4acdd2b
   } = props;
 
   const [createPDFFormFile, setCreatePDFFormFile] = useState({
@@ -389,12 +386,9 @@
       changeRoomOwnerIsVisible,
       shareFolderDialogVisible,
       pdfFormEditVisible,
-<<<<<<< HEAD
+      selectFileFormRoomOpenRoot,
       createRoomTemplateDialogVisible,
       templateAccessSettingsVisible,
-=======
-      selectFileFormRoomOpenRoot,
->>>>>>> b4acdd2b
     } = dialogsStore;
 
     const { preparationPortalDialogVisible } = backup;
@@ -461,12 +455,9 @@
       deletePluginDialogVisible,
       shareFolderDialogVisible,
       pdfFormEditVisible,
-<<<<<<< HEAD
+      selectFileFormRoomOpenRoot,
       createRoomTemplateDialogVisible,
       templateAccessSettingsVisible,
-=======
-      selectFileFormRoomOpenRoot,
->>>>>>> b4acdd2b
     };
   },
 )(observer(Panels));