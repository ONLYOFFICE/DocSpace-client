--- conflicted
+++ resolved
@@ -3,11 +3,7 @@
   "content": "No users match your search. Please adjust your search parameters or clear the search field to view the full list of users.",
   "content_en_sha1_hash": "e38c6445c5ffaacd4c043f8ec2d9a0484e70bae4",
   "created_at": "2025-05-19T21:30:46.936Z",
-<<<<<<< HEAD
-  "updated_at": "2025-05-26T07:57:32.305Z",
-=======
   "updated_at": "2025-06-18T17:09:45.686Z",
->>>>>>> 540a9604
   "comment": {
     "text": "\"No users are found based on your search criteria. This message is displayed when a user cannot be retrieved due to an empty or invalid search result.\"",
     "is_auto": true,
@@ -88,18 +84,18 @@
       "ai_spell_check_issues": [
         {
           "type": "incorrect_translation",
-          "description": "The translation \"لا يتطابق بحثك مع المستخدمين\" is a bit literal and could be more naturally phrased. A better translation would convey the meaning of 'no users match your search' more smoothly.",
-          "suggestion": "لم يتم العثور على مستخدمين يطابقون بحثك."
-        },
-        {
-          "type": "incorrect_translation",
-          "description": "The phrase \"قم بتهيئة حقل البحث\" is a somewhat awkward phrasing for 'clear the search field'. It’s not entirely wrong, but there are more common and natural expressions.",
+          "description": "The phrase \"لا يتطابق بحثك مع المستخدمين\" is a literal translation of \"No users match your search\" but sounds unnatural in Arabic. A more natural phrasing would be something like \"لم يتم العثور على مستخدمين مطابقين لبحثك\" or \"لا توجد مستخدمين يطابقون بحثك\".",
+          "suggestion": "لا توجد مستخدمين يطابقون بحثك"
+        },
+        {
+          "type": "incorrect_translation",
+          "description": "The phrase \"قم بتهيئة حقل البحث\" is a literal translation of \"clear the search field\" but sounds a little formal and somewhat awkward. A more common and natural way to say it is \"امسح حقل البحث\".",
           "suggestion": "امسح حقل البحث"
         },
         {
           "type": "formatting",
-          "description": "The ending \"معاينة قائمة المستخدمين كاملةً\" can be improved for flow and readability. The word 'معاينة' (preview) isn't entirely necessary.",
-          "suggestion": "لعرض قائمة المستخدمين كاملةً"
+          "description": "The word \"كاملةً\" at the end of the Arabic translation is slightly out of place, while grammatically correct, it can be improved by removing it to create a more natural flow.",
+          "suggestion": "لا توجد مستخدمين يطابقون بحثك، يرجى تعديل معايير البحث الخاصة بك أو امسح حقل البحث لعرض قائمة المستخدمين كاملة."
         }
       ],
       "approved_at": null
@@ -167,7 +163,18 @@
     "ja-JP": {
       "ai_translated": false,
       "ai_model": null,
-      "ai_spell_check_issues": [],
+      "ai_spell_check_issues": [
+        {
+          "type": "incorrect_translation",
+          "description": "The phrase '検索パラメータを調整するか' is a bit too formal for a typical user interface. A more natural phrasing might be '検索条件を修正するか'.",
+          "suggestion": "検索条件を修正するか"
+        },
+        {
+          "type": "incorrect_translation",
+          "description": "While technically correct, '検索フィールドをクリアして全ユーザーリストを表示してください' is a bit verbose and stiff. A more concise and user-friendly option is '検索をクリアして全ユーザーを表示してください'.",
+          "suggestion": "検索をクリアして全ユーザーを表示してください"
+        }
+      ],
       "approved_at": null
     },
     "ko-KR": {
@@ -176,127 +183,139 @@
       "ai_spell_check_issues": [
         {
           "type": "incorrect_translation",
-          "description": "The phrase \"검색 매개변수를 조정하거나 검색란을 삭제하세요\" is a bit clunky and overly formal for this context. A more natural and user-friendly translation for 'adjust your search parameters or clear the search field' would be something like '검색 조건을 변경하거나 검색어를 지우세요' or '검색 설정을 변경하거나 검색창을 비워주세요'.",
-          "suggestion": "검색 조건을 변경하거나 검색어를 지우세요"
-        },
+          "description": "The phrase '검색 매개변수를 조정하거나 검색란을 삭제하세요' is a bit clunky. '검색란을 삭제하세요' literally means 'delete the search box' which isn't the intended meaning. It should be 'clear the search field'.",
+          "suggestion": "검색 매개변수를 조정하거나 검색 필드를 지우세요."
+        }
+      ],
+      "approved_at": null
+    },
+    "lo-LA": {
+      "ai_translated": false,
+      "ai_model": null,
+      "ai_spell_check_issues": [
+        {
+          "type": "spelling",
+          "description": "The word 'ຖືກຕ້ອງ' (tuk tong) in the Lao translation is slightly awkward. While technically correct, it implies 'correct' or 'right' and doesn't quite convey the meaning of 'match' in this context. It makes it sound like the users are incorrect, rather than simply not found.",
+          "suggestion": "Consider replacing 'ຖືກຕ້ອງ' (tuk tong) with 'ເຫັນດີ' (hen dee) which implies 'agree with' or 'satisfy', which more closely aligns with the intended meaning of 'match'."
+        }
+      ],
+      "approved_at": null
+    },
+    "lv": {
+      "ai_translated": false,
+      "ai_model": null,
+      "ai_spell_check_issues": [],
+      "approved_at": null
+    },
+    "nl": {
+      "ai_translated": false,
+      "ai_model": null,
+      "ai_spell_check_issues": [],
+      "approved_at": null
+    },
+    "pl": {
+      "ai_translated": false,
+      "ai_model": null,
+      "ai_spell_check_issues": [
+        {
+          "type": "incorrect_translation",
+          "description": "The phrase 'pasującego do wyszukiwanej frazy' (matching the search phrase) is a bit awkward. A more natural phrasing would be 'zgodnych z wyszukiwanym zapytaniem' or 'odpowiadających zapytaniu'.",
+          "suggestion": "Nie znaleziono użytkownika zgodnego z wyszukiwanym zapytaniem. Dostosuj parametry lub wyczyść pole wyszukiwania, aby zobaczyć pełną listę użytkowników."
+        }
+      ],
+      "approved_at": null
+    },
+    "pt": {
+      "ai_translated": false,
+      "ai_model": null,
+      "ai_spell_check_issues": [],
+      "approved_at": null
+    },
+    "pt-BR": {
+      "ai_translated": false,
+      "ai_model": null,
+      "ai_spell_check_issues": [],
+      "approved_at": null
+    },
+    "ro": {
+      "ai_translated": false,
+      "ai_model": null,
+      "ai_spell_check_issues": [
+        {
+          "type": "incorrect_translation",
+          "description": "The translation 'Niciunul dintre utilizatori nu se potrivește cu ceea ce căutați' is a bit literal and sounds unnatural. A more natural phrasing would emphasize the lack of matching users rather than the users not 'fitting' the search.",
+          "suggestion": "Niciun utilizator nu corespunde căutării dumneavoastră."
+        },
+        {
+          "type": "incorrect_translation",
+          "description": "The phrase 'Vă rugăm să configurați parametrii de căutare' is overly formal. 'Configurați' doesn't quite convey the meaning of 'adjust'.",
+          "suggestion": "Vă rugăm să modificați parametrii de căutare."
+        },
+        {
+          "type": "incorrect_translation",
+          "description": "The overall tone is slightly too formal and complex for what is likely a user-facing message in a software application. The original English has a more conversational tone.",
+          "suggestion": "Consider simplifying the language to match the English tone. For example: \"Niciun utilizator găsit. Modificați căutarea sau ștergeți termenii pentru a vedea toți utilizatorii.\""
+        }
+      ],
+      "approved_at": null
+    },
+    "ru": {
+      "ai_translated": false,
+      "ai_model": null,
+      "ai_spell_check_issues": [],
+      "approved_at": null
+    },
+    "si": {
+      "ai_translated": false,
+      "ai_model": null,
+      "ai_spell_check_issues": [
+        {
+          "type": "incorrect_translation",
+          "description": "The word 'පරිශ්‍රීලකයෙක්' (parashreelayak) is a formal and less common term for 'user'. It sounds overly technical and could be replaced with a more accessible term.",
+          "suggestion": "පරිශ්‍රීලකයෙක් වෙනුවට 'භාවිතරයා' (bhavitaraaya) or simply 'වියක්තෘ' (vyakthara) can be used."
+        },
+        {
+          "type": "incorrect_translation",
+          "description": "The phrase 'සියල්ල බැලීමට' (siyalla baalimeeta) could be more naturally translated to 'සියලුම' (siyalluma).",
+          "suggestion": "සියල්ල බැලීමට වෙනුවට 'සියලුම' භාවිතා කරන්න."
+        }
+      ],
+      "approved_at": null
+    },
+    "sk": {
+      "ai_translated": false,
+      "ai_model": null,
+      "ai_spell_check_issues": [],
+      "approved_at": null
+    },
+    "sl": {
+      "ai_translated": false,
+      "ai_model": null,
+      "ai_spell_check_issues": [],
+      "approved_at": null
+    },
+    "sr-Cyrl-RS": {
+      "ai_translated": false,
+      "ai_model": null,
+      "ai_spell_check_issues": [
+        {
+          "type": "spelling",
+          "description": "The word 'поклапају' is slightly awkward. While technically correct, 'одговарају' would be a more natural and common choice in this context.",
+          "suggestion": "Нема корисника који одговарају вашој претраги."
+        }
+      ],
+      "approved_at": null
+    },
+    "sr-Latn-RS": {
+      "ai_translated": false,
+      "ai_model": null,
+      "ai_spell_check_issues": [
         {
           "type": "formatting",
-          "description": "While not strictly an error, the translation maintains the imperative sentence structure ('adjust', 'clear') which can sound abrupt. A slightly more polite phrasing could be considered.",
-          "suggestion": "검색 조건을 변경하거나 검색어를 지우시면 전체 사용자 목록을 보실 수 있습니다."
-        }
-      ],
-      "approved_at": null
-    },
-    "lo-LA": {
-      "ai_translated": false,
-      "ai_model": null,
-      "ai_spell_check_issues": [],
-      "approved_at": null
-    },
-    "lv": {
-      "ai_translated": false,
-      "ai_model": null,
-      "ai_spell_check_issues": [],
-      "approved_at": null
-    },
-    "nl": {
-      "ai_translated": false,
-      "ai_model": null,
-      "ai_spell_check_issues": [],
-      "approved_at": null
-    },
-    "pl": {
-      "ai_translated": false,
-      "ai_model": null,
-      "ai_spell_check_issues": [
-        {
-          "type": "incorrect_translation",
-          "description": "The phrase 'wyszukanej frazy' is overly literal and doesn't quite capture the nuance of 'search parameters' in this context. It translates to 'searched phrase' rather than 'search parameters'.",
-          "suggestion": "Nie znaleziono użytkownika pasującego do Twoich kryteriów wyszukiwania. Dostosuj kryteria wyszukiwania lub wyczyść pole wyszukiwania, aby zobaczyć pełną listę użytkowników."
-        }
-      ],
-      "approved_at": null
-    },
-    "pt": {
-      "ai_translated": false,
-      "ai_model": null,
-      "ai_spell_check_issues": [],
-      "approved_at": null
-    },
-    "pt-BR": {
-      "ai_translated": false,
-      "ai_model": null,
-      "ai_spell_check_issues": [],
-      "approved_at": null
-    },
-    "ro": {
-      "ai_translated": false,
-      "ai_model": null,
-      "ai_spell_check_issues": [
-        {
-          "type": "incorrect_translation",
-          "description": "The phrase \"Niciunul dintre utilizatori nu se potrivește cu ceea ce căutați\" is a slightly awkward and literal translation. A more natural Romanian phrasing would be \"Niciun utilizator nu se potrivește cu căutarea dumneavoastră\" or \"Niciun utilizator nu corespunde căutării dumneavoastră\".",
-          "suggestion": "Niciun utilizator nu corespunde căutării dumneavoastră."
-        },
-        {
-          "type": "formatting",
-          "description": "While not strictly incorrect, using \"dumneavoastră\" (formal 'you') might feel overly formal for this context. Depending on the intended tone, using \"tău\" (informal 'you') could be more appropriate.",
-          "suggestion": "Niciun utilizator nu corespunde căutării tale."
-        }
-      ],
-      "approved_at": null
-    },
-    "ru": {
-      "ai_translated": false,
-      "ai_model": null,
-      "ai_spell_check_issues": [],
-      "approved_at": null
-    },
-    "si": {
-      "ai_translated": false,
-      "ai_model": null,
-      "ai_spell_check_issues": [
-        {
-          "type": "incorrect_translation",
-          "description": "The phrase \"ඔබගේ සෙවුම් පද වෙනස් කරන්න\" (obage sewum pada venas karanna) translates literally to 'change your search words'. While understandable, a more natural phrasing in Sinhala would be something closer to 'ඔබගේ සෙවුම් පද වෙනස් කරන්න' (obage sewum patha venasa karanna) which means 'change your search criteria/terms'.",
-          "suggestion": "ඔබගේ සෙවුම් පද වෙනස් කරන්න (obage sewum patha venasa karanna)"
-        }
-      ],
-      "approved_at": null
-    },
-    "sk": {
-      "ai_translated": false,
-      "ai_model": null,
-      "ai_spell_check_issues": [],
-      "approved_at": null
-    },
-    "sl": {
-      "ai_translated": false,
-      "ai_model": null,
-      "ai_spell_check_issues": [],
-      "approved_at": null
-    },
-    "sr-Cyrl-RS": {
-      "ai_translated": false,
-      "ai_model": null,
-      "ai_spell_check_issues": [
-        {
-          "type": "spelling",
-          "description": "The word 'поклапају' (poklapaju) is technically correct but can sound a bit formal or stiff in this context. A more natural phrasing might improve user experience.",
-          "suggestion": "Consider using 'одговарају' (odgovaraju) instead of 'поклапају' (poklapaju)."
-        },
-        {
-          "type": "formatting",
-          "description": "The sentence structure is a bit long and could be broken down for better readability. Separating the instructions into two sentences improves flow.",
-          "suggestion": "Change 'Нема корисника који се поклапају са вашом претрагом. Молимо вас подесите ваше параметре претраге или обришите поље претраге да бисте видели пуну листу корисника.' to 'Нема корисника који одговарају вашој претрази. Подесите параметре претраге или обришите поље претраге да бисте видели пуну листу корисника.'"
-        }
-      ],
-      "approved_at": null
-    },
-    "sr-Latn-RS": {
-      "ai_translated": false,
-      "ai_model": null,
-      "ai_spell_check_issues": [],
+          "description": "The translation uses a colon (:) after 'Common:NotFoundUsersDescription'. This is unnecessary and likely a remnant from the key name. It should be removed.",
+          "suggestion": "Remove the colon after 'Common'."
+        }
+      ],
       "approved_at": null
     },
     "tr": {
