// (c) Copyright Ascensio System SIA 2009-2024
//
// This program is a free software product.
// You can redistribute it and/or modify it under the terms
// of the GNU Affero General Public License (AGPL) version 3 as published by the Free Software
// Foundation. In accordance with Section 7(a) of the GNU AGPL its Section 15 shall be amended
// to the effect that Ascensio System SIA expressly excludes the warranty of non-infringement of
// any third-party rights.
//
// This program is distributed WITHOUT ANY WARRANTY, without even the implied warranty
// of MERCHANTABILITY or FITNESS FOR A PARTICULAR  PURPOSE. For details, see
// the GNU AGPL at: http://www.gnu.org/licenses/agpl-3.0.html
//
// You can contact Ascensio System SIA at Lubanas st. 125a-25, Riga, Latvia, EU, LV-1021.
//
// The  interactive user interfaces in modified source and object code versions of the Program must
// display Appropriate Legal Notices, as required under Section 5 of the GNU AGPL version 3.
//
// Pursuant to Section 7(b) of the License you must retain the original Product logo when
// distributing the program. Pursuant to Section 7(e) we decline to grant you any rights under
// trademark law for use of our trademarks.
//
// All the Product's GUI elements, including illustrations and icon sets, as well as technical writing
// content are licensed under the terms of the Creative Commons Attribution-ShareAlike 4.0
// International. See the License terms at http://creativecommons.org/licenses/by-sa/4.0/legalcode

import React from "react";
import { withTranslation, Trans } from "react-i18next";
import { inject, observer } from "mobx-react";
import { Text } from "@docspace/shared/components/text";
import { Button } from "@docspace/shared/components/button";
import { Link } from "@docspace/shared/components/link";
import { startBackup } from "@docspace/shared/api/portal";
import { RadioButton } from "@docspace/shared/components/radio-button";
import { toastr } from "@docspace/shared/components/toast";
import { BackupStorageType, FolderType } from "@docspace/shared/enums";
<<<<<<< HEAD
import {
  getBackupProgressInfo,
  isManagement,
} from "@docspace/shared/utils/common";
=======
// import { getThirdPartyCommonFolderTree } from "@docspace/shared/api/files";
>>>>>>> c2c3c504
import DataBackupLoader from "@docspace/shared/skeletons/backup/DataBackup";
import {
  getBackupStorage,
  getStorageRegions,
} from "@docspace/shared/api/settings";
import { FloatingButton } from "@docspace/shared/components/floating-button";
import { getSettingsThirdParty } from "@docspace/shared/api/files";
import StatusMessage from "@docspace/shared/components/status-message";
import SocketHelper, {
  SocketCommands,
  SocketEvents,
} from "@docspace/shared/utils/socket";
import { setDocumentTitle } from "SRC_DIR/helpers/utils";
<<<<<<< HEAD

import ThirdPartyModule from "./sub-components/ThirdPartyModule";
import RoomsModule from "./sub-components/RoomsModule";
import ThirdPartyStorageModule from "./sub-components/ThirdPartyStorageModule";
import { StyledModules, StyledManualBackup } from "./../StyledBackup";
import { getFromLocalStorage, saveToLocalStorage } from "../../../../utils";
//import { getThirdPartyCommonFolderTree } from "@docspace/shared/api/files";
=======
import { isManagement } from "@docspace/shared/utils/common";
import { getFromLocalStorage, saveToLocalStorage } from "../../../../utils";
import { StyledModules, StyledManualBackup } from "../StyledBackup";
import ThirdPartyStorageModule from "./sub-components/ThirdPartyStorageModule";
import RoomsModule from "./sub-components/RoomsModule";
import ThirdPartyModule from "./sub-components/ThirdPartyModule";
>>>>>>> c2c3c504

let selectedStorageType = "";

class ManualBackup extends React.Component {
  constructor(props) {
    super(props);
    selectedStorageType = getFromLocalStorage("LocalCopyStorageType");
    const checkedDocuments = selectedStorageType
      ? selectedStorageType === "Documents"
      : false;
    const checkedTemporary = selectedStorageType
      ? selectedStorageType === "TemporaryStorage"
      : true;
    const checkedThirdPartyResource = selectedStorageType
      ? selectedStorageType === "ThirdPartyResource"
      : false;
    const checkedThirdPartyStorage = selectedStorageType
      ? selectedStorageType === "ThirdPartyStorage"
      : false;

    this.timerId = null;

    const { t, tReady } = props;

    if (tReady) setDocumentTitle(t("DataBackup"));

    this.state = {
      isInitialLoading: false,
      isEmptyContentBeforeLoader: true,
      isCheckedTemporaryStorage: checkedTemporary,
      isCheckedDocuments: checkedDocuments,
      isCheckedThirdParty: checkedThirdPartyResource,
      isCheckedThirdPartyStorage: checkedThirdPartyStorage,
    };
    this.switches = [
      "isCheckedTemporaryStorage",
      "isCheckedDocuments",
      "isCheckedThirdParty",
      "isCheckedThirdPartyStorage",
    ];
  }

  componentDidMount() {
    const { fetchTreeFolders, rootFoldersTitles, isNotPaidPeriod } = this.props;

    if (isNotPaidPeriod) {
      this.setState({
        isEmptyContentBeforeLoader: false,
      });

      return;
    }
    this.timerId = setTimeout(() => {
      this.setState({ isInitialLoading: true });
    }, 200);

    if (Object.keys(rootFoldersTitles).length === 0) fetchTreeFolders();
    this.setBasicSettings();
  }

  componentDidUpdate(prevProps) {
    const { t, tReady } = this.props;

    if (prevProps.tReady !== tReady && tReady)
      setDocumentTitle(t("DataBackup"));
  }

  componentWillUnmount() {
    const { clearProgressInterval } = this.props;
    clearTimeout(this.timerId);
    this.timerId = null;

    clearProgressInterval();
  }

  setBasicSettings = async () => {
    const {
      getProgress,
      // setCommonThirdPartyList,

      setThirdPartyStorage,
      setStorageRegions,
      setConnectedThirdPartyAccount,
    } = this.props;
    try {
      getProgress();

      const [account, backupStorage, storageRegions] = await Promise.all([
        getSettingsThirdParty(),
        getBackupStorage(),
        getStorageRegions(),
      ]);

      setConnectedThirdPartyAccount(account);
      setThirdPartyStorage(backupStorage);
      setStorageRegions(storageRegions);
      //   } else {
      //    const commonThirdPartyList = await getThirdPartyCommonFolderTree();
      // commonThirdPartyList && setCommonThirdPartyList(commonThirdPartyList);
      //   }
    } catch (error) {
      toastr.error(error);
      // this.clearLocalStorage();
    }

    clearTimeout(this.timerId);
    this.timerId = null;

    this.setState({
      isInitialLoading: false,
      isEmptyContentBeforeLoader: false,
    });
  };

<<<<<<< HEAD
  componentDidMount() {
    const {
      fetchTreeFolders,
      rootFoldersTitles,
      isNotPaidPeriod,
      setDownloadingProgress,
      setTemporaryLink,
      t,
    } = this.props;

    const { socketSubscribers } = SocketHelper;

    if (!socketSubscribers.has("backup")) {
      SocketHelper.emit(SocketCommands.Subscribe, {
        roomParts: "backup",
      });
    }

    SocketHelper.on(SocketEvents.BackupProgress, (opt) => {
      const options = getBackupProgressInfo(
        opt,
        t,
        setDownloadingProgress,
        setTemporaryLink,
      );

      if (!options) return;

      const { error, success } = options;

      if (error) toastr.error(error);
      if (success) toastr.success(success);
    });

    if (isNotPaidPeriod) {
      this.setState({
        isEmptyContentBeforeLoader: false,
      });

      return;
    }
    this.timerId = setTimeout(() => {
      this.setState({ isInitialLoading: true });
    }, 200);

    if (Object.keys(rootFoldersTitles).length === 0) fetchTreeFolders();
    this.setBasicSettings();
  }

  componentDidUpdate(prevProps) {
    const { t, tReady } = this.props;

    if (prevProps.tReady !== tReady && tReady)
      setDocumentTitle(t("DataBackup"));
  }

  componentWillUnmount() {
    const { resetDownloadingProgress } = this.props;
    clearTimeout(this.timerId);
    this.timerId = null;

    resetDownloadingProgress();

    SocketHelper.off(SocketEvents.BackupProgress);
    SocketHelper.emit(SocketCommands.Unsubscribe, {
      roomParts: "backup",
    });
  }

=======
>>>>>>> c2c3c504
  onMakeTemporaryBackup = async () => {
    const { setDownloadingProgress, t, clearLocalStorage } = this.props;
    const { TemporaryModuleType } = BackupStorageType;

    clearLocalStorage();
    saveToLocalStorage("LocalCopyStorageType", "TemporaryStorage");
    try {
      await startBackup(`${TemporaryModuleType}`, null, false, isManagement());
      setDownloadingProgress(1);
    } catch (e) {
      toastr.error(e);
    }
  };

  onClickDownloadBackup = () => {
    const { temporaryLink } = this.props;
    const url = window.location.origin;
    const downloadUrl = `${url}${temporaryLink}`;
    window.open(downloadUrl, "_self");
  };

  onClickShowStorage = (e) => {
    const newStateObj = {};
    const name = e.target.name;
    newStateObj[name] = true;
    const newState = this.switches.filter((el) => el !== name);
    newState.forEach((key) => (newStateObj[key] = false));
    this.setState({
      ...newStateObj,
    });
  };

  onMakeCopy = async (
    selectedFolder,
    moduleName,
    moduleType,
    selectedStorageId,
    selectedStorageTitle,
  ) => {
    const { isCheckedThirdPartyStorage } = this.state;
    const {
      t,

      setDownloadingProgress,
      clearLocalStorage,
      setTemporaryLink,
      getStorageParams,
    } = this.props;

    clearLocalStorage();

    const storageParams = getStorageParams(
      isCheckedThirdPartyStorage,
      selectedFolder,
      selectedStorageId,
    );

    const folderId = isCheckedThirdPartyStorage
      ? selectedStorageId
      : selectedFolder;

    saveToLocalStorage(
      isCheckedThirdPartyStorage,
      moduleName,
      folderId,
      selectedStorageTitle,
    );

    try {
      await startBackup(moduleType, storageParams, false, isManagement());
      setDownloadingProgress(1);
      setTemporaryLink("");
    } catch (err) {
      toastr.error(err);
    }
  };

  render() {
    const {
      t,
      temporaryLink,
      downloadingProgress,
      // commonThirdPartyList,
      buttonSize,

      rootFoldersTitles,
      isNotPaidPeriod,
      dataBackupUrl,
      currentColorScheme,
      pageIsDisabled,
      isBackupProgressVisible,
      downloadingProgressError,
    } = this.props;
    const {
      isInitialLoading,
      isCheckedTemporaryStorage,
      isCheckedDocuments,
      isCheckedThirdParty,
      isCheckedThirdPartyStorage,
      isEmptyContentBeforeLoader,
    } = this.state;

    const isMaxProgress = downloadingProgress === 100;

    const commonRadioButtonProps = {
      fontSize: "13px",
      fontWeight: "400",
      value: "value",
      className: "backup_radio-button",
      onClick: this.onClickShowStorage,
    };
    const commonModulesProps = {
      isMaxProgress,
      onMakeCopy: this.onMakeCopy,
      buttonSize,
    };

    const roomName = rootFoldersTitles[FolderType.USER]?.title;

    return isEmptyContentBeforeLoader &&
      !isInitialLoading ? null : isInitialLoading ? (
      <DataBackupLoader />
    ) : (
      <StyledManualBackup pageIsDisabled={pageIsDisabled}>
        {downloadingProgressError && (
          <StatusMessage message={downloadingProgressError} />
        )}
        <div className="backup_modules-header_wrapper">
          <Text className="backup_modules-description settings_unavailable">
            {t("ManualBackupDescription")}
          </Text>
          {!isManagement() && (
            <Link
              className="link-learn-more"
              href={dataBackupUrl}
              target="_blank"
              fontSize="13px"
              color={currentColorScheme.main?.accent}
              isHovered
            >
              {t("Common:LearnMore")}
            </Link>
          )}
        </div>

        <StyledModules isDisabled={isNotPaidPeriod || pageIsDisabled}>
          <RadioButton
            id="temporary-storage"
            label={t("TemporaryStorage")}
            name="isCheckedTemporaryStorage"
            key={0}
            isChecked={isCheckedTemporaryStorage}
            isDisabled={!isMaxProgress || pageIsDisabled}
            {...commonRadioButtonProps}
          />
          <Text className="backup-description settings_unavailable">
            {t("TemporaryStorageDescription")}
          </Text>
          {isCheckedTemporaryStorage && (
            <div className="manual-backup_buttons">
              <Button
                id="create-button"
                label={t("Common:Create")}
                onClick={this.onMakeTemporaryBackup}
                primary
                isDisabled={!isMaxProgress || pageIsDisabled}
                size={buttonSize}
              />
              {temporaryLink?.length > 0 && isMaxProgress && (
                <Button
                  id="download-copy"
                  label={t("DownloadCopy")}
                  onClick={this.onClickDownloadBackup}
                  isDisabled={pageIsDisabled}
                  size={buttonSize}
                  style={{ marginInlineStart: "8px" }}
                />
              )}
              {!isMaxProgress && (
                <Button
                  label={`${t("Common:CopyOperation")}...`}
                  isDisabled
                  size={buttonSize}
                  style={{ marginInlineStart: "8px" }}
                />
              )}
            </div>
          )}
        </StyledModules>
        <StyledModules isDisabled={isNotPaidPeriod || pageIsDisabled}>
          <RadioButton
            id="backup-room"
            label={t("RoomsModule")}
            name="isCheckedDocuments"
            key={1}
            isChecked={isCheckedDocuments}
            isDisabled={!isMaxProgress || isNotPaidPeriod || pageIsDisabled}
            {...commonRadioButtonProps}
          />
          <Text className="backup-description module-documents settings_unavailable">
            <Trans t={t} i18nKey="RoomsModuleDescription" ns="Settings">
              {{ roomName }}
            </Trans>
          </Text>
          {isCheckedDocuments && (
            <RoomsModule
              {...commonModulesProps}
              isCheckedDocuments={isCheckedDocuments}
            />
          )}
        </StyledModules>

        <StyledModules isDisabled={isNotPaidPeriod || pageIsDisabled}>
          <RadioButton
            id="third-party-resource"
            label={t("ThirdPartyResource")}
            name="isCheckedThirdParty"
            key={2}
            isChecked={isCheckedThirdParty}
            isDisabled={!isMaxProgress || isNotPaidPeriod || pageIsDisabled}
            {...commonRadioButtonProps}
          />
          <Text className="backup-description settings_unavailable">
            {t("ThirdPartyResourceDescription")}
          </Text>
          {isCheckedThirdParty && <ThirdPartyModule {...commonModulesProps} />}
        </StyledModules>
        <StyledModules isDisabled={isNotPaidPeriod || pageIsDisabled}>
          <RadioButton
            id="third-party-storage"
            label={t("Common:ThirdPartyStorage")}
            name="isCheckedThirdPartyStorage"
            key={3}
            isChecked={isCheckedThirdPartyStorage}
            isDisabled={!isMaxProgress || isNotPaidPeriod || pageIsDisabled}
            {...commonRadioButtonProps}
          />
          <Text className="backup-description settings_unavailable">
            {t("ThirdPartyStorageDescription")}
          </Text>
          {isCheckedThirdPartyStorage && (
            <ThirdPartyStorageModule {...commonModulesProps} />
          )}
        </StyledModules>

        {isBackupProgressVisible && (
          <FloatingButton
            className="layout-progress-bar"
            icon="file"
            alert={false}
            percent={downloadingProgress}
          />
        )}
      </StyledManualBackup>
    );
  }
}

export default inject(
  ({ settingsStore, backup, treeFoldersStore, currentTariffStatusStore }) => {
    const {
      resetDownloadingProgress,
      clearLocalStorage,
      // commonThirdPartyList,
      downloadingProgress,
      getProgress,

      setDownloadingProgress,
      setTemporaryLink,
      // setCommonThirdPartyList,
      temporaryLink,
      getStorageParams,
      setThirdPartyStorage,
      setStorageRegions,
      setConnectedThirdPartyAccount,
      isBackupProgressVisible,
      downloadingProgressError,
    } = backup;

    const { currentColorScheme, dataBackupUrl, portals } = settingsStore;
    const { rootFoldersTitles, fetchTreeFolders } = treeFoldersStore;
    const { isNotPaidPeriod } = currentTariffStatusStore;

    const pageIsDisabled = isManagement() && portals?.length === 1;

    return {
      isNotPaidPeriod,
      setThirdPartyStorage,
      resetDownloadingProgress,
      clearLocalStorage,
      // commonThirdPartyList,
      downloadingProgress,
      getProgress,
      downloadingProgressError,
      setDownloadingProgress,
      setTemporaryLink,
      setStorageRegions,
      // setCommonThirdPartyList,
      temporaryLink,
      getStorageParams,
      rootFoldersTitles,
      fetchTreeFolders,
      setConnectedThirdPartyAccount,

      dataBackupUrl,
      currentColorScheme,
      pageIsDisabled,
      isBackupProgressVisible,
    };
  },
)(withTranslation(["Settings", "Common"])(observer(ManualBackup)));<|MERGE_RESOLUTION|>--- conflicted
+++ resolved
@@ -34,14 +34,7 @@
 import { RadioButton } from "@docspace/shared/components/radio-button";
 import { toastr } from "@docspace/shared/components/toast";
 import { BackupStorageType, FolderType } from "@docspace/shared/enums";
-<<<<<<< HEAD
-import {
-  getBackupProgressInfo,
-  isManagement,
-} from "@docspace/shared/utils/common";
-=======
 // import { getThirdPartyCommonFolderTree } from "@docspace/shared/api/files";
->>>>>>> c2c3c504
 import DataBackupLoader from "@docspace/shared/skeletons/backup/DataBackup";
 import {
   getBackupStorage,
@@ -55,22 +48,12 @@
   SocketEvents,
 } from "@docspace/shared/utils/socket";
 import { setDocumentTitle } from "SRC_DIR/helpers/utils";
-<<<<<<< HEAD
-
-import ThirdPartyModule from "./sub-components/ThirdPartyModule";
-import RoomsModule from "./sub-components/RoomsModule";
-import ThirdPartyStorageModule from "./sub-components/ThirdPartyStorageModule";
-import { StyledModules, StyledManualBackup } from "./../StyledBackup";
-import { getFromLocalStorage, saveToLocalStorage } from "../../../../utils";
-//import { getThirdPartyCommonFolderTree } from "@docspace/shared/api/files";
-=======
-import { isManagement } from "@docspace/shared/utils/common";
+import { isManagement, getBackupProgressInfo } from "@docspace/shared/utils/common";
 import { getFromLocalStorage, saveToLocalStorage } from "../../../../utils";
 import { StyledModules, StyledManualBackup } from "../StyledBackup";
 import ThirdPartyStorageModule from "./sub-components/ThirdPartyStorageModule";
 import RoomsModule from "./sub-components/RoomsModule";
 import ThirdPartyModule from "./sub-components/ThirdPartyModule";
->>>>>>> c2c3c504
 
 let selectedStorageType = "";
 
@@ -114,7 +97,38 @@
   }
 
   componentDidMount() {
-    const { fetchTreeFolders, rootFoldersTitles, isNotPaidPeriod } = this.props;
+    const {
+      fetchTreeFolders,
+      rootFoldersTitles,
+      isNotPaidPeriod,
+      setDownloadingProgress,
+      setTemporaryLink,
+      t,
+    } = this.props;
+
+    const { socketSubscribers } = SocketHelper;
+
+    if (!socketSubscribers.has("backup")) {
+      SocketHelper.emit(SocketCommands.Subscribe, {
+        roomParts: "backup",
+      });
+    }
+
+    SocketHelper.on(SocketEvents.BackupProgress, (opt) => {
+      const options = getBackupProgressInfo(
+        opt,
+        t,
+        setDownloadingProgress,
+        setTemporaryLink,
+      );
+
+      if (!options) return;
+
+      const { error, success } = options;
+
+      if (error) toastr.error(error);
+      if (success) toastr.success(success);
+    });
 
     if (isNotPaidPeriod) {
       this.setState({
@@ -139,24 +153,29 @@
   }
 
   componentWillUnmount() {
-    const { clearProgressInterval } = this.props;
+    const { resetDownloadingProgress } = this.props;
     clearTimeout(this.timerId);
     this.timerId = null;
 
-    clearProgressInterval();
+    resetDownloadingProgress();
+
+    SocketHelper.off(SocketEvents.BackupProgress);
+    SocketHelper.emit(SocketCommands.Unsubscribe, {
+      roomParts: "backup",
+    });
   }
 
   setBasicSettings = async () => {
     const {
       getProgress,
       // setCommonThirdPartyList,
-
+      t,
       setThirdPartyStorage,
       setStorageRegions,
       setConnectedThirdPartyAccount,
     } = this.props;
     try {
-      getProgress();
+      getProgress(t);
 
       const [account, backupStorage, storageRegions] = await Promise.all([
         getSettingsThirdParty(),
@@ -185,78 +204,6 @@
     });
   };
 
-<<<<<<< HEAD
-  componentDidMount() {
-    const {
-      fetchTreeFolders,
-      rootFoldersTitles,
-      isNotPaidPeriod,
-      setDownloadingProgress,
-      setTemporaryLink,
-      t,
-    } = this.props;
-
-    const { socketSubscribers } = SocketHelper;
-
-    if (!socketSubscribers.has("backup")) {
-      SocketHelper.emit(SocketCommands.Subscribe, {
-        roomParts: "backup",
-      });
-    }
-
-    SocketHelper.on(SocketEvents.BackupProgress, (opt) => {
-      const options = getBackupProgressInfo(
-        opt,
-        t,
-        setDownloadingProgress,
-        setTemporaryLink,
-      );
-
-      if (!options) return;
-
-      const { error, success } = options;
-
-      if (error) toastr.error(error);
-      if (success) toastr.success(success);
-    });
-
-    if (isNotPaidPeriod) {
-      this.setState({
-        isEmptyContentBeforeLoader: false,
-      });
-
-      return;
-    }
-    this.timerId = setTimeout(() => {
-      this.setState({ isInitialLoading: true });
-    }, 200);
-
-    if (Object.keys(rootFoldersTitles).length === 0) fetchTreeFolders();
-    this.setBasicSettings();
-  }
-
-  componentDidUpdate(prevProps) {
-    const { t, tReady } = this.props;
-
-    if (prevProps.tReady !== tReady && tReady)
-      setDocumentTitle(t("DataBackup"));
-  }
-
-  componentWillUnmount() {
-    const { resetDownloadingProgress } = this.props;
-    clearTimeout(this.timerId);
-    this.timerId = null;
-
-    resetDownloadingProgress();
-
-    SocketHelper.off(SocketEvents.BackupProgress);
-    SocketHelper.emit(SocketCommands.Unsubscribe, {
-      roomParts: "backup",
-    });
-  }
-
-=======
->>>>>>> c2c3c504
   onMakeTemporaryBackup = async () => {
     const { setDownloadingProgress, t, clearLocalStorage } = this.props;
     const { TemporaryModuleType } = BackupStorageType;
