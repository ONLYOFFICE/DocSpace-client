{
  "key_path": "ChangeTheRoomOwner",
  "content": "Change the Room Owner",
  "content_en_sha1_hash": "02a0f3d75f6449e5611f36f91216cb8be76a6efe",
  "created_at": "2025-05-19T21:30:55.324Z",
<<<<<<< HEAD
  "updated_at": "2025-08-29T14:33:38.074Z",
=======
  "updated_at": "2025-09-01T11:05:24.181Z",
>>>>>>> b75318d3
  "comment": {
    "text": "This translation key is used to display the label \"Change the Room Owner\" in a UI element. It will appear as a button or header in a panel, prompting users to update the room owner. Translators should focus on conveying the action of changing the room's ownership.",
    "is_auto": true,
    "updated_at": "2025-05-20T09:40:06.862Z"
  },
  "usage": [
    {
      "file_path": "/packages/client/src/components/panels/ChangeRoomOwnerPanel/index.js",
      "line_number": 131,
      "context": "withHeader\n headerProps={{\n onCloseClick: handleClosePanel,\n onBackClick,\n withoutBackButton: !showBackButton,\n headerLabel: t(\"Files:ChangeTheRoomOwner\"),\n }}\n filter={filter}\n withFooterCheckbox={!showBackButton ? ownerIsCurrentUser : null}\n footerCheckboxLabel={t(\"Files:LeaveTheRoom\")}\n isChecked={!showBackButton}",
      "module": "/packages/client"
    },
    {
      "file_path": "/packages/client/src/store/ContextOptionsStore.js",
<<<<<<< HEAD
      "line_number": 2178,
=======
      "line_number": 2217,
>>>>>>> b75318d3
      "context": "disabled: false,\n },\n {\n id: \"option_change-room-owner\",\n key: \"change-room-owner\",\n label: t(\"Files:ChangeTheRoomOwner\"),\n icon: ReconnectSvgUrl,\n onClick: this.onChangeRoomOwner,\n disabled: false,\n },\n {",
      "module": "/packages/client"
    }
  ],
  "languages": {
    "en": {
      "ai_translated": false,
      "ai_model": null,
      "ai_spell_check_issues": [],
      "approved_at": null
    },
    "ar-SA": {
      "ai_translated": false,
      "ai_model": null,
      "ai_spell_check_issues": [],
      "approved_at": null
    },
    "az": {
      "ai_translated": false,
      "ai_model": null,
      "ai_spell_check_issues": [],
      "approved_at": null
    },
    "bg": {
      "ai_translated": false,
      "ai_model": null,
      "ai_spell_check_issues": [],
      "approved_at": null
    },
    "cs": {
      "ai_translated": false,
      "ai_model": null,
      "ai_spell_check_issues": [],
      "approved_at": null
    },
    "de": {
      "ai_translated": false,
      "ai_model": null,
      "ai_spell_check_issues": [],
      "approved_at": null
    },
    "el-GR": {
      "ai_translated": false,
      "ai_model": null,
      "ai_spell_check_issues": [],
      "approved_at": null
    },
    "es": {
      "ai_translated": false,
      "ai_model": null,
      "ai_spell_check_issues": [],
      "approved_at": null
    },
    "fi": {
      "ai_translated": false,
      "ai_model": null,
      "ai_spell_check_issues": [],
      "approved_at": null
    },
    "fr": {
      "ai_translated": false,
      "ai_model": null,
      "ai_spell_check_issues": [],
      "approved_at": null
    },
    "hy-AM": {
      "ai_translated": false,
      "ai_model": null,
      "ai_spell_check_issues": [],
      "approved_at": null
    },
    "it": {
      "ai_translated": false,
      "ai_model": null,
      "ai_spell_check_issues": [],
      "approved_at": null
    },
    "ja-JP": {
      "ai_translated": false,
      "ai_model": null,
      "ai_spell_check_issues": [],
      "approved_at": null
    },
    "ko-KR": {
      "ai_translated": false,
      "ai_model": null,
      "ai_spell_check_issues": [],
      "approved_at": null
    },
    "lo-LA": {
      "ai_translated": false,
      "ai_model": null,
      "ai_spell_check_issues": [],
      "approved_at": null
    },
    "lv": {
      "ai_translated": false,
      "ai_model": null,
      "ai_spell_check_issues": [],
      "approved_at": null
    },
    "nl": {
      "ai_translated": false,
      "ai_model": null,
      "ai_spell_check_issues": [
        {
          "type": "incorrect_translation",
          "description": "The translation 'De Eigenaar Van De Kamer Wijzigen' is a literal translation but sounds slightly awkward in Dutch. A more natural phrasing would be preferred.",
          "suggestion": "De Kamer Eigenaar Wijzigen"
        }
      ],
      "approved_at": null
    },
    "pl": {
      "ai_translated": false,
      "ai_model": null,
      "ai_spell_check_issues": [],
      "approved_at": null
    },
    "pt": {
      "ai_translated": false,
      "ai_model": null,
      "ai_spell_check_issues": [],
      "approved_at": null
    },
    "pt-BR": {
      "ai_translated": false,
      "ai_model": null,
      "ai_spell_check_issues": [],
      "approved_at": null
    },
    "ro": {
      "ai_translated": false,
      "ai_model": null,
      "ai_spell_check_issues": [
        {
          "type": "incorrect_translation",
          "description": "While technically correct, \"Schimbați proprietarul sălii\" sounds somewhat formal. A more natural and common phrasing would be \"Modificați proprietarul sălii\" or \"Schimbă proprietarul sălii\". \"Schimbă\" is more conversational.",
          "suggestion": "Modificați proprietarul sălii"
        }
      ],
      "approved_at": null
    },
    "ru": {
      "ai_translated": false,
      "ai_model": null,
      "ai_spell_check_issues": [],
      "approved_at": null
    },
    "si": {
      "ai_translated": false,
      "ai_model": null,
      "ai_spell_check_issues": [],
      "approved_at": null
    },
    "sk": {
      "ai_translated": false,
      "ai_model": null,
      "ai_spell_check_issues": [],
      "approved_at": null
    },
    "sl": {
      "ai_translated": false,
      "ai_model": null,
      "ai_spell_check_issues": [],
      "approved_at": null
    },
    "sr-Cyrl-RS": {
      "ai_translated": false,
      "ai_model": null,
      "ai_spell_check_issues": [
        {
          "type": "incorrect_translation",
          "description": "The Serbian translation 'Промени Власника собе' is a literal translation but doesn't fully capture the nuance of 'Change the Room Owner' in a software/application context. It sounds more like a general instruction rather than a user interface label.",
          "suggestion": "Пребаци власника собе"
        }
      ],
      "approved_at": null
    },
    "sr-Latn-RS": {
      "ai_translated": false,
      "ai_model": null,
      "ai_spell_check_issues": [],
      "approved_at": null
    },
    "tr": {
      "ai_translated": false,
      "ai_model": null,
      "ai_spell_check_issues": [],
      "approved_at": null
    },
    "uk-UA": {
      "ai_translated": false,
      "ai_model": null,
      "ai_spell_check_issues": [],
      "approved_at": null
    },
    "vi": {
      "ai_translated": false,
      "ai_model": null,
      "ai_spell_check_issues": [],
      "approved_at": null
    },
    "zh-CN": {
      "ai_translated": false,
      "ai_model": null,
      "ai_spell_check_issues": [
        {
          "type": "incorrect_translation",
          "description": "While \"更改房间所有者\" is technically correct, it's a bit formal and not the most natural phrasing for a user interface label. A more user-friendly option would be preferred.",
          "suggestion": "考虑使用更友好的说法，例如 \"更改房间负责人\" 或 \"转移房间所有权\"。"
        }
      ],
      "approved_at": null
    }
  }
}<|MERGE_RESOLUTION|>--- conflicted
+++ resolved
@@ -3,11 +3,7 @@
   "content": "Change the Room Owner",
   "content_en_sha1_hash": "02a0f3d75f6449e5611f36f91216cb8be76a6efe",
   "created_at": "2025-05-19T21:30:55.324Z",
-<<<<<<< HEAD
-  "updated_at": "2025-08-29T14:33:38.074Z",
-=======
   "updated_at": "2025-09-01T11:05:24.181Z",
->>>>>>> b75318d3
   "comment": {
     "text": "This translation key is used to display the label \"Change the Room Owner\" in a UI element. It will appear as a button or header in a panel, prompting users to update the room owner. Translators should focus on conveying the action of changing the room's ownership.",
     "is_auto": true,
@@ -22,11 +18,7 @@
     },
     {
       "file_path": "/packages/client/src/store/ContextOptionsStore.js",
-<<<<<<< HEAD
-      "line_number": 2178,
-=======
       "line_number": 2217,
->>>>>>> b75318d3
       "context": "disabled: false,\n },\n {\n id: \"option_change-room-owner\",\n key: \"change-room-owner\",\n label: t(\"Files:ChangeTheRoomOwner\"),\n icon: ReconnectSvgUrl,\n onClick: this.onChangeRoomOwner,\n disabled: false,\n },\n {",
       "module": "/packages/client"
     }
