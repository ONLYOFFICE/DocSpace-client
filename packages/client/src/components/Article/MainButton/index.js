--- conflicted
+++ resolved
@@ -69,14 +69,6 @@
 
 import { getContactsView, createGroup } from "SRC_DIR/helpers/contacts";
 
-<<<<<<< HEAD
-import { ArticleButtonLoader } from "@docspace/shared/skeletons/article";
-import { isMobile, isTablet } from "react-device-detect";
-import { globalColors } from "@docspace/shared/themes";
-import getFilesFromEvent from "@docspace/shared/utils/get-files-from-event";
-
-=======
->>>>>>> e7431986
 import MobileView from "./MobileView";
 import { encryptionUploadDialog } from "../../../helpers/desktop";
 
@@ -198,15 +190,12 @@
     setRefMap,
     defaultOformLocale,
 
-<<<<<<< HEAD
     isChatTab,
     isResultTab,
     isKnowledgeTab,
     isAIRoom,
     extsFilesVectorized,
-=======
     allowInvitingMembers,
->>>>>>> e7431986
   } = props;
 
   const navigate = useNavigate();
@@ -810,15 +799,10 @@
           titleProp={t("Upload")}
           actionOptions={actions}
           buttonOptions={!isAccountsPage ? uploadActions : null}
-<<<<<<< HEAD
           withoutButton={
             isRoomsFolder || isAccountsPage || isChatTab || isResultTab
           }
           withMenu={!isRoomsFolder}
-=======
-          withoutButton={isRoomsFolder || isAccountsPage}
-          withMenu={withMenu}
->>>>>>> e7431986
           mainButtonMobileVisible={
             mainButtonMobileVisible ? mainButtonVisible : null
           }
@@ -1032,15 +1016,12 @@
       setRefMap,
       defaultOformLocale,
 
-<<<<<<< HEAD
       isChatTab,
       isResultTab,
       isKnowledgeTab,
       isAIRoom: selectedFolderStore.isAIRoom,
       extsFilesVectorized: filesSettingsStore.extsFilesVectorized,
-=======
       allowInvitingMembers,
->>>>>>> e7431986
     };
   },
 )(
