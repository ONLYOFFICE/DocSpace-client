{
  "key_path": "RoleGuestDescriprion",
  "content": "Guests can access the rooms they have been invited to, as well as create and edit documents if they have been assigned the appropriate roles in the room.",
  "content_en_sha1_hash": "b91549ed2598a81dcae1328a0ba18a24e2e5e876",
  "created_at": "2025-05-19T21:30:50.001Z",
<<<<<<< HEAD
  "updated_at": "2025-10-03T10:07:12.017Z",
=======
  "updated_at": "2025-10-03T13:19:30.831Z",
>>>>>>> 4e3ade75
  "comment": {
    "text": "This translation key is used to describe the role and access rights of a guest user in a collaborative workspace. It appears on a settings or permissions page, where users can view their assigned roles and corresponding access levels. Translators should provide a clear explanation of this role for guests in various languages.",
    "is_auto": true,
    "updated_at": "2025-05-20T09:46:29.430Z"
  },
  "usage": [
    {
      "file_path": "/packages/shared/utils/common.ts",
      "line_number": 1304,
      "context": "sectionName: t(\"Common:MyDocuments\"),\n });\n \n if (isCollaborator) return t(\"Common:RoleNewUserDescription\");\n \n return t(\"Translations:RoleGuestDescriprion\");\n };\n \n export function setLanguageForUnauthorized(\n culture: string,\n isReload: boolean = true,",
      "module": "/packages/shared"
    }
  ],
  "languages": {
    "en": {
      "ai_translated": false,
      "ai_model": null,
      "ai_spell_check_issues": [],
      "approved_at": null
    },
    "ar-SA": {
      "ai_translated": false,
      "ai_model": null,
      "ai_spell_check_issues": [],
      "approved_at": null
    },
    "az": {
      "ai_translated": false,
      "ai_model": null,
      "ai_spell_check_issues": [
        {
          "type": "grammar",
          "description": "The phrase 'otaqda müvafiq rollar təyin olunarsa' is grammatically awkward. It translates to 'if appropriate roles are assigned in the room'. A more natural phrasing would express the condition more directly.",
          "suggestion": "Qonaqlar dəvət olunduqları otaqlara daxil ola bilər və eyni zamanda, müvafiq rolları varsa, sənədləri yarada və redaktə edə bilərlər."
        }
      ],
      "approved_at": null
    },
    "bg": {
      "ai_translated": false,
      "ai_model": null,
      "ai_spell_check_issues": [],
      "approved_at": null
    },
    "cs": {
      "ai_translated": false,
      "ai_model": null,
      "ai_spell_check_issues": [
        {
          "type": "incorrect_translation",
          "description": "The phrase 'assigned the appropriate roles' is not perfectly conveyed by 'příslušné role'. A more accurate translation might be 'přiřazeny odpovídající role' or 'přiřazeny správné role'. While 'příslušné role' isn't wrong, it's a less direct translation and might be misinterpreted.",
          "suggestion": "přiřazeny odpovídající role"
        }
      ],
      "approved_at": null
    },
    "de": {
      "ai_translated": false,
      "ai_model": null,
      "ai_spell_check_issues": [],
      "approved_at": null
    },
    "el-GR": {
      "ai_translated": false,
      "ai_model": null,
      "ai_spell_check_issues": [
        {
          "type": "formatting",
          "description": "The phrase 'στα οποία έχουν προσκληθεί' is slightly awkward. It's grammatically correct but could be more fluid.",
          "suggestion": "στα δωμάτια που έχουν προσκληθεί"
        },
        {
          "type": "incorrect_translation",
          "description": "The English sentence specifies 'assigned roles.' The Greek translation uses 'εκχωρηθεί οι κατάλληλοι ρόλοι,' which while accurate, doesn't fully capture the nuance of *assignment* of roles. It's more passive.",
          "suggestion": "εάν τους έχουν ανατεθεί οι κατάλληλοι ρόλοι"
        }
      ],
      "approved_at": null
    },
    "es": {
      "ai_translated": false,
      "ai_model": null,
      "ai_spell_check_issues": [],
      "approved_at": null
    },
    "fi": {
      "ai_translated": false,
      "ai_model": null,
      "ai_spell_check_issues": [
        {
          "type": "grammar",
          "description": "The phrase 'jonka lisäksi' is somewhat awkward and could be improved for flow. It translates to 'as well as' but feels clunky in Finnish.",
          "suggestion": "Vieraat pääsevät huoneisiin, joihin heidät on kutsuttu, ja he voivat luoda ja muokata asiakirjoja, jos heille on lisätty tarvittavat huoneen roolit."
        },
        {
          "type": "grammar",
          "description": "While grammatically correct, the sentence structure can be improved for better readability in Finnish. The current structure reads somewhat long and complex.",
          "suggestion": "Vieraat pääsevät huoneisiin, joihin heidät on kutsuttu. He voivat myös luoda ja muokata asiakirjoja, jos heille on lisätty tarvittavat huoneen roolit."
        }
      ],
      "approved_at": null
    },
    "fr": {
      "ai_translated": false,
      "ai_model": null,
      "ai_spell_check_issues": [],
      "approved_at": null
    },
    "hy-AM": {
      "ai_translated": false,
      "ai_model": null,
      "ai_spell_check_issues": [],
      "approved_at": null
    },
    "it": {
      "ai_translated": false,
      "ai_model": null,
      "ai_spell_check_issues": [
        {
          "type": "incorrect_translation",
          "description": "The phrase \"assegnati loro i ruoli\" is slightly awkward and not the most natural way to express 'assigned the appropriate roles to them'. A more fluent translation would be 'sono stati assegnati i ruoli appropriati'.",
          "suggestion": "sono stati assegnati i ruoli appropriati"
        }
      ],
      "approved_at": null
    },
    "ja-JP": {
      "ai_translated": false,
      "ai_model": null,
      "ai_spell_check_issues": [],
      "approved_at": null
    },
    "ko-KR": {
      "ai_translated": false,
      "ai_model": null,
      "ai_spell_check_issues": [],
      "approved_at": null
    },
    "lo-LA": {
      "ai_translated": false,
      "ai_model": null,
      "ai_spell_check_issues": [],
      "approved_at": null
    },
    "lv": {
      "ai_translated": false,
      "ai_model": null,
      "ai_spell_check_issues": [
        {
          "type": "incorrect_translation",
          "description": "The phrase 'invited to' is not accurately reflected in the Latvian translation. 'Uzaicināti' implies a more formal invitation. A more natural phrasing might be 'kuriem viņi ir pievienoti' (to which they are added) or 'uz kuriem viņiem ir piekļuve' (to which they have access).",
          "suggestion": "Viesi var piekļūt telpām, kurām viņi ir pievienoti, kā arī izveidot un rediģēt dokumentus, ja viņiem ir piešķirtas atbilstošas lomas telpā."
        }
      ],
      "approved_at": null
    },
    "nl": {
      "ai_translated": false,
      "ai_model": null,
      "ai_spell_check_issues": [],
      "approved_at": null
    },
    "pl": {
      "ai_translated": false,
      "ai_model": null,
      "ai_spell_check_issues": [
        {
          "type": "formatting",
          "description": "The phrase 'role' is consistently lowercase in the Polish translation. 'Role' should be capitalized.",
          "suggestion": "Goście mają dostęp do pokoi, do których zostali zaproszeni i mogą tworzyć oraz edytować dokumenty, jeśli przypisano im odpowiednie Role w pokoju."
        }
      ],
      "approved_at": null
    },
    "pt": {
      "ai_translated": false,
      "ai_model": null,
      "ai_spell_check_issues": [],
      "approved_at": null
    },
    "pt-BR": {
      "ai_translated": false,
      "ai_model": null,
      "ai_spell_check_issues": [
        {
          "type": "incorrect_translation",
          "description": "The phrase 'atribuídos a eles os papéis' is awkward and not the most natural way to express 'assigned the appropriate roles' in Portuguese. It implies the roles are assigned *to them* rather than the process of assigning roles.",
          "suggestion": "atribuídos os papéis apropriados"
        }
      ],
      "approved_at": null
    },
    "ro": {
      "ai_translated": false,
      "ai_model": null,
      "ai_spell_check_issues": [
        {
          "type": "spelling",
          "description": "The word 'sălile' (rooms) might be more naturally phrased as 'camerele' in this context, though 'sălile' isn't strictly incorrect.",
          "suggestion": "Consider using 'camerele' instead of 'sălile'."
        }
      ],
      "approved_at": null
    },
    "ru": {
      "ai_translated": false,
      "ai_model": null,
      "ai_spell_check_issues": [],
      "approved_at": null
    },
    "si": {
      "ai_translated": false,
      "ai_model": null,
      "ai_spell_check_issues": [
        {
          "type": "spelling",
          "description": "The word 'භූමිකා' (bhūmikā) is a more formal term for 'role'. A more common and approachable term like 'කාර‍යාකාරිය' (kāryā kārya) or 'පాత్ర' (pātra) might be more suitable for a user-facing description.",
          "suggestion": "Consider replacing 'භූමිකා' with 'කාර‍යාකාරිය' or 'පాత్ర'."
        },
        {
          "type": "grammar",
          "description": "The phrase 'කාමරයේ සුදුසු භූමිකා නියම කර තිබේ නම්' could be more directly translated to reflect the English meaning. It currently implies 'if the appropriate role has been assigned to the room', rather than 'if the user has been assigned the appropriate role'.",
          "suggestion": "Consider restructuring the phrase to better reflect the English sentence's meaning; perhaps 'කාමරයේ ඔවුන්ට සුදුසු ක්‍රියාකාරකම් ලබා දී තිබේ නම්'."
        },
        {
          "type": "incorrect_translation",
          "description": "The overall tone and flow of the Sinhala translation sounds somewhat formal and less natural compared to the more conversational English original. It lacks the easy flow of 'Guests can access... as well as create and edit...'.",
          "suggestion": "Revise the entire translation to achieve a more natural and user-friendly tone, focusing on clarity and directness."
        }
      ],
      "approved_at": null
    },
    "sk": {
      "ai_translated": false,
      "ai_model": null,
      "ai_spell_check_issues": [
        {
          "type": "incorrect_translation",
          "description": "The phrase 'assigned the appropriate roles' is not perfectly translated. 'Pridelené príslušné roly' is technically correct, but it could be more natural in Slovak. 'Mali priradenú zodpovedajúcu úroveň oprávnení' or 'Mali nastavené zodpovedajúce role' would be more idiomatic.",
          "suggestion": "Hostia majú prístup do miestností, do ktorých boli pozvaní a môžu vytvárať a upravovať dokumenty, ak mali nastavené zodpovedajúce role."
        }
      ],
      "approved_at": null
    },
    "sl": {
      "ai_translated": false,
      "ai_model": null,
      "ai_spell_check_issues": [],
      "approved_at": null
    },
    "sr-Cyrl-RS": {
      "ai_translated": false,
      "ai_model": null,
      "ai_spell_check_issues": [
        {
          "type": "incorrect_translation",
          "description": "The phrase 'access the rooms they have been invited to' is a bit awkward. A more natural translation would be 'могу ући у собе у које су позвани' (can enter the rooms they were invited to).",
          "suggestion": "Гости могу ући у собе у које су позвани, као и креирати и уређивати документе ако су им додељене одговарајуће улоге у соби."
        },
        {
          "type": "incorrect_translation",
          "description": "The word 'приступити' (pristupiti) can imply accessing data or information, but in this context, 'ући' (ući - to enter) is more suitable for referring to rooms.",
          "suggestion": "Гости могу ући у собе у које су позвани, као и креирати и уређивати документе ако су им додељене одговарајуће улоге у соби."
        }
      ],
      "approved_at": null
    },
    "sr-Latn-RS": {
      "ai_translated": false,
      "ai_model": null,
      "ai_spell_check_issues": [
        {
          "type": "incorrect_translation",
          "description": "The phrase 'assigned the appropriate roles' is not accurately translated. 'Dodeljene odgovarajuće uloge' is a literal translation but doesn't quite capture the nuance of being granted specific permissions.",
          "suggestion": "Gosti mogu pristupiti sobama u koje su pozvani, kao i kreirati i uređivati dokumente ako im je dodeljen odgovarajući nivo pristupa u sobi."
        }
      ],
      "approved_at": null
    },
    "tr": {
      "ai_translated": false,
      "ai_model": null,
      "ai_spell_check_issues": [
        {
          "type": "incorrect_translation",
          "description": "The phrase 'appropriate roles' is not perfectly translated. While 'buna uygun roller' conveys the idea, a more natural and precise translation might be 'ilgili izinler' or 'yetkili roller'. 'Roller' is correct, but 'uygun' might not fully capture the intended meaning of 'appropriate' in this context.",
          "suggestion": "Konuklar davet edildikleri odalara erişebilir ve odada ilgili izinler atanmışsa belge oluşturabilir ve düzenleyebilir."
        }
      ],
      "approved_at": null
    },
    "uk-UA": {
      "ai_translated": false,
      "ai_model": null,
      "ai_spell_check_issues": [],
      "approved_at": null
    },
    "vi": {
      "ai_translated": false,
      "ai_model": null,
      "ai_spell_check_issues": [
        {
          "type": "incorrect_translation",
          "description": "The phrase \"use the rooms\" (sử dụng các phòng) is not the best translation for \"access the rooms\". A more accurate translation would be something like \"truy cập vào các phòng\" or \"tham gia vào các phòng\". 'Use' implies a more active role than 'access'.",
          "suggestion": "Khách có thể truy cập vào các phòng mà họ đã được mời vào, cũng như tạo và chỉnh sửa tài liệu nếu họ đã được chỉ định các vai trò thích hợp trong phòng."
        },
        {
          "type": "formatting",
          "description": "The Vietnamese translation could benefit from a more natural flow. While technically correct, the sentence structure is slightly clunky.",
          "suggestion": "Khách có thể truy cập vào các phòng mà họ được mời, và tạo, chỉnh sửa tài liệu nếu được chỉ định vai trò phù hợp trong phòng."
        }
      ],
      "approved_at": null
    },
    "zh-CN": {
      "ai_translated": false,
      "ai_model": null,
      "ai_spell_check_issues": [
        {
          "type": "incorrect_translation",
          "description": "The phrase 'access the rooms they have been invited to' is translated as '访问他们被邀请的房间'. While technically correct, it's a bit stiff. A more natural phrasing would be '可以进入他们被邀请的房间' or '可以进入被邀请的房间'.",
          "suggestion": "可以进入他们被邀请的房间"
        },
        {
          "type": "incorrect_translation",
          "description": "The use of '如果' (rúguǒ) creates a slightly awkward construction. It would flow better if combined with the first clause.",
          "suggestion": "访客可以访问他们被邀请的房间，如果被分配了适当的角色，还可以创建和编辑文档。"
        }
      ],
      "approved_at": null
    }
  }
}<|MERGE_RESOLUTION|>--- conflicted
+++ resolved
@@ -3,11 +3,7 @@
   "content": "Guests can access the rooms they have been invited to, as well as create and edit documents if they have been assigned the appropriate roles in the room.",
   "content_en_sha1_hash": "b91549ed2598a81dcae1328a0ba18a24e2e5e876",
   "created_at": "2025-05-19T21:30:50.001Z",
-<<<<<<< HEAD
-  "updated_at": "2025-10-03T10:07:12.017Z",
-=======
   "updated_at": "2025-10-03T13:19:30.831Z",
->>>>>>> 4e3ade75
   "comment": {
     "text": "This translation key is used to describe the role and access rights of a guest user in a collaborative workspace. It appears on a settings or permissions page, where users can view their assigned roles and corresponding access levels. Translators should provide a clear explanation of this role for guests in various languages.",
     "is_auto": true,
