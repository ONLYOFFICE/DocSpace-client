// (c) Copyright Ascensio System SIA 2009-2024
//
// This program is a free software product.
// You can redistribute it and/or modify it under the terms
// of the GNU Affero General Public License (AGPL) version 3 as published by the Free Software
// Foundation. In accordance with Section 7(a) of the GNU AGPL its Section 15 shall be amended
// to the effect that Ascensio System SIA expressly excludes the warranty of non-infringement of
// any third-party rights.
//
// This program is distributed WITHOUT ANY WARRANTY, without even the implied warranty
// of MERCHANTABILITY or FITNESS FOR A PARTICULAR  PURPOSE. For details, see
// the GNU AGPL at: http://www.gnu.org/licenses/agpl-3.0.html
//
// You can contact Ascensio System SIA at Lubanas st. 125a-25, Riga, Latvia, EU, LV-1021.
//
// The  interactive user interfaces in modified source and object code versions of the Program must
// display Appropriate Legal Notices, as required under Section 5 of the GNU AGPL version 3.
//
// Pursuant to Section 7(b) of the License you must retain the original Product logo when
// distributing the program. Pursuant to Section 7(e) we decline to grant you any rights under
// trademark law for use of our trademarks.
//
// All the Product's GUI elements, including illustrations and icon sets, as well as technical writing
// content are licensed under the terms of the Creative Commons Attribution-ShareAlike 4.0
// International. See the License terms at http://creativecommons.org/licenses/by-sa/4.0/legalcode

import React, { FC } from "react";

import { Tag } from "../tag";

import StyledTags from "./Tags.styled";
import { isTagType } from "./Tags.utils";
import type { TagType, TagsProps } from "./Tags.types";

export const Tags: FC<TagsProps> = ({
  id,
  tags,
  style,
  className,
  columnCount,
  onSelectTag,
  removeTagIcon,
}) => {
  const [renderedTags, setRenderedTags] = React.useState<TagType[]>([]);

  const tagsRef = React.useRef<HTMLDivElement>(null);

  const updateRenderedTags = React.useCallback(() => {
    if (tags && tagsRef) {
      if (!columnCount) return;

      const newTags: TagType[] = [];
      const containerWidth = tagsRef.current?.offsetWidth ?? 0;

      if (tags.length === 1) {
        const firstTag = tags[0];

        if (isTagType(firstTag) && firstTag?.isDefault) {
          const tag = { ...firstTag, maxWidth: `100%` };
          newTags.push(tag);
        } else if (isTagType(firstTag) && firstTag?.isThirdParty) {
          const tag = { ...firstTag, maxWidth: `36px` };
          newTags.push(tag);
        } else {
          const label = isTagType(firstTag) ? firstTag.label : firstTag;

          const tag = { label, maxWidth: `100%` };
          newTags.push(tag);
        }

        return setRenderedTags(newTags);
      }

      if (
        columnCount >= tags.length ||
        (tags.length === 2 &&
          isTagType(tags[0]) &&
          tags[0]?.isThirdParty &&
          isTagType(tags[1]) &&
          tags[1]?.isDefault)
      ) {
        const thirdPartyTagCount =
          isTagType(tags[0]) && tags[0]?.isThirdParty ? 1 : 0;

        const currentTagMaxWidth =
          (containerWidth -
            thirdPartyTagCount * 40 -
            (tags.length - thirdPartyTagCount) * 4) /
          (tags.length - thirdPartyTagCount);

        const maxWidthPercent = Math.floor(
          (currentTagMaxWidth / containerWidth) * 100,
        );

        for (let i = 0; i < tags.length; i += 1) {
          const tag = tags[i];
          const isTag = isTagType(tag);

          if (isTag && tag?.isThirdParty) {
            const tagNew = { ...tag, maxWidth: `36px` };
            newTags.push(tagNew);
          } else if (isTag && tag?.isDefault) {
            const tagNew = { ...tag, maxWidth: `${maxWidthPercent}%` };
            newTags.push(tagNew);
          } else {
            const tagNew = {
              label: isTag ? tag.label : tag,
              maxWidth: `${maxWidthPercent}%`,
            };
            newTags.push(tagNew);
          }
        }
      } else {
        const tagWithDropdown = {
          label: "",
          key: "selector",
          advancedOptions: tags.slice(
            columnCount,
            tags.length,
          ) as React.ReactNode[],
        };

        const currentTagMaxWidth =
          (containerWidth - columnCount * 4 - 35) / columnCount;

        const maxWidthPercent = Math.floor(
          (currentTagMaxWidth / containerWidth) * 100,
        );

        if (columnCount !== 0) {
          for (let i = 0; i < columnCount; i += 1) {
            const tag = tags[i];
            const isTag = isTagType(tag);

            if (isTag && tag?.isThirdParty) {
              const tagNew = { ...tag, maxWidth: `36px` };
              newTags.push(tagNew);
            } else if (isTag && tag?.isDefault) {
              const tagNew = { ...tag, maxWidth: `${maxWidthPercent}%` };
              newTags.push(tagNew);
            } else {
              const tagNew = {
                label: isTag ? tag.label : tag,
                maxWidth: `${maxWidthPercent}%`,
              };
              newTags.push(tagNew);
            }
          }
        }

        newTags.push(tagWithDropdown);

        newTags[newTags.length - 1].maxWidth = `35px`;
      }

      setRenderedTags(newTags);
    }
  }, [tags, tagsRef, columnCount]);

  React.useEffect(() => {
    updateRenderedTags();
  }, [updateRenderedTags]);

  return (
    <StyledTags
      data-testid="tags"
      id={id}
      className={className}
      style={style}
      ref={tagsRef}
    >
      {renderedTags?.length > 0 &&
        renderedTags.map((tag, idx) => {
          return (
            <Tag
              {...tags}
              key={tag.label}
              tag={tag.label}
              providerType={tag.providerType}
              icon={tag.icon}
              advancedOptions={tag.advancedOptions}
              tagMaxWidth={tag.maxWidth}
              isNewTag={false}
              label={tag.label}
              onClick={onSelectTag}
              isLast={idx === renderedTags.length - 1}
<<<<<<< HEAD
              removeTagIcon={removeTagIcon}
=======
              roomType={tag.roomType}
>>>>>>> d90ad9d9
            />
          );
        })}
    </StyledTags>
  );
};<|MERGE_RESOLUTION|>--- conflicted
+++ resolved
@@ -184,11 +184,8 @@
               label={tag.label}
               onClick={onSelectTag}
               isLast={idx === renderedTags.length - 1}
-<<<<<<< HEAD
               removeTagIcon={removeTagIcon}
-=======
               roomType={tag.roomType}
->>>>>>> d90ad9d9
             />
           );
         })}
