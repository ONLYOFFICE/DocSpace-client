--- conflicted
+++ resolved
@@ -159,21 +159,7 @@
   };
 
   createItem = (e) => {
-<<<<<<< HEAD
-    const {
-      createFile,
-      createFolder,
-      item,
-      setIsLoading,
-      openDocEditor,
-      isPrivacy,
-      replaceFileStream,
-      i18n,
-      t,
-    } = this.props;
-=======
-    const { createFile, item, setIsLoading, openDocEditor } = this.props;
->>>>>>> 543f5a82
+    const { createFile, item, setIsLoading, openDocEditor, isPrivacy, replaceFileStream, i18n, t } = this.props;
     const { itemTitle } = this.state;
 
     setIsLoading(true);
