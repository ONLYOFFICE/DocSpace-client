// (c) Copyright Ascensio System SIA 2009-2025
//
// This program is a free software product.
// You can redistribute it and/or modify it under the terms
// of the GNU Affero General Public License (AGPL) version 3 as published by the Free Software
// Foundation. In accordance with Section 7(a) of the GNU AGPL its Section 15 shall be amended
// to the effect that Ascensio System SIA expressly excludes the warranty of non-infringement of
// any third-party rights.
//
// This program is distributed WITHOUT ANY WARRANTY, without even the implied warranty
// of MERCHANTABILITY or FITNESS FOR A PARTICULAR  PURPOSE. For details, see
// the GNU AGPL at: http://www.gnu.org/licenses/agpl-3.0.html
//
// You can contact Ascensio System SIA at Lubanas st. 125a-25, Riga, Latvia, EU, LV-1021.
//
// The  interactive user interfaces in modified source and object code versions of the Program must
// display Appropriate Legal Notices, as required under Section 5 of the GNU AGPL version 3.
//
// Pursuant to Section 7(b) of the License you must retain the original Product logo when
// distributing the program. Pursuant to Section 7(e) we decline to grant you any rights under
// trademark law for use of our trademarks.
//
// All the Product's GUI elements, including illustrations and icon sets, as well as technical writing
// content are licensed under the terms of the Creative Commons Attribution-ShareAlike 4.0
// International. See the License terms at http://creativecommons.org/licenses/by-sa/4.0/legalcode

import { makeAutoObservable, runInAction } from "mobx";
import axios from "axios";
import cloneDeep from "lodash/cloneDeep";

import api from "@docspace/shared/api";
import { SettingsStore } from "@docspace/shared/store/SettingsStore";
import { UserStore } from "@docspace/shared/store/UserStore";
import { TRoomSecurity } from "@docspace/shared/api/rooms/types";
import { toastr } from "@docspace/shared/components/toast";
import {
  TFile,
  TFileSecurity,
  TFolderSecurity,
} from "@docspace/shared/api/files/types";
import { TAPIPlugin } from "@docspace/shared/api/plugins/types";
import { ModalDialogProps } from "@docspace/shared/components/modal-dialog/ModalDialog.types";
import { TTranslation } from "@docspace/shared/types";

import defaultConfig from "PUBLIC_DIR/scripts/config.json";

import {
  IContextMenuItem,
  IContextMenuItemValidation,
  IEventListenerItem,
  IFileItem,
  IInfoPanelItem,
  IMainButtonItem,
  IProfileMenuItem,
  IframeWindow,
  TPlugin,
} from "SRC_DIR/helpers/plugins/types";

import { getPluginUrl, messageActions } from "../helpers/plugins/utils";
import {
  PluginFileType,
  PluginScopes,
  PluginUsersType,
  PluginStatus,
  PluginDevices,
} from "../helpers/plugins/enums";

import SelectedFolderStore from "./SelectedFolderStore";

const { api: apiConf, proxy: proxyConf } = defaultConfig;
const { origin: apiOrigin, prefix: apiPrefix } = apiConf;
const { url: proxyURL } = proxyConf;

const origin =
  window.ClientConfig?.api?.origin || apiOrigin || window.location.origin;
const proxy = window.ClientConfig?.proxy?.url || proxyURL;
const prefix = window.ClientConfig?.api?.prefix || apiPrefix;

class PluginStore {
  private settingsStore: SettingsStore = {} as SettingsStore;

  private selectedFolderStore: SelectedFolderStore = {} as SelectedFolderStore;

  private userStore: UserStore = {} as UserStore;

  plugins: TPlugin[] = [];

  contextMenuItems: Map<string, IContextMenuItem> = new Map();

  infoPanelItems: Map<string, IInfoPanelItem> = new Map();

  mainButtonItems: Map<string, IMainButtonItem> = new Map();

  profileMenuItems: Map<string, IProfileMenuItem> = new Map();

  eventListenerItems: Map<string, IEventListenerItem> = new Map();

  fileItems: Map<string, IFileItem> = new Map();

  pluginFrame: HTMLIFrameElement | null = null;

  isInit = false;

  settingsPluginDialogVisible = false;

  currentSettingsDialogPlugin: null | { pluginName: string } = null;

  pluginDialogVisible = false;

  pluginDialogProps: null | ModalDialogProps = null;

  deletePluginDialogVisible = false;

  deletePluginDialogProps: null | { pluginName: string } = null;

  isEmptyList = false;

  needPageReload = false;

  constructor(
    settingsStore: SettingsStore,
    selectedFolderStore: SelectedFolderStore,
    userStore: UserStore,
  ) {
    this.settingsStore = settingsStore;
    this.selectedFolderStore = selectedFolderStore;
    this.userStore = userStore;

    makeAutoObservable(this);
  }

  setNeedPageReload = (value: boolean) => {
    this.needPageReload = value;
  };

  setIsEmptyList = (value: boolean) => {
    this.isEmptyList = value;
  };

  setCurrentSettingsDialogPlugin = (value: null | { pluginName: string }) => {
    this.currentSettingsDialogPlugin = value;
  };

  setSettingsPluginDialogVisible = (value: boolean) => {
    this.settingsPluginDialogVisible = value;
  };

  setPluginDialogVisible = (value: boolean) => {
    this.pluginDialogVisible = value;
  };

  setPluginDialogProps = (value: null | ModalDialogProps) => {
    this.pluginDialogProps = value;
  };

  setDeletePluginDialogVisible = (value: boolean) => {
    this.deletePluginDialogVisible = value;
  };

  setDeletePluginDialogProps = (value: null | { pluginName: string }) => {
    this.deletePluginDialogProps = value;
  };

  updatePluginStatus = (name: string) => {
    const plugin = this.plugins.find((p) => p.name === name);

    const newStatus = plugin?.getStatus();

    const pluginIdx = this.plugins.findIndex((p) => p.name === name);

    if (pluginIdx !== -1) {
      if (this.plugins[pluginIdx].status === newStatus) return;

      this.plugins[pluginIdx].status = newStatus || PluginStatus.active;

      if (
        newStatus === PluginStatus.active &&
        this.plugins[pluginIdx].enabled
      ) {
        if (this.plugins[pluginIdx].scopes.includes(PluginScopes.ContextMenu)) {
          this.updateContextMenuItems(name);
        }

        if (this.plugins[pluginIdx].scopes.includes(PluginScopes.InfoPanel)) {
          this.updateInfoPanelItems(name);
        }

        if (this.plugins[pluginIdx].scopes.includes(PluginScopes.MainButton)) {
          this.updateMainButtonItems(name);
        }

        if (this.plugins[pluginIdx].scopes.includes(PluginScopes.ProfileMenu)) {
          this.updateProfileMenuItems(name);
        }

        if (
          this.plugins[pluginIdx].scopes.includes(PluginScopes.EventListener)
        ) {
          this.updateEventListenerItems(name);
        }

        if (this.plugins[pluginIdx].scopes.includes(PluginScopes.File)) {
          this.updateFileItems(name);
        }
      }
    }
  };

  setPluginFrame = (frame: HTMLIFrameElement) => {
    this.pluginFrame = frame;

    const iWindow = this.pluginFrame?.contentWindow as IframeWindow;

    if (this.pluginFrame && iWindow) iWindow.Plugins = {};
  };

  setIsInit = (isInit: boolean) => {
    this.isInit = isInit;
  };

  initPlugins = async () => {
    const frame = document.createElement("iframe");
    frame.id = "plugin-iframe";
    frame.width = "0px";
    frame.height = "0px";
    frame.style.display = "none";
    // frame.sandbox = "allow-same-origin allow-scripts";

    document.body.appendChild(frame);

    this.setPluginFrame(frame);

    this.updatePlugins(true);

    this.setIsInit(true);
  };

  updatePlugins = async (fromList?: boolean) => {
    if (!this.userStore || !this.userStore.user) return;

    const { isAdmin, isOwner } = this.userStore.user;

    const abortController = new AbortController();
    this.settingsStore.addAbortControllers(abortController);

    try {
      this.plugins = [];

      const plugins = await api.plugins.getPlugins(
        !isAdmin && !isOwner ? true : null,
        abortController.signal,
      );

      this.setIsEmptyList(plugins.length === 0);
      plugins.forEach((plugin) => this.initPlugin(plugin, undefined, fromList));
    } catch (e) {
      if (axios.isCancel(e)) {
        return;
      }
      console.log(e);
    }
  };

  addPlugin = async (data: FormData) => {
    try {
      const plugin = await api.plugins.addPlugin(data);

      this.setNeedPageReload(true);

      this.initPlugin(plugin);
    } catch (e) {
      const err = e as { response: { data: { error: { message: string } } } };

      toastr.error(err.response.data.error.message as string);
    }
  };

  uninstallPlugin = async (name: string) => {
    const pluginIdx = this.plugins.findIndex((p) => p.name === name);

    try {
      await api.plugins.deletePlugin(name);

      this.deactivatePlugin(name);

      if (pluginIdx !== -1) {
        runInAction(() => {
          this.plugins.splice(pluginIdx, 1);

          if (this.plugins.length === 0) this.setIsEmptyList(true);
        });
      }
    } catch (e) {
      console.log(e);
    }
  };

  initPlugin = (
    plugin: TAPIPlugin,
    callback?: (plugin: TPlugin) => void,
    fromList?: boolean,
  ) => {
    if (!plugin.enabled && !fromList) return;
    const onLoad = async () => {
      const iWindow = this.pluginFrame?.contentWindow as IframeWindow;

      const newPlugin = cloneDeep({
        ...plugin,
        ...iWindow?.Plugins?.[plugin.pluginName],
      });

      newPlugin.scopes =
        typeof newPlugin.scopes === "string"
          ? (newPlugin.scopes.split(",") as PluginScopes[])
          : newPlugin.scopes;

      newPlugin.iconUrl = getPluginUrl(newPlugin.url, "");

      this.installPlugin(newPlugin);

      if (newPlugin.scopes.includes(PluginScopes.Settings)) {
        newPlugin.setAdminPluginSettingsValue?.(plugin.settings || null);
      }

      callback?.(newPlugin);
    };

    const onError = () => {};

    const frameDoc = this.pluginFrame?.contentDocument;

    const script = frameDoc?.createElement("script");

    if (script) {
      script.setAttribute("type", "text/javascript");
      script.setAttribute("id", `${plugin.name}`);

      if (onLoad) script.onload = onLoad.bind(this);
      if (onError) script.onerror = onError.bind(this);

      script.src = plugin.url;
      script.async = true;

      frameDoc?.body.appendChild(script);
    }
  };

  installPlugin = async (plugin: TPlugin, addToList = true) => {
    if (addToList) {
      const idx = this.plugins.findIndex((p) => p.name === plugin.name);

      if (idx === -1) {
        runInAction(() => {
          this.plugins = [{ ...plugin }, ...this.plugins];
        });

        this.setIsEmptyList(false);
      } else {
        this.plugins[idx] = plugin;
      }
    }

    if (!plugin || !plugin.enabled) return;

    if (plugin.scopes.includes(PluginScopes.API)) {
      plugin.setAPI?.(origin, proxy, prefix);
    }

    const { name } = plugin;

    if (plugin.onLoadCallback) {
      await plugin.onLoadCallback();

      this.updatePluginStatus(name);
    }

    if (plugin.status === PluginStatus.hide) return;

    if (plugin.scopes.includes(PluginScopes.ContextMenu)) {
      this.updateContextMenuItems(name);
    }

    if (plugin.scopes.includes(PluginScopes.InfoPanel)) {
      this.updateInfoPanelItems(name);
    }

    if (plugin.scopes.includes(PluginScopes.MainButton)) {
      this.updateMainButtonItems(name);
    }

    if (plugin.scopes.includes(PluginScopes.ProfileMenu)) {
      this.updateProfileMenuItems(name);
    }

    if (plugin.scopes.includes(PluginScopes.EventListener)) {
      this.updateEventListenerItems(name);
    }

    if (plugin.scopes.includes(PluginScopes.File)) {
      this.updateFileItems(name);
    }
  };

  updatePlugin = async (
    name: string,
    status: boolean,
    settings: string,
    t?: TTranslation,
  ) => {
    try {
      let currentSettings = settings;
      let currentStatus = status;

      const oldPlugin = this.pluginList.find((p) => p.name === name);

      if (!currentSettings) currentSettings = oldPlugin?.settings || "";

      if (typeof status !== "boolean")
        currentStatus = oldPlugin?.enabled || false;

      currentSettings = currentStatus ? settings : "";

      const plugin = await api.plugins.updatePlugin(
        name,
        currentStatus,
        currentSettings,
      );

      if (typeof status !== "boolean") return plugin;

      if (status) {
        if (t) toastr.success(t("Common:PluginEnabled"));
        this.activatePlugin(name);
      } else {
        if (t) toastr.success(t("Common:PluginDisabled"));
        this.deactivatePlugin(name);
      }

      return plugin;
    } catch (e) {
      console.log(e);
    }
  };

  activatePlugin = async (name: string) => {
    const plugin = this.plugins.find((p) => p.name === name);

    if (!plugin) return;

    plugin.enabled = true;

    this.setNeedPageReload(true);

    this.installPlugin(plugin, false);
  };

  deactivatePlugin = async (name: string) => {
    const plugin = this.plugins.find((p) => p.name === name);

    if (!plugin) return;

    plugin.enabled = false;
    plugin.settings = "";

    if (plugin.scopes.includes(PluginScopes.ContextMenu)) {
      this.deactivateContextMenuItems(plugin);
    }

    if (plugin.scopes.includes(PluginScopes.InfoPanel)) {
      this.deactivateInfoPanelItems(plugin);
    }

    if (plugin.scopes.includes(PluginScopes.ProfileMenu)) {
      this.deactivateProfileMenuItems(plugin);
    }

    if (plugin.scopes.includes(PluginScopes.MainButton)) {
      this.deactivateMainButtonItems(plugin);
    }

    if (plugin.scopes.includes(PluginScopes.EventListener)) {
      this.deactivateEventListenerItems(plugin);
    }

    if (plugin.scopes.includes(PluginScopes.File)) {
      this.deactivateFileItems(plugin);
    }
  };

  getUserRole = () => {
    const { user } = this.userStore;

    if (!user) return PluginUsersType.user;

    const { isOwner, isAdmin, isCollaborator, isVisitor } = user;

    const userRole = isOwner
      ? PluginUsersType.owner
      : isAdmin
        ? PluginUsersType.docSpaceAdmin
        : isCollaborator
          ? PluginUsersType.collaborator
          : isVisitor
            ? PluginUsersType.user
            : PluginUsersType.roomAdmin;

    return userRole;
  };

  getCurrentDevice = () => {
    const currentDeviceType = this.settingsStore.currentDeviceType as unknown;

    return currentDeviceType as PluginDevices;
  };

  getValidContextMenuItemKeys = (
    item: IContextMenuItem,
    ctx: IContextMenuItemValidation,
  ) => {
    const keys: string[] = [];
    const { type, fileExst, userRole, device, security, itemSecurity } = ctx;

    if (type && item.fileType && !item.fileType.includes(type)) return;

    if (fileExst && item.fileExt && !item.fileExt.includes(fileExst)) return;

    if (userRole && item.usersTypes && !item.usersTypes.includes(userRole))
      return;

    if (device && item.devices && !item.devices.includes(device)) return;

    if (
      security &&
      item.security &&
      !item.security.every((key) => security[key as keyof typeof security])
    )
      return;

    if (
      itemSecurity &&
      item.itemSecurity &&
      !item.itemSecurity.every(
        (key) => itemSecurity[key as keyof typeof itemSecurity],
      )
    )
      return;
<<<<<<< HEAD

    if (item.items && item.items.length > 0) {
      item.items.forEach((subItem) => {
        const validContextMenuItemKeys = this.getValidContextMenuItemKeys(
          subItem,
          ctx,
        );

        validContextMenuItemKeys &&
          keys.push(item.key, ...validContextMenuItemKeys);
      });
    } else {
      keys.push(item.key);
    }

=======

    if (item.items && item.items.length > 0) {
      item.items.forEach((subItem) => {
        const validContextMenuItemKeys = this.getValidContextMenuItemKeys(
          subItem,
          ctx,
        );

        validContextMenuItemKeys &&
          keys.push(item.key, ...validContextMenuItemKeys);
      });
    } else {
      keys.push(item.key);
    }

>>>>>>> 6b9d894b
    return Array.from(new Set(keys));
  };

  getContextMenuKeysByType = (
    type: PluginFileType,
    fileExst: string,
    security: TRoomSecurity | TFolderSecurity,
    itemSecurity: TFileSecurity | TRoomSecurity | TFolderSecurity,
  ) => {
    if (this.contextMenuItems.size === 0) return;

    const userRole = this.getUserRole();
    const device = this.getCurrentDevice();

    const items = Array.from(this.contextMenuItems.values());
    const keys: string[] = [];

    switch (type) {
      case PluginFileType.Files:
        items.forEach((item) => {
          const validKeys = this.getValidContextMenuItemKeys(item, {
            type,
            fileExst,
            userRole,
            device,
            security,
            itemSecurity,
          });

          if (validKeys) keys.push(...validKeys);
        });

        break;
      case PluginFileType.Folders:
        items.forEach((item) => {
          const validKeys = this.getValidContextMenuItemKeys(item, {
            type,
            userRole,
            device,
            security,
            itemSecurity,
          });

          if (validKeys) keys.push(...validKeys);
        });
        break;
      case PluginFileType.Rooms:
        items.forEach((item) => {
          const validKeys = this.getValidContextMenuItemKeys(item, {
            type,
            userRole,
            device,
            security,
            itemSecurity,
          });

          if (validKeys) keys.push(...validKeys);
        });
        break;
      case PluginFileType.Image:
        items.forEach((item) => {
          const validKeys = this.getValidContextMenuItemKeys(item, {
            type,
            userRole,
            device,
            fileExst,
            security,
            itemSecurity,
          });

          if (validKeys) keys.push(...validKeys);
        });
        break;
      case PluginFileType.Video:
        items.forEach((item) => {
          const validKeys = this.getValidContextMenuItemKeys(item, {
            type,
            userRole,
            device,
            security,
            itemSecurity,
          });

          if (validKeys) keys.push(...validKeys);
        });
        break;
      default:
    }

    if (keys.length === 0) return null;

    return keys;
  };

  updateContextMenuItems = (name: string) => {
    const plugin = this.plugins.find((p) => p.name === name);

    if (!plugin || !plugin.enabled) return;

    const items: Map<string, IContextMenuItem> =
      plugin.getContextMenuItems && plugin.getContextMenuItems();

    if (!items) return;

    // Helper function to recursively process context menu items
    const processContextMenuItem = (value: IContextMenuItem) => {
      const onClick = async (fileId: number) => {
        if (!value.onClick || value.items) return;

        const message = await value.onClick(fileId);

        messageActions({
          message,
          setElementProps: null,
          pluginName: plugin.name,
          setSettingsPluginDialogVisible: this.setSettingsPluginDialogVisible,
          setCurrentSettingsDialogPlugin: this.setCurrentSettingsDialogPlugin,
          updatePluginStatus: this.updatePluginStatus,
          updatePropsContext: null,
          setPluginDialogVisible: this.setPluginDialogVisible,
          setPluginDialogProps: this.setPluginDialogProps,
          updateContextMenuItems: this.updateContextMenuItems,
          updateInfoPanelItems: this.updateInfoPanelItems,
          updateMainButtonItems: this.updateMainButtonItems,
          updateProfileMenuItems: this.updateProfileMenuItems,
          updateEventListenerItems: this.updateEventListenerItems,
          updateFileItems: this.updateFileItems,
          updateCreateDialogProps: null,
          updatePlugin: null,
        });
      };

      // Create processed result object
      const processedItem: IContextMenuItem = {
        ...value,
        onClick,
        pluginName: plugin.name,
        icon: `${plugin.iconUrl}/assets/${value.icon}`,
      };

      // Recursively process nested items if they exist
      if (value.items && value.items.length > 0) {
        processedItem.items = value.items.map((nestedItem) => {
          return processContextMenuItem(nestedItem);
        });
      }

      return processedItem;
    };

    // Process all top-level items
    Array.from(items).forEach(([key, value]: [string, IContextMenuItem]) => {
      const contextMenuItem = processContextMenuItem(value);
      this.contextMenuItems.set(key, contextMenuItem);
    });
  };

  deactivateContextMenuItems = (plugin: TPlugin) => {
    if (!plugin) return;

    const items: Map<string, IContextMenuItem> | undefined =
      plugin.getContextMenuItems?.();

    if (!items) return;

    Array.from(items).forEach(([key]: [string, IContextMenuItem]) => {
      this.contextMenuItems.delete(key);
    });
  };

  updateInfoPanelItems = (name: string) => {
    const plugin = this.plugins.find((p) => p.name === name);

    if (!plugin || !plugin.enabled) return;

    const items: Map<string, IInfoPanelItem> | undefined =
      plugin.getInfoPanelItems && plugin.getInfoPanelItems();

    if (!items) return;

    const userRole = this.getUserRole();
    const device = this.getCurrentDevice();

    Array.from(items).forEach(([key, value]: [string, IInfoPanelItem]) => {
      const correctUserType = value.usersTypes
        ? value.usersTypes.includes(userRole)
        : true;

      const correctDevice = value.devices
        ? value.devices.includes(device)
        : true;

      if (!correctUserType || !correctDevice) return;

      const submenu = { ...value.subMenu };

      if (value.subMenu.onClick) {
        const onClick = async (id: number) => {
          const message = await value?.subMenu?.onClick?.(id);

          messageActions({
            message,
            setElementProps: null,
            pluginName: plugin.name,
            setSettingsPluginDialogVisible: this.setSettingsPluginDialogVisible,
            setCurrentSettingsDialogPlugin: this.setCurrentSettingsDialogPlugin,
            updatePluginStatus: this.updatePluginStatus,
            updatePropsContext: null,
            setPluginDialogVisible: this.setPluginDialogVisible,
            setPluginDialogProps: this.setPluginDialogProps,
            updateContextMenuItems: this.updateContextMenuItems,
            updateInfoPanelItems: this.updateInfoPanelItems,
            updateMainButtonItems: this.updateMainButtonItems,
            updateProfileMenuItems: this.updateProfileMenuItems,
            updateEventListenerItems: this.updateEventListenerItems,
            updateFileItems: this.updateFileItems,
            updateCreateDialogProps: null,
            updatePlugin: null,
          });
        };

        submenu.onClick = onClick;
      }

      this.infoPanelItems.set(key, {
        ...value,
        subMenu: submenu,

        pluginName: plugin.name,
      });
    });
  };

  deactivateInfoPanelItems = (plugin: TPlugin) => {
    if (!plugin) return;

    const items: Map<string, IInfoPanelItem> | undefined =
      plugin.getInfoPanelItems && plugin.getInfoPanelItems();

    if (!items) return;

    Array.from(items).forEach(([key]) => {
      this.infoPanelItems.delete(key);
    });
  };

  updateMainButtonItems = (name: string) => {
    const plugin = this.plugins.find((p) => p.name === name);

    if (!plugin || !plugin.enabled) return;

    const items: Map<string, IMainButtonItem> | undefined =
      plugin.getMainButtonItems?.();

    if (!items) return;

    const userRole = this.getUserRole();
    const device = this.getCurrentDevice();
    const storeId = this.selectedFolderStore.id;

    Array.from(items).forEach(([key, value]) => {
      const correctUserType = value.usersType
        ? value.usersType.includes(userRole)
        : true;

      const correctDevice = value.devices
        ? value.devices.includes(device)
        : true;

      if (!correctUserType || !correctDevice) return;

      const newItems: IMainButtonItem[] = [];

      if (value.items && storeId) {
        value.items.forEach((i) => {
          const onClick = async () => {
            const message = await i?.onClick?.(storeId);

            messageActions({
              message,
              setElementProps: null,
              pluginName: plugin.name,
              setSettingsPluginDialogVisible:
                this.setSettingsPluginDialogVisible,
              setCurrentSettingsDialogPlugin:
                this.setCurrentSettingsDialogPlugin,
              updatePluginStatus: this.updatePluginStatus,
              updatePropsContext: null,
              setPluginDialogVisible: this.setPluginDialogVisible,
              setPluginDialogProps: this.setPluginDialogProps,
              updateContextMenuItems: this.updateContextMenuItems,
              updateInfoPanelItems: this.updateInfoPanelItems,
              updateMainButtonItems: this.updateMainButtonItems,
              updateProfileMenuItems: this.updateProfileMenuItems,
              updateEventListenerItems: this.updateEventListenerItems,
              updateFileItems: this.updateFileItems,
              updateCreateDialogProps: null,
              updatePlugin: null,
            });
          };

          newItems.push({
            ...i,
            onClick,
            icon: `${plugin.iconUrl}/assets/${i.icon}`,
          });
        });
      }

      const onClick = async () => {
        if (!value.onClick) return;
        const currStoreId = this.selectedFolderStore.id;
        if (!currStoreId) return;

        const message = await value.onClick(currStoreId);

        messageActions({
          message,
          setElementProps: null,
          pluginName: plugin.name,
          setSettingsPluginDialogVisible: this.setSettingsPluginDialogVisible,
          setCurrentSettingsDialogPlugin: this.setCurrentSettingsDialogPlugin,
          updatePluginStatus: this.updatePluginStatus,
          updatePropsContext: null,
          setPluginDialogVisible: this.setPluginDialogVisible,
          setPluginDialogProps: this.setPluginDialogProps,
          updateContextMenuItems: this.updateContextMenuItems,
          updateInfoPanelItems: this.updateInfoPanelItems,
          updateMainButtonItems: this.updateMainButtonItems,
          updateProfileMenuItems: this.updateProfileMenuItems,
          updateEventListenerItems: this.updateEventListenerItems,
          updateFileItems: this.updateFileItems,
          updateCreateDialogProps: null,
          updatePlugin: null,
        });
      };

      this.mainButtonItems.set(key, {
        ...value,
        onClick,

        pluginName: plugin.name,

        icon: `${plugin.iconUrl}/assets/${value.icon}`,
        items: newItems.length > 0 ? newItems : null,
      });
    });
  };

  deactivateMainButtonItems = (plugin: TPlugin) => {
    if (!plugin) return;

    const items: Map<string, IMainButtonItem> | undefined =
      plugin.getMainButtonItems && plugin.getMainButtonItems();

    if (!items) return;

    Array.from(items).forEach(([key]) => {
      this.mainButtonItems.delete(key);
    });
  };

  updateProfileMenuItems = (name: string) => {
    const plugin = this.plugins.find((p) => p.name === name);

    if (!plugin || !plugin.enabled) return;

    const items: Map<string, IProfileMenuItem> | undefined =
      plugin.getProfileMenuItems && plugin.getProfileMenuItems();

    if (!items) return;

    const userRole = this.getUserRole();
    const device = this.getCurrentDevice();

    Array.from(items).forEach(([key, value]) => {
      const correctUserType = value.usersType
        ? value.usersType.includes(userRole)
        : true;

      const correctDevice = value.devices
        ? value.devices.includes(device)
        : true;

      if (!correctUserType || !correctDevice) return;

      const onClick = async () => {
        if (!value.onClick) return;

        const message = await value.onClick();

        messageActions({
          message,
          setElementProps: null,
          pluginName: plugin.name,
          setSettingsPluginDialogVisible: this.setSettingsPluginDialogVisible,
          setCurrentSettingsDialogPlugin: this.setCurrentSettingsDialogPlugin,
          updatePluginStatus: this.updatePluginStatus,
          updatePropsContext: null,
          setPluginDialogVisible: this.setPluginDialogVisible,
          setPluginDialogProps: this.setPluginDialogProps,
          updateContextMenuItems: this.updateContextMenuItems,
          updateInfoPanelItems: this.updateInfoPanelItems,
          updateMainButtonItems: this.updateMainButtonItems,
          updateProfileMenuItems: this.updateProfileMenuItems,
          updateEventListenerItems: this.updateEventListenerItems,
          updateFileItems: this.updateFileItems,
          updateCreateDialogProps: null,
          updatePlugin: null,
        });
      };

      this.profileMenuItems.set(key, {
        ...value,
        onClick,

        pluginName: plugin.name,

        icon: `${plugin.iconUrl}/assets/${value.icon}`,
      });
    });
  };

  deactivateProfileMenuItems = (plugin: TPlugin) => {
    if (!plugin) return;

    const items: Map<string, IProfileMenuItem> | undefined =
      plugin.getProfileMenuItems && plugin.getProfileMenuItems();

    if (!items) return;

    Array.from(items).forEach(([key]) => {
      this.profileMenuItems.delete(key);
    });
  };

  updateEventListenerItems = (name: string) => {
    const plugin = this.plugins.find((p) => p.name === name);

    if (!plugin || !plugin.enabled) return;

    const items: Map<string, IEventListenerItem> | undefined =
      plugin.getEventListenerItems && plugin.getEventListenerItems();

    if (!items) return;

    const userRole = this.getUserRole();
    const device = this.getCurrentDevice();

    Array.from(items).forEach(([key, value]) => {
      const correctUserType = value.usersTypes
        ? value.usersTypes.includes(userRole)
        : true;

      const correctDevice = value.devices
        ? value.devices.includes(device)
        : true;

      if (!correctUserType || !correctDevice) return;
      const eventHandler = async () => {
        if (!value.eventHandler) return;

        const message = await value.eventHandler();

        messageActions({
          message,
          setElementProps: null,
          pluginName: plugin.name,
          setSettingsPluginDialogVisible: this.setSettingsPluginDialogVisible,
          setCurrentSettingsDialogPlugin: this.setCurrentSettingsDialogPlugin,
          updatePluginStatus: this.updatePluginStatus,
          updatePropsContext: null,
          setPluginDialogVisible: this.setPluginDialogVisible,
          setPluginDialogProps: this.setPluginDialogProps,
          updateContextMenuItems: this.updateContextMenuItems,
          updateInfoPanelItems: this.updateInfoPanelItems,
          updateMainButtonItems: this.updateMainButtonItems,
          updateProfileMenuItems: this.updateProfileMenuItems,
          updateEventListenerItems: this.updateEventListenerItems,
          updateFileItems: this.updateFileItems,
          updateCreateDialogProps: null,
          updatePlugin: null,
        });
      };

      this.eventListenerItems.set(key, {
        ...value,
        eventHandler,

        pluginName: plugin.name,
      });
    });
  };

  deactivateEventListenerItems = (plugin: TPlugin) => {
    if (!plugin) return;

    const items: Map<string, IEventListenerItem> | undefined =
      plugin.getEventListenerItems && plugin.getEventListenerItems();

    if (!items) return;

    Array.from(items).forEach(([key]) => {
      this.eventListenerItems.delete(key);
    });
  };

  updateFileItems = (name: string) => {
    const plugin = this.plugins.find((p) => p.name === name);

    if (!plugin || !plugin.enabled) return;

    const items: Map<string, IFileItem> | undefined =
      plugin.getFileItems && plugin.getFileItems();

    if (!items) return;

    const userRole = this.getUserRole();

    Array.from(items).forEach(([key, value]) => {
      const correctUserType = value.usersType
        ? value.usersType.includes(userRole)
        : true;

      if (!correctUserType) return;

      const fileIcon = `${plugin.iconUrl}/assets/${value.fileRowIcon}`;
      const fileIconTile = `${plugin.iconUrl}/assets/${value.fileTileIcon}`;

      const onClick = async (item: TFile) => {
        const device = this.getCurrentDevice();
        const correctDevice = value.devices
          ? value.devices.includes(device)
          : true;

        const { security } = this.selectedFolderStore;

        const correctSecurity = value.security
          ? value.security.every(
              (sKey) => security?.[sKey as keyof typeof security],
            )
          : true;

        const correctFileSecurity = value.fileSecurity
          ? value.fileSecurity.every(
              (sKey) => item.security[sKey as keyof typeof item.security],
            )
          : true;

        if (
          !value.onClick ||
          !correctDevice ||
          !correctSecurity ||
          !correctFileSecurity
        )
          return;

        const message = await value.onClick(item);

        messageActions({
          message,
          setElementProps: null,
          pluginName: plugin.name,
          setSettingsPluginDialogVisible: this.setSettingsPluginDialogVisible,
          setCurrentSettingsDialogPlugin: this.setCurrentSettingsDialogPlugin,
          updatePluginStatus: this.updatePluginStatus,
          updatePropsContext: null,
          setPluginDialogVisible: this.setPluginDialogVisible,
          setPluginDialogProps: this.setPluginDialogProps,
          updateContextMenuItems: this.updateContextMenuItems,
          updateInfoPanelItems: this.updateInfoPanelItems,
          updateMainButtonItems: this.updateMainButtonItems,
          updateProfileMenuItems: this.updateProfileMenuItems,
          updateEventListenerItems: this.updateEventListenerItems,
          updateFileItems: this.updateFileItems,
          updateCreateDialogProps: null,
          updatePlugin: null,
        });
      };

      this.fileItems.set(key, {
        ...value,
        onClick,
        fileIcon,
        fileIconTile,

        pluginName: plugin.name,
      });
    });
  };

  deactivateFileItems = (plugin: TPlugin) => {
    if (!plugin) return;

    const items: Map<string, IFileItem> | undefined =
      plugin.getFileItems && plugin.getFileItems();

    if (!items) return;

    Array.from(items).forEach(([key]) => {
      this.fileItems.delete(key);
    });
  };

  get pluginList() {
    return this.plugins;
  }

  get enabledPluginList() {
    return this.plugins.filter((p) => p.enabled);
  }

  get systemPluginList() {
    return this.plugins.filter((p) => p.system);
  }

  get contextMenuItemsList() {
    const items: { key: string; value: IContextMenuItem }[] = Array.from(
      this.contextMenuItems,
      ([key, value]) => {
        return { key, value: { ...value } };
      },
    );

    if (items.length > 0) {
      // items.sort((a, b) => a.value.position < b.value.position);

      return items;
    }

    return null;
  }

  get infoPanelItemsList() {
    const items = Array.from(this.infoPanelItems, ([key, value]) => {
      return { key, value: { ...value } };
    });

    return items;
  }

  get profileMenuItemsList() {
    const items = Array.from(this.profileMenuItems, ([key, value]) => {
      return {
        key,
        value: {
          ...value,
        },
      };
    });

    if (items.length > 0) {
      // items.sort((a, b) => a.value.position < b.value.position);

      return items;
    }

    return null;
  }

  get mainButtonItemsList() {
    const items = Array.from(this.mainButtonItems, ([key, value]) => {
      return {
        key,
        value: {
          ...value,
        },
      };
    });

    if (items.length > 0) {
      // items.sort((a, b) => a.value.position < b.value.position);

      return items;
    }

    return null;
  }

  get eventListenerItemsList() {
    const items = Array.from(this.eventListenerItems, ([key, value]) => {
      return {
        key,
        value: {
          ...value,
        },
      };
    });

    if (items.length > 0) {
      return items;
    }

    return null;
  }

  get fileItemsList() {
    const items = Array.from(this.fileItems, ([key, value]) => {
      return {
        key,
        value: {
          ...value,
        },
      };
    });

    if (items.length > 0) {
      return items;
    }

    return null;
  }
}

export default PluginStore;<|MERGE_RESOLUTION|>--- conflicted
+++ resolved
@@ -544,7 +544,6 @@
       )
     )
       return;
-<<<<<<< HEAD
 
     if (item.items && item.items.length > 0) {
       item.items.forEach((subItem) => {
@@ -560,23 +559,6 @@
       keys.push(item.key);
     }
 
-=======
-
-    if (item.items && item.items.length > 0) {
-      item.items.forEach((subItem) => {
-        const validContextMenuItemKeys = this.getValidContextMenuItemKeys(
-          subItem,
-          ctx,
-        );
-
-        validContextMenuItemKeys &&
-          keys.push(item.key, ...validContextMenuItemKeys);
-      });
-    } else {
-      keys.push(item.key);
-    }
-
->>>>>>> 6b9d894b
     return Array.from(new Set(keys));
   };
 
