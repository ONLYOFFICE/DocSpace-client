// (c) Copyright Ascensio System SIA 2009-2024
//
// This program is a free software product.
// You can redistribute it and/or modify it under the terms
// of the GNU Affero General Public License (AGPL) version 3 as published by the Free Software
// Foundation. In accordance with Section 7(a) of the GNU AGPL its Section 15 shall be amended
// to the effect that Ascensio System SIA expressly excludes the warranty of non-infringement of
// any third-party rights.
//
// This program is distributed WITHOUT ANY WARRANTY, without even the implied warranty
// of MERCHANTABILITY or FITNESS FOR A PARTICULAR  PURPOSE. For details, see
// the GNU AGPL at: http://www.gnu.org/licenses/agpl-3.0.html
//
// You can contact Ascensio System SIA at Lubanas st. 125a-25, Riga, Latvia, EU, LV-1021.
//
// The  interactive user interfaces in modified source and object code versions of the Program must
// display Appropriate Legal Notices, as required under Section 5 of the GNU AGPL version 3.
//
// Pursuant to Section 7(b) of the License you must retain the original Product logo when
// distributing the program. Pursuant to Section 7(e) we decline to grant you any rights under
// trademark law for use of our trademarks.
//
// All the Product's GUI elements, including illustrations and icon sets, as well as technical writing
// content are licensed under the terms of the Creative Commons Attribution-ShareAlike 4.0
// International. See the License terms at http://creativecommons.org/licenses/by-sa/4.0/legalcode

import React from "react";
import { useTranslation } from "react-i18next";
<<<<<<< HEAD
import styled, { css } from "styled-components";
import { isMobileOnly } from "react-device-detect";

import { RowContent } from "@docspace/shared/components/row-content";
import { Text } from "@docspace/shared/components/text";

import { getConvertedSize } from "@docspace/shared/utils/common";
import { TTheme } from "@docspace/shared/themes";

=======
import styled from "styled-components";

import { RowContent } from "@docspace/shared/components/row-content";
import { Text } from "@docspace/shared/components/text";
import { getConvertedSize } from "@docspace/shared/utils/common";
import { mobile } from "@docspace/shared/utils";
>>>>>>> b614938b
import { TPortals } from "SRC_DIR/types/spaces";

const StyledRowContent = styled(RowContent)`
  padding-bottom: 10px;
  .row-main-container-wrapper {
    display: flex;
    justify-content: flex-start;
  }

  .mainIcons {
    height: 20px;
  }

<<<<<<< HEAD
  .spaces_row-current {
    color: ${({ theme }) => theme.management.textColor};
=======
  @media ${mobile} {
    .row-main-container-wrapper {
      flex-direction: column;
    }

    .mainIcons {
      align-self: flex-start;
    }
>>>>>>> b614938b
  }
`;

type TRoomContent = {
  item: TPortals;
  isCurrentPortal: boolean;
  theme: TTheme;
};

export const RoomContent = ({ item, isCurrentPortal, theme }: TRoomContent) => {
  const { t } = useTranslation(["Management", "Common", "Settings"]);

  const { roomAdminCount, usersCount, roomsCount, usedSize } =
    item?.quotaUsage || {
      roomAdminCount: null,
      usersCount: null,
      roomsCount: null,
    };
  const { customQuota } = item;

  const maxStorage = customQuota && getConvertedSize(t, customQuota);
  const usedStorage = getConvertedSize(t, usedSize);

  const storageSpace =
    customQuota >= 0 ? `${usedStorage}/${maxStorage}` : `${usedStorage}`;

  const sideColor = theme?.management?.sideColor;
  const nameColor = theme?.management?.nameColor;

  return (
    <StyledRowContent
      sectionWidth={"620px"}
      sideColor={sideColor}
      nameColor={nameColor}
      className="spaces_row-content"
    >
      <div className="user-container-wrapper">
        <Text fontWeight={600} fontSize="14px" truncate={true}>
          {`${item.domain}`}
        </Text>
      </div>

      <Text
        containerMinWidth="120px"
        fontSize="14px"
        fontWeight={600}
        truncate={true}
        className="spaces_row-current"
      >
        {isCurrentPortal && t("CurrentSpace")}
      </Text>
      <Text fontSize="12px" as="div" fontWeight={600} truncate={true}>
        {`${t("PortalStats", {
          roomCount: roomsCount,
          userCount: roomAdminCount + usersCount,
          storageSpace,
        })}`}
      </Text>
    </StyledRowContent>
  );
};<|MERGE_RESOLUTION|>--- conflicted
+++ resolved
@@ -26,9 +26,7 @@
 
 import React from "react";
 import { useTranslation } from "react-i18next";
-<<<<<<< HEAD
-import styled, { css } from "styled-components";
-import { isMobileOnly } from "react-device-detect";
+import styled from "styled-components";
 
 import { RowContent } from "@docspace/shared/components/row-content";
 import { Text } from "@docspace/shared/components/text";
@@ -36,14 +34,7 @@
 import { getConvertedSize } from "@docspace/shared/utils/common";
 import { TTheme } from "@docspace/shared/themes";
 
-=======
-import styled from "styled-components";
-
-import { RowContent } from "@docspace/shared/components/row-content";
-import { Text } from "@docspace/shared/components/text";
-import { getConvertedSize } from "@docspace/shared/utils/common";
 import { mobile } from "@docspace/shared/utils";
->>>>>>> b614938b
 import { TPortals } from "SRC_DIR/types/spaces";
 
 const StyledRowContent = styled(RowContent)`
@@ -57,10 +48,10 @@
     height: 20px;
   }
 
-<<<<<<< HEAD
   .spaces_row-current {
     color: ${({ theme }) => theme.management.textColor};
-=======
+  }
+
   @media ${mobile} {
     .row-main-container-wrapper {
       flex-direction: column;
@@ -69,7 +60,6 @@
     .mainIcons {
       align-self: flex-start;
     }
->>>>>>> b614938b
   }
 `;
 
