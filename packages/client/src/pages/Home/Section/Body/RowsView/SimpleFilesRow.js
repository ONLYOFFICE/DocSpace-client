--- conflicted
+++ resolved
@@ -39,292 +39,6 @@
 import withQuickButtons from "../../../../../HOCs/withQuickButtons";
 import withBadges from "../../../../../HOCs/withBadges";
 import ItemIcon from "../../../../../components/ItemIcon";
-<<<<<<< HEAD
-=======
-import marginStyles from "./CommonStyles";
-
-const checkedStyle = css`
-  background: ${(props) => props.theme.filesSection.rowView.checkedBackground};
-  ${marginStyles}
-`;
-
-const StyledWrapper = styled.div`
-  .files-item {
-    border-inline: none;
-    margin-inline-start: 0;
-  }
-  height: 59px;
-  box-sizing: border-box;
-
-  border-bottom: ${(props) =>
-    `1px ${props.theme.filesSection.tableView.row.borderColor} solid`};
-  border-top: ${(props) =>
-    `1px ${props.theme.filesSection.tableView.row.borderColor} solid`};
-  margin-top: -1px;
-
-  ${(props) =>
-    (props.checked || props.isActive) &&
-    !props.isIndexEditingMode &&
-    checkedStyle};
-  ${(props) =>
-    (props.checked || props.isActive) &&
-    props.isFirstElem &&
-    css`
-      border-top-color: ${({ theme }) =>
-        `${theme.filesSection.tableView.row.borderColor} !important`};
-    `};
-
-  ${(props) =>
-    props.isIndexUpdated &&
-    css`
-      background: ${({ theme, isIndexEditingMode }) =>
-        isIndexEditingMode
-          ? `${theme.filesSection.tableView.row.indexUpdate} !important`
-          : `${theme.filesSection.tableView.row.backgroundActive} !important`};
-
-      &:hover {
-        background: ${({ theme }) =>
-          `${theme.filesSection.tableView.row.indexActive} !important`};
-      }
-
-      ${marginStyles}
-    `}
-
-  ${(props) =>
-    !isMobile &&
-    !props.isDragging &&
-    !props.isIndexEditingMode &&
-    css`
-      :hover {
-        cursor: pointer;
-        ${checkedStyle}
-      }
-    `};
-
-  ${(props) =>
-    !isMobile &&
-    props.isIndexEditingMode &&
-    css`
-      :hover {
-        cursor: pointer;
-        background: ${({ theme }) =>
-          theme.filesSection.tableView.row.indexActive};
-        ${marginStyles}
-      }
-    `};
-
-  ${(props) =>
-    props.showHotkeyBorder &&
-    css`
-      border-color: ${globalColors.lightSecondMain} !important;
-      z-index: 1;
-      position: relative;
-
-      margin-inline: -24px;
-      padding-inline: 24px;
-    `}
-
-  ${(props) =>
-    props.isHighlight &&
-    css`
-      ${marginStyles}
-      animation: Highlight 2s 1;
-
-      @keyframes Highlight {
-        0% {
-          background: ${({ theme }) => theme.filesSection.animationColor};
-        }
-
-        100% {
-          background: none;
-        }
-      }
-    `}
-`;
-
-const StyledSimpleFilesRow = styled(Row).attrs(injectDefaultTheme)`
-  height: 56px;
-
-  position: unset;
-  cursor: ${(props) =>
-    !props.isThirdPartyFolder &&
-    (props.checked || props.isActive) &&
-    props.canDrag &&
-    `url(${CursorPalmReactSvgUrl}) 8 0, auto`};
-  ${(props) =>
-    props.inProgress &&
-    css`
-      pointer-events: none;
-      /* cursor: wait; */
-    `}
-
-  margin-top: 0px;
-
-  ${(props) =>
-    (!props.contextOptions || props.isEdit) &&
-    `
-    & > div:last-child {
-        width: 0px;
-        overflow: hidden;
-      }
-  `}
-
-  -webkit-tap-highlight-color: ${globalColors.tapHighlight};
-
-  .styled-element {
-    height: 32px;
-    margin-inline-end: 12px;
-  }
-
-  .row_content {
-    ${(props) =>
-      props.sectionWidth > 500 && `max-width: fit-content;`}//min-width: auto
-  }
-
-  .badges {
-    display: flex;
-    align-items: center;
-
-    .badge-version {
-      &:hover {
-        cursor: pointer;
-      }
-    }
-  }
-
-  .tablet-row-copy-link,
-  .tablet-row-create-room {
-    display: none;
-  }
-
-  @media ${tablet} {
-    .tablet-row-copy-link,
-    .tablet-row-create-room {
-      display: block;
-    }
-
-    .row-copy-link {
-      display: none;
-    }
-  }
-
-  @media ${mobile} {
-    .tablet-row-copy-link,
-    .tablet-row-create-room {
-      display: none;
-    }
-
-    .row-copy-link,
-    .tablet-row-create-room {
-      display: block;
-
-      ${isMobileOnly &&
-      css`
-        :hover {
-          svg path {
-            fill: ${({ theme }) => theme.iconButton.color};
-          }
-        }
-      `}
-    }
-  }
-
-  .favorite {
-    cursor: pointer;
-    margin-top: 1px;
-  }
-
-  .row_context-menu-wrapper {
-    width: min-content;
-    justify-content: space-between;
-    flex: 0 1 auto;
-  }
-
-  .row_content {
-    max-width: none;
-    min-width: 0;
-  }
-
-  .badges {
-    margin-top: 0px;
-    margin-bottom: 0px;
-  }
-
-  .temp-badges {
-    margin-top: 0px;
-  }
-
-  .lock-file {
-    cursor: ${(props) => (props.withAccess ? "pointer" : "default")};
-    svg {
-      height: 16px;
-    }
-  }
-
-  .expandButton {
-    margin-inline-start: ${(props) =>
-      !props.folderCategory ? "17px" : "24px"};
-    padding-top: 0px;
-  }
-  .expandButton > div:first-child {
-    ${(props) => props.folderCategory && `padding-inline-start: 0 !important;`}
-  }
-
-  .badges {
-    flex-direction: row-reverse;
-    gap: 24px;
-  }
-
-  .file__badges,
-  .room__badges,
-  .folder__badges {
-    margin-top: 0px;
-
-    > div {
-      margin-top: 0px;
-      margin-inline: 0;
-    }
-  }
-
-  @media ${mobile} {
-    .lock-file {
-      svg {
-        height: 12px;
-      }
-    }
-
-    .badges {
-      gap: 8px;
-    }
-
-    /* .badges__quickButtons:not(:empty) {
-      margin-inline-start: 8px;
-    } */
-    .room__badges:empty,
-    .file__badges:empty,
-    .folder__badges:empty,
-    .badges__quickButtons:empty {
-      display: none;
-    }
-
-    .badges,
-    .folder__badges,
-    .room__badges,
-    .file__badges {
-      margin-top: 0px;
-      align-items: center;
-      height: 100%;
-    }
-
-    .room__badges,
-    .folder__badges {
-      > div {
-        margin-top: 0px;
-      }
-    }
-  }
-`;
->>>>>>> ef892c70
 
 const SimpleFilesRow = (props) => {
   const {
