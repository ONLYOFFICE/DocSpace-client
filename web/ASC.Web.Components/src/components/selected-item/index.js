import React from "react";
import PropTypes from "prop-types";
import styled from "styled-components";
import Text from '../text';
import IconButton from '../icon-button';

const StyledSelectedItem = styled.div`
    position: relative;
    display: ${props => (props.isInline ? 'inline-grid' : 'grid')};
    grid-template-columns: 1fr auto;
    background: #F8F9F9;
    border: 1px solid #ECEEF1;
    box-sizing: border-box;
    border-radius: 3px;
`;

const StyledSelectedTextBox = styled.div`
    padding: 0 8px;
    display: grid;
    height: 32px;
    align-items: center;
    border-right: 1px solid #ECEEF1;
    cursor: default;
`;

const StyledCloseButton = styled.div`
    display: flex;
    align-items: center;
    padding: 0 8px;
    cursor: ${props => !props.isDisabled ? "pointer" : "default"};

    &:hover{
        path{
            ${props => !props.isDisabled && "fill: #333;"} 
        }
    }

    &:active{
        ${props => !props.isDisabled && "background-color: #ECEEF1;"}
    }
`;

const SelectedItem = (props) => {
<<<<<<< HEAD
  const { isDisabled, text, onClose } = props;
  const colorProps = isDisabled ? { color: "#D0D5DA" } : {};

  //console.log("SelectedItem render");
  return (
    <StyledSelectedItem {...props}>
      <StyledSelectedTextBox>
        <Text.Body as='span' truncate {...colorProps} >
          {text}
        </Text.Body>
      </StyledSelectedTextBox>
      <StyledCloseButton onClick={onClose} isDisabled={isDisabled}>
        <IconButton
          color="#979797"
          size={10}
          iconName='CrossIcon'
          isFill={true}
          isDisabled={isDisabled}
        />
      </StyledCloseButton>
    </StyledSelectedItem>
  );
}

SelectedItem.propTypes = {
  text: PropTypes.string,
  isInline: PropTypes.bool,
  onClose: PropTypes.func.isRequired,
  isDisabled: PropTypes.bool,
  className: PropTypes.string,
  id: PropTypes.string,
  style: PropTypes.oneOfType([PropTypes.object, PropTypes.array])
};

SelectedItem.defaultProps = {
  isInline: true,
  isDisabled: false
=======
    const { isDisabled, text, onClose } = props;
    const colorProps = isDisabled ? { color: "#D0D5DA" } : {};

    //console.log("SelectedItem render");
    return (
        <StyledSelectedItem {...props}>
            <StyledSelectedTextBox>
                <Text as='span' truncate {...colorProps} >
                    {text}
                </Text>
            </StyledSelectedTextBox>
            <StyledCloseButton onClick={onClose} isDisabled={isDisabled}>
                <IconButton
                    color="#979797"
                    size={10}
                    iconName='CrossIcon'
                    isFill={true}
                    isDisabled={isDisabled}
                />
            </StyledCloseButton>
        </StyledSelectedItem>
    );
}

SelectedItem.propTypes = {
    text: PropTypes.string,
    isInline: PropTypes.bool,
    onClose: PropTypes.func.isRequired,
    isDisabled: PropTypes.bool
};

SelectedItem.defaultProps = {
    isInline: true,
    isDisabled: false
>>>>>>> ea60dbe6
};

export default SelectedItem;<|MERGE_RESOLUTION|>--- conflicted
+++ resolved
@@ -41,7 +41,6 @@
 `;
 
 const SelectedItem = (props) => {
-<<<<<<< HEAD
   const { isDisabled, text, onClose } = props;
   const colorProps = isDisabled ? { color: "#D0D5DA" } : {};
 
@@ -49,9 +48,9 @@
   return (
     <StyledSelectedItem {...props}>
       <StyledSelectedTextBox>
-        <Text.Body as='span' truncate {...colorProps} >
+        <Text as='span' truncate {...colorProps} >
           {text}
-        </Text.Body>
+        </Text>
       </StyledSelectedTextBox>
       <StyledCloseButton onClick={onClose} isDisabled={isDisabled}>
         <IconButton
@@ -79,42 +78,6 @@
 SelectedItem.defaultProps = {
   isInline: true,
   isDisabled: false
-=======
-    const { isDisabled, text, onClose } = props;
-    const colorProps = isDisabled ? { color: "#D0D5DA" } : {};
-
-    //console.log("SelectedItem render");
-    return (
-        <StyledSelectedItem {...props}>
-            <StyledSelectedTextBox>
-                <Text as='span' truncate {...colorProps} >
-                    {text}
-                </Text>
-            </StyledSelectedTextBox>
-            <StyledCloseButton onClick={onClose} isDisabled={isDisabled}>
-                <IconButton
-                    color="#979797"
-                    size={10}
-                    iconName='CrossIcon'
-                    isFill={true}
-                    isDisabled={isDisabled}
-                />
-            </StyledCloseButton>
-        </StyledSelectedItem>
-    );
-}
-
-SelectedItem.propTypes = {
-    text: PropTypes.string,
-    isInline: PropTypes.bool,
-    onClose: PropTypes.func.isRequired,
-    isDisabled: PropTypes.bool
-};
-
-SelectedItem.defaultProps = {
-    isInline: true,
-    isDisabled: false
->>>>>>> ea60dbe6
 };
 
 export default SelectedItem;