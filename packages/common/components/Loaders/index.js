--- conflicted
+++ resolved
@@ -28,13 +28,10 @@
 import SharingPanelLoaderModal from "./SharingPanelLoader/modal";
 import InfoPanelBodyLoader from "./InfoPanelBodyLoader";
 import InfoPanelHeaderLoader from "./InfoPanelHeaderLoader";
-<<<<<<< HEAD
-import PaymentsLoader from "./PaymentsLoader";
-=======
 import DataBackupLoader from "./DataBackupLoader";
 import AutoBackupLoader from "./AutoBackupLoader";
 import RestoreBackupLoader from "./RestoreBackupLoader";
->>>>>>> 24ece954
+import PaymentsLoader from "./PaymentsLoader";
 
 export default {
   Rectangle,
@@ -67,11 +64,8 @@
   SharingPanelLoaderModal,
   InfoPanelBodyLoader,
   InfoPanelHeaderLoader,
-<<<<<<< HEAD
-  PaymentsLoader,
-=======
   DataBackupLoader,
   AutoBackupLoader,
   RestoreBackupLoader,
->>>>>>> 24ece954
+  PaymentsLoader,
 };