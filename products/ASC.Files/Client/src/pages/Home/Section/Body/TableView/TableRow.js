--- conflicted
+++ resolved
@@ -22,18 +22,6 @@
 const sideColor = globalColors.gray;
 const { acceptBackground, background } = Base.dragAndDrop;
 
-<<<<<<< HEAD
-const rowCheckboxCheckedStyle = css`
-  border-image-source: ${(props) =>
-    props.theme.filesSection.tableView.row.checkboxChecked};
-`;
-const contextMenuWrapperCheckedStyle = css`
-  border-image-source: ${(props) =>
-    props.theme.filesSection.tableView.row.contextMenuWrapperChecked};
-`;
-
-=======
->>>>>>> b7b59072
 const rowCheckboxDraggingStyle = css`
   border-image-source: ${(props) =>
     props.theme.filesSection.tableView.row.checkboxDragging};
@@ -104,14 +92,11 @@
   .table-container_file-name-cell {
     min-width: 30px;
     margin-left: -24px;
-<<<<<<< HEAD
     padding-left: 24px;
     border-bottom: 1px solid;
     border-image-slice: 1;
     border-image-source: ${(props) =>
       props.theme.filesSection.tableView.row.borderImageCheckbox};
-=======
-    padding-left: 28px;
 
     ${(props) =>
       !props.isActive &&
@@ -125,7 +110,6 @@
           #eceef1 31px
         );
       `};
->>>>>>> b7b59072
 
     border-top: 0;
     border-right: 0;
@@ -138,12 +122,10 @@
     margin-right: -20x;
     width: 28px;
     padding-right: 18px;
-<<<<<<< HEAD
     border-bottom: 1px solid;
     border-image-slice: 1;
     border-image-source: ${(props) =>
       props.theme.filesSection.tableView.row.borderImageContextMenu};
-=======
 
     ${(props) =>
       !props.isActive &&
@@ -157,7 +139,6 @@
           #eceef1 31px
         );
       `};
->>>>>>> b7b59072
 
     border-top: 0;
     border-left: 0;
@@ -270,13 +251,10 @@
     isActive,
     onHideContextMenu,
     onFilesClick,
-<<<<<<< HEAD
-    theme,
-=======
     inProgress,
     index,
     setFirsElemChecked,
->>>>>>> b7b59072
+    theme,
     quickButtonsComponent,
   } = props;
   const { acceptBackground, background } = theme.dragAndDrop;
