--- conflicted
+++ resolved
@@ -125,56 +125,6 @@
         : t("Files:Convert");
 
     return (
-<<<<<<< HEAD
-      <StyledAsidePanel visible={visible}>
-        <Backdrop
-          onClick={this.onClose}
-          visible={visible}
-          zIndex={zIndex}
-          isAside={true}
-        />
-        <Aside
-          className="header_aside-panel"
-          visible={visible}
-          withoutBodyScroll
-          onClose={this.onClose}
-        >
-          <StyledContent>
-            <StyledHeaderContent className="upload-panel_header-content">
-              <Heading className="upload_panel-header" size="medium" truncate>
-                {title}
-              </Heading>
-              <div className="upload_panel-icons-container">
-                <div className="upload_panel-remove-icon">
-                  {uploaded && converted ? (
-                    <IconButton
-                      size="20"
-                      iconName={ClearActiveReactSvgUrl}
-                      // color={theme.filesPanels.upload.color}
-                      isClickable
-                      onClick={this.clearUploadPanel}
-                    />
-                  ) : (
-                    <IconButton
-                      size="20"
-                      iconName={ButtonCancelReactSvgUrl}
-                      // color={theme.filesPanels.upload.color}
-                      isClickable
-                      onClick={
-                        uploaded ? cancelConversion : this.onCancelUpload
-                      }
-                    />
-                  )}
-                </div>
-              </div>
-            </StyledHeaderContent>
-            <StyledBody className="upload-panel_body">
-              <FileList />
-            </StyledBody>
-          </StyledContent>
-        </Aside>
-      </StyledAsidePanel>
-=======
       <StyledModal
         visible={visible}
         onClose={this.onClose}
@@ -208,7 +158,6 @@
           </StyledUploadBody>
         </ModalDialog.Body>
       </StyledModal>
->>>>>>> f9b9c68d
     );
   }
 }
