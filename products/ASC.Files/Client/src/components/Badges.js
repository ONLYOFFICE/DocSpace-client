import React from "react";
import styled from "styled-components";
import Badge from "@appserver/components/badge";
import IconButton from "@appserver/components/icon-button";
import commonIconsStyles from "@appserver/components/utils/common-icons-style";

export const StyledIcon = styled(IconButton)`
  ${commonIconsStyles}
`;
<<<<<<< HEAD

import {
  StyledFavoriteIcon,
  StyledFileActionsConvertEditDocIcon,
  StyledFileActionsEditFormIcon,
  StyledFileActionsLockedIcon,
} from "./Icons";
=======
>>>>>>> 3b750388

const Badges = ({
  t,
  newItems,
  sectionWidth,
  item,
  canWebEdit,
  isTrashFolder,
  isPrivacyFolder,
  isDesktopClient,
  canConvert,
  accessToEdit,
  showNew,
  onFilesClick,
  onShowVersionHistory,
  onBadgeClick,
  setConvertDialogVisible,
}) => {
  const { id, locked, fileStatus, version, versionGroup, fileExst } = item;

  const isEditing = fileStatus === 1;
  const isNewWithFav = fileStatus === 34;
  const isEditingWithFav = fileStatus === 33;
  const showEditBadge = !locked || item.access === 0;
  const isPrivacy = isPrivacyFolder && isDesktopClient;

  const showActionsEdit = isEditing || isEditingWithFav;

  const iconEdit = showActionsEdit
    ? "/static/images/file.actions.convert.edit.doc.react.svg"
    : "/static/images/access.edit.react.svg";

  const iconRefresh = "/static/images/refresh.react.svg";

  const countVersions = versionGroup > 999 ? "999+" : versionGroup;

  const contentNewItems = newItems > 999 ? "999+" : newItems;

  const tabletViewBadge = sectionWidth > 500 && sectionWidth <= 1024;

  const sizeBadge = tabletViewBadge ? "medium" : "small";

  const lineHeightBadge = tabletViewBadge ? "16px" : "12px";

  const paddingBadge = tabletViewBadge ? "0 5px" : "0 3px";

  const isForm = fileExst === ".oform";
  const showActionsEdit = isEditing || isEditingWithFav;

  const iconEdit = showActionsEdit
    ? "/static/images/file.actions.convert.edit.doc.react.svg"
    : "/static/images/access.edit.react.svg";

  const iconRefresh = "/static/images/refresh.react.svg";

  const countVersions = versionGroup > 999 ? "999+" : versionGroup;

  const contentNewItems = newItems > 999 ? "999+" : newItems;

  const tabletViewBadge = sectionWidth > 500 && sectionWidth <= 1024;

  const sizeBadge = tabletViewBadge ? "medium" : "small";

  const lineHeightBadge = tabletViewBadge ? "16px" : "12px";

  const paddingBadge = tabletViewBadge ? "0 5px" : "0 3px";

  return fileExst ? (
    <div className="badges additional-badges">
      {canWebEdit &&
        !isTrashFolder &&
        !isPrivacy &&
        accessToEdit &&
        showEditBadge &&
        !canConvert && (
          <StyledIcon
<<<<<<< HEAD
            //iconName={iconEdit}
=======
            iconName={iconEdit}
            className="badge tablet-edit tablet-badge icons-group"
            size={sizeBadge}
            onClick={onFilesClick}
>>>>>>> 3b750388
            iconName={
              isForm
                ? "/static/images/access.edit.form.react.svg"
                : "/static/images/access.edit.react.svg"
            }
            className="badge tablet-edit tablet-badge icons-group edit"
            size={sizeBadge}
            onClick={onFilesClick}
            hoverColor="#3B72A7"
          />
        )}
      {canConvert && !isTrashFolder && (
        <StyledIcon
          onClick={setConvertDialogVisible}
          iconName={iconRefresh}
          className="badge tablet-badge icons-group can-convert"
          size={sizeBadge}
          hoverColor="#3B72A7"
        />
      )}
      {(isEditing || isEditingWithFav) &&
        React.createElement(
          isForm
            ? "/static/images/access.edit.form.react.svg"
            : "/static/images/file.actions.convert.edit.doc.react.svg",
          {
            onClick: onFilesClick,
            className: "badge icons-group is-editing",
            size: "small",
          }
        )}
<<<<<<< HEAD
=======
      {canConvert && !isTrashFolder && (
        <StyledIcon
          onClick={setConvertDialogVisible}
          iconName={iconRefresh}
          className="badge tablet-badge icons-group can-convert"
          size={sizeBadge}
          hoverColor="#3B72A7"
        />
      )}
>>>>>>> 3b750388
      {version > 1 && (
        <Badge
          className="badge-version tablet-badge icons-group"
          backgroundColor="#A3A9AE"
          borderRadius="11px"
          color="#FFFFFF"
          fontSize="9px"
          fontWeight={800}
          label={t("VersionBadge:Version", { version: countVersions })}
          maxWidth="50px"
          onClick={onShowVersionHistory}
          padding={paddingBadge}
          lineHeight={lineHeightBadge}
          data-id={id}
        />
      )}
      {(showNew || isNewWithFav) && (
        <Badge
          className="badge-version badge-new-version tablet-badge icons-group"
          backgroundColor="#ED7309"
          borderRadius="11px"
          color="#FFFFFF"
          fontSize="9px"
          fontWeight={800}
          label={t("New")}
          maxWidth="50px"
          onClick={onBadgeClick}
          padding={paddingBadge}
          lineHeight={lineHeightBadge}
          data-id={id}
        />
      )}
    </div>
  ) : (
    showNew && (
      <Badge
        className="new-items tablet-badge"
        backgroundColor="#ED7309"
        borderRadius="11px"
        color="#FFFFFF"
        fontSize="9px"
        fontWeight={800}
        label={contentNewItems}
        maxWidth="50px"
        onClick={onBadgeClick}
        padding={paddingBadge}
        lineHeight={lineHeightBadge}
        data-id={id}
      />
    )
  );
};

export default Badges;<|MERGE_RESOLUTION|>--- conflicted
+++ resolved
@@ -7,16 +7,6 @@
 export const StyledIcon = styled(IconButton)`
   ${commonIconsStyles}
 `;
-<<<<<<< HEAD
-
-import {
-  StyledFavoriteIcon,
-  StyledFileActionsConvertEditDocIcon,
-  StyledFileActionsEditFormIcon,
-  StyledFileActionsLockedIcon,
-} from "./Icons";
-=======
->>>>>>> 3b750388
 
 const Badges = ({
   t,
@@ -42,7 +32,6 @@
   const isEditingWithFav = fileStatus === 33;
   const showEditBadge = !locked || item.access === 0;
   const isPrivacy = isPrivacyFolder && isDesktopClient;
-
   const showActionsEdit = isEditing || isEditingWithFav;
 
   const iconEdit = showActionsEdit
@@ -64,43 +53,19 @@
   const paddingBadge = tabletViewBadge ? "0 5px" : "0 3px";
 
   const isForm = fileExst === ".oform";
-  const showActionsEdit = isEditing || isEditingWithFav;
-
-  const iconEdit = showActionsEdit
-    ? "/static/images/file.actions.convert.edit.doc.react.svg"
-    : "/static/images/access.edit.react.svg";
-
-  const iconRefresh = "/static/images/refresh.react.svg";
-
-  const countVersions = versionGroup > 999 ? "999+" : versionGroup;
-
-  const contentNewItems = newItems > 999 ? "999+" : newItems;
-
-  const tabletViewBadge = sectionWidth > 500 && sectionWidth <= 1024;
-
-  const sizeBadge = tabletViewBadge ? "medium" : "small";
-
-  const lineHeightBadge = tabletViewBadge ? "16px" : "12px";
-
-  const paddingBadge = tabletViewBadge ? "0 5px" : "0 3px";
 
   return fileExst ? (
     <div className="badges additional-badges">
       {canWebEdit &&
+        !isEditing &&
+        !isEditingWithFav &&
         !isTrashFolder &&
         !isPrivacy &&
         accessToEdit &&
         showEditBadge &&
         !canConvert && (
           <StyledIcon
-<<<<<<< HEAD
             //iconName={iconEdit}
-=======
-            iconName={iconEdit}
-            className="badge tablet-edit tablet-badge icons-group"
-            size={sizeBadge}
-            onClick={onFilesClick}
->>>>>>> 3b750388
             iconName={
               isForm
                 ? "/static/images/access.edit.form.react.svg"
@@ -132,18 +97,6 @@
             size: "small",
           }
         )}
-<<<<<<< HEAD
-=======
-      {canConvert && !isTrashFolder && (
-        <StyledIcon
-          onClick={setConvertDialogVisible}
-          iconName={iconRefresh}
-          className="badge tablet-badge icons-group can-convert"
-          size={sizeBadge}
-          hoverColor="#3B72A7"
-        />
-      )}
->>>>>>> 3b750388
       {version > 1 && (
         <Badge
           className="badge-version tablet-badge icons-group"
