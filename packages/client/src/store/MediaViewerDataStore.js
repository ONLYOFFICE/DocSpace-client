import { makeAutoObservable, runInAction } from "mobx";
import {
  isNullOrUndefined,
  findNearestIndex,
  isVideo,
} from "@docspace/common/components/MediaViewer/helpers";
<<<<<<< HEAD
import { thumbnailStatuses } from "SRC_DIR/helpers/filesConstants";
import api from "@docspace/common/api";
=======
import history from "@docspace/common/history";
>>>>>>> 3b09944c

class MediaViewerDataStore {
  filesStore;
  settingsStore;

  id = null;
  visible = false;
  previewFile = null;
  currentItem = null;
  prevPostionIndex = 0;

  constructor(filesStore, settingsStore) {
    makeAutoObservable(this);
    this.filesStore = filesStore;
    this.settingsStore = settingsStore;
  }

  setMediaViewerData = (mediaData) => {
    this.id = mediaData.id;
    this.visible = mediaData.visible;

    if (!mediaData.visible) this.setCurrentItem(null);
  };

  setToPreviewFile = (file, visible) => {
    if (file === null) {
      this.previewFile = null;
      this.id = null;
      this.visible = false;
      return;
    }

    if (!file.canOpenPlayer) return;

    this.previewFile = file;
    this.id = file.id;
    this.visible = visible;
  };

  setCurrentItem = (item) => {
    this.currentItem = item;
  };

  setCurrentId = (id) => {
    this.id = id;
  };

  changeUrl = (id) => {
    const url = "/products/files/#preview/" + id;

    history.navigate(url);
  };

  nextMedia = () => {
    const { setBufferSelection, files } = this.filesStore;

    const postionIndex = (this.currentPostionIndex + 1) % this.playlist.length;

    if (postionIndex === 0) {
      return;
    }
    const currentFileId = this.playlist[postionIndex].fileId;

    const targetFile = files.find((item) => item.id === currentFileId);

    if (!isNullOrUndefined(targetFile)) setBufferSelection(targetFile);

    const fileId = this.playlist[postionIndex].fileId;
    this.setCurrentId(fileId);
    this.changeUrl(fileId);
  };

  prevMedia = () => {
    const { setBufferSelection, files } = this.filesStore;

    let currentPlaylistPos = this.currentPostionIndex - 1;

    if (currentPlaylistPos === -1) {
      return;
    }

    const currentFileId = this.playlist[currentPlaylistPos].fileId;

    const targetFile = files.find((item) => item.id === currentFileId);

    if (!isNullOrUndefined(targetFile)) setBufferSelection(targetFile);

    const fileId = this.playlist[currentPlaylistPos].fileId;
    this.setCurrentId(fileId);
    this.changeUrl(fileId);
  };

  get currentPostionIndex() {
    if (this.playlist.length === 0) {
      return 0;
    }

    let index = this.playlist.find((file) => file.fileId === this.id)?.id;

    if (isNullOrUndefined(index)) {
      index = findNearestIndex(this.playlist, this.prevPostionIndex);
    }

    runInAction(() => {
      this.prevPostionIndex = index;
    });

    return index;
  }

  get playlist() {
    const { files } = this.filesStore;

    const filesList = [...files];
    const playlist = [];
    const itemsWithoutThumb = [];
    let id = 0;

    if (this.currentItem) {
      playlist.push({
        id: id,
        fileId: this.currentItem.fileId,
        src: this.currentItem.fileInfo.viewUrl,
        title: this.currentItem.fileInfo.title,
        fileExst: this.currentItem.fileInfo.fileExst,
        fileStatus: this.currentItem.fileInfo.fileStatus,
        canShare: this.currentItem.fileInfo.canShare,
      });

      return playlist;
    }

    if (filesList.length > 0) {
      filesList.forEach((file) => {
        const canOpenPlayer =
          file.viewAccessability.ImageView || file.viewAccessability.MediaView;

        if (canOpenPlayer) {
          playlist.push({
            id: id,
            fileId: file.id,
            src: file.viewUrl,
            title: file.title,
            fileExst: file.fileExst,
            fileStatus: file.fileStatus,
            canShare: file.canShare,
            version: file.version,
            thumbnailUrl: file.thumbnailUrl,
          });

          const thumbnailIsNotCreated =
            file.thumbnailStatus === thumbnailStatuses.WAITING;

          const isVideoOrImage =
            file.viewAccessability.ImageView || isVideo(file.fileExst);

          if (thumbnailIsNotCreated && isVideoOrImage)
            itemsWithoutThumb.push(file);

          id++;
        }
      });
      if (this.previewFile) {
        runInAction(() => {
          this.previewFile = null;
        });
      }
    } else if (this.previewFile) {
      playlist.push({
        ...this.previewFile,
        id: id,
        fileId: this.previewFile.id,
        src: this.previewFile.viewUrl,
        version: this.previewFile.version,
        thumbnailUrl: this.previewFile.thumbnailUrl,
      });

      if (this.previewFile.viewAccessability.ImageView) {
        itemsWithoutThumb.push(this.previewFile);
      }
    }

    if (itemsWithoutThumb.length > 0) {
      this.filesStore.createThumbnails(itemsWithoutThumb);
    }

    return playlist;
  }
}

export default MediaViewerDataStore;<|MERGE_RESOLUTION|>--- conflicted
+++ resolved
@@ -4,12 +4,8 @@
   findNearestIndex,
   isVideo,
 } from "@docspace/common/components/MediaViewer/helpers";
-<<<<<<< HEAD
+import history from "@docspace/common/history";
 import { thumbnailStatuses } from "SRC_DIR/helpers/filesConstants";
-import api from "@docspace/common/api";
-=======
-import history from "@docspace/common/history";
->>>>>>> 3b09944c
 
 class MediaViewerDataStore {
   filesStore;
