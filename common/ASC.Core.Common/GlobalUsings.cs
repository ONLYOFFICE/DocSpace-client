--- conflicted
+++ resolved
@@ -1,29 +1,29 @@
-﻿// (c) Copyright Ascensio System SIA 2010-2022
-//
-// This program is a free software product.
-// You can redistribute it and/or modify it under the terms
-// of the GNU Affero General Public License (AGPL) version 3 as published by the Free Software
-// Foundation. In accordance with Section 7(a) of the GNU AGPL its Section 15 shall be amended
-// to the effect that Ascensio System SIA expressly excludes the warranty of non-infringement of
-// any third-party rights.
-//
-// This program is distributed WITHOUT ANY WARRANTY, without even the implied warranty
-// of MERCHANTABILITY or FITNESS FOR A PARTICULAR  PURPOSE. For details, see
-// the GNU AGPL at: http://www.gnu.org/licenses/agpl-3.0.html
-//
-// You can contact Ascensio System SIA at Lubanas st. 125a-25, Riga, Latvia, EU, LV-1021.
-//
-// The  interactive user interfaces in modified source and object code versions of the Program must
-// display Appropriate Legal Notices, as required under Section 5 of the GNU AGPL version 3.
-//
-// Pursuant to Section 7(b) of the License you must retain the original Product logo when
-// distributing the program. Pursuant to Section 7(e) we decline to grant you any rights under
-// trademark law for use of our trademarks.
-//
-// All the Product's GUI elements, including illustrations and icon sets, as well as technical writing
-// content are licensed under the terms of the Creative Commons Attribution-ShareAlike 4.0
-// International. See the License terms at http://creativecommons.org/licenses/by-sa/4.0/legalcode
-
+﻿// (c) Copyright Ascensio System SIA 2010-2022
+//
+// This program is a free software product.
+// You can redistribute it and/or modify it under the terms
+// of the GNU Affero General Public License (AGPL) version 3 as published by the Free Software
+// Foundation. In accordance with Section 7(a) of the GNU AGPL its Section 15 shall be amended
+// to the effect that Ascensio System SIA expressly excludes the warranty of non-infringement of
+// any third-party rights.
+//
+// This program is distributed WITHOUT ANY WARRANTY, without even the implied warranty
+// of MERCHANTABILITY or FITNESS FOR A PARTICULAR  PURPOSE. For details, see
+// the GNU AGPL at: http://www.gnu.org/licenses/agpl-3.0.html
+//
+// You can contact Ascensio System SIA at Lubanas st. 125a-25, Riga, Latvia, EU, LV-1021.
+//
+// The  interactive user interfaces in modified source and object code versions of the Program must
+// display Appropriate Legal Notices, as required under Section 5 of the GNU AGPL version 3.
+//
+// Pursuant to Section 7(b) of the License you must retain the original Product logo when
+// distributing the program. Pursuant to Section 7(e) we decline to grant you any rights under
+// trademark law for use of our trademarks.
+//
+// All the Product's GUI elements, including illustrations and icon sets, as well as technical writing
+// content are licensed under the terms of the Creative Commons Attribution-ShareAlike 4.0
+// International. See the License terms at http://creativecommons.org/licenses/by-sa/4.0/legalcode
+
 global using System;
 global using System.Collections;
 global using System.Collections.Concurrent;
@@ -32,7 +32,7 @@
 global using System.Data.Common;
 global using System.Diagnostics;
 global using System.Globalization;
-global using System.Linq;
+global using System.Linq;
 global using System.Linq.Expressions;
 global using System.Net;
 global using System.Reflection;
@@ -51,12 +51,12 @@
 global using System.Text.RegularExpressions;
 global using System.Web;
 global using System.Xml;
-
+
 global using Amazon;
 global using Amazon.Runtime;
 global using Amazon.SimpleEmail;
 global using Amazon.SimpleEmail.Model;
-
+
 global using ASC.Collections;
 global using ASC.Common;
 global using ASC.Common.Caching;
@@ -80,8 +80,8 @@
 global using ASC.Core.Common.EF.Model;
 global using ASC.Core.Common.EF.Model.Mail;
 global using ASC.Core.Common.EF.Model.Resource;
-global using ASC.Core.Common.Hosting.Extensions;
-global using ASC.Core.Common.Hosting.Interfaces;
+global using ASC.Core.Common.Hosting.Extensions;
+global using ASC.Core.Common.Hosting.Interfaces;
 global using ASC.Core.Common.Notify;
 global using ASC.Core.Common.Notify.Jabber;
 global using ASC.Core.Common.Notify.Push;
@@ -108,13 +108,13 @@
 global using ASC.Notify.Sinks;
 global using ASC.Security.Cryptography;
 global using ASC.Web.Studio.Utility;
-
+
 global using Autofac;
-
+
 global using AutoMapper;
-
+
 global using MailKit.Security;
-
+
 global using Microsoft.AspNetCore.Http;
 global using Microsoft.AspNetCore.WebUtilities;
 global using Microsoft.EntityFrameworkCore;
@@ -125,21 +125,17 @@
 global using Microsoft.EntityFrameworkCore.Query.SqlExpressions;
 global using Microsoft.Extensions.Configuration;
 global using Microsoft.Extensions.DependencyInjection;
-<<<<<<< HEAD
-global using Microsoft.Extensions.Hosting;
-=======
-global using Microsoft.Extensions.Hosting;
->>>>>>> c03f44fd
+global using Microsoft.Extensions.Hosting;
 global using Microsoft.Extensions.Logging;
-global using Microsoft.Extensions.Options;
-
+global using Microsoft.Extensions.Options;
+
 global using MimeKit;
-
+
 global using Newtonsoft.Json;
-
+
 global using NVelocity;
 global using NVelocity.App.Events;
-
+
 global using Telegram.Bot;
-
-global using static ASC.Security.Cryptography.EmailValidationKeyProvider;
+
+global using static ASC.Security.Cryptography.EmailValidationKeyProvider;