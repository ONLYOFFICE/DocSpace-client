--- conflicted
+++ resolved
@@ -59,30 +59,6 @@
 export const ID_NO_GROUP_MANAGER = "4a515a15-d4d6-4b8e-828e-e0586f18f3a3";
 
 /**
-<<<<<<< HEAD
- * Enum for type of confirm link.
- * @readonly
- */
-export const CategoryType = Object.freeze({
-  Personal: 0,
-  Shared: 1,
-  SharedRoom: 2,
-  Archive: 3,
-  ArchivedRoom: 4,
-  Favorite: 5,
-  Recent: 6,
-  Trash: 7,
-  Settings: 8,
-  Accounts: 9,
-  PublicRoom: 10,
-  Chat: 11,
-  Groups: 12,
-  Guests: 13,
-});
-
-/**
-=======
->>>>>>> e7431986
  * Enum for table columns version
  * @readonly
  */
