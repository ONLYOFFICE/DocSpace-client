--- conflicted
+++ resolved
@@ -57,15 +57,11 @@
   removeTagIcon,
   roomType,
   providerType,
-<<<<<<< HEAD
   withIcon = false,
   iconClassName,
-  onMouseEnter,
-  onMouseLeave,
   advancedPopup,
   setOpenDropdown,
   openDropdown,
-=======
   dataTestId,
   onMouseEnter,
   onMouseLeave,
@@ -74,7 +70,6 @@
   fixedDirection,
   manualY = "4px",
   manualX,
->>>>>>> c557d7ff
 }: TagProps) => {
   const tagRef = React.useRef<HTMLDivElement | null>(null);
   const isMountedRef = React.useRef(true);
@@ -146,7 +141,6 @@
     [onDelete, tag, tagRef],
   );
 
-<<<<<<< HEAD
   const commonClassName = classNames(styles.tag, className, {
     [styles.isNewTag]: isNewTag,
     [styles.isDisabled]: isDisabled,
@@ -175,62 +169,12 @@
           onClick={openDropdownAction}
           onMouseEnter={onMouseEnter}
           onMouseLeave={onMouseLeave}
-          data-testid="tag"
+          data-testid="tag_container"
         >
           {icon ? <ReactSVG className={styles.createIcon} src={icon} /> : null}
           {label ? (
             <Text className={styles.tagText} fontSize="13px" noSelect>
               {label}
-=======
-  return advancedOptions ? (
-    <>
-      <div
-        id={id}
-        className={classNames(styles.tag, "advanced-tag", className, {
-          [styles.isDisabled]: isDisabled,
-          [styles.isDeleted]: isDeleted,
-          [styles.isClickable]: !!onClick,
-          [styles.isLast]: isLast,
-        })}
-        style={{ ...style, maxWidth: tagMaxWidth }}
-        ref={tagRef}
-        onClick={openDropdownAction}
-        onMouseEnter={onMouseEnter}
-        onMouseLeave={onMouseLeave}
-        data-testid="tag_container"
-      >
-        <Text className={styles.tagText} fontSize="13px" noSelect>
-          ...
-        </Text>
-      </div>
-      <DropDown
-        open={openDropdown}
-        forwardedRef={tagRef}
-        clickOutsideAction={onClickOutside}
-        isDefaultMode={isDefaultMode}
-        manualY={manualY}
-        manualX={manualX}
-        directionY={directionY}
-        fixedDirection={fixedDirection}
-      >
-        {advancedOptions.map((t, index) => (
-          <DropDownItem
-            className="tag__dropdown-item tag"
-            key={`${t}_${index * 50}`}
-            onClick={onClickAction}
-            data-tag={t}
-            testId={dataTestId ?? "tag_item"}
-          >
-            <Text
-              className={classNames(styles.dropdownText, {
-                [styles.removeTagIcon]: removeTagIcon,
-              })}
-              fontWeight={600}
-              fontSize="12px"
-              truncate
-            >
-              {t}
->>>>>>> c557d7ff
             </Text>
           ) : null}
         </div>
@@ -242,7 +186,11 @@
             open={openDropdown}
             forwardedRef={tagRef}
             clickOutsideAction={onClickOutside}
-            manualY="4px"
+            isDefaultMode={isDefaultMode}
+            manualY={manualY}
+            manualX={manualX}
+            directionY={directionY}
+            fixedDirection={fixedDirection}
           >
             {advancedOptions.map((t, index) => (
               <DropDownItem
@@ -250,6 +198,7 @@
                 key={`${t}_${index * 50}`}
                 onClick={onClickAction}
                 data-tag={t}
+                testId={dataTestId ?? "tag_item"}
               >
                 <Text
                   className={classNames(styles.dropdownText, {
@@ -313,12 +262,7 @@
         [styles.thirdPartyTag]: icon,
       })}
       data-tag={label}
-<<<<<<< HEAD
-      data-testid="tag"
-=======
-      id={id}
       data-testid={dataTestId ?? "tag_item"}
->>>>>>> c557d7ff
       aria-label={label}
       style={commonStyle}
       aria-disabled={isDisabled}
