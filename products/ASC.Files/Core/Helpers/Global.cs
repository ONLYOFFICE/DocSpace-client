--- conflicted
+++ resolved
@@ -1,841 +1,817 @@
-// (c) Copyright Ascensio System SIA 2010-2022
-//
-// This program is a free software product.
-// You can redistribute it and/or modify it under the terms
-// of the GNU Affero General Public License (AGPL) version 3 as published by the Free Software
-// Foundation. In accordance with Section 7(a) of the GNU AGPL its Section 15 shall be amended
-// to the effect that Ascensio System SIA expressly excludes the warranty of non-infringement of
-// any third-party rights.
-//
-// This program is distributed WITHOUT ANY WARRANTY, without even the implied warranty
-// of MERCHANTABILITY or FITNESS FOR A PARTICULAR  PURPOSE. For details, see
-// the GNU AGPL at: http://www.gnu.org/licenses/agpl-3.0.html
-//
-// You can contact Ascensio System SIA at Lubanas st. 125a-25, Riga, Latvia, EU, LV-1021.
-//
-// The  interactive user interfaces in modified source and object code versions of the Program must
-// display Appropriate Legal Notices, as required under Section 5 of the GNU AGPL version 3.
-//
-// Pursuant to Section 7(b) of the License you must retain the original Product logo when
-// distributing the program. Pursuant to Section 7(e) we decline to grant you any rights under
-// trademark law for use of our trademarks.
-//
-// All the Product's GUI elements, including illustrations and icon sets, as well as technical writing
-// content are licensed under the terms of the Creative Commons Attribution-ShareAlike 4.0
-// International. See the License terms at http://creativecommons.org/licenses/by-sa/4.0/legalcode
-
-namespace ASC.Web.Files.Classes;
-
-[Singletone]
-public class GlobalNotify
-{
-    public ILogger Logger { get; set; }
-    private readonly ICacheNotify<AscCacheItem> _notify;
-
-    public GlobalNotify(ICacheNotify<AscCacheItem> notify, ILoggerProvider options, CoreBaseSettings coreBaseSettings)
-    {
-        _notify = notify;
-        Logger = options.CreateLogger("ASC.Files");
-        if (coreBaseSettings.Standalone)
-        {
-            ClearCache();
-        }
-    }
-
-    private void ClearCache()
-    {
-        try
-        {
-            _notify.Subscribe((item) =>
-            {
-                try
-                {
-                    GlobalFolder.ProjectsRootFolderCache.Clear();
-                    GlobalFolder.UserRootFolderCache.Clear();
-                    GlobalFolder.CommonFolderCache.Clear();
-                    GlobalFolder.ShareFolderCache.Clear();
-                    GlobalFolder.RecentFolderCache.Clear();
-                    GlobalFolder.FavoritesFolderCache.Clear();
-                    GlobalFolder.TemplatesFolderCache.Clear();
-                    GlobalFolder.PrivacyFolderCache.Clear();
-                    GlobalFolder.TrashFolderCache.Clear();
-                }
-                catch (Exception e)
-                {
-                    Logger.CriticalClearCacheAction(e);
-                }
-            }, CacheNotifyAction.Any);
-        }
-        catch (Exception e)
-        {
-            Logger.CriticalClearCacheSubscribe(e);
-        }
-    }
-}
-
-[EnumExtensions]
-public enum ThumbnailExtension
-{
-    bmp,
-    gif,
-    jpg,
-    png,
-    pbm,
-    tiff,
-    tga,
-    webp
-}
-
-[EnumExtensions]
-public enum DocThumbnailExtension
-{
-    bmp,
-    gif,
-    jpg,
-    png
-}
-
-[Scope]
-public class Global
-{
-    private readonly IConfiguration _configuration;
-    private readonly AuthContext _authContext;
-    private readonly UserManager _userManager;
-    private readonly CoreSettings _coreSettings;
-    private readonly DisplayUserSettingsHelper _displayUserSettingsHelper;
-    private readonly CustomNamingPeople _customNamingPeople;
-    private readonly FileSecurityCommon _fileSecurityCommon;
-
-    public Global(
-        IConfiguration configuration,
-        AuthContext authContext,
-        UserManager userManager,
-        CoreSettings coreSettings,
-        DisplayUserSettingsHelper displayUserSettingsHelper,
-        CustomNamingPeople customNamingPeople,
-        FileSecurityCommon fileSecurityCommon)
-    {
-        _configuration = configuration;
-        _authContext = authContext;
-        _userManager = userManager;
-        _coreSettings = coreSettings;
-        _displayUserSettingsHelper = displayUserSettingsHelper;
-        _customNamingPeople = customNamingPeople;
-        _fileSecurityCommon = fileSecurityCommon;
-
-        if (!DocThumbnailExtensionExtensions.TryParse(configuration["files:thumbnail:docs-exts"] ?? "jpg", true, out DocThumbnailExtension))
-        {
-            DocThumbnailExtension = DocThumbnailExtension.jpg;
-        }
-        if (!ThumbnailExtensionExtensions.TryParse(configuration["files:thumbnail:exts"] ?? "webp", true, out ThumbnailExtension))
-        {
-            ThumbnailExtension = ThumbnailExtension.jpg;
-        }
-    }
-
-    #region Property
-
-    public DocThumbnailExtension DocThumbnailExtension;
-    public ThumbnailExtension ThumbnailExtension;
-
-    public const int MaxTitle = 170;
-
-    public static readonly Regex InvalidTitleChars = new Regex("[\t*\\+:\"<>?|\\\\/\\p{Cs}]");
-
-    public bool EnableUploadFilter => bool.TrueString.Equals(_configuration["files:upload-filter"] ?? "false", StringComparison.InvariantCultureIgnoreCase);
-
-    public TimeSpan StreamUrlExpire
-    {
-        get
-        {
-            int.TryParse(_configuration["files:stream-url-minute"], out var validateTimespan);
-            if (validateTimespan <= 0)
-            {
-                validateTimespan = 16;
-            }
-
-            return TimeSpan.FromMinutes(validateTimespan);
-        }
-    }
-
-    public bool IsDocSpaceAdministrator => _fileSecurityCommon.IsDocSpaceAdministrator(_authContext.CurrentAccount.ID);
-
-    public string GetDocDbKey()
-    {
-        const string dbKey = "UniqueDocument";
-        var resultKey = _coreSettings.GetSetting(dbKey);
-
-        if (!string.IsNullOrEmpty(resultKey))
-        {
-            return resultKey;
-        }
-
-        resultKey = Guid.NewGuid().ToString();
-        _coreSettings.SaveSetting(dbKey, resultKey);
-
-        return resultKey;
-    }
-
-    #endregion
-
-    public static string ReplaceInvalidCharsAndTruncate(string title)
-    {
-        if (string.IsNullOrEmpty(title))
-        {
-            return title;
-        }
-
-        title = title.Trim();
-        if (MaxTitle < title.Length)
-        {
-            var pos = title.LastIndexOf('.');
-            if (MaxTitle - 20 < pos)
-            {
-                title = title.Substring(0, MaxTitle - (title.Length - pos)) + title.Substring(pos);
-            }
-            else
-            {
-                title = title.Substring(0, MaxTitle);
-            }
-        }
-
-        return InvalidTitleChars.Replace(title, "_");
-    }
-
-    public string GetUserName(Guid userId, bool alive = false)
-    {
-        if (userId.Equals(_authContext.CurrentAccount.ID))
-        {
-            return FilesCommonResource.Author_Me;
-        }
-
-        if (userId.Equals(ASC.Core.Configuration.Constants.Guest.ID))
-        {
-            return FilesCommonResource.Guest;
-        }
-
-        var userInfo = _userManager.GetUsers(userId);
-        if (userInfo.Equals(Constants.LostUser))
-        {
-            return alive ? FilesCommonResource.Guest : _customNamingPeople.Substitute<FilesCommonResource>("ProfileRemoved");
-        }
-
-        return userInfo.DisplayUserName(false, _displayUserSettingsHelper);
-    }
-}
-
-[Scope]
-public class GlobalStore
-{
-    private readonly StorageFactory _storageFactory;
-    private readonly TenantManager _tenantManager;
-
-    public GlobalStore(StorageFactory storageFactory, TenantManager tenantManager)
-    {
-        _storageFactory = storageFactory;
-        _tenantManager = tenantManager;
-    }
-
-    public IDataStore GetStore(bool currentTenant = true)
-    {
-        return _storageFactory.GetStorage(currentTenant ? _tenantManager.GetCurrentTenant().Id : null, FileConstant.StorageModule);
-    }
-
-    public IDataStore GetStoreTemplate()
-    {
-        return _storageFactory.GetStorage(null, FileConstant.StorageTemplate);
-    }
-}
-
-[Scope]
-public class GlobalSpace
-{
-    private readonly FilesSpaceUsageStatManager _filesSpaceUsageStatManager;
-    private readonly AuthContext _authContext;
-
-    public GlobalSpace(FilesSpaceUsageStatManager filesSpaceUsageStatManager, AuthContext authContext)
-    {
-        _filesSpaceUsageStatManager = filesSpaceUsageStatManager;
-        _authContext = authContext;
-    }
-
-    public Task<long> GetUserUsedSpaceAsync()
-    {
-        return GetUserUsedSpaceAsync(_authContext.CurrentAccount.ID);
-    }
-
-    public Task<long> GetUserUsedSpaceAsync(Guid userId)
-    {
-        return _filesSpaceUsageStatManager.GetUserSpaceUsageAsync(userId);
-    }
-}
-
-[Scope]
-public class GlobalFolder
-{
-    private readonly CoreBaseSettings _coreBaseSettings;
-    private readonly WebItemManager _webItemManager;
-    private readonly WebItemSecurity _webItemSecurity;
-    private readonly AuthContext _authContext;
-    private readonly TenantManager _tenantManager;
-    private readonly UserManager _userManager;
-    private readonly SettingsManager _settingsManager;
-    private readonly GlobalStore _globalStore;
-    private readonly IServiceProvider _serviceProvider;
-    private readonly ILogger _logger;
-
-    public GlobalFolder(
-        CoreBaseSettings coreBaseSettings,
-        WebItemManager webItemManager,
-        WebItemSecurity webItemSecurity,
-        AuthContext authContext,
-        TenantManager tenantManager,
-        UserManager userManager,
-        SettingsManager settingsManager,
-        GlobalStore globalStore,
-        ILoggerProvider options,
-        IServiceProvider serviceProvider
-    )
-    {
-        _coreBaseSettings = coreBaseSettings;
-        _webItemManager = webItemManager;
-        _webItemSecurity = webItemSecurity;
-        _authContext = authContext;
-        _tenantManager = tenantManager;
-        _userManager = userManager;
-        _settingsManager = settingsManager;
-        _globalStore = globalStore;
-        _serviceProvider = serviceProvider;
-        _logger = options.CreateLogger("ASC.Files");
-    }
-
-    internal static readonly IDictionary<int, int> ProjectsRootFolderCache =
-        new ConcurrentDictionary<int, int>(); /*Use SYNCHRONIZED for cross thread blocks*/
-
-    public async ValueTask<int> GetFolderProjectsAsync(IDaoFactory daoFactory)
-    {
-        if (_coreBaseSettings.Personal)
-        {
-            return default;
-        }
-
-        if (_webItemManager[WebItemManager.ProjectsProductID].IsDisabled(_webItemSecurity, _authContext))
-        {
-            return default;
-        }
-
-        var folderDao = daoFactory.GetFolderDao<int>();
-        if (!ProjectsRootFolderCache.TryGetValue(_tenantManager.GetCurrentTenant().Id, out var result))
-        {
-            result = await folderDao.GetFolderIDProjectsAsync(true);
-
-            ProjectsRootFolderCache[_tenantManager.GetCurrentTenant().Id] = result;
-        }
-
-        return result;
-    }
-
-    public async ValueTask<T> GetFolderProjectsAsync<T>(IDaoFactory daoFactory)
-    {
-        return IdConverter.Convert<T>(await GetFolderProjectsAsync(daoFactory));
-    }
-
-    internal static readonly ConcurrentDictionary<string, int> DocSpaceFolderCache =
-        new ConcurrentDictionary<string, int>();
-
-    public async ValueTask<int> GetFolderVirtualRoomsAsync(IDaoFactory daoFactory, bool createIfNotExist = true)
-    {
-        if (_coreBaseSettings.DisableDocSpace)
-        {
-            return default;
-        }
-
-        var key = $"vrooms/{_tenantManager.GetCurrentTenant().Id}";
-
-        if (DocSpaceFolderCache.TryGetValue(key, out var result))
-        {
-            return result;
-        }
-
-        result = await daoFactory.GetFolderDao<int>().GetFolderIDVirtualRooms(createIfNotExist);
-
-        if (result != default)
-        {
-            DocSpaceFolderCache[key] = result;
-        }
-
-        return result;
-    }
-
-    public async ValueTask<int> GetFolderArchiveAsync(IDaoFactory daoFactory)
-    {
-        if (_coreBaseSettings.DisableDocSpace)
-        {
-            return default;
-        }
-
-        var key = $"archive/{_tenantManager.GetCurrentTenant().Id}";
-
-        if (!DocSpaceFolderCache.TryGetValue(key, out var result))
-        {
-            result = await daoFactory.GetFolderDao<int>().GetFolderIDArchive(true);
-
-            DocSpaceFolderCache[key] = result;
-        }
-
-        return result;
-    }
-
-    public async ValueTask<int> GetFolderArchiveAsync<T>(IDaoFactory daoFactory)
-    {
-        return await GetFolderArchiveAsync(daoFactory);
-    }
-
-    internal static readonly ConcurrentDictionary<string, Lazy<int>> UserRootFolderCache =
-        new ConcurrentDictionary<string, Lazy<int>>(); /*Use SYNCHRONIZED for cross thread blocks*/
-
-    public int GetFolderMy(FileMarker fileMarker, IDaoFactory daoFactory)
-    {
-        if (!_authContext.IsAuthenticated)
-        {
-            return default;
-        }
-
-        if (_userManager.IsUser(_authContext.CurrentAccount.ID))
-        {
-            return default;
-        }
-
-        var cacheKey = $"my/{_tenantManager.GetCurrentTenant().Id}/{_authContext.CurrentAccount.ID}";
-
-        var myFolderId = UserRootFolderCache.GetOrAdd(cacheKey, (a) => new Lazy<int>(() => GetFolderIdAndProcessFirstVisitAsync(fileMarker, daoFactory, true).Result));
-
-        return myFolderId.Value;
-    }
-
-    protected internal void SetFolderMy(object value)
-    {
-        var cacheKey = string.Format("my/{0}/{1}", _tenantManager.GetCurrentTenant().Id, value);
-        UserRootFolderCache.Remove(cacheKey, out _);
-    }
-
-    public async ValueTask<bool> IsFirstVisit(IDaoFactory daoFactory)
-    {
-        var cacheKey = string.Format("my/{0}/{1}", _tenantManager.GetCurrentTenant().Id, _authContext.CurrentAccount.ID);
-
-        if (!UserRootFolderCache.TryGetValue(cacheKey, out var _))
-        {
-            var folderDao = daoFactory.GetFolderDao<int>();
-            var myFolderId = await folderDao.GetFolderIDUserAsync(false);
-
-            if (Equals(myFolderId, 0))
-            {
-                return true;
-            }
-        }
-
-        return false;
-    }
-
-    internal static readonly IDictionary<int, int> CommonFolderCache =
-            new ConcurrentDictionary<int, int>(); /*Use SYNCHRONIZED for cross thread blocks*/
-
-    public async ValueTask<T> GetFolderCommonAsync<T>(FileMarker fileMarker, IDaoFactory daoFactory)
-    {
-        return IdConverter.Convert<T>(await GetFolderCommonAsync(fileMarker, daoFactory));
-    }
-
-    public async ValueTask<int> GetFolderCommonAsync(FileMarker fileMarker, IDaoFactory daoFactory)
-    {
-        if (_coreBaseSettings.Personal)
-        {
-            return default;
-        }
-
-        if (CommonFolderCache.TryGetValue(_tenantManager.GetCurrentTenant().Id, out var commonFolderId))
-        {
-            return commonFolderId;
-        }
-
-        commonFolderId = await GetFolderIdAndProcessFirstVisitAsync(fileMarker, daoFactory, false);
-        
-            if (!Equals(commonFolderId, 0))
-            {
-                CommonFolderCache[_tenantManager.GetCurrentTenant().Id] = commonFolderId;
-            }
-
-        return commonFolderId;
-    }
-
-    internal static readonly IDictionary<int, int> ShareFolderCache =
-        new ConcurrentDictionary<int, int>(); /*Use SYNCHRONIZED for cross thread blocks*/
-
-    public async ValueTask<int> GetFolderShareAsync(IDaoFactory daoFactory)
-    {
-        if (_coreBaseSettings.Personal)
-        {
-            return default;
-        }
-
-        if (IsOutsider)
-        {
-            return default;
-        }
-
-        if (!ShareFolderCache.TryGetValue(_tenantManager.GetCurrentTenant().Id, out var sharedFolderId))
-        {
-            sharedFolderId = await daoFactory.GetFolderDao<int>().GetFolderIDShareAsync(true);
-
-            if (!sharedFolderId.Equals(default))
-            {
-                ShareFolderCache[_tenantManager.GetCurrentTenant().Id] = sharedFolderId;
-            }
-        }
-
-        return sharedFolderId;
-    }
-
-    public async ValueTask<T> GetFolderShareAsync<T>(IDaoFactory daoFactory)
-    {
-        return IdConverter.Convert<T>(await GetFolderShareAsync(daoFactory));
-    }
-
-    internal static readonly IDictionary<int, int> RecentFolderCache =
-        new ConcurrentDictionary<int, int>(); /*Use SYNCHRONIZED for cross thread blocks*/
-
-    public async ValueTask<int> GetFolderRecentAsync(IDaoFactory daoFactory)
-    {
-        if (!_authContext.IsAuthenticated)
-        {
-            return 0;
-        }
-
-        if (!RecentFolderCache.TryGetValue(_tenantManager.GetCurrentTenant().Id, out var recentFolderId))
-        {
-            var folderDao = daoFactory.GetFolderDao<int>();
-            recentFolderId = await folderDao.GetFolderIDRecentAsync(true);
-
-            if (!recentFolderId.Equals(0))
-            {
-                RecentFolderCache[_tenantManager.GetCurrentTenant().Id] = recentFolderId;
-            }
-        }
-
-        return recentFolderId;
-    }
-
-    internal static readonly IDictionary<int, int> FavoritesFolderCache =
-        new ConcurrentDictionary<int, int>(); /*Use SYNCHRONIZED for cross thread blocks*/
-
-    public async ValueTask<int> GetFolderFavoritesAsync(IDaoFactory daoFactory)
-    {
-        if (!_authContext.IsAuthenticated)
-        {
-            return 0;
-        }
-
-        if (!FavoritesFolderCache.TryGetValue(_tenantManager.GetCurrentTenant().Id, out var favoriteFolderId))
-        {
-            var folderDao = daoFactory.GetFolderDao<int>();
-            favoriteFolderId = await folderDao.GetFolderIDFavoritesAsync(true);
-
-            if (!favoriteFolderId.Equals(0))
-            {
-                FavoritesFolderCache[_tenantManager.GetCurrentTenant().Id] = favoriteFolderId;
-            }
-        }
-
-        return favoriteFolderId;
-    }
-
-    internal static readonly IDictionary<int, int> TemplatesFolderCache =
-        new ConcurrentDictionary<int, int>(); /*Use SYNCHRONIZED for cross thread blocks*/
-
-    public async ValueTask<int> GetFolderTemplatesAsync(IDaoFactory daoFactory)
-    {
-        if (!_authContext.IsAuthenticated)
-        {
-            return 0;
-        }
-
-        if (_userManager.IsUser(_authContext.CurrentAccount.ID))
-        {
-            return 0;
-        }
-
-        if (!TemplatesFolderCache.TryGetValue(_tenantManager.GetCurrentTenant().Id, out var templatesFolderId))
-        {
-            var folderDao = daoFactory.GetFolderDao<int>();
-            templatesFolderId = await folderDao.GetFolderIDTemplatesAsync(true);
-
-            if (!templatesFolderId.Equals(0))
-            {
-                TemplatesFolderCache[_tenantManager.GetCurrentTenant().Id] = templatesFolderId;
-            }
-        }
-
-        return templatesFolderId;
-    }
-
-    internal static readonly IDictionary<string, int> PrivacyFolderCache =
-        new ConcurrentDictionary<string, int>(); /*Use SYNCHRONIZED for cross thread blocks*/
-
-    public async ValueTask<T> GetFolderPrivacyAsync<T>(IDaoFactory daoFactory)
-    {
-        return IdConverter.Convert<T>(await GetFolderPrivacyAsync(daoFactory));
-    }
-
-    public async ValueTask<int> GetFolderPrivacyAsync(IDaoFactory daoFactory)
-    {
-        if (!_authContext.IsAuthenticated)
-        {
-            return 0;
-        }
-
-        if (_userManager.IsUser(_authContext.CurrentAccount.ID))
-        {
-            return 0;
-        }
-
-        var cacheKey = string.Format("privacy/{0}/{1}", _tenantManager.GetCurrentTenant().Id, _authContext.CurrentAccount.ID);
-
-        if (!PrivacyFolderCache.TryGetValue(cacheKey, out var privacyFolderId))
-        {
-            var folderDao = daoFactory.GetFolderDao<int>();
-            privacyFolderId = await folderDao.GetFolderIDPrivacyAsync(true);
-
-            if (!Equals(privacyFolderId, 0))
-            {
-                PrivacyFolderCache[cacheKey] = privacyFolderId;
-            }
-        }
-
-        return privacyFolderId;
-    }
-
-
-    internal static readonly IDictionary<string, object> TrashFolderCache =
-        new ConcurrentDictionary<string, object>(); /*Use SYNCHRONIZED for cross thread blocks*/
-
-    public async ValueTask<int> GetFolderTrashAsync(IDaoFactory daoFactory)
-    {
-        var id = 0;
-        if (IsOutsider)
-        {
-            return id;
-        }
-
-        var cacheKey = string.Format("trash/{0}/{1}", _tenantManager.GetCurrentTenant().Id, _authContext.CurrentAccount.ID);
-        if (!TrashFolderCache.TryGetValue(cacheKey, out var trashFolderId))
-        {
-            id = _authContext.IsAuthenticated ? await daoFactory.GetFolderDao<int>().GetFolderIDTrashAsync(true) : 0;
-            TrashFolderCache[cacheKey] = id;
-        }
-        else
-        {
-            id = (int)trashFolderId;
-        }
-
-        return id;
-    }
-
-    protected internal void SetFolderTrash(object value)
-    {
-        var cacheKey = string.Format("trash/{0}/{1}", _tenantManager.GetCurrentTenant().Id, value);
-        TrashFolderCache.Remove(cacheKey);
-    }
-
-    private async Task<int> GetFolderIdAndProcessFirstVisitAsync(FileMarker fileMarker, IDaoFactory daoFactory, bool my)
-    {
-        var folderDao = (FolderDao)daoFactory.GetFolderDao<int>();
-        var fileDao = (FileDao)daoFactory.GetFileDao<int>();
-
-        var id = my ? await folderDao.GetFolderIDUserAsync(false) : await folderDao.GetFolderIDCommonAsync(false);
-
-        if (Equals(id, 0))
-        {
-            id = my ? await folderDao.GetFolderIDUserAsync(true) : await folderDao.GetFolderIDCommonAsync(true);
-
-            //Copy start document
-            if (_settingsManager.LoadForDefaultTenant<AdditionalWhiteLabelSettings>().StartDocsEnabled)
-            {
-                try
-                {
-                    var storeTemplate = _globalStore.GetStoreTemplate();
-<<<<<<< HEAD
-
-=======
-                    var store = _globalStore.GetStore();
-
->>>>>>> 6a059746
-                    var culture = my ? _userManager.GetUsers(_authContext.CurrentAccount.ID).GetCulture() : _tenantManager.GetCurrentTenant().GetCulture();
-                    var path = FileConstant.StartDocPath + culture + "/";
-
-                    if (!await storeTemplate.IsDirectoryAsync(path))
-                    {
-                        path = FileConstant.StartDocPath + "en-US/";
-                    }
-
-                    path += my ? "my/" : "corporate/";
-<<<<<<< HEAD
-
-                    await SaveStartDocumentAsync(fileMarker, folderDao, fileDao, id, path, storeTemplate);
-=======
-
-                    await SaveStartDocumentAsync(fileMarker, folderDao, fileDao, id, path, storeTemplate, store);
->>>>>>> 6a059746
-                }
-                catch (Exception ex)
-                {
-                    _logger.ErrorGetFolderIdAndProccessFirstVisit(ex);
-                }
-            }
-        }
-
-        return id;
-    }
-<<<<<<< HEAD
-
-    private async Task SaveStartDocumentAsync(FileMarker fileMarker, FolderDao folderDao, FileDao fileDao, int folderId, string path, IDataStore storeTemplate)
-    {
-        var files = await storeTemplate.ListFilesRelativeAsync("", path, "*", false).ToListAsync();
-        foreach (var file in files)
-        {
-            await SaveFileAsync(fileMarker, fileDao, folderId, path + file, storeTemplate, files);
-=======
-
-    private async Task SaveStartDocumentAsync(FileMarker fileMarker, FolderDao folderDao, FileDao fileDao, int folderId, string path, IDataStore storeTemplate, IDataStore store)
-    {
-        var files = await storeTemplate.ListFilesRelativeAsync("", path, "*", false)
-            .Where(f => FileUtility.GetFileTypeByFileName(f) is not (FileType.Audio or FileType.Video))
-            .ToListAsync();
-
-        if (store is DiscDataStore)
-        {
-            await Task.WhenAll(files.Select(file => SaveFileAsync(fileMarker, fileDao, folderId, path + file, storeTemplate, files)));
-        }
-        else
-        {
-            await Parallel.ForEachAsync(files, new ParallelOptions {MaxDegreeOfParallelism = 3},
-                async (file, _) => await SaveFileAsync(fileMarker, fileDao, folderId, path + file, storeTemplate, files));
->>>>>>> 6a059746
-        }
-
-        await foreach (var folderName in storeTemplate.ListDirectoriesRelativeAsync(path, false))
-        {
-            var folder = _serviceProvider.GetService<Folder<int>>();
-            folder.Title = folderName;
-            folder.ParentId = folderId;
-
-            var subFolderId = await folderDao.SaveFolderAsync(folder);
-<<<<<<< HEAD
-
-            await SaveStartDocumentAsync(fileMarker, folderDao, fileDao, subFolderId, path + folderName + "/", storeTemplate);
-=======
-
-            await SaveStartDocumentAsync(fileMarker, folderDao, fileDao, subFolderId, path + folderName + "/", storeTemplate, store);
->>>>>>> 6a059746
-        }
-    }
-
-    private async Task SaveFileAsync(FileMarker fileMarker, FileDao fileDao, int folder, string filePath, IDataStore storeTemp, IEnumerable<string> files)
-    {
-        try
-        {
-            var fileName = Path.GetFileName(filePath);
-            foreach (var ext in Enum.GetValues<ThumbnailExtension>())
-            {
-                if (FileUtility.GetFileExtension(filePath) == "." + ext
-                    && files.Contains(Regex.Replace(fileName, "\\." + ext + "$", "")))
-                    return;
-            }
-
-            var file = _serviceProvider.GetService<File<int>>();
-
-            file.Title = fileName;
-            file.ParentId = folder;
-            file.Comment = FilesCommonResource.CommentCreate;
-
-            using (var stream = await storeTemp.GetReadStreamAsync("", filePath))
-            {
-                file.ContentLength = stream.CanSeek ? stream.Length : await storeTemp.GetFileSizeAsync("", filePath);
-                file = await fileDao.SaveFileAsync(file, stream, false);
-            }
-
-            await fileMarker.MarkAsNewAsync(file);
-        }
-        catch (Exception ex)
-        {
-            _logger.ErrorSaveFile(ex);
-        }
-    }
-
-    public bool IsOutsider => _userManager.IsOutsider(_authContext.CurrentAccount.ID);
-}
-
-[Scope]
-public class GlobalFolderHelper
-{
-    private readonly FileMarker _fileMarker;
-    private readonly IDaoFactory _daoFactory;
-    private readonly GlobalFolder _globalFolder;
-
-    public GlobalFolderHelper(FileMarker fileMarker, IDaoFactory daoFactory, GlobalFolder globalFolder)
-    {
-        _fileMarker = fileMarker;
-        _daoFactory = daoFactory;
-        _globalFolder = globalFolder;
-    }
-
-    public ValueTask<int> FolderProjectsAsync => _globalFolder.GetFolderProjectsAsync(_daoFactory);
-    public ValueTask<int> FolderCommonAsync => _globalFolder.GetFolderCommonAsync(_fileMarker, _daoFactory);
-    public int FolderMy => _globalFolder.GetFolderMy(_fileMarker, _daoFactory);
-    public ValueTask<int> FolderPrivacyAsync => _globalFolder.GetFolderPrivacyAsync(_daoFactory);
-    public ValueTask<int> FolderRecentAsync => _globalFolder.GetFolderRecentAsync(_daoFactory);
-    public ValueTask<int> FolderFavoritesAsync => _globalFolder.GetFolderFavoritesAsync(_daoFactory);
-    public ValueTask<int> FolderTemplatesAsync => _globalFolder.GetFolderTemplatesAsync(_daoFactory);
-    public ValueTask<int> FolderVirtualRoomsAsync => _globalFolder.GetFolderVirtualRoomsAsync(_daoFactory);
-    public ValueTask<int> FolderArchiveAsync => _globalFolder.GetFolderArchiveAsync(_daoFactory);
-
-    public T GetFolderMy<T>()
-    {
-        return IdConverter.Convert<T>(FolderMy);
-    }
-
-    public async ValueTask<T> GetFolderCommonAsync<T>()
-    {
-        return IdConverter.Convert<T>(await FolderCommonAsync);
-    }
-
-    public async ValueTask<T> GetFolderProjectsAsync<T>()
-    {
-        return IdConverter.Convert<T>(await FolderProjectsAsync);
-    }
-
-    public async ValueTask<T> GetFolderPrivacyAsync<T>()
-    {
-        return IdConverter.Convert<T>(await FolderPrivacyAsync);
-    }
-
-    public async ValueTask<int> GetFolderVirtualRooms()
-    {
-        return await FolderVirtualRoomsAsync;
-    }
-
-    public async ValueTask<int> GetFolderArchive()
-    {
-        return await FolderArchiveAsync;
-    }
-
-    public async ValueTask<T> GetFolderShareAsync<T>()
-    {
-        return IdConverter.Convert<T>(await FolderShareAsync);
-    }
-    public ValueTask<int> FolderShareAsync => _globalFolder.GetFolderShareAsync(_daoFactory);
-
-    public object FolderTrash
-    {
-        get => _globalFolder.GetFolderTrashAsync(_daoFactory).Result;
-        set => _globalFolder.SetFolderTrash(value);
-    }
-}+// (c) Copyright Ascensio System SIA 2010-2022
+//
+// This program is a free software product.
+// You can redistribute it and/or modify it under the terms
+// of the GNU Affero General Public License (AGPL) version 3 as published by the Free Software
+// Foundation. In accordance with Section 7(a) of the GNU AGPL its Section 15 shall be amended
+// to the effect that Ascensio System SIA expressly excludes the warranty of non-infringement of
+// any third-party rights.
+//
+// This program is distributed WITHOUT ANY WARRANTY, without even the implied warranty
+// of MERCHANTABILITY or FITNESS FOR A PARTICULAR  PURPOSE. For details, see
+// the GNU AGPL at: http://www.gnu.org/licenses/agpl-3.0.html
+//
+// You can contact Ascensio System SIA at Lubanas st. 125a-25, Riga, Latvia, EU, LV-1021.
+//
+// The  interactive user interfaces in modified source and object code versions of the Program must
+// display Appropriate Legal Notices, as required under Section 5 of the GNU AGPL version 3.
+//
+// Pursuant to Section 7(b) of the License you must retain the original Product logo when
+// distributing the program. Pursuant to Section 7(e) we decline to grant you any rights under
+// trademark law for use of our trademarks.
+//
+// All the Product's GUI elements, including illustrations and icon sets, as well as technical writing
+// content are licensed under the terms of the Creative Commons Attribution-ShareAlike 4.0
+// International. See the License terms at http://creativecommons.org/licenses/by-sa/4.0/legalcode
+
+namespace ASC.Web.Files.Classes;
+
+[Singletone]
+public class GlobalNotify
+{
+    public ILogger Logger { get; set; }
+    private readonly ICacheNotify<AscCacheItem> _notify;
+
+    public GlobalNotify(ICacheNotify<AscCacheItem> notify, ILoggerProvider options, CoreBaseSettings coreBaseSettings)
+    {
+        _notify = notify;
+        Logger = options.CreateLogger("ASC.Files");
+        if (coreBaseSettings.Standalone)
+        {
+            ClearCache();
+        }
+    }
+
+    private void ClearCache()
+    {
+        try
+        {
+            _notify.Subscribe((item) =>
+            {
+                try
+                {
+                    GlobalFolder.ProjectsRootFolderCache.Clear();
+                    GlobalFolder.UserRootFolderCache.Clear();
+                    GlobalFolder.CommonFolderCache.Clear();
+                    GlobalFolder.ShareFolderCache.Clear();
+                    GlobalFolder.RecentFolderCache.Clear();
+                    GlobalFolder.FavoritesFolderCache.Clear();
+                    GlobalFolder.TemplatesFolderCache.Clear();
+                    GlobalFolder.PrivacyFolderCache.Clear();
+                    GlobalFolder.TrashFolderCache.Clear();
+                }
+                catch (Exception e)
+                {
+                    Logger.CriticalClearCacheAction(e);
+                }
+            }, CacheNotifyAction.Any);
+        }
+        catch (Exception e)
+        {
+            Logger.CriticalClearCacheSubscribe(e);
+        }
+    }
+}
+
+[EnumExtensions]
+public enum ThumbnailExtension
+{
+    bmp,
+    gif,
+    jpg,
+    png,
+    pbm,
+    tiff,
+    tga,
+    webp
+}
+
+[EnumExtensions]
+public enum DocThumbnailExtension
+{
+    bmp,
+    gif,
+    jpg,
+    png
+}
+
+[Scope]
+public class Global
+{
+    private readonly IConfiguration _configuration;
+    private readonly AuthContext _authContext;
+    private readonly UserManager _userManager;
+    private readonly CoreSettings _coreSettings;
+    private readonly DisplayUserSettingsHelper _displayUserSettingsHelper;
+    private readonly CustomNamingPeople _customNamingPeople;
+    private readonly FileSecurityCommon _fileSecurityCommon;
+
+    public Global(
+        IConfiguration configuration,
+        AuthContext authContext,
+        UserManager userManager,
+        CoreSettings coreSettings,
+        DisplayUserSettingsHelper displayUserSettingsHelper,
+        CustomNamingPeople customNamingPeople,
+        FileSecurityCommon fileSecurityCommon)
+    {
+        _configuration = configuration;
+        _authContext = authContext;
+        _userManager = userManager;
+        _coreSettings = coreSettings;
+        _displayUserSettingsHelper = displayUserSettingsHelper;
+        _customNamingPeople = customNamingPeople;
+        _fileSecurityCommon = fileSecurityCommon;
+
+        if (!DocThumbnailExtensionExtensions.TryParse(configuration["files:thumbnail:docs-exts"] ?? "jpg", true, out DocThumbnailExtension))
+        {
+            DocThumbnailExtension = DocThumbnailExtension.jpg;
+        }
+        if (!ThumbnailExtensionExtensions.TryParse(configuration["files:thumbnail:exts"] ?? "webp", true, out ThumbnailExtension))
+        {
+            ThumbnailExtension = ThumbnailExtension.jpg;
+        }
+    }
+
+    #region Property
+
+    public DocThumbnailExtension DocThumbnailExtension;
+    public ThumbnailExtension ThumbnailExtension;
+
+    public const int MaxTitle = 170;
+
+    public static readonly Regex InvalidTitleChars = new Regex("[\t*\\+:\"<>?|\\\\/\\p{Cs}]");
+
+    public bool EnableUploadFilter => bool.TrueString.Equals(_configuration["files:upload-filter"] ?? "false", StringComparison.InvariantCultureIgnoreCase);
+
+    public TimeSpan StreamUrlExpire
+    {
+        get
+        {
+            int.TryParse(_configuration["files:stream-url-minute"], out var validateTimespan);
+            if (validateTimespan <= 0)
+            {
+                validateTimespan = 16;
+            }
+
+            return TimeSpan.FromMinutes(validateTimespan);
+        }
+    }
+
+    public bool IsDocSpaceAdministrator => _fileSecurityCommon.IsDocSpaceAdministrator(_authContext.CurrentAccount.ID);
+
+    public string GetDocDbKey()
+    {
+        const string dbKey = "UniqueDocument";
+        var resultKey = _coreSettings.GetSetting(dbKey);
+
+        if (!string.IsNullOrEmpty(resultKey))
+        {
+            return resultKey;
+        }
+
+        resultKey = Guid.NewGuid().ToString();
+        _coreSettings.SaveSetting(dbKey, resultKey);
+
+        return resultKey;
+    }
+
+    #endregion
+
+    public static string ReplaceInvalidCharsAndTruncate(string title)
+    {
+        if (string.IsNullOrEmpty(title))
+        {
+            return title;
+        }
+
+        title = title.Trim();
+        if (MaxTitle < title.Length)
+        {
+            var pos = title.LastIndexOf('.');
+            if (MaxTitle - 20 < pos)
+            {
+                title = title.Substring(0, MaxTitle - (title.Length - pos)) + title.Substring(pos);
+            }
+            else
+            {
+                title = title.Substring(0, MaxTitle);
+            }
+        }
+
+        return InvalidTitleChars.Replace(title, "_");
+    }
+
+    public string GetUserName(Guid userId, bool alive = false)
+    {
+        if (userId.Equals(_authContext.CurrentAccount.ID))
+        {
+            return FilesCommonResource.Author_Me;
+        }
+
+        if (userId.Equals(ASC.Core.Configuration.Constants.Guest.ID))
+        {
+            return FilesCommonResource.Guest;
+        }
+
+        var userInfo = _userManager.GetUsers(userId);
+        if (userInfo.Equals(Constants.LostUser))
+        {
+            return alive ? FilesCommonResource.Guest : _customNamingPeople.Substitute<FilesCommonResource>("ProfileRemoved");
+        }
+
+        return userInfo.DisplayUserName(false, _displayUserSettingsHelper);
+    }
+}
+
+[Scope]
+public class GlobalStore
+{
+    private readonly StorageFactory _storageFactory;
+    private readonly TenantManager _tenantManager;
+
+    public GlobalStore(StorageFactory storageFactory, TenantManager tenantManager)
+    {
+        _storageFactory = storageFactory;
+        _tenantManager = tenantManager;
+    }
+
+    public IDataStore GetStore(bool currentTenant = true)
+    {
+        return _storageFactory.GetStorage(currentTenant ? _tenantManager.GetCurrentTenant().Id : null, FileConstant.StorageModule);
+    }
+
+    public IDataStore GetStoreTemplate()
+    {
+        return _storageFactory.GetStorage(null, FileConstant.StorageTemplate);
+    }
+}
+
+[Scope]
+public class GlobalSpace
+{
+    private readonly FilesSpaceUsageStatManager _filesSpaceUsageStatManager;
+    private readonly AuthContext _authContext;
+
+    public GlobalSpace(FilesSpaceUsageStatManager filesSpaceUsageStatManager, AuthContext authContext)
+    {
+        _filesSpaceUsageStatManager = filesSpaceUsageStatManager;
+        _authContext = authContext;
+    }
+
+    public Task<long> GetUserUsedSpaceAsync()
+    {
+        return GetUserUsedSpaceAsync(_authContext.CurrentAccount.ID);
+    }
+
+    public Task<long> GetUserUsedSpaceAsync(Guid userId)
+    {
+        return _filesSpaceUsageStatManager.GetUserSpaceUsageAsync(userId);
+    }
+}
+
+[Scope]
+public class GlobalFolder
+{
+    private readonly CoreBaseSettings _coreBaseSettings;
+    private readonly WebItemManager _webItemManager;
+    private readonly WebItemSecurity _webItemSecurity;
+    private readonly AuthContext _authContext;
+    private readonly TenantManager _tenantManager;
+    private readonly UserManager _userManager;
+    private readonly SettingsManager _settingsManager;
+    private readonly GlobalStore _globalStore;
+    private readonly IServiceProvider _serviceProvider;
+    private readonly ILogger _logger;
+
+    public GlobalFolder(
+        CoreBaseSettings coreBaseSettings,
+        WebItemManager webItemManager,
+        WebItemSecurity webItemSecurity,
+        AuthContext authContext,
+        TenantManager tenantManager,
+        UserManager userManager,
+        SettingsManager settingsManager,
+        GlobalStore globalStore,
+        ILoggerProvider options,
+        IServiceProvider serviceProvider
+    )
+    {
+        _coreBaseSettings = coreBaseSettings;
+        _webItemManager = webItemManager;
+        _webItemSecurity = webItemSecurity;
+        _authContext = authContext;
+        _tenantManager = tenantManager;
+        _userManager = userManager;
+        _settingsManager = settingsManager;
+        _globalStore = globalStore;
+        _serviceProvider = serviceProvider;
+        _logger = options.CreateLogger("ASC.Files");
+    }
+
+    internal static readonly IDictionary<int, int> ProjectsRootFolderCache =
+        new ConcurrentDictionary<int, int>(); /*Use SYNCHRONIZED for cross thread blocks*/
+
+    public async ValueTask<int> GetFolderProjectsAsync(IDaoFactory daoFactory)
+    {
+        if (_coreBaseSettings.Personal)
+        {
+            return default;
+        }
+
+        if (_webItemManager[WebItemManager.ProjectsProductID].IsDisabled(_webItemSecurity, _authContext))
+        {
+            return default;
+        }
+
+        var folderDao = daoFactory.GetFolderDao<int>();
+        if (!ProjectsRootFolderCache.TryGetValue(_tenantManager.GetCurrentTenant().Id, out var result))
+        {
+            result = await folderDao.GetFolderIDProjectsAsync(true);
+
+            ProjectsRootFolderCache[_tenantManager.GetCurrentTenant().Id] = result;
+        }
+
+        return result;
+    }
+
+    public async ValueTask<T> GetFolderProjectsAsync<T>(IDaoFactory daoFactory)
+    {
+        return IdConverter.Convert<T>(await GetFolderProjectsAsync(daoFactory));
+    }
+
+    internal static readonly ConcurrentDictionary<string, int> DocSpaceFolderCache =
+        new ConcurrentDictionary<string, int>();
+
+    public async ValueTask<int> GetFolderVirtualRoomsAsync(IDaoFactory daoFactory, bool createIfNotExist = true)
+    {
+        if (_coreBaseSettings.DisableDocSpace)
+        {
+            return default;
+        }
+
+        var key = $"vrooms/{_tenantManager.GetCurrentTenant().Id}";
+
+        if (DocSpaceFolderCache.TryGetValue(key, out var result))
+        {
+            return result;
+        }
+
+        result = await daoFactory.GetFolderDao<int>().GetFolderIDVirtualRooms(createIfNotExist);
+
+        if (result != default)
+        {
+            DocSpaceFolderCache[key] = result;
+        }
+
+        return result;
+    }
+
+    public async ValueTask<int> GetFolderArchiveAsync(IDaoFactory daoFactory)
+    {
+        if (_coreBaseSettings.DisableDocSpace)
+        {
+            return default;
+        }
+
+        var key = $"archive/{_tenantManager.GetCurrentTenant().Id}";
+
+        if (!DocSpaceFolderCache.TryGetValue(key, out var result))
+        {
+            result = await daoFactory.GetFolderDao<int>().GetFolderIDArchive(true);
+
+            DocSpaceFolderCache[key] = result;
+        }
+
+        return result;
+    }
+
+    public async ValueTask<int> GetFolderArchiveAsync<T>(IDaoFactory daoFactory)
+    {
+        return await GetFolderArchiveAsync(daoFactory);
+    }
+
+    internal static readonly ConcurrentDictionary<string, Lazy<int>> UserRootFolderCache =
+        new ConcurrentDictionary<string, Lazy<int>>(); /*Use SYNCHRONIZED for cross thread blocks*/
+
+    public int GetFolderMy(FileMarker fileMarker, IDaoFactory daoFactory)
+    {
+        if (!_authContext.IsAuthenticated)
+        {
+            return default;
+        }
+
+        if (_userManager.IsUser(_authContext.CurrentAccount.ID))
+        {
+            return default;
+        }
+
+        var cacheKey = $"my/{_tenantManager.GetCurrentTenant().Id}/{_authContext.CurrentAccount.ID}";
+
+        var myFolderId = UserRootFolderCache.GetOrAdd(cacheKey, (a) => new Lazy<int>(() => GetFolderIdAndProcessFirstVisitAsync(fileMarker, daoFactory, true).Result));
+
+        return myFolderId.Value;
+    }
+
+    protected internal void SetFolderMy(object value)
+    {
+        var cacheKey = string.Format("my/{0}/{1}", _tenantManager.GetCurrentTenant().Id, value);
+        UserRootFolderCache.Remove(cacheKey, out _);
+    }
+
+    public async ValueTask<bool> IsFirstVisit(IDaoFactory daoFactory)
+    {
+        var cacheKey = string.Format("my/{0}/{1}", _tenantManager.GetCurrentTenant().Id, _authContext.CurrentAccount.ID);
+
+        if (!UserRootFolderCache.TryGetValue(cacheKey, out var _))
+        {
+            var folderDao = daoFactory.GetFolderDao<int>();
+            var myFolderId = await folderDao.GetFolderIDUserAsync(false);
+
+            if (Equals(myFolderId, 0))
+            {
+                return true;
+            }
+        }
+
+        return false;
+    }
+
+    internal static readonly IDictionary<int, int> CommonFolderCache =
+            new ConcurrentDictionary<int, int>(); /*Use SYNCHRONIZED for cross thread blocks*/
+
+    public async ValueTask<T> GetFolderCommonAsync<T>(FileMarker fileMarker, IDaoFactory daoFactory)
+    {
+        return IdConverter.Convert<T>(await GetFolderCommonAsync(fileMarker, daoFactory));
+    }
+
+    public async ValueTask<int> GetFolderCommonAsync(FileMarker fileMarker, IDaoFactory daoFactory)
+    {
+        if (_coreBaseSettings.Personal)
+        {
+            return default;
+        }
+
+        if (CommonFolderCache.TryGetValue(_tenantManager.GetCurrentTenant().Id, out var commonFolderId))
+        {
+            return commonFolderId;
+        }
+
+        commonFolderId = await GetFolderIdAndProcessFirstVisitAsync(fileMarker, daoFactory, false);
+        
+            if (!Equals(commonFolderId, 0))
+            {
+                CommonFolderCache[_tenantManager.GetCurrentTenant().Id] = commonFolderId;
+            }
+
+        return commonFolderId;
+    }
+
+    internal static readonly IDictionary<int, int> ShareFolderCache =
+        new ConcurrentDictionary<int, int>(); /*Use SYNCHRONIZED for cross thread blocks*/
+
+    public async ValueTask<int> GetFolderShareAsync(IDaoFactory daoFactory)
+    {
+        if (_coreBaseSettings.Personal)
+        {
+            return default;
+        }
+
+        if (IsOutsider)
+        {
+            return default;
+        }
+
+        if (!ShareFolderCache.TryGetValue(_tenantManager.GetCurrentTenant().Id, out var sharedFolderId))
+        {
+            sharedFolderId = await daoFactory.GetFolderDao<int>().GetFolderIDShareAsync(true);
+
+            if (!sharedFolderId.Equals(default))
+            {
+                ShareFolderCache[_tenantManager.GetCurrentTenant().Id] = sharedFolderId;
+            }
+        }
+
+        return sharedFolderId;
+    }
+
+    public async ValueTask<T> GetFolderShareAsync<T>(IDaoFactory daoFactory)
+    {
+        return IdConverter.Convert<T>(await GetFolderShareAsync(daoFactory));
+    }
+
+    internal static readonly IDictionary<int, int> RecentFolderCache =
+        new ConcurrentDictionary<int, int>(); /*Use SYNCHRONIZED for cross thread blocks*/
+
+    public async ValueTask<int> GetFolderRecentAsync(IDaoFactory daoFactory)
+    {
+        if (!_authContext.IsAuthenticated)
+        {
+            return 0;
+        }
+
+        if (!RecentFolderCache.TryGetValue(_tenantManager.GetCurrentTenant().Id, out var recentFolderId))
+        {
+            var folderDao = daoFactory.GetFolderDao<int>();
+            recentFolderId = await folderDao.GetFolderIDRecentAsync(true);
+
+            if (!recentFolderId.Equals(0))
+            {
+                RecentFolderCache[_tenantManager.GetCurrentTenant().Id] = recentFolderId;
+            }
+        }
+
+        return recentFolderId;
+    }
+
+    internal static readonly IDictionary<int, int> FavoritesFolderCache =
+        new ConcurrentDictionary<int, int>(); /*Use SYNCHRONIZED for cross thread blocks*/
+
+    public async ValueTask<int> GetFolderFavoritesAsync(IDaoFactory daoFactory)
+    {
+        if (!_authContext.IsAuthenticated)
+        {
+            return 0;
+        }
+
+        if (!FavoritesFolderCache.TryGetValue(_tenantManager.GetCurrentTenant().Id, out var favoriteFolderId))
+        {
+            var folderDao = daoFactory.GetFolderDao<int>();
+            favoriteFolderId = await folderDao.GetFolderIDFavoritesAsync(true);
+
+            if (!favoriteFolderId.Equals(0))
+            {
+                FavoritesFolderCache[_tenantManager.GetCurrentTenant().Id] = favoriteFolderId;
+            }
+        }
+
+        return favoriteFolderId;
+    }
+
+    internal static readonly IDictionary<int, int> TemplatesFolderCache =
+        new ConcurrentDictionary<int, int>(); /*Use SYNCHRONIZED for cross thread blocks*/
+
+    public async ValueTask<int> GetFolderTemplatesAsync(IDaoFactory daoFactory)
+    {
+        if (!_authContext.IsAuthenticated)
+        {
+            return 0;
+        }
+
+        if (_userManager.IsUser(_authContext.CurrentAccount.ID))
+        {
+            return 0;
+        }
+
+        if (!TemplatesFolderCache.TryGetValue(_tenantManager.GetCurrentTenant().Id, out var templatesFolderId))
+        {
+            var folderDao = daoFactory.GetFolderDao<int>();
+            templatesFolderId = await folderDao.GetFolderIDTemplatesAsync(true);
+
+            if (!templatesFolderId.Equals(0))
+            {
+                TemplatesFolderCache[_tenantManager.GetCurrentTenant().Id] = templatesFolderId;
+            }
+        }
+
+        return templatesFolderId;
+    }
+
+    internal static readonly IDictionary<string, int> PrivacyFolderCache =
+        new ConcurrentDictionary<string, int>(); /*Use SYNCHRONIZED for cross thread blocks*/
+
+    public async ValueTask<T> GetFolderPrivacyAsync<T>(IDaoFactory daoFactory)
+    {
+        return IdConverter.Convert<T>(await GetFolderPrivacyAsync(daoFactory));
+    }
+
+    public async ValueTask<int> GetFolderPrivacyAsync(IDaoFactory daoFactory)
+    {
+        if (!_authContext.IsAuthenticated)
+        {
+            return 0;
+        }
+
+        if (_userManager.IsUser(_authContext.CurrentAccount.ID))
+        {
+            return 0;
+        }
+
+        var cacheKey = string.Format("privacy/{0}/{1}", _tenantManager.GetCurrentTenant().Id, _authContext.CurrentAccount.ID);
+
+        if (!PrivacyFolderCache.TryGetValue(cacheKey, out var privacyFolderId))
+        {
+            var folderDao = daoFactory.GetFolderDao<int>();
+            privacyFolderId = await folderDao.GetFolderIDPrivacyAsync(true);
+
+            if (!Equals(privacyFolderId, 0))
+            {
+                PrivacyFolderCache[cacheKey] = privacyFolderId;
+            }
+        }
+
+        return privacyFolderId;
+    }
+
+
+    internal static readonly IDictionary<string, object> TrashFolderCache =
+        new ConcurrentDictionary<string, object>(); /*Use SYNCHRONIZED for cross thread blocks*/
+
+    public async ValueTask<int> GetFolderTrashAsync(IDaoFactory daoFactory)
+    {
+        var id = 0;
+        if (IsOutsider)
+        {
+            return id;
+        }
+
+        var cacheKey = string.Format("trash/{0}/{1}", _tenantManager.GetCurrentTenant().Id, _authContext.CurrentAccount.ID);
+        if (!TrashFolderCache.TryGetValue(cacheKey, out var trashFolderId))
+        {
+            id = _authContext.IsAuthenticated ? await daoFactory.GetFolderDao<int>().GetFolderIDTrashAsync(true) : 0;
+            TrashFolderCache[cacheKey] = id;
+        }
+        else
+        {
+            id = (int)trashFolderId;
+        }
+
+        return id;
+    }
+
+    protected internal void SetFolderTrash(object value)
+    {
+        var cacheKey = string.Format("trash/{0}/{1}", _tenantManager.GetCurrentTenant().Id, value);
+        TrashFolderCache.Remove(cacheKey);
+    }
+
+    private async Task<int> GetFolderIdAndProcessFirstVisitAsync(FileMarker fileMarker, IDaoFactory daoFactory, bool my)
+    {
+        var folderDao = (FolderDao)daoFactory.GetFolderDao<int>();
+        var fileDao = (FileDao)daoFactory.GetFileDao<int>();
+
+        var id = my ? await folderDao.GetFolderIDUserAsync(false) : await folderDao.GetFolderIDCommonAsync(false);
+
+        if (Equals(id, 0))
+        {
+            id = my ? await folderDao.GetFolderIDUserAsync(true) : await folderDao.GetFolderIDCommonAsync(true);
+
+            //Copy start document
+            if (_settingsManager.LoadForDefaultTenant<AdditionalWhiteLabelSettings>().StartDocsEnabled)
+            {
+                try
+                {
+                    var storeTemplate = _globalStore.GetStoreTemplate();
+                    var store = _globalStore.GetStore();
+
+                    var culture = my ? _userManager.GetUsers(_authContext.CurrentAccount.ID).GetCulture() : _tenantManager.GetCurrentTenant().GetCulture();
+                    var path = FileConstant.StartDocPath + culture + "/";
+
+                    if (!await storeTemplate.IsDirectoryAsync(path))
+                    {
+                        path = FileConstant.StartDocPath + "en-US/";
+                    }
+
+                    path += my ? "my/" : "corporate/";
+
+                    await SaveStartDocumentAsync(fileMarker, folderDao, fileDao, id, path, storeTemplate, store);
+                }
+                catch (Exception ex)
+                {
+                    _logger.ErrorGetFolderIdAndProccessFirstVisit(ex);
+                }
+            }
+        }
+
+        return id;
+    }
+
+    private async Task SaveStartDocumentAsync(FileMarker fileMarker, FolderDao folderDao, FileDao fileDao, int folderId, string path, IDataStore storeTemplate, IDataStore store)
+    {
+        var files = await storeTemplate.ListFilesRelativeAsync("", path, "*", false)
+            .Where(f => FileUtility.GetFileTypeByFileName(f) is not (FileType.Audio or FileType.Video))
+            .ToListAsync();
+
+        if (store is DiscDataStore)
+        {
+            await Task.WhenAll(files.Select(file => SaveFileAsync(fileMarker, fileDao, folderId, path + file, storeTemplate, files)));
+        }
+        else
+        {
+            await Parallel.ForEachAsync(files, new ParallelOptions {MaxDegreeOfParallelism = 3},
+                async (file, _) => await SaveFileAsync(fileMarker, fileDao, folderId, path + file, storeTemplate, files));
+        }
+
+        await foreach (var folderName in storeTemplate.ListDirectoriesRelativeAsync(path, false))
+        {
+            var folder = _serviceProvider.GetService<Folder<int>>();
+            folder.Title = folderName;
+            folder.ParentId = folderId;
+
+            var subFolderId = await folderDao.SaveFolderAsync(folder);
+
+            await SaveStartDocumentAsync(fileMarker, folderDao, fileDao, subFolderId, path + folderName + "/", storeTemplate, store);
+        }
+    }
+
+    private async Task SaveFileAsync(FileMarker fileMarker, FileDao fileDao, int folder, string filePath, IDataStore storeTemp, IEnumerable<string> files)
+    {
+        try
+        {
+            var fileName = Path.GetFileName(filePath);
+            foreach (var ext in Enum.GetValues<ThumbnailExtension>())
+            {
+                if (FileUtility.GetFileExtension(filePath) == "." + ext
+                    && files.Contains(Regex.Replace(fileName, "\\." + ext + "$", "")))
+                    return;
+            }
+
+            var file = _serviceProvider.GetService<File<int>>();
+
+            file.Title = fileName;
+            file.ParentId = folder;
+            file.Comment = FilesCommonResource.CommentCreate;
+
+            using (var stream = await storeTemp.GetReadStreamAsync("", filePath))
+            {
+                file.ContentLength = stream.CanSeek ? stream.Length : await storeTemp.GetFileSizeAsync("", filePath);
+                file = await fileDao.SaveFileAsync(file, stream, false);
+            }
+
+            await fileMarker.MarkAsNewAsync(file);
+        }
+        catch (Exception ex)
+        {
+            _logger.ErrorSaveFile(ex);
+        }
+    }
+
+    public bool IsOutsider => _userManager.IsOutsider(_authContext.CurrentAccount.ID);
+}
+
+[Scope]
+public class GlobalFolderHelper
+{
+    private readonly FileMarker _fileMarker;
+    private readonly IDaoFactory _daoFactory;
+    private readonly GlobalFolder _globalFolder;
+
+    public GlobalFolderHelper(FileMarker fileMarker, IDaoFactory daoFactory, GlobalFolder globalFolder)
+    {
+        _fileMarker = fileMarker;
+        _daoFactory = daoFactory;
+        _globalFolder = globalFolder;
+    }
+
+    public ValueTask<int> FolderProjectsAsync => _globalFolder.GetFolderProjectsAsync(_daoFactory);
+    public ValueTask<int> FolderCommonAsync => _globalFolder.GetFolderCommonAsync(_fileMarker, _daoFactory);
+    public int FolderMy => _globalFolder.GetFolderMy(_fileMarker, _daoFactory);
+    public ValueTask<int> FolderPrivacyAsync => _globalFolder.GetFolderPrivacyAsync(_daoFactory);
+    public ValueTask<int> FolderRecentAsync => _globalFolder.GetFolderRecentAsync(_daoFactory);
+    public ValueTask<int> FolderFavoritesAsync => _globalFolder.GetFolderFavoritesAsync(_daoFactory);
+    public ValueTask<int> FolderTemplatesAsync => _globalFolder.GetFolderTemplatesAsync(_daoFactory);
+    public ValueTask<int> FolderVirtualRoomsAsync => _globalFolder.GetFolderVirtualRoomsAsync(_daoFactory);
+    public ValueTask<int> FolderArchiveAsync => _globalFolder.GetFolderArchiveAsync(_daoFactory);
+
+    public T GetFolderMy<T>()
+    {
+        return IdConverter.Convert<T>(FolderMy);
+    }
+
+    public async ValueTask<T> GetFolderCommonAsync<T>()
+    {
+        return IdConverter.Convert<T>(await FolderCommonAsync);
+    }
+
+    public async ValueTask<T> GetFolderProjectsAsync<T>()
+    {
+        return IdConverter.Convert<T>(await FolderProjectsAsync);
+    }
+
+    public async ValueTask<T> GetFolderPrivacyAsync<T>()
+    {
+        return IdConverter.Convert<T>(await FolderPrivacyAsync);
+    }
+
+    public async ValueTask<int> GetFolderVirtualRooms()
+    {
+        return await FolderVirtualRoomsAsync;
+    }
+
+    public async ValueTask<int> GetFolderArchive()
+    {
+        return await FolderArchiveAsync;
+    }
+
+    public async ValueTask<T> GetFolderShareAsync<T>()
+    {
+        return IdConverter.Convert<T>(await FolderShareAsync);
+    }
+    public ValueTask<int> FolderShareAsync => _globalFolder.GetFolderShareAsync(_daoFactory);
+
+    public object FolderTrash
+    {
+        get => _globalFolder.GetFolderTrashAsync(_daoFactory).Result;
+        set => _globalFolder.SetFolderTrash(value);
+    }
+}