// (c) Copyright Ascensio System SIA 2009-2025
//
// This program is a free software product.
// You can redistribute it and/or modify it under the terms
// of the GNU Affero General Public License (AGPL) version 3 as published by the Free Software
// Foundation. In accordance with Section 7(a) of the GNU AGPL its Section 15 shall be amended
// to the effect that Ascensio System SIA expressly excludes the warranty of non-infringement of
// any third-party rights.
//
// This program is distributed WITHOUT ANY WARRANTY, without even the implied warranty
// of MERCHANTABILITY or FITNESS FOR A PARTICULAR  PURPOSE. For details, see
// the GNU AGPL at: http://www.gnu.org/licenses/agpl-3.0.html
//
// You can contact Ascensio System SIA at Lubanas st. 125a-25, Riga, Latvia, EU, LV-1021.
//
// The  interactive user interfaces in modified source and object code versions of the Program must
// display Appropriate Legal Notices, as required under Section 5 of the GNU AGPL version 3.
//
// Pursuant to Section 7(b) of the License you must retain the original Product logo when
// distributing the program. Pursuant to Section 7(e) we decline to grant you any rights under
// trademark law for use of our trademarks.
//
// All the Product's GUI elements, including illustrations and icon sets, as well as technical writing
// content are licensed under the terms of the Creative Commons Attribution-ShareAlike 4.0
// International. See the License terms at http://creativecommons.org/licenses/by-sa/4.0/legalcode

// import MediaDownloadReactSvgUrl from "PUBLIC_DIR/images/media.download.react.svg?url";
import CopyReactSvgUrl from "PUBLIC_DIR/images/icons/16/copy.react.svg?url";
import ButtonAlertIcon from "PUBLIC_DIR/images/button.alert.react.svg";
import ClockIconUrl from "PUBLIC_DIR/images/clock.react.svg?url";
import PersonPlusReactSvgUrl from "PUBLIC_DIR/images/icons/12/person-plus.react.svg?url";
import SettingsReactSvgUrl from "PUBLIC_DIR/images/icons/16/catalog-settings-common.svg?url";
import { useRef } from "react";
import { inject, observer } from "mobx-react";

import { getCorrectDate } from "@docspace/shared/utils";
import { toastr } from "@docspace/shared/components/toast";
// import { objectToGetParams } from "@docspace/shared/utils/common";

import { InputBlock } from "@docspace/shared/components/input-block";
import { IconButton } from "@docspace/shared/components/icon-button";
import { Text } from "@docspace/shared/components/text";
import { HelpButton } from "@docspace/shared/components/help-button";
// import { DropDown } from "@docspace/shared/components/drop-down";
// import { DropDownItem } from "@docspace/shared/components/drop-down-item";
import { getAccessOptions } from "@docspace/shared/utils/getAccessOptions";

import { globalColors } from "@docspace/shared/themes";
import { filterPaidRoleOptions } from "@docspace/shared/utils/filterPaidRoleOptions";
import { filterNotReadOnlyOptions } from "@docspace/shared/utils/filterNotReadOnlyOptions";
import api from "@docspace/shared/api";
import { RoomsType } from "@docspace/shared/enums";
import AccessSelector from "../../../AccessSelector";
import PaidQuotaLimitError from "../../../PaidQuotaLimitError";
import {
  StyledSubHeader,
  StyledInviteInput,
  StyledInviteInputContainer,
  StyledToggleButton,
  StyledDescription,
  StyledExternalLink,
} from "../StyledInvitePanel";

import { getFreeUsersRoleArray, getFreeUsersTypeArray } from "../utils";
import { deleteInviteLink } from "@docspace/shared/api/portal";

const ExternalLinks = ({
  t,
  roomId,
  roomType,
  defaultAccess,
  shareLinks,
  setShareLinks,
  isOwner,
  isAdmin,
  onChangeExternalLinksVisible,
  externalLinksVisible,
  setActiveLink,
  activeLink,
  isMobileView,
  isUserTariffLimit,
  standalone,
  allowInvitingGuests,
<<<<<<< HEAD
  setLinkSettingsPanelVisible,
  onSelectAccess,
  copyLink,
  editLink,
  isLinksToggling,
  setIsLinksToggling,
  theme,
  culture,
  isAIAgentsFolder,
  setInviteContactsLink,
=======
>>>>>>> 10f66548
}) => {
  // const [actionLinksVisible, setActionLinksVisible] = useState(false);

  const showUsersJoinedBlock = !!activeLink?.maxUseCount;
  const showUsersLimitWarning =
    activeLink?.currentUseCount >= activeLink?.maxUseCount;

  const inputsRef = useRef();

  const disableLink = async () => {
    shareLinks?.length &&
      (await api.rooms.setInvitationLinks(
        roomId,
        "Invite",
        0,
        shareLinks[0].id,
      ));
    setActiveLink({});
    return setShareLinks([]);
  };

  const toggleLinks = async (e) => {
    if (isLinksToggling) return;

    setIsLinksToggling(true);

    try {
      if (roomId === -1) {
        if (e?.target?.checked) {
          setInviteContactsLink();
        } else {
          deleteInviteLink(activeLink.id);
        }
      } else {
        !externalLinksVisible ? await editLink() : await disableLink();
      }
      onChangeExternalLinksVisible(!externalLinksVisible);
    } catch (error) {
      toastr.error(error.message);
    } finally {
      setIsLinksToggling(false);
    }
  };

  const onCopyLink = () => copyLink(activeLink.shareLink);

  // const toggleActionLinks = () => {
  //   setActionLinksVisible(!actionLinksVisible);
  // };

  // const closeActionLinks = () => {
  //   setActionLinksVisible(false);
  // };

  // const shareEmail = useCallback(
  //   (link) => {
  //     const { title, shareLink } = link;
  //     const subject = t("SharingPanel:ShareEmailSubject", { itemName: title });
  //     const body = t("SharingPanel:ShareEmailBody", { itemName: title, shareLink });

  //     const mailtoLink = `mailto:${objectToGetParams({
  //       subject,
  //       body,
  //     })}`;

  //     window.open(mailtoLink, "_self");

  //     closeActionLinks();
  //   },
  //   [closeActionLinks, t],
  // );

  // const shareTwitter = useCallback(
  //   (link) => {
  //     const { shareLink } = link;

  //     const twitterLink = `https://twitter.com/intent/tweet${objectToGetParams({
  //       text: shareLink,
  //     })}`;

  //     window.open(twitterLink, "", "width=1000,height=670");

  //     closeActionLinks();
  //   },
  //   [closeActionLinks],
  // );

  const availableAccess =
    roomId === -1 ? getFreeUsersTypeArray() : getFreeUsersRoleArray();

  const accesses = getAccessOptions(
    t,
    roomType,
    false,
    true,
    isOwner,
    isAdmin,
    standalone,
  );

  const filteredAccesses =
    roomType === -1
      ? accesses
      : roomType === RoomsType.AIRoom
        ? filterNotReadOnlyOptions(accesses)
        : filterPaidRoleOptions(accesses);

  const description =
    roomId === -1
      ? t("InviteViaLinkDescriptionAccounts", {
          productName: t("Common:ProductName"),
        })
      : roomType === RoomsType.AIRoom
        ? allowInvitingGuests
          ? t("InviteViaLinkDescriptionAgentGuest")
          : t("InviteViaLinkDescriptionAgentMembers", {
              productName: t("Common:ProductName"),
            })
        : allowInvitingGuests
          ? t("InviteViaLinkDescriptionRoomGuest")
          : t("InviteViaLinkDescriptionRoomMembers", {
              productName: t("Common:ProductName"),
            });

  return (
    <StyledExternalLink noPadding ref={inputsRef}>
      <StyledSubHeader $inline>
        {t("InviteViaLink")}

        <IconButton
          iconName={SettingsReactSvgUrl}
          size={16}
          onClick={() => setLinkSettingsPanelVisible(true)}
        />

        {/* {false ? (
          <div style={{ position: "relative" }}>
            <IconButton
              size={16}
              iconName={MediaDownloadReactSvgUrl}
              hoverColor={globalColors.black}
              iconColor={globalColors.gray}
              onClick={toggleActionLinks}
            />
            <DropDown
              open={actionLinksVisible}
              clickOutsideAction={closeActionLinks}
              withBackdrop={false}
              isDefaultMode={false}
              fixedDirection
            >
              <DropDownItem
                label={`${t("Common:ShareVia")} e-mail`}
                onClick={() => shareEmail(activeLink[0])}
              />
              <DropDownItem
                label={`${t("Common:ShareVia")} Twitter`}
                onClick={() => shareTwitter(activeLink[0])}
              />
            </DropDown>
          </div>
        ) : null} */}
        <StyledToggleButton
          className="invite-via-link"
          isChecked={externalLinksVisible}
          onChange={toggleLinks}
          isDisabled={isLinksToggling}
          dataTestId="invite_panel_external_links_toggle"
        />
      </StyledSubHeader>
      <StyledDescription>{description}</StyledDescription>
      {externalLinksVisible ? (
        <>
          <StyledInviteInputContainer key={activeLink.id}>
            <StyledInviteInput isShowCross>
              <InputBlock
                className="input-link"
                iconSize={16}
                iconButtonClassName="copy-link-icon"
                scale
                value={activeLink.shareLink}
                isReadOnly
                iconName={CopyReactSvgUrl}
                onIconClick={onCopyLink}
                dataTestId="invite_panel_external_link_input"
              />
            </StyledInviteInput>
            <AccessSelector
              className="invite-via-link-access"
              t={t}
              roomType={roomType}
              defaultAccess={activeLink.access}
              onSelectAccess={onSelectAccess}
              containerRef={inputsRef}
              isOwner={isOwner}
              isMobileView={isMobileView}
              isSelectionDisabled={isUserTariffLimit}
              selectionErrorText={<PaidQuotaLimitError />}
              filteredAccesses={filteredAccesses}
              availableAccess={availableAccess}
              dataTestId="invite_panel_external_link_access"
            />
<<<<<<< HEAD
          </StyledInviteInputContainer>

          <div className="invite-via-link-settings-container">
            <div className="invite-via-link-settings">
              <IconButton
                className="invite-via-link-settings-icon"
                iconName={ClockIconUrl}
                size={12}
                isDisabled
              />
              <Text
                className="invite-via-link-settings-text"
                fontSize="12px"
                fontWeight={400}
              >
                {t("Files:ValidUntil")}
              </Text>
              <Text fontSize="12px" fontWeight={600}>
                {getCorrectDate(culture ?? "en", activeLink.expirationDate)}
              </Text>
            </div>
            {showUsersJoinedBlock ? (
              <div className="invite-via-link-settings">
                <IconButton
                  iconName={PersonPlusReactSvgUrl}
                  size={12}
                  isDisabled
                />
                <Text
                  className="invite-via-link-settings-text"
                  fontSize="12px"
                  fontWeight={400}
                >
                  {t("Files:UsersJoined")}
                </Text>
                <Text fontSize="12px" fontWeight={600}>
                  {activeLink.currentUseCount}/{activeLink.maxUseCount}
                </Text>
                {showUsersLimitWarning ? (
                  <HelpButton
                    place="right"
                    iconNode={<ButtonAlertIcon />}
                    tooltipContent={<Text>{t("Files:WarningUsersLimit")}</Text>}
                    className="invite-via-link-settings-warning"
                    color={
                      theme?.isBase
                        ? globalColors.lightErrorStatus
                        : globalColors.darkErrorStatus
                    }
                  />
                ) : null}
              </div>
            ) : null}
          </div>
        </>
=======
          </StyledInviteInput>
          <AccessSelector
            className="invite-via-link-access"
            t={t}
            roomType={roomType}
            defaultAccess={activeLink.access}
            onSelectAccess={onSelectAccess}
            containerRef={inputsRef}
            isOwner={isOwner}
            isAdmin={isAdmin}
            isMobileView={isMobileView}
            isSelectionDisabled={isUserTariffLimit}
            selectionErrorText={<PaidQuotaLimitError />}
            filteredAccesses={filteredAccesses}
            availableAccess={availableAccess}
            dataTestId="invite_panel_external_link_access"
          />
        </StyledInviteInputContainer>
>>>>>>> 10f66548
      ) : null}
    </StyledExternalLink>
  );
};

export default inject(
  ({
    userStore,
    dialogsStore,
    peopleStore,
    currentQuotaStore,
    settingsStore,
  }) => {
    const { isOwner, isAdmin } = userStore.user;
    const { invitePanelOptions } = dialogsStore;
    const { roomId, hideSelector, defaultAccess } = invitePanelOptions;
    const { isUserTariffLimit } = currentQuotaStore;
<<<<<<< HEAD
    const { theme, standalone, allowInvitingGuests, culture } = settingsStore;
    const { isAIAgentsFolder } = treeFoldersStore;
=======
    const { standalone, allowInvitingGuests } = settingsStore;
>>>>>>> 10f66548

    return {
      theme,
      culture,
      roomId,
      hideSelector,
      defaultAccess,
      isOwner,
      isAdmin,
      isUserTariffLimit,
      standalone,
      allowInvitingGuests,
    };
  },
)(observer(ExternalLinks));<|MERGE_RESOLUTION|>--- conflicted
+++ resolved
@@ -81,7 +81,6 @@
   isUserTariffLimit,
   standalone,
   allowInvitingGuests,
-<<<<<<< HEAD
   setLinkSettingsPanelVisible,
   onSelectAccess,
   copyLink,
@@ -90,13 +89,8 @@
   setIsLinksToggling,
   theme,
   culture,
-  isAIAgentsFolder,
   setInviteContactsLink,
-=======
->>>>>>> 10f66548
 }) => {
-  // const [actionLinksVisible, setActionLinksVisible] = useState(false);
-
   const showUsersJoinedBlock = !!activeLink?.maxUseCount;
   const showUsersLimitWarning =
     activeLink?.currentUseCount >= activeLink?.maxUseCount;
@@ -289,6 +283,7 @@
               onSelectAccess={onSelectAccess}
               containerRef={inputsRef}
               isOwner={isOwner}
+              isAdmin={isAdmin}
               isMobileView={isMobileView}
               isSelectionDisabled={isUserTariffLimit}
               selectionErrorText={<PaidQuotaLimitError />}
@@ -296,7 +291,6 @@
               availableAccess={availableAccess}
               dataTestId="invite_panel_external_link_access"
             />
-<<<<<<< HEAD
           </StyledInviteInputContainer>
 
           <div className="invite-via-link-settings-container">
@@ -352,26 +346,6 @@
             ) : null}
           </div>
         </>
-=======
-          </StyledInviteInput>
-          <AccessSelector
-            className="invite-via-link-access"
-            t={t}
-            roomType={roomType}
-            defaultAccess={activeLink.access}
-            onSelectAccess={onSelectAccess}
-            containerRef={inputsRef}
-            isOwner={isOwner}
-            isAdmin={isAdmin}
-            isMobileView={isMobileView}
-            isSelectionDisabled={isUserTariffLimit}
-            selectionErrorText={<PaidQuotaLimitError />}
-            filteredAccesses={filteredAccesses}
-            availableAccess={availableAccess}
-            dataTestId="invite_panel_external_link_access"
-          />
-        </StyledInviteInputContainer>
->>>>>>> 10f66548
       ) : null}
     </StyledExternalLink>
   );
@@ -389,12 +363,7 @@
     const { invitePanelOptions } = dialogsStore;
     const { roomId, hideSelector, defaultAccess } = invitePanelOptions;
     const { isUserTariffLimit } = currentQuotaStore;
-<<<<<<< HEAD
     const { theme, standalone, allowInvitingGuests, culture } = settingsStore;
-    const { isAIAgentsFolder } = treeFoldersStore;
-=======
-    const { standalone, allowInvitingGuests } = settingsStore;
->>>>>>> 10f66548
 
     return {
       theme,
