--- conflicted
+++ resolved
@@ -126,17 +126,12 @@
   const { settingsStore, currentTariffStatusStore } = auth;
   const { isNotPaidPeriod } = currentTariffStatusStore;
   const { toDefault } = backup;
-<<<<<<< HEAD
-  const { helpUrlCreatingBackup, isTabletView, currentColorScheme } =
-    settingsStore;
-=======
   const {
     dataBackupUrl,
     automaticBackupUrl,
     isTabletView,
     currentColorScheme,
   } = settingsStore;
->>>>>>> 91999503
 
   const buttonSize = isTabletView ? "normal" : "small";
   return {
