// (c) Copyright Ascensio System SIA 2010-2022
//
// This program is a free software product.
// You can redistribute it and/or modify it under the terms
// of the GNU Affero General Public License (AGPL) version 3 as published by the Free Software
// Foundation. In accordance with Section 7(a) of the GNU AGPL its Section 15 shall be amended
// to the effect that Ascensio System SIA expressly excludes the warranty of non-infringement of
// any third-party rights.
//
// This program is distributed WITHOUT ANY WARRANTY, without even the implied warranty
// of MERCHANTABILITY or FITNESS FOR A PARTICULAR  PURPOSE. For details, see
// the GNU AGPL at: http://www.gnu.org/licenses/agpl-3.0.html
//
// You can contact Ascensio System SIA at Lubanas st. 125a-25, Riga, Latvia, EU, LV-1021.
//
// The  interactive user interfaces in modified source and object code versions of the Program must
// display Appropriate Legal Notices, as required under Section 5 of the GNU AGPL version 3.
//
// Pursuant to Section 7(b) of the License you must retain the original Product logo when
// distributing the program. Pursuant to Section 7(e) we decline to grant you any rights under
// trademark law for use of our trademarks.
//
// All the Product's GUI elements, including illustrations and icon sets, as well as technical writing
// content are licensed under the terms of the Creative Commons Attribution-ShareAlike 4.0
// International. See the License terms at http://creativecommons.org/licenses/by-sa/4.0/legalcode

using Microsoft.EntityFrameworkCore.Metadata;
using Microsoft.EntityFrameworkCore.Migrations;

#nullable disable

#pragma warning disable CA1814 // Prefer jagged arrays over multidimensional

namespace ASC.Migrations.MySql.SaaS.Migrations
{
    /// <inheritdoc />
    public partial class MigrationContextMigrate : Migration
    {
        /// <inheritdoc />
        protected override void Up(MigrationBuilder migrationBuilder)
        {
            migrationBuilder.AlterDatabase()
                .Annotation("MySql:CharSet", "utf8mb4");

            migrationBuilder.CreateTable(
                name: "account_links",
                columns: table => new
                {
                    id = table.Column<string>(type: "varchar(200)", nullable: false, collation: "utf8_general_ci")
                        .Annotation("MySql:CharSet", "utf8"),
                    uid = table.Column<string>(type: "varchar(200)", nullable: false, collation: "utf8_general_ci")
                        .Annotation("MySql:CharSet", "utf8"),
                    provider = table.Column<string>(type: "char(60)", nullable: true, collation: "utf8_general_ci")
                        .Annotation("MySql:CharSet", "utf8"),
                    profile = table.Column<string>(type: "text", nullable: false, collation: "utf8_general_ci")
                        .Annotation("MySql:CharSet", "utf8"),
                    linked = table.Column<DateTime>(type: "datetime", nullable: false)
                },
                constraints: table =>
                {
                    table.PrimaryKey("PRIMARY", x => new { x.id, x.uid });
                })
                .Annotation("MySql:CharSet", "utf8");

            migrationBuilder.CreateTable(
                name: "dbip_lookup",
                columns: table => new
                {
                    addrtype = table.Column<string>(name: "addr_type", type: "enum('ipv4','ipv6')", nullable: false)
                        .Annotation("MySql:CharSet", "utf8mb4"),
                    ipstart = table.Column<byte[]>(name: "ip_start", type: "varbinary(16)", nullable: false),
                    ipend = table.Column<byte[]>(name: "ip_end", type: "varbinary(16)", nullable: false),
                    continent = table.Column<string>(type: "char(2)", nullable: false)
                        .Annotation("MySql:CharSet", "utf8mb4"),
                    country = table.Column<string>(type: "char(2)", nullable: false)
                        .Annotation("MySql:CharSet", "utf8mb4"),
                    stateprovcode = table.Column<string>(name: "stateprov_code", type: "varchar(15)", nullable: true)
                        .Annotation("MySql:CharSet", "utf8mb4"),
                    stateprov = table.Column<string>(type: "varchar(80)", nullable: false)
                        .Annotation("MySql:CharSet", "utf8mb4"),
                    district = table.Column<string>(type: "varchar(80)", nullable: false)
                        .Annotation("MySql:CharSet", "utf8mb4"),
                    city = table.Column<string>(type: "varchar(80)", nullable: false)
                        .Annotation("MySql:CharSet", "utf8mb4"),
                    zipcode = table.Column<string>(type: "varchar(20)", nullable: true)
                        .Annotation("MySql:CharSet", "utf8mb4"),
                    latitude = table.Column<float>(type: "float", nullable: false),
                    longitude = table.Column<float>(type: "float", nullable: false),
                    geonameid = table.Column<int>(name: "geoname_id", type: "int(10)", nullable: true),
                    timezoneoffset = table.Column<float>(name: "timezone_offset", type: "float", nullable: false),
                    timezonename = table.Column<string>(name: "timezone_name", type: "varchar(64)", nullable: false)
                        .Annotation("MySql:CharSet", "utf8mb4"),
                    weathercode = table.Column<string>(name: "weather_code", type: "varchar(10)", nullable: false)
                        .Annotation("MySql:CharSet", "utf8mb4")
                },
                constraints: table =>
                {
                    table.PrimaryKey("PK_dbip_lookup", x => new { x.addrtype, x.ipstart });
                })
                .Annotation("MySql:CharSet", "utf8mb4");

            migrationBuilder.CreateTable(
                name: "feed_last",
                columns: table => new
                {
                    lastkey = table.Column<string>(name: "last_key", type: "varchar(128)", nullable: false, collation: "utf8_general_ci")
                        .Annotation("MySql:CharSet", "utf8"),
                    lastdate = table.Column<DateTime>(name: "last_date", type: "datetime", nullable: false)
                },
                constraints: table =>
                {
                    table.PrimaryKey("PRIMARY", x => x.lastkey);
                })
                .Annotation("MySql:CharSet", "utf8");

            migrationBuilder.CreateTable(
                name: "files_converts",
                columns: table => new
                {
                    input = table.Column<string>(type: "varchar(50)", nullable: false, collation: "utf8_general_ci")
                        .Annotation("MySql:CharSet", "utf8"),
                    output = table.Column<string>(type: "varchar(50)", nullable: false, collation: "utf8_general_ci")
                        .Annotation("MySql:CharSet", "utf8")
                },
                constraints: table =>
                {
                    table.PrimaryKey("PRIMARY", x => new { x.input, x.output });
                })
                .Annotation("MySql:CharSet", "utf8");

            migrationBuilder.CreateTable(
                name: "hosting_instance_registration",
                columns: table => new
                {
                    instanceregistrationid = table.Column<string>(name: "instance_registration_id", type: "varchar(255)", nullable: false, collation: "utf8_general_ci")
                        .Annotation("MySql:CharSet", "utf8"),
                    lastupdated = table.Column<DateTime>(name: "last_updated", type: "datetime", nullable: true),
                    workertypename = table.Column<string>(name: "worker_type_name", type: "varchar(255)", nullable: false, collation: "utf8_general_ci")
                        .Annotation("MySql:CharSet", "utf8"),
                    isactive = table.Column<sbyte>(name: "is_active", type: "tinyint(4)", nullable: false)
                },
                constraints: table =>
                {
                    table.PrimaryKey("PRIMARY", x => x.instanceregistrationid);
                })
                .Annotation("MySql:CharSet", "utf8mb4");

            migrationBuilder.CreateTable(
                name: "mobile_app_install",
                columns: table => new
                {
                    useremail = table.Column<string>(name: "user_email", type: "varchar(255)", nullable: false, collation: "utf8_general_ci")
                        .Annotation("MySql:CharSet", "utf8"),
                    apptype = table.Column<int>(name: "app_type", type: "int", nullable: false),
                    registeredon = table.Column<DateTime>(name: "registered_on", type: "datetime", nullable: false),
                    lastsign = table.Column<DateTime>(name: "last_sign", type: "datetime", nullable: true, defaultValueSql: "NULL")
                },
                constraints: table =>
                {
                    table.PrimaryKey("PRIMARY", x => new { x.useremail, x.apptype });
                })
                .Annotation("MySql:CharSet", "utf8");

            migrationBuilder.CreateTable(
                name: "notify_info",
                columns: table => new
                {
                    notifyid = table.Column<int>(name: "notify_id", type: "int", nullable: false),
                    state = table.Column<int>(type: "int", nullable: false, defaultValueSql: "'0'"),
                    attempts = table.Column<int>(type: "int", nullable: false, defaultValueSql: "'0'"),
                    modifydate = table.Column<DateTime>(name: "modify_date", type: "datetime", nullable: false),
                    priority = table.Column<int>(type: "int", nullable: false, defaultValueSql: "'0'")
                },
                constraints: table =>
                {
                    table.PrimaryKey("PRIMARY", x => x.notifyid);
                })
                .Annotation("MySql:CharSet", "utf8");

            migrationBuilder.CreateTable(
                name: "Regions",
                columns: table => new
                {
                    Region = table.Column<string>(type: "varchar(255)", nullable: false)
                        .Annotation("MySql:CharSet", "utf8"),
                    Provider = table.Column<string>(type: "longtext", nullable: true)
                        .Annotation("MySql:CharSet", "utf8"),
                    ConnectionString = table.Column<string>(type: "longtext", nullable: true)
                        .Annotation("MySql:CharSet", "utf8")
                },
                constraints: table =>
                {
                    table.PrimaryKey("PK_Regions", x => x.Region);
                })
                .Annotation("MySql:CharSet", "utf8");

            migrationBuilder.CreateTable(
                name: "tenants_forbiden",
                columns: table => new
                {
                    address = table.Column<string>(type: "varchar(50)", nullable: false, collation: "utf8_general_ci")
                        .Annotation("MySql:CharSet", "utf8")
                },
                constraints: table =>
                {
                    table.PrimaryKey("PRIMARY", x => x.address);
                })
                .Annotation("MySql:CharSet", "utf8");

            migrationBuilder.CreateTable(
                name: "tenants_quota",
                columns: table => new
                {
                    tenant = table.Column<int>(type: "int", nullable: false),
                    name = table.Column<string>(type: "varchar(128)", nullable: true, collation: "utf8_general_ci")
                        .Annotation("MySql:CharSet", "utf8"),
                    description = table.Column<string>(type: "varchar(128)", nullable: true, collation: "utf8_general_ci")
                        .Annotation("MySql:CharSet", "utf8"),
                    features = table.Column<string>(type: "text", nullable: true)
                        .Annotation("MySql:CharSet", "utf8"),
                    price = table.Column<decimal>(type: "decimal(10,2)", nullable: false, defaultValueSql: "'0.00'"),
                    productid = table.Column<string>(name: "product_id", type: "varchar(128)", nullable: true, collation: "utf8_general_ci")
                        .Annotation("MySql:CharSet", "utf8"),
                    visible = table.Column<bool>(type: "tinyint(1)", nullable: false, defaultValueSql: "'0'")
                },
                constraints: table =>
                {
                    table.PrimaryKey("PRIMARY", x => x.tenant);
                })
                .Annotation("MySql:CharSet", "utf8");

            migrationBuilder.CreateTable(
                name: "tenants_tenants",
                columns: table => new
                {
                    id = table.Column<int>(type: "int", nullable: false)
                        .Annotation("MySql:ValueGenerationStrategy", MySqlValueGenerationStrategy.IdentityColumn),
                    name = table.Column<string>(type: "varchar(255)", nullable: false, collation: "utf8_general_ci")
                        .Annotation("MySql:CharSet", "utf8"),
                    alias = table.Column<string>(type: "varchar(100)", nullable: false, collation: "utf8_general_ci")
                        .Annotation("MySql:CharSet", "utf8"),
                    mappeddomain = table.Column<string>(type: "varchar(100)", nullable: true, collation: "utf8_general_ci")
                        .Annotation("MySql:CharSet", "utf8"),
                    version = table.Column<int>(type: "int", nullable: false, defaultValueSql: "'2'"),
                    versionchanged = table.Column<DateTime>(name: "version_changed", type: "datetime", nullable: true),
                    language = table.Column<string>(type: "char(10)", nullable: false, defaultValueSql: "'en-US'", collation: "utf8_general_ci")
                        .Annotation("MySql:CharSet", "utf8"),
                    timezone = table.Column<string>(type: "varchar(50)", nullable: true, collation: "utf8_general_ci")
                        .Annotation("MySql:CharSet", "utf8"),
                    trusteddomains = table.Column<string>(type: "varchar(1024)", nullable: true, collation: "utf8_general_ci")
                        .Annotation("MySql:CharSet", "utf8"),
                    trusteddomainsenabled = table.Column<int>(type: "int", nullable: false, defaultValueSql: "'1'"),
                    status = table.Column<int>(type: "int", nullable: false, defaultValueSql: "'0'"),
                    statuschanged = table.Column<DateTime>(type: "datetime", nullable: true),
                    creationdatetime = table.Column<DateTime>(type: "datetime", nullable: false),
                    ownerid = table.Column<string>(name: "owner_id", type: "varchar(38)", nullable: true, collation: "utf8_general_ci")
                        .Annotation("MySql:CharSet", "utf8"),
                    paymentid = table.Column<string>(name: "payment_id", type: "varchar(38)", nullable: true, collation: "utf8_general_ci")
                        .Annotation("MySql:CharSet", "utf8"),
                    industry = table.Column<int>(type: "int", nullable: false, defaultValueSql: "'0'"),
                    lastmodified = table.Column<DateTime>(name: "last_modified", type: "timestamp", nullable: false),
                    spam = table.Column<bool>(type: "tinyint(1)", nullable: false, defaultValueSql: "'1'"),
                    calls = table.Column<bool>(type: "tinyint(1)", nullable: false, defaultValueSql: "'1'")
                },
                constraints: table =>
                {
                    table.PrimaryKey("PK_tenants_tenants", x => x.id);
                })
                .Annotation("MySql:CharSet", "utf8");

            migrationBuilder.CreateTable(
                name: "tenants_version",
                columns: table => new
                {
                    id = table.Column<int>(type: "int", nullable: false),
                    version = table.Column<string>(type: "varchar(64)", nullable: false, collation: "utf8_general_ci")
                        .Annotation("MySql:CharSet", "utf8"),
                    url = table.Column<string>(type: "varchar(64)", nullable: false, collation: "utf8_general_ci")
                        .Annotation("MySql:CharSet", "utf8"),
                    defaultversion = table.Column<int>(name: "default_version", type: "int", nullable: false, defaultValueSql: "'0'"),
                    visible = table.Column<bool>(type: "tinyint(1)", nullable: false, defaultValueSql: "'0'")
                },
                constraints: table =>
                {
                    table.PrimaryKey("PK_tenants_version", x => x.id);
                })
                .Annotation("MySql:CharSet", "utf8");

            migrationBuilder.CreateTable(
                name: "webhooks",
                columns: table => new
                {
                    id = table.Column<int>(type: "int", nullable: false)
                        .Annotation("MySql:ValueGenerationStrategy", MySqlValueGenerationStrategy.IdentityColumn),
                    route = table.Column<string>(type: "varchar(200)", maxLength: 200, nullable: true, defaultValueSql: "''")
                        .Annotation("MySql:CharSet", "utf8"),
                    method = table.Column<string>(type: "varchar(10)", maxLength: 10, nullable: true, defaultValueSql: "''")
                        .Annotation("MySql:CharSet", "utf8")
                },
                constraints: table =>
                {
                    table.PrimaryKey("PRIMARY", x => x.id);
                })
                .Annotation("MySql:CharSet", "utf8");

            migrationBuilder.CreateTable(
                name: "webstudio_index",
                columns: table => new
                {
                    indexname = table.Column<string>(name: "index_name", type: "varchar(50)", nullable: false, collation: "utf8_general_ci")
                        .Annotation("MySql:CharSet", "utf8"),
                    lastmodified = table.Column<DateTime>(name: "last_modified", type: "timestamp", nullable: false)
                },
                constraints: table =>
                {
                    table.PrimaryKey("PRIMARY", x => x.indexname);
                })
                .Annotation("MySql:CharSet", "utf8");

            migrationBuilder.CreateTable(
                name: "audit_events",
                columns: table => new
                {
                    id = table.Column<int>(type: "int", nullable: false)
                        .Annotation("MySql:ValueGenerationStrategy", MySqlValueGenerationStrategy.IdentityColumn),
                    initiator = table.Column<string>(type: "varchar(200)", nullable: true, collation: "utf8_general_ci")
                        .Annotation("MySql:CharSet", "utf8"),
                    target = table.Column<string>(type: "text", nullable: true, collation: "utf8_general_ci")
                        .Annotation("MySql:CharSet", "utf8"),
                    ip = table.Column<string>(type: "varchar(50)", nullable: true, collation: "utf8_general_ci")
                        .Annotation("MySql:CharSet", "utf8"),
                    browser = table.Column<string>(type: "varchar(200)", nullable: true, collation: "utf8_general_ci")
                        .Annotation("MySql:CharSet", "utf8"),
                    platform = table.Column<string>(type: "varchar(200)", nullable: true, collation: "utf8_general_ci")
                        .Annotation("MySql:CharSet", "utf8"),
                    date = table.Column<DateTime>(type: "datetime", nullable: false),
                    tenantid = table.Column<int>(name: "tenant_id", type: "int", nullable: false),
                    userid = table.Column<string>(name: "user_id", type: "char(38)", nullable: true, collation: "utf8_general_ci")
                        .Annotation("MySql:CharSet", "utf8"),
                    page = table.Column<string>(type: "varchar(300)", nullable: true, collation: "utf8_general_ci")
                        .Annotation("MySql:CharSet", "utf8"),
                    action = table.Column<int>(type: "int", nullable: true),
                    description = table.Column<string>(type: "varchar(20000)", nullable: true, collation: "utf8_general_ci")
                        .Annotation("MySql:CharSet", "utf8")
                },
                constraints: table =>
                {
                    table.PrimaryKey("PK_audit_events", x => x.id);
                    table.ForeignKey(
                        name: "FK_audit_events_tenants_tenants_tenant_id",
                        column: x => x.tenantid,
                        principalTable: "tenants_tenants",
                        principalColumn: "id",
                        onDelete: ReferentialAction.Cascade);
                })
                .Annotation("MySql:CharSet", "utf8");

            migrationBuilder.CreateTable(
                name: "backup_backup",
                columns: table => new
                {
                    id = table.Column<string>(type: "char(38)", nullable: false, collation: "utf8_general_ci")
                        .Annotation("MySql:CharSet", "utf8"),
                    tenantid = table.Column<int>(name: "tenant_id", type: "int(10)", nullable: false),
                    isscheduled = table.Column<bool>(name: "is_scheduled", type: "tinyint(1)", nullable: false),
                    name = table.Column<string>(type: "varchar(255)", nullable: false, collation: "utf8_general_ci")
                        .Annotation("MySql:CharSet", "utf8"),
                    hash = table.Column<string>(type: "varchar(64)", nullable: false, collation: "utf8_general_ci")
                        .Annotation("MySql:CharSet", "utf8"),
                    storagetype = table.Column<int>(name: "storage_type", type: "int(10)", nullable: false),
                    storagebasepath = table.Column<string>(name: "storage_base_path", type: "varchar(255)", nullable: true, defaultValueSql: "NULL", collation: "utf8_general_ci")
                        .Annotation("MySql:CharSet", "utf8"),
                    storagepath = table.Column<string>(name: "storage_path", type: "varchar(255)", nullable: false, collation: "utf8_general_ci")
                        .Annotation("MySql:CharSet", "utf8"),
                    createdon = table.Column<DateTime>(name: "created_on", type: "datetime", nullable: false),
                    expireson = table.Column<DateTime>(name: "expires_on", type: "datetime", nullable: false, defaultValueSql: "'0001-01-01 00:00:00'"),
                    storageparams = table.Column<string>(name: "storage_params", type: "text", nullable: true, defaultValueSql: "NULL", collation: "utf8_general_ci")
                        .Annotation("MySql:CharSet", "utf8"),
                    removed = table.Column<bool>(type: "tinyint(1)", nullable: false)
                },
                constraints: table =>
                {
                    table.PrimaryKey("PRIMARY", x => x.id);
                    table.ForeignKey(
                        name: "FK_backup_backup_tenants_tenants_tenant_id",
                        column: x => x.tenantid,
                        principalTable: "tenants_tenants",
                        principalColumn: "id",
                        onDelete: ReferentialAction.Cascade);
                })
                .Annotation("MySql:CharSet", "utf8");

            migrationBuilder.CreateTable(
                name: "backup_schedule",
                columns: table => new
                {
                    tenantid = table.Column<int>(name: "tenant_id", type: "int(10)", nullable: false),
                    cron = table.Column<string>(type: "varchar(255)", nullable: false, collation: "utf8_general_ci")
                        .Annotation("MySql:CharSet", "utf8"),
                    backupsstored = table.Column<int>(name: "backups_stored", type: "int(10)", nullable: false),
                    storagetype = table.Column<int>(name: "storage_type", type: "int(10)", nullable: false),
                    storagebasepath = table.Column<string>(name: "storage_base_path", type: "varchar(255)", nullable: true, defaultValueSql: "NULL", collation: "utf8_general_ci")
                        .Annotation("MySql:CharSet", "utf8"),
                    lastbackuptime = table.Column<DateTime>(name: "last_backup_time", type: "datetime", nullable: false),
                    storageparams = table.Column<string>(name: "storage_params", type: "text", nullable: true, defaultValueSql: "NULL", collation: "utf8_general_ci")
                        .Annotation("MySql:CharSet", "utf8")
                },
                constraints: table =>
                {
                    table.PrimaryKey("PRIMARY", x => x.tenantid);
                    table.ForeignKey(
                        name: "FK_backup_schedule_tenants_tenants_tenant_id",
                        column: x => x.tenantid,
                        principalTable: "tenants_tenants",
                        principalColumn: "id",
                        onDelete: ReferentialAction.Cascade);
                })
                .Annotation("MySql:CharSet", "utf8");

            migrationBuilder.CreateTable(
                name: "core_acl",
                columns: table => new
                {
                    tenant = table.Column<int>(type: "int", nullable: false),
                    subject = table.Column<string>(type: "varchar(38)", nullable: false, collation: "utf8_general_ci")
                        .Annotation("MySql:CharSet", "utf8"),
                    action = table.Column<string>(type: "varchar(38)", nullable: false, collation: "utf8_general_ci")
                        .Annotation("MySql:CharSet", "utf8"),
                    @object = table.Column<string>(name: "object", type: "varchar(255)", nullable: false, defaultValueSql: "''", collation: "utf8_general_ci")
                        .Annotation("MySql:CharSet", "utf8"),
                    acetype = table.Column<int>(type: "int", nullable: false)
                },
                constraints: table =>
                {
                    table.PrimaryKey("PRIMARY", x => new { x.tenant, x.subject, x.action, x.@object });
                    table.ForeignKey(
                        name: "FK_core_acl_tenants_tenants_tenant",
                        column: x => x.tenant,
                        principalTable: "tenants_tenants",
                        principalColumn: "id",
                        onDelete: ReferentialAction.Cascade);
                })
                .Annotation("MySql:CharSet", "utf8");

            migrationBuilder.CreateTable(
                name: "core_group",
                columns: table => new
                {
                    id = table.Column<string>(type: "varchar(38)", nullable: false, collation: "utf8_general_ci")
                        .Annotation("MySql:CharSet", "utf8"),
                    tenant = table.Column<int>(type: "int", nullable: false),
                    name = table.Column<string>(type: "varchar(128)", nullable: false, collation: "utf8_general_ci")
                        .Annotation("MySql:CharSet", "utf8"),
                    categoryid = table.Column<string>(type: "varchar(38)", nullable: true, collation: "utf8_general_ci")
                        .Annotation("MySql:CharSet", "utf8"),
                    parentid = table.Column<string>(type: "varchar(38)", nullable: true, collation: "utf8_general_ci")
                        .Annotation("MySql:CharSet", "utf8"),
                    sid = table.Column<string>(type: "varchar(512)", nullable: true, collation: "utf8_general_ci")
                        .Annotation("MySql:CharSet", "utf8"),
                    removed = table.Column<bool>(type: "tinyint(1)", nullable: false, defaultValueSql: "'0'"),
                    lastmodified = table.Column<DateTime>(name: "last_modified", type: "timestamp", nullable: false)
                },
                constraints: table =>
                {
                    table.PrimaryKey("PK_core_group", x => x.id);
                    table.ForeignKey(
                        name: "FK_core_group_tenants_tenants_tenant",
                        column: x => x.tenant,
                        principalTable: "tenants_tenants",
                        principalColumn: "id",
                        onDelete: ReferentialAction.Cascade);
                })
                .Annotation("MySql:CharSet", "utf8");

            migrationBuilder.CreateTable(
                name: "core_settings",
                columns: table => new
                {
                    tenant = table.Column<int>(type: "int", nullable: false),
                    id = table.Column<string>(type: "varchar(128)", nullable: false, collation: "utf8_general_ci")
                        .Annotation("MySql:CharSet", "utf8"),
                    value = table.Column<byte[]>(type: "mediumblob", nullable: false),
                    lastmodified = table.Column<DateTime>(name: "last_modified", type: "timestamp", nullable: false)
                },
                constraints: table =>
                {
                    table.PrimaryKey("PRIMARY", x => new { x.tenant, x.id });
                    table.ForeignKey(
                        name: "FK_core_settings_tenants_tenants_tenant",
                        column: x => x.tenant,
                        principalTable: "tenants_tenants",
                        principalColumn: "id",
                        onDelete: ReferentialAction.Cascade);
                })
                .Annotation("MySql:CharSet", "utf8");

            migrationBuilder.CreateTable(
                name: "core_subscription",
                columns: table => new
                {
                    tenant = table.Column<int>(type: "int", nullable: false),
                    source = table.Column<string>(type: "varchar(38)", nullable: false, collation: "utf8_general_ci")
                        .Annotation("MySql:CharSet", "utf8"),
                    action = table.Column<string>(type: "varchar(128)", nullable: false, collation: "utf8_general_ci")
                        .Annotation("MySql:CharSet", "utf8"),
                    recipient = table.Column<string>(type: "varchar(38)", nullable: false, collation: "utf8_general_ci")
                        .Annotation("MySql:CharSet", "utf8"),
                    @object = table.Column<string>(name: "object", type: "varchar(128)", nullable: false, collation: "utf8_general_ci")
                        .Annotation("MySql:CharSet", "utf8"),
                    unsubscribed = table.Column<bool>(type: "tinyint(1)", nullable: false, defaultValueSql: "'0'")
                },
                constraints: table =>
                {
                    table.PrimaryKey("PRIMARY", x => new { x.tenant, x.source, x.action, x.recipient, x.@object });
                    table.ForeignKey(
                        name: "FK_core_subscription_tenants_tenants_tenant",
                        column: x => x.tenant,
                        principalTable: "tenants_tenants",
                        principalColumn: "id",
                        onDelete: ReferentialAction.Cascade);
                })
                .Annotation("MySql:CharSet", "utf8");

            migrationBuilder.CreateTable(
                name: "core_subscriptionmethod",
                columns: table => new
                {
                    tenant = table.Column<int>(type: "int", nullable: false),
                    source = table.Column<string>(type: "varchar(38)", nullable: false, collation: "utf8_general_ci")
                        .Annotation("MySql:CharSet", "utf8"),
                    action = table.Column<string>(type: "varchar(128)", nullable: false, collation: "utf8_general_ci")
                        .Annotation("MySql:CharSet", "utf8"),
                    recipient = table.Column<string>(type: "varchar(38)", nullable: false, collation: "utf8_general_ci")
                        .Annotation("MySql:CharSet", "utf8"),
                    sender = table.Column<string>(type: "varchar(1024)", nullable: false, collation: "utf8_general_ci")
                        .Annotation("MySql:CharSet", "utf8")
                },
                constraints: table =>
                {
                    table.PrimaryKey("PRIMARY", x => new { x.tenant, x.source, x.action, x.recipient });
                    table.ForeignKey(
                        name: "FK_core_subscriptionmethod_tenants_tenants_tenant",
                        column: x => x.tenant,
                        principalTable: "tenants_tenants",
                        principalColumn: "id",
                        onDelete: ReferentialAction.Cascade);
                })
                .Annotation("MySql:CharSet", "utf8");

            migrationBuilder.CreateTable(
                name: "core_user",
                columns: table => new
                {
                    id = table.Column<string>(type: "varchar(38)", nullable: false, collation: "utf8_general_ci")
                        .Annotation("MySql:CharSet", "utf8"),
                    tenant = table.Column<int>(type: "int", nullable: false),
                    username = table.Column<string>(type: "varchar(255)", nullable: false, collation: "utf8_general_ci")
                        .Annotation("MySql:CharSet", "utf8"),
                    firstname = table.Column<string>(type: "varchar(64)", nullable: false, collation: "utf8_general_ci")
                        .Annotation("MySql:CharSet", "utf8"),
                    lastname = table.Column<string>(type: "varchar(64)", nullable: false, collation: "utf8_general_ci")
                        .Annotation("MySql:CharSet", "utf8"),
                    sex = table.Column<bool>(type: "tinyint(1)", nullable: true),
                    bithdate = table.Column<DateTime>(type: "datetime", nullable: true),
                    status = table.Column<int>(type: "int", nullable: false, defaultValueSql: "'1'"),
                    activationstatus = table.Column<int>(name: "activation_status", type: "int", nullable: false, defaultValueSql: "'0'"),
                    email = table.Column<string>(type: "varchar(255)", nullable: true, collation: "utf8_general_ci")
                        .Annotation("MySql:CharSet", "utf8"),
                    workfromdate = table.Column<DateTime>(type: "datetime", nullable: true),
                    terminateddate = table.Column<DateTime>(type: "datetime", nullable: true),
                    title = table.Column<string>(type: "varchar(64)", nullable: true, collation: "utf8_general_ci")
                        .Annotation("MySql:CharSet", "utf8"),
                    culture = table.Column<string>(type: "varchar(20)", nullable: true, collation: "utf8_general_ci")
                        .Annotation("MySql:CharSet", "utf8"),
                    contacts = table.Column<string>(type: "varchar(1024)", nullable: true, collation: "utf8_general_ci")
                        .Annotation("MySql:CharSet", "utf8"),
                    phone = table.Column<string>(type: "varchar(255)", nullable: true, collation: "utf8_general_ci")
                        .Annotation("MySql:CharSet", "utf8"),
                    phoneactivation = table.Column<int>(name: "phone_activation", type: "int", nullable: false, defaultValueSql: "'0'"),
                    location = table.Column<string>(type: "varchar(255)", nullable: true, collation: "utf8_general_ci")
                        .Annotation("MySql:CharSet", "utf8"),
                    notes = table.Column<string>(type: "varchar(512)", nullable: true, collation: "utf8_general_ci")
                        .Annotation("MySql:CharSet", "utf8"),
                    sid = table.Column<string>(type: "varchar(512)", nullable: true, collation: "utf8_general_ci")
                        .Annotation("MySql:CharSet", "utf8"),
                    ssonameid = table.Column<string>(name: "sso_name_id", type: "varchar(512)", nullable: true, collation: "utf8_general_ci")
                        .Annotation("MySql:CharSet", "utf8"),
                    ssosessionid = table.Column<string>(name: "sso_session_id", type: "varchar(512)", nullable: true, collation: "utf8_general_ci")
                        .Annotation("MySql:CharSet", "utf8"),
                    removed = table.Column<bool>(type: "tinyint(1)", nullable: false, defaultValueSql: "'0'"),
                    createon = table.Column<DateTime>(name: "create_on", type: "timestamp", nullable: false),
                    lastmodified = table.Column<DateTime>(name: "last_modified", type: "datetime", nullable: false)
                },
                constraints: table =>
                {
                    table.PrimaryKey("PRIMARY", x => x.id);
                    table.ForeignKey(
                        name: "FK_core_user_tenants_tenants_tenant",
                        column: x => x.tenant,
                        principalTable: "tenants_tenants",
                        principalColumn: "id",
                        onDelete: ReferentialAction.Cascade);
                })
                .Annotation("MySql:CharSet", "utf8");

            migrationBuilder.CreateTable(
                name: "core_userdav",
                columns: table => new
                {
                    tenantid = table.Column<int>(name: "tenant_id", type: "int", nullable: false),
                    userid = table.Column<string>(name: "user_id", type: "varchar(38)", nullable: false, collation: "utf8_general_ci")
                        .Annotation("MySql:CharSet", "utf8")
                },
                constraints: table =>
                {
                    table.PrimaryKey("PRIMARY", x => new { x.tenantid, x.userid });
                    table.ForeignKey(
                        name: "FK_core_userdav_tenants_tenants_tenant_id",
                        column: x => x.tenantid,
                        principalTable: "tenants_tenants",
                        principalColumn: "id",
                        onDelete: ReferentialAction.Cascade);
                })
                .Annotation("MySql:CharSet", "utf8mb4");

            migrationBuilder.CreateTable(
                name: "core_usergroup",
                columns: table => new
                {
                    tenant = table.Column<int>(type: "int", nullable: false),
                    userid = table.Column<string>(type: "varchar(38)", nullable: false, collation: "utf8_general_ci")
                        .Annotation("MySql:CharSet", "utf8"),
                    groupid = table.Column<string>(type: "varchar(38)", nullable: false, collation: "utf8_general_ci")
                        .Annotation("MySql:CharSet", "utf8"),
                    reftype = table.Column<int>(name: "ref_type", type: "int", nullable: false),
                    removed = table.Column<bool>(type: "tinyint(1)", nullable: false, defaultValueSql: "'0'"),
                    lastmodified = table.Column<DateTime>(name: "last_modified", type: "timestamp", nullable: false)
                },
                constraints: table =>
                {
                    table.PrimaryKey("PRIMARY", x => new { x.tenant, x.userid, x.groupid, x.reftype });
                    table.ForeignKey(
                        name: "FK_core_usergroup_tenants_tenants_tenant",
                        column: x => x.tenant,
                        principalTable: "tenants_tenants",
                        principalColumn: "id",
                        onDelete: ReferentialAction.Cascade);
                })
                .Annotation("MySql:CharSet", "utf8");

            migrationBuilder.CreateTable(
                name: "core_userphoto",
                columns: table => new
                {
                    userid = table.Column<string>(type: "varchar(38)", nullable: false, collation: "utf8_general_ci")
                        .Annotation("MySql:CharSet", "utf8"),
                    tenant = table.Column<int>(type: "int", nullable: false),
                    photo = table.Column<byte[]>(type: "mediumblob", nullable: false)
                },
                constraints: table =>
                {
                    table.PrimaryKey("PRIMARY", x => x.userid);
                    table.ForeignKey(
                        name: "FK_core_userphoto_tenants_tenants_tenant",
                        column: x => x.tenant,
                        principalTable: "tenants_tenants",
                        principalColumn: "id",
                        onDelete: ReferentialAction.Cascade);
                })
                .Annotation("MySql:CharSet", "utf8");

            migrationBuilder.CreateTable(
                name: "core_usersecurity",
                columns: table => new
                {
                    userid = table.Column<string>(type: "varchar(38)", nullable: false, collation: "utf8_general_ci")
                        .Annotation("MySql:CharSet", "utf8"),
                    tenant = table.Column<int>(type: "int", nullable: false),
                    pwdhash = table.Column<string>(type: "varchar(512)", nullable: true, collation: "utf8_general_ci")
                        .Annotation("MySql:CharSet", "utf8"),
                    LastModified = table.Column<DateTime>(type: "timestamp", nullable: false)
                },
                constraints: table =>
                {
                    table.PrimaryKey("PRIMARY", x => x.userid);
                    table.ForeignKey(
                        name: "FK_core_usersecurity_tenants_tenants_tenant",
                        column: x => x.tenant,
                        principalTable: "tenants_tenants",
                        principalColumn: "id",
                        onDelete: ReferentialAction.Cascade);
                })
                .Annotation("MySql:CharSet", "utf8");

            migrationBuilder.CreateTable(
                name: "event_bus_integration_event_log",
                columns: table => new
                {
                    eventid = table.Column<string>(name: "event_id", type: "char(38)", nullable: false, collation: "utf8_general_ci")
                        .Annotation("MySql:CharSet", "utf8"),
                    eventtypename = table.Column<string>(name: "event_type_name", type: "varchar(255)", nullable: false, collation: "utf8_general_ci")
                        .Annotation("MySql:CharSet", "utf8"),
                    state = table.Column<int>(type: "int(11)", nullable: false),
                    timessent = table.Column<int>(name: "times_sent", type: "int(11)", nullable: false),
                    createon = table.Column<DateTime>(name: "create_on", type: "datetime", nullable: false),
                    createby = table.Column<string>(name: "create_by", type: "char(38)", nullable: false, collation: "utf8_general_ci")
                        .Annotation("MySql:CharSet", "utf8"),
                    content = table.Column<string>(type: "text", nullable: false, collation: "utf8_general_ci")
                        .Annotation("MySql:CharSet", "utf8"),
                    TransactionId = table.Column<string>(type: "longtext", nullable: true)
                        .Annotation("MySql:CharSet", "utf8"),
                    tenantid = table.Column<int>(name: "tenant_id", type: "int(11)", nullable: false)
                },
                constraints: table =>
                {
                    table.PrimaryKey("PRIMARY", x => x.eventid);
                    table.ForeignKey(
                        name: "FK_event_bus_integration_event_log_tenants_tenants_tenant_id",
                        column: x => x.tenantid,
                        principalTable: "tenants_tenants",
                        principalColumn: "id",
                        onDelete: ReferentialAction.Cascade);
                })
                .Annotation("MySql:CharSet", "utf8");

            migrationBuilder.CreateTable(
                name: "feed_aggregate",
                columns: table => new
                {
                    id = table.Column<string>(type: "varchar(88)", nullable: false, collation: "utf8_general_ci")
                        .Annotation("MySql:CharSet", "utf8"),
                    tenant = table.Column<int>(type: "int", nullable: false),
                    product = table.Column<string>(type: "varchar(50)", nullable: false, collation: "utf8_general_ci")
                        .Annotation("MySql:CharSet", "utf8"),
                    module = table.Column<string>(type: "varchar(50)", nullable: false, collation: "utf8_general_ci")
                        .Annotation("MySql:CharSet", "utf8"),
                    author = table.Column<string>(type: "char(38)", nullable: false, collation: "utf8_general_ci")
                        .Annotation("MySql:CharSet", "utf8"),
                    modifiedby = table.Column<string>(name: "modified_by", type: "char(38)", nullable: false, collation: "utf8_general_ci")
                        .Annotation("MySql:CharSet", "utf8"),
                    createddate = table.Column<DateTime>(name: "created_date", type: "datetime", nullable: false),
                    modifieddate = table.Column<DateTime>(name: "modified_date", type: "datetime", nullable: false),
                    groupid = table.Column<string>(name: "group_id", type: "varchar(70)", nullable: true, collation: "utf8_general_ci")
                        .Annotation("MySql:CharSet", "utf8"),
                    aggregateddate = table.Column<DateTime>(name: "aggregated_date", type: "datetime", nullable: false),
                    json = table.Column<string>(type: "mediumtext", nullable: false, collation: "utf8_general_ci")
                        .Annotation("MySql:CharSet", "utf8"),
                    keywords = table.Column<string>(type: "text", nullable: true, collation: "utf8_general_ci")
                        .Annotation("MySql:CharSet", "utf8"),
                    contextid = table.Column<string>(name: "context_id", type: "text", nullable: true, collation: "utf8_general_ci")
                        .Annotation("MySql:CharSet", "utf8")
                },
                constraints: table =>
                {
                    table.PrimaryKey("PK_feed_aggregate", x => x.id);
                    table.ForeignKey(
                        name: "FK_feed_aggregate_tenants_tenants_tenant",
                        column: x => x.tenant,
                        principalTable: "tenants_tenants",
                        principalColumn: "id",
                        onDelete: ReferentialAction.Cascade);
                })
                .Annotation("MySql:CharSet", "utf8");

            migrationBuilder.CreateTable(
                name: "feed_readed",
                columns: table => new
                {
                    userid = table.Column<string>(name: "user_id", type: "varchar(38)", nullable: false, collation: "utf8_general_ci")
                        .Annotation("MySql:CharSet", "utf8"),
                    module = table.Column<string>(type: "varchar(50)", nullable: false, collation: "utf8_general_ci")
                        .Annotation("MySql:CharSet", "utf8"),
                    tenantid = table.Column<int>(name: "tenant_id", type: "int", nullable: false),
                    timestamp = table.Column<DateTime>(type: "datetime", nullable: false)
                },
                constraints: table =>
                {
                    table.PrimaryKey("PRIMARY", x => new { x.tenantid, x.userid, x.module });
                    table.ForeignKey(
                        name: "FK_feed_readed_tenants_tenants_tenant_id",
                        column: x => x.tenantid,
                        principalTable: "tenants_tenants",
                        principalColumn: "id",
                        onDelete: ReferentialAction.Cascade);
                })
                .Annotation("MySql:CharSet", "utf8");

            migrationBuilder.CreateTable(
                name: "files_bunch_objects",
                columns: table => new
                {
                    tenantid = table.Column<int>(name: "tenant_id", type: "int", nullable: false),
                    rightnode = table.Column<string>(name: "right_node", type: "varchar(255)", nullable: false, collation: "utf8_general_ci")
                        .Annotation("MySql:CharSet", "utf8"),
                    leftnode = table.Column<string>(name: "left_node", type: "varchar(255)", nullable: false, collation: "utf8_general_ci")
                        .Annotation("MySql:CharSet", "utf8")
                },
                constraints: table =>
                {
                    table.PrimaryKey("PRIMARY", x => new { x.tenantid, x.rightnode });
                    table.ForeignKey(
                        name: "FK_files_bunch_objects_tenants_tenants_tenant_id",
                        column: x => x.tenantid,
                        principalTable: "tenants_tenants",
                        principalColumn: "id",
                        onDelete: ReferentialAction.Cascade);
                })
                .Annotation("MySql:CharSet", "utf8");

            migrationBuilder.CreateTable(
                name: "files_file",
                columns: table => new
                {
                    id = table.Column<int>(type: "int", nullable: false),
                    version = table.Column<int>(type: "int", nullable: false),
                    tenantid = table.Column<int>(name: "tenant_id", type: "int", nullable: false),
                    versiongroup = table.Column<int>(name: "version_group", type: "int", nullable: false, defaultValueSql: "'1'"),
                    currentversion = table.Column<bool>(name: "current_version", type: "tinyint(1)", nullable: false, defaultValueSql: "'0'"),
                    folderid = table.Column<int>(name: "folder_id", type: "int", nullable: false, defaultValueSql: "'0'"),
                    title = table.Column<string>(type: "varchar(400)", nullable: false, collation: "utf8_general_ci")
                        .Annotation("MySql:CharSet", "utf8"),
                    contentlength = table.Column<long>(name: "content_length", type: "bigint", nullable: false, defaultValueSql: "'0'"),
                    filestatus = table.Column<int>(name: "file_status", type: "int", nullable: false, defaultValueSql: "'0'"),
                    category = table.Column<int>(type: "int", nullable: false, defaultValueSql: "'0'"),
                    createby = table.Column<string>(name: "create_by", type: "char(38)", nullable: false, collation: "utf8_general_ci")
                        .Annotation("MySql:CharSet", "utf8"),
                    createon = table.Column<DateTime>(name: "create_on", type: "datetime", nullable: false),
                    modifiedby = table.Column<string>(name: "modified_by", type: "char(38)", nullable: false, collation: "utf8_general_ci")
                        .Annotation("MySql:CharSet", "utf8"),
                    modifiedon = table.Column<DateTime>(name: "modified_on", type: "datetime", nullable: false),
                    convertedtype = table.Column<string>(name: "converted_type", type: "varchar(10)", nullable: true, collation: "utf8_general_ci")
                        .Annotation("MySql:CharSet", "utf8"),
                    comment = table.Column<string>(type: "varchar(255)", nullable: true, collation: "utf8_general_ci")
                        .Annotation("MySql:CharSet", "utf8"),
                    changes = table.Column<string>(type: "mediumtext", nullable: true, collation: "utf8_general_ci")
                        .Annotation("MySql:CharSet", "utf8"),
                    encrypted = table.Column<bool>(type: "tinyint(1)", nullable: false, defaultValueSql: "'0'"),
                    forcesave = table.Column<int>(type: "int", nullable: false, defaultValueSql: "'0'"),
                    thumb = table.Column<int>(type: "int", nullable: false, defaultValueSql: "'0'")
                },
                constraints: table =>
                {
                    table.PrimaryKey("PRIMARY", x => new { x.tenantid, x.id, x.version });
                    table.ForeignKey(
                        name: "FK_files_file_tenants_tenants_tenant_id",
                        column: x => x.tenantid,
                        principalTable: "tenants_tenants",
                        principalColumn: "id",
                        onDelete: ReferentialAction.Cascade);
                })
                .Annotation("MySql:CharSet", "utf8");

            migrationBuilder.CreateTable(
                name: "files_folder",
                columns: table => new
                {
                    id = table.Column<int>(type: "int", nullable: false)
                        .Annotation("MySql:ValueGenerationStrategy", MySqlValueGenerationStrategy.IdentityColumn),
                    parentid = table.Column<int>(name: "parent_id", type: "int", nullable: false, defaultValueSql: "'0'"),
                    title = table.Column<string>(type: "varchar(400)", nullable: false, collation: "utf8_general_ci")
                        .Annotation("MySql:CharSet", "utf8"),
                    foldertype = table.Column<int>(name: "folder_type", type: "int", nullable: false, defaultValueSql: "'0'"),
                    createby = table.Column<string>(name: "create_by", type: "char(38)", nullable: false, collation: "utf8_general_ci")
                        .Annotation("MySql:CharSet", "utf8"),
                    createon = table.Column<DateTime>(name: "create_on", type: "datetime", nullable: false),
                    modifiedby = table.Column<string>(name: "modified_by", type: "char(38)", nullable: false, collation: "utf8_general_ci")
                        .Annotation("MySql:CharSet", "utf8"),
                    modifiedon = table.Column<DateTime>(name: "modified_on", type: "datetime", nullable: false),
                    tenantid = table.Column<int>(name: "tenant_id", type: "int", nullable: false),
                    foldersCount = table.Column<int>(type: "int", nullable: false, defaultValueSql: "'0'"),
                    filesCount = table.Column<int>(type: "int", nullable: false, defaultValueSql: "'0'"),
                    @private = table.Column<bool>(name: "private", type: "tinyint(1)", nullable: false, defaultValueSql: "'0'"),
                    haslogo = table.Column<bool>(name: "has_logo", type: "tinyint(1)", nullable: false)
                },
                constraints: table =>
                {
                    table.PrimaryKey("PK_files_folder", x => x.id);
                    table.ForeignKey(
                        name: "FK_files_folder_tenants_tenants_tenant_id",
                        column: x => x.tenantid,
                        principalTable: "tenants_tenants",
                        principalColumn: "id",
                        onDelete: ReferentialAction.Cascade);
                })
                .Annotation("MySql:CharSet", "utf8");

            migrationBuilder.CreateTable(
                name: "files_link",
                columns: table => new
                {
                    tenantid = table.Column<int>(name: "tenant_id", type: "int", nullable: false),
                    sourceid = table.Column<string>(name: "source_id", type: "varchar(32)", nullable: false, collation: "utf8_general_ci")
                        .Annotation("MySql:CharSet", "utf8"),
                    linkedid = table.Column<string>(name: "linked_id", type: "varchar(32)", nullable: false, collation: "utf8_general_ci")
                        .Annotation("MySql:CharSet", "utf8"),
                    linkedfor = table.Column<string>(name: "linked_for", type: "char(38)", nullable: false, collation: "utf8_general_ci")
                        .Annotation("MySql:CharSet", "utf8")
                },
                constraints: table =>
                {
                    table.PrimaryKey("PRIMARY", x => new { x.tenantid, x.sourceid, x.linkedid });
                    table.ForeignKey(
                        name: "FK_files_link_tenants_tenants_tenant_id",
                        column: x => x.tenantid,
                        principalTable: "tenants_tenants",
                        principalColumn: "id",
                        onDelete: ReferentialAction.Cascade);
                })
                .Annotation("MySql:CharSet", "utf8");

            migrationBuilder.CreateTable(
                name: "files_properties",
                columns: table => new
                {
                    tenantid = table.Column<int>(name: "tenant_id", type: "int", nullable: false),
                    entryid = table.Column<string>(name: "entry_id", type: "varchar(32)", nullable: false, collation: "utf8_general_ci")
                        .Annotation("MySql:CharSet", "utf8"),
                    data = table.Column<string>(type: "mediumtext", nullable: true, collation: "utf8_general_ci")
                        .Annotation("MySql:CharSet", "utf8")
                },
                constraints: table =>
                {
                    table.PrimaryKey("PRIMARY", x => new { x.tenantid, x.entryid });
                    table.ForeignKey(
                        name: "FK_files_properties_tenants_tenants_tenant_id",
                        column: x => x.tenantid,
                        principalTable: "tenants_tenants",
                        principalColumn: "id",
                        onDelete: ReferentialAction.Cascade);
                })
                .Annotation("MySql:CharSet", "utf8mb4");

            migrationBuilder.CreateTable(
                name: "files_security",
                columns: table => new
                {
                    tenantid = table.Column<int>(name: "tenant_id", type: "int", nullable: false),
                    entryid = table.Column<string>(name: "entry_id", type: "varchar(50)", nullable: false, collation: "utf8_general_ci")
                        .Annotation("MySql:CharSet", "utf8"),
                    entrytype = table.Column<int>(name: "entry_type", type: "int", nullable: false),
                    subject = table.Column<string>(type: "char(38)", nullable: false, collation: "utf8_general_ci")
                        .Annotation("MySql:CharSet", "utf8"),
                    subjecttype = table.Column<int>(name: "subject_type", type: "int", nullable: false),
                    owner = table.Column<string>(type: "char(38)", nullable: false, collation: "utf8_general_ci")
                        .Annotation("MySql:CharSet", "utf8"),
                    security = table.Column<int>(type: "int", nullable: false),
                    timestamp = table.Column<DateTime>(type: "timestamp", nullable: false),
                    options = table.Column<string>(type: "text", nullable: true, collation: "utf8_general_ci")
                        .Annotation("MySql:CharSet", "utf8")
                },
                constraints: table =>
                {
                    table.PrimaryKey("PRIMARY", x => new { x.tenantid, x.entryid, x.entrytype, x.subject });
                    table.ForeignKey(
                        name: "FK_files_security_tenants_tenants_tenant_id",
                        column: x => x.tenantid,
                        principalTable: "tenants_tenants",
                        principalColumn: "id",
                        onDelete: ReferentialAction.Cascade);
                })
                .Annotation("MySql:CharSet", "utf8");

            migrationBuilder.CreateTable(
                name: "files_tag",
                columns: table => new
                {
                    id = table.Column<int>(type: "int", nullable: false)
                        .Annotation("MySql:ValueGenerationStrategy", MySqlValueGenerationStrategy.IdentityColumn),
                    tenantid = table.Column<int>(name: "tenant_id", type: "int", nullable: false),
                    name = table.Column<string>(type: "varchar(255)", nullable: false, collation: "utf8_general_ci")
                        .Annotation("MySql:CharSet", "utf8"),
                    owner = table.Column<string>(type: "varchar(38)", nullable: false, collation: "utf8_general_ci")
                        .Annotation("MySql:CharSet", "utf8"),
                    flag = table.Column<int>(type: "int", nullable: false, defaultValueSql: "'0'")
                },
                constraints: table =>
                {
                    table.PrimaryKey("PK_files_tag", x => x.id);
                    table.ForeignKey(
                        name: "FK_files_tag_tenants_tenants_tenant_id",
                        column: x => x.tenantid,
                        principalTable: "tenants_tenants",
                        principalColumn: "id",
                        onDelete: ReferentialAction.Cascade);
                })
                .Annotation("MySql:CharSet", "utf8");

            migrationBuilder.CreateTable(
                name: "files_tag_link",
                columns: table => new
                {
                    tenantid = table.Column<int>(name: "tenant_id", type: "int", nullable: false),
                    tagid = table.Column<int>(name: "tag_id", type: "int", nullable: false),
                    entrytype = table.Column<int>(name: "entry_type", type: "int", nullable: false),
                    entryid = table.Column<string>(name: "entry_id", type: "varchar(32)", nullable: false, collation: "utf8_general_ci")
                        .Annotation("MySql:CharSet", "utf8"),
                    createby = table.Column<string>(name: "create_by", type: "char(38)", nullable: true, collation: "utf8_general_ci")
                        .Annotation("MySql:CharSet", "utf8"),
                    createon = table.Column<DateTime>(name: "create_on", type: "datetime", nullable: true),
                    tagcount = table.Column<int>(name: "tag_count", type: "int", nullable: false, defaultValueSql: "'0'")
                },
                constraints: table =>
                {
                    table.PrimaryKey("PRIMARY", x => new { x.tenantid, x.tagid, x.entryid, x.entrytype });
                    table.ForeignKey(
                        name: "FK_files_tag_link_tenants_tenants_tenant_id",
                        column: x => x.tenantid,
                        principalTable: "tenants_tenants",
                        principalColumn: "id",
                        onDelete: ReferentialAction.Cascade);
                })
                .Annotation("MySql:CharSet", "utf8");

            migrationBuilder.CreateTable(
                name: "files_thirdparty_account",
                columns: table => new
                {
                    id = table.Column<int>(type: "int", nullable: false)
                        .Annotation("MySql:ValueGenerationStrategy", MySqlValueGenerationStrategy.IdentityColumn),
                    provider = table.Column<string>(type: "varchar(50)", nullable: false, defaultValueSql: "'0'", collation: "utf8_general_ci")
                        .Annotation("MySql:CharSet", "utf8"),
                    customertitle = table.Column<string>(name: "customer_title", type: "varchar(400)", nullable: false, collation: "utf8_general_ci")
                        .Annotation("MySql:CharSet", "utf8"),
                    username = table.Column<string>(name: "user_name", type: "varchar(100)", nullable: false, collation: "utf8_general_ci")
                        .Annotation("MySql:CharSet", "utf8"),
                    password = table.Column<string>(type: "varchar(512)", nullable: false, collation: "utf8_general_ci")
                        .Annotation("MySql:CharSet", "utf8"),
                    token = table.Column<string>(type: "text", nullable: true, collation: "utf8_general_ci")
                        .Annotation("MySql:CharSet", "utf8"),
                    userid = table.Column<string>(name: "user_id", type: "varchar(38)", nullable: false, collation: "utf8_general_ci")
                        .Annotation("MySql:CharSet", "utf8"),
                    foldertype = table.Column<int>(name: "folder_type", type: "int", nullable: false, defaultValueSql: "'0'"),
                    roomtype = table.Column<int>(name: "room_type", type: "int", nullable: false),
                    createon = table.Column<DateTime>(name: "create_on", type: "datetime", nullable: false),
                    url = table.Column<string>(type: "text", nullable: true, collation: "utf8_general_ci")
                        .Annotation("MySql:CharSet", "utf8"),
                    tenantid = table.Column<int>(name: "tenant_id", type: "int", nullable: false),
                    folderid = table.Column<string>(name: "folder_id", type: "text", nullable: true, collation: "utf8_general_ci")
                        .Annotation("MySql:CharSet", "utf8"),
                    @private = table.Column<bool>(name: "private", type: "tinyint(1)", nullable: false),
                    haslogo = table.Column<bool>(name: "has_logo", type: "tinyint(1)", nullable: false)
                },
                constraints: table =>
                {
                    table.PrimaryKey("PK_files_thirdparty_account", x => x.id);
                    table.ForeignKey(
                        name: "FK_files_thirdparty_account_tenants_tenants_tenant_id",
                        column: x => x.tenantid,
                        principalTable: "tenants_tenants",
                        principalColumn: "id",
                        onDelete: ReferentialAction.Cascade);
                })
                .Annotation("MySql:CharSet", "utf8");

            migrationBuilder.CreateTable(
                name: "files_thirdparty_app",
                columns: table => new
                {
                    userid = table.Column<string>(name: "user_id", type: "varchar(38)", nullable: false, collation: "utf8_general_ci")
                        .Annotation("MySql:CharSet", "utf8"),
                    app = table.Column<string>(type: "varchar(50)", nullable: false, collation: "utf8_general_ci")
                        .Annotation("MySql:CharSet", "utf8"),
                    token = table.Column<string>(type: "text", nullable: true, collation: "utf8_general_ci")
                        .Annotation("MySql:CharSet", "utf8"),
                    tenantid = table.Column<int>(name: "tenant_id", type: "int", nullable: false),
                    modifiedon = table.Column<DateTime>(name: "modified_on", type: "timestamp", nullable: false)
                },
                constraints: table =>
                {
                    table.PrimaryKey("PRIMARY", x => new { x.userid, x.app });
                    table.ForeignKey(
                        name: "FK_files_thirdparty_app_tenants_tenants_tenant_id",
                        column: x => x.tenantid,
                        principalTable: "tenants_tenants",
                        principalColumn: "id",
                        onDelete: ReferentialAction.Cascade);
                })
                .Annotation("MySql:CharSet", "utf8");

            migrationBuilder.CreateTable(
                name: "files_thirdparty_id_mapping",
                columns: table => new
                {
                    hashid = table.Column<string>(name: "hash_id", type: "char(32)", nullable: false, collation: "utf8_general_ci")
                        .Annotation("MySql:CharSet", "utf8"),
                    tenantid = table.Column<int>(name: "tenant_id", type: "int", nullable: false),
                    id = table.Column<string>(type: "text", nullable: false, collation: "utf8_general_ci")
                        .Annotation("MySql:CharSet", "utf8")
                },
                constraints: table =>
                {
                    table.PrimaryKey("PRIMARY", x => x.hashid);
                    table.ForeignKey(
                        name: "FK_files_thirdparty_id_mapping_tenants_tenants_tenant_id",
                        column: x => x.tenantid,
                        principalTable: "tenants_tenants",
                        principalColumn: "id",
                        onDelete: ReferentialAction.Cascade);
                })
                .Annotation("MySql:CharSet", "utf8");

            migrationBuilder.CreateTable(
                name: "firebase_users",
                columns: table => new
                {
                    id = table.Column<int>(type: "int", nullable: false)
                        .Annotation("MySql:ValueGenerationStrategy", MySqlValueGenerationStrategy.IdentityColumn),
                    userid = table.Column<string>(name: "user_id", type: "varchar(36)", nullable: false, collation: "utf8_general_ci")
                        .Annotation("MySql:CharSet", "utf8"),
                    tenantid = table.Column<int>(name: "tenant_id", type: "int", nullable: false),
                    firebasedevicetoken = table.Column<string>(name: "firebase_device_token", type: "varchar(255)", nullable: true, collation: "utf8_general_ci")
                        .Annotation("MySql:CharSet", "utf8"),
                    application = table.Column<string>(type: "varchar(20)", nullable: true, collation: "utf8_general_ci")
                        .Annotation("MySql:CharSet", "utf8"),
                    issubscribed = table.Column<bool>(name: "is_subscribed", type: "tinyint(1)", nullable: true)
                },
                constraints: table =>
                {
                    table.PrimaryKey("PRIMARY", x => x.id);
                    table.ForeignKey(
                        name: "FK_firebase_users_tenants_tenants_tenant_id",
                        column: x => x.tenantid,
                        principalTable: "tenants_tenants",
                        principalColumn: "id",
                        onDelete: ReferentialAction.Cascade);
                })
                .Annotation("MySql:CharSet", "utf8mb4");

            migrationBuilder.CreateTable(
                name: "login_events",
                columns: table => new
                {
                    id = table.Column<int>(type: "int", nullable: false)
                        .Annotation("MySql:ValueGenerationStrategy", MySqlValueGenerationStrategy.IdentityColumn),
                    login = table.Column<string>(type: "varchar(200)", nullable: true, collation: "utf8_general_ci")
                        .Annotation("MySql:CharSet", "utf8"),
                    active = table.Column<bool>(type: "tinyint(1)", nullable: false),
                    ip = table.Column<string>(type: "varchar(50)", nullable: true, collation: "utf8_general_ci")
                        .Annotation("MySql:CharSet", "utf8"),
                    browser = table.Column<string>(type: "varchar(200)", nullable: true, collation: "utf8_general_ci")
                        .Annotation("MySql:CharSet", "utf8"),
                    platform = table.Column<string>(type: "varchar(200)", nullable: true, collation: "utf8_general_ci")
                        .Annotation("MySql:CharSet", "utf8"),
                    date = table.Column<DateTime>(type: "datetime", nullable: false),
                    tenantid = table.Column<int>(name: "tenant_id", type: "int", nullable: false),
                    userid = table.Column<string>(name: "user_id", type: "char(38)", nullable: false, collation: "utf8_general_ci")
                        .Annotation("MySql:CharSet", "utf8"),
                    page = table.Column<string>(type: "varchar(300)", nullable: true, collation: "utf8_general_ci")
                        .Annotation("MySql:CharSet", "utf8"),
                    action = table.Column<int>(type: "int", nullable: true),
                    description = table.Column<string>(type: "varchar(500)", nullable: true, collation: "utf8_general_ci")
                        .Annotation("MySql:CharSet", "utf8")
                },
                constraints: table =>
                {
                    table.PrimaryKey("PK_login_events", x => x.id);
                    table.ForeignKey(
                        name: "FK_login_events_tenants_tenants_tenant_id",
                        column: x => x.tenantid,
                        principalTable: "tenants_tenants",
                        principalColumn: "id",
                        onDelete: ReferentialAction.Cascade);
                })
                .Annotation("MySql:CharSet", "utf8");

            migrationBuilder.CreateTable(
                name: "notify_queue",
                columns: table => new
                {
                    notifyid = table.Column<int>(name: "notify_id", type: "int", nullable: false)
                        .Annotation("MySql:ValueGenerationStrategy", MySqlValueGenerationStrategy.IdentityColumn),
                    tenantid = table.Column<int>(name: "tenant_id", type: "int", nullable: false),
                    sender = table.Column<string>(type: "varchar(255)", nullable: true, collation: "utf8_general_ci")
                        .Annotation("MySql:CharSet", "utf8"),
                    reciever = table.Column<string>(type: "varchar(255)", nullable: true, collation: "utf8_general_ci")
                        .Annotation("MySql:CharSet", "utf8"),
                    subject = table.Column<string>(type: "varchar(1024)", nullable: true, collation: "utf8_general_ci")
                        .Annotation("MySql:CharSet", "utf8"),
                    contenttype = table.Column<string>(name: "content_type", type: "varchar(64)", nullable: true, collation: "utf8_general_ci")
                        .Annotation("MySql:CharSet", "utf8"),
                    content = table.Column<string>(type: "text", nullable: true, collation: "utf8_general_ci")
                        .Annotation("MySql:CharSet", "utf8"),
                    sendertype = table.Column<string>(name: "sender_type", type: "varchar(64)", nullable: true, collation: "utf8_general_ci")
                        .Annotation("MySql:CharSet", "utf8"),
                    replyto = table.Column<string>(name: "reply_to", type: "varchar(1024)", nullable: true, collation: "utf8_general_ci")
                        .Annotation("MySql:CharSet", "utf8"),
                    creationdate = table.Column<DateTime>(name: "creation_date", type: "datetime", nullable: false),
                    attachments = table.Column<string>(type: "text", nullable: true, collation: "utf8_general_ci")
                        .Annotation("MySql:CharSet", "utf8"),
                    autosubmitted = table.Column<string>(name: "auto_submitted", type: "varchar(64)", nullable: true, collation: "utf8_general_ci")
                        .Annotation("MySql:CharSet", "utf8")
                },
                constraints: table =>
                {
                    table.PrimaryKey("PRIMARY", x => x.notifyid);
                    table.ForeignKey(
                        name: "FK_notify_queue_tenants_tenants_tenant_id",
                        column: x => x.tenantid,
                        principalTable: "tenants_tenants",
                        principalColumn: "id",
                        onDelete: ReferentialAction.Cascade);
                })
                .Annotation("MySql:CharSet", "utf8");

            migrationBuilder.CreateTable(
                name: "telegram_users",
                columns: table => new
                {
                    portaluserid = table.Column<string>(name: "portal_user_id", type: "varchar(38)", nullable: false, collation: "utf8_general_ci")
                        .Annotation("MySql:CharSet", "utf8"),
                    tenantid = table.Column<int>(name: "tenant_id", type: "int", nullable: false),
                    telegramuserid = table.Column<int>(name: "telegram_user_id", type: "int", nullable: false)
                },
                constraints: table =>
                {
                    table.PrimaryKey("PRIMARY", x => new { x.tenantid, x.portaluserid });
                    table.ForeignKey(
                        name: "FK_telegram_users_tenants_tenants_tenant_id",
                        column: x => x.tenantid,
                        principalTable: "tenants_tenants",
                        principalColumn: "id",
                        onDelete: ReferentialAction.Cascade);
                })
                .Annotation("MySql:CharSet", "utf8");

            migrationBuilder.CreateTable(
                name: "tenants_iprestrictions",
                columns: table => new
                {
                    id = table.Column<int>(type: "int", nullable: false)
                        .Annotation("MySql:ValueGenerationStrategy", MySqlValueGenerationStrategy.IdentityColumn),
                    tenant = table.Column<int>(type: "int", nullable: false),
                    ip = table.Column<string>(type: "varchar(50)", nullable: false, collation: "utf8_general_ci")
                        .Annotation("MySql:CharSet", "utf8"),
                    foradmin = table.Column<bool>(name: "for_admin", type: "TINYINT(1)", nullable: false)
                },
                constraints: table =>
                {
                    table.PrimaryKey("PK_tenants_iprestrictions", x => x.id);
                    table.ForeignKey(
                        name: "FK_tenants_iprestrictions_tenants_tenants_tenant",
                        column: x => x.tenant,
                        principalTable: "tenants_tenants",
                        principalColumn: "id",
                        onDelete: ReferentialAction.Cascade);
                })
                .Annotation("MySql:CharSet", "utf8");

            migrationBuilder.CreateTable(
                name: "tenants_quotarow",
                columns: table => new
                {
                    tenant = table.Column<int>(type: "int", nullable: false),
                    path = table.Column<string>(type: "varchar(255)", nullable: false, collation: "utf8_general_ci")
                        .Annotation("MySql:CharSet", "utf8"),
                    userid = table.Column<Guid>(name: "user_id", type: "char(36)", nullable: false, collation: "utf8_general_ci")
                        .Annotation("MySql:CharSet", "utf8"),
                    counter = table.Column<long>(type: "bigint", nullable: false, defaultValueSql: "'0'"),
                    tag = table.Column<string>(type: "varchar(1024)", nullable: true, collation: "utf8_general_ci")
                        .Annotation("MySql:CharSet", "utf8"),
                    lastmodified = table.Column<DateTime>(name: "last_modified", type: "timestamp", nullable: false)
                },
                constraints: table =>
                {
                    table.PrimaryKey("PRIMARY", x => new { x.tenant, x.userid, x.path });
                    table.ForeignKey(
                        name: "FK_tenants_quotarow_tenants_tenants_tenant",
                        column: x => x.tenant,
                        principalTable: "tenants_tenants",
                        principalColumn: "id",
                        onDelete: ReferentialAction.Cascade);
                })
                .Annotation("MySql:CharSet", "utf8");

            migrationBuilder.CreateTable(
                name: "tenants_tariff",
                columns: table => new
                {
                    id = table.Column<int>(type: "int", nullable: false)
                        .Annotation("MySql:ValueGenerationStrategy", MySqlValueGenerationStrategy.IdentityColumn),
                    tenant = table.Column<int>(type: "int", nullable: false),
                    stamp = table.Column<DateTime>(type: "datetime", nullable: false),
                    customerid = table.Column<string>(name: "customer_id", type: "varchar(255)", nullable: false, collation: "utf8_general_ci")
                        .Annotation("MySql:CharSet", "utf8"),
                    comment = table.Column<string>(type: "varchar(255)", nullable: true, collation: "utf8_general_ci")
                        .Annotation("MySql:CharSet", "utf8"),
                    createon = table.Column<DateTime>(name: "create_on", type: "timestamp", nullable: false)
                },
                constraints: table =>
                {
                    table.PrimaryKey("PK_tenants_tariff", x => x.id);
                    table.ForeignKey(
                        name: "FK_tenants_tariff_tenants_tenants_tenant",
                        column: x => x.tenant,
                        principalTable: "tenants_tenants",
                        principalColumn: "id",
                        onDelete: ReferentialAction.Cascade);
                })
                .Annotation("MySql:CharSet", "utf8");

            migrationBuilder.CreateTable(
                name: "tenants_tariffrow",
                columns: table => new
                {
                    tariffid = table.Column<int>(name: "tariff_id", type: "int", nullable: false),
                    quota = table.Column<int>(type: "int", nullable: false),
                    tenant = table.Column<int>(type: "int", nullable: false),
                    quantity = table.Column<int>(type: "int", nullable: false)
                },
                constraints: table =>
                {
                    table.PrimaryKey("PRIMARY", x => new { x.tenant, x.tariffid, x.quota });
                    table.ForeignKey(
                        name: "FK_tenants_tariffrow_tenants_tenants_tenant",
                        column: x => x.tenant,
                        principalTable: "tenants_tenants",
                        principalColumn: "id",
                        onDelete: ReferentialAction.Cascade);
                })
                .Annotation("MySql:CharSet", "utf8mb4");

            migrationBuilder.CreateTable(
                name: "webhooks_config",
                columns: table => new
                {
                    id = table.Column<int>(type: "int", nullable: false)
                        .Annotation("MySql:ValueGenerationStrategy", MySqlValueGenerationStrategy.IdentityColumn),
                    name = table.Column<string>(type: "varchar(50)", maxLength: 50, nullable: false)
                        .Annotation("MySql:CharSet", "utf8"),
                    secretkey = table.Column<string>(name: "secret_key", type: "varchar(50)", maxLength: 50, nullable: true, defaultValueSql: "''")
                        .Annotation("MySql:CharSet", "utf8"),
                    tenantid = table.Column<int>(name: "tenant_id", type: "int", nullable: false),
                    uri = table.Column<string>(type: "text", nullable: true, defaultValueSql: "''", collation: "utf8_general_ci")
                        .Annotation("MySql:CharSet", "utf8"),
                    enabled = table.Column<bool>(type: "tinyint(1)", nullable: false, defaultValueSql: "'1'"),
                    ssl = table.Column<bool>(type: "tinyint(1)", nullable: false, defaultValueSql: "'1'")
                },
                constraints: table =>
                {
                    table.PrimaryKey("PRIMARY", x => x.id);
                    table.ForeignKey(
                        name: "FK_webhooks_config_tenants_tenants_tenant_id",
                        column: x => x.tenantid,
                        principalTable: "tenants_tenants",
                        principalColumn: "id",
                        onDelete: ReferentialAction.Cascade);
                })
                .Annotation("MySql:CharSet", "utf8");

            migrationBuilder.CreateTable(
                name: "webstudio_settings",
                columns: table => new
                {
                    TenantID = table.Column<int>(type: "int", nullable: false),
                    ID = table.Column<string>(type: "varchar(64)", nullable: false, collation: "utf8_general_ci")
                        .Annotation("MySql:CharSet", "utf8"),
                    UserID = table.Column<string>(type: "varchar(64)", nullable: false, collation: "utf8_general_ci")
                        .Annotation("MySql:CharSet", "utf8"),
                    Data = table.Column<string>(type: "mediumtext", nullable: false, collation: "utf8_general_ci")
                        .Annotation("MySql:CharSet", "utf8")
                },
                constraints: table =>
                {
                    table.PrimaryKey("PRIMARY", x => new { x.TenantID, x.ID, x.UserID });
                    table.ForeignKey(
                        name: "FK_webstudio_settings_tenants_tenants_TenantID",
                        column: x => x.TenantID,
                        principalTable: "tenants_tenants",
                        principalColumn: "id",
                        onDelete: ReferentialAction.Cascade);
                })
                .Annotation("MySql:CharSet", "utf8");

            migrationBuilder.CreateTable(
                name: "webstudio_uservisit",
                columns: table => new
                {
                    tenantid = table.Column<int>(type: "int", nullable: false),
                    visitdate = table.Column<DateTime>(type: "datetime", nullable: false),
                    productid = table.Column<string>(type: "varchar(38)", nullable: false, collation: "utf8_general_ci")
                        .Annotation("MySql:CharSet", "utf8"),
                    userid = table.Column<string>(type: "varchar(38)", nullable: false, collation: "utf8_general_ci")
                        .Annotation("MySql:CharSet", "utf8"),
                    visitcount = table.Column<int>(type: "int", nullable: false, defaultValueSql: "'0'"),
                    firstvisittime = table.Column<DateTime>(type: "datetime", nullable: true, defaultValueSql: "NULL"),
                    lastvisittime = table.Column<DateTime>(type: "datetime", nullable: true, defaultValueSql: "NULL")
                },
                constraints: table =>
                {
                    table.PrimaryKey("PRIMARY", x => new { x.tenantid, x.visitdate, x.productid, x.userid });
                    table.ForeignKey(
                        name: "FK_webstudio_uservisit_tenants_tenants_tenantid",
                        column: x => x.tenantid,
                        principalTable: "tenants_tenants",
                        principalColumn: "id",
                        onDelete: ReferentialAction.Cascade);
                })
                .Annotation("MySql:CharSet", "utf8");

            migrationBuilder.CreateTable(
                name: "feed_users",
                columns: table => new
                {
                    feedid = table.Column<string>(name: "feed_id", type: "varchar(88)", nullable: false, collation: "utf8_general_ci")
                        .Annotation("MySql:CharSet", "utf8"),
                    userid = table.Column<string>(name: "user_id", type: "char(38)", nullable: false, collation: "utf8_general_ci")
                        .Annotation("MySql:CharSet", "utf8")
                },
                constraints: table =>
                {
                    table.PrimaryKey("PRIMARY", x => new { x.feedid, x.userid });
                    table.ForeignKey(
                        name: "FK_feed_users_feed_aggregate_feed_id",
                        column: x => x.feedid,
                        principalTable: "feed_aggregate",
                        principalColumn: "id",
                        onDelete: ReferentialAction.Cascade);
                })
                .Annotation("MySql:CharSet", "utf8");

            migrationBuilder.CreateTable(
                name: "files_folder_tree",
                columns: table => new
                {
                    folderid = table.Column<int>(name: "folder_id", type: "int", nullable: false),
                    parentid = table.Column<int>(name: "parent_id", type: "int", nullable: false),
                    level = table.Column<int>(type: "int", nullable: false)
                },
                constraints: table =>
                {
                    table.PrimaryKey("PRIMARY", x => new { x.parentid, x.folderid });
                    table.ForeignKey(
                        name: "FK_files_folder_tree_files_folder_folder_id",
                        column: x => x.folderid,
                        principalTable: "files_folder",
                        principalColumn: "id",
                        onDelete: ReferentialAction.Cascade);
                })
                .Annotation("MySql:CharSet", "utf8");

            migrationBuilder.CreateTable(
                name: "webhooks_logs",
                columns: table => new
                {
                    id = table.Column<int>(type: "int", nullable: false)
                        .Annotation("MySql:ValueGenerationStrategy", MySqlValueGenerationStrategy.IdentityColumn),
                    configid = table.Column<int>(name: "config_id", type: "int", nullable: false),
                    creationtime = table.Column<DateTime>(name: "creation_time", type: "datetime", nullable: false),
                    webhookid = table.Column<int>(name: "webhook_id", type: "int", nullable: false),
                    requestheaders = table.Column<string>(name: "request_headers", type: "json", nullable: true)
                        .Annotation("MySql:CharSet", "utf8"),
                    requestpayload = table.Column<string>(name: "request_payload", type: "text", nullable: false, collation: "utf8_general_ci")
                        .Annotation("MySql:CharSet", "utf8"),
                    responseheaders = table.Column<string>(name: "response_headers", type: "json", nullable: true)
                        .Annotation("MySql:CharSet", "utf8"),
                    responsepayload = table.Column<string>(name: "response_payload", type: "text", nullable: true, collation: "utf8_general_ci")
                        .Annotation("MySql:CharSet", "utf8"),
                    status = table.Column<int>(type: "int", nullable: false),
                    tenantid = table.Column<int>(name: "tenant_id", type: "int", nullable: false),
                    uid = table.Column<string>(type: "varchar(36)", nullable: false, collation: "utf8_general_ci")
                        .Annotation("MySql:CharSet", "utf8"),
                    delivery = table.Column<DateTime>(type: "datetime", nullable: true)
                },
                constraints: table =>
                {
                    table.PrimaryKey("PRIMARY", x => x.id);
                    table.ForeignKey(
                        name: "FK_webhooks_logs_tenants_tenants_tenant_id",
                        column: x => x.tenantid,
                        principalTable: "tenants_tenants",
                        principalColumn: "id",
                        onDelete: ReferentialAction.Cascade);
                    table.ForeignKey(
                        name: "FK_webhooks_logs_webhooks_config_config_id",
                        column: x => x.configid,
                        principalTable: "webhooks_config",
                        principalColumn: "id",
                        onDelete: ReferentialAction.Cascade);
                })
                .Annotation("MySql:CharSet", "utf8");

            migrationBuilder.CreateTable(
<<<<<<< HEAD
                name: "webplugins",
                columns: table => new
                {
                    Id = table.Column<int>(type: "int", nullable: false)
                        .Annotation("MySql:ValueGenerationStrategy", MySqlValueGenerationStrategy.IdentityColumn),
                    tenantid = table.Column<int>(name: "tenant_id", type: "int", nullable: false),
                    name = table.Column<string>(type: "varchar(255)", nullable: false)
                        .Annotation("MySql:CharSet", "utf8mb4"),
                    version = table.Column<string>(type: "varchar(255)", nullable: true)
                        .Annotation("MySql:CharSet", "utf8mb4"),
                    description = table.Column<string>(type: "text", nullable: true)
                        .Annotation("MySql:CharSet", "utf8mb4"),
                    license = table.Column<string>(type: "varchar(255)", nullable: true)
                        .Annotation("MySql:CharSet", "utf8mb4"),
                    author = table.Column<string>(type: "varchar(255)", nullable: true)
                        .Annotation("MySql:CharSet", "utf8mb4"),
                    homepage = table.Column<string>(name: "home_page", type: "varchar(255)", nullable: true)
                        .Annotation("MySql:CharSet", "utf8mb4"),
                    pluginname = table.Column<string>(name: "plugin_name", type: "varchar(255)", nullable: false)
                        .Annotation("MySql:CharSet", "utf8mb4"),
                    scopes = table.Column<string>(type: "text", nullable: true)
                        .Annotation("MySql:CharSet", "utf8mb4"),
                    image = table.Column<string>(type: "varchar(255)", nullable: true)
                        .Annotation("MySql:CharSet", "utf8mb4"),
                    createby = table.Column<Guid>(name: "create_by", type: "char(36)", nullable: false, collation: "ascii_general_ci"),
                    createon = table.Column<DateTime>(name: "create_on", type: "datetime", nullable: false),
                    enabled = table.Column<bool>(type: "tinyint(1)", nullable: false, defaultValueSql: "'0'"),
                    system = table.Column<bool>(type: "tinyint(1)", nullable: false, defaultValueSql: "'0'")
                },
                constraints: table =>
                {
                    table.PrimaryKey("PRIMARY", x => x.Id);
                    table.ForeignKey(
                        name: "FK_webplugins_tenants_tenants_tenant_id",
                        column: x => x.tenantid,
                        principalTable: "tenants_tenants",
                        principalColumn: "id",
                        onDelete: ReferentialAction.Cascade);
                })
                .Annotation("MySql:CharSet", "utf8mb4");
=======
                name: "short_links",
                columns: table => new
                {
                    id = table.Column<long>(type: "bigint(19)", nullable: false)
                        .Annotation("MySql:ValueGenerationStrategy", MySqlValueGenerationStrategy.IdentityColumn),
                    @short = table.Column<string>(name: "short", type: "varchar(12)", nullable: true, collation: "utf8_general_ci")
                        .Annotation("MySql:CharSet", "utf8"),
                    link = table.Column<string>(type: "text", nullable: true, collation: "utf8_bin")
                        .Annotation("MySql:CharSet", "utf8")
                },
                constraints: table =>
                {
                    table.PrimaryKey("PRIMARY", x => x.id);
                })
                .Annotation("MySql:CharSet", "utf8")
                .Annotation("Relational:Collation", "utf8_general_ci");
>>>>>>> da1d5052

            migrationBuilder.InsertData(
                table: "files_converts",
                columns: new[] { "input", "output" },
                values: new object[,]
                {
                    { ".csv", ".ods" },
                    { ".csv", ".ots" },
                    { ".csv", ".pdf" },
                    { ".csv", ".xlsm" },
                    { ".csv", ".xlsx" },
                    { ".csv", ".xltm" },
                    { ".csv", ".xltx" },
                    { ".doc", ".docm" },
                    { ".doc", ".docx" },
                    { ".doc", ".dotm" },
                    { ".doc", ".dotx" },
                    { ".doc", ".epub" },
                    { ".doc", ".fb2" },
                    { ".doc", ".html" },
                    { ".doc", ".odt" },
                    { ".doc", ".ott" },
                    { ".doc", ".pdf" },
                    { ".doc", ".rtf" },
                    { ".doc", ".txt" },
                    { ".docm", ".docx" },
                    { ".docm", ".dotm" },
                    { ".docm", ".dotx" },
                    { ".docm", ".epub" },
                    { ".docm", ".fb2" },
                    { ".docm", ".html" },
                    { ".docm", ".odt" },
                    { ".docm", ".ott" },
                    { ".docm", ".pdf" },
                    { ".docm", ".rtf" },
                    { ".docm", ".txt" },
                    { ".doct", ".docx" },
                    { ".docx", ".docm" },
                    { ".docx", ".docxf" },
                    { ".docx", ".dotm" },
                    { ".docx", ".dotx" },
                    { ".docx", ".epub" },
                    { ".docx", ".fb2" },
                    { ".docx", ".html" },
                    { ".docx", ".odt" },
                    { ".docx", ".ott" },
                    { ".docx", ".pdf" },
                    { ".docx", ".rtf" },
                    { ".docx", ".txt" },
                    { ".docxf", ".docm" },
                    { ".docxf", ".docx" },
                    { ".docxf", ".dotm" },
                    { ".docxf", ".dotx" },
                    { ".docxf", ".epub" },
                    { ".docxf", ".fb2" },
                    { ".docxf", ".html" },
                    { ".docxf", ".odt" },
                    { ".docxf", ".oform" },
                    { ".docxf", ".ott" },
                    { ".docxf", ".pdf" },
                    { ".docxf", ".rtf" },
                    { ".docxf", ".txt" },
                    { ".dot", ".docm" },
                    { ".dot", ".docx" },
                    { ".dot", ".dotm" },
                    { ".dot", ".dotx" },
                    { ".dot", ".epub" },
                    { ".dot", ".fb2" },
                    { ".dot", ".html" },
                    { ".dot", ".odt" },
                    { ".dot", ".ott" },
                    { ".dot", ".pdf" },
                    { ".dot", ".rtf" },
                    { ".dot", ".txt" },
                    { ".dotm", ".docm" },
                    { ".dotm", ".docx" },
                    { ".dotm", ".dotx" },
                    { ".dotm", ".epub" },
                    { ".dotm", ".fb2" },
                    { ".dotm", ".html" },
                    { ".dotm", ".odt" },
                    { ".dotm", ".ott" },
                    { ".dotm", ".pdf" },
                    { ".dotm", ".rtf" },
                    { ".dotm", ".txt" },
                    { ".dotx", ".docm" },
                    { ".dotx", ".docx" },
                    { ".dotx", ".dotm" },
                    { ".dotx", ".epub" },
                    { ".dotx", ".fb2" },
                    { ".dotx", ".html" },
                    { ".dotx", ".odt" },
                    { ".dotx", ".ott" },
                    { ".dotx", ".pdf" },
                    { ".dotx", ".rtf" },
                    { ".dotx", ".txt" },
                    { ".dps", ".odp" },
                    { ".dps", ".otp" },
                    { ".dps", ".pdf" },
                    { ".dps", ".potm" },
                    { ".dps", ".potx" },
                    { ".dps", ".ppsm" },
                    { ".dps", ".ppsx" },
                    { ".dps", ".pptm" },
                    { ".dps", ".pptx" },
                    { ".dpt", ".odp" },
                    { ".dpt", ".otp" },
                    { ".dpt", ".pdf" },
                    { ".dpt", ".potm" },
                    { ".dpt", ".potx" },
                    { ".dpt", ".ppsm" },
                    { ".dpt", ".ppsx" },
                    { ".dpt", ".pptm" },
                    { ".dpt", ".pptx" },
                    { ".epub", ".docm" },
                    { ".epub", ".docx" },
                    { ".epub", ".dotm" },
                    { ".epub", ".dotx" },
                    { ".epub", ".fb2" },
                    { ".epub", ".html" },
                    { ".epub", ".odt" },
                    { ".epub", ".ott" },
                    { ".epub", ".pdf" },
                    { ".epub", ".rtf" },
                    { ".epub", ".txt" },
                    { ".et", ".csv" },
                    { ".et", ".ods" },
                    { ".et", ".ots" },
                    { ".et", ".pdf" },
                    { ".et", ".xlsm" },
                    { ".et", ".xlsx" },
                    { ".et", ".xltm" },
                    { ".et", ".xltx" },
                    { ".ett", ".csv" },
                    { ".ett", ".ods" },
                    { ".ett", ".ots" },
                    { ".ett", ".pdf" },
                    { ".ett", ".xlsm" },
                    { ".ett", ".xlsx" },
                    { ".ett", ".xltm" },
                    { ".ett", ".xltx" },
                    { ".fb2", ".docm" },
                    { ".fb2", ".docx" },
                    { ".fb2", ".dotm" },
                    { ".fb2", ".dotx" },
                    { ".fb2", ".epub" },
                    { ".fb2", ".html" },
                    { ".fb2", ".odt" },
                    { ".fb2", ".ott" },
                    { ".fb2", ".pdf" },
                    { ".fb2", ".rtf" },
                    { ".fb2", ".txt" },
                    { ".fodp", ".odp" },
                    { ".fodp", ".otp" },
                    { ".fodp", ".pdf" },
                    { ".fodp", ".potm" },
                    { ".fodp", ".potx" },
                    { ".fodp", ".ppsm" },
                    { ".fodp", ".ppsx" },
                    { ".fodp", ".pptm" },
                    { ".fodp", ".pptx" },
                    { ".fods", ".csv" },
                    { ".fods", ".ods" },
                    { ".fods", ".ots" },
                    { ".fods", ".pdf" },
                    { ".fods", ".xlsm" },
                    { ".fods", ".xlsx" },
                    { ".fods", ".xltm" },
                    { ".fods", ".xltx" },
                    { ".fodt", ".docm" },
                    { ".fodt", ".docx" },
                    { ".fodt", ".dotm" },
                    { ".fodt", ".dotx" },
                    { ".fodt", ".epub" },
                    { ".fodt", ".fb2" },
                    { ".fodt", ".html" },
                    { ".fodt", ".odt" },
                    { ".fodt", ".ott" },
                    { ".fodt", ".pdf" },
                    { ".fodt", ".rtf" },
                    { ".fodt", ".txt" },
                    { ".htm", ".docm" },
                    { ".htm", ".docx" },
                    { ".htm", ".dotm" },
                    { ".htm", ".dotx" },
                    { ".htm", ".epub" },
                    { ".htm", ".fb2" },
                    { ".htm", ".html" },
                    { ".htm", ".odt" },
                    { ".htm", ".ott" },
                    { ".htm", ".pdf" },
                    { ".htm", ".rtf" },
                    { ".htm", ".txt" },
                    { ".html", ".docm" },
                    { ".html", ".docx" },
                    { ".html", ".dotm" },
                    { ".html", ".dotx" },
                    { ".html", ".epub" },
                    { ".html", ".fb2" },
                    { ".html", ".odt" },
                    { ".html", ".ott" },
                    { ".html", ".pdf" },
                    { ".html", ".rtf" },
                    { ".html", ".txt" },
                    { ".mht", ".docm" },
                    { ".mht", ".docx" },
                    { ".mht", ".dotm" },
                    { ".mht", ".dotx" },
                    { ".mht", ".epub" },
                    { ".mht", ".fb2" },
                    { ".mht", ".html" },
                    { ".mht", ".odt" },
                    { ".mht", ".ott" },
                    { ".mht", ".pdf" },
                    { ".mht", ".rtf" },
                    { ".mht", ".txt" },
                    { ".mhtml", ".docm" },
                    { ".mhtml", ".docx" },
                    { ".mhtml", ".dotm" },
                    { ".mhtml", ".dotx" },
                    { ".mhtml", ".epub" },
                    { ".mhtml", ".fb2" },
                    { ".mhtml", ".html" },
                    { ".mhtml", ".odt" },
                    { ".mhtml", ".ott" },
                    { ".mhtml", ".pdf" },
                    { ".mhtml", ".rtf" },
                    { ".mhtml", ".txt" },
                    { ".odp", ".otp" },
                    { ".odp", ".pdf" },
                    { ".odp", ".potm" },
                    { ".odp", ".potx" },
                    { ".odp", ".ppsm" },
                    { ".odp", ".ppsx" },
                    { ".odp", ".pptm" },
                    { ".odp", ".pptx" },
                    { ".ods", ".csv" },
                    { ".ods", ".ots" },
                    { ".ods", ".pdf" },
                    { ".ods", ".xlsm" },
                    { ".ods", ".xlsx" },
                    { ".ods", ".xltm" },
                    { ".ods", ".xltx" },
                    { ".odt", ".docm" },
                    { ".odt", ".docx" },
                    { ".odt", ".dotm" },
                    { ".odt", ".dotx" },
                    { ".odt", ".epub" },
                    { ".odt", ".fb2" },
                    { ".odt", ".html" },
                    { ".odt", ".ott" },
                    { ".odt", ".pdf" },
                    { ".odt", ".rtf" },
                    { ".odt", ".txt" },
                    { ".otp", ".odp" },
                    { ".otp", ".pdf" },
                    { ".otp", ".potm" },
                    { ".otp", ".potx" },
                    { ".otp", ".ppsm" },
                    { ".otp", ".ppsx" },
                    { ".otp", ".pptm" },
                    { ".otp", ".pptx" },
                    { ".ots", ".csv" },
                    { ".ots", ".ods" },
                    { ".ots", ".pdf" },
                    { ".ots", ".xlsm" },
                    { ".ots", ".xlsx" },
                    { ".ots", ".xltm" },
                    { ".ots", ".xltx" },
                    { ".ott", ".docm" },
                    { ".ott", ".docx" },
                    { ".ott", ".dotm" },
                    { ".ott", ".dotx" },
                    { ".ott", ".epub" },
                    { ".ott", ".fb2" },
                    { ".ott", ".html" },
                    { ".ott", ".odt" },
                    { ".ott", ".pdf" },
                    { ".ott", ".rtf" },
                    { ".ott", ".txt" },
                    { ".oxps", ".docm" },
                    { ".oxps", ".docx" },
                    { ".oxps", ".dotm" },
                    { ".oxps", ".dotx" },
                    { ".oxps", ".epub" },
                    { ".oxps", ".fb2" },
                    { ".oxps", ".html" },
                    { ".oxps", ".odt" },
                    { ".oxps", ".ott" },
                    { ".oxps", ".pdf" },
                    { ".oxps", ".rtf" },
                    { ".oxps", ".txt" },
                    { ".pdf", ".docm" },
                    { ".pdf", ".docx" },
                    { ".pdf", ".dotm" },
                    { ".pdf", ".dotx" },
                    { ".pdf", ".epub" },
                    { ".pdf", ".fb2" },
                    { ".pdf", ".html" },
                    { ".pdf", ".odt" },
                    { ".pdf", ".ott" },
                    { ".pdf", ".rtf" },
                    { ".pdf", ".txt" },
                    { ".pot", ".odp" },
                    { ".pot", ".otp" },
                    { ".pot", ".pdf" },
                    { ".pot", ".potm" },
                    { ".pot", ".potx" },
                    { ".pot", ".ppsm" },
                    { ".pot", ".ppsx" },
                    { ".pot", ".pptm" },
                    { ".pot", ".pptx" },
                    { ".potm", ".odp" },
                    { ".potm", ".otp" },
                    { ".potm", ".pdf" },
                    { ".potm", ".potx" },
                    { ".potm", ".ppsm" },
                    { ".potm", ".ppsx" },
                    { ".potm", ".pptm" },
                    { ".potm", ".pptx" },
                    { ".potx", ".odp" },
                    { ".potx", ".otp" },
                    { ".potx", ".pdf" },
                    { ".potx", ".potm" },
                    { ".potx", ".ppsm" },
                    { ".potx", ".ppsx" },
                    { ".potx", ".pptm" },
                    { ".potx", ".pptx" },
                    { ".pps", ".odp" },
                    { ".pps", ".otp" },
                    { ".pps", ".pdf" },
                    { ".pps", ".potm" },
                    { ".pps", ".potx" },
                    { ".pps", ".ppsm" },
                    { ".pps", ".ppsx" },
                    { ".pps", ".pptm" },
                    { ".pps", ".pptx" },
                    { ".ppsm", ".odp" },
                    { ".ppsm", ".otp" },
                    { ".ppsm", ".pdf" },
                    { ".ppsm", ".potm" },
                    { ".ppsm", ".potx" },
                    { ".ppsm", ".ppsx" },
                    { ".ppsm", ".pptm" },
                    { ".ppsm", ".pptx" },
                    { ".ppsx", ".odp" },
                    { ".ppsx", ".otp" },
                    { ".ppsx", ".pdf" },
                    { ".ppsx", ".potm" },
                    { ".ppsx", ".potx" },
                    { ".ppsx", ".ppsm" },
                    { ".ppsx", ".pptm" },
                    { ".ppsx", ".pptx" },
                    { ".ppt", ".odp" },
                    { ".ppt", ".otp" },
                    { ".ppt", ".pdf" },
                    { ".ppt", ".potm" },
                    { ".ppt", ".potx" },
                    { ".ppt", ".ppsm" },
                    { ".ppt", ".ppsx" },
                    { ".ppt", ".pptm" },
                    { ".ppt", ".pptx" },
                    { ".pptm", ".odp" },
                    { ".pptm", ".otp" },
                    { ".pptm", ".pdf" },
                    { ".pptm", ".potm" },
                    { ".pptm", ".potx" },
                    { ".pptm", ".ppsm" },
                    { ".pptm", ".ppsx" },
                    { ".pptm", ".pptx" },
                    { ".pptt", ".pptx" },
                    { ".pptx", ".odp" },
                    { ".pptx", ".otp" },
                    { ".pptx", ".pdf" },
                    { ".pptx", ".potm" },
                    { ".pptx", ".potx" },
                    { ".pptx", ".ppsm" },
                    { ".pptx", ".ppsx" },
                    { ".pptx", ".pptm" },
                    { ".rtf", ".docm" },
                    { ".rtf", ".docx" },
                    { ".rtf", ".dotm" },
                    { ".rtf", ".dotx" },
                    { ".rtf", ".epub" },
                    { ".rtf", ".fb2" },
                    { ".rtf", ".html" },
                    { ".rtf", ".odt" },
                    { ".rtf", ".ott" },
                    { ".rtf", ".pdf" },
                    { ".rtf", ".txt" },
                    { ".stw", ".docm" },
                    { ".stw", ".docx" },
                    { ".stw", ".dotm" },
                    { ".stw", ".dotx" },
                    { ".stw", ".epub" },
                    { ".stw", ".fb2" },
                    { ".stw", ".html" },
                    { ".stw", ".odt" },
                    { ".stw", ".ott" },
                    { ".stw", ".pdf" },
                    { ".stw", ".rtf" },
                    { ".stw", ".txt" },
                    { ".sxc", ".csv" },
                    { ".sxc", ".ods" },
                    { ".sxc", ".ots" },
                    { ".sxc", ".pdf" },
                    { ".sxc", ".xlsm" },
                    { ".sxc", ".xlsx" },
                    { ".sxc", ".xltm" },
                    { ".sxc", ".xltx" },
                    { ".sxi", ".odp" },
                    { ".sxi", ".otp" },
                    { ".sxi", ".pdf" },
                    { ".sxi", ".potm" },
                    { ".sxi", ".potx" },
                    { ".sxi", ".ppsm" },
                    { ".sxi", ".ppsx" },
                    { ".sxi", ".pptm" },
                    { ".sxi", ".pptx" },
                    { ".sxw", ".docm" },
                    { ".sxw", ".docx" },
                    { ".sxw", ".dotm" },
                    { ".sxw", ".dotx" },
                    { ".sxw", ".epub" },
                    { ".sxw", ".fb2" },
                    { ".sxw", ".html" },
                    { ".sxw", ".odt" },
                    { ".sxw", ".ott" },
                    { ".sxw", ".pdf" },
                    { ".sxw", ".rtf" },
                    { ".sxw", ".txt" },
                    { ".txt", ".docm" },
                    { ".txt", ".docx" },
                    { ".txt", ".dotm" },
                    { ".txt", ".dotx" },
                    { ".txt", ".epub" },
                    { ".txt", ".fb2" },
                    { ".txt", ".html" },
                    { ".txt", ".odt" },
                    { ".txt", ".ott" },
                    { ".txt", ".pdf" },
                    { ".txt", ".rtf" },
                    { ".wps", ".docm" },
                    { ".wps", ".docx" },
                    { ".wps", ".dotm" },
                    { ".wps", ".dotx" },
                    { ".wps", ".epub" },
                    { ".wps", ".fb2" },
                    { ".wps", ".html" },
                    { ".wps", ".odt" },
                    { ".wps", ".ott" },
                    { ".wps", ".pdf" },
                    { ".wps", ".rtf" },
                    { ".wps", ".txt" },
                    { ".wpt", ".docm" },
                    { ".wpt", ".docx" },
                    { ".wpt", ".dotm" },
                    { ".wpt", ".dotx" },
                    { ".wpt", ".epub" },
                    { ".wpt", ".fb2" },
                    { ".wpt", ".html" },
                    { ".wpt", ".odt" },
                    { ".wpt", ".ott" },
                    { ".wpt", ".pdf" },
                    { ".wpt", ".rtf" },
                    { ".wpt", ".txt" },
                    { ".xls", ".csv" },
                    { ".xls", ".ods" },
                    { ".xls", ".ots" },
                    { ".xls", ".pdf" },
                    { ".xls", ".xlsm" },
                    { ".xls", ".xlsx" },
                    { ".xls", ".xltm" },
                    { ".xls", ".xltx" },
                    { ".xlsb", ".csv" },
                    { ".xlsb", ".ods" },
                    { ".xlsb", ".ots" },
                    { ".xlsb", ".pdf" },
                    { ".xlsb", ".xlsm" },
                    { ".xlsb", ".xlsx" },
                    { ".xlsb", ".xltm" },
                    { ".xlsb", ".xltx" },
                    { ".xlsm", ".csv" },
                    { ".xlsm", ".ods" },
                    { ".xlsm", ".ots" },
                    { ".xlsm", ".pdf" },
                    { ".xlsm", ".xlsx" },
                    { ".xlsm", ".xltm" },
                    { ".xlsm", ".xltx" },
                    { ".xlst", ".xlsx" },
                    { ".xlsx", ".csv" },
                    { ".xlsx", ".ods" },
                    { ".xlsx", ".ots" },
                    { ".xlsx", ".pdf" },
                    { ".xlsx", ".xlsm" },
                    { ".xlsx", ".xltm" },
                    { ".xlsx", ".xltx" },
                    { ".xlt", ".csv" },
                    { ".xlt", ".ods" },
                    { ".xlt", ".ots" },
                    { ".xlt", ".pdf" },
                    { ".xlt", ".xlsm" },
                    { ".xlt", ".xlsx" },
                    { ".xlt", ".xltm" },
                    { ".xlt", ".xltx" },
                    { ".xltm", ".csv" },
                    { ".xltm", ".ods" },
                    { ".xltm", ".ots" },
                    { ".xltm", ".pdf" },
                    { ".xltm", ".xlsm" },
                    { ".xltm", ".xlsx" },
                    { ".xltm", ".xltx" },
                    { ".xltx", ".csv" },
                    { ".xltx", ".ods" },
                    { ".xltx", ".ots" },
                    { ".xltx", ".pdf" },
                    { ".xltx", ".xlsm" },
                    { ".xltx", ".xlsx" },
                    { ".xltx", ".xltm" },
                    { ".xml", ".docm" },
                    { ".xml", ".docx" },
                    { ".xml", ".dotm" },
                    { ".xml", ".dotx" },
                    { ".xml", ".epub" },
                    { ".xml", ".fb2" },
                    { ".xml", ".html" },
                    { ".xml", ".odt" },
                    { ".xml", ".ott" },
                    { ".xml", ".pdf" },
                    { ".xml", ".rtf" },
                    { ".xml", ".txt" },
                    { ".xps", ".docm" },
                    { ".xps", ".docx" },
                    { ".xps", ".dotm" },
                    { ".xps", ".dotx" },
                    { ".xps", ".epub" },
                    { ".xps", ".fb2" },
                    { ".xps", ".html" },
                    { ".xps", ".odt" },
                    { ".xps", ".ott" },
                    { ".xps", ".pdf" },
                    { ".xps", ".rtf" },
                    { ".xps", ".txt" }
                });

            migrationBuilder.InsertData(
                table: "tenants_forbiden",
                column: "address",
                values: new object[]
                {
                    "controlpanel",
                    "localhost"
                });

            migrationBuilder.InsertData(
                table: "tenants_quota",
                columns: new[] { "tenant", "description", "features", "name", "product_id" },
                values: new object[] { -3, null, "free,total_size:2147483648,manager:3,room:12", "startup", null });

            migrationBuilder.InsertData(
                table: "tenants_quota",
                columns: new[] { "tenant", "description", "features", "name", "price", "product_id", "visible" },
                values: new object[] { -2, null, "audit,ldap,sso,whitelabel,thirdparty,restore,oauth,contentsearch,total_size:107374182400,file_size:1024,manager:1", "admin", 30m, "1002", true });

            migrationBuilder.InsertData(
                table: "tenants_quota",
                columns: new[] { "tenant", "description", "features", "name", "product_id" },
                values: new object[] { -1, null, "trial,audit,ldap,sso,whitelabel,thirdparty,restore,oauth,total_size:107374182400,file_size:100,manager:1", "trial", null });

            migrationBuilder.InsertData(
                table: "tenants_tenants",
                columns: new[] { "id", "alias", "creationdatetime", "last_modified", "mappeddomain", "name", "owner_id", "payment_id", "status", "statuschanged", "timezone", "trusteddomains", "version_changed" },
                values: new object[] { -1, "settings", new DateTime(2021, 3, 9, 17, 46, 59, 97, DateTimeKind.Utc).AddTicks(4317), new DateTime(2022, 7, 8, 0, 0, 0, 0, DateTimeKind.Unspecified), null, "Web Office", "00000000-0000-0000-0000-000000000000", null, 1, null, null, null, null });

            migrationBuilder.InsertData(
                table: "tenants_tenants",
                columns: new[] { "id", "alias", "creationdatetime", "last_modified", "mappeddomain", "name", "owner_id", "payment_id", "statuschanged", "timezone", "trusteddomains", "version_changed" },
                values: new object[] { 1, "localhost", new DateTime(2021, 3, 9, 17, 46, 59, 97, DateTimeKind.Utc).AddTicks(4317), new DateTime(2022, 7, 8, 0, 0, 0, 0, DateTimeKind.Unspecified), null, "Web Office", "66faa6e4-f133-11ea-b126-00ffeec8b4ef", null, null, null, null, null });

            migrationBuilder.InsertData(
                table: "core_acl",
                columns: new[] { "action", "object", "subject", "tenant", "acetype" },
                values: new object[,]
                {
                    { "ef5e6790-f346-4b6e-b662-722bc28cb0db", "", "5d5b7260-f7f7-49f1-a1c9-95fbb6a12604", -1, 0 },
                    { "f11e8f3f-46e6-4e55-90e3-09c22ec565bd", "", "5d5b7260-f7f7-49f1-a1c9-95fbb6a12604", -1, 0 },
                    { "e0759a42-47f0-4763-a26a-d5aa665bec35", "", "712d9ec3-5d2b-4b13-824f-71f00191dcca", -1, 0 },
                    { "08d75c97-cf3f-494b-90d1-751c941fe2dd", "", "abef62db-11a8-4673-9d32-ef1d8af19dc0", -1, 0 },
                    { "0d1f72a8-63da-47ea-ae42-0900e4ac72a9", "", "abef62db-11a8-4673-9d32-ef1d8af19dc0", -1, 0 },
                    { "13e30b51-5b4d-40a5-8575-cb561899eeb1", "", "abef62db-11a8-4673-9d32-ef1d8af19dc0", -1, 0 },
                    { "19f658ae-722b-4cd8-8236-3ad150801d96", "", "abef62db-11a8-4673-9d32-ef1d8af19dc0", -1, 0 },
                    { "2c6552b3-b2e0-4a00-b8fd-13c161e337b1", "", "abef62db-11a8-4673-9d32-ef1d8af19dc0", -1, 0 },
                    { "40bf31f4-3132-4e76-8d5c-9828a89501a3", "", "abef62db-11a8-4673-9d32-ef1d8af19dc0", -1, 0 },
                    { "49ae8915-2b30-4348-ab74-b152279364fb", "", "abef62db-11a8-4673-9d32-ef1d8af19dc0", -1, 0 },
                    { "948ad738-434b-4a88-8e38-7569d332910a", "", "abef62db-11a8-4673-9d32-ef1d8af19dc0", -1, 0 },
                    { "9d75a568-52aa-49d8-ad43-473756cd8903", "", "abef62db-11a8-4673-9d32-ef1d8af19dc0", -1, 0 },
                    { "d49f4e30-da10-4b39-bc6d-b41ef6e039d3", "", "abef62db-11a8-4673-9d32-ef1d8af19dc0", -1, 0 },
                    { "d852b66f-6719-45e1-8657-18f0bb791690", "", "abef62db-11a8-4673-9d32-ef1d8af19dc0", -1, 0 },
                    { "13e30b51-5b4d-40a5-8575-cb561899eeb1", "", "ba74ca02-873f-43dc-8470-8620c156bc67", -1, 0 },
                    { "49ae8915-2b30-4348-ab74-b152279364fb", "", "ba74ca02-873f-43dc-8470-8620c156bc67", -1, 0 },
                    { "63e9f35f-6bb5-4fb1-afaa-e4c2f4dec9bd", "", "ba74ca02-873f-43dc-8470-8620c156bc67", -1, 0 },
                    { "9018c001-24c2-44bf-a1db-d1121a570e74", "", "ba74ca02-873f-43dc-8470-8620c156bc67", -1, 0 },
                    { "d1f3b53d-d9e2-4259-80e7-d24380978395", "", "ba74ca02-873f-43dc-8470-8620c156bc67", -1, 0 },
                    { "e0759a42-47f0-4763-a26a-d5aa665bec35", "", "ba74ca02-873f-43dc-8470-8620c156bc67", -1, 0 },
                    { "e37239bd-c5b5-4f1e-a9f8-3ceeac209615", "", "ba74ca02-873f-43dc-8470-8620c156bc67", -1, 0 },
                    { "f11e88d7-f185-4372-927c-d88008d2c483", "", "ba74ca02-873f-43dc-8470-8620c156bc67", -1, 0 },
                    { "f11e8f3f-46e6-4e55-90e3-09c22ec565bd", "", "ba74ca02-873f-43dc-8470-8620c156bc67", -1, 0 },
                    { "00e7dfc5-ac49-4fd3-a1d6-98d84e877ac4", "", "bba32183-a14d-48ed-9d39-c6b4d8925fbf", -1, 0 },
                    { "0d68b142-e20a-446e-a832-0d6b0b65a164", "", "bba32183-a14d-48ed-9d39-c6b4d8925fbf", -1, 0 },
                    { "14be970f-7af5-4590-8e81-ea32b5f7866d", "", "bba32183-a14d-48ed-9d39-c6b4d8925fbf", -1, 0 },
                    { "18ecc94d-6afa-4994-8406-aee9dff12ce2", "", "bba32183-a14d-48ed-9d39-c6b4d8925fbf", -1, 0 },
                    { "298530eb-435e-4dc6-a776-9abcd95c70e9", "", "bba32183-a14d-48ed-9d39-c6b4d8925fbf", -1, 0 },
                    { "430eaf70-1886-483c-a746-1a18e3e6bb63", "", "bba32183-a14d-48ed-9d39-c6b4d8925fbf", -1, 0 },
                    { "557d6503-633b-4490-a14c-6473147ce2b3", "", "bba32183-a14d-48ed-9d39-c6b4d8925fbf", -1, 0 },
                    { "662f3db7-9bc8-42cf-84da-2765f563e9b0", "", "bba32183-a14d-48ed-9d39-c6b4d8925fbf", -1, 0 },
                    { "724cbb75-d1c9-451e-bae0-4de0db96b1f7", "", "bba32183-a14d-48ed-9d39-c6b4d8925fbf", -1, 0 },
                    { "7cb5c0d1-d254-433f-abe3-ff23373ec631", "", "bba32183-a14d-48ed-9d39-c6b4d8925fbf", -1, 0 },
                    { "91b29dcd-9430-4403-b17a-27d09189be88", "", "bba32183-a14d-48ed-9d39-c6b4d8925fbf", -1, 0 },
                    { "a18480a4-6d18-4c71-84fa-789888791f45", "", "bba32183-a14d-48ed-9d39-c6b4d8925fbf", -1, 0 },
                    { "b630d29b-1844-4bda-bbbe-cf5542df3559", "", "bba32183-a14d-48ed-9d39-c6b4d8925fbf", -1, 0 },
                    { "c62a9e8d-b24c-4513-90aa-7ff0f8ba38eb", "", "bba32183-a14d-48ed-9d39-c6b4d8925fbf", -1, 0 },
                    { "d7cdb020-288b-41e5-a857-597347618533", "", "bba32183-a14d-48ed-9d39-c6b4d8925fbf", -1, 0 },
                    { "088d5940-a80f-4403-9741-d610718ce95c", "", "c5cc67d1-c3e8-43c0-a3ad-3928ae3e5b5e", -1, 0 },
                    { "08d66144-e1c9-4065-9aa1-aa4bba0a7bc8", "", "c5cc67d1-c3e8-43c0-a3ad-3928ae3e5b5e", -1, 0 },
                    { "388c29d3-c662-4a61-bf47-fc2f7094224a", "", "c5cc67d1-c3e8-43c0-a3ad-3928ae3e5b5e", -1, 0 },
                    { "63e9f35f-6bb5-4fb1-afaa-e4c2f4dec9bd", "", "c5cc67d1-c3e8-43c0-a3ad-3928ae3e5b5e", -1, 0 },
                    { "6f05c382-8bca-4469-9424-c807a98c40d7", "", "c5cc67d1-c3e8-43c0-a3ad-3928ae3e5b5e", -1, 0 },
                    { "77777777-32ae-425f-99b5-83176061d1ae", "ASC.Web.Core.WebItemSecurity+WebItemSecurityObject|1e04460243b54d7982f3fd6208a11960", "c5cc67d1-c3e8-43c0-a3ad-3928ae3e5b5e", -1, 0 },
                    { "77777777-32ae-425f-99b5-83176061d1ae", "ASC.Web.Core.WebItemSecurity+WebItemSecurityObject|28b10049dd204f54b986873bc14ccfc7", "c5cc67d1-c3e8-43c0-a3ad-3928ae3e5b5e", -1, 1 },
                    { "77777777-32ae-425f-99b5-83176061d1ae", "ASC.Web.Core.WebItemSecurity+WebItemSecurityObject|2a9230378b2d487b9a225ac0918acf3f", "c5cc67d1-c3e8-43c0-a3ad-3928ae3e5b5e", -1, 0 },
                    { "77777777-32ae-425f-99b5-83176061d1ae", "ASC.Web.Core.WebItemSecurity+WebItemSecurityObject|32d24cb57ece46069c9419216ba42086", "c5cc67d1-c3e8-43c0-a3ad-3928ae3e5b5e", -1, 0 },
                    { "77777777-32ae-425f-99b5-83176061d1ae", "ASC.Web.Core.WebItemSecurity+WebItemSecurityObject|37620ae5c40b45ce855a39dd7d76a1fa", "c5cc67d1-c3e8-43c0-a3ad-3928ae3e5b5e", -1, 0 },
                    { "77777777-32ae-425f-99b5-83176061d1ae", "ASC.Web.Core.WebItemSecurity+WebItemSecurityObject|3cfd481b46f24a4ab55cb8c0c9def02c", "c5cc67d1-c3e8-43c0-a3ad-3928ae3e5b5e", -1, 1 },
                    { "77777777-32ae-425f-99b5-83176061d1ae", "ASC.Web.Core.WebItemSecurity+WebItemSecurityObject|46cfa73af32046cf8d5bcd82e1d67f26", "c5cc67d1-c3e8-43c0-a3ad-3928ae3e5b5e", -1, 0 },
                    { "77777777-32ae-425f-99b5-83176061d1ae", "ASC.Web.Core.WebItemSecurity+WebItemSecurityObject|6743007c6f954d208c88a8601ce5e76d", "c5cc67d1-c3e8-43c0-a3ad-3928ae3e5b5e", -1, 0 },
                    { "77777777-32ae-425f-99b5-83176061d1ae", "ASC.Web.Core.WebItemSecurity+WebItemSecurityObject|6a598c7491ae437da5f4ad339bd11bb2", "c5cc67d1-c3e8-43c0-a3ad-3928ae3e5b5e", -1, 1 },
                    { "77777777-32ae-425f-99b5-83176061d1ae", "ASC.Web.Core.WebItemSecurity+WebItemSecurityObject|742cf945cbbc4a5782d61600a12cf8ca", "c5cc67d1-c3e8-43c0-a3ad-3928ae3e5b5e", -1, 1 },
                    { "77777777-32ae-425f-99b5-83176061d1ae", "ASC.Web.Core.WebItemSecurity+WebItemSecurityObject|853b6eb973ee438d9b098ffeedf36234", "c5cc67d1-c3e8-43c0-a3ad-3928ae3e5b5e", -1, 1 },
                    { "77777777-32ae-425f-99b5-83176061d1ae", "ASC.Web.Core.WebItemSecurity+WebItemSecurityObject|bf88953e3c434850a3fbb1e43ad53a3e", "c5cc67d1-c3e8-43c0-a3ad-3928ae3e5b5e", -1, 0 },
                    { "77777777-32ae-425f-99b5-83176061d1ae", "ASC.Web.Core.WebItemSecurity+WebItemSecurityObject|e67be73df9ae4ce18fec1880cb518cb4", "c5cc67d1-c3e8-43c0-a3ad-3928ae3e5b5e", -1, 0 },
                    { "77777777-32ae-425f-99b5-83176061d1ae", "ASC.Web.Core.WebItemSecurity+WebItemSecurityObject|ea942538e68e49079394035336ee0ba8", "c5cc67d1-c3e8-43c0-a3ad-3928ae3e5b5e", -1, 1 },
                    { "77777777-32ae-425f-99b5-83176061d1ae", "ASC.Web.Core.WebItemSecurity+WebItemSecurityObject|f4d98afdd336433287783c6945c81ea0", "c5cc67d1-c3e8-43c0-a3ad-3928ae3e5b5e", -1, 0 },
                    { "9018c001-24c2-44bf-a1db-d1121a570e74", "", "c5cc67d1-c3e8-43c0-a3ad-3928ae3e5b5e", -1, 0 },
                    { "a362fe79-684e-4d43-a599-65bc1f4e167f", "", "c5cc67d1-c3e8-43c0-a3ad-3928ae3e5b5e", -1, 0 },
                    { "c426c349-9ad4-47cd-9b8f-99fc30675951", "", "c5cc67d1-c3e8-43c0-a3ad-3928ae3e5b5e", -1, 0 },
                    { "d11ebcb9-0e6e-45e6-a6d0-99c41d687598", "", "c5cc67d1-c3e8-43c0-a3ad-3928ae3e5b5e", -1, 0 },
                    { "d1f3b53d-d9e2-4259-80e7-d24380978395", "", "c5cc67d1-c3e8-43c0-a3ad-3928ae3e5b5e", -1, 0 },
                    { "e0759a42-47f0-4763-a26a-d5aa665bec35", "", "c5cc67d1-c3e8-43c0-a3ad-3928ae3e5b5e", -1, 0 },
                    { "e37239bd-c5b5-4f1e-a9f8-3ceeac209615", "", "c5cc67d1-c3e8-43c0-a3ad-3928ae3e5b5e", -1, 0 },
                    { "fbc37705-a04c-40ad-a68c-ce2f0423f397", "", "c5cc67d1-c3e8-43c0-a3ad-3928ae3e5b5e", -1, 0 },
                    { "fcac42b8-9386-48eb-a938-d19b3c576912", "", "c5cc67d1-c3e8-43c0-a3ad-3928ae3e5b5e", -1, 0 }
                });

            migrationBuilder.InsertData(
                table: "core_settings",
                columns: new[] { "id", "tenant", "last_modified", "value" },
                values: new object[,]
                {
                    { "CompanyWhiteLabelSettings", -1, new DateTime(2022, 7, 8, 0, 0, 0, 0, DateTimeKind.Unspecified), new byte[] { 245, 71, 4, 138, 72, 101, 23, 21, 135, 217, 206, 188, 138, 73, 108, 96, 29, 150, 3, 31, 44, 28, 62, 145, 96, 53, 57, 66, 238, 118, 93, 172, 211, 22, 244, 181, 244, 40, 146, 67, 111, 196, 162, 27, 154, 109, 248, 255, 181, 17, 253, 127, 42, 65, 19, 90, 26, 206, 203, 145, 159, 159, 243, 105, 24, 71, 188, 165, 53, 85, 57, 37, 186, 251, 57, 96, 18, 162, 218, 80, 0, 101, 250, 100, 66, 97, 24, 51, 240, 215, 216, 169, 105, 100, 15, 253, 29, 83, 182, 236, 203, 53, 68, 251, 2, 150, 149, 148, 58, 136, 84, 37, 151, 82, 92, 227, 30, 52, 111, 40, 154, 155, 7, 126, 149, 100, 169, 87, 10, 129, 228, 138, 177, 101, 77, 67, 177, 216, 189, 201, 1, 213, 136, 216, 107, 198, 253, 221, 106, 255, 198, 17, 68, 14, 110, 90, 174, 182, 68, 222, 188, 77, 157, 19, 26, 68, 86, 97, 15, 81, 24, 171, 214, 114, 191, 175, 56, 56, 48, 52, 125, 82, 253, 113, 71, 41, 201, 5, 8, 118, 162, 191, 99, 196, 48, 198, 223, 79, 204, 174, 31, 97, 236, 20, 213, 218, 85, 34, 16, 74, 196, 209, 235, 14, 71, 209, 32, 131, 195, 84, 11, 66, 74, 19, 115, 255, 99, 69, 235, 210, 204, 15, 13, 4, 143, 127, 152, 125, 212, 91 } },
                    { "FullTextSearchSettings", -1, new DateTime(2022, 7, 8, 0, 0, 0, 0, DateTimeKind.Unspecified), new byte[] { 8, 120, 207, 5, 153, 181, 23, 202, 162, 211, 218, 237, 157, 6, 76, 62, 220, 238, 175, 67, 31, 53, 166, 246, 66, 220, 173, 160, 72, 23, 227, 81, 50, 39, 187, 177, 222, 110, 43, 171, 235, 158, 16, 119, 178, 207, 49, 140, 72, 152, 20, 84, 94, 135, 117, 1, 246, 51, 251, 190, 148, 2, 44, 252, 221, 2, 91, 83, 149, 151, 58, 245, 16, 148, 52, 8, 187, 86, 150, 46, 227, 93, 163, 95, 47, 131, 116, 207, 95, 209, 38, 149, 53, 148, 73, 215, 206, 251, 194, 199, 189, 17, 42, 229, 135, 82, 23, 154, 162, 165, 158, 94, 23, 128, 30, 88, 12, 204, 96, 250, 236, 142, 189, 211, 214, 18, 196, 136, 102, 102, 217, 109, 108, 240, 96, 96, 94, 100, 201, 10, 31, 170, 128, 192 } },
                    { "SmtpSettings", -1, new DateTime(2022, 7, 8, 0, 0, 0, 0, DateTimeKind.Unspecified), new byte[] { 240, 82, 224, 144, 161, 163, 117, 13, 173, 205, 78, 153, 97, 218, 4, 170, 81, 239, 1, 151, 226, 192, 98, 60, 241, 44, 88, 56, 191, 164, 10, 155, 72, 186, 239, 203, 227, 113, 88, 119, 49, 215, 227, 220, 158, 124, 96, 9, 116, 47, 158, 65, 93, 86, 219, 15, 10, 224, 142, 50, 248, 144, 75, 44, 68, 28, 198, 87, 198, 69, 67, 234, 238, 38, 32, 68, 162, 139, 67, 53, 220, 176, 240, 196, 233, 64, 29, 137, 31, 160, 99, 105, 249, 132, 202, 45, 71, 92, 134, 194, 55, 145, 121, 97, 197, 130, 119, 105, 131, 21, 133, 35, 10, 102, 172, 119, 135, 230, 251, 86, 253, 62, 55, 56, 146, 103, 164, 106 } }
                });

            migrationBuilder.InsertData(
                table: "core_subscription",
                columns: new[] { "action", "object", "recipient", "source", "tenant" },
                values: new object[,]
                {
                    { "AddRelationshipEvent", "", "abef62db-11a8-4673-9d32-ef1d8af19dc0", "13ff36fb-0272-4887-b416-74f52b0d0b02", -1 },
                    { "CreateNewContact", "", "abef62db-11a8-4673-9d32-ef1d8af19dc0", "13ff36fb-0272-4887-b416-74f52b0d0b02", -1 },
                    { "ExportCompleted", "", "abef62db-11a8-4673-9d32-ef1d8af19dc0", "13ff36fb-0272-4887-b416-74f52b0d0b02", -1 },
                    { "ResponsibleForOpportunity", "", "abef62db-11a8-4673-9d32-ef1d8af19dc0", "13ff36fb-0272-4887-b416-74f52b0d0b02", -1 },
                    { "ResponsibleForTask", "", "abef62db-11a8-4673-9d32-ef1d8af19dc0", "13ff36fb-0272-4887-b416-74f52b0d0b02", -1 },
                    { "SetAccess", "", "abef62db-11a8-4673-9d32-ef1d8af19dc0", "13ff36fb-0272-4887-b416-74f52b0d0b02", -1 },
                    { "new bookmark created", "", "c5cc67d1-c3e8-43c0-a3ad-3928ae3e5b5e", "28b10049-dd20-4f54-b986-873bc14ccfc7", -1 },
                    { "BirthdayReminder", "", "abef62db-11a8-4673-9d32-ef1d8af19dc0", "37620ae5-c40b-45ce-855a-39dd7d76a1fa", -1 },
                    { "calendar_sharing", "", "c5cc67d1-c3e8-43c0-a3ad-3928ae3e5b5e", "40650da3-f7c1-424c-8c89-b9c115472e08", -1 },
                    { "event_alert", "", "c5cc67d1-c3e8-43c0-a3ad-3928ae3e5b5e", "40650da3-f7c1-424c-8c89-b9c115472e08", -1 },
                    { "new feed", "", "c5cc67d1-c3e8-43c0-a3ad-3928ae3e5b5e", "6504977c-75af-4691-9099-084d3ddeea04", -1 },
                    { "new post", "", "c5cc67d1-c3e8-43c0-a3ad-3928ae3e5b5e", "6a598c74-91ae-437d-a5f4-ad339bd11bb2", -1 },
                    { "sharedocument", "", "c5cc67d1-c3e8-43c0-a3ad-3928ae3e5b5e", "6fe286a4-479e-4c25-a8d9-0156e332b0c0", -1 },
                    { "sharefolder", "", "c5cc67d1-c3e8-43c0-a3ad-3928ae3e5b5e", "6fe286a4-479e-4c25-a8d9-0156e332b0c0", -1 },
                    { "new wiki page", "", "c5cc67d1-c3e8-43c0-a3ad-3928ae3e5b5e", "742cf945-cbbc-4a57-82d6-1600a12cf8ca", -1 },
                    { "new topic in forum", "", "c5cc67d1-c3e8-43c0-a3ad-3928ae3e5b5e", "853b6eb9-73ee-438d-9b09-8ffeedf36234", -1 },
                    { "new photo uploaded", "", "c5cc67d1-c3e8-43c0-a3ad-3928ae3e5b5e", "9d51954f-db9b-4aed-94e3-ed70b914e101", -1 },
                    { "admin_notify", "", "cd84e66b-b803-40fc-99f9-b2969a54a1de", "asc.web.studio", -1 },
                    { "periodic_notify", "", "c5cc67d1-c3e8-43c0-a3ad-3928ae3e5b5e", "asc.web.studio", -1 },
                    { "rooms_activity", "", "c5cc67d1-c3e8-43c0-a3ad-3928ae3e5b5e", "asc.web.studio", -1 },
                    { "send_whats_new", "", "c5cc67d1-c3e8-43c0-a3ad-3928ae3e5b5e", "asc.web.studio", -1 }
                });

            migrationBuilder.InsertData(
                table: "core_subscriptionmethod",
                columns: new[] { "action", "recipient", "source", "tenant", "sender" },
                values: new object[,]
                {
                    { "AddRelationshipEvent", "abef62db-11a8-4673-9d32-ef1d8af19dc0", "13ff36fb-0272-4887-b416-74f52b0d0b02", -1, "email.sender|messanger.sender" },
                    { "CreateNewContact", "abef62db-11a8-4673-9d32-ef1d8af19dc0", "13ff36fb-0272-4887-b416-74f52b0d0b02", -1, "email.sender|messanger.sender" },
                    { "ExportCompleted", "abef62db-11a8-4673-9d32-ef1d8af19dc0", "13ff36fb-0272-4887-b416-74f52b0d0b02", -1, "email.sender|messanger.sender" },
                    { "ResponsibleForOpportunity", "abef62db-11a8-4673-9d32-ef1d8af19dc0", "13ff36fb-0272-4887-b416-74f52b0d0b02", -1, "email.sender|messanger.sender" },
                    { "ResponsibleForTask", "abef62db-11a8-4673-9d32-ef1d8af19dc0", "13ff36fb-0272-4887-b416-74f52b0d0b02", -1, "email.sender|messanger.sender" },
                    { "SetAccess", "abef62db-11a8-4673-9d32-ef1d8af19dc0", "13ff36fb-0272-4887-b416-74f52b0d0b02", -1, "email.sender|messanger.sender" },
                    { "new bookmark created", "c5cc67d1-c3e8-43c0-a3ad-3928ae3e5b5e", "28b10049-dd20-4f54-b986-873bc14ccfc7", -1, "email.sender|messanger.sender" },
                    { "BirthdayReminder", "abef62db-11a8-4673-9d32-ef1d8af19dc0", "37620ae5-c40b-45ce-855a-39dd7d76a1fa", -1, "email.sender|messanger.sender" },
                    { "calendar_sharing", "c5cc67d1-c3e8-43c0-a3ad-3928ae3e5b5e", "40650da3-f7c1-424c-8c89-b9c115472e08", -1, "email.sender|messanger.sender" },
                    { "event_alert", "c5cc67d1-c3e8-43c0-a3ad-3928ae3e5b5e", "40650da3-f7c1-424c-8c89-b9c115472e08", -1, "email.sender|messanger.sender" },
                    { "invitetoproject", "c5cc67d1-c3e8-43c0-a3ad-3928ae3e5b5e", "6045b68c-2c2e-42db-9e53-c272e814c4ad", -1, "email.sender|messanger.sender" },
                    { "milestonedeadline", "c5cc67d1-c3e8-43c0-a3ad-3928ae3e5b5e", "6045b68c-2c2e-42db-9e53-c272e814c4ad", -1, "email.sender|messanger.sender" },
                    { "newcommentformessage", "c5cc67d1-c3e8-43c0-a3ad-3928ae3e5b5e", "6045b68c-2c2e-42db-9e53-c272e814c4ad", -1, "email.sender|messanger.sender" },
                    { "newcommentformilestone", "c5cc67d1-c3e8-43c0-a3ad-3928ae3e5b5e", "6045b68c-2c2e-42db-9e53-c272e814c4ad", -1, "email.sender|messanger.sender" },
                    { "newcommentfortask", "c5cc67d1-c3e8-43c0-a3ad-3928ae3e5b5e", "6045b68c-2c2e-42db-9e53-c272e814c4ad", -1, "email.sender|messanger.sender" },
                    { "projectcreaterequest", "c5cc67d1-c3e8-43c0-a3ad-3928ae3e5b5e", "6045b68c-2c2e-42db-9e53-c272e814c4ad", -1, "email.sender|messanger.sender" },
                    { "projecteditrequest", "c5cc67d1-c3e8-43c0-a3ad-3928ae3e5b5e", "6045b68c-2c2e-42db-9e53-c272e814c4ad", -1, "email.sender|messanger.sender" },
                    { "removefromproject", "c5cc67d1-c3e8-43c0-a3ad-3928ae3e5b5e", "6045b68c-2c2e-42db-9e53-c272e814c4ad", -1, "email.sender|messanger.sender" },
                    { "responsibleforproject", "c5cc67d1-c3e8-43c0-a3ad-3928ae3e5b5e", "6045b68c-2c2e-42db-9e53-c272e814c4ad", -1, "email.sender|messanger.sender" },
                    { "responsiblefortask", "c5cc67d1-c3e8-43c0-a3ad-3928ae3e5b5e", "6045b68c-2c2e-42db-9e53-c272e814c4ad", -1, "email.sender|messanger.sender" },
                    { "taskclosed", "c5cc67d1-c3e8-43c0-a3ad-3928ae3e5b5e", "6045b68c-2c2e-42db-9e53-c272e814c4ad", -1, "email.sender|messanger.sender" },
                    { "new feed", "c5cc67d1-c3e8-43c0-a3ad-3928ae3e5b5e", "6504977c-75af-4691-9099-084d3ddeea04", -1, "email.sender|messanger.sender" },
                    { "new post", "c5cc67d1-c3e8-43c0-a3ad-3928ae3e5b5e", "6a598c74-91ae-437d-a5f4-ad339bd11bb2", -1, "email.sender|messanger.sender" },
                    { "sharedocument", "c5cc67d1-c3e8-43c0-a3ad-3928ae3e5b5e", "6fe286a4-479e-4c25-a8d9-0156e332b0c0", -1, "email.sender|messanger.sender" },
                    { "sharefolder", "c5cc67d1-c3e8-43c0-a3ad-3928ae3e5b5e", "6fe286a4-479e-4c25-a8d9-0156e332b0c0", -1, "email.sender|messanger.sender" },
                    { "updatedocument", "c5cc67d1-c3e8-43c0-a3ad-3928ae3e5b5e", "6fe286a4-479e-4c25-a8d9-0156e332b0c0", -1, "email.sender|messanger.sender" },
                    { "new wiki page", "c5cc67d1-c3e8-43c0-a3ad-3928ae3e5b5e", "742cf945-cbbc-4a57-82d6-1600a12cf8ca", -1, "email.sender|messanger.sender" },
                    { "new topic in forum", "c5cc67d1-c3e8-43c0-a3ad-3928ae3e5b5e", "853b6eb9-73ee-438d-9b09-8ffeedf36234", -1, "email.sender|messanger.sender" },
                    { "new photo uploaded", "c5cc67d1-c3e8-43c0-a3ad-3928ae3e5b5e", "9d51954f-db9b-4aed-94e3-ed70b914e101", -1, "email.sender|messanger.sender" },
                    { "admin_notify", "cd84e66b-b803-40fc-99f9-b2969a54a1de", "asc.web.studio", -1, "email.sender" },
                    { "periodic_notify", "c5cc67d1-c3e8-43c0-a3ad-3928ae3e5b5e", "asc.web.studio", -1, "email.sender" },
                    { "send_whats_new", "c5cc67d1-c3e8-43c0-a3ad-3928ae3e5b5e", "asc.web.studio", -1, "email.sender" }
                });

            migrationBuilder.InsertData(
                table: "core_user",
                columns: new[] { "id", "bithdate", "contacts", "create_on", "culture", "email", "firstname", "last_modified", "lastname", "location", "phone", "notes", "sex", "sid", "sso_name_id", "sso_session_id", "status", "tenant", "terminateddate", "title", "username", "workfromdate" },
                values: new object[] { "66faa6e4-f133-11ea-b126-00ffeec8b4ef", null, null, new DateTime(2022, 7, 8, 0, 0, 0, 0, DateTimeKind.Unspecified), null, "", "Administrator", new DateTime(2021, 3, 9, 9, 52, 55, 765, DateTimeKind.Utc).AddTicks(1420), "", null, null, null, null, null, null, null, 1, 1, null, null, "administrator", new DateTime(2021, 3, 9, 9, 52, 55, 764, DateTimeKind.Utc).AddTicks(9157) });

            migrationBuilder.InsertData(
                table: "core_usergroup",
                columns: new[] { "ref_type", "tenant", "groupid", "userid", "last_modified" },
                values: new object[] { 0, 1, "cd84e66b-b803-40fc-99f9-b2969a54a1de", "66faa6e4-f133-11ea-b126-00ffeec8b4ef", new DateTime(2022, 7, 8, 0, 0, 0, 0, DateTimeKind.Unspecified) });

            migrationBuilder.InsertData(
                table: "core_usersecurity",
                columns: new[] { "userid", "LastModified", "pwdhash", "tenant" },
                values: new object[] { "66faa6e4-f133-11ea-b126-00ffeec8b4ef", new DateTime(2022, 7, 8, 0, 0, 0, 0, DateTimeKind.Unspecified), "jGl25bVBBBW96Qi9Te4V37Fnqchz/Eu4qB9vKrRIqRg=", 1 });

            migrationBuilder.InsertData(
                table: "webstudio_settings",
                columns: new[] { "ID", "TenantID", "UserID", "Data" },
                values: new object[] { "9a925891-1f92-4ed7-b277-d6f649739f06", 1, "00000000-0000-0000-0000-000000000000", "{\"Completed\":false}" });

            migrationBuilder.CreateIndex(
                name: "uid",
                table: "account_links",
                column: "uid");

            migrationBuilder.CreateIndex(
                name: "date",
                table: "audit_events",
                columns: new[] { "tenant_id", "date" });

            migrationBuilder.CreateIndex(
                name: "expires_on",
                table: "backup_backup",
                column: "expires_on");

            migrationBuilder.CreateIndex(
                name: "is_scheduled",
                table: "backup_backup",
                column: "is_scheduled");

            migrationBuilder.CreateIndex(
                name: "tenant_id",
                table: "backup_backup",
                column: "tenant_id");

            migrationBuilder.CreateIndex(
                name: "last_modified",
                table: "core_group",
                column: "last_modified");

            migrationBuilder.CreateIndex(
                name: "parentid",
                table: "core_group",
                columns: new[] { "tenant", "parentid" });

            migrationBuilder.CreateIndex(
                name: "email",
                table: "core_user",
                column: "email");

            migrationBuilder.CreateIndex(
                name: "last_modified",
                table: "core_user",
                column: "last_modified");

            migrationBuilder.CreateIndex(
                name: "username",
                table: "core_user",
                columns: new[] { "tenant", "username" });

            migrationBuilder.CreateIndex(
                name: "last_modified",
                table: "core_usergroup",
                column: "last_modified");

            migrationBuilder.CreateIndex(
                name: "tenant",
                table: "core_userphoto",
                column: "tenant");

            migrationBuilder.CreateIndex(
                name: "pwdhash",
                table: "core_usersecurity",
                column: "pwdhash");

            migrationBuilder.CreateIndex(
                name: "tenant",
                table: "core_usersecurity",
                column: "tenant");

            migrationBuilder.CreateIndex(
                name: "tenant_id",
                table: "event_bus_integration_event_log",
                column: "tenant_id");

            migrationBuilder.CreateIndex(
                name: "aggregated_date",
                table: "feed_aggregate",
                columns: new[] { "tenant", "aggregated_date" });

            migrationBuilder.CreateIndex(
                name: "modified_date",
                table: "feed_aggregate",
                columns: new[] { "tenant", "modified_date" });

            migrationBuilder.CreateIndex(
                name: "product",
                table: "feed_aggregate",
                columns: new[] { "tenant", "product" });

            migrationBuilder.CreateIndex(
                name: "user_id",
                table: "feed_users",
                column: "user_id");

            migrationBuilder.CreateIndex(
                name: "left_node",
                table: "files_bunch_objects",
                column: "left_node");

            migrationBuilder.CreateIndex(
                name: "folder_id",
                table: "files_file",
                column: "folder_id");

            migrationBuilder.CreateIndex(
                name: "id",
                table: "files_file",
                column: "id");

            migrationBuilder.CreateIndex(
                name: "modified_on",
                table: "files_file",
                column: "modified_on");

            migrationBuilder.CreateIndex(
                name: "tenant_id_folder_id_content_length",
                table: "files_file",
                columns: new[] { "tenant_id", "folder_id", "content_length" });

            migrationBuilder.CreateIndex(
                name: "tenant_id_folder_id_modified_on",
                table: "files_file",
                columns: new[] { "tenant_id", "folder_id", "modified_on" });

            migrationBuilder.CreateIndex(
                name: "tenant_id_folder_id_title",
                table: "files_file",
                columns: new[] { "tenant_id", "folder_id", "title" });

            migrationBuilder.CreateIndex(
                name: "modified_on",
                table: "files_folder",
                column: "modified_on");

            migrationBuilder.CreateIndex(
                name: "parent_id",
                table: "files_folder",
                columns: new[] { "tenant_id", "parent_id" });

            migrationBuilder.CreateIndex(
                name: "tenant_id_parent_id_modified_on",
                table: "files_folder",
                columns: new[] { "tenant_id", "parent_id", "modified_on" });

            migrationBuilder.CreateIndex(
                name: "tenant_id_parent_id_title",
                table: "files_folder",
                columns: new[] { "tenant_id", "parent_id", "title" });

            migrationBuilder.CreateIndex(
                name: "folder_id",
                table: "files_folder_tree",
                column: "folder_id");

            migrationBuilder.CreateIndex(
                name: "linked_for",
                table: "files_link",
                columns: new[] { "tenant_id", "source_id", "linked_id", "linked_for" });

            migrationBuilder.CreateIndex(
                name: "owner",
                table: "files_security",
                column: "owner");

            migrationBuilder.CreateIndex(
                name: "tenant_id",
                table: "files_security",
                columns: new[] { "tenant_id", "entry_type", "entry_id", "owner" });

            migrationBuilder.CreateIndex(
                name: "name",
                table: "files_tag",
                columns: new[] { "tenant_id", "owner", "name", "flag" });

            migrationBuilder.CreateIndex(
                name: "create_on",
                table: "files_tag_link",
                column: "create_on");

            migrationBuilder.CreateIndex(
                name: "entry_id",
                table: "files_tag_link",
                columns: new[] { "tenant_id", "entry_id", "entry_type" });

            migrationBuilder.CreateIndex(
                name: "tenant_id",
                table: "files_thirdparty_account",
                column: "tenant_id");

            migrationBuilder.CreateIndex(
                name: "IX_files_thirdparty_app_tenant_id",
                table: "files_thirdparty_app",
                column: "tenant_id");

            migrationBuilder.CreateIndex(
                name: "index_1",
                table: "files_thirdparty_id_mapping",
                columns: new[] { "tenant_id", "hash_id" });

            migrationBuilder.CreateIndex(
                name: "user_id",
                table: "firebase_users",
                columns: new[] { "tenant_id", "user_id" });

            migrationBuilder.CreateIndex(
                name: "worker_type_name",
                table: "hosting_instance_registration",
                column: "worker_type_name");

            migrationBuilder.CreateIndex(
                name: "date",
                table: "login_events",
                column: "date");

            migrationBuilder.CreateIndex(
                name: "tenant_id",
                table: "login_events",
                columns: new[] { "tenant_id", "user_id" });

            migrationBuilder.CreateIndex(
                name: "state",
                table: "notify_info",
                column: "state");

            migrationBuilder.CreateIndex(
                name: "IX_notify_queue_tenant_id",
                table: "notify_queue",
                column: "tenant_id");

            migrationBuilder.CreateIndex(
                name: "tgId",
                table: "telegram_users",
                column: "telegram_user_id");

            migrationBuilder.CreateIndex(
                name: "tenant",
                table: "tenants_iprestrictions",
                column: "tenant");

            migrationBuilder.CreateIndex(
                name: "last_modified",
                table: "tenants_quotarow",
                column: "last_modified");

            migrationBuilder.CreateIndex(
                name: "tenant",
                table: "tenants_tariff",
                column: "tenant");

            migrationBuilder.CreateIndex(
                name: "alias",
                table: "tenants_tenants",
                column: "alias",
                unique: true);

            migrationBuilder.CreateIndex(
                name: "last_modified",
                table: "tenants_tenants",
                column: "last_modified");

            migrationBuilder.CreateIndex(
                name: "mappeddomain",
                table: "tenants_tenants",
                column: "mappeddomain");

            migrationBuilder.CreateIndex(
                name: "version",
                table: "tenants_tenants",
                column: "version");

            migrationBuilder.CreateIndex(
                name: "tenant_id",
                table: "webhooks_config",
                column: "tenant_id");

            migrationBuilder.CreateIndex(
                name: "IX_webhooks_logs_config_id",
                table: "webhooks_logs",
                column: "config_id");

            migrationBuilder.CreateIndex(
                name: "tenant_id",
                table: "webhooks_logs",
                column: "tenant_id");

            migrationBuilder.CreateIndex(
                name: "ID",
                table: "webstudio_settings",
                column: "ID");

            migrationBuilder.CreateIndex(
                name: "visitdate",
                table: "webstudio_uservisit",
                column: "visitdate");

            migrationBuilder.CreateIndex(
<<<<<<< HEAD
                name: "tenant",
                table: "webplugins",
                column: "tenant_id");
=======
                name: "IX_short_links_short",
                table: "short_links",
                column: "short",
                unique: true);
>>>>>>> da1d5052
        }

        /// <inheritdoc />
        protected override void Down(MigrationBuilder migrationBuilder)
        {
            migrationBuilder.DropTable(
                name: "account_links");

            migrationBuilder.DropTable(
                name: "audit_events");

            migrationBuilder.DropTable(
                name: "backup_backup");

            migrationBuilder.DropTable(
                name: "backup_schedule");

            migrationBuilder.DropTable(
                name: "core_acl");

            migrationBuilder.DropTable(
                name: "core_group");

            migrationBuilder.DropTable(
                name: "core_settings");

            migrationBuilder.DropTable(
                name: "core_subscription");

            migrationBuilder.DropTable(
                name: "core_subscriptionmethod");

            migrationBuilder.DropTable(
                name: "core_user");

            migrationBuilder.DropTable(
                name: "core_userdav");

            migrationBuilder.DropTable(
                name: "core_usergroup");

            migrationBuilder.DropTable(
                name: "core_userphoto");

            migrationBuilder.DropTable(
                name: "core_usersecurity");

            migrationBuilder.DropTable(
                name: "dbip_lookup");

            migrationBuilder.DropTable(
                name: "event_bus_integration_event_log");

            migrationBuilder.DropTable(
                name: "feed_last");

            migrationBuilder.DropTable(
                name: "feed_readed");

            migrationBuilder.DropTable(
                name: "feed_users");

            migrationBuilder.DropTable(
                name: "files_bunch_objects");

            migrationBuilder.DropTable(
                name: "files_converts");

            migrationBuilder.DropTable(
                name: "files_file");

            migrationBuilder.DropTable(
                name: "files_folder_tree");

            migrationBuilder.DropTable(
                name: "files_link");

            migrationBuilder.DropTable(
                name: "files_properties");

            migrationBuilder.DropTable(
                name: "files_security");

            migrationBuilder.DropTable(
                name: "files_tag");

            migrationBuilder.DropTable(
                name: "files_tag_link");

            migrationBuilder.DropTable(
                name: "files_thirdparty_account");

            migrationBuilder.DropTable(
                name: "files_thirdparty_app");

            migrationBuilder.DropTable(
                name: "files_thirdparty_id_mapping");

            migrationBuilder.DropTable(
                name: "firebase_users");

            migrationBuilder.DropTable(
                name: "hosting_instance_registration");

            migrationBuilder.DropTable(
                name: "login_events");

            migrationBuilder.DropTable(
                name: "mobile_app_install");

            migrationBuilder.DropTable(
                name: "notify_info");

            migrationBuilder.DropTable(
                name: "notify_queue");

            migrationBuilder.DropTable(
                name: "Regions");

            migrationBuilder.DropTable(
                name: "telegram_users");

            migrationBuilder.DropTable(
                name: "tenants_forbiden");

            migrationBuilder.DropTable(
                name: "tenants_iprestrictions");

            migrationBuilder.DropTable(
                name: "tenants_quota");

            migrationBuilder.DropTable(
                name: "tenants_quotarow");

            migrationBuilder.DropTable(
                name: "tenants_tariff");

            migrationBuilder.DropTable(
                name: "tenants_tariffrow");

            migrationBuilder.DropTable(
                name: "tenants_version");

            migrationBuilder.DropTable(
                name: "webhooks");

            migrationBuilder.DropTable(
                name: "webhooks_logs");

            migrationBuilder.DropTable(
                name: "webstudio_index");

            migrationBuilder.DropTable(
                name: "webstudio_settings");

            migrationBuilder.DropTable(
                name: "webstudio_uservisit");

            migrationBuilder.DropTable(
                name: "feed_aggregate");

            migrationBuilder.DropTable(
                name: "files_folder");

            migrationBuilder.DropTable(
                name: "webhooks_config");

            migrationBuilder.DropTable(
                name: "tenants_tenants");

            migrationBuilder.DropTable(
<<<<<<< HEAD
                name: "webplugins");
=======
                name: "short_links");
>>>>>>> da1d5052
        }
    }
}<|MERGE_RESOLUTION|>--- conflicted
+++ resolved
@@ -1480,7 +1480,24 @@
                 .Annotation("MySql:CharSet", "utf8");
 
             migrationBuilder.CreateTable(
-<<<<<<< HEAD
+                name: "short_links",
+                columns: table => new
+                {
+                    id = table.Column<long>(type: "bigint(19)", nullable: false)
+                        .Annotation("MySql:ValueGenerationStrategy", MySqlValueGenerationStrategy.IdentityColumn),
+                    @short = table.Column<string>(name: "short", type: "varchar(12)", nullable: true, collation: "utf8_general_ci")
+                        .Annotation("MySql:CharSet", "utf8"),
+                    link = table.Column<string>(type: "text", nullable: true, collation: "utf8_bin")
+                        .Annotation("MySql:CharSet", "utf8")
+                },
+                constraints: table =>
+                {
+                    table.PrimaryKey("PRIMARY", x => x.id);
+                })
+                .Annotation("MySql:CharSet", "utf8")
+                .Annotation("Relational:Collation", "utf8_general_ci");
+
+            migrationBuilder.CreateTable(
                 name: "webplugins",
                 columns: table => new
                 {
@@ -1521,24 +1538,6 @@
                         onDelete: ReferentialAction.Cascade);
                 })
                 .Annotation("MySql:CharSet", "utf8mb4");
-=======
-                name: "short_links",
-                columns: table => new
-                {
-                    id = table.Column<long>(type: "bigint(19)", nullable: false)
-                        .Annotation("MySql:ValueGenerationStrategy", MySqlValueGenerationStrategy.IdentityColumn),
-                    @short = table.Column<string>(name: "short", type: "varchar(12)", nullable: true, collation: "utf8_general_ci")
-                        .Annotation("MySql:CharSet", "utf8"),
-                    link = table.Column<string>(type: "text", nullable: true, collation: "utf8_bin")
-                        .Annotation("MySql:CharSet", "utf8")
-                },
-                constraints: table =>
-                {
-                    table.PrimaryKey("PRIMARY", x => x.id);
-                })
-                .Annotation("MySql:CharSet", "utf8")
-                .Annotation("Relational:Collation", "utf8_general_ci");
->>>>>>> da1d5052
 
             migrationBuilder.InsertData(
                 table: "files_converts",
@@ -2586,16 +2585,15 @@
                 column: "visitdate");
 
             migrationBuilder.CreateIndex(
-<<<<<<< HEAD
-                name: "tenant",
-                table: "webplugins",
-                column: "tenant_id");
-=======
                 name: "IX_short_links_short",
                 table: "short_links",
                 column: "short",
                 unique: true);
->>>>>>> da1d5052
+
+            migrationBuilder.CreateIndex(
+                name: "tenant",
+                table: "webplugins",
+                column: "tenant_id");
         }
 
         /// <inheritdoc />
@@ -2767,11 +2765,10 @@
                 name: "tenants_tenants");
 
             migrationBuilder.DropTable(
-<<<<<<< HEAD
+                name: "short_links");
+
+            migrationBuilder.DropTable(
                 name: "webplugins");
-=======
-                name: "short_links");
->>>>>>> da1d5052
         }
     }
 }