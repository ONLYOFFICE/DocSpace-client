--- conflicted
+++ resolved
@@ -3,11 +3,7 @@
   "content": "From device",
   "content_en_sha1_hash": "f831ef2d6cdd62d96cf8dc302c9a04f09962e594",
   "created_at": "2025-05-19T21:30:45.577Z",
-<<<<<<< HEAD
-  "updated_at": "2025-08-29T14:33:37.914Z",
-=======
   "updated_at": "2025-09-01T11:05:24.085Z",
->>>>>>> b75318d3
   "comment": {
     "text": "This translation key is used to display the text \"From device\" in various places within the application's UI, typically in dropdown menus or buttons related to file uploads. The exact placement may vary depending on the specific use case, but it is commonly associated with user actions such as uploading files from a device.",
     "is_auto": true,
@@ -22,11 +18,7 @@
     },
     {
       "file_path": "/packages/client/src/store/ContextOptionsStore.js",
-<<<<<<< HEAD
-      "line_number": 2666,
-=======
       "line_number": 2909,
->>>>>>> b75318d3
       "context": "},\n {\n id: \"personal_upload-from-device\",\n className: \"main-button_drop-down\",\n icon: ActionsUploadReactSvgUrl,\n label: t(\"Common:FromDevice\"),\n key: \"personal_upload-from-device\",\n onClick: () => this.onUploadAction(\"pdf\"),\n },\n ],\n };",
       "module": "/packages/client"
     }
