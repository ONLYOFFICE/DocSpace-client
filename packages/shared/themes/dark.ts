--- conflicted
+++ resolved
@@ -2083,16 +2083,10 @@
         backgroundColorTop: black,
       },
 
-<<<<<<< HEAD
-      sideColor: grayMaxLight,
-      color: grayMaxLight,
-      textColor: "#858585",
-      subTextColor: "#858585",
-=======
       sideColor: white,
       color: white,
       textColor: grayDark,
->>>>>>> bc2d7792
+      subTextColor: "#858585",
     },
 
     animationColor: lightSecondMain,
