@import "./variables/_colors.scss";

.light {
  --background-color: #{$white};
  --text-color: #{$black};
  --interface-direction: ltr;

  --accent-main: var(--color-scheme-main-accent, #{$light-blue-main});
  --accent-text: var(--color-scheme-text-accent, #{$light-blue-main});
  --accent-button: var(--color-scheme-main-buttons, #{$light-blue-main});
  --accent-button-text: var(--color-scheme-text-buttons, #{$white});

  --app-loader-background-color: #{$white};

  --files-article-body-download-app-list-text-color: #{$gray};
  --files-article-body-dev-tools-border: 1px solid #{$light-gray-selected};
  --files-article-body-dev-tools-color: #{$gray};
  --article-catalog-background: #{$gray-light};
  --article-catalog-show-text: #{$light-gray-dark};
  --article-catalog-header-border-bottom: 1px solid #{$gray-light-mid};
  --article-client-home-logo-color: #{$black};
  --article-catalog-profile-border-top: 1px solid #{$gray-light-mid};
  --article-catalog-vertical-line: 1px solid #{$gray-light-mid};
  --article-catalog-profile-background: #{$light-gray-hover};

  --article-item-header-color: #{$gray};
  --article-item-header-bg-color: #{$gray-strong};
  --article-item-container-bg-color: #{$white};
  --article-item-sibling-active-bg-color: #{$light-gray-selected};
  --article-item-sibling-hover-bg-color: #{$gray-light-mid};
  --article-item-img-svg-fill: #{$light-gray-dark};
  --article-item-img-svg-active-fill: #{$light-blue-main};
  --article-item-text-color: #{$gray-text};
  --article-item-text-active-color: #{$light-blue-main};
  --article-item-initial-text-color: #{$white};
  --article-item-badge-without-text-bg-color: #{$light-status-warning};
  --article-item-trash-icon-fill: #{$gray};
  --article-item-dnd-bg-color: #{$dnd-color};
  --article-item-dnd-hover-bg-color: #{$dnd-hover-color};

  --story-wrapper-bg-color: #{$gray-light};

  --aside-bg-color: #{$white};

  --aside-custom-z-index: unset;
  --aside-content-padding-bottom: unset;

  --aside-header-text-color: #{$black};
  --aside-header-border-color: #{$gray-light-mid};

  --aside-header-custom-height: 53px;

  --avatar-edit-container-background: #{$blue-light-mid};
  --avatar-edit-container-fill: #{$white};
  --avatar-edit-container-fill-hover: var(
    --accent-button,
    #{$light-blue-main-hover}
  );
  --avatar-edit-container-fill-press: var(
    --accent-button,
    #{$light-blue-main-pressed}
  );
  --avatar-image-container-background: #{$gray-strong};
  --avatar-image-container-background-image: #{$light-second-main};
  --avatar-image-container-group-background: #{$gray-light-mid};
  --avatar-icon-background: #{$gray-light-mid};
  --avatar-image-container-svg-fill: #{$white};
  --avatar-icon-color: #{$gray};
  --avatar-initials-color: #{$white};
  --avatar-initials-group-color: #{$black};
  --avatar-administrator-fill: #{$light-status-warning};
  --avatar-administrator-stroke: #{$dark-black};
  --avatar-administrator-color: #{$white};
  --avatar-guest-fill: #{$light-icons};
  --avatar-guest-stroke: #{$dark-black};
  --avatar-guest-color: #{$white};
  --avatar-owner-fill: #{$favorites-status};
  --avatar-owner-stroke: #{$dark-black};
  --avatar-owner-color: #{$white};

  --backdrop-background-color: #{$blur-light};

  --badge-border: 1px solid transparent;
  --badge-padding: 1px;
  --badge-line-height: 0.8;
  --badge-overflow: hidden;
  --badge-color: #{$white};
  --badge-background-color: var(--accent-main, #{$light-status-warning});
  --badge-disable-background-color: var(--accent-main, #{$gray});

  --button-color-base: #{$black};
  --button-color-base-hover: #{$black};
  --button-color-base-active: #{$black};
  --button-color-base-disabled: #{$gray-strong};

  --button-brightness: brightness(90%);

  --button-color-primary: #{$white};
  --button-color-primary-hover: #{$white};
  --button-color-primary-active: #{$white};
  --button-color-primary-disabled: #{$white};

  --button-background-base: #{$white};
  --button-background-base-hover: #{$white};
  --button-background-base-active: #{$gray-light-mid};
  --button-background-base-disabled: #{$gray-light};

  --button-background-primary: var(--accent-button, #{$light-second-main});
  --button-background-primary-hover: var(
    --accent-button,
    #{$light-second-main-hover}
  );
  --button-background-primary-active: linear-gradient(
      0deg,
      #{$light-second-main},
      #{$light-second-main}
    ),
    linear-gradient(0deg, #{$on-white-color}, #{$on-white-color});
  --button-background-primary-disabled: var(
    --accent-button,
    #{$light-second-main-disabled}
  );

  --button-border-base: 1px solid #{$gray-strong};
  --button-border-base-hover: 1px solid
    var(--accent-button, #{$light-second-main});
  --button-border-base-active: 1px solid #{$gray-strong};
  --button-border-base-disabled: 1px solid #{$gray-light-mid};

  --button-border-primary: 1px solid var(--accent-button, #{$light-second-main});
  --button-border-primary-active: var(--accent-button, #{$light-second-main});
  --button-border-primary-disabled: 1px solid
    var(--accent-button, #{$light-second-main-disabled});

  --button-loader-base: var(--accent-button, #{$light-second-main});
  --button-loader-primary: #{$white};

  --checkbox-fill-color: #{$white};
  --checkbox-border-color: #{$gray-strong};
  --checkbox-arrow-color: #{$black};
  --checkbox-indeterminate-color: #{$black};
  --checkbox-disable-arrow-color: #{$gray-strong};
  --checkbox-disable-border-color: #{$gray-light-mid};
  --checkbox-disable-fill-color: #{$gray-light};
  --checkbox-disable-indeterminate-color: #{$gray};
  --checkbox-hover-border-color: #{$gray};
  --checkbox-hover-indeterminate-color: #{$black};
  --checkbox-pressed-border-color: #{$gray-strong};
  --checkbox-pressed-fill-color: #{$gray-light-mid};
  --checkbox-focus-color: #{$gray};
  --checkbox-error-color: #{$light-error-status};

  --text-color: #{$black};
  --text-disable-color: #{$gray};

  --sub-menu-item-background-color: #{$white};
  --sub-menu-item-hover-background-color: #{$gray-light};
  --sub-menu-item-disabled-color: #{$gray};
  --sub-menu-item-disabled-background-color: #{$white};

  --context-menu-background: #{$white};
  --context-menu-border: none;
  --context-menu-header-border: 1px solid #{$gray-light-mid};
  --context-menu-box-shadow: 0px 8px 16px 0px #{$box-shadow-color};

  --context-menu-header-text-margin: 0 0 0 8px;
  --context-menu-header-text-color: #{$black};

  --context-menu-submenu-list-margin: 4px;

  --context-menu-button-border: #{$gray-strong};
  --context-menu-button-hover-border: #{$gray};

  --drag-and-drop-height: 100%;
  --drag-and-drop-border: 1px solid transparent;
  --drag-and-drop-accept-bg: #{$dnd-hover-color};
  --drag-and-drop-bg: #{$dnd-color};

  --dropdown-background: #{$white};
  --dropdown-border: none;
  --dropdown-box-shadow: 0px 8px 16px 0px #{$box-shadow-color};

  --drop-down-item-hover-color: #{$gray-light};
  --drop-down-item-icon-color: #{$black};
  --drop-down-item-icon-color-disabled: #{$black};
  --dropdown-item-separator-border: #{$gray-light-mid};

  --dropdown-item-disabled-color: #{$gray};
  --dropdown-item-selected-color: #{$light-gray-hover};

  --input-text-align: left;

  --empty-content-header-color: #{$black};
  --empty-content-description-color: #{$gray-text};
  --empty-content-button-color-link: #{$link};
  --empty-content-button-color-text: #{$black};

  --empty-view-link-color: #{$light-blue-main};
  --empty-view-link-bg-color: #{$white};
  --empty-view-link-bg-color-hover: #{$light-gray-hover};
  --empty-view-link-bg-color-press: #{$light-gray-selected};

  --empty-view-items-hover: #{$gray-light};
  --empty-view-items-press: #{$light-gray-selected};

  /* Empty content variables */
  --empty-view-header-color: #{$black};
  --empty-view-description-color: #{$gray-text};

  --error-container-background: #{$white};
  --error-container-body-text: #{$gray};
  --error-container-link-color: #{$link};

  --filter-button-border: 1px solid #{$gray-strong};
  --filter-button-hover-border: 1px solid #{$gray};

  --filter-button-open-background: #{$gray};
  --filter-button-open-fill: #{$white};

  --filter-block-background: #{$white};
  --filter-block-item-color: #{$gray};
  --filter-block-selected-item-color: #{$white};
  --filter-block-item-separator-background: #{$gray-light-mid};
  --filter-block-item-tag-border: 1px solid #{$gray-light-mid};

  --filter-sort-button-background: #{$white};
  --filter-sort-button-selected-icon: #{$light-gray-selected};
  --filter-sort-button-unselected-icon: #{$gray};
  --filter-sort-button-sort-fill: #{$light-gray-dark};
  --filter-sort-button-selected-background: #{$light-gray-hover};

  --floating-button-alert-fill: "";
  --floating-button-alert-path: "";
  --floating-button-icon-fill: #{$white};
  --floating-button-background: #{$light-icons};
  --floating-button-box-shadow: 0px 5px 20px #{$popup-shadow};

  --slider-track-height: 8px;
  --slider-thumb-size: 24px;
  --slider-thumb-border: 6px;
  --slider-border-radius: 5.6px;
  --slider-thumb-disabled-color: #{$gray-strong};
  --slider-thumb-disabled-border: #{$light-second-main-disabled};
  --slider-shadow: #{$blur-dark};
  --slider-runnable-track-border: #{$gray-light-mid};
  --slider-thumb-background: var(
    --color-scheme-main-accent,
    #{$light-second-main}
  );
  --slider-thumb-border-color: #{$white};
  --slider-thumb-box-shadow: 0px 5px 20px #{$popup-shadow};
  --slider-range-thumb: #{$light-second-main};
  --slider-range-track-border: #{$white};
  --slider-range-track-background: #{$light-second-main};
  --slider-background: #{$gray-light-mid};
  --slider-background-image: linear-gradient(
    var(--slider-thumb-background),
    var(--slider-thumb-background)
  );

  --save-cancel-border-color: #{$gray-light-mid};
  --save-cancel-reminder-color: #{$gray};

  --language-combo-hover-border: #{$gray};
}

.dark {
  --accent-main: var(--color-scheme-main-accent, #{$light-blue-main});
  --accent-text: var(--color-scheme-text-accent, #{$light-blue-main});
  --accent-button: var(--color-scheme-main-buttons, #{$light-blue-main});
  --accent-button-text: var(--color-scheme-text-buttons, #{$black});

  --background-color: #{$black};
  --text-color: #{$white};
  --interface-direction: ltr;

  --toast-tap-highlight: #{$tap-highlight};
  --toast-text-color-comp: #{$white};
  --toast-close-button-color: #{$white};
  --toast-transform: translate3d(150%, 0, 0);
  --toast-top-offset: 16px;

  --view-selector-items-count: unset;

  --text-font-family: "Open Sans", sans-serif, Arial;

  --text-input-transition: all 0.2s ease 0s;
  --text-input-box-shadow: inset 0 0 0 30px var(--input-bg);
  --text-input-font-weight: normal;

  --context-menu-header-text-margin: 0 0 0 8px;
  --context-menu-submenu-list-margin: 4px;
  --drag-and-drop-border: 1px solid transparent;
  --empty-view-link-color: #{$light-blue-main};

  --aside-custom-z-index: unset;
  --input-text-align: left;
  --drag-and-drop-height: 100%;
  --aside-content-padding-bottom: unset;
  --aside-header-custom-height: 53px;
  --badge-border: 1px solid transparent;
  --badge-padding: 1px;
  --badge-line-height: 0.8;
  --badge-overflow: hidden;
  --context-menu-header-text-margin: 0 0 0 8px;
  --context-menu-submenu-list-margin: 4px;
  --main-button-mobile-dropdown-position: fixed;
  --main-button-mobile-dropdown-width: 400px;
  --main-button-mobile-dropdown-right: 48px;
  --main-button-mobile-dropdown-bottom: 48px;
  --main-button-mobile-dropdown-z-index: 202;
  --main-button-mobile-dropdown-mobile-width: calc(100vw - 64px);
  --main-button-mobile-dropdown-mobile-right: 32px;
  --main-button-mobile-dropdown-mobile-bottom: 40px;

  --row-min-width: 160px;
  --row-overflow: hidden;
  --row-text-overflow: ellipsis;
  --row-element-margin-right: 14px;
  --row-element-margin-left: 2px;
  --row-option-button-padding: 8px 0px 9px 7px;

  --row-content-margin: 0 6px;
  --row-content-font-size: 12px;
  --row-content-font-style: normal;
  --row-content-font-weight: 600;
  --row-content-font-family: "Open Sans", sans-serif, Arial;
  --row-content-max-width: 100%;
  --row-content-side-info-min-width: 160px;
  --row-content-side-info-margin: 0 6px;
  --row-content-side-info-width: 160px;
  --row-content-main-wrapper-min-width: 140px;
  --row-content-main-wrapper-margin-right: 8px;
  --row-content-main-wrapper-margin-top: 8px;
  --row-content-main-wrapper-width: 95%;
  --row-content-icons-height: 19px;

  --selector-add-button-border: none;
  --selector-add-button-box-sizing: border-box;
  --selector-add-button-border-radius: 3px;
  --selector-add-button-height: 32px;
  --selector-add-button-width: 32px;
  --selector-add-button-padding: 10px;

  --scrollbar-padding-inline-end: 17px;
  --scrollbar-padding-inline-end-mobile: 8px;
  --scrollbar-padding-after-last-item: unset;

  --app-loader-background-color: #{$black};

  --files-article-body-download-app-list-text-color: #{$gray-dark};
  --files-article-body-dev-tools-border: 1px solid #{$gray-dark-strong};
  --files-article-body-dev-tools-color: #{$gray-dark};
  --article-catalog-background: #{$dark-gray-light};
  --article-catalog-show-text: #{$dark-gray-dark};
  --article-catalog-header-border-bottom: 1px solid #{$gray-dark-strong};
  --article-client-home-logo-color: #{$white};
  --article-catalog-profile-border-top: 1px solid #{$gray-dark-strong};
  --article-catalog-vertical-line: 1px solid #{$gray-dark-strong};
  --article-catalog-profile-background: #{$light-dark-gray-hover};

  --article-item-header-color: #{$gray-dark};
  --article-item-header-bg-color: #{$gray-dark-strong};
  --article-item-container-bg-color: #{$black};
  --article-item-sibling-active-bg-color: #{$black};
  --article-item-sibling-hover-bg-color: #{$black};
  --article-item-img-svg-fill: #{$dark-gray-dark};
  --article-item-img-svg-active-fill: #{$white};
  --article-item-text-color: #{$dark-gray-dark};
  --article-item-text-active-color: #{$white};
  --article-item-initial-text-color: #{$black};
  --article-item-badge-without-text-bg-color: #{$main-orange};
  --article-item-trash-icon-fill: #{$gray-dark};
  --article-item-dnd-bg-color: #{$dnd-dark-color};
  --article-item-dnd-hover-bg-color: #{$dnd-dark-hover};

  --story-wrapper-bg-color: #{$dark-gray-light};

  --aside-bg-color: #{$black};

  --aside-header-text-color: #{$white};
  --aside-header-border-color: #{$gray-dark-strong};

  --avatar-edit-container-background: rgba(255, 255, 255, 0.64);
  --avatar-edit-container-fill: #{$white};
  --avatar-edit-container-fill-hover: var(
    --accent-button,
    #{$light-blue-main-hover}
  );
  --avatar-edit-container-fill-press: var(
    --accent-button,
    #{$light-blue-main-pressed}
  );
  --avatar-image-container-background: #{$gray-dark-strong};
  --avatar-image-container-background-image: #{$gray-dark-strong};
  --avatar-image-container-group-background: #{$gray-dark-mid};
  --avatar-icon-background: #{$gray-dark-mid};
  --avatar-image-container-svg-fill: #{$gray-dark};
  --avatar-icon-color: #{$gray-dark};
  --avatar-initials-color: #{$white};
  --avatar-initials-group-color: #{$white};
  --avatar-administrator-fill: #{$dark-status-warning};
  --avatar-administrator-stroke: #{$dark-black};
  --avatar-administrator-color: #{$white};
  --avatar-guest-fill: #{$dark-icon};
  --avatar-guest-stroke: #{$dark-black};
  --avatar-guest-color: #{$white};
  --avatar-owner-fill: #{$favorites-status};
  --avatar-owner-stroke: #{$dark-black};
  --avatar-owner-color: #{$white};

  --backdrop-background-color: #{$blur-dark};

  --badge-background-color: var(--accent-main, #{$dark-status-warning});
  --badge-disable-background-color: var(--accent-main, #{$gray-dark});

  --button-color-base: #{$white};
  --button-color-base-hover: #{$white};
  --button-color-base-active: #{$white};
  --button-color-base-disabled: #{$gray-dark-strong};

  --button-brightness: brightness(82%);

  --button-color-primary: #{$white};
  --button-color-primary-hover: #{$white};
  --button-color-primary-active: #{$white};
  --button-color-primary-disabled: #{$white};

  --button-background-base: #{$black};
  --button-background-base-hover: #{$black};
  --button-background-base-active: #{$dark-gray-light};
  --button-background-base-disabled: #{$dark-gray-light};

  --button-background-primary: var(--accent-button, #{$light-second-main});
  --button-background-primary-hover: var(
    --accent-button,
    #{$light-second-main-hover}
  );
  --button-background-primary-active: linear-gradient(
      0deg,
      #{$light-second-main},
      #{$light-second-main}
    ),
    linear-gradient(0deg, #{$on-white-color}, #{$on-white-color});
  --button-background-primary-disabled: #{$light-second-main-disabled};

  --button-border-base: 1px solid #{$gray-dark-strong};
  --button-border-base-hover: 1px solid #{$gray-dark};
  --button-border-base-active: 1px solid #{$gray-dark-strong};
  --button-border-base-disabled: 1px solid #{$gray-dark-strong};

  --button-border-primary: 1px solid var(--accent-button, #{$light-second-main});
  --button-border-primary-active: linear-gradient(
      0deg,
      #{$light-second-main},
      #{$light-second-main}
    ),
    linear-gradient(0deg, #{$on-white-color}, #{$on-white-color});
  --button-border-primary-disabled: 1px solid
    var(--accent-button, #{$light-second-main-disabled});

  --button-loader-base: #{$white};
  --button-loader-primary: #{$white};

  --checkbox-fill-color: #{$dark-gray-light};
  --checkbox-border-color: #{$gray-dark-strong};
  --checkbox-arrow-color: #{$white};
  --checkbox-indeterminate-color: #{$white};
  --checkbox-disable-arrow-color: #{$gray-dark-strong};
  --checkbox-disable-border-color: #{$gray-dark-mid};
  --checkbox-disable-fill-color: #{$dark-gray-light};
  --checkbox-disable-indeterminate-color: #{$gray-dark-strong};
  --checkbox-hover-border-color: #{$gray-dark};
  --checkbox-hover-indeterminate-color: #{$white};
  --checkbox-pressed-border-color: #{$gray-dark-strong};
  --checkbox-pressed-fill-color: #{$black};
  --checkbox-focus-color: #{$gray-dark};
  --checkbox-error-color: #{$dark-error-status};

  --text-color: #{$white};
  --text-disable-color: #{$gray-dark-text};

  --sub-menu-item-background-color: #{$black};
  --sub-menu-item-hover-background-color: #{$light-dark-gray-hover};
  --sub-menu-item-disabled-color: #{$gray};
  --sub-menu-item-disabled-background-color: #{$black};

  --context-menu-background: #{$black};
  --context-menu-border: 1px solid #{$gray-dark-strong};
  --context-menu-header-border: 1px solid #{$gray-dark-strong};
  --context-menu-box-shadow: 0px 8px 16px 0px #{$box-shadow-dark-color};
  --context-menu-header-text-color: #{$white};

  --context-menu-button-border: #{$gray-dark};
  --context-menu-button-hover-border: #{$gray-dark};

  --drag-and-drop-accept-bg: #{$dnd-dark-hover};
  --drag-and-drop-bg: #{$dnd-dark-color};

  --dropdown-background: #{$black};
  --dropdown-border: 1px solid #{$gray-dark-strong};
  --dropdown-box-shadow: 0px 8px 16px 0px #{$box-shadow-dark-color};

  --drop-down-item-hover-color: #{$light-dark-gray-hover};
  --drop-down-item-icon-color: #{$white};
  --drop-down-item-icon-color-disabled: #{$white};
  --dropdown-item-separator-border: #{$gray-dark-strong};

  --dropdown-item-disabled-color: #{$gray};
  --dropdown-item-selected-color: #{$dark-gray-light};

  --empty-content-header-color: #{$white};
  --empty-content-description-color: #{$dark-gray-dark};
  --empty-content-button-color-link: #{$dark-link};
  --empty-content-button-color-text: #{$white};

  --empty-view-link-bg-color: #{$black};
  --empty-view-link-bg-color-hover: #{$dark-gray-light};
  --empty-view-link-bg-color-press: #{$gray-dark-strong};

  --empty-view-items-hover: #{$dark-gray-light};
  --empty-view-items-press: #{$gray-dark-strong};

  --empty-view-header-color: #{$white};
  --empty-view-description-color: #{$dark-gray-dark};

  --error-container-background: #{$black};
  --error-container-body-text: #{$gray-dark};
  --error-container-link-color: #{$dark-link};

  --filter-button-border: 1px solid #{$gray-dark-strong};
  --filter-button-hover-border: 1px solid #{$gray-dark};

  --filter-button-open-background: #{$gray};
  --filter-button-open-fill: #{$white};

  --filter-block-background: #{$black};
  --filter-block-item-color: #{$gray};
  --filter-block-selected-item-color: #{$black};
  --filter-block-item-separator-background: #{$gray-dark-strong};
  --filter-block-item-tag-border: 1px solid #{$gray-dark-strong};

  --filter-sort-button-background: #{$black};
  --filter-sort-button-selected-icon: #{$light-gray-selected};
  --filter-sort-button-unselected-icon: #{$gray-dark};
  --filter-sort-button-sort-fill: #{$dark-gray-dark};
  --filter-sort-button-selected-background: #{$gray-dark-strong};

  --floating-button-alert-fill: #{$main-orange};
  --floating-button-alert-path: #{$black};
  --floating-button-icon-fill: #{$black};
  --floating-button-background: #{$white};
  --floating-button-box-shadow: 0px 12px 24px #{$popup-shadow};

  --slider-track-height: 8px;
  --slider-thumb-size: 24px;
  --slider-thumb-border: 6px;
  --slider-border-radius: 5.6px;
  --slider-thumb-disabled-color: #{$gray-dark-strong};
  --slider-thumb-disabled-border: #{$light-second-main-disabled};
  --slider-shadow: #{$blur-dark};
  --slider-runnable-track-border: #{$gray-dark-mid};
  --slider-thumb-background: #{$white};
  --slider-thumb-border-color: #{$black};
  --slider-thumb-box-shadow: 0px 3px 12px rgba(0, 0, 0, 0.25);
  --slider-range-thumb: #{$white};
  --slider-range-track-border: #{$black};
  --slider-range-track-background: #{$white};
  --slider-background: #{$gray-dark-mid};
  --slider-background-image: linear-gradient(
    var(--slider-thumb-background),
    var(--slider-thumb-background)
  );

  --save-cancel-border-color: #{$gray-light-mid};
  --save-cancel-reminder-color: #{$gray};

  --language-combo-hover-border: #{$gray-dark};
}

.light {
  --form-wrapper-background: #{$white};
  --form-wrapper-box-shadow: 0px 5px 20px #{$popup-shadow};
}

.dark {
  --form-wrapper-background: #{$black};
  --form-wrapper-box-shadow: 0px 5px 20px #{$badge-shadow};
}

.light {
  --heading-font-weight: 600;
  --heading-color: #{$black};
  --heading-font-size-xlarge: 27px;
  --heading-font-size-large: 23px;
  --heading-font-size-medium: 21px;
  --heading-font-size-small: 19px;
  --heading-font-size-xsmall: 15px;
}

.dark {
  --heading-color: #{$white};
}

.light {
  --scrollbar-bg-color: #{$light-scroll};
  --scrollbar-hover-bg-color: #{$light-scroll-hover};
  --scrollbar-press-bg-color: #{$light-scroll-active};
}

.dark {
  --scrollbar-bg-color: #{$dark-scroll};
  --scrollbar-hover-bg-color: #{$dark-scroll-hover};
  --scrollbar-press-bg-color: #{$dark-scroll-active};
}

.light {
  --beta-badge-tooltip-box-shadow-color: #00000029;
  --tooltip-text-color: #000000;
}

.dark {
  --tooltip-text-color: #ffffff;
}

.light {
  --link-color: #{$black};
  --link-line-height: calc(100% + 6px);
  --link-opacity: 0.5;
  --link-text-decoration: none;
  --link-cursor: pointer;
  --link-display: inline-block;
  --link-hover-text-decoration: underline dashed;
  --link-hover-page-text-decoration: underline;
}

.dark {
  --link-color: #{$white};
  --link-line-height: calc(100% + 6px);
  --link-hover-text-decoration: underline dashed;
  --link-hover-page-text-decoration: underline;
}

.light {
  --loader-color: #{$loader-light};
  --button-loader-track-primary: #{$white};
  --button-loader-track-base: var(--color-scheme-main-buttons);
}

.dark {
  --loader-color: #{$loader-dark};
  --button-loader-track-primary: #{$white};
  --button-loader-track-base: #{$white};
}

.light {
  --main-button-background-color: var(--accent-main, #{$light-blue-main});
  --main-button-padding: 5px 14px 5px 12px;
  --main-button-border-radius: 3px;
  --main-button-line-height: 22px;
  --main-button-font-size: 16px;
  --main-button-font-weight: 700;
  --main-button-text-color: #{$white};
  --main-button-text-color-disabled: #{$white};

  --main-button-corner-rounds-top-right: 0;
  --main-button-corner-rounds-bottom-right: 0;

  --main-button-svg-margin: auto;
  --main-button-svg-height: 100%;
  --main-button-svg-fill: #{$white};

  --main-button-dropdown-top: 100%;

  --main-button-arrow-dropdown-border-left: 4px solid transparent;
  --main-button-arrow-dropdown-border-right: 4px solid transparent;
  --main-button-arrow-dropdown-border-top: 5px solid #{$white};
  --main-button-arrow-dropdown-border-top-disabled: 5px solid #{$white};
  --main-button-arrow-dropdown-right: 14px;
  --main-button-arrow-dropdown-top: 50%;
  --main-button-arrow-dropdown-width: 0;
  --main-button-arrow-dropdown-height: 0;
  --main-button-arrow-dropdown-margin-top: -1px;
}

.dark {
  --main-button-background-color: #{$light-blue-main};
  --main-button-text-color: #{$white};
  --main-button-text-color-disabled: #{$white};
  --main-button-svg-fill: #{$white};
  --main-button-arrow-dropdown-border-top: 5px solid #{$white};
  --main-button-arrow-dropdown-border-top-disabled: 5px solid #{$black};
  --main-button-arrow-dropdown-right: 14px;
  --main-button-arrow-dropdown-top: 50%;
  --main-button-arrow-dropdown-width: 0;
  --main-button-arrow-dropdown-height: 0;
  --main-button-arrow-dropdown-margin-top: -1px;
  --main-button-arrow-dropdown-border-left: 4px solid transparent;
  --main-button-arrow-dropdown-border-right: 4px solid transparent;
  --main-button-padding: 5px 14px 5px 12px;
  --main-button-border-radius: 3px;
  --main-button-line-height: 22px;
  --main-button-font-size: 16px;
  --main-button-font-weight: 700;
  --main-button-corner-rounds-top-right: 0;
  --main-button-corner-rounds-bottom-right: 0;
  --main-button-svg-margin: auto;
  --main-button-svg-height: 100%;
  --main-button-dropdown-top: 100%;
}

.light {
  --status-warning: #{$light-status-warning};
  --main-button-mobile-text-color: #{$light-gray-dark};
  --main-button-mobile-button-color: #{$light-status-warning};
  --main-button-mobile-icon-fill: #{$white};
  --main-button-mobile-circle-background: #{$white};
  --main-button-mobile-mobile-progress-bar-background: #{$gray-strong};
  --main-button-mobile-bar-icon: #{$gray};
  --main-button-mobile-button-wrapper-background: #{$white};
  --main-button-mobile-button-wrapper-uploading-background: #{$gray-light-mid};
  --main-button-mobile-button-options-background-color: #{$blue-light-mid};
  --main-button-mobile-button-options-color: #{$white};

  --main-button-mobile-dropdown-position: fixed;
  --main-button-mobile-dropdown-width: 400px;
  --main-button-mobile-dropdown-right: 48px;
  --main-button-mobile-dropdown-bottom: 48px;
  --main-button-mobile-dropdown-z-index: 202;
  --main-button-mobile-dropdown-mobile-width: calc(100vw - 64px);
  --main-button-mobile-dropdown-mobile-right: 32px;
  --main-button-mobile-dropdown-mobile-bottom: 40px;
  --main-button-mobile-dropdown-separator-background: #{$white};
  --main-button-mobile-dropdown-button-color: #{$white};
  --main-button-mobile-dropdown-hover-button-color: #{$light-blue-main-pressed};
  --main-button-mobile-dropdown-background-action-mobile: #{$blue-light-mid};
  --main-button-mobile-progress-bar-color: #{$light-blue-main};
}

.dark {
  --status-warning: #{$dark-status-warning};
  --main-button-mobile-text-color: #{$dark-gray-dark};
  --main-button-mobile-button-color: #{$dark-status-warning};
  --main-button-mobile-icon-fill: #{$black};
  --main-button-mobile-circle-background: #{$black};
  --main-button-mobile-mobile-progress-bar-background: #{$gray-dark-strong};
  --main-button-mobile-bar-icon: #{$gray-dark};
  --main-button-mobile-button-wrapper-background: #{$black};
  --main-button-mobile-button-wrapper-uploading-background: #{$gray-dark-mid};
  --main-button-mobile-button-options-background-color: #{$gray-dark-mid};
  --main-button-mobile-button-options-color: #{$white};

  --main-button-mobile-dropdown-separator-background: #{$black};
  --main-button-mobile-dropdown-button-color: #{$white};
  --main-button-mobile-dropdown-hover-button-color: #{$black};
  --main-button-mobile-dropdown-background-action-mobile: #{$blue-light-mid};
  --main-button-mobile-progress-bar-color: #{$light-blue-main};
}

.light {
  --modal-dialog-bg-color: #{$white};
  --modal-dialog-text-color: #{$black};
  --modal-dialog-backdrop-bg-color: #{$blur-light};
  --modal-dialog-header-border-color: #{$gray-light-mid};

  --modal-dialog-content-transform-x: 100%;
}

.dark {
  --modal-dialog-bg-color: #{$black};
  --modal-dialog-text-color: #{$white};
  --modal-dialog-backdrop-bg-color: #{$blur-dark};
  --modal-dialog-header-border-color: #{$gray-dark-strong};

  --modal-dialog-content-transform-x: 100%;

  --heading-font-weight: 600;
  --heading-font-size-xlarge: 27px;
  --heading-font-size-large: 23px;
  --heading-font-size-medium: 21px;
  --heading-font-size-small: 19px;
  --heading-font-size-xsmall: 15px;

  --link-opacity: 0.5;
  --link-text-decoration: none;
  --link-cursor: pointer;
  --link-display: inline-block;

  --beta-badge-tooltip-box-shadow-color: #00000029;
}

.light {
  --section-header-trash-erasure-label-background: #{$gray-light};
  --section-header-trash-erasure-label-text: #{$gray-text};
  --navigation-root-folder-title-color: #{$gray};
  --navigation-expander-color: #{$black};
  --background-and-substrate-color: #{$gray-light};
  --navigation-background: #{$white};
  --navigation-box-shadow: 0px 8px 16px 0px #{$box-shadow-color};
  --navigation-icon-stroke: #{$light-gray-selected};
<<<<<<< HEAD
  --navigation-guid-animation-small-border: 1px solid
    var(--accent-main, #{$light-second-main});
  --navigation-guid-animation-border: 2px solid
    var(--accent-main, #{$light-second-main});
  --navigation-guid-animation-icon-color: var(
    --accent-main,
    #{$light-second-main}
  );
=======
  --navigation-header-icon-fill: #{$light-gray-dark};
>>>>>>> 09b17294
}

.dark {
  --section-header-trash-erasure-label-background: #{$black};
  --section-header-trash-erasure-label-text: #{$dark-gray-dark};
  --navigation-root-folder-title-color: #{$dark-gray-dark};
  --navigation-expander-color: #{$white};
  --background-and-substrate-color: #{$dark-gray-light};
  --navigation-background: #{$black};
  --navigation-box-shadow: 0px 8px 16px 0px #{$box-shadow-dark-color};
  --navigation-icon-stroke: #{$gray-dark-strong};
  --navigation-header-icon-fill: #{$dark-gray-dark};
}

.light {
  --password-input-tooltip-text-color: #{$black};
  --password-input-icon-color: #{$gray-strong};
  --password-input-icon-color-hover: #{$gray};
  --password-input-icon-color-disabled: #{$gray-strong};
}

.dark {
  --password-input-tooltip-text-color: #{$black};
  --password-input-icon-color: #{$gray-dark-strong};
  --password-input-icon-color-hover: #{$gray-dark};
  --password-input-icon-color-disabled: #{$gray-dark};
}

.light {
  --header-background-color: #{$gray-light};
  --header-height: 48px;
}

.dark {
  --header-background-color: #{$dark-gray-light};
  --header-height: 48px;
}

.light {
  --progress-bar-background-color: #{$light-gray-hover};
  --progress-bar-percent-background: #{$light-blue-main};
  --progress-bar-status-color: #{$black};
  --progress-bar-error-color: #{$light-error-status};
}

.dark {
  --progress-bar-background-color: #{$gray-dark};
  --progress-bar-percent-background: #{$dark-status-warning};
  --progress-bar-status-color: #{$white};
  --progress-bar-error-color: #{$dark-error-status};
}

.light {
  --info-block-background: #{$gray-light};
  --info-block-header-color: #{$black};
  --info-block-description-color: #{$gray-text};
}

.dark {
  --info-block-background: #{$dark-gray-light};
  --info-block-header-color: #{$white};
  --info-block-description-color: #{$dark-gray-dark};
}

.light {
  --room-icon-fill: #{$white};
  --room-icon-background-color: #{$white};
  --room-icon-link-icon-path: #{$moonstone};
  --room-icon-link-icon-background: #{$white};
  --room-icon-empty-border: 2px dashed #{$gray-strong};
  --room-icon-background-color-archive: #{$gray};
  --room-icon-button-color: #{$gray};
  --room-icon-opacity: 1;
}

.dark {
  --room-icon-fill: #{$black};
  --room-icon-background-color: #{$black};
  --room-icon-link-icon-path: #{$blue-romb};
  --room-icon-link-icon-background: #{$black};
  --room-icon-empty-border: 2px dashed #{$gray-dark-strong};
  --room-icon-background-color-archive: #{$white};
  --room-icon-button-color: #{$gray-dark};
  --room-icon-opacity: 0.1;
}

.light {
  --room-type-list-item-background: none;
  --room-type-list-item-border: #{$gray-light-mid};
  --room-type-list-item-hover-background: #{$gray-light};
  --room-type-list-item-description-text: #{$gray};

  --room-type-dropdown-button-background: none;
  --room-type-dropdown-button-border: #{$gray-light-mid};
  --room-type-dropdown-button-hover-background: #{$gray-light};
  --room-type-dropdown-button-description-text: #{$gray};

  --room-type-dropdown-item-background: #{$white};
  --room-type-dropdown-item-hover-background: #{$gray-light};
  --room-type-dropdown-item-description-text: #{$gray};

  --room-type-display-item-background: #{$gray-light};
  --room-type-display-item-border: #{$gray-light};
  --room-type-display-item-description-text: #{$gray-text};
}

.dark {
  --room-type-list-item-background: none;
  --room-type-list-item-border: #{$gray-dark-strong};
  --room-type-list-item-hover-background: #{$dark-gray-light};
  --room-type-list-item-description-text: #{$gray};

  --room-type-dropdown-button-background: none;
  --room-type-dropdown-button-border: #{$gray-dark-strong};
  --room-type-dropdown-button-hover-background: #{$dark-gray-light};
  --room-type-dropdown-button-description-text: #{$gray};

  --room-type-dropdown-item-background: #{$black};
  --room-type-dropdown-item-hover-background: #{$dark-gray-light};
  --room-type-dropdown-item-description-text: #{$gray};

  --room-type-display-item-background: #{$dark-gray-light};
  --room-type-display-item-border: #{$dark-gray-light};
  --room-type-display-item-description-text: #{$gray-text};
}

.light {
  --row-min-height: 47px;
  --row-width: 100%;
  --row-border-bottom: #{$gray-light-mid};
  --row-background-color: #{$light-gray-hover};
  --row-min-width: 160px;
  --row-overflow: hidden;
  --row-text-overflow: ellipsis;
  --row-element-margin-right: 14px;
  --row-element-margin-left: 2px;
  --row-option-button-padding: 8px 0px 9px 7px;
  --row-content-height: 56px;
}

.dark {
  --row-border-bottom: #{$gray-dark-strong};
  --row-background-color: #{$light-dark-gray-hover};

  --row-min-height: 47px;
  --row-width: 100%;
  --row-min-width: 160px;
  --row-overflow: hidden;
  --row-text-overflow: ellipsis;
  --row-element-margin-right: 14px;
  --row-element-margin-left: 2px;
  --row-option-button-padding: 8px 0px 9px 7px;
  --row-content-height: 56px;

  --row-content-margin: 0 6px;
  --row-content-font-size: 12px;
  --row-content-font-style: normal;
  --row-content-font-weight: 600;
  --row-content-font-family: "Open Sans", sans-serif, Arial;
  --row-content-max-width: 100%;
  --row-content-side-info-min-width: 160px;
  --row-content-side-info-margin: 0 6px;
  --row-content-side-info-width: 160px;
  --row-content-main-wrapper-min-width: 140px;
  --row-content-main-wrapper-margin-right: 8px;
  --row-content-main-wrapper-margin-top: 8px;
  --row-content-main-wrapper-width: 95%;
  --row-content-icons-height: 19px;

  --section-header-height: 69px;
  --section-header-height-tablet: 61px;
  --section-header-height-mobile: 53px;
}

.light {
  --row-content-margin: 0 6px;
  --row-content-font-size: 12px;
  --row-content-font-style: normal;
  --row-content-font-weight: 600;
  --row-content-font-family: "Open Sans", sans-serif, Arial;
  --row-content-height: 56px;
  --row-content-max-width: 100%;

  --row-content-side-info-min-width: 160px;
  --row-content-side-info-margin: 0 6px;
  --row-content-side-info-width: 160px;

  --row-content-main-wrapper-min-width: 140px;
  --row-content-main-wrapper-margin-right: 8px;
  --row-content-main-wrapper-margin-top: 8px;
  --row-content-main-wrapper-width: 95%;

  --row-content-icons-height: 19px;
}

.light {
  --scrollbar-bg-color: #{$light-scroll};
  --scrollbar-hover-bg-color: #{$light-scroll-hover};
  --scrollbar-press-bg-color: #{$light-scroll-active};

  --scrollbar-padding-inline-end: 17px;
  --scrollbar-padding-inline-end-mobile: 8px;
  --scrollbar-padding-after-last-item: unset;
}

.dark {
  --scrollbar-bg-color: #{$dark-scroll};
  --scrollbar-hover-bg-color: #{$dark-scroll-hover};
  --scrollbar-press-bg-color: #{$dark-scroll-active};
}

.light {
  --section-header-height: 69px;
  --section-header-height-tablet: 61px;
  --section-header-height-mobile: 53px;

  --section-header-bg: #{$white};
  --info-panel-blur-color: #{$blur-light};
  --info-panel-bg: #{$white};
  --info-panel-border: #{$gray-light-mid};
}

.dark {
  --section-header-bg: #{$black};
  --info-panel-blur-color: #{$blur-dark};
  --info-panel-bg: #{$black};
  --info-panel-border: #{$gray-dark-strong};
}

.light {
  --disabled-selected-item-color: #{$gray};
  --filter-input-selected-items-background: #{$gray-light-mid};
  --filter-input-selected-items-hover-background: #{$light-gray-hover};
}

.dark {
  --disabled-selected-item-color: #{$gray-dark-text};
  --filter-input-selected-items-background: #{$gray-dark-mid};
  --filter-input-selected-items-hover-background: #{$light-dark-gray-hover};
}

.light {
  --selector-add-button-background: #{$gray-light-mid};
  --selector-add-button-hover-background: #{$light-gray-selected};
  --selector-add-button-active-background: #{$gray-strong};

  --selector-add-button-icon-color: #{$light-gray-dark};
  --selector-add-button-icon-color-hover: #{$light-gray-dark};
  --selector-add-button-icon-color-active: #{$light-gray-dark};

  --selector-add-button-border: none;
  --selector-add-button-box-sizing: border-box;
  --selector-add-button-border-radius: 3px;
  --selector-add-button-height: 32px;
  --selector-add-button-width: 32px;
  --selector-add-button-padding: 10px;
  --selector-add-button-color: #{$light-gray-dark};
  --selector-add-button-hover-color: #{$black};
}

.dark {
  --selector-add-button-background: #{$gray-dark-mid};
  --selector-add-button-hover-background: #{$dark-gray-light};
  --selector-add-button-active-background: #{$gray-dark-mid};

  --selector-add-button-icon-color: #{$gray-dark};
  --selector-add-button-icon-color-hover: #{$white};
  --selector-add-button-icon-color-active: #{$dark-gray-dark};

  --selector-add-button-color: #{$gray-dark};
  --selector-add-button-hover-color: #{$white};
}

.light {
  /* Light theme variables */
  --tabs-gradient-color: #{$white};
  --tabs-line-color: #{$gray-light-mid};

  /* Primary tabs */
  --tabs-text-color-primary: #{$light-gray-dark};
  --tabs-active-text-color-primary: #{$black};
  --tabs-hover-text-color-primary: #{$gray};
  --tabs-pressed-text-color-primary: #{$gray-text};
  --tabs-background-color-primary: #{$white};

  /* Secondary tabs */
  --tabs-text-color-secondary: #{$black};
  --tabs-active-text-color-secondary: #{$white};
  --tabs-background-color-secondary: #{$white};
  --tabs-hover-background-color-secondary: #{$light-gray-hover};
  --tabs-pressed-background-color-secondary: #{$gray-light-mid};
  --tabs-active-background-color-secondary: #{$blue-light-mid};
}

/* Dark theme variables */
.dark {
  --tabs-gradient-color: #{$black};
  --tabs-line-color: #{$gray-dark-strong};

  /* Primary tabs */
  --tabs-text-color-primary: #{$dark-gray-dark};
  --tabs-active-text-color-primary: #{$white};
  --tabs-hover-text-color-primary: #{$white};
  --tabs-pressed-text-color-primary: #{$gray-dark-text};
  --tabs-background-color-primary: #{$black};

  /* Secondary tabs */
  --tabs-text-color-secondary: #{$white};
  --tabs-active-text-color-secondary: #{$black};
  --tabs-background-color-secondary: #{$black};
  --tabs-hover-background-color-secondary: #{$gray-dark-strong};
  --tabs-pressed-background-color-secondary: #{$dark-gray-light};
  --tabs-active-background-color-secondary: #{$white};
}

.light {
  --tag-background: #{$gray-light-mid};
  --tag-hover-background: #{$light-gray-selected};
  --tag-disabled-background: #{$gray-light-mid};
  --tag-new-background: #{$gray-light-mid};
  --tag-new-hover-background: #{$light-gray-hover};
  --tag-deleted-background: #{$gray-light};
  --tag-color: #{$black};
  --tag-default-color: #{$black};
  --tag-deleted-color: #{$gray};

  --tag-padding: 2px 10px;
  --tag-margin-end: 4px;
  --tag-border-radius: 6px;
  --tag-icon-margin-start: 12px;
  --tag-dropdown-text-margin: 8px;

  --tag-third-party-padding: 2px 0px;
  --tag-third-party-size: 16px;

  --tag-text-line-height: 20px;
  --tag-dropdown-text-line-height: 30px;
  --tag-font-size: 13px;
}

.dark {
  --tag-background: #{$gray-dark-strong};
  --tag-hover-background: #{$dark-gray-light};
  --tag-disabled-background: #{$gray-dark};
  --tag-new-background: #{$gray-dark-mid};
  --tag-new-hover-background: #{$light-dark-gray-hover};
  --tag-deleted-background: #{$dark-gray-light};
  --tag-color: #{$white};
  --tag-default-color: #{$gray};
  --tag-deleted-color: #{$gray};
}

.light {
  --text-input-appearance: none;
  --text-input-display: flex;
  --text-input-flex: 1 1 0%;
  --text-input-outline: none;
  --text-input-overflow: hidden;
  --text-input-opacity: 1;
  --text-input-transition: all 0.2s ease 0s;
  --text-input-box-shadow: inset 0 0 0 30px var(--input-bg);
  --text-input-font-weight: normal;
}

.dark {
  --tag-padding: 2px 10px;
  --tag-margin-end: 4px;
  --tag-border-radius: 6px;
  --tag-icon-margin-start: 12px;
  --tag-dropdown-text-margin: 8px;
  --tag-third-party-padding: 2px 0px;
  --tag-third-party-size: 16px;
  --tag-text-line-height: 20px;
  --tag-dropdown-text-line-height: 30px;
  --tag-font-size: 13px;

  --text-input-appearance: none;
  --text-input-display: flex;
  --text-input-flex: 1 1 0%;
  --text-input-outline: none;
  --text-input-overflow: hidden;
  --text-input-opacity: 1;
  --text-input-transition: all 0.2s ease 0s;
  --text-input-box-shadow: inset 0 0 0 30px var(--input-bg);
  --text-input-font-weight: normal;

  --toast-tap-highlight: #{$tap-highlight};
  --toast-text-color-comp: #{$white};
  --toast-close-button-color: #{$white};
  --toast-transform: translate3d(150%, 0, 0);
  --toast-top-offset: 16px;

  --view-selector-items-count: unset;
}

.light {
  --textarea-numeration-color: #{$gray};
}

.dark {
  --textarea-numeration-color: #{$gray-dark};
}

.light {
  --toastr-close-button-color: #{$black};
  --toastr-text-color: #{$black};
  --toast-text-color: #{$dark-black};

  --toastr-title-success-color: #{$dark-black};
  --toastr-title-error-color: #{$dark-black};
  --toastr-title-warning-color: #{$dark-black};
  --toastr-title-info-color: #{$dark-black};

  --toastr-svg-success-color: #{$black};
  --toastr-svg-error-color: #{$black};
  --toastr-svg-warning-color: #{$black};
  --toastr-svg-info-color: #{$black};

  --toast-box-shadow: 0px 10px 16px -12px #{$popup-shadow};

  --toast-success-bg: #{$light-toast-done};
  --toast-error-bg: #{$light-toast-warning};
  --toast-warning-bg: #{$light-toast-alert};
  --toast-info-bg: #{$light-toast-info};

  --toast-success-hover-bg: #{$light-toast-done};
  --toast-error-hover-bg: #{$light-toast-warning};
  --toast-warning-hover-bg: #{$light-toast-alert};
  --toast-info-hover-bg: #{$light-toast-info};

  --toast-success-border: none;
  --toast-error-border: none;
  --toast-warning-border: none;
  --toast-info-border: none;

  --toast-tap-highlight: #{$tap-highlight};
  --toast-text-color-comp: #{$white};

  --toast-close-button-color: #{$white};

  --toast-transform: translate3d(150%, 0, 0);

  --toast-top-offset: 16px;
}

.dark {
  --toastr-close-button-color: #{$dark-gray-dark};
  --toastr-text-color: #{$dark-gray-dark};
  --toast-text-color: #{$dark-gray-dark};

  --toastr-title-success-color: #{$dark-toast-done};
  --toastr-title-error-color: #{$dark-toast-warning};
  --toastr-title-warning-color: #{$dark-toast-alert};
  --toastr-title-info-color: #{$dark-toast-info};

  --toastr-svg-success-color: #{$dark-toast-done};
  --toastr-svg-error-color: #{$dark-toast-warning};
  --toastr-svg-warning-color: #{$dark-toast-alert};
  --toastr-svg-info-color: #{$dark-toast-info};

  --toast-box-shadow: 0px 16px 16px #{$popup-shadow};

  --toast-success-bg: #{$black};
  --toast-error-bg: #{$black};
  --toast-warning-bg: #{$black};
  --toast-info-bg: #{$black};

  --toast-success-hover-bg: #{$black};
  --toast-error-hover-bg: #{$black};
  --toast-warning-hover-bg: #{$black};
  --toast-info-hover-bg: #{$black};

  --toast-success-border: 2px solid #{$dark-toast-done};
  --toast-error-border: 2px solid #{$dark-toast-warning};
  --toast-warning-border: 2px solid #{$dark-toast-alert};
  --toast-info-border: 2px solid #{$dark-toast-info};
}

.light {
  --toggle-button-fill-color-default: #{$light-blue-main};
  --toggle-button-fill-color-off: #{$gray-strong};
  --toggle-button-hover-fill-color-off: #{$gray};
  --toggle-button-fill-circle-color: #{$white};
  --toggle-button-fill-circle-color-off: #{$white};

  --toggle-button-text-color: #{$black};
  --toggle-button-text-disable-color: #{$gray};
}

.dark {
  --toggle-button-fill-color-default: #{$light-blue-main};
  --toggle-button-fill-color-off: #{$gray-dark-mid};
  --toggle-button-hover-fill-color-off: #{$light-dark-gray-hover};
  --toggle-button-fill-circle-color: #{$white};
  --toggle-button-fill-circle-color-off: #{$white};

  --toggle-button-text-color: #{$white};
  --toggle-button-text-disable-color: #{$gray-dark-text};
}

.light {
  --view-selector-fill-color: #{$white};
  --view-selector-checked-fill-color: #{$gray};
  --view-selector-fill-disabled-color: #{$gray-light};
  --view-selector-disabled-fill-color: #{$gray-light-mid};
  --view-selector-disabled-fill-color-inner: #{$gray-strong};
  --view-selector-border-color: #{$gray-strong};
  --view-selector-hover-border-color: #{$gray};
  --view-selector-icon-button-hover-color: #{$light-gray-dark};

  --view-selector-items-count: unset;
}

.dark {
  --view-selector-fill-color: #{$black};
  --view-selector-checked-fill-color: #{$gray-dark};
  --view-selector-fill-disabled-color: #{$gray-light};
  --view-selector-disabled-fill-color: #{$gray-light-mid};
  --view-selector-disabled-fill-color-inner: #{$gray-strong};
  --view-selector-border-color: #{$gray-dark-strong};
  --view-selector-hover-border-color: #{$gray-dark};
  --view-selector-icon-button-hover-color: #{$white};
}

.light {
  --catalog-profile-background: #{$light-gray-hover};
  --catalog-profile-border-top: 1px solid #{$gray-light-mid};
}

.dark {
  --catalog-profile-background: #{$light-dark-gray-hover};
  --catalog-profile-border-top: 1px solid #{$gray-dark-strong};
}

.light {
  --modal-dialog-header-border-color: #{$gray-light-mid};
}

.dark {
  --modal-dialog-header-border-color: #{$gray-dark-strong};
}

.light {
  --filter-block-border-color: #{$gray-light-mid};
}

.dark {
  --filter-block-border-color: #{$gray-dark-strong};
}

.light {
  --body-info-border-color: #{$gray-light-mid};
}

.dark {
  --body-info-border-color: #{$gray-dark-strong};
}

.light {
  --header-info-border-color: #{$gray-light-mid};
}

.dark {
  --header-info-border-color: #{$gray-dark-strong};
}

.light {
  --selector-border: 1px solid #{$gray-light-mid};
}
.dark {
  --selector-border: 1px solid #{$gray-dark-strong};
}

.light {
  --files-section-tiles-view-tile-border: 1px solid #{$gray-strong};
}

.dark {
  --files-section-tiles-view-tile-border: 1px solid #{$gray-dark-strong};
}

.light {
  --text-color: #{$black};
  --text-font-family: "Open Sans", sans-serif, Arial;
}

.light {
  --form-filling-tips-circle-selected-background-color: #{$white};
  --form-filling-tips-circle-background-color: #{$gray-light-mid};
  --form-filling-tips-circle-border: 3px solid
    var(--accent-main, #{$light-blue-main});
}

.dark {
  --form-filling-tips-circle-selected-background-color: #{$black};
  --form-filling-tips-circle-background-color: #{$gray-dark-mid};
  --form-filling-tips-circle-border: 3px solid
    var(--accent-main, #{$light-second-main});
}

.light {
  // Input colors
  --input-bg: #{$white};
  --input-color: #{$black};
  --input-border-color: #{$gray-strong};
  --input-border-hover: #{$gray};
  --input-border-focus: #{$light-second-main};

  // Disabled state
  --input-disabled-bg: #{$gray-light};
  --input-disabled-color: #{$gray-strong};
  --input-disabled-border: #{$gray-light-mid};
  --input-disabled-border-hover: #{$gray-light-mid};
  --input-disabled-border-focus: #{$gray-light-mid};

  // Error state
  --input-error-border: #{$light-error-status};
  --input-error-border-hover: #{$light-error-status};
  --input-error-border-focus: #{$light-error-status};
  --input-error-color: #{$light-error-status};

  // Warning state
  --input-warning-border: #{$light-status-warning};
  --input-warning-border-hover: #{$light-status-warning};
  --input-warning-border-focus: #{$light-status-warning};

  // Dimensions
  --input-border-radius: 3px;
  --input-box-shadow: none;
  --input-border: 1px solid;
  --input-box-sizing: border-box;

  // Sizes
  --input-width-base: 173px;
  --input-width-middle: 300px;
  --input-width-big: 350px;
  --input-width-huge: 500px;
  --input-width-large: 550px;

  // Line heights
  --text-input-line-height-base: 20px;
  --text-input-line-height-middle: 20px;
  --text-input-line-height-big: 20px;
  --text-input-line-height-huge: 21px;
  --text-input-line-height-large: 20px;

  // Font sizes
  --text-input-font-size-base: 13px;
  --text-input-font-size-middle: 14px;
  --text-input-font-size-big: 16px;
  --text-input-font-size-huge: 18px;
  --text-input-font-size-large: 16px;

  // Padding
  --text-input-padding-base: 5px 6px;
  --text-input-padding-middle: 8px 12px;
  --text-input-padding-big: 8px 16px;
  --text-input-padding-huge: 8px 20px;
  --text-input-padding-large: 11px 12px;

  // Placeholder colors
  --text-input-placeholder-color: #{$gray};
  --text-input-placeholder-disabled-color: #{$gray-strong};
}

// Dark theme overrides
.dark {
  --input-bg: #{$dark-gray-light};
  --input-color: #{$white};
  --input-border-color: #{$gray-dark-strong};
  --input-border-hover: #{$gray-dark};
  --input-border-focus: #{$white};

  --input-disabled-bg: #{$gray-dark-strong};
  --input-disabled-color: #{$gray-dark-text};
  --input-disabled-border: #{$gray-dark-strong};

  --input-error-border: #{$dark-error-status};
  --input-error-border-hover: #{$dark-error-status};
  --input-error-border-focus: #{$dark-error-status};
  --input-error-color: #{$dark-error-status};

  --input-warning-border: #{$dark-status-warning};
  --input-warning-border-hover: #{$dark-status-warning};
  --input-warning-border-focus: #{$dark-status-warning};

  --text-input-placeholder-color: #{$gray-dark};
  --text-input-placeholder-disabled-color: #{$gray-dark-strong};

  // Dimensions
  --input-border-radius: 3px;
  --input-box-shadow: none;
  --input-border: 1px solid;
  --input-box-sizing: border-box;

  // Sizes
  --input-width-base: 173px;
  --input-width-middle: 300px;
  --input-width-big: 350px;
  --input-width-huge: 500px;
  --input-width-large: 550px;

  // Line heights
  --text-input-line-height-base: 20px;
  --text-input-line-height-middle: 20px;
  --text-input-line-height-big: 20px;
  --text-input-line-height-huge: 21px;
  --text-input-line-height-large: 20px;

  // Font sizes
  --text-input-font-size-base: 13px;
  --text-input-font-size-middle: 14px;
  --text-input-font-size-big: 16px;
  --text-input-font-size-huge: 18px;
  --text-input-font-size-large: 16px;

  // Padding
  --text-input-padding-base: 5px 6px;
  --text-input-padding-middle: 8px 12px;
  --text-input-padding-big: 8px 16px;
  --text-input-padding-huge: 8px 20px;
  --text-input-padding-large: 11px 12px;
}

.light {
  --color-picker-border: 1px solid #{$gray-strong};
  --color-picker-background: #{$white};
  --color-picker-color: #{$gray-text};
}

.dark {
  --color-picker-border: 1px solid #{$gray-dark-strong};
  --color-picker-background: #{$dark-gray-light};
  --color-picker-color: #{$gray-dark-text};
}

.light {
  --calendar-title-color: #{$gray-text};
  --calendar-outline-color: #{$gray-light-mid};
  --calendar-arrow-color: #{$gray-text};
  --calendar-disabled-arrow-color: #{$gray};
  --calendar-box-shadow: 0px 12px 40px #{$popup-shadow};
  --calendar-border-color: #{$white};
  --calendar-weekday-color: #{$gray};
  --calendar-on-hover-background: #{$light-gray-hover};
  --calendar-past-color: #{$gray};
  --calendar-disabled-color: #{$light-gray-selected};
}

.dark {
  --calendar-title-color: #{$dark-gray-dark};
  --calendar-outline-color: #{$gray-dark-strong};
  --calendar-arrow-color: #{$gray-dark-text};
  --calendar-disabled-arrow-color: #{$gray-dark-strong};
  --calendar-box-shadow: 0px 12px 40px 0px #{$popup-shadow};
  --calendar-border-color: #{$gray-dark-strong};
  --calendar-weekday-color: #{$gray-dark};
  --calendar-on-hover-background: #{$light-dark-gray-hover};
  --calendar-past-color: #{$gray-dark};
  --calendar-disabled-color: #{$gray-dark-strong};
}

.light {
  --date-picker-background: #{$white};
  --date-picker-border: 1px solid #{$gray-strong};
  --date-picker-cell-background: #{$gray-light-mid};
  --date-picker-icon-color: #{$light-gray-dark};
}

.dark {
  --date-picker-background: #{$black};
  --date-picker-border: 1px solid #{$gray-dark-strong};
  --date-picker-cell-background: #{$gray-dark-mid};
  --date-picker-icon-color: #{$dark-gray-dark};
}

.light {
  --dropzone-border: 2px dashed #{$gray-light-mid};
  --dropzone-secondary-link: #${black};
  --dropzone-exsts-color: #{$gray};
}

.dark {
  --dropzone-border: 2px dashed #{$gray-dark-strong};
  --dropzone-secondary-link: #${white};
  --dropzone-exsts-color: #{$gray};
}

.light {
  --social-button-border: 1px solid #{$gray-strong};
  --social-button-text-color: #{$gray};
  --social-button-connect-text-color: #{$white};
  --social-button-background: #{$white};
  --social-button-hover-background: #{$white};
  --social-button-connect-background: #{$light-icons};
  --social-button-hover-connect-background: #{$link};
  --social-button-hover-border: 1px solid #{$light-second-main};
  --social-button-active-background: #{$gray-light-mid};
  --social-button-active-border: 1px solid #{$gray-strong};
  --social-button-active-connect-background: #{$blue-light-mid};
  --social-button-disable-background: #{$gray-light};
  --social-button-disable-color: #{$black};
  --social-button-hover-text-color: #{$black};
  --social-button-connect-svg-fill: #{$white};
}

.dark {
  --social-button-border: 1px solid #{$gray-dark-strong};
  --social-button-text-color: #{$white};
  --social-button-connect-text-color: #{$dark-black};
  --social-button-background: #{$black};
  --social-button-hover-background: #{$black};
  --social-button-connect-background: #{$dark-icon};
  --social-button-hover-connect-background: #{$white};
  --social-button-hover-border: 1px solid #{$gray-dark};
  --social-button-active-background: #{$dark-gray-light};
  --social-button-active-border: 1px solid #{$gray-dark-strong};
  --social-button-active-connect-background: #{$big-gray-dark-mid};
  --social-button-disable-background: #{$dark-gray-light};
  --social-button-disable-color: #{$dark-gray-dark};
  --social-button-hover-text-color: #{$white};
  --social-button-connect-svg-fill: #{$dark-black};
}

.light {
  --media-viewer-title-color: #{$white};
  --media-viewer-background-start: #{$tap-highlight};
  --media-viewer-background-end: #{$background-color};
  --media-viewer-control-btn-hover-bg: #{$silver};
  --media-viewer-control-btn-svg: #{$white};

  --image-viewer-bg-black: #{$dark-black};
  --image-viewer-bg-transparent: #{$viewer-dark-color};

  --message-error-bg: #{$error-bg-color};
  --message-error-border-radius: 20px;
  --message-error-padding: 20px 24px;
  --message-error-text-color: #{$white};
  --message-error-toolbar-background: #{$brown-background};
  --message-error-toolbar-hover-background: #{$background-color};
  --message-error-svg: #{$white};

  --mobile-details-gradient-start: #{$tap-highlight};
  --mobile-details-gradient-end: #{$background-color};
  --mobile-details-text-color: #{$white};
  --mobile-details-icon-color: #{$white};
  --mobile-details-height: 53px;
  --mobile-details-z-index: 307;

  --bookmarks-text-color: #{$white};
  --bookmarks-color: #{$gray-dark-strong};

  --main-panel-margin-top-desktop: 85px;
  --main-panel-margin-top-mobile: 66px;

  --page-count-background: #{$brown-background};
  --page-count-hover-background: #{$background-color};
  --page-count-color: #{$white};

  --media-viewer-background: #{$viewer-dark-color};
  --media-viewer-toolbar-hover: #{$background-color};
  --media-viewer-error-background: #{$media-viewer-dark};
  --media-viewer-icon-color: #{$white};
  --pdf-text-color: #{$white};
  --sidebar-bg: #{$black};
  --sidebar-icon-fill: #{$dark-icon-color};
  --mobile-drawer-bg: #{$black};
  --mobile-drawer-svg: #{$dark-icon-color};

  --player-big-play-button-cursor: pointer;

  --player-icon-fill: #{$white};

  --player-duration-color: #{$white};

  --player-fullscreen-hover-cursor: pointer;

  --player-play-button-cursor: pointer;

  --player-speed-control-cursor: pointer;
  --player-speed-control-svg-fill: #{$white};
  --player-speed-control-svg-stroke: #{$white};
  --player-speed-control-dropdown-bg: #{$black};
  --player-speed-control-dropdown-color: #{$white};
  --player-speed-control-dropdown-item-hover-bg: #{$black};
  --player-speed-control-toast-bg: #{$player-speed-control-background};
  --player-speed-control-toast-color: #{$white};

  --player-timeline-hover-bg: #{$player-timeline-hover};
  --player-timeline-progress-bg: #{$player-timeline-progress};
  --player-timeline-thumb-bg: #{$white};
  --player-timeline-time-color: #{$white};
  --player-timeline-input-bg: #{$player-background};
  --player-timeline-bg: #{$white};

  --volume-control-background: #{$player-background};
  --volume-control-slider: #{$white};

  --viewer-color: #{$gray-strong};
  --viewer-fill: #{$white};
  --viewer-rtl-margin-left: 10px;
  --viewer-rtl-margin-right: 10px;
  --media-viewer-tap-highlight: #{$tap-highlight};
  --viewer-details: #{$background-color};

  --viewer-loader-border-color: #{$white};
  --viewer-loader-background: #{$brown-background};

  --viewer-player-fullscreen-bg: #{$dark-black};
  --viewer-player-bg: #{$viewer-dark-color};
  --viewer-player-audio-bg: #{$error-bg-color};
  --viewer-player-controls-gradient-start: #{$tap-highlight};
  --viewer-player-controls-gradient-middle: #{$viewer-player-controls-gradient};
  --viewer-player-controls-gradient-end: #{$viewer-player-controls-gradient-end-color};
  --viewer-player-controls-tablet-bg: #{$background-color};

  --viewer-toolbar-bg: #{$brown-background};
  --viewer-toolbar-hover-bg: #{$background-color};
  --viewer-toolbar-icon-color: #{$white};
  --viewer-toolbar-percent-color: #{$white};
  --viewer-toolbar-icon-disabled: #{$gray};

  --viewer-dropdown-bg: #{$black};
  --viewer-dropdown-item-color: #{$white};
  --viewer-dropdown-item-hover-bg: #{$light-dark-gray-hover};
}

.dark {
  --media-viewer-title-color: #{$white};
  --media-viewer-background-start: #{$tap-highlight};
  --media-viewer-background-end: #{$background-color};
  --media-viewer-control-btn-hover-bg: #{$silver};
  --media-viewer-control-btn-svg: #{$white};

  --image-viewer-bg-black: #{$dark-black};
  --image-viewer-bg-transparent: #{$viewer-dark-color};

  --message-error-bg: #{$error-bg-color};
  --message-error-border-radius: 20px;
  --message-error-padding: 20px 24px;
  --message-error-text-color: #{$white};
  --message-error-toolbar-background: #{$brown-background};
  --message-error-toolbar-hover-background: #{$background-color};
  --message-error-svg: #{$white};

  --mobile-details-gradient-start: #{$tap-highlight};
  --mobile-details-gradient-end: #{$background-color};
  --mobile-details-text-color: #{$white};
  --mobile-details-icon-color: #{$white};
  --mobile-details-height: 53px;
  --mobile-details-z-index: 307;

  --bookmarks-text-color: #{$white};
  --bookmarks-color: #{$gray-dark-strong};

  --main-panel-margin-top-desktop: 85px;
  --main-panel-margin-top-mobile: 66px;

  --page-count-background: #{$brown-background};
  --page-count-hover-background: #{$background-color};
  --page-count-color: #{$white};

  --media-viewer-background: #{$viewer-dark-color};
  --media-viewer-toolbar-hover: #{$background-color};
  --media-viewer-error-background: #{$media-viewer-dark};
  --media-viewer-icon-color: #{$white};
  --pdf-text-color: #{$white};
  --sidebar-bg: #{$black};
  --sidebar-icon-fill: #{$dark-icon-color};
  --mobile-drawer-bg: #{$black};
  --mobile-drawer-svg: #{$dark-icon-color};

  --player-big-play-button-cursor: pointer;

  --player-icon-fill: #{$white};

  --player-duration-color: #{$white};

  --player-fullscreen-hover-cursor: pointer;

  --player-play-button-cursor: pointer;

  --player-speed-control-cursor: pointer;
  --player-speed-control-svg-fill: #{$white};
  --player-speed-control-svg-stroke: #{$white};
  --player-speed-control-dropdown-bg: #{$black};
  --player-speed-control-dropdown-color: #{$white};
  --player-speed-control-dropdown-item-hover-bg: #{$black};
  --player-speed-control-toast-bg: #{$player-speed-control-background};
  --player-speed-control-toast-color: #{$white};

  --player-timeline-hover-bg: #{$player-timeline-hover};
  --player-timeline-progress-bg: #{$player-timeline-progress};
  --player-timeline-thumb-bg: #{$white};
  --player-timeline-time-color: #{$white};
  --player-timeline-input-bg: #{$player-background};
  --player-timeline-bg: #{$white};

  --volume-control-background: #{$player-background};
  --volume-control-slider: #{$white};

  --viewer-color: #{$gray-dark-strong};
  --viewer-fill: #{$white};
  --viewer-rtl-margin-left: 10px;
  --viewer-rtl-margin-right: 10px;
  --media-viewer-tap-highlight: #{$tap-highlight};
  --viewer-details: #{$background-color};

  --viewer-loader-border-color: #{$white};
  --viewer-loader-background: #{$brown-background};

  --viewer-player-fullscreen-bg: #{$dark-black};
  --viewer-player-bg: #{$viewer-dark-color};
  --viewer-player-audio-bg: #{$error-bg-color};
  --viewer-player-controls-gradient-start: #{$tap-highlight};
  --viewer-player-controls-gradient-middle: #{$viewer-player-controls-gradient};
  --viewer-player-controls-gradient-end: #{$viewer-player-controls-gradient-end-color};
  --viewer-player-controls-tablet-bg: #{$background-color};

  --viewer-toolbar-bg: #{$brown-background};
  --viewer-toolbar-hover-bg: #{$background-color};
  --viewer-toolbar-icon-color: #{$white};
  --viewer-toolbar-percent-color: #{$white};
  --viewer-toolbar-icon-disabled: #{$gray};

  --viewer-dropdown-bg: #{$black};
  --viewer-dropdown-item-color: #{$white};
  --viewer-dropdown-item-hover-bg: #{$light-dark-gray-hover};
}

.light {
  --file-input-border-color: #{$gray-strong};
  --file-input-disabled-border-color: #{$gray-light-mid};
  --file-input-warning-border-color: #{$light-status-warning};
  --file-input-error-border-color: #{$light-error-status};
  --file-input-hover-border-color: #{$gray};
  --file-input-hover-disabled-border-color: #{$gray-light-mid};
  --file-input-hover-warning-border-color: #{$light-status-warning};
  --file-input-hover-error-border-color: #{$light-error-status};
  --file-input-focus-border-color: #{$light-second-main};
  --file-input-focus-disabled-border-color: #{$gray-light-mid};
  --file-input-focus-warning-border-color: #{$light-status-warning};
  --file-input-focus-error-border-color: #{$light-error-status};

  --file-input-disabled-placeholder-color: #{$gray-strong};
}

.dark {
  --file-input-disabled-border-color: #{$gray-dark-strong};
  --file-input-border-color: #{$gray-dark-strong};
  --file-input-warning-border-color: #{$dark-status-warning};
  --file-input-error-border-color: #{$dark-error-status};
  --file-input-hover-border-color: #{$gray-dark};
  --file-input-hover-disabled-border-color: #{$gray-dark-strong};
  --file-input-hover-warning-border-color: #{$dark-status-warning};
  --file-input-hover-error-border-color: #{$dark-error-status};
  --file-input-focus-border-color: #{$white};
  --file-input-focus-disabled-border-color: #{$gray-dark-strong};
  --file-input-focus-warning-border-color: #{$dark-status-warning};
  --file-input-focus-error-border-color: #{$dark-error-status};

  --file-input-disabled-placeholder-color: #{$gray-dark-text};
}

.light {
  --icon-cropper-grid-color: #{$gray-strong};
  --icon-cropper-delete-button-bg: #{$gray-light};
  --icon-cropper-delete-button-hover-bg: #{$light-gray-hover};
  --icon-cropper-delete-button-color: #{$gray-text};
  --icon-cropper-delete-button-icon-color: #{$light-gray-dark};
  --icon-cropper-zoom-button-icon-color: #{$gray};
  --icon-cropper-zoom-button-hover-icon-color: #{$light-gray-dark};

  --preview-tile-background: #{$white};
  --preview-tile-border: 1px solid #{$gray-strong};
  --preview-tile-icon-border: 1px solid #{$gray-light-mid};
}

.dark {
  --icon-cropper-grid-color: #{$black};
  --icon-cropper-delete-button-bg: #{$gray-dark-mid};
  --icon-cropper-delete-button-hover-bg: #{$gray-dark-strong};
  --icon-cropper-delete-button-color: #{$white};
  --icon-cropper-delete-button-icon-color: #{$dark-gray-dark};
  --icon-cropper-zoom-button-icon-color: #{$gray-dark};
  --icon-cropper-zoom-button-hover-icon-color: #{$dark-gray-dark};

  --preview-tile-background: #{$black};
  --preview-tile-border: 1px solid #{$gray-dark-strong};
  --preview-tile-icon-border: 1px solid #{$gray-light-mid};
}

:global(.rtl) {
  --input-text-align: right;
  --input-direction: rtl;
}

:global(.rtl) {
  --modal-dialog-content-transform-x: -100%;
  --toast-transform: translate3d(-150%, 0, 0);
}<|MERGE_RESOLUTION|>--- conflicted
+++ resolved
@@ -798,7 +798,6 @@
   --navigation-background: #{$white};
   --navigation-box-shadow: 0px 8px 16px 0px #{$box-shadow-color};
   --navigation-icon-stroke: #{$light-gray-selected};
-<<<<<<< HEAD
   --navigation-guid-animation-small-border: 1px solid
     var(--accent-main, #{$light-second-main});
   --navigation-guid-animation-border: 2px solid
@@ -807,9 +806,7 @@
     --accent-main,
     #{$light-second-main}
   );
-=======
   --navigation-header-icon-fill: #{$light-gray-dark};
->>>>>>> 09b17294
 }
 
 .dark {
