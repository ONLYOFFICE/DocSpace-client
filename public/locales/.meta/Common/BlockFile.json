--- conflicted
+++ resolved
@@ -3,11 +3,7 @@
   "content": "Block",
   "content_en_sha1_hash": "82dd2cdf36f9436d89f404454654ad3e53fd428d",
   "created_at": "2025-05-19T21:30:43.300Z",
-<<<<<<< HEAD
-  "updated_at": "2025-06-08T12:02:32.847Z",
-=======
   "updated_at": "2025-06-26T19:00:18.283Z",
->>>>>>> 0de93b01
   "comment": {
     "text": "This translation key is used to display a file as \"blocked\" or \"unlocked\", depending on its locked status. It appears in UI elements such as quick buttons and color themes, providing a visual indication of file access permissions.",
     "is_auto": true,
@@ -16,30 +12,20 @@
   "usage": [
     {
       "file_path": "/packages/client/src/store/ContextOptionsStore.js",
-      "line_number": 2031,
+      "line_number": 2028,
       "context": "disabled: false,\n },\n {\n id: \"option_block-unblock-version\",\n key: \"block-unblock-version\",\n label: item.locked ? t(\"Common:UnblockFile\") : t(\"Common:BlockFile\"),\n icon: LockedReactSvgUrl,\n onClick: () => this.lockFile(item, t),\n disabled: false,\n },\n {",
       "module": "/packages/client"
     },
     {
       "file_path": "/packages/shared/components/quick-buttons/index.tsx",
-<<<<<<< HEAD
-      "line_number": 185,
-      "context": "data-locked={!!locked}\n onClick={onClickLock}\n color={colorLock}\n isDisabled={isDisabled}\n hoverColor=\"accent\"\n title={locked ? t(\"Common:UnblockFile\") : t(\"Common:BlockFile\")}\n />\n ) : null}\n {isAvailableDownloadFile ? (\n <IconButton\n iconNode={<FileActionsDownloadReactSvg />}",
-=======
       "line_number": 188,
       "context": "data-locked={!!locked}\n onClick={onClickLock}\n color={colorLock}\n isDisabled={isDisabled || !isAvailableLockFile}\n hoverColor={theme.filesQuickButtons.sharedColor}\n title={locked ? t(\"Common:UnblockFile\") : t(\"Common:BlockFile\")}\n />\n ) : null}\n \n {isAvailableDownloadFile ? (\n <ColorTheme",
->>>>>>> 0de93b01
       "module": "/packages/shared"
     },
     {
       "file_path": "/packages/shared/components/quick-buttons/index.tsx",
-<<<<<<< HEAD
-      "line_number": 185,
-      "context": "data-locked={!!locked}\n onClick={onClickLock}\n color={colorLock}\n isDisabled={isDisabled}\n hoverColor=\"accent\"\n title={locked ? t(\"Common:UnblockFile\") : t(\"Common:BlockFile\")}\n />\n ) : null}\n {isAvailableDownloadFile ? (\n <IconButton\n iconNode={<FileActionsDownloadReactSvg />}",
-=======
       "line_number": 188,
       "context": "data-locked={!!locked}\n onClick={onClickLock}\n color={colorLock}\n isDisabled={isDisabled || !isAvailableLockFile}\n hoverColor={theme.filesQuickButtons.sharedColor}\n title={locked ? t(\"Common:UnblockFile\") : t(\"Common:BlockFile\")}\n />\n ) : null}\n \n {isAvailableDownloadFile ? (\n <ColorTheme",
->>>>>>> 0de93b01
       "module": "/packages/shared"
     }
   ],
@@ -49,300 +35,6 @@
       "ai_model": null,
       "ai_spell_check_issues": [],
       "approved_at": null
-    },
-    "ar-SA": {
-      "ai_translated": false,
-      "ai_model": null,
-      "ai_spell_check_issues": [],
-      "approved_at": null
-    },
-    "az": {
-      "ai_translated": false,
-      "ai_model": null,
-      "ai_spell_check_issues": [],
-      "approved_at": null
-    },
-    "bg": {
-      "ai_translated": false,
-      "ai_model": null,
-      "ai_spell_check_issues": [
-        {
-          "type": "incorrect_translation",
-          "description": "The Bulgarian translation \"Блокирайте\" means \"Block! (imperative)\" or \"To block!\", which doesn't match the English content \"Block\". The correct translation for \"Block\" should be \"Блок\".",
-          "suggestion": "Блок"
-        }
-      ],
-      "approved_at": null
-    },
-    "cs": {
-      "ai_translated": false,
-      "ai_model": null,
-      "ai_spell_check_issues": [
-        {
-          "type": "incorrect_translation",
-          "description": "The Czech translation \"Blokovat\" means \"to block\" (verb), whereas the English \"Block\" is a noun. This is an incorrect translation.",
-          "suggestion": "The correct translation should be \"Blok\" (noun)."
-        }
-      ],
-      "approved_at": null
-    },
-    "de": {
-      "ai_translated": false,
-      "ai_model": null,
-      "ai_spell_check_issues": [
-        {
-          "type": "incorrect_translation",
-          "description": "The German translation \"Blockieren\" means \"to block\" or \"to prohibit\". It's a verb, while the English \"Block\" is a noun referring to a block of data or a physical block. This translation doesn't accurately convey the intended meaning.",
-          "suggestion": "A more appropriate German translation would be \"Block\" (using the English word adopted into German) or possibly \"Datenblock\" (data block)."
-        }
-      ],
-      "approved_at": null
-    },
-    "el-GR": {
-      "ai_translated": false,
-      "ai_model": null,
-      "ai_spell_check_issues": [],
-      "approved_at": null
-    },
-    "es": {
-      "ai_translated": false,
-      "ai_model": null,
-      "ai_spell_check_issues": [
-        {
-          "type": "incorrect_translation",
-          "description": "The Spanish translation \"Bloquear\" means \"to block\" or \"blocking\", not \"Block\" (as a noun). It's a verb, not a noun, and doesn't accurately reflect the English content.",
-          "suggestion": "Consider \"Bloque\" or \"Ladrillo\" depending on the intended meaning. \"Bloque\" would be the closest general translation for 'Block' as a noun."
-        }
-      ],
-      "approved_at": null
-    },
-    "fi": {
-      "ai_translated": false,
-      "ai_model": null,
-      "ai_spell_check_issues": [],
-      "approved_at": null
-    },
-    "fr": {
-      "ai_translated": false,
-      "ai_model": null,
-      "ai_spell_check_issues": [
-        {
-          "type": "incorrect_translation",
-          "description": "The French translation \"Bloquer\" means \"to block\" or \"block off\", not \"Block\". The English word \"Block\" (as a noun) typically refers to a solid piece of material or a section of something. A more appropriate translation would depend on the context, but \"Bloc\" would be a closer equivalent.",
-          "suggestion": "Consider \"Bloc\" as a possible alternative translation."
-        }
-      ],
-      "approved_at": null
-    },
-    "hy-AM": {
-      "ai_translated": false,
-      "ai_model": null,
-      "ai_spell_check_issues": [
-        {
-          "type": "incorrect_translation",
-          "description": "The Armenian translation \"Արգելափակում\" (Argelaphakoum) translates to 'Blocking' or 'Restriction,' which doesn't accurately reflect the English term 'Block' in the context of a file. 'Block' often refers to a segment or portion of data, not an action of blocking.",
-          "suggestion": "A more appropriate translation might be \"Բլոկ\" (Blok) – a direct transliteration – or a more descriptive term depending on the specific meaning within the software/system. If referring to a data segment, \"Տեղամաս\" (Tegamas) might be suitable."
-        }
-      ],
-      "approved_at": null
-    },
-    "it": {
-      "ai_translated": false,
-      "ai_model": null,
-      "ai_spell_check_issues": [
-        {
-          "type": "incorrect_translation",
-          "description": "The Italian translation \"Blocca\" means \"blocks\" or \"block (verb)\", not \"Block\" (as a noun). The English 'Block' refers to a unit or physical object.",
-          "suggestion": "Consider using \"Blocco\" (masculine) or \"Blocco/a\" (masculine/feminine) which translates to \"block\" as a noun."
-        }
-      ],
-      "approved_at": null
-    },
-    "ja-JP": {
-      "ai_translated": false,
-      "ai_model": null,
-      "ai_spell_check_issues": [],
-      "approved_at": null
-    },
-    "ko-KR": {
-      "ai_translated": false,
-      "ai_model": null,
-      "ai_spell_check_issues": [],
-      "approved_at": null
-    },
-    "lo-LA": {
-      "ai_translated": false,
-      "ai_model": null,
-      "ai_spell_check_issues": [],
-      "approved_at": null
-    },
-    "lv": {
-      "ai_translated": false,
-      "ai_model": null,
-      "ai_spell_check_issues": [
-        {
-          "type": "incorrect_translation",
-          "description": "The Latvian translation \"Bloķēt\" means \"to block\" (verb), while the English content \"Block\" refers to a noun (a block, a section). This is an incorrect translation.",
-          "suggestion": "Consider translating \"Block\" as \"Bloks\" (noun - a block) or a more context-specific term depending on the intended meaning."
-        }
-      ],
-      "approved_at": null
-    },
-    "nl": {
-      "ai_translated": false,
-      "ai_model": null,
-      "ai_spell_check_issues": [],
-      "approved_at": null
-    },
-    "pl": {
-      "ai_translated": false,
-      "ai_model": null,
-      "ai_spell_check_issues": [
-        {
-          "type": "incorrect_translation",
-          "description": "The Polish translation \"Zablokować\" (to block) does not accurately reflect the English term \"Block\". \"Block\" in this context likely refers to a block of data or a physical block, not the action of blocking.",
-          "suggestion": "Consider alternatives like \"Blok\", \"Segment\", or \"Bryła\", depending on the precise meaning within the software/system."
-        }
-      ],
-      "approved_at": null
-    },
-    "pt": {
-      "ai_translated": false,
-      "ai_model": null,
-      "ai_spell_check_issues": [],
-      "approved_at": null
-    },
-    "pt-BR": {
-      "ai_translated": false,
-      "ai_model": null,
-      "ai_spell_check_issues": [
-        {
-          "type": "incorrect_translation",
-          "description": "The translation \"Bloquear\" means \"to block\" or \"block (verb)\". The English content \"Block\" is a noun. The translation should reflect this.",
-          "suggestion": "Bloco"
-        }
-      ],
-      "approved_at": null
-    },
-    "ro": {
-      "ai_translated": false,
-      "ai_model": null,
-      "ai_spell_check_issues": [
-        {
-          "type": "incorrect_translation",
-          "description": "The Romanian translation \"Blocare\" translates to \"Blocking\" or \"Locking\", not \"Block\". \"Bloc\" would be a more accurate translation for \"Block\".",
-          "suggestion": "Bloc"
-        }
-      ],
-      "approved_at": null
-    },
-    "ru": {
-      "ai_translated": false,
-      "ai_model": null,
-      "ai_spell_check_issues": [
-        {
-          "type": "incorrect_translation",
-          "description": "The Russian translation \"Блокировать\" (Blokirovat') means \"to block\" or \"to lock\". It doesn't accurately translate the English word \"Block\", which refers to a physical or conceptual block.",
-          "suggestion": "A more accurate translation would depend on the context. Potential options include: \"Блок\" (Blok - transliteration, used for physical blocks), \"Чертеж\" (Chertezh - for a block diagram or design), or a descriptive phrase explaining the intended meaning."
-        }
-      ],
-      "approved_at": null
-    },
-    "si": {
-      "ai_translated": false,
-      "ai_model": null,
-      "ai_spell_check_issues": [
-        {
-          "type": "incorrect_translation",
-          "description": "The Sinhala translation \"ලිහිණිය\" (lihiniya) means 'cheek' or 'side of the face', which doesn't accurately represent the English word 'Block'. 'Block' in this context likely refers to a data block, a building block, or a similar concept, not a facial feature.",
-          "suggestion": "A more appropriate translation would depend on the specific context of 'Block'. Possible suggestions include: 'විධාන' (vidahana - instruction/command), 'කොටස' (kotasa - section/segment), 'දᱚමුడు' (damudu - structure/block), or a transliteration if a direct Sinhala equivalent isn't suitable."
-        }
-      ],
-      "approved_at": null
-    },
-    "sk": {
-      "ai_translated": false,
-      "ai_model": null,
-      "ai_spell_check_issues": [
-        {
-          "type": "incorrect_translation",
-          "description": "The Slovak translation 'Blokovať' means 'to block' (as in to prevent something). The English content 'Block' refers to a unit or section, not an action of blocking. This is a semantic mismatch.",
-          "suggestion": "A more appropriate translation would be 'Blok' (borrowed word) or 'Základná jednotka' (basic unit), depending on the specific context of 'BlockFile'."
-        }
-      ],
-      "approved_at": null
-    },
-    "sl": {
-      "ai_translated": false,
-      "ai_model": null,
-      "ai_spell_check_issues": [
-        {
-          "type": "incorrect_translation",
-          "description": "The Slovenian translation \"Blokiraj\" means \"block (as in to prohibit)\" and is an action. The English \"Block\" refers to a noun, likely a data block or a building block. A more accurate translation would be \"Blok\".",
-          "suggestion": "Blok"
-        }
-      ],
-      "approved_at": null
-    },
-    "sr-Cyrl-RS": {
-      "ai_translated": false,
-      "ai_model": null,
-      "ai_spell_check_issues": [
-        {
-          "type": "incorrect_translation",
-          "description": "The Serbian (Cyrillic) translation \"Блокирај\" means \"Block (imperative)\" rather than the English word \"Block\". It's a verb form, not a noun.",
-          "suggestion": "The correct translation should be \"Блок\"."
-        }
-      ],
-      "approved_at": null
-    },
-    "sr-Latn-RS": {
-      "ai_translated": false,
-      "ai_model": null,
-      "ai_spell_check_issues": [
-        {
-          "type": "incorrect_translation",
-          "description": "The Serbian translation 'Blokiraj' means 'Block (verb, to block)' while the English content 'Block' refers to the noun 'Block'. The translation should be the noun form.",
-          "suggestion": "Blok"
-        }
-      ],
-      "approved_at": null
-    },
-    "tr": {
-      "ai_translated": false,
-      "ai_model": null,
-      "ai_spell_check_issues": [],
-      "approved_at": null
-    },
-    "uk-UA": {
-      "ai_translated": false,
-      "ai_model": null,
-      "ai_spell_check_issues": [
-        {
-          "type": "incorrect_translation",
-          "description": "The Ukrainian translation \"Блокувати\" means \"to block\" (verb), while the English term \"Block\" is a noun referring to a unit or structure. This translation doesn't accurately reflect the meaning of the English term.",
-          "suggestion": "Consider alternatives like \"Блок\", \"Область\", or a more context-specific term depending on how \"Block\" is used in the software."
-        }
-      ],
-      "approved_at": null
-    },
-    "vi": {
-      "ai_translated": false,
-      "ai_model": null,
-      "ai_spell_check_issues": [],
-      "approved_at": null
-    },
-    "zh-CN": {
-      "ai_translated": false,
-      "ai_model": null,
-      "ai_spell_check_issues": [
-        {
-          "type": "incorrect_translation",
-          "description": "The translation \"锁定\" (suǒ dì) which means \"locked\" or \"lock\" does not accurately reflect the meaning of \"Block\" in this context. \"Block\" likely refers to a block of data or a component, not something that is locked.",
-          "suggestion": "Consider translations like \"块\" (kuài) which means \"block\", \"模块\" (mó kuài) which means \"module\", or \"区块\" (qū kuài) which can refer to a block of data or a section."
-        }
-      ],
-      "approved_at": null
     }
   }
 }