import React, { useState } from "react";
import { withRouter } from "react-router";
import withContent from "../../../../../HOCs/withContent";
import withBadges from "../../../../../HOCs/withBadges";
import withQuickButtons from "../../../../../HOCs/withQuickButtons";
import withFileActions from "../../../../../HOCs/withFileActions";
import ItemIcon from "../../../../../components/ItemIcon";
import { withTranslation } from "react-i18next";
import TableRow from "@appserver/components/table-container/TableRow";
import TableCell from "@appserver/components/table-container/TableCell";
import DragAndDrop from "@appserver/components/drag-and-drop";
import FileNameCell from "./sub-components/FileNameCell";
import SizeCell from "./sub-components/SizeCell";
import AuthorCell from "./sub-components/AuthorCell";
import DateCell from "./sub-components/DateCell";
import TypeCell from "./sub-components/TypeCell";
import globalColors from "@appserver/components/utils/globalColors";
import styled, { css } from "styled-components";
import Base from "@appserver/components/themes/base";
import { isSafari } from "react-device-detect";

const hotkeyBorderStyle = css`
  border-image-source: linear-gradient(to left, #2da7db 24px, #2da7db 24px);
`;

const rowCheckboxDraggingStyle = css`
  border-image-source: ${(props) =>
    props.theme.filesSection.tableView.row.checkboxDragging};
`;

const contextMenuWrapperDraggingStyle = css`
  border-image-source: ${(props) =>
    props.theme.filesSection.tableView.row.contextMenuWrapperDragging};
`;

const rowCheckboxDraggingHoverStyle = css`
  border-image-source: ${(props) =>
    props.theme.filesSection.tableView.row.checkboxDraggingHover};
`;
const contextMenuWrapperDraggingHoverStyle = css`
  border-image-source: ${(props) =>
    props.theme.filesSection.tableView.row.contextMenuWrapperDraggingHover};
`;

const StyledTableRow = styled(TableRow)`
  .table-container_cell {
    /* ${isSafari && `border-image-slice: 0 !important`}; */
    background: ${(props) =>
      (props.checked || props.isActive) &&
      `${props.theme.filesSection.tableView.row.backgroundActive} !important`};
    cursor: ${(props) =>
      !props.isThirdPartyFolder &&
      (props.checked || props.isActive) &&
      "url(/static/images/cursor.palm.react.svg), auto"};

    ${(props) =>
      props.inProgress &&
      css`
        pointer-events: none;
        /* cursor: wait; */
      `}

    ${(props) => props.showHotkeyBorder && "border-color: #2DA7DB"}
  }

  .table-container_element-wrapper,
  .table-container_row-loader {
    min-width: 36px;
  }

  .table-container_row-loader {
    svg {
      margin-left: 4px;
    }
  }

  .table-container_element {
    /* margin-left: ${(props) => (props.isFolder ? "-3px" : "-4px")}; */
  }

  .table-container_row-checkbox {
    padding-left: 16px;
    width: 16px;
  }

  &:hover {
    .table-container_file-name-cell {
      ${(props) => props.dragging && rowCheckboxDraggingHoverStyle}
    }
    .table-container_row-context-menu-wrapper {
      ${(props) => props.dragging && contextMenuWrapperDraggingHoverStyle}
    }
  }

  .table-container_file-name-cell {
    min-width: 30px;
    margin-left: -24px;
    padding-left: 24px;
    border-bottom: 1px solid;
    border-image-slice: 1;
    border-image-source: ${(props) =>
      props.theme.filesSection.tableView.row.borderImageCheckbox};

    ${(props) =>
      !props.isActive &&
      !props.checked &&
      css`
        border-image-slice: 1;
        border-bottom: 1px solid;
        border-image-source: ${(props) =>
          props.theme.filesSection.tableView.row.borderImageRight};
      `};

    border-top: 0;
    border-right: 0;
    border-left: 0;

    ${(props) => props.showHotkeyBorder && hotkeyBorderStyle};
    ${(props) => props.dragging && rowCheckboxDraggingStyle};
  }

  .table-container_row-context-menu-wrapper {
    margin-right: -20x;
    width: 28px;
    padding-right: 18px;
    border-bottom: 1px solid;
    border-image-slice: 1;
    border-image-source: ${(props) =>
      props.theme.filesSection.tableView.row.borderImageContextMenu};

    ${(props) =>
      !props.isActive &&
      !props.checked &&
      css`
        border-bottom: 1px solid;
        border-image-slice: 1;
        border-image-source: ${(props) =>
          props.theme.filesSection.tableView.row.borderImageLeft};
      `};

    border-top: 0;
    border-left: 0;

    ${(props) => props.dragging && contextMenuWrapperDraggingStyle};
    ${(props) => props.showHotkeyBorder && hotkeyBorderStyle};
  }

  .edit {
    svg:not(:root) {
      width: 12px;
      height: 12px;
    }
  }

  ${(props) =>
    props.showHotkeyBorder &&
    css`
      .table-container_cell {
        margin-top: -1px;
        border-top: 1px solid #2da7db;
        z-index: 1;
      }
    `}
`;

const StyledDragAndDrop = styled(DragAndDrop)`
  display: contents;
`;

const StyledBadgesContainer = styled.div`
  margin-left: 8px;

  .badges {
    display: flex;
    align-items: center;
    margin-right: 12px;
  }

  .badges:last-child {
    margin-left: 0px;
  }

  .badge {
    cursor: pointer;
    margin-right: 8px;
  }

  .new-items {
    min-width: 12px;
    width: max-content;
    margin: 1px -2px -2px -2px;
  }

  .badge-version {
    width: max-content;
    margin: -2px 6px -2px -2px;
  }

  .badge-new-version {
    width: max-content;
  }
`;

const StyledQuickButtonsContainer = styled.div`
  width: 100%;

  .badges {
    display: flex;
    justify-content: flex-end;
    align-items: center;
  }

  .badge {
    margin-right: 14px;
  }

  .badge:last-child {
    margin-right: 10px;
  }

  .lock-file {
    svg {
      height: 12px;
    }
  }

  .favorite {
    margin-top: 1px;
  }

  .share-button-icon:hover {
    cursor: pointer;
    path {
      fill: ${(props) =>
        props.theme.filesSection.tableView.row.shareHoverColor};
    }
    -webkit-tap-highlight-color: rgba(0, 0, 0, 0);
  }
`;

StyledQuickButtonsContainer.defaultProps = { theme: Base };

const FilesTableRow = (props) => {
  const {
    t,
    fileContextClick,
    item,
    onContentFileSelect,
    checkedProps,
    className,
    value,
    onMouseClick,
    badgesComponent,
    dragging,
    isDragging,
    onDrop,
    onMouseDown,
    personal,
    isActive,
    onHideContextMenu,
    onFilesClick,
    inProgress,
    index,
    setFirsElemChecked,
    theme,
    quickButtonsComponent,
<<<<<<< HEAD
    getModel,
    showHotkeyBorder,
=======
    contextMenuData,
>>>>>>> a1c23800
  } = props;
  const { acceptBackground, background } = theme.dragAndDrop;

  const element = (
    <ItemIcon id={item.id} icon={item.icon} fileExst={item.fileExst} />
  );

  const selectionProp = {
    className: `files-item ${className} ${value}`,
    value,
  };

  const [isDragActive, setIsDragActive] = useState(false);

  const dragStyles = {
    style: {
      background:
        dragging && isDragging
          ? isDragActive
            ? acceptBackground
            : background
          : "none",
    },
  };

  const onDragOver = (dragActive) => {
    if (dragActive !== isDragActive) {
      setIsDragActive(dragActive);
    }
  };

  const onDragLeave = () => {
    setIsDragActive(false);
  };

  React.useEffect(() => {
    if (index === 0 && (checkedProps || isActive)) {
      setFirsElemChecked(true);
    } else {
      index === 0 && setFirsElemChecked(false);
    }
  }, [checkedProps, isActive]);

  return (
    <StyledDragAndDrop
      data-title={item.title}
      value={value}
      className={`files-item ${className} ${
        showHotkeyBorder
          ? "table-hotkey-border"
          : checkedProps || isActive
          ? "table-row-selected"
          : ""
      }`}
      onDrop={onDrop}
      onMouseDown={onMouseDown}
      dragging={dragging && isDragging}
      onDragOver={onDragOver}
      onDragLeave={onDragLeave}
    >
      <StyledTableRow
        className="table-row"
        {...dragStyles}
        dragging={dragging && isDragging}
        selectionProp={selectionProp}
        key={item.id}
        fileContextClick={fileContextClick}
        onClick={onMouseClick}
        isActive={isActive}
        inProgress={inProgress}
        isFolder={item.isFolder}
        onHideContextMenu={onHideContextMenu}
        isThirdPartyFolder={item.isThirdPartyFolder}
        onDoubleClick={onFilesClick}
        checked={checkedProps}
        contextOptions={item.contextOptions}
        contextMenuData={contextMenuData}
        showHotkeyBorder={showHotkeyBorder}
        title={
          item.isFolder
            ? t("Translations:TitleShowFolderActions")
            : t("Translations:TitleShowActions")
        }
      >
        <TableCell
          {...dragStyles}
          className={`${selectionProp?.className} table-container_file-name-cell`}
          value={value}
        >
          <FileNameCell
            theme={theme}
            onContentSelect={onContentFileSelect}
            checked={checkedProps}
            element={element}
            inProgress={inProgress}
            {...props}
          />
          <StyledBadgesContainer>{badgesComponent}</StyledBadgesContainer>
        </TableCell>
        {!personal && (
          <TableCell {...dragStyles} {...selectionProp}>
            <AuthorCell
              sideColor={theme.filesSection.tableView.row.sideColor}
              {...props}
            />
          </TableCell>
        )}
        <TableCell {...dragStyles} {...selectionProp}>
          <DateCell
            create
            sideColor={theme.filesSection.tableView.row.sideColor}
            {...props}
          />
        </TableCell>
        <TableCell {...dragStyles} {...selectionProp}>
          <DateCell
            sideColor={theme.filesSection.tableView.row.sideColor}
            {...props}
          />
        </TableCell>
        <TableCell {...dragStyles} {...selectionProp}>
          <SizeCell
            sideColor={theme.filesSection.tableView.row.sideColor}
            {...props}
          />
        </TableCell>

        <TableCell {...dragStyles} {...selectionProp}>
          <TypeCell
            sideColor={theme.filesSection.tableView.row.sideColor}
            {...props}
          />
        </TableCell>

        <TableCell {...dragStyles} {...selectionProp}>
          <StyledQuickButtonsContainer>
            {quickButtonsComponent}
          </StyledQuickButtonsContainer>
        </TableCell>
      </StyledTableRow>
    </StyledDragAndDrop>
  );
};

export default withTranslation(["Home", "Common", "VersionBadge"])(
  withFileActions(
    withRouter(withContent(withQuickButtons(withBadges(FilesTableRow))))
  )
);<|MERGE_RESOLUTION|>--- conflicted
+++ resolved
@@ -264,12 +264,8 @@
     setFirsElemChecked,
     theme,
     quickButtonsComponent,
-<<<<<<< HEAD
-    getModel,
+    contextMenuData,
     showHotkeyBorder,
-=======
-    contextMenuData,
->>>>>>> a1c23800
   } = props;
   const { acceptBackground, background } = theme.dragAndDrop;
 
