// (c) Copyright Ascensio System SIA 2009-2024
//
// This program is a free software product.
// You can redistribute it and/or modify it under the terms
// of the GNU Affero General Public License (AGPL) version 3 as published by the Free Software
// Foundation. In accordance with Section 7(a) of the GNU AGPL its Section 15 shall be amended
// to the effect that Ascensio System SIA expressly excludes the warranty of non-infringement of
// any third-party rights.
//
// This program is distributed WITHOUT ANY WARRANTY, without even the implied warranty
// of MERCHANTABILITY or FITNESS FOR A PARTICULAR  PURPOSE. For details, see
// the GNU AGPL at: http://www.gnu.org/licenses/agpl-3.0.html
//
// You can contact Ascensio System SIA at Lubanas st. 125a-25, Riga, Latvia, EU, LV-1021.
//
// The  interactive user interfaces in modified source and object code versions of the Program must
// display Appropriate Legal Notices, as required under Section 5 of the GNU AGPL version 3.
//
// Pursuant to Section 7(b) of the License you must retain the original Product logo when
// distributing the program. Pursuant to Section 7(e) we decline to grant you any rights under
// trademark law for use of our trademarks.
//
// All the Product's GUI elements, including illustrations and icon sets, as well as technical writing
// content are licensed under the terms of the Creative Commons Attribution-ShareAlike 4.0
// International. See the License terms at http://creativecommons.org/licenses/by-sa/4.0/legalcode

import axios from "axios";
import { makeAutoObservable } from "mobx";

import api from "@docspace/shared/api";
import FilesFilter from "@docspace/shared/api/files/filter";
import { combineUrl } from "@docspace/shared/utils/combineUrl";
<<<<<<< HEAD
import { isPublicRoom as isPublicRoomUtil } from "@docspace/shared/utils/location";

import { CategoryType } from "SRC_DIR/helpers/constants";
import { getCategoryUrl } from "SRC_DIR/helpers/category";
=======
import { isPublicRoom as isPublicRoomUtil } from "@docspace/shared/utils/common";

import { CategoryType, LinkType } from "SRC_DIR/helpers/constants";
import { getCategoryUrl } from "SRC_DIR/helpers/utils";
>>>>>>> 01208999

import { ValidationStatus } from "@docspace/shared/enums";

class PublicRoomStore {
  externalLinks = [];

  roomTitle = null;

  roomId = null;

  roomStatus = null;

  roomType = null;

  publicRoomKey = null;

  isLoaded = false;

  isLoading = false;

  clientLoadingStore;

  constructor(clientLoadingStore) {
    this.clientLoadingStore = clientLoadingStore;
    makeAutoObservable(this);
  }

  setIsSectionLoading = (param) => {
    this.clientLoadingStore?.setIsSectionFilterLoading(param);
    this.clientLoadingStore?.setIsSectionBodyLoading(param);
  };

  setIsLoading = (isLoading) => {
    this.isLoading = isLoading;
  };

  setRoomData = (data) => {
    const { id, roomType, status, title } = data;

    this.roomTitle = title;
    this.roomId = id;
    this.roomStatus = status;
    this.roomType = roomType;

    if (status === ValidationStatus.Ok) this.isLoaded = true;
  };

  fetchPublicRoom = (fetchFiles) => {
    const filterObj = FilesFilter.getFilter(window.location);

    if (!filterObj) return;

    if (filterObj.folder === "@my") {
      filterObj.folder = this.roomId;
    }

    this.setIsSectionLoading(true);

    let dataObj = { filter: filterObj };

    if (filterObj && filterObj.authorType) {
      const authorType = filterObj.authorType;
      const indexOfUnderscore = authorType.indexOf("_");
      const type = authorType.slice(0, indexOfUnderscore);
      const itemId = authorType.slice(indexOfUnderscore + 1);

      if (itemId) {
        dataObj = {
          type,
          itemId,
          filter: filterObj,
        };
      } else {
        filterObj.authorType = null;
        dataObj = { filter: filterObj };
      }
    }

    if (!dataObj) return;

    const { filter } = dataObj;
    const newFilter = filter ? filter.clone() : FilesFilter.getDefault();
    const requests = [Promise.resolve(newFilter)];

    return axios
      .all(requests)
      .catch((err) => {
        console.log(err);
        Promise.resolve(FilesFilter.getDefault());
      })
      .then((data) => {
        const resolvedFilter = data[0];

        if (resolvedFilter) {
          const folderId = resolvedFilter.folder;
          return fetchFiles(folderId, resolvedFilter).catch((error) => {
            if (error?.response?.status === 403) {
              window.location.replace(
                combineUrl(window.ClientConfig?.proxy?.url, "/login"),
              );
            }
          });
        }

        return Promise.resolve();
      })
      .finally(() => {
        this.setIsSectionLoading(false);
      });
  };

  fetchExternalLinks = (roomId) => {
    const type = 1;
    return api.rooms.getExternalLinks(roomId, type);
  };

  getExternalLinks = async (roomId) => {
    const externalLinks = await this.fetchExternalLinks(roomId);
    this.externalLinks = externalLinks;
  };

  deleteExternalLink = (link, linkId) => {
    let externalLinks = JSON.parse(JSON.stringify(this.externalLinks));

    if (link) {
      const linkIndex = externalLinks.findIndex(
        (l) => l.sharedTo.id === linkId,
      );
      externalLinks[linkIndex] = link;
    } else {
      externalLinks = externalLinks.filter((l) => l.sharedTo.id !== linkId);
    }

    this.externalLinks = externalLinks;
  };

  setExternalLink = (link) => {
    const linkIndex = this.externalLinks.findIndex(
      (l) => l.sharedTo.id === link.sharedTo.id,
    );
    const externalLinks = this.externalLinks;

    if (linkIndex === -1) {
      externalLinks.push(link);
      this.externalLinks = externalLinks;
    } else {
      externalLinks[linkIndex] = link;
    }
  };

  setExternalLinks = (links) => {
    const externalLinks = links.filter((t) => t.sharedTo.shareLink); // shareLink

    this.externalLinks = externalLinks;
  };

  editExternalLink = (roomId, link) => {
    const linkType = LinkType.External;

    const { id, title, expirationDate, password, disabled, denyDownload } =
      link.sharedTo;

    return api.rooms.editExternalLink(
      roomId,
      id,
      title,
      link.access,
      expirationDate,
      linkType,
      password,
      disabled,
      denyDownload,
    );
  };

  gotoFolder = (res, key) => {
    const filter = FilesFilter.getDefault();

    const subFolder = new URLSearchParams(window.location.search).get("folder");

    const url = getCategoryUrl(CategoryType.Shared);

    filter.folder = subFolder || res.id;
    filter.key = key;

    window.location.replace(`${url}?${filter.toUrlParams()}`);
  };

  validatePublicRoomKey = (key) => {
    this.setIsLoading(true);
    api.rooms
      .validatePublicRoomKey(key)
      .then((res) => {
        if (res?.shared) {
          return this.gotoFolder(res);
        }

        if (res?.isAuthenticated) {
          return this.gotoFolder(res, key);
        }

        this.publicRoomKey = key;
        this.setRoomData(res);
      })
      .finally(() => this.setIsLoading(false));
  };

  validatePublicRoomPassword = (key, passwordHash) => {
    return api.rooms.validatePublicRoomPassword(key, passwordHash);
  };

  get isPublicRoom() {
    return this.isLoaded && isPublicRoomUtil();
  }

  get roomLinks() {
    if (this.externalLinks && this.externalLinks.length) {
      return this.externalLinks.filter(
        (l) =>
          l.sharedTo.shareLink &&
          !l.sharedTo.isTemplate &&
          l.sharedTo.linkType === LinkType.External,
      );
    }
    return [];
  }

  get primaryLink() {
    return this.roomLinks.find((l) => l.sharedTo.primary);
  }

  get additionalLinks() {
    const additionalLinks = this.roomLinks.filter((l) => !l.sharedTo.primary);
    return additionalLinks;
  }
}

export default PublicRoomStore;<|MERGE_RESOLUTION|>--- conflicted
+++ resolved
@@ -30,17 +30,10 @@
 import api from "@docspace/shared/api";
 import FilesFilter from "@docspace/shared/api/files/filter";
 import { combineUrl } from "@docspace/shared/utils/combineUrl";
-<<<<<<< HEAD
 import { isPublicRoom as isPublicRoomUtil } from "@docspace/shared/utils/location";
 
-import { CategoryType } from "SRC_DIR/helpers/constants";
+import { CategoryType, LinkType } from "SRC_DIR/helpers/constants";
 import { getCategoryUrl } from "SRC_DIR/helpers/category";
-=======
-import { isPublicRoom as isPublicRoomUtil } from "@docspace/shared/utils/common";
-
-import { CategoryType, LinkType } from "SRC_DIR/helpers/constants";
-import { getCategoryUrl } from "SRC_DIR/helpers/utils";
->>>>>>> 01208999
 
 import { ValidationStatus } from "@docspace/shared/enums";
 
