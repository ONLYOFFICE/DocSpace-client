--- conflicted
+++ resolved
@@ -2,14 +2,7 @@
   "Categories": "카테고리",
   "EmptyFormGalleryScreenDescription": "검색어와 일치하는 결과를 찾을 수 없습니다",
   "ErrorViewDescription": "나중에 다시 시도해 주세요",
-<<<<<<< HEAD
-=======
   "ErrorViewDescriptionNetworkError": "인터넷 연결이 없는 것 같습니다.",
-  "ErrorViewHeader": "양식 갤러리가 일시적으로 사용 불가합니다",
-  "SelectForm": "양식 선택",
-  "SubmitToGalleryDialogGuideInfo": "저희의 <1>guide</1>에서 완벽한 양식 작성 방법 및 승인 가능성을 높이는 방법에 대해 알아보세요.",
-  "SubmitToGalleryDialogMainInfo": "다른 사람들이 작업하는 데 사용할 수 있도록 양식을 퍼블릭 갤러리에 제출하세요. 양식이 검토를 통과하면 알림이 전송되며 기여에 대해 보상을 받게 됩니다.",
->>>>>>> 1896187c
   "SuggestChanges": "변경 사항 제안",
   "TemplateInfo": "템플릿 정보",
   "ViewAllTemplates": "모든 템플릿 보기"
