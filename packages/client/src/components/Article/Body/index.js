--- conflicted
+++ resolved
@@ -17,11 +17,8 @@
 
 import { getCategoryUrl } from "SRC_DIR/helpers/utils";
 import { CategoryType } from "SRC_DIR/helpers/constants";
-<<<<<<< HEAD
 import { ArticleFolderLoader } from "@docspace/shared/skeletons/article";
-=======
 import { MEDIA_VIEW_URL } from "@docspace/shared/constants";
->>>>>>> 322b0f5b
 
 const StyledBlock = styled.div`
   padding: 0 20px;
