--- conflicted
+++ resolved
@@ -3,19 +3,11 @@
   "content": "{{aiAgent}} quota has been successfully enabled.",
   "content_en_sha1_hash": "20c6168f345ce2475276018960151e13d2ae30ee",
   "created_at": "2025-12-19T13:03:34.338Z",
-<<<<<<< HEAD
-  "updated_at": "2025-12-19T13:04:07.054Z",
-  "comment": {
-    "text": "",
-    "is_auto": false,
-    "updated_at": null
-=======
   "updated_at": "2025-12-22T10:10:31.910Z",
   "comment": {
     "text": "This key displays a success message in a toastr notification, confirming that the AI Agent quota has been enabled. The message includes the AI Agent name, which is retrieved from another translation key (\"Common:AIAgent\"). It appears after attempting to set the default AI Agent quota.",
     "is_auto": true,
     "updated_at": "2025-12-22T10:10:31.910Z"
->>>>>>> 7bd0b0d7
   },
   "usage": [
     {
