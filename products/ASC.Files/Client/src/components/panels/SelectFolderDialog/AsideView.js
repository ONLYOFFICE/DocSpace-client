--- conflicted
+++ resolved
@@ -38,11 +38,7 @@
         visible={isPanelVisible}
         zIndex={zIndex}
         contentHeight="100%"
-<<<<<<< HEAD
-        contentPaddingBottom={!footer && !showButtons ? '0px' : '80px'}
-=======
-        contentPaddingBottom={footer && showButtons ? "100px" : "40px"}
->>>>>>> 9d43cb07
+        contentPaddingBottom={footer && showButtons ? '100px' : '40px'}
         onClose={onClose}
         removeScroll
         displayType="aside">
@@ -58,25 +54,16 @@
                   // color={theme.filesPanels.selectFolder.color}
                 />
               )}
-<<<<<<< HEAD
-              {headerName ? headerName : t('Translations:SelectFolder')}
-=======
-              {headerName ? headerName : t("Translations:FolderSelection")}
->>>>>>> 9d43cb07
+              {headerName ? headerName : t('Translations:FolderSelection')}
             </div>
           </StyledSelectFolderPanel>
         </ModalDialog.Header>
         <ModalDialog.Body>
-<<<<<<< HEAD
-          <StyledSelectFolderPanel displayType={DISPLAY_TYPE} showButtons={showButtons}>
-=======
           <StyledSelectFolderPanel
             displayType={DISPLAY_TYPE}
             showButtons={showButtons}
             isFooter={!!footer}
-            noTreeSwitcher={noTreeSwitcher}
-          >
->>>>>>> 9d43cb07
+            noTreeSwitcher={noTreeSwitcher}>
             <div className="select-folder-dialog_aside_body">
               <div>{header} </div>
 
@@ -103,21 +90,13 @@
                   className="select-folder-dialog-buttons-save"
                   primary
                   size="big"
-<<<<<<< HEAD
-                  label={t('Common:SaveButton')}
-=======
                   label={primaryButtonName}
->>>>>>> 9d43cb07
                   onClick={onSave}
                   isDisabled={isLoadingData || !isAvailable || !canCreate}
                 />
                 <Button
                   size="big"
-<<<<<<< HEAD
-                  label={t('Common:CloseButton')}
-=======
-                  label={t("Common:CancelButton")}
->>>>>>> 9d43cb07
+                  label={t('Common:CancelButton')}
                   onClick={onClose}
                   isDisabled={isLoadingData || isLoading}
                 />
