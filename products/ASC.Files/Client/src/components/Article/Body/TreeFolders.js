--- conflicted
+++ resolved
@@ -339,7 +339,6 @@
         listIds.push(item.toString());
       }
 
-<<<<<<< HEAD
         const folderIndex = treeNode.props.pos;
         let i = 0;
 
@@ -347,14 +346,6 @@
           item["key"] = `${folderIndex}-${i}`;
           i++;
         }
-=======
-      const folderIndex = treeNode.props.pos;
-      let i = 0;
-      for (let item of arrayFolders) {
-        item["key"] = `${folderIndex}-${i}`;
-        i++;
-      }
->>>>>>> 1cbe04f0
 
       return { folders: arrayFolders, listIds };
     });
