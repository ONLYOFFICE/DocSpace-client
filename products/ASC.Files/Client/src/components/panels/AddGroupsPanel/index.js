import React from "react";
import PropTypes from "prop-types";
<<<<<<< HEAD
import { Backdrop, Heading, Aside, IconButton } from "@appserver/components";
import { GroupSelector, utils, constants } from "@appserver/common";
=======
import { Backdrop, Heading, Aside, IconButton } from "asc-web-components";
import { GroupSelector, constants } from "asc-web-common";
>>>>>>> a586f8fe
import { withTranslation } from "react-i18next";
import {
  StyledAddGroupsPanel,
  StyledContent,
  StyledHeaderContent,
  StyledBody,
} from "../StyledPanels";
import AccessComboBox from "../SharingPanel/AccessComboBox";

const { ShareAccessRights } = constants;

class AddGroupsPanelComponent extends React.Component {
  constructor(props) {
    super(props);

    this.state = {
      showActionPanel: false,
      accessRight: ShareAccessRights.ReadOnly,
    };
    this.scrollRef = React.createRef();
  }

  onPlusClick = () =>
    this.setState({ showActionPanel: !this.state.showActionPanel });

  onArrowClick = () => this.props.onClose();

  onClosePanels = () => {
    this.props.onClose();
    this.props.onSharingPanelClose();
  };

  onSelectGroups = (groups) => {
    const { shareDataItems, setShareDataItems, onClose } = this.props;
    const items = shareDataItems;

    for (let item of groups) {
      if (item.key) {
        item.id = item.key;
      }
      const currentItem = shareDataItems.find((x) => x.sharedTo.id === item.id);
      if (!currentItem) {
        const newItem = {
          access: this.state.accessRight,
          isLocked: false,
          isOwner: false,
          sharedTo: item,
        };
        items.push(newItem);
      }
    }

    setShareDataItems(items);
    onClose();
  };

  onKeyPress = (event) => {
    if (event.key === "Esc" || event.key === "Escape") {
      this.props.onClose();
    }
  };

  onAccessChange = (e) => {
    const accessRight = +e.currentTarget.dataset.access;
    this.setState({ accessRight });
  };

  //onPLusClick = () => console.log("onPlusClick");

  componentDidMount() {
    const scroll = this.scrollRef.current.getElementsByClassName("scroll-body");
    setTimeout(() => scroll[1] && scroll[1].focus(), 2000);
    window.addEventListener("keyup", this.onKeyPress);
  }

  componentWillUnmount() {
    window.removeEventListener("keyup", this.onKeyPress);
  }
  // shouldComponentUpdate(nextProps, nextState) {
  //   const { showActionPanel, accessRight } = this.state;
  //   const { visible } = this.props;

  //   if (accessRight !== nextState.accessRight) {
  //     return true;
  //   }

  //   if (showActionPanel !== nextState.showActionPanel) {
  //     return true;
  //   }

  //   if (visible !== nextProps.visible) {
  //     return true;
  //   }

  //   return false;
  // }

  render() {
    const { t, visible, accessOptions } = this.props;
    const { accessRight } = this.state;

    const zIndex = 310;

    //console.log("AddGroupsPanel render");
    return (
      <StyledAddGroupsPanel visible={visible}>
        <Backdrop
          onClick={this.onClosePanels}
          visible={visible}
          zIndex={zIndex}
          isAside={true}
        />
        <Aside className="header_aside-panel">
          <StyledContent>
            <StyledHeaderContent>
              <IconButton
                size="16"
                iconName="ArrowPathIcon"
                onClick={this.onArrowClick}
                color="A3A9AE"
              />
              <Heading
                className="header_aside-panel-header"
                size="medium"
                truncate
              >
                {t("AddGroupsForSharingButton")}
              </Heading>
              {/*<IconButton
                size="16"
                iconName="PlusIcon"
                className="header_aside-panel-plus-icon"
                onClick={this.onPLusClick}
              />*/}
            </StyledHeaderContent>

            <StyledBody ref={this.scrollRef}>
              <GroupSelector
                className="groupSelector"
                isOpen={visible}
                isMultiSelect
                displayType="aside"
                withoutAside
                onSelect={this.onSelectGroups}
                embeddedComponent={
                  <AccessComboBox
                    t={t}
                    access={accessRight}
                    directionX="right"
                    onAccessChange={this.onAccessChange}
                    accessOptions={accessOptions}
<<<<<<< HEAD
              />
=======
                    arrowIconColor="#000000"
                  />
>>>>>>> a586f8fe
                }
                showCounter
              />
            </StyledBody>
          </StyledContent>
        </Aside>
      </StyledAddGroupsPanel>
    );
  }
}

AddGroupsPanelComponent.propTypes = {
  visible: PropTypes.bool,
  onSharingPanelClose: PropTypes.func,
  onClose: PropTypes.func,
};

export default withTranslation("AddGroupsPanel")(AddGroupsPanelComponent);<|MERGE_RESOLUTION|>--- conflicted
+++ resolved
@@ -1,12 +1,7 @@
 import React from "react";
 import PropTypes from "prop-types";
-<<<<<<< HEAD
 import { Backdrop, Heading, Aside, IconButton } from "@appserver/components";
-import { GroupSelector, utils, constants } from "@appserver/common";
-=======
-import { Backdrop, Heading, Aside, IconButton } from "asc-web-components";
-import { GroupSelector, constants } from "asc-web-common";
->>>>>>> a586f8fe
+import { GroupSelector, constants } from "@appserver/common";
 import { withTranslation } from "react-i18next";
 import {
   StyledAddGroupsPanel,
@@ -158,12 +153,8 @@
                     directionX="right"
                     onAccessChange={this.onAccessChange}
                     accessOptions={accessOptions}
-<<<<<<< HEAD
+                    arrowIconColor="#000000"
               />
-=======
-                    arrowIconColor="#000000"
-                  />
->>>>>>> a586f8fe
                 }
                 showCounter
               />
