{
  "key_path": "UnblockFile",
  "content": "Unblock",
  "content_en_sha1_hash": "12aabd251c4213f1cebfe4cb83e6547df55552c3",
  "created_at": "2025-05-19T21:30:49.379Z",
<<<<<<< HEAD
  "updated_at": "2025-08-29T14:33:38.372Z",
=======
  "updated_at": "2025-09-01T11:05:24.395Z",
>>>>>>> b75318d3
  "comment": {
    "text": "This translation key is used to display the text \"Unblock\" in a file context, indicating that the file has been unlocked. It appears on a quick button or dialog and is used when unlocking a previously blocked file.",
    "is_auto": true,
    "updated_at": "2025-05-20T08:37:10.649Z"
  },
  "usage": [
    {
      "file_path": "/packages/client/src/store/ContextOptionsStore.js",
<<<<<<< HEAD
      "line_number": 2063,
=======
      "line_number": 2106,
>>>>>>> b75318d3
      "context": "),\n },\n {\n id: \"option_block-unblock-version\",\n key: \"block-unblock-version\",\n label: item.locked ? t(\"Common:UnblockFile\") : t(\"Common:BlockFile\"),\n icon: LockedReactSvgUrl,\n onClick: () => this.lockFile(item, t),\n disabled: false,\n },\n {",
      "module": "/packages/client"
    },
    {
      "file_path": "/packages/shared/components/quick-buttons/index.tsx",
      "line_number": 220,
      "context": "data-id={id}\n data-locked={!!locked}\n onClick={onIconLockClick}\n color=\"--quick-buttons-shared-color\"\n hoverColor=\"accent\"\n title={t(\"Common:UnblockFile\")}\n data-tooltip-id={`lockTooltip${item.id}`}\n />\n {lockedBy && !canLock ? (\n <Tooltip\n id={`lockTooltip${item.id}`}",
      "module": "/packages/shared"
    }
  ],
  "languages": {
    "en": {
      "ai_translated": false,
      "ai_model": null,
      "ai_spell_check_issues": [],
      "approved_at": null
    }
  }
}<|MERGE_RESOLUTION|>--- conflicted
+++ resolved
@@ -3,11 +3,7 @@
   "content": "Unblock",
   "content_en_sha1_hash": "12aabd251c4213f1cebfe4cb83e6547df55552c3",
   "created_at": "2025-05-19T21:30:49.379Z",
-<<<<<<< HEAD
-  "updated_at": "2025-08-29T14:33:38.372Z",
-=======
   "updated_at": "2025-09-01T11:05:24.395Z",
->>>>>>> b75318d3
   "comment": {
     "text": "This translation key is used to display the text \"Unblock\" in a file context, indicating that the file has been unlocked. It appears on a quick button or dialog and is used when unlocking a previously blocked file.",
     "is_auto": true,
@@ -16,17 +12,13 @@
   "usage": [
     {
       "file_path": "/packages/client/src/store/ContextOptionsStore.js",
-<<<<<<< HEAD
-      "line_number": 2063,
-=======
       "line_number": 2106,
->>>>>>> b75318d3
       "context": "),\n },\n {\n id: \"option_block-unblock-version\",\n key: \"block-unblock-version\",\n label: item.locked ? t(\"Common:UnblockFile\") : t(\"Common:BlockFile\"),\n icon: LockedReactSvgUrl,\n onClick: () => this.lockFile(item, t),\n disabled: false,\n },\n {",
       "module": "/packages/client"
     },
     {
       "file_path": "/packages/shared/components/quick-buttons/index.tsx",
-      "line_number": 220,
+      "line_number": 216,
       "context": "data-id={id}\n data-locked={!!locked}\n onClick={onIconLockClick}\n color=\"--quick-buttons-shared-color\"\n hoverColor=\"accent\"\n title={t(\"Common:UnblockFile\")}\n data-tooltip-id={`lockTooltip${item.id}`}\n />\n {lockedBy && !canLock ? (\n <Tooltip\n id={`lockTooltip${item.id}`}",
       "module": "/packages/shared"
     }
