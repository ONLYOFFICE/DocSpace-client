import * as api from "../../store/services/api";
import { isMe } from '../auth/selectors';
import { getUserByUserName } from '../people/selectors';
import { fetchPeopleByFilter } from "../people/actions";

export const SET_PROFILE = 'SET_PROFILE';
export const CLEAN_PROFILE = 'CLEAN_PROFILE';

export function setProfile(targetUser) {
    return {
        type: SET_PROFILE,
        targetUser
    };
};

export function resetProfile() {
    return {
        type: CLEAN_PROFILE
    };
};

export function checkResponseError(res) {
    if (res && res.data && res.data.error) {
        console.error(res.data.error);
        throw new Error(res.data.error.message);
    }
}

export function employeeWrapperToMemberModel(profile) {
    const comment = profile.notes;
    const department = profile.groups ? profile.groups.map(group => group.id) : [];
    const worksFrom = profile.workFrom;

    return { ...profile, comment, department, worksFrom };
}

export function fetchProfile(userName) {
    return (dispatch, getState) => {
        const { auth, people } = getState();

        if (isMe(auth.user, userName)) {
            dispatch(setProfile(auth.user));
        } else {
            const user = getUserByUserName(people.users, userName);
            if (!user) {
                api.getUser(userName).then(res => {
                    checkResponseError(res);
                    dispatch(setProfile(res.data.response));
                });
            } else {
                dispatch(setProfile(user));
            }
        }
    };
}

export function createProfile(profile) {
    return (dispatch, getState) => {
        const { people } = getState();
        const { filter } = people;
        const member = employeeWrapperToMemberModel(profile);
        let result;

        return api.createUser(member).then(res => {
            checkResponseError(res);
            result = res.data.response;
            return dispatch(setProfile(result));
        }).then(() => {
            return fetchPeopleByFilter(dispatch, filter);
        }).then(() => {
            return Promise.resolve(result);
        });
    };
};

export function updateProfile(profile) {
    return (dispatch, getState) => {
        const { people } = getState();
        const { filter } = people;
        const member = employeeWrapperToMemberModel(profile);
        let result;

        return api.updateUser(member).then(res => {
            checkResponseError(res);
            result = res.data.response;
            return Promise.resolve(dispatch(setProfile(result)));
        }).then(() => {
            return fetchPeopleByFilter(dispatch, filter);
        }).then(() => {
            return Promise.resolve(result);
        });
    };
};
export function loadAvatar(profileId, data) {
    return (dispatch, getState) => {
        return api.loadAvatar(
            profileId,
            data
        ).then(res => {
            checkResponseError(res);
            return Promise.resolve(res);
        });
    };
};
export function createThumbnailsAvatar(profileId, data) {
    return (dispatch, getState) => {
        return api.createThumbnailsAvatar(
            profileId,
            data
        ).then(res => {
            checkResponseError(res);
            return Promise.resolve(res);
        });
    };
};
export function deleteAvatar(profileId) {
    return (dispatch, getState) => {
        return api.deleteAvatar(profileId)
            .then(res => {
                checkResponseError(res);
                return Promise.resolve(res);
            });
<<<<<<< HEAD
    }
};
=======
        }
    };
};

export function getInvitationLink(isGuest = false) {
    return dispatch => {
        return api.getInvitationLink(isGuest)
            .then(res => {
                checkResponseError(res);
                return Promise.resolve(res);
            });
    }
}

export function getShortenedLink(link) {
    return dispatch => {
        return api.getShortenedLink(link)
            .then(res => {
                checkResponseError(res);
                return Promise.resolve(res);
            });
    }
}
>>>>>>> 515ce6da
<|MERGE_RESOLUTION|>--- conflicted
+++ resolved
@@ -120,11 +120,7 @@
                 checkResponseError(res);
                 return Promise.resolve(res);
             });
-<<<<<<< HEAD
-    }
-};
-=======
-        }
+
     };
 };
 
@@ -146,5 +142,4 @@
                 return Promise.resolve(res);
             });
     }
-}
->>>>>>> 515ce6da
+}