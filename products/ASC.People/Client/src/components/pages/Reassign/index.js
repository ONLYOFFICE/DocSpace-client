import React from "react";
// import PropTypes from "prop-types";
<<<<<<< HEAD
import { PageLayout, store } from "@appserver/common";
=======
import { PageLayout } from "asc-web-common";
>>>>>>> a586f8fe
import {
  ArticleHeaderContent,
  ArticleMainButtonContent,
  ArticleBodyContent,
} from "../../Article";
// import { SectionHeaderContent } from './Section';
import { SectionHeaderContent, SectionBodyContent } from "./Section";
import { inject, observer } from "mobx-react";

class Reassign extends React.Component {
  componentDidMount() {
    // const { match, fetchProfile } = this.props;
    // const { userId } = match.params;
    // if (userId) {
    //   fetchProfile(userId);
    // }
  }

  componentDidUpdate(prevProps) {
    // const { match, fetchProfile } = this.props;
    // const { userId } = match.params;
    // const prevUserId = prevProps.match.params.userId;
    // if (userId !== undefined && userId !== prevUserId) {
    //   fetchProfile(userId);
    // }
  }

  render() {
    const { isAdmin } = this.props;
    console.log("Reassign render");

    // let loaded = false;
    // const { profile, match } = this.props;
    // const { userId, type } = match.params;

    // if (type) {
    //   loaded = true;
    // } else if (profile) {
    //   loaded = profile.userName === userId || profile.id === userId;
    // }

    return (
      <PageLayout>
        <PageLayout.ArticleHeader>
          <ArticleHeaderContent />
        </PageLayout.ArticleHeader>

        {isAdmin && (
          <PageLayout.ArticleMainButton>
            <ArticleMainButtonContent />
          </PageLayout.ArticleMainButton>
        )}

        <PageLayout.ArticleBody>
          <ArticleBodyContent />
        </PageLayout.ArticleBody>

        <PageLayout.SectionHeader>
          <SectionHeaderContent />
        </PageLayout.SectionHeader>

        <PageLayout.SectionBody>
          <SectionBodyContent />
        </PageLayout.SectionBody>
      </PageLayout>
    );
  }
}

Reassign.propTypes = {
  // match: PropTypes.object.isRequired,
  // profile: PropTypes.object,
  // fetchProfile: PropTypes.func.isRequired
};

export default inject(({ auth }) => ({
  isAdmin: auth.isAdmin,
}))(observer(Reassign));<|MERGE_RESOLUTION|>--- conflicted
+++ resolved
@@ -1,10 +1,6 @@
 import React from "react";
 // import PropTypes from "prop-types";
-<<<<<<< HEAD
-import { PageLayout, store } from "@appserver/common";
-=======
-import { PageLayout } from "asc-web-common";
->>>>>>> a586f8fe
+import { PageLayout } from "@appserver/common";
 import {
   ArticleHeaderContent,
   ArticleMainButtonContent,
@@ -47,29 +43,29 @@
     // }
 
     return (
-      <PageLayout>
-        <PageLayout.ArticleHeader>
-          <ArticleHeaderContent />
-        </PageLayout.ArticleHeader>
+        <PageLayout>
+          <PageLayout.ArticleHeader>
+            <ArticleHeaderContent />
+          </PageLayout.ArticleHeader>
 
-        {isAdmin && (
-          <PageLayout.ArticleMainButton>
-            <ArticleMainButtonContent />
-          </PageLayout.ArticleMainButton>
-        )}
+          {isAdmin && (
+            <PageLayout.ArticleMainButton>
+              <ArticleMainButtonContent />
+            </PageLayout.ArticleMainButton>
+          )}
 
-        <PageLayout.ArticleBody>
-          <ArticleBodyContent />
-        </PageLayout.ArticleBody>
+          <PageLayout.ArticleBody>
+            <ArticleBodyContent />
+          </PageLayout.ArticleBody>
 
-        <PageLayout.SectionHeader>
-          <SectionHeaderContent />
-        </PageLayout.SectionHeader>
+          <PageLayout.SectionHeader>
+            <SectionHeaderContent />
+          </PageLayout.SectionHeader>
 
-        <PageLayout.SectionBody>
-          <SectionBodyContent />
-        </PageLayout.SectionBody>
-      </PageLayout>
+          <PageLayout.SectionBody>
+            <SectionBodyContent />
+          </PageLayout.SectionBody>
+        </PageLayout>
     );
   }
 }
