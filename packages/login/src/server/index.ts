import { getAppearanceTheme } from "@docspace/common/api/settings";
import express, { Response } from "express";
import template from "./lib/template";
import path from "path";
import compression from "compression";
import ws from "./lib/websocket";
import fs from "fs";
import logger from "morgan";
import winston, { stream } from "./lib/logger";
import { getAssets, getInitialState, getOAuthState } from "./lib/helpers";
import renderApp from "./lib/helpers/render-app";
import i18nextMiddleware from "i18next-express-middleware";
import i18next from "./i18n";
import cookieParser from "cookie-parser";
import { LANGUAGE, COOKIE_EXPIRATION_YEAR } from "@docspace/common/constants";
import { getLanguage } from "@docspace/common/utils";
import { initSSR } from "@docspace/common/api/client";
import { checkIsAuthenticated } from "@docspace/common/api/user";
import dns from "dns";
import { xss } from "express-xss-sanitizer";

let port = PORT;

dns.setDefaultResultOrder("ipv4first");

const config = fs.readFileSync(path.join(__dirname, "config.json"), "utf-8");
const parsedConfig: IParsedConfig = JSON.parse(config);

if (parsedConfig.PORT) {
  port = parsedConfig.PORT;
}

const app = express();
app.use(i18nextMiddleware.handle(i18next));
app.use(compression());
app.use(cookieParser());
app.use(xss());
app.use(
  "/login",
  express.static(path.resolve(path.join(__dirname, "client")), {
    // don`t delete
    // https://github.com/pillarjs/send/issues/110
    cacheControl: false,
  })
);

app.use(logger("dev", { stream: stream }));

app.get("*", async (req: ILoginRequest, res: Response, next) => {
  const { i18n, cookies, headers, query, t, url } = req;
  let initialState: IInitialState = {};
  let assets: assetsType;
  let standalone = false;

  if (url === "/health") {
    return res.send({ status: "Healthy" });
  }

  initSSR(headers);

  try {
    const isAuth = await checkIsAuthenticated();

    if (isAuth && url !== "/login/error") {
      res.redirect("/");
      return next();
    }

    initialState = await getInitialState(query);
    const hideAuthPage = initialState?.ssoSettings?.hideAuthPage;
    const ssoUrl = initialState?.capabilities?.ssoUrl;

    const oauthClientId = initialState.match?.client_id || "";
    const oauthClientState = initialState.match?.state || "";

    const isOAuth = initialState.match?.type === "oauth2" && !!oauthClientId;
    const isConsent = initialState.isAuth && isOAuth;

    if (hideAuthPage && ssoUrl && query.skipssoredirect !== "true") {
      res.redirect(ssoUrl);
      return next();
    }

<<<<<<< HEAD
    let isCorrectOAuth = false;

    if (isOAuth) {
      const oauthState: IOAuthState = await getOAuthState(
        oauthClientId,
        initialState?.isAuth || false
      );

      oauthState.state = oauthClientState;
      oauthState.isConsent = !!isConsent;

      isCorrectOAuth = !!oauthState?.client.name;

      if (isCorrectOAuth) {
        initialState.oauth = oauthState;
      }
    }

    if (initialState.isAuth && !isCorrectOAuth && url !== "/login/error") {
      res.redirect("/");
      return next();
    }

=======
>>>>>>> 4d8bfe64
    if (initialState?.portalSettings?.wizardToken) {
      res.redirect("/wizard");
      return next();
    }

    let currentLanguage: string = initialState?.portalSettings?.culture || "en";
    standalone = initialState?.portalSettings?.standalone ? true : false;

    if (cookies && cookies[LANGUAGE]) {
      currentLanguage = cookies[LANGUAGE];
    } else {
      res.cookie(LANGUAGE, currentLanguage, {
        maxAge: COOKIE_EXPIRATION_YEAR,
      });
    }

    currentLanguage = getLanguage(currentLanguage);

    if (i18n) await i18n.changeLanguage(currentLanguage);

    let initialI18nStore: {
      [key: string]: { [key: string]: {} };
    } = {};

    if (i18n && i18n?.services?.resourceStore?.data) {
      for (let key in i18n?.services?.resourceStore?.data) {
        if (key === "en" || key === currentLanguage) {
          initialI18nStore[key] = i18n.services.resourceStore.data[key];
        }
      }
    }

    assets = await getAssets();

    const { component, styleTags } = renderApp(i18n, initialState, url);

    const htmlString = template(
      initialState,
      component,
      styleTags,
      initialI18nStore,
      currentLanguage,
      assets,
      t
    );

    return res.send(htmlString);
  } catch (e) {
    let message: string | unknown = e;
    if (e instanceof Error) {
      message = e.message;
    }

    const status = e?.response?.status === 404 ? 404 : 520;

    if (status !== 404 && !initialState.currentColorScheme) {
      const availableThemes: IThemes = await getAppearanceTheme();

      const currentColorScheme = availableThemes.themes.find((theme) => {
        return availableThemes.selected === theme.id;
      });

      initialState.currentColorScheme = currentColorScheme;
    }

    initialState.error = {
      status,
      standalone,
      message,
    };

    const { component, styleTags } = renderApp(i18n, initialState, url);

    assets = await getAssets();

    const htmlString = template(
      initialState,
      component,
      styleTags,
      {},
      "en",
      assets,
      t
    );

    winston.error(message);

    return res.send(htmlString);
  }
});

const server = app.listen(port, () => {
  winston.info(`Server is listening on port ${port}`);
});

if (IS_DEVELOPMENT) {
  const wss = ws(server);

  const manifestFile = path.resolve(
    path.join(__dirname, "client/manifest.json")
  );

  let fsWait = false;
  let waitTimeout: timeoutType;
  fs.watch(manifestFile, (event, filename) => {
    if (filename && event === "change") {
      if (fsWait) return;
      fsWait = true;
      waitTimeout = setTimeout(() => {
        fsWait = false;
        clearTimeout(waitTimeout);

        wss.broadcast && wss.broadcast("reload");
      }, 100);
    }
  });
}<|MERGE_RESOLUTION|>--- conflicted
+++ resolved
@@ -74,20 +74,19 @@
     const oauthClientState = initialState.match?.state || "";
 
     const isOAuth = initialState.match?.type === "oauth2" && !!oauthClientId;
-    const isConsent = initialState.isAuth && isOAuth;
+    const isConsent = isAuth && isOAuth;
 
     if (hideAuthPage && ssoUrl && query.skipssoredirect !== "true") {
       res.redirect(ssoUrl);
       return next();
     }
 
-<<<<<<< HEAD
     let isCorrectOAuth = false;
 
     if (isOAuth) {
       const oauthState: IOAuthState = await getOAuthState(
         oauthClientId,
-        initialState?.isAuth || false
+        isAuth
       );
 
       oauthState.state = oauthClientState;
@@ -105,8 +104,6 @@
       return next();
     }
 
-=======
->>>>>>> 4d8bfe64
     if (initialState?.portalSettings?.wizardToken) {
       res.redirect("/wizard");
       return next();
