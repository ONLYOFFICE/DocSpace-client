import React from "react";
import PropTypes from "prop-types";
import Checkbox from "../checkbox";
import { StyledTableGroupMenu, StyledScrollbar } from "./StyledTableContainer";
import ComboBox from "../combobox";
import GroupMenuItem from "./GroupMenuItem";
import { useTranslation } from "react-i18next";

const TableGroupMenu = (props) => {
  const {
    isChecked,
    isIndeterminate,
    headerMenu,
    onChange,
    checkboxOptions,
    checkboxMargin,
    isLengthenHeader,
    ...rest
  } = props;

  const onCheckboxChange = (e) => {
    onChange && onChange(e.target && e.target.checked);
  };

  const { t } = useTranslation("Common");

  return (
    <>
      <StyledTableGroupMenu
<<<<<<< HEAD
        className="table-container_group-menu"
=======
        id="table-container_caption-header"
        width={width}
        className={`${
          isLengthenHeader ? "lengthen-header" : ""
        } table-container_group-menu`}
>>>>>>> dadf439c
        checkboxMargin={checkboxMargin}
        {...rest}
      >
        <Checkbox
          className="table-container_group-menu-checkbox"
          onChange={onCheckboxChange}
          isChecked={isChecked}
          isIndeterminate={isIndeterminate}
          title={t("Common:MainHeaderSelectAll")}
        />
        <ComboBox
          comboIcon="/static/images/triangle.navigation.down.react.svg"
          noBorder
          advancedOptions={checkboxOptions}
          className="table-container_group-menu-combobox not-selectable"
          options={[]}
          selectedOption={{}}
          manualY="42px"
          manualX="-32px"
          title={t("Common:TitleSelectFile")}
        />
        <div className="table-container_group-menu-separator" />
        <StyledScrollbar>
          {headerMenu.map((item, index) => (
            <GroupMenuItem key={index} item={item} />
          ))}
        </StyledScrollbar>
      </StyledTableGroupMenu>
    </>
  );
};

TableGroupMenu.propTypes = {
  isChecked: PropTypes.bool,
  isIndeterminate: PropTypes.bool,
<<<<<<< HEAD
  headerMenu: PropTypes.arrayOf(PropTypes.object).isRequired,
=======
  isLengthenHeader: PropTypes.bool,
  headerMenu: PropTypes.arrayOf(PropTypes.object),
>>>>>>> dadf439c
  checkboxOptions: PropTypes.any.isRequired,
  onClick: PropTypes.func,
  onChange: PropTypes.func,
  checkboxMargin: PropTypes.string,
};

export default TableGroupMenu;<|MERGE_RESOLUTION|>--- conflicted
+++ resolved
@@ -27,15 +27,10 @@
   return (
     <>
       <StyledTableGroupMenu
-<<<<<<< HEAD
-        className="table-container_group-menu"
-=======
         id="table-container_caption-header"
-        width={width}
         className={`${
           isLengthenHeader ? "lengthen-header" : ""
         } table-container_group-menu`}
->>>>>>> dadf439c
         checkboxMargin={checkboxMargin}
         {...rest}
       >
@@ -71,12 +66,8 @@
 TableGroupMenu.propTypes = {
   isChecked: PropTypes.bool,
   isIndeterminate: PropTypes.bool,
-<<<<<<< HEAD
+  isLengthenHeader: PropTypes.bool,
   headerMenu: PropTypes.arrayOf(PropTypes.object).isRequired,
-=======
-  isLengthenHeader: PropTypes.bool,
-  headerMenu: PropTypes.arrayOf(PropTypes.object),
->>>>>>> dadf439c
   checkboxOptions: PropTypes.any.isRequired,
   onClick: PropTypes.func,
   onChange: PropTypes.func,
