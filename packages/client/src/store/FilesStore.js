import { makeAutoObservable, runInAction } from "mobx";
import api from "@docspace/common/api";
import {
  AppServerConfig,
  FileType,
  FilterType,
  FolderType,
  FileStatus,
  RoomSearchArea,
  RoomsType,
} from "@docspace/common/constants";
import history from "@docspace/common/history";
import { combineUrl } from "@docspace/common/utils";
import { updateTempContent } from "@docspace/common/utils";
import { isMobile, isMobileOnly } from "react-device-detect";
import toastr from "client/toastr";

import config from "PACKAGE_FILE";
import { thumbnailStatuses } from "@docspace/client/src/helpers/filesConstants";
import { loopTreeFolders } from "../helpers/files-helpers";
import { openDocEditor as openEditor } from "@docspace/client/src/helpers/filesUtils";
import { getCategoryUrl } from "SRC_DIR/helpers/utils";
import { CategoryType } from "SRC_DIR/helpers/constants";
import {
  getCategoryType,
  getCategoryTypeByFolderType,
} from "SRC_DIR/helpers/utils";
import { isDesktop } from "@docspace/components/utils/device";

import { getContextMenuKeysByType } from "SRC_DIR/helpers/plugins";
import { PluginContextMenuItemType } from "SRC_DIR/helpers/plugins/constants";

const { FilesFilter, RoomsFilter } = api;
const storageViewAs = localStorage.getItem("viewAs");

class FilesStore {
  authStore;
  settingsStore;
  userStore;

  selectedFolderStore;
  treeFoldersStore;
  filesSettingsStore;

  isLoaded = false;
  isLoading = false;

  viewAs =
    isMobile && storageViewAs !== "tile" ? "row" : storageViewAs || "table";

  dragging = false;
  privacyInstructions = "https://www.onlyoffice.com/private-rooms.aspx";

  isInit = false;
  isUpdatingRowItem = false;
  passwordEntryProcess = false;

  tooltipPageX = 0;
  tooltipPageY = 0;
  startDrag = false;

  firstLoad = true;
  alreadyFetchingRooms = false;

  files = [];
  folders = [];

  selection = [];
  bufferSelection = null;
  selected = "close";

  filter = FilesFilter.getDefault(); //TODO: FILTER
  roomsFilter = RoomsFilter.getDefault();

  categoryType = getCategoryType(window.location);

  loadTimeout = null;
  hotkeyCaret = null;
  hotkeyCaretStart = null;
  activeFiles = [];
  activeFolders = [];

  firstElemChecked = false;
  headerBorder = false;

  enabledHotkeys = true;

  createdItem = null;
  scrollToItem = null;

  isLoadingFilesFind = false;
  pageItemsLength = null;
  isHidePagination = false;
  trashIsEmpty = false;
  filesIsLoading = false;
  withPaging = false;

  constructor(
    authStore,
    settingsStore,
    userStore,

    selectedFolderStore,
    treeFoldersStore,
    filesSettingsStore
  ) {
    const pathname = window.location.pathname.toLowerCase();
    this.isEditor = pathname.indexOf("doceditor") !== -1;

    makeAutoObservable(this);
    this.authStore = authStore;
    this.settingsStore = settingsStore;
    this.userStore = userStore;

    this.selectedFolderStore = selectedFolderStore;
    this.treeFoldersStore = treeFoldersStore;
    this.filesSettingsStore = filesSettingsStore;

    const { socketHelper } = authStore.settingsStore;

    socketHelper.on("s:modify-folder", async (opt) => {
      //console.log("Call s:modify-folder", opt);

      if (this.isLoading) return;

      switch (opt?.cmd) {
        case "create":
          if (opt?.type == "file" && opt?.id) {
            const foundIndex = this.files.findIndex((x) => x.id === opt?.id);
            if (foundIndex > -1) return;

            const file = JSON.parse(opt?.data);

            const newFiles = [file, ...this.files];

            if (newFiles.length > this.filter.pageCount && this.withPaging) {
              newFiles.pop(); // Remove last
            }

            this.setFiles(newFiles);
          }
          break;
        case "update":
          if (opt?.type == "file" && opt?.data) {
            const file = JSON.parse(opt?.data);

            if (!file || !file.id) return;

            this.getFileInfo(file.id); //this.setFile(file);

            if (this.selection) {
              const foundIndex = this.selection?.findIndex(
                (x) => x.id === file.id
              );
              if (foundIndex > -1) {
                runInAction(() => {
                  this.selection[foundIndex] = file;
                });
              }
            }

            if (this.bufferSelection) {
              const foundIndex = [this.bufferSelection].findIndex(
                (x) => x.id === file.id
              );
              if (foundIndex > -1) {
                runInAction(() => {
                  this.bufferSelection[foundIndex] = file;
                });
              }
            }
          }
          break;
        case "delete":
          if (opt?.type == "file" && opt?.id) {
            const foundIndex = this.files.findIndex((x) => x.id === opt?.id);
            if (foundIndex == -1) return;

            this.setFiles(
              this.files.filter((_, index) => {
                return index !== foundIndex;
              })
            );

            const newFilter = this.filter.clone();
            newFilter.total -= 1;
            this.setFilter(newFilter);

            // Hide pagination when deleting files
            runInAction(() => {
              this.isHidePagination = true;
            });

            runInAction(() => {
              if (
                this.files.length === 0 &&
                this.folders.length === 0 &&
                this.pageItemsLength > 1
              ) {
                this.isLoadingFilesFind = true;
              }
            });
          }
          break;
      }
    });

    socketHelper.on("refresh-folder", (id) => {
      if (!id || this.isLoading) return;

      //console.log(
      //  `selected folder id ${this.selectedFolderStore.id} an changed folder id ${id}`
      //);

      if (this.selectedFolderStore.id == id) {
        this.fetchFiles(id, this.filter);
      }
    });

    //WAIT FOR RESPONSES OF EDITING FILE
    socketHelper.on("s:start-edit-file", (id) => {
      //console.log(`Call s:start-edit-file (id=${id})`);
      const foundIndex = this.files.findIndex((x) => x.id === id);
      if (foundIndex == -1) return;

      this.updateSelectionStatus(
        id,
        this.files[foundIndex].fileStatus | FileStatus.IsEditing,
        true
      );

      this.updateFileStatus(
        foundIndex,
        this.files[foundIndex].fileStatus | FileStatus.IsEditing
      );
    });

    socketHelper.on("s:stop-edit-file", (id) => {
      console.log(`Call s:stop-edit-file (id=${id})`);
      const foundIndex = this.files.findIndex((x) => x.id === id);
      if (foundIndex == -1) return;

      this.updateSelectionStatus(
        id,
        this.files[foundIndex].fileStatus & ~FileStatus.IsEditing,
        false
      );

      this.updateFileStatus(
        foundIndex,
        this.files[foundIndex].fileStatus & ~FileStatus.IsEditing
      );

      if (typeof id == "string") {
        this.getFileInfo(id);
      } else {
        this.createThumbnail(id);
      }
    });
  }

  updateSelectionStatus = (id, status, isEditing) => {
    const index = this.selection.findIndex((x) => x.id === id);

    if (index !== -1) {
      this.selection[index].fileStatus = status;
      this.selection[index].isEditing = isEditing;
    }
  };

  addActiveItems = (files, folders) => {
    if (folders && folders.length) {
      if (!this.activeFolders.length) {
        this.setActiveFolders(folders);
      } else {
        folders.map((item) => this.activeFolders.push(item));
      }
    }

    if (files && files.length) {
      if (!this.activeFiles.length) {
        this.setActiveFiles(files);
      } else {
        files.map((item) => this.activeFiles.push(item));
      }
    }
  };

  setActiveFiles = (activeFiles) => {
    this.activeFiles = activeFiles;
  };

  setActiveFolders = (activeFolders) => {
    this.activeFolders = activeFolders;
  };

  setIsLoaded = (isLoaded) => {
    this.isLoaded = isLoaded;
  };

  setViewAs = (viewAs) => {
    this.viewAs = viewAs;
    localStorage.setItem("viewAs", viewAs);
  };

  setPageItemsLength = (pageItemsLength) => {
    this.pageItemsLength = pageItemsLength;
  };

  setDragging = (dragging) => {
    this.dragging = dragging;
  };

  setIsLoading = (isLoading) => {
    this.isLoading = isLoading;
  };

  setTooltipPosition = (tooltipPageX, tooltipPageY) => {
    this.tooltipPageX = tooltipPageX;
    this.tooltipPageY = tooltipPageY;
  };

  setStartDrag = (startDrag) => {
    this.selection = this.selection.filter(
      (x) => !x.providerKey || x.id !== x.rootFolderId
    ); // removed root thirdparty folders
    this.startDrag = startDrag;
  };

  get tooltipOptions() {
    if (!this.dragging) return null;

    const selectionLength = this.selection.length;
    const elementTitle = selectionLength && this.selection[0].title;
    const singleElement = selectionLength === 1;
    const filesCount = singleElement ? elementTitle : selectionLength;
    const { isShareFolder, isCommonFolder } = this.treeFoldersStore;

    let operationName;

    if (this.authStore.isAdmin && isShareFolder) {
      operationName = "copy";
    } else if (!this.authStore.isAdmin && (isShareFolder || isCommonFolder)) {
      operationName = "copy";
    } else {
      operationName = "move";
    }

    return {
      filesCount,
      operationName,
    };
  }

  initFiles = () => {
    if (this.isInit) return;

    const { isAuthenticated, settingsStore } = this.authStore;
    const { getFilesSettings } = this.filesSettingsStore;

    const {
      getPortalCultures,
      getIsEncryptionSupport,
      getEncryptionKeys,
      //setModuleInfo,
    } = this.settingsStore;
    const { isDesktopClient } = settingsStore;

    //setModuleInfo(config.homepage, config.id);

    const requests = [];

    updateTempContent();
    if (!isAuthenticated) {
      return this.setIsLoaded(true);
    } else {
      updateTempContent(isAuthenticated);
    }

    if (!this.isEditor) {
      requests.push(
        getPortalCultures(),
        this.treeFoldersStore.fetchTreeFolders()
      );

      if (isDesktopClient) {
        requests.push(getIsEncryptionSupport(), getEncryptionKeys());
      }
    }
    requests.push(getFilesSettings());
    requests.push(this.getIsEmptyTrash());

    return Promise.all(requests).then(() => (this.isInit = true));
  };

<<<<<<< HEAD
  reset = () => {
    this.isInit = false;
    this.isLoaded = false;
    this.isLoading = false;
    this.firstLoad = true;

    this.alreadyFetchingRooms = false;

    this.files = [];
    this.folders = [];

    this.selection = [];
    this.bufferSelection = null;
    this.selected = "close";
  };

  getOforms = async () => {
    const oformData = await this.authStore.getOforms();

    runInAction(() => {
      this.oformFiles = oformData?.data?.data ? oformData.data.data : [];
    });
  };

  get hasGalleryFiles() {
    return this.oformFiles && !!this.oformFiles.length;
  }

  setGallerySelected = (gallerySelected) => {
    this.gallerySelected = gallerySelected;
  };

=======
>>>>>>> 1abc4a70
  setFirstLoad = (firstLoad) => {
    this.firstLoad = firstLoad;
  };

  setFiles = (files) => {
    const { socketHelper } = this.settingsStore;
    if (files.length === 0 && this.files.length === 0) return;

    if (this.files?.length > 0) {
      socketHelper.emit({
        command: "unsubscribe",
        data: this.files.map((f) => `FILE-${f.id}`),
      });
    }

    this.files = files;

    if (this.files?.length > 0) {
      socketHelper.emit({
        command: "subscribe",
        data: this.files.map((f) => `FILE-${f.id}`),
      });
    }
  };

  setFolders = (folders) => {
    if (folders.length === 0 && this.folders.length === 0) return;
    this.folders = folders;
  };

  getFileIndex = (id) => {
    const index = this.files.findIndex((x) => x.id === id);
    return index;
  };

  updateFileStatus = (index, status) => {
    if (index < 0) return;

    this.files[index].fileStatus = status;
  };

  setFile = (file) => {
    const index = this.files.findIndex((x) => x.id === file.id);
    if (index !== -1) this.files[index] = file;
  };

  setFolder = (folder) => {
    const index = this.folders.findIndex((x) => x.id === folder.id);
    if (index !== -1) this.folders[index] = folder;
  };

  getFilesChecked = (file, selected) => {
    if (!file.parentId) {
      if (this.activeFiles.includes(file.id)) return false;
    } else {
      if (this.activeFolders.includes(file.id)) return false;
    }

    const type = file.fileType;
    const roomType = file.roomType;

    switch (selected) {
      case "all":
        return true;
      case FilterType.FoldersOnly.toString():
        return file.parentId;
      case FilterType.DocumentsOnly.toString():
        return type === FileType.Document;
      case FilterType.PresentationsOnly.toString():
        return type === FileType.Presentation;
      case FilterType.SpreadsheetsOnly.toString():
        return type === FileType.Spreadsheet;
      case FilterType.ImagesOnly.toString():
        return type === FileType.Image;
      case FilterType.MediaOnly.toString():
        return type === FileType.Video || type === FileType.Audio;
      case FilterType.ArchiveOnly.toString():
        return type === FileType.Archive;
      case FilterType.FilesOnly.toString():
        return type || !file.parentId;
      case `room-${RoomsType.FillingFormsRoom}`:
        return roomType === RoomsType.FillingFormsRoom;
      case `room-${RoomsType.CustomRoom}`:
        return roomType === RoomsType.CustomRoom;
      case `room-${RoomsType.EditingRoom}`:
        return roomType === RoomsType.EditingRoom;
      case `room-${RoomsType.ReviewRoom}`:
        return roomType === RoomsType.ReviewRoom;
      case `room-${RoomsType.ReadOnlyRoom}`:
        return roomType === RoomsType.ReadOnlyRoom;
      default:
        return false;
    }
  };

  getFilesBySelected = (files, selected) => {
    let newSelection = [];
    files.forEach((file) => {
      const checked = this.getFilesChecked(file, selected);

      if (checked) newSelection.push(file);
    });

    return newSelection;
  };

  setSelected = (selected) => {
    if (selected === "close" || selected === "none") {
      this.setBufferSelection(null);
      this.setHotkeyCaretStart(null);
      this.setHotkeyCaret(null);
    }

    this.selected = selected;
    const files = this.filesList;
    this.selection = this.getFilesBySelected(files, selected);
  };

  setHotkeyCaret = (hotkeyCaret) => {
    if (hotkeyCaret || this.hotkeyCaret) {
      this.hotkeyCaret = hotkeyCaret;
    }
  };

  setHotkeyCaretStart = (hotkeyCaretStart) => {
    this.hotkeyCaretStart = hotkeyCaretStart;
  };

  setSelection = (selection) => {
    this.selection = selection;
  };

  setBufferSelection = (bufferSelection) => {
    this.bufferSelection = bufferSelection;
  };

  //TODO: FILTER
  setFilesFilter = (filter) => {
    const key = `UserFilter=${this.userStore.user.id}`;
    const value = `${filter.sortBy},${filter.pageCount},${filter.sortOrder}`;
    localStorage.setItem(key, value);

    this.setFilterUrl(filter);
    this.filter = filter;

    runInAction(() => {
      if (filter && this.isHidePagination) {
        this.isHidePagination = false;
      }
    });

    runInAction(() => {
      if (filter && this.isLoadingFilesFind) {
        this.isLoadingFilesFind = false;
      }
    });
  };

  setRoomsFilter = (filter) => {
    const key = `UserRoomsFilter=${this.userStore.user.id}`;
    const value = `${filter.sortBy},${filter.pageCount},${filter.sortOrder}`;
    localStorage.setItem(key, value);

    if (!this.withPaging) filter.pageCount = 100;

    this.setFilterUrl(filter, true);
    this.roomsFilter = filter;

    runInAction(() => {
      if (filter && this.isHidePagination) {
        this.isHidePagination = false;
      }
    });

    runInAction(() => {
      if (filter && this.isLoadingFilesFind) {
        this.isLoadingFilesFind = false;
      }
    });
  };

  setFilter = (filter) => {
    if (!this.withPaging) filter.pageCount = 100;
    this.filter = filter;
  };

  setFilesOwner = (folderIds, fileIds, ownerId) => {
    return api.files.setFileOwner(folderIds, fileIds, ownerId);
  };

  setFilterUrl = (filter) => {
    const filterParamsStr = filter.toUrlParams();

    const url = getCategoryUrl(this.categoryType, filter.folder);

    const pathname = `${url}?${filterParamsStr}`;

    // console.log("setFilterUrl", {
    //   categoryType: this.categoryType,
    //   url,
    //   filterParamsStr,
    // });

    history.push(
      combineUrl(AppServerConfig.proxyURL, config.homepage, pathname)
    );
  };

  isEmptyLastPageAfterOperation = (newSelection) => {
    const { isRoomsFolder, isArchiveFolder } = this.treeFoldersStore;

    const selection =
      newSelection || this.selection?.length || [this.bufferSelection].length;

    const filter =
      isRoomsFolder || isArchiveFolder ? this.roomsFilter : this.filter;

    return (
      selection &&
      filter.page > 0 &&
      !filter.hasNext() &&
      selection === this.files.length + this.folders.length
    );
  };

  resetFilterPage = () => {
    const { isRoomsFolder, isArchiveFolder } = this.treeFoldersStore;

    let newFilter;

    newFilter =
      isRoomsFolder || isArchiveFolder
        ? this.roomsFilter.clone()
        : this.filter.clone();

    newFilter.page--;

    return newFilter;
  };

  refreshFiles = () => {
    return this.fetchFiles(this.selectedFolderStore.id, this.filter);
  };

  fetchFiles = (
    folderId,
    filter,
    clearFilter = true,
    withSubfolders = false,
    clearSelection = true
  ) => {
    const {
      treeFolders,
      setSelectedNode,
      getSubfolders,
    } = this.treeFoldersStore;

    this.scrollToTop();

    const filterData = filter ? filter.clone() : FilesFilter.getDefault();
    filterData.folder = folderId;

    const filterStorageItem =
      this.userStore.user?.id &&
      localStorage.getItem(`UserFilter=${this.userStore.user.id}`);

    if (filterStorageItem && !filter) {
      const splitFilter = filterStorageItem.split(",");

      filterData.sortBy = splitFilter[0];
      filterData.pageCount = +splitFilter[1];
      filterData.sortOrder = splitFilter[2];
    }

    if (!this.withPaging) {
      filterData.page = 0;
      filterData.pageCount = 100;
    }

    setSelectedNode([folderId + ""]);

    //TODO: fix @my
    let requestCounter = 1;
    const request = () =>
      api.files
        .getFolder(folderId, filterData)
        .then(async (data) => {
          const isRecycleBinFolder =
            data.current.rootFolderType === FolderType.TRASH;

          !isRecycleBinFolder && this.checkUpdateNode(data, folderId);

          filterData.total = data.total;

          if (data.total > 0) {
            const lastPage = filterData.getLastPage();

            if (filterData.page > lastPage) {
              filterData.page = lastPage;

              return this.fetchFiles(
                folderId,
                filterData,
                clearFilter,
                withSubfolders
              );
            }
          }

          if (!isRecycleBinFolder && withSubfolders) {
            const path = data.pathParts.slice(0);
            const foldersCount = data.current.foldersCount;
            const subfolders = await getSubfolders(folderId);
            loopTreeFolders(path, treeFolders, subfolders, foldersCount);
          }

          const isPrivacyFolder =
            data.current.rootFolderType === FolderType.Privacy;

          runInAction(() => {
            this.categoryType = getCategoryTypeByFolderType(
              data.current.rootFolderType,
              data.current.parentId
            );
          });

          // console.log("fetchFiles", {
          //   categoryType: this.categoryType,
          //   rootFolderType: data.current.rootFolderType,
          //   parentId: data.current.parentId,
          // });

          this.setFilesFilter(filterData); //TODO: FILTER

          runInAction(() => {
            this.setFolders(isPrivacyFolder && isMobile ? [] : data.folders);
            this.setFiles(isPrivacyFolder && isMobile ? [] : data.files);
          });

          if (clearFilter) {
            if (clearSelection) {
              this.setSelected("close");
            }
          }

          const navigationPath = await Promise.all(
            data.pathParts.map(async (folder) => {
              const data = await api.files.getFolderInfo(folder);

              const isRootRoom =
                data.rootFolderId === data.id &&
                (data.rootFolderType === FolderType.Rooms ||
                  data.rootFolderType === FolderType.Archive);

              return {
                id: folder,
                title: data.title,
                isRoom: !!data.roomType,
                isRootRoom: isRootRoom,
              };
            })
          ).then((res) => {
            return res
              .filter((item, index) => index !== res.length - 1)
              .reverse();
          });

          this.selectedFolderStore.setSelectedFolder({
            folders: data.folders,
            ...data.current,
            pathParts: data.pathParts,
            navigationPath: navigationPath,
            ...{ new: data.new },
          });

          const selectedFolder = {
            selectedFolder: { ...this.selectedFolderStore },
          };

          this.viewAs === "tile" && this.createThumbnails();

          if (this.createdItem) {
            const newItem = this.filesList.find(
              (item) => item.id === this.createdItem.id
            );

            if (newItem) {
              this.setBufferSelection(newItem);
              this.setScrollToItem({
                id: newItem.id,
                type: this.createdItem.type,
              });
            }

            this.setCreatedItem(null);
          }

          return Promise.resolve(selectedFolder);
        })
        .catch((err) => {
          toastr.error(err);
          if (!requestCounter) return;
          requestCounter--;

          if (folderId === "@my" /*  && !this.isInit */) {
            setTimeout(() => {
              return request();
            }, 5000);
          } else {
            this.treeFoldersStore.fetchTreeFolders();
            return this.fetchFiles(
              this.userStore.user.isVisitor ? "@common" : "@my"
            );
          }
        });

    return request();
  };

  fetchRooms = (
    folderId,
    filter,
    clearFilter = true,
    withSubfolders = false,
    clearSelection = true
  ) => {
    const { setSelectedNode, roomsFolderId } = this.treeFoldersStore;

    const filterData = !!filter ? filter.clone() : RoomsFilter.getDefault();

    const filterStorageItem = localStorage.getItem(
      `UserRoomsFilter=${this.userStore.user.id}`
    );

    if (filterStorageItem && !filter) {
      const splitFilter = filterStorageItem.split(",");

      filterData.sortBy = splitFilter[0];
      filterData.pageCount = +splitFilter[1];
      filterData.sortOrder = splitFilter[2];
    }

    if (!this.withPaging) {
      filterData.page = 0;
      filterData.pageCount = 100;
    }

    if (folderId) setSelectedNode([folderId + ""]);

    const searchArea = folderId
      ? folderId === roomsFolderId
        ? RoomSearchArea.Active
        : RoomSearchArea.Archive
      : RoomSearchArea.Active;

    if (filterData.searchArea !== searchArea) {
      filterData.searchArea = searchArea;
    }

    const request = () =>
      api.rooms
        .getRooms(filterData)
        .then(async (data) => {
          if (!folderId) setSelectedNode([data.current.id + ""]);

          filterData.total = data.total;

          if (data.total > 0) {
            const lastPage = filterData.getLastPage();

            if (filterData.page > lastPage) {
              filterData.page = lastPage;

              return this.fetchRooms(folderId, filterData);
            }
          }

          runInAction(() => {
            this.categoryType = getCategoryTypeByFolderType(
              data.current.rootFolderType,
              data.current.parentId
            );
          });

          // console.log("fetchRooms", {
          //   categoryType: this.categoryType,
          //   rootFolderType: data.current.rootFolderType,
          //   parentId: data.current.parentId,
          // });

          this.setRoomsFilter(filterData);

          runInAction(() => {
            this.setFolders(data.folders);
            this.setFiles(data.files);
          });

          if (clearFilter) {
            if (clearSelection) {
              this.setSelected("close");
            }
          }

          this.selectedFolderStore.setSelectedFolder({
            folders: data.folders,
            ...data.current,
            pathParts: data.pathParts,
            navigationPath: [],
            ...{ new: data.new },
          });

          const selectedFolder = {
            selectedFolder: { ...this.selectedFolderStore },
          };

          this.viewAs === "tile" && this.createThumbnails();

          if (this.createdItem) {
            const newItem = this.filesList.find(
              (item) => item.id === this.createdItem.id
            );

            if (newItem) {
              this.setBufferSelection(newItem);
              this.setScrollToItem({
                id: newItem.id,
                type: this.createdItem.type,
              });
            }

            this.setCreatedItem(null);
          }

          return Promise.resolve(selectedFolder);
        })
        .catch((err) => {
          toastr.error(err);
        });

    return request();
  };

  setAlreadyFetchingRooms = (alreadyFetchingRooms) => {
    this.alreadyFetchingRooms = alreadyFetchingRooms;
  };

  checkUpdateNode = async (data, folderId) => {
    const { treeFolders, getSubfolders } = this.treeFoldersStore;
    const { pathParts, current } = data;

    if (current.parentId === 0) return;

    const somePath = pathParts.slice(0);
    const path = pathParts.slice(0);
    let newItems = treeFolders;

    while (somePath.length !== 1) {
      const folderItem = newItems.find((x) => x.id === somePath[0]);
      newItems = folderItem?.folders
        ? folderItem.folders
        : somePath.length > 1
        ? []
        : null;
      if (!newItems) {
        return;
      }

      somePath.shift();
    }

    if (!newItems.find((x) => x.id == folderId)) {
      path.splice(pathParts.length - 1, 1);
      const subfolders = await getSubfolders(current.parentId);
      loopTreeFolders(path, treeFolders, subfolders, 0);
    }
  };

  isFileSelected = (fileId, parentId) => {
    const item = this.selection.find(
      (x) => x.id === fileId && x.parentId === parentId
    );

    return item !== undefined;
  };

  selectFile = (file) => {
    const { id, parentId } = file;
    const isFileSelected = this.isFileSelected(id, parentId);
    if (!isFileSelected) this.selection.push(file);
  };

  deselectFile = (file) => {
    const { id, parentId } = file;
    const isFileSelected = this.isFileSelected(id, parentId);
    if (isFileSelected) {
      let selectionIndex = this.selection.findIndex(
        (x) => x.parentId === parentId && x.id === id
      );

      if (selectionIndex !== -1) {
        this.selection = this.selection.filter(
          (x, index) => index !== selectionIndex
        );
      }
    }
  };

  removeOptions = (options, toRemoveArray) =>
    options.filter((o) => !toRemoveArray.includes(o));

  getFilesContextOptions = (item, canOpenPlayer) => {
    const isVisitor =
      (this.userStore.user && this.userStore.user.isVisitor) || false;
    const isFile = !!item.fileExst || item.contentLength;
    const isRoom = !!item.roomType;
    const isFavorite =
      (item.fileStatus & FileStatus.IsFavorite) === FileStatus.IsFavorite;
    const isFullAccess = item.access < 2;
    const withoutShare = false; //TODO: need this prop
    const isThirdPartyItem = !!item.providerKey;
    const hasNew =
      item.new > 0 || (item.fileStatus & FileStatus.IsNew) === FileStatus.IsNew;
    const canConvert = this.filesSettingsStore.extsConvertible[item.fileExst];
    const isEncrypted = item.encrypted;
    const isDocuSign = false; //TODO: need this prop;
    const isEditing =
      (item.fileStatus & FileStatus.IsEditing) === FileStatus.IsEditing;
    const isFileOwner = item.createdBy.id === this.userStore.user.id;

    const {
      isRecycleBinFolder,
      isPrivacyFolder,
      isRecentFolder,
      isCommon,
      isShare,
      isFavoritesFolder,
      isShareFolder,
      isMy,
      isArchiveFolder,
    } = this.treeFoldersStore;

    const {
      canWebEdit,
      canViewedDocs,
      canFormFillingDocs,
    } = this.filesSettingsStore;

    const { enablePlugins } = this.settingsStore;

    const isThirdPartyFolder =
      item.providerKey && item.id === item.rootFolderId;
    const isShareItem = isShare(item.rootFolderType);
    const isCommonFolder = isCommon(item.rootFolderType);
    const isMyFolder = isMy(item.rootFolderType);

    const { personal } = this.settingsStore;
    const { isDesktopClient } = this.authStore.settingsStore;

    const pluginAllKeys =
      enablePlugins && getContextMenuKeysByType(PluginContextMenuItemType.All);

    if (isFile) {
      const shouldFillForm = canFormFillingDocs(item.fileExst);
      const shouldEdit = !shouldFillForm && canWebEdit(item.fileExst);
      const shouldView = canViewedDocs(item.fileExst);
      const isMasterForm = item.fileExst === ".docxf";

      let fileOptions = [
        //"open",
        "fill-form",
        "edit",
        "preview",
        "view",
        "make-form",
        "separator0",
        "sharing-settings",
        "external-link",
        "owner-change",
        "link-for-portal-users",
        "send-by-email",
        "docu-sign",
        "version", //category
        "finalize-version",
        "show-version-history",
        "show-info",
        "block-unblock-version", //need split
        "separator1",
        "open-location",
        "mark-read",
        "mark-as-favorite",
        "remove-from-favorites",
        "download",
        "download-as",
        "convert",
        "move", //category
        "move-to",
        "copy-to",
        "copy",
        "restore",
        "rename",
        "separator2",
        "unsubscribe",
        "delete",
      ];

      if (!isMasterForm)
        fileOptions = this.removeOptions(fileOptions, ["make-form"]);

      if (!shouldFillForm)
        fileOptions = this.removeOptions(fileOptions, ["fill-form"]);

      if (personal) {
        fileOptions = this.removeOptions(fileOptions, [
          "owner-change",
          "link-for-portal-users",
          "docu-sign",
          "mark-read",
          "unsubscribe",
        ]);

        if (!shouldEdit && !shouldView) {
          fileOptions = this.removeOptions(fileOptions, ["sharing-settings"]);
        }
      }

      if (!canConvert) {
        fileOptions = this.removeOptions(fileOptions, ["download-as"]);
      }

      if (!canConvert || isEncrypted) {
        fileOptions = this.removeOptions(fileOptions, ["convert"]);
      }

      if (!canOpenPlayer) {
        fileOptions = this.removeOptions(fileOptions, ["view"]);
      } else {
        fileOptions = this.removeOptions(fileOptions, ["edit", "preview"]);
      }

      if (!isDocuSign) {
        fileOptions = this.removeOptions(fileOptions, ["docu-sign"]);
      }

      if (isEditing) {
        fileOptions = this.removeOptions(fileOptions, [
          "finalize-version",
          "move-to",
          "separator2",
          "delete",
        ]);
        if (isThirdPartyItem) {
          fileOptions = this.removeOptions(fileOptions, ["rename"]);
        }
      }

      if (isFavorite) {
        fileOptions = this.removeOptions(fileOptions, ["mark-as-favorite"]);
      } else {
        fileOptions = this.removeOptions(fileOptions, [
          "remove-from-favorites",
        ]);

        if (isFavoritesFolder) {
          fileOptions = this.removeOptions(fileOptions, ["mark-as-favorite"]);
        }
      }

      if (isFavoritesFolder) {
        fileOptions = this.removeOptions(fileOptions, [
          "move-to",
          "delete",
          "copy",
        ]);

        if (!isFavorite) {
          fileOptions = this.removeOptions(fileOptions, ["separator2"]);
        }
      }

      if (isEncrypted) {
        fileOptions = this.removeOptions(fileOptions, [
          "open",
          "edit",
          "make-form",
          "link-for-portal-users",
          "external-link",
          "send-by-email",
          "block-unblock-version", //need split
          "version", //category
          "finalize-version",
          "copy-to",
          "copy",
          "mark-as-favorite",
        ]);
      }

      if (isRecentFolder) {
        fileOptions = this.removeOptions(fileOptions, ["delete"]);

        if (!isFavorite) {
          fileOptions = this.removeOptions(fileOptions, ["separator2"]);
        }
      }

      if (isFavoritesFolder || isRecentFolder) {
        fileOptions = this.removeOptions(fileOptions, [
          "make-form",
          "copy",
          "move-to",
          //"sharing-settings",
          "unsubscribe",
          "separator2",
        ]);
      }

      if (isRecycleBinFolder) {
        fileOptions = this.removeOptions(fileOptions, [
          "fill-form",
          "open",
          "open-location",
          "view",
          "preview",
          "edit",
          "make-form",
          "link-for-portal-users",
          "sharing-settings",
          "external-link",
          "send-by-email",
          "block-unblock-version", //need split
          "version", //category
          "finalize-version",
          "show-version-history",
          "move", //category
          "move-to",
          "copy-to",
          "copy",
          "mark-read",
          "mark-as-favorite",
          "remove-from-favorites",
          "rename",
          "separator0",
          "separator1",
        ]);
      } else {
        fileOptions = this.removeOptions(fileOptions, ["restore"]);

        if (enablePlugins) {
          const pluginFilesKeys = getContextMenuKeysByType(
            PluginContextMenuItemType.Files
          );

          pluginAllKeys &&
            pluginAllKeys.forEach((key) => fileOptions.push(key));
          pluginFilesKeys &&
            pluginFilesKeys.forEach((key) => fileOptions.push(key));
        }
      }

      if (!isFullAccess) {
        fileOptions = this.removeOptions(fileOptions, [
          "finalize-version",
          "rename",
          "block-unblock-version",
          "copy",
          "sharing-settings",
        ]);
      }

      if (isVisitor) {
        fileOptions = this.removeOptions(fileOptions, [
          "block-unblock-version",
          "finalize-version",
          "mark-as-favorite",
          "remove-from-favorites",
        ]);

        if (!isFullAccess) {
          fileOptions = this.removeOptions(fileOptions, ["rename"]);
        }
      }

      if (!this.canShareOwnerChange(item)) {
        fileOptions = this.removeOptions(fileOptions, ["owner-change"]);
      }

      if (isThirdPartyItem) {
        fileOptions = this.removeOptions(fileOptions, [
          "owner-change",
          "finalize-version",
          "copy",
        ]);
      }

      if (isCommonFolder) {
        if (!this.userAccess) {
          fileOptions = this.removeOptions(fileOptions, [
            "owner-change",
            "move-to",
            "delete",
            "copy",
            "separator2",
          ]);
          if (!isFavorite) {
            fileOptions = this.removeOptions(fileOptions, ["separator2"]);
          }
        }
      }

      if (withoutShare) {
        fileOptions = this.removeOptions(fileOptions, [
          "sharing-settings",
          "external-link",
        ]);
      }

      if (!hasNew) {
        fileOptions = this.removeOptions(fileOptions, ["mark-read"]);
      }

      if (
        !(
          isRecentFolder ||
          isFavoritesFolder ||
          (isMyFolder && (this.filterType || this.filterSearch))
        )
      ) {
        fileOptions = this.removeOptions(fileOptions, ["open-location"]);
      }

      if (isShareItem) {
        if (!isFullAccess) {
          fileOptions = this.removeOptions(fileOptions, ["edit"]);
        }

        if (isShareFolder) {
          fileOptions = this.removeOptions(fileOptions, [
            "copy",
            "move-to",
            "delete",
          ]);
        }
      } else if (!isEncrypted) {
        fileOptions = this.removeOptions(fileOptions, ["unsubscribe"]);
      }

      if (isPrivacyFolder) {
        fileOptions = this.removeOptions(fileOptions, [
          "preview",
          "view",
          "separator0",
          "copy",
          "download-as",
        ]);

        if (!isDesktopClient) {
          fileOptions = this.removeOptions(fileOptions, ["sharing-settings"]);
        }

        fileOptions = this.removeOptions(
          fileOptions,
          isFileOwner ? ["unsubscribe"] : ["move-to", "delete"]
        );
      }

      if (!shouldEdit && !shouldView && !fileOptions.includes("view")) {
        fileOptions = this.removeOptions(fileOptions, [
          "edit",
          "preview",
          "separator0",
        ]);
      }

      if (!shouldEdit && shouldView) {
        fileOptions = this.removeOptions(fileOptions, ["edit"]);
      }

      return fileOptions;
    } else if (isRoom) {
      let roomOptions = [
        "edit-room",
        "invite-users-to-room",
        "room-info",
        "pin-room",
        "unpin-room",
        "separator0",
        "archive-room",
        "unarchive-room",
        "delete",
      ];

      if (item.pinned) {
        roomOptions = this.removeOptions(roomOptions, ["pin-room"]);
      } else {
        roomOptions = this.removeOptions(roomOptions, ["unpin-room"]);
      }

      if (isArchiveFolder) {
        roomOptions = this.removeOptions(roomOptions, [
          "edit-room",
          "invite-users-to-room",
          "pin-room",
          "unpin-room",
          "archive-room",
        ]);
      } else {
        roomOptions = this.removeOptions(roomOptions, [
          "delete",
          "unarchive-room",
        ]);

        if (enablePlugins) {
          const pluginRoomsKeys = getContextMenuKeysByType(
            PluginContextMenuItemType.Rooms
          );

          pluginAllKeys &&
            pluginAllKeys.forEach((key) => roomOptions.push(key));
          pluginRoomsKeys &&
            pluginRoomsKeys.forEach((key) => roomOptions.push(key));
        }
      }

      return roomOptions;
    } else {
      let folderOptions = [
        "open",
        "separator0",
        "sharing-settings",
        "owner-change",
        "show-info",
        "link-for-portal-users",
        "separator1",
        "open-location",
        "download",
        "move", //category
        "move-to",
        "copy-to",
        "mark-read",
        "restore",
        "rename",
        "change-thirdparty-info",
        "separator2",
        "unsubscribe",
        "delete",
      ];

      if (personal) {
        folderOptions = this.removeOptions(folderOptions, [
          "sharing-settings",
          "owner-change",
          "link-for-portal-users",
          "separator1",
          "docu-sign",
          "mark-read",
          "unsubscribe",
        ]);
      }

      if (isPrivacyFolder) {
        folderOptions = this.removeOptions(folderOptions, [
          "sharing-settings",
          "copy",
          "copy-to",
        ]);

        if (!isDesktopClient) {
          folderOptions = this.removeOptions(folderOptions, ["rename"]);
        }
      }

      if (isShareItem) {
        if (isShareFolder) {
          folderOptions = this.removeOptions(folderOptions, [
            "move-to",
            "delete",
          ]);
        }
      } else {
        folderOptions = this.removeOptions(folderOptions, ["unsubscribe"]);
      }

      if (isRecycleBinFolder) {
        folderOptions = this.removeOptions(folderOptions, [
          "open",
          "link-for-portal-users",
          "sharing-settings",
          "move",
          "move-to",
          "copy-to",
          "mark-read",
          "rename",
          "separator0",
          "separator1",
        ]);
      } else {
        folderOptions = this.removeOptions(folderOptions, ["restore"]);

        if (enablePlugins) {
          const pluginFoldersKeys = getContextMenuKeysByType(
            PluginContextMenuItemType.Folders
          );

          pluginAllKeys &&
            pluginAllKeys.forEach((key) => folderOptions.push(key));
          pluginFoldersKeys &&
            pluginFoldersKeys.forEach((key) => folderOptions.push(key));
        }
      }

      if (!isFullAccess) {
        //TODO: if added Projects, add project folder check
        folderOptions = this.removeOptions(folderOptions, [
          "rename",
          "change-thirdparty-info",
        ]);
      }

      if (!this.canShareOwnerChange(item)) {
        folderOptions = this.removeOptions(folderOptions, ["owner-change"]);
      }

      if (!isFullAccess) {
        folderOptions = this.removeOptions(folderOptions, [
          "owner-change",
          "move-to",
          "delete",
          "change-thirdparty-info",
        ]);

        if (!isShareItem) {
          folderOptions = this.removeOptions(folderOptions, ["separator2"]);
        }

        if (isVisitor) {
          folderOptions = this.removeOptions(folderOptions, ["rename"]);
        }
      }

      if (withoutShare) {
        folderOptions = this.removeOptions(folderOptions, ["sharing-settings"]);
      }

      if (!hasNew) {
        folderOptions = this.removeOptions(folderOptions, ["mark-read"]);
      }

      if (isThirdPartyFolder) {
        folderOptions = this.removeOptions(folderOptions, ["move-to"]);

        if (isDesktopClient) {
          folderOptions = this.removeOptions(folderOptions, [
            "separator2",
            "delete",
          ]);
        }
      } else {
        folderOptions = this.removeOptions(folderOptions, [
          "change-thirdparty-info",
        ]);
      }

      if (isThirdPartyItem) {
        folderOptions = this.removeOptions(folderOptions, ["owner-change"]);

        if (isShareFolder) {
          folderOptions = this.removeOptions(folderOptions, [
            "change-thirdparty-info",
          ]);
        } else {
          if (isDesktopClient) {
            folderOptions = this.removeOptions(folderOptions, [
              "change-thirdparty-info",
            ]);
          }

          folderOptions = this.removeOptions(folderOptions, ["remove"]);

          if (!item) {
            //For damaged items
            folderOptions = this.removeOptions(folderOptions, [
              "open",
              "download",
              "copy-to",
              "rename",
            ]);
          }
        }
      } else {
        folderOptions = this.removeOptions(folderOptions, [
          "change-thirdparty-info",
        ]);
      }

      if (!(isMyFolder && (this.filterType || this.filterSearch))) {
        folderOptions = this.removeOptions(folderOptions, ["open-location"]);
      }

      return folderOptions;
    }
  };

  addFileToRecentlyViewed = (fileId) => {
    if (this.treeFoldersStore.isPrivacyFolder) return Promise.resolve();
    return api.files.addFileToRecentlyViewed(fileId);
  };

  createFile = (folderId, title, templateId, formId) => {
    return api.files
      .createFile(folderId, title, templateId, formId)
      .then((file) => {
        return Promise.resolve(file);
      });
  };

  createFolder(parentFolderId, title) {
    return api.files.createFolder(parentFolderId, title);
  }

  createRoom(roomParams) {
    return api.rooms.createRoom(roomParams);
  }

  createRoomInThirdpary(thirpartyFolderId, roomParams) {
    console.log(thirpartyFolderId, roomParams);
    return api.rooms.createRoomInThirdpary(thirpartyFolderId, roomParams);
  }

  editRoom(id, roomParams) {
    return api.rooms.editRoom(id, roomParams);
  }

  addTagsToRoom(id, tagArray) {
    return api.rooms.addTagsToRoom(id, tagArray);
  }

  removeTagsFromRoom(id, tagArray) {
    return api.rooms.removeTagsFromRoom(id, tagArray);
  }

  calculateRoomLogoParams(img, x, y, zoom) {
    let imgWidth, imgHeight, dimensions;
    if (img.width > img.height) {
      imgWidth = Math.min(1280, img.width);
      imgHeight = Math.round(img.height / (img.width / imgWidth));
      dimensions = Math.round(imgHeight / zoom);
    } else {
      imgHeight = Math.min(1280, img.height);
      imgWidth = Math.round(img.width / (img.height / imgHeight));
      dimensions = Math.round(imgWidth / zoom);
    }

    const croppedX = Math.round(x * imgWidth - dimensions / 2);
    const croppedY = Math.round(y * imgHeight - dimensions / 2);

    return {
      x: croppedX,
      y: croppedY,
      width: dimensions,
      height: dimensions,
    };
  }

  uploadRoomLogo(formData) {
    return api.rooms.uploadRoomLogo(formData);
  }

  addLogoToRoom(id, icon) {
    return api.rooms.addLogoToRoom(id, icon);
  }

  removeLogoFromRoom(id) {
    return api.rooms.removeLogoFromRoom(id);
  }

  setFile = (file) => {
    const fileIndex = this.files.findIndex((f) => f.id === file.id);
    if (fileIndex !== -1) this.files[fileIndex] = file;
  };

  setFolder = (folder) => {
    const folderIndex = this.folders.findIndex((f) => f.id === folder.id);
    if (folderIndex !== -1) this.folders[folderIndex] = folder;
  };

  updateFolderBadge = (id, count) => {
    const folder = this.folders.find((x) => x.id === id);
    if (folder) folder.new -= count;
  };

  updateFileBadge = (id) => {
    const file = this.files.find((x) => x.id === id);
    if (file) file.fileStatus = file.fileStatus & ~FileStatus.IsEditing;
  };

  updateFilesBadge = () => {
    for (let file of this.files) {
      file.fileStatus = file.fileStatus & ~FileStatus.IsEditing;
    }
  };

  updateFoldersBadge = () => {
    for (let folder of this.folders) {
      folder.new = 0;
    }
  };

  updateRoomPin = (item) => {
    const idx = this.folders.findIndex((folder) => folder.id === item);

    if (idx === -1) return;
    this.folders[idx].pinned = !this.folders[idx].pinned;
  };

  scrollToTop = () => {
    if (this.withPaging) return;

    const scrollElm = isMobileOnly
      ? document.querySelector("#customScrollBar > .scroll-body")
      : document.querySelector("#sectionScroll > .scroll-body");

    scrollElm && scrollElm.scrollTo(0, 0);
  };

  addFile = (item, isFolder) => {
    const filter = this.filter.clone();
    filter.total += 1;
    this.setFilter(filter);

    isFolder ? this.folders.unshift(item) : this.files.unshift(item);

    this.scrollToTop();
  };

  removeFiles = (fileIds, folderIds, showToast) => {
    const newFilter = this.filter.clone();
    const deleteCount = fileIds.length + folderIds.length;
    newFilter.startIndex =
      (newFilter.page + 1) * newFilter.pageCount - deleteCount;
    newFilter.pageCount = deleteCount;

    api.files
      .getFolder(newFilter.folder, newFilter)
      .then((res) => {
        const files = fileIds
          ? this.files.filter((x) => !fileIds.includes(x.id))
          : [];
        const folders = folderIds
          ? this.folders.filter((x) => !folderIds.includes(x.id))
          : [];

        const newFiles = [...files, ...res.files];
        const newFolders = [...folders, ...res.folders];

        const filter = this.filter.clone();
        filter.total = res.total;

        runInAction(() => {
          this.setFilter(filter);
          this.setFiles(newFiles);
          this.setFolders(newFolders);
        });

        showToast && showToast();
      })
      .catch(() => {
        toastr.error(err);
        console.log("Need page reload");
      });
  };

  updateFile = (fileId, title) => {
    return api.files
      .updateFile(fileId, title)
      .then((file) => this.setFile(file));
  };

  renameFolder = (folderId, title) => {
    return api.files.renameFolder(folderId, title).then((folder) => {
      this.setFolder(folder);
    });
  };

  getFilesCount = () => {
    const { filesCount, foldersCount } = this.selectedFolderStore;
    return filesCount + this.folders ? this.folders.length : foldersCount;
  };

  getServiceFilesCount = () => {
    const filesLength = this.files ? this.files.length : 0;
    const foldersLength = this.folders ? this.folders.length : 0;
    return filesLength + foldersLength;
  };

  canShareOwnerChange = (item) => {
    const userId = this.userStore.user && this.userStore.user.id;

    if (item.providerKey || !this.hasCommonFolder) {
      return false;
    } else if (this.authStore.isAdmin) {
      return true;
    } else if (item.createdBy.id === userId) {
      return true;
    } else {
      return false;
    }
  };

  get canShare() {
    const folderType = this.selectedFolderStore.rootFolderType;
    const isVisitor =
      (this.userStore.user && this.userStore.user.isVisitor) || false;

    if (isVisitor) {
      return false;
    }

    switch (folderType) {
      case FolderType.USER:
        return true;
      case FolderType.SHARE:
        return true;
      case FolderType.COMMON:
        return this.authStore.isAdmin;
      case FolderType.TRASH:
        return false;
      case FolderType.Favorites:
        return true; // false;
      case FolderType.Recent:
        return true; //false;
      case FolderType.Privacy:
        return true;
      default:
        return false;
    }
  }

  get currentFilesCount() {
    const serviceFilesCount = this.getServiceFilesCount();
    const filesCount = this.getFilesCount();
    return this.selectedFolderStore.providerItem
      ? serviceFilesCount
      : filesCount;
  }

  get iconOfDraggedFile() {
    const { getIcon } = this.filesSettingsStore;

    if (this.selection.length === 1) {
      return getIcon(
        24,
        this.selection[0].fileExst,
        this.selection[0].providerKey
      );
    }
    return null;
  }

  get isHeaderVisible() {
    return this.selection.length > 0;
  }

  get isHeaderIndeterminate() {
    const items = [...this.files, ...this.folders];
    return this.isHeaderVisible && this.selection.length
      ? this.selection.length < items.length
      : false;
  }

  get isHeaderChecked() {
    const items = [...this.files, ...this.folders];
    return this.isHeaderVisible && this.selection.length === items.length;
  }

  get hasCommonFolder() {
    return (
      this.treeFoldersStore.commonFolder &&
      this.selectedFolderStore.pathParts &&
      this.treeFoldersStore.commonFolder.id ===
        this.selectedFolderStore.pathParts[0]
    );
  }

  setFirsElemChecked = (checked) => {
    this.firstElemChecked = checked;
  };

  setHeaderBorder = (headerBorder) => {
    this.headerBorder = headerBorder;
  };

  get canCreate() {
    switch (this.selectedFolderStore.rootFolderType) {
      case FolderType.USER:
      case FolderType.Rooms:
        return true;
      case FolderType.SHARE:
        const canCreateInSharedFolder = this.selectedFolderStore.access === 1;
        return (
          !this.selectedFolderStore.isRootFolder && canCreateInSharedFolder
        );
      case FolderType.Privacy:
        return (
          this.authStore.settingsStore.isDesktopClient &&
          this.settingsStore.isEncryptionSupport
        );
      case FolderType.COMMON:
        return this.authStore.isAdmin;
      case FolderType.Archive:
      case FolderType.TRASH:
      default:
        return false;
    }
  }

  onCreateAddTempItem = (items) => {
    const { getFileIcon, getFolderIcon } = this.filesSettingsStore;
    const { extension, title } = this.fileActionStore;

    if (items.length && items[0].id === -1) return; //TODO: if change media collection from state remove this;

    const iconSize = this.viewAs === "table" ? 24 : 32;
    const icon = extension
      ? getFileIcon(`.${extension}`, iconSize)
      : getFolderIcon(null, iconSize);

    items.unshift({
      id: -1,
      title: title,
      parentId: this.selectedFolderStore.id,
      fileExst: extension,
      icon,
    });
  };

  get filterType() {
    return this.filter.filterType;
  }

  get filterSearch() {
    return this.filter.search;
  }

  get filesList() {
    const { getIcon } = this.filesSettingsStore;
    //return [...this.folders, ...this.files];

    const newFolders = [...this.folders];

    newFolders.sort((a, b) => {
      const firstValue = a.roomType ? 1 : 0;
      const secondValue = b.roomType ? 1 : 0;

      return secondValue - firstValue;
    });

    const items = [...newFolders, ...this.files];
    const newItem = items.map((item) => {
      const {
        access,
        comment,
        contentLength,
        created,
        createdBy,
        encrypted,
        fileExst,
        filesCount,
        fileStatus,
        fileType,
        folderId,
        foldersCount,
        id,
        logo,
        locked,
        parentId,
        pureContentLength,
        rootFolderType,
        rootFolderId,
        shared,
        title,
        updated,
        updatedBy,
        version,
        versionGroup,
        viewUrl,
        webUrl,
        providerKey,
        thumbnailUrl,
        thumbnailStatus,
        canShare,
        canEdit,
        roomType,
        isArchive,
        tags,
        pinned,
      } = item;

      const { canConvert, isMediaOrImage } = this.filesSettingsStore;

      const canOpenPlayer = isMediaOrImage(item.fileExst);

      const previewUrl = canOpenPlayer
        ? combineUrl(
            AppServerConfig.proxyURL,
            config.homepage,
            `/#preview/${id}`
          )
        : null;
      const contextOptions = this.getFilesContextOptions(item, canOpenPlayer);
      const isThirdPartyFolder = providerKey && id === rootFolderId;

      const iconSize = this.viewAs === "table" ? 24 : 32;
      const icon = getIcon(
        iconSize,
        fileExst,
        providerKey,
        contentLength,
        roomType,
        isArchive
      );

      let isFolder = false;
      this.folders.map((x) => {
        if (x.id === item.id && x.parentId === item.parentId) isFolder = true;
      });

      const { isRecycleBinFolder } = this.treeFoldersStore;

      const url = getCategoryUrl(this.categoryType, id);

      const folderUrl = isFolder
        ? combineUrl(
            AppServerConfig.proxyURL,
            config.homepage,
            `${url}?folder=${id}`
          )
        : null;

      const needConvert = canConvert(fileExst);
      const isEditing =
        (item.fileStatus & FileStatus.IsEditing) === FileStatus.IsEditing;

      const docUrl = combineUrl(
        AppServerConfig.proxyURL,
        config.homepage,
        `/doceditor?fileId=${id}${needConvert ? "&action=view" : ""}`
      );

      const href = isRecycleBinFolder
        ? null
        : previewUrl
        ? previewUrl
        : !isFolder
        ? docUrl
        : folderUrl;

      const isRoom = !!roomType;

      return {
        access,
        //checked,
        comment,
        contentLength,
        contextOptions,
        created,
        createdBy,
        encrypted,
        fileExst,
        filesCount,
        fileStatus,
        fileType,
        folderId,
        foldersCount,
        icon,
        id,
        isFolder,
        logo,
        locked,
        new: item.new,
        parentId,
        pureContentLength,
        rootFolderType,
        rootFolderId,
        //selectedItem,
        shared,
        title,
        updated,
        updatedBy,
        version,
        versionGroup,
        viewUrl,
        webUrl,
        providerKey,
        canOpenPlayer,
        //canShare,
        canShare,
        canEdit,
        thumbnailUrl,
        thumbnailStatus,
        previewUrl,
        folderUrl,
        href,
        isThirdPartyFolder,
        isEditing,
        roomType,
        isRoom,
        isArchive,
        tags,
        pinned,
      };
    });

    return newItem;
  }

  get cbMenuItems() {
    const {
      isImage,
      isVideo,
      isDocument,
      isPresentation,
      isSpreadsheet,
      isArchive,
    } = this.filesSettingsStore;

    let cbMenu = ["all"];
    const filesItems = [...this.files, ...this.folders];

    if (this.folders.length) {
      for (const item of this.folders) {
        switch (item.roomType) {
          case RoomsType.FillingFormsRoom:
            cbMenu.push(`room-${RoomsType.FillingFormsRoom}`);
            break;
          case RoomsType.CustomRoom:
            cbMenu.push(`room-${RoomsType.CustomRoom}`);
            break;
          case RoomsType.EditingRoom:
            cbMenu.push(`room-${RoomsType.EditingRoom}`);
            break;
          case RoomsType.ReviewRoom:
            cbMenu.push(`room-${RoomsType.ReviewRoom}`);
            break;
          case RoomsType.ReadOnlyRoom:
            cbMenu.push(`room-${RoomsType.ReadOnlyRoom}`);
            break;
          default:
            cbMenu.push(FilterType.FoldersOnly);
        }
      }
    }

    for (let item of filesItems) {
      if (isDocument(item.fileExst)) cbMenu.push(FilterType.DocumentsOnly);
      else if (isPresentation(item.fileExst))
        cbMenu.push(FilterType.PresentationsOnly);
      else if (isSpreadsheet(item.fileExst))
        cbMenu.push(FilterType.SpreadsheetsOnly);
      else if (isImage(item.fileExst)) cbMenu.push(FilterType.ImagesOnly);
      else if (isVideo(item.fileExst)) cbMenu.push(FilterType.MediaOnly);
      else if (isArchive(item.fileExst)) cbMenu.push(FilterType.ArchiveOnly);
    }

    const hasFiles = cbMenu.some(
      (elem) =>
        elem !== "all" &&
        elem !== `room-${FilterType.FoldersOnly}` &&
        elem !== `room-${RoomsType.FillingFormsRoom}` &&
        elem !== `room-${RoomsType.CustomRoom}` &&
        elem !== `room-${RoomsType.EditingRoom}` &&
        elem !== `room-${RoomsType.ReviewRoom}` &&
        elem !== `room-${RoomsType.ReadOnlyRoom}`
    );

    if (hasFiles) cbMenu.push(FilterType.FilesOnly);

    cbMenu = cbMenu.filter((item, index) => cbMenu.indexOf(item) === index);

    return cbMenu;
  }

  getCheckboxItemLabel = (t, key) => {
    switch (key) {
      case "all":
        return t("All");
      case FilterType.FoldersOnly:
        return t("Translations:Folders");
      case FilterType.DocumentsOnly:
        return t("Common:Documents");
      case FilterType.PresentationsOnly:
        return t("Translations:Presentations");
      case FilterType.SpreadsheetsOnly:
        return t("Translations:Spreadsheets");
      case FilterType.ImagesOnly:
        return t("Images");
      case FilterType.MediaOnly:
        return t("Media");
      case FilterType.ArchiveOnly:
        return t("Archives");
      case FilterType.FilesOnly:
        return t("AllFiles");
      case `room-${RoomsType.FillingFormsRoom}`:
        return t("FillingFormRooms");
      case `room-${RoomsType.CustomRoom}`:
        return t("CustomRooms");
      case `room-${RoomsType.EditingRoom}`:
        return t("CollaborationRooms");
      case `room-${RoomsType.ReviewRoom}`:
        return t("ReviewRooms");
      case `room-${RoomsType.ReadOnlyRoom}`:
        return t("ViewOnlyRooms");

      default:
        return "";
    }
  };

  get sortedFiles() {
    const {
      extsConvertible,
      isSpreadsheet,
      isPresentation,
      isDocument,
    } = this.filesSettingsStore;

    let sortedFiles = {
      documents: [],
      spreadsheets: [],
      presentations: [],
      other: [],
    };

    let selection = this.selection.length
      ? this.selection
      : this.bufferSelection
      ? [this.bufferSelection]
      : [];

    selection = JSON.parse(JSON.stringify(selection));

    for (let item of selection) {
      item.checked = true;
      item.format = null;

      const canConvert = extsConvertible[item.fileExst];

      if (item.fileExst && canConvert) {
        if (isSpreadsheet(item.fileExst)) {
          sortedFiles.spreadsheets.push(item);
        } else if (isPresentation(item.fileExst)) {
          sortedFiles.presentations.push(item);
        } else if (isDocument(item.fileExst)) {
          sortedFiles.documents.push(item);
        } else {
          sortedFiles.other.push(item);
        }
      } else {
        sortedFiles.other.push(item);
      }
    }

    return sortedFiles;
  }

  get userAccess() {
    switch (this.selectedFolderStore.rootFolderType) {
      case FolderType.USER:
        return true;
      case FolderType.SHARE:
        return false;
      case FolderType.COMMON:
        return (
          this.authStore.isAdmin ||
          this.selection.some((x) => x.access === 0 || x.access === 1)
        );
      case FolderType.Privacy:
        return true;
      case FolderType.TRASH:
        return true;
      default:
        return false;
    }
  }

  get isAccessedSelected() {
    return (
      this.selection.length &&
      this.selection.every((x) => x.access === 1 || x.access === 0)
    );
  }

  get isThirdPartyRootSelection() {
    const withProvider = this.selection.find((x) => x.providerKey);
    return withProvider && withProvider.rootFolderId === withProvider.id;
  }

  get isThirdPartySelection() {
    const withProvider = this.selection.find((x) => x.providerKey);
    return !!withProvider;
  }

  get canConvertSelected() {
    const { extsConvertible } = this.filesSettingsStore;

    const selection = this.selection.length
      ? this.selection
      : this.bufferSelection
      ? [this.bufferSelection]
      : [];

    return selection.some((selected) => {
      if (selected.isFolder === true || !selected.fileExst) return false;
      const array = extsConvertible[selected.fileExst];
      return array;
    });
  }

  get isViewedSelected() {
    const { canViewedDocs } = this.filesSettingsStore;

    return this.selection.some((selected) => {
      if (selected.isFolder === true || !selected.fileExst) return false;
      return canViewedDocs(selected.fileExst);
    });
  }

  get isMediaSelected() {
    const { isMediaOrImage } = this.filesSettingsStore;

    return this.selection.some((selected) => {
      if (selected.isFolder === true || !selected.fileExst) return false;
      return isMediaOrImage(selected.fileExst);
    });
  }

  get selectionTitle() {
    if (this.selection.length === 0) {
      if (this.bufferSelection) {
        return this.bufferSelection.title;
      }
      return null;
    }
    return this.selection.find((el) => el.title).title;
  }

  get hasSelection() {
    return !!this.selection.length;
  }

  get isEmptyFilesList() {
    const filesList = [...this.files, ...this.folders];
    return filesList.length <= 0;
  }

  get hasNew() {
    const newFiles = [...this.files, ...this.folders].filter(
      (item) => (item.fileStatus & FileStatus.IsNew) === FileStatus.IsNew
    );
    return newFiles.length > 0;
  }

  get allFilesIsEditing() {
    const hasFolders = this.selection.find(
      (x) => !x.fileExst || !x.contentLength
    );
    if (!hasFolders) {
      return this.selection.every((x) => x.isEditing);
    }
    return false;
  }

  getOptions = (selection, externalAccess = false) => {
    const {
      canWebEdit,
      canWebComment,
      canWebReview,
      canFormFillingDocs,
      canWebFilterEditing,
      canConvert,
    } = this.filesSettingsStore;

    if (selection[0].encrypted) {
      return ["FullAccess", "DenyAccess"];
    }

    let AccessOptions = [];

    AccessOptions.push("ReadOnly", "DenyAccess");

    const webEdit = selection.find((x) => canWebEdit(x.fileExst));

    const webComment = selection.find((x) => canWebComment(x.fileExst));

    const webReview = selection.find((x) => canWebReview(x.fileExst));

    const formFillingDocs = selection.find((x) =>
      canFormFillingDocs(x.fileExst)
    );

    const webFilter = selection.find((x) => canWebFilterEditing(x.fileExst));

    const webNeedConvert = selection.find((x) => canConvert(x.fileExst));

    if ((webEdit && !webNeedConvert) || !externalAccess)
      AccessOptions.push("FullAccess");

    if (webComment) AccessOptions.push("Comment");
    if (webReview) AccessOptions.push("Review");
    if (formFillingDocs && !externalAccess) AccessOptions.push("FormFilling");
    if (webFilter) AccessOptions.push("FilterEditing");

    return AccessOptions;
  };

  getAccessOption = (selection) => {
    return this.getOptions(selection);
  };

  getExternalAccessOption = (selection) => {
    return this.getOptions(selection, true);
  };

  setSelections = (items) => {
    if (!items.length && !this.selection.length) return;

    //if (items.length !== this.selection.length) {
    const newSelection = [];

    for (let item of items) {
      const value = item.getAttribute("value");
      const splitValue = value && value.split("_");

      const fileType = splitValue[0];
      // const id =
      //   splitValue[splitValue.length - 1] === "draggable"
      //     ? splitValue.slice(1, -1).join("_")
      //     : splitValue.slice(1, -1).join("_");

      const id = splitValue.slice(1, -1).join("_");

      if (fileType === "file") {
        this.activeFiles.findIndex((f) => f == id) === -1 &&
          //newSelection.push(this.files.find((f) => f.id == id));
          newSelection.push(
            this.filesList.find((f) => f.id == id && !f.isFolder)
          );
      } else if (this.activeFolders.findIndex((f) => f == id) === -1) {
        //const selectableFolder = this.folders.find((f) => f.id == id);
        const selectableFolder = this.filesList.find(
          (f) => f.id == id && f.isFolder
        );
        selectableFolder.isFolder = true;
        newSelection.push(selectableFolder);
      }
    }

    //this.selected === "close" && this.setSelected("none");

    //need fo table view
    const clearSelection = Object.values(
      newSelection.reduce((item, n) => ((item[n.id] = n), item), {})
    );

    this.setSelection(clearSelection);
    //}
  };

  getShareUsers(folderIds, fileIds) {
    return api.files.getShareFiles(fileIds, folderIds);
  }

  setShareFiles = (
    folderIds,
    fileIds,
    share,
    notify,
    sharingMessage,
    externalAccess,
    ownerId
  ) => {
    let externalAccessRequest = [];
    if (fileIds.length === 1 && externalAccess !== null) {
      externalAccessRequest = fileIds.map((id) =>
        api.files.setExternalAccess(id, externalAccess)
      );
    }

    const ownerChangeRequest = ownerId
      ? [this.setFilesOwner(folderIds, fileIds, ownerId)]
      : [];

    const shareRequest = !!share.length
      ? [
          api.files.setShareFiles(
            fileIds,
            folderIds,
            share,
            notify,
            sharingMessage
          ),
        ]
      : [];

    const requests = [
      ...ownerChangeRequest,
      ...shareRequest,
      ...externalAccessRequest,
    ];

    return Promise.all(requests);
  };

  markItemAsFavorite = (id) => api.files.markAsFavorite(id);

  removeItemFromFavorite = (id) => api.files.removeFromFavorite(id);

  fetchFavoritesFolder = async (folderId) => {
    const favoritesFolder = await api.files.getFolder(folderId);
    this.setFolders(favoritesFolder.folders);
    this.setFiles(favoritesFolder.files);

    this.selectedFolderStore.setSelectedFolder({
      folders: favoritesFolder.folders,
      ...favoritesFolder.current,
      pathParts: favoritesFolder.pathParts,
    });
  };

  moveRoomToArchive = (id) => api.rooms.archiveRoom(id);

  removeRoomFromArchive = (id) => api.rooms.unarchiveRoom(id);

  pinRoom = (id) => api.rooms.pinRoom(id);

  unpinRoom = (id) => api.rooms.unpinRoom(id);

  getFileInfo = async (id) => {
    const fileInfo = await api.files.getFileInfo(id);
    this.setFile(fileInfo);
    return fileInfo;
  };

  getFolderInfo = async (id) => {
    const folderInfo = await api.files.getFolderInfo(id);
    this.setFolder(folderInfo);
    return folderInfo;
  };

  openDocEditor = (id, providerKey = null, tab = null, url = null) => {
    const foundIndex = this.files.findIndex((x) => x.id === id);
    if (foundIndex !== -1) {
      this.updateSelectionStatus(
        id,
        this.files[foundIndex].fileStatus | FileStatus.IsEditing,
        true
      );

      this.updateFileStatus(
        foundIndex,
        this.files[foundIndex].fileStatus | FileStatus.IsEditing
      );
    }

    const isPrivacy = this.treeFoldersStore.isPrivacyFolder;
    return openEditor(id, providerKey, tab, url, isPrivacy);
  };

  createThumbnails = () => {
    const filesList = [...this.files, this.folders];
    const fileIds = [];

    filesList.map((file) => {
      const { thumbnailStatus } = file;

      if (thumbnailStatus === thumbnailStatuses.WAITING) fileIds.push(file.id);
    });

    if (fileIds.length) return api.files.createThumbnails(fileIds);
  };

  createThumbnail = async (fileId) => {
    if (!fileId) return;

    await api.files.createThumbnails([fileId]);
  };

  setIsUpdatingRowItem = (updating) => {
    this.isUpdatingRowItem = updating;
  };

  setPasswordEntryProcess = (process) => {
    this.passwordEntryProcess = process;
  };

  setEnabledHotkeys = (enabledHotkeys) => {
    this.enabledHotkeys = enabledHotkeys;
  };

  setCreatedItem = (createdItem) => {
    this.createdItem = createdItem;
  };

  setScrollToItem = (item) => {
    this.scrollToItem = item;
  };

  getIsEmptyTrash = async () => {
    const res = await api.files.getTrashFolderList();
    const items = [...res.files, ...res.folders];
    this.setTrashIsEmpty(items.length === 0 ? true : false);
  };

  setTrashIsEmpty = (isEmpty) => {
    this.trashIsEmpty = isEmpty;
  };

  get roomsFilterTotal() {
    return this.roomsFilter.total;
  }

  get filterTotal() {
    return this.filter.total;
  }

  get hasMoreFiles() {
    const { isRoomsFolder, isArchiveFolder } = this.treeFoldersStore;

    const isRooms = isRoomsFolder || isArchiveFolder;

    // const filterTotal = isRoom ? this.roomsFilterTotal : this.filterTotal;
    const filterTotal = isRooms ? this.roomsFilter.total : this.filter.total;

    console.log("hasMoreFiles isRooms", isRooms);
    console.log("hasMoreFiles filesList", this.filesList.length);
    console.log("hasMoreFiles this.filterTotal", this.filterTotal);
    console.log("hasMoreFiles this.roomsFilterTotal", this.roomsFilterTotal);
    console.log("hasMoreFiles filterTotal", filterTotal);
    console.log("hasMoreFiles", this.filesList.length < filterTotal);
    console.log("----------------------------");

    return this.filesList.length < filterTotal;
  }

  setFilesIsLoading = (filesIsLoading) => {
    this.filesIsLoading = filesIsLoading;
  };

  fetchMoreFiles = async () => {
    if (!this.hasMoreFiles || this.filesIsLoading || this.isLoading) return;

    const { isRoomsFolder, isArchiveFolder } = this.treeFoldersStore;

    const isRooms = isRoomsFolder || isArchiveFolder;

    this.setFilesIsLoading(true);
    // console.log("fetchMoreFiles");

    const newFilter = isRooms ? this.roomsFilter.clone() : this.filter.clone();
    newFilter.page += 1;
    if (isRooms) this.setRoomsFilter(newFilter);
    else this.setFilter(newFilter);

    const newFiles = isRooms
      ? await api.rooms.getRooms(newFilter)
      : await api.files.getFolder(newFilter.folder, newFilter);

    runInAction(() => {
      this.setFiles([...this.files, ...newFiles.files]);
      this.setFolders([...this.folders, ...newFiles.folders]);
      this.setFilesIsLoading(false);
    });
  };

  //Duplicate of countTilesInRow, used to update the number of tiles in a row after the window is resized.
  getCountTilesInRow = () => {
    const isDesktopView = isDesktop();
    const tileGap = isDesktopView ? 16 : 14;
    const minTileWidth = 216 + tileGap;
    const sectionPadding = isDesktopView ? 24 : 16;

    const body = document.getElementById("section");
    const sectionWidth = body ? body.offsetWidth - sectionPadding : 0;

    return Math.floor(sectionWidth / minTileWidth);
  };
}

export default FilesStore;<|MERGE_RESOLUTION|>--- conflicted
+++ resolved
@@ -393,7 +393,6 @@
     return Promise.all(requests).then(() => (this.isInit = true));
   };
 
-<<<<<<< HEAD
   reset = () => {
     this.isInit = false;
     this.isLoaded = false;
@@ -409,25 +408,6 @@
     this.bufferSelection = null;
     this.selected = "close";
   };
-
-  getOforms = async () => {
-    const oformData = await this.authStore.getOforms();
-
-    runInAction(() => {
-      this.oformFiles = oformData?.data?.data ? oformData.data.data : [];
-    });
-  };
-
-  get hasGalleryFiles() {
-    return this.oformFiles && !!this.oformFiles.length;
-  }
-
-  setGallerySelected = (gallerySelected) => {
-    this.gallerySelected = gallerySelected;
-  };
-
-=======
->>>>>>> 1abc4a70
   setFirstLoad = (firstLoad) => {
     this.firstLoad = firstLoad;
   };
