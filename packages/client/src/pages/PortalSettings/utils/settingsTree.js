--- conflicted
+++ resolved
@@ -315,13 +315,8 @@
     isHeader: true,
     children: [
       {
-<<<<<<< HEAD
-        id: "portal-settings_catalog-javascript-sdk",
+        id: "portal-settings_catalog-api",
         key: "6-0",
-=======
-        id: "portal-settings_catalog-api",
-        key: "5-0",
->>>>>>> ca3f18e3
         icon: "",
         link: "api",
         tKey: "Api",
