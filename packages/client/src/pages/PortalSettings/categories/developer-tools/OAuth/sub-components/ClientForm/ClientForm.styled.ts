--- conflicted
+++ resolved
@@ -166,11 +166,9 @@
   gap: 4px;
 `;
 
-<<<<<<< HEAD
-const StyledScopesContainer = styled.div.attrs(injectDefaultTheme)`
-=======
-const StyledScopesContainer = styled.div<{ isRequiredError?: boolean }>`
->>>>>>> 566a46b5
+const StyledScopesContainer = styled.div.attrs(injectDefaultTheme)<{
+  isRequiredError?: boolean;
+}>`
   width: 100%;
 
   display: grid;
