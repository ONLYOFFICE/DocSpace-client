--- conflicted
+++ resolved
@@ -100,17 +100,10 @@
   badgeUrl,
   onBadgeClick,
 }: RoomIconProps) => {
-<<<<<<< HEAD
-  const titleWithoutSpaces = title?.replace(/\s+/g, " ").trim();
-  const indexAfterLastSpace = titleWithoutSpaces
-    ? titleWithoutSpaces?.lastIndexOf(" ")
-    : -1;
-=======
   const [correctImage, setCorrectImage] = React.useState(true);
 
   const titleWithoutSpaces = title.replace(/\s+/g, " ").trim();
   const indexAfterLastSpace = titleWithoutSpaces.lastIndexOf(" ");
->>>>>>> c08c059f
   const secondCharacter =
     indexAfterLastSpace === -1
       ? ""
