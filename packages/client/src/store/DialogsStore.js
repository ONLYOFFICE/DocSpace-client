import { getNewFiles } from "@docspace/common/api/files";
import { ShareAccessRights } from "@docspace/common/constants";
import { makeAutoObservable, runInAction } from "mobx";
import { Events } from "@docspace/common/constants";

class DialogsStore {
  authStore;
  treeFoldersStore;
  filesStore;
  selectedFolderStore;
  versionHistoryStore;

  sharingPanelVisible = false;
  roomSharingPanelVisible = false;
  ownerPanelVisible = false;
  moveToPanelVisible = false;
  copyPanelVisible = false;
  deleteThirdPartyDialogVisible = false;
  connectDialogVisible = false;
  thirdPartyMoveDialogVisible = false;
  deleteDialogVisible = false;
  downloadDialogVisible = false;
  emptyTrashDialogVisible = false;
  newFilesPanelVisible = false;
  conflictResolveDialogVisible = false;
  convertDialogVisible = false;
  selectFileDialogVisible = false;
  convertPasswordDialogVisible = false;
  inviteUsersWarningDialogVisible = false;
  unsavedChangesDialogVisible = false;
  moveToPublicRoomVisible = false;
  moveToPublicRoomData = null;

  isFolderActions = false;
  roomCreation = false;
  invitePanelOptions = {
    visible: false,
    hideSelector: false,
    defaultAccess: ShareAccessRights.FullAccess,
  };
  restoreAllPanelVisible = false;
  archiveDialogVisible = false;
  restoreRoomDialogVisible = false;
  eventDialogVisible = false;
  deleteLinkDialogVisible = false;

  removeItem = null;
  connectItem = null;
  formItem = null;
  destFolderId = null;
  newFilesIds = null;
  newFiles = null;
  conflictResolveDialogData = null;
  conflictResolveDialogItems = null;
  removeMediaItem = null;
  unsubscribe = null;
  isRoomDelete = false;
  convertItem = null;
  formCreationInfo = null;
  saveThirdpartyResponse = null;
  inviteItems = [];
  restoreAllArchive = false;
  isConnectDialogReconnect = false;
  saveAfterReconnectOAuth = false;
  createRoomDialogVisible = false;
  createRoomConfirmDialogVisible = false;
  changeUserTypeDialogVisible = false;
  editLinkPanelIsVisible = false;
  embeddingPanelIsVisible = false;
  submitToGalleryDialogVisible = false;
  linkParams = null;
  leaveRoomDialogVisible = false;
  changeRoomOwnerIsVisible = false;
  changeRoomOwnerData = null;

  constructor(
    authStore,
    treeFoldersStore,
    filesStore,
    selectedFolderStore,
    versionHistoryStore
  ) {
    makeAutoObservable(this);

    this.treeFoldersStore = treeFoldersStore;
    this.filesStore = filesStore;
    this.selectedFolderStore = selectedFolderStore;
    this.authStore = authStore;
    this.versionHistoryStore = versionHistoryStore;
  }

  setIsRoomDelete = (isRoomDelete) => {
    this.isRoomDelete = isRoomDelete;
  };

  setRestoreAllArchive = (restoreAllArchive) => {
    this.restoreAllArchive = restoreAllArchive;
  };

  setArchiveDialogVisible = (visible) => {
    this.archiveDialogVisible = visible;
  };

  setRestoreRoomDialogVisible = (visible) => {
    this.restoreRoomDialogVisible = visible;
  };

  setSharingPanelVisible = (sharingPanelVisible) => {
    this.sharingPanelVisible = sharingPanelVisible;
  };

  setRoomSharingPanelVisible = (roomSharingPanelVisible) => {
    this.roomSharingPanelVisible = roomSharingPanelVisible;
  };

  setIsFolderActions = (isFolderActions) => {
    this.isFolderActions = isFolderActions;
  };

  setChangeOwnerPanelVisible = (ownerPanelVisible) => {
    this.ownerPanelVisible = ownerPanelVisible;
  };

  setMoveToPanelVisible = (visible) => {
    !visible && this.deselectActiveFiles();

    if (
      visible &&
      !this.filesStore.hasSelection &&
      !this.filesStore.hasBufferSelection
    )
      return;

    this.moveToPanelVisible = visible;
  };

  setRestoreAllPanelVisible = (visible) => {
    this.restoreAllPanelVisible = visible;
  };

  setCopyPanelVisible = (visible) => {
    !visible && this.deselectActiveFiles();

    if (
      visible &&
      !this.filesStore.hasSelection &&
      !this.filesStore.hasBufferSelection
    ) {
      console.log("No files selected");
      return;
    }

    this.copyPanelVisible = visible;
  };

  setRoomCreation = (roomCreation) => {
    this.roomCreation = roomCreation;
  };

  setSaveThirdpartyResponse = (saveThirdpartyResponse) => {
    this.saveThirdpartyResponse = saveThirdpartyResponse;
  };

  setConnectDialogVisible = (connectDialogVisible) => {
    if (!connectDialogVisible) this.setConnectItem(null);
    this.connectDialogVisible = connectDialogVisible;
    if (!this.connectDialogVisible) this.setRoomCreation(false);
  };

  setRemoveItem = (removeItem) => {
    this.removeItem = removeItem;
  };

  setDeleteThirdPartyDialogVisible = (deleteThirdPartyDialogVisible) => {
    this.deleteThirdPartyDialogVisible = deleteThirdPartyDialogVisible;
  };

  setDeleteDialogVisible = (deleteDialogVisible) => {
    !deleteDialogVisible && this.deselectActiveFiles();
    this.deleteDialogVisible = deleteDialogVisible;
  };

  setEventDialogVisible = (eventDialogVisible) => {
    this.eventDialogVisible = eventDialogVisible;
  };

  setDownloadDialogVisible = (downloadDialogVisible) => {
    !downloadDialogVisible && this.deselectActiveFiles();
    this.downloadDialogVisible = downloadDialogVisible;
  };

  setEmptyTrashDialogVisible = (emptyTrashDialogVisible) => {
    this.emptyTrashDialogVisible = emptyTrashDialogVisible;
  };

  setConnectItem = (connectItem) => {
    this.connectItem = connectItem;
  };

  setIsConnectDialogReconnect = (isConnectDialogReconnect) => {
    this.isConnectDialogReconnect = isConnectDialogReconnect;
  };

  setSaveAfterReconnectOAuth = (saveAfterReconnectOAuth) => {
    this.saveAfterReconnectOAuth = saveAfterReconnectOAuth;
  };

  setDestFolderId = (destFolderId) => {
    this.destFolderId = destFolderId;
  };

  setNewFilesPanelVisible = async (visible, newId, item) => {
    const { pathParts } = this.selectedFolderStore;

    const id = visible && !newId ? item.id : newId;
    const newIds = newId ? [newId] : pathParts;
    item && pathParts.push(item.id);

    let newFilesPanelVisible = visible;

    if (visible) {
      const files = await getNewFiles(id);
      if (files && files.length) {
        this.setNewFiles(files);
        this.setNewFilesIds(newIds);
      } else {
        newFilesPanelVisible = false;
        //   const {
        //     getRootFolder,
        //     updateRootBadge,
        //     treeFolders,
        //   } = this.treeFoldersStore;
        //   const { updateFolderBadge, updateFoldersBadge } = this.filesStore;

        //   if (item) {
        //     const { rootFolderType, id } = item;
        //     const rootFolder = getRootFolder(rootFolderType);
        //     updateRootBadge(rootFolder.id, item.new);
        //     updateFolderBadge(id, item.new);
        //   } else {
        //     const rootFolder = treeFolders.find((x) => x.id === +newIds[0]);
        //     updateRootBadge(rootFolder.id, rootFolder.new);
        //     if (this.selectedFolderStore.id === rootFolder.id)
        //       updateFoldersBadge();
        //   }
      }
    } else {
      this.setNewFilesIds(null);
    }

    this.newFilesPanelVisible = newFilesPanelVisible;
  };

  setNewFilesIds = (newFilesIds) => {
    this.newFilesIds = newFilesIds;
  };

  setNewFiles = (files) => {
    this.newFiles = files;
  };

  setConflictResolveDialogVisible = (conflictResolveDialogVisible) => {
    this.conflictResolveDialogVisible = conflictResolveDialogVisible;
  };

  setConflictResolveDialogData = (data) => {
    this.conflictResolveDialogData = data;
  };

  setConflictResolveDialogItems = (items) => {
    this.conflictResolveDialogItems = items;
  };

  setRemoveMediaItem = (removeMediaItem) => {
    this.removeMediaItem = removeMediaItem;
  };

  setUnsubscribe = (unsubscribe) => {
    this.unsubscribe = unsubscribe;
  };

  setConvertDialogVisible = (visible) => {
    this.convertDialogVisible = visible;
  };

  setConvertPasswordDialogVisible = (visible) => {
    this.convertPasswordDialogVisible = visible;
  };

  setFormCreationInfo = (item) => {
    this.formCreationInfo = item;
  };

  setConvertItem = (item) => {
    this.convertItem = item;
  };

  setSelectFileDialogVisible = (visible) => {
    this.selectFileDialogVisible = visible;
  };

  createMasterForm = async (fileInfo) => {
    let newTitle = fileInfo.title;
    newTitle = newTitle.substring(0, newTitle.lastIndexOf("."));

    const event = new Event(Events.CREATE);

    const payload = {
      extension: "docxf",
      id: -1,
      title: `${newTitle}.docxf`,
      templateId: fileInfo.id,
    };

    event.payload = payload;

    window.dispatchEvent(event);
  };

  setInvitePanelOptions = (invitePanelOptions) => {
    this.invitePanelOptions = invitePanelOptions;
  };

  setInviteItems = (inviteItems) => {
    this.inviteItems = inviteItems;
  };

  changeInviteItem = async (item) =>
    runInAction(() => {
      const index = this.inviteItems.findIndex((iItem) => iItem.id === item.id);

      this.inviteItems[index] = { ...this.inviteItems[index], ...item };
    });

  setInviteUsersWarningDialogVisible = (inviteUsersWarningDialogVisible) => {
    this.inviteUsersWarningDialogVisible = inviteUsersWarningDialogVisible;
  };

  setCreateRoomDialogVisible = (createRoomDialogVisible) => {
    this.createRoomDialogVisible = createRoomDialogVisible;
  };

  setCreateRoomConfirmDialogVisible = (createRoomConfirmDialogVisible) => {
    this.createRoomConfirmDialogVisible = createRoomConfirmDialogVisible;
  };

  setChangeUserTypeDialogVisible = (changeUserTypeDialogVisible) => {
    this.changeUserTypeDialogVisible = changeUserTypeDialogVisible;
  };

<<<<<<< HEAD
  setLeaveRoomDialogVisible = (visible) => {
    this.leaveRoomDialogVisible = visible;
  };

  setChangeRoomOwnerIsVisible = (
    visible,
    showBackButton = false,
    setRoomParams
  ) => {
    this.changeRoomOwnerIsVisible = visible;

    this.changeRoomOwnerData = {
      showBackButton,
      setRoomParams,
    };
  };
=======
  setSubmitToGalleryDialogVisible = (submitToGalleryDialogVisible) => {
    this.submitToGalleryDialogVisible = submitToGalleryDialogVisible;
  };

  setFormItem = (formItem) => {
    if (formItem && !formItem.exst) {
      const splitted = formItem.title.split(".");
      formItem.title = splitted.slice(0, -1).join(".");
      formItem.exst = splitted.length !== 1 ? `.${splitted.at(-1)}` : null;
    }
    this.formItem = formItem;
  };

  setEditLinkPanelIsVisible = (editLinkPanelIsVisible) => {
    this.editLinkPanelIsVisible = editLinkPanelIsVisible;
  };

  setLinkParams = (linkParams) => {
    this.linkParams = linkParams;
  };

  setUnsavedChangesDialog = (unsavedChangesDialogVisible) => {
    this.unsavedChangesDialogVisible = unsavedChangesDialogVisible;
  };

  setDeleteLinkDialogVisible = (visible) => {
    this.deleteLinkDialogVisible = visible;
  };

  setEmbeddingPanelIsVisible = (embeddingPanelIsVisible) => {
    this.embeddingPanelIsVisible = embeddingPanelIsVisible;
  };

  setMoveToPublicRoomVisible = (visible, data = null) => {
    this.moveToPublicRoomVisible = visible;
    this.moveToPublicRoomData = data;
  };

  get someDialogIsOpen() {
    return (
      this.sharingPanelVisible ||
      this.ownerPanelVisible ||
      this.moveToPanelVisible ||
      this.copyPanelVisible ||
      this.deleteThirdPartyDialogVisible ||
      this.connectDialogVisible ||
      this.thirdPartyMoveDialogVisible ||
      this.deleteDialogVisible ||
      this.downloadDialogVisible ||
      this.emptyTrashDialogVisible ||
      this.newFilesPanelVisible ||
      this.conflictResolveDialogVisible ||
      this.convertDialogVisible ||
      this.selectFileDialogVisible ||
      this.authStore.settingsStore.hotkeyPanelVisible ||
      this.versionHistoryStore.isVisible ||
      this.eventDialogVisible ||
      this.invitePanelOptions.visible ||
      this.archiveDialogVisible ||
      this.restoreRoomDialogVisible ||
      this.restoreAllPanelVisible ||
      this.inviteUsersWarningDialogVisible ||
      this.createRoomDialogVisible ||
      this.createRoomConfirmDialogVisible ||
      this.changeUserTypeDialogVisible ||
      this.submitToGalleryDialogVisible ||
      this.editLinkPanelIsVisible ||
      this.unsavedChangesDialogVisible ||
      this.deleteLinkDialogVisible ||
      this.embeddingPanelIsVisible ||
      this.moveToPublicRoomVisible
    );
  }
>>>>>>> e356f361

  deselectActiveFiles = () => {
    this.filesStore.setSelected("none");
  };
}

export default DialogsStore;<|MERGE_RESOLUTION|>--- conflicted
+++ resolved
@@ -348,24 +348,6 @@
     this.changeUserTypeDialogVisible = changeUserTypeDialogVisible;
   };
 
-<<<<<<< HEAD
-  setLeaveRoomDialogVisible = (visible) => {
-    this.leaveRoomDialogVisible = visible;
-  };
-
-  setChangeRoomOwnerIsVisible = (
-    visible,
-    showBackButton = false,
-    setRoomParams
-  ) => {
-    this.changeRoomOwnerIsVisible = visible;
-
-    this.changeRoomOwnerData = {
-      showBackButton,
-      setRoomParams,
-    };
-  };
-=======
   setSubmitToGalleryDialogVisible = (submitToGalleryDialogVisible) => {
     this.submitToGalleryDialogVisible = submitToGalleryDialogVisible;
   };
@@ -383,12 +365,21 @@
     this.editLinkPanelIsVisible = editLinkPanelIsVisible;
   };
 
-  setLinkParams = (linkParams) => {
-    this.linkParams = linkParams;
-  };
-
-  setUnsavedChangesDialog = (unsavedChangesDialogVisible) => {
-    this.unsavedChangesDialogVisible = unsavedChangesDialogVisible;
+  setLeaveRoomDialogVisible = (visible) => {
+    this.leaveRoomDialogVisible = visible;
+  };
+
+  setChangeRoomOwnerIsVisible = (
+    visible,
+    showBackButton = false,
+    setRoomParams
+  ) => {
+    this.changeRoomOwnerIsVisible = visible;
+
+    this.changeRoomOwnerData = {
+      showBackButton,
+      setRoomParams,
+    };
   };
 
   setDeleteLinkDialogVisible = (visible) => {
@@ -439,7 +430,6 @@
       this.moveToPublicRoomVisible
     );
   }
->>>>>>> e356f361
 
   deselectActiveFiles = () => {
     this.filesStore.setSelected("none");
