--- conflicted
+++ resolved
@@ -1,5 +1,4 @@
 import { default as api } from "../../api";
-<<<<<<< HEAD
 import { isDesktopClient } from "./selectors";
 import {
   checkPwd,
@@ -7,10 +6,8 @@
   logout as logoutDesktop,
   setEncryptionAccess,
 } from "../../desktop/";
-=======
 import { setWithCredentialsStatus } from "../../api/client";
 import history from "../../history";
->>>>>>> dbc30ff4
 
 export const LOGIN_POST = "LOGIN_POST";
 export const SET_CURRENT_USER = "SET_CURRENT_USER";
@@ -29,12 +26,9 @@
 export const SET_GREETING_SETTINGS = "SET_GREETING_SETTINGS";
 export const SET_CUSTOM_NAMES = "SET_CUSTOM_NAMES";
 export const SET_WIZARD_COMPLETED = "SET_WIZARD_COMPLETED";
-<<<<<<< HEAD
 export const FETCH_ENCRYPTION_KEYS = "FETCH_ENCRYPTION_KEYS";
 export const SET_IS_ENCRYPTION_SUPPORT = "SET_IS_ENCRYPTION_SUPPORT";
-=======
 export const SET_IS_AUTHENTICATED = "SET_IS_AUTHENTICATED";
->>>>>>> dbc30ff4
 
 export function setCurrentUser(user) {
   return {
@@ -146,7 +140,6 @@
   };
 }
 
-<<<<<<< HEAD
 export function fetchEncryptionKeys(keys) {
   return {
     type: FETCH_ENCRYPTION_KEYS,
@@ -158,32 +151,22 @@
   return {
     type: SET_IS_ENCRYPTION_SUPPORT,
     isSupport,
-=======
+  };
+}
+
 export function setIsAuthenticated(isAuthenticated) {
   return {
     type: SET_IS_AUTHENTICATED,
     isAuthenticated,
->>>>>>> dbc30ff4
   };
 }
 
 export function getUser(dispatch) {
   return api.people
     .getUser()
-<<<<<<< HEAD
-    .then((user) => {
-      //window.AscDesktopEditor && regDesktop(user, true);
-      dispatch(setCurrentUser(user));
-    })
-    .catch((err) => {
-      console.error(err);
-      dispatch(setCurrentUser({}));
-    });
-=======
     .then((user) => dispatch(setCurrentUser(user)))
     .then(() => dispatch(setIsAuthenticated(true)))
     .catch((err) => dispatch(setCurrentUser({})));
->>>>>>> dbc30ff4
 }
 
 export function getIsAuthenticated(dispatch) {
@@ -235,46 +218,29 @@
   return (dispatch) => {
     return api.user
       .login(user, hash)
-<<<<<<< HEAD
-      .then(() => {
-        dispatch(setIsLoaded(false));
-      })
-      .then(() => {
-        getUserInfo(dispatch);
-        getEncryptionKeys(dispatch);
-      });
-=======
       .then(() => dispatch(setIsLoaded(false)))
       .then(() => {
         setWithCredentialsStatus(true);
         return dispatch(setIsAuthenticated(true));
       })
-      .then(() => getUserInfo(dispatch));
->>>>>>> dbc30ff4
+      .then(() => {
+         getUserInfo(dispatch);
+         getEncryptionKeys(dispatch);
+       });
   };
 }
 
 export function logout() {
-<<<<<<< HEAD
   return (dispatch, getState) => {
     const state = getState();
     const isDesktop = isDesktopClient(state);
-    return api.user
-      .logout()
-      .then(() => {
-        isDesktop && logoutDesktop();
-        dispatch(setLogout());
-      })
-      .then(() => dispatch(setIsLoaded(true)));
-=======
-  return (dispatch) => {
     return api.user.logout().then(() => {
       setWithCredentialsStatus(false);
+      isDesktop && logoutDesktop();
       dispatch(setLogout());
 
       history.push("/login");
     });
->>>>>>> dbc30ff4
   };
 }
 
