// (c) Copyright Ascensio System SIA 2010-2022
//
// This program is a free software product.
// You can redistribute it and/or modify it under the terms
// of the GNU Affero General Public License (AGPL) version 3 as published by the Free Software
// Foundation. In accordance with Section 7(a) of the GNU AGPL its Section 15 shall be amended
// to the effect that Ascensio System SIA expressly excludes the warranty of non-infringement of
// any third-party rights.
//
// This program is distributed WITHOUT ANY WARRANTY, without even the implied warranty
// of MERCHANTABILITY or FITNESS FOR A PARTICULAR  PURPOSE. For details, see
// the GNU AGPL at: http://www.gnu.org/licenses/agpl-3.0.html
//
// You can contact Ascensio System SIA at Lubanas st. 125a-25, Riga, Latvia, EU, LV-1021.
//
// The  interactive user interfaces in modified source and object code versions of the Program must
// display Appropriate Legal Notices, as required under Section 5 of the GNU AGPL version 3.
//
// Pursuant to Section 7(b) of the License you must retain the original Product logo when
// distributing the program. Pursuant to Section 7(e) we decline to grant you any rights under
// trademark law for use of our trademarks.
//
// All the Product's GUI elements, including illustrations and icon sets, as well as technical writing
// content are licensed under the terms of the Creative Commons Attribution-ShareAlike 4.0
// International. See the License terms at http://creativecommons.org/licenses/by-sa/4.0/legalcode

namespace ASC.Core.Caching;

[Singletone]
class TenantServiceCache
{
    private const string Key = "tenants";
    private readonly TimeSpan _cacheExpiration;
    internal readonly ICache Cache;
    internal readonly ICacheNotify<TenantCacheItem> CacheNotifyItem;
    internal readonly ICacheNotify<TenantSetting> CacheNotifySettings;

    public TenantServiceCache(
        CoreBaseSettings coreBaseSettings,
        ICacheNotify<TenantCacheItem> cacheNotifyItem,
        ICacheNotify<TenantSetting> cacheNotifySettings,
        ICache cache)
    {
        CacheNotifyItem = cacheNotifyItem;
        CacheNotifySettings = cacheNotifySettings;
        Cache = cache;
        _cacheExpiration = TimeSpan.FromMinutes(2);

        cacheNotifyItem.Subscribe((t) =>
        {
            var tenants = GetTenantStore();
            tenants.Remove(t.TenantId);
            tenants.Clear(coreBaseSettings);
        }, CacheNotifyAction.InsertOrUpdate);

        cacheNotifySettings.Subscribe((s) =>
        {
            Cache.Remove(s.Key);
        }, CacheNotifyAction.Remove);
    }

    internal TenantStore GetTenantStore()
    {
        var store = Cache.Get<TenantStore>(Key);
        if (store == null)
        {
            store = new TenantStore();
            Cache.Insert(Key, store, DateTime.UtcNow.Add(_cacheExpiration));
        }

        return store;
    }

    internal class TenantStore
    {
        private readonly Dictionary<int, Tenant> _byId = new Dictionary<int, Tenant>();
        private readonly Dictionary<string, Tenant> _byDomain = new Dictionary<string, Tenant>();
        private readonly object _locker = new object();

        public Tenant Get(int id)
        {
            Tenant t;
            lock (_locker)
            {
                _byId.TryGetValue(id, out t);
            }

            return t;
        }

        public Tenant Get(string domain)
        {
            if (string.IsNullOrEmpty(domain))
            {
                return null;
            }

            Tenant t;
            lock (_locker)
            {
                _byDomain.TryGetValue(domain, out t);
            }

            return t;
        }

        public void Insert(Tenant t, string ip = null)
        {
            if (t == null)
            {
                return;
            }

            Remove(t.Id);
            lock (_locker)
            {
                _byId[t.Id] = t;
                _byDomain[t.Alias] = t;
                if (!string.IsNullOrEmpty(t.MappedDomain))
                {
                    _byDomain[t.MappedDomain] = t;
                }

                if (!string.IsNullOrEmpty(ip))
                {
                    _byDomain[ip] = t;
                }
            }
        }

        public void Remove(int id)
        {
            var t = Get(id);
            if (t != null)
            {
                lock (_locker)
                {
                    _byId.Remove(id);
                    _byDomain.Remove(t.Alias);
                    if (!string.IsNullOrEmpty(t.MappedDomain))
                    {
                        _byDomain.Remove(t.MappedDomain);
                    }
                }
            }
        }

        internal void Clear(CoreBaseSettings coreBaseSettings)
        {
            if (!coreBaseSettings.Standalone)
            {
                return;
            }

            lock (_locker)
            {
                _byId.Clear();
                _byDomain.Clear();
            }
        }
    }
}

[Scope]
class CachedTenantService : ITenantService
{
    private readonly ITenantService _service;
    private readonly ICacheNotify<TenantSetting> _cacheNotifySettings;
    private readonly ICacheNotify<TenantCacheItem> _cacheNotifyItem;
    private readonly TenantServiceCache _tenantServiceCache;
    private readonly TimeSpan _settingsExpiration;
    private readonly ICache _cache;

    public CachedTenantService()
    {
        _settingsExpiration = TimeSpan.FromMinutes(2);
    }

    public CachedTenantService(DbTenantService service, TenantServiceCache tenantServiceCache, ICache cache) : this()
    {
        _cache = cache;
        _service = service ?? throw new ArgumentNullException(nameof(service));
        _tenantServiceCache = tenantServiceCache;
        _cacheNotifyItem = tenantServiceCache.CacheNotifyItem;
        _cacheNotifySettings = tenantServiceCache.CacheNotifySettings;
    }

    public async Task ValidateDomainAsync(string domain)
    {
        await _service.ValidateDomainAsync(domain);
    }

    public async Task<IEnumerable<Tenant>> GetTenantsAsync(string login, string passwordHash)
    {
        return await _service.GetTenantsAsync(login, passwordHash);
    }

    public async Task<IEnumerable<Tenant>> GetTenantsAsync(DateTime from, bool active = true)
    {
        return await _service.GetTenantsAsync(from, active);
    }

    public async Task<IEnumerable<Tenant>> GetTenantsAsync(List<int> ids)
    {
        return await _service.GetTenantsAsync(ids);
    }

    public async Task<Tenant> GetTenantAsync(int id)
    {
        var tenants = _tenantServiceCache.GetTenantStore();
        var t = tenants.Get(id);
        if (t == null)
        {
            t = await _service.GetTenantAsync(id);
            if (t != null)
            {
                tenants.Insert(t);
            }
        }

        return t;
    }

    public Tenant GetTenant(int id)
    {
        var tenants = _tenantServiceCache.GetTenantStore();
        var t = tenants.Get(id);
        if (t == null)
        {
            t = _service.GetTenant(id);
            if (t != null)
            {
                tenants.Insert(t);
            }
        }

        return t;
    }

    public async Task<Tenant> GetTenantAsync(string domain)
    {
        var tenants = _tenantServiceCache.GetTenantStore();
        var t = tenants.Get(domain);
        if (t == null)
        {
            t = await _service.GetTenantAsync(domain);
            if (t != null)
            {
                tenants.Insert(t);
            }
        }

        return t;
    }

    public Tenant GetTenant(string domain)
    {
        var tenants = _tenantServiceCache.GetTenantStore();
        var t = tenants.Get(domain);
        if (t == null)
        {
            t = _service.GetTenant(domain);
            if (t != null)
            {
                tenants.Insert(t);
            }
        }

        return t;
    }

    public Tenant GetTenantForStandaloneWithoutAlias(string ip)
    {
        var tenants = _tenantServiceCache.GetTenantStore();
        var t = tenants.Get(ip);
        if (t == null)
        {
            t = _service.GetTenantForStandaloneWithoutAlias(ip);
            if (t != null)
            {
                tenants.Insert(t, ip);
            }
        }

        return t;
    }

    public async Task<Tenant> GetTenantForStandaloneWithoutAliasAsync(string ip)
    {
        var tenants = _tenantServiceCache.GetTenantStore();
        var t = tenants.Get(ip);
        if (t == null)
        {
            t = await _service.GetTenantForStandaloneWithoutAliasAsync(ip);
            if (t != null)
            {
                tenants.Insert(t, ip);
            }
        }

        return t;
    }

    public async Task<Tenant> SaveTenantAsync(CoreSettings coreSettings, Tenant tenant)
    {
        tenant = await _service.SaveTenantAsync(coreSettings, tenant);
        _cacheNotifyItem.Publish(new TenantCacheItem() { TenantId = tenant.Id }, CacheNotifyAction.InsertOrUpdate);

        return tenant;
    }

    public async Task RemoveTenantAsync(int id, bool auto = false)
    {
        await _service.RemoveTenantAsync(id, auto);
        _cacheNotifyItem.Publish(new TenantCacheItem() { TenantId = id }, CacheNotifyAction.InsertOrUpdate);
    }

<<<<<<< HEAD
    public async Task PermanentlyRemoveTenantAsync(int id)
    {
        await _service.PermanentlyRemoveTenantAsync(id);
        _cacheNotifyItem.Publish(new TenantCacheItem() { TenantId = id }, CacheNotifyAction.Remove);
    }

    public IEnumerable<TenantVersion> GetTenantVersions()
=======
    public async Task<IEnumerable<TenantVersion>> GetTenantVersionsAsync()
    {
        return await _service.GetTenantVersionsAsync();
    }

    public async Task<byte[]> GetTenantSettingsAsync(int tenant, string key)
>>>>>>> 6d89a03a
    {
        var cacheKey = string.Format("settings/{0}/{1}", tenant, key);
        var data = _cache.Get<byte[]>(cacheKey);
        if (data == null)
        {
            data = await _service.GetTenantSettingsAsync(tenant, key);

            _cache.Insert(cacheKey, data ?? Array.Empty<byte>(), DateTime.UtcNow + _settingsExpiration);
        }

        return data == null ? null : data.Length == 0 ? null : data;
    }

    public byte[] GetTenantSettings(int tenant, string key)
    {
        var cacheKey = string.Format("settings/{0}/{1}", tenant, key);
        var data = _cache.Get<byte[]>(cacheKey);
        if (data == null)
        {
            data = _service.GetTenantSettings(tenant, key);

            _cache.Insert(cacheKey, data ?? Array.Empty<byte>(), DateTime.UtcNow + _settingsExpiration);
        }

        return data == null ? null : data.Length == 0 ? null : data;
    }

    public async Task SetTenantSettingsAsync(int tenant, string key, byte[] data)
    {
        await _service.SetTenantSettingsAsync(tenant, key, data);
        var cacheKey = string.Format("settings/{0}/{1}", tenant, key);

        _cacheNotifySettings.Publish(new TenantSetting { Key = cacheKey }, CacheNotifyAction.Remove);
    }

    public void SetTenantSettings(int tenant, string key, byte[] data)
    {
        _service.SetTenantSettings(tenant, key, data);
        var cacheKey = string.Format("settings/{0}/{1}", tenant, key);

        _cacheNotifySettings.Publish(new TenantSetting { Key = cacheKey }, CacheNotifyAction.Remove);
    }
}<|MERGE_RESOLUTION|>--- conflicted
+++ resolved
@@ -1,376 +1,372 @@
-// (c) Copyright Ascensio System SIA 2010-2022
-//
-// This program is a free software product.
-// You can redistribute it and/or modify it under the terms
-// of the GNU Affero General Public License (AGPL) version 3 as published by the Free Software
-// Foundation. In accordance with Section 7(a) of the GNU AGPL its Section 15 shall be amended
-// to the effect that Ascensio System SIA expressly excludes the warranty of non-infringement of
-// any third-party rights.
-//
-// This program is distributed WITHOUT ANY WARRANTY, without even the implied warranty
-// of MERCHANTABILITY or FITNESS FOR A PARTICULAR  PURPOSE. For details, see
-// the GNU AGPL at: http://www.gnu.org/licenses/agpl-3.0.html
-//
-// You can contact Ascensio System SIA at Lubanas st. 125a-25, Riga, Latvia, EU, LV-1021.
-//
-// The  interactive user interfaces in modified source and object code versions of the Program must
-// display Appropriate Legal Notices, as required under Section 5 of the GNU AGPL version 3.
-//
-// Pursuant to Section 7(b) of the License you must retain the original Product logo when
-// distributing the program. Pursuant to Section 7(e) we decline to grant you any rights under
-// trademark law for use of our trademarks.
-//
-// All the Product's GUI elements, including illustrations and icon sets, as well as technical writing
-// content are licensed under the terms of the Creative Commons Attribution-ShareAlike 4.0
-// International. See the License terms at http://creativecommons.org/licenses/by-sa/4.0/legalcode
-
-namespace ASC.Core.Caching;
-
-[Singletone]
-class TenantServiceCache
-{
-    private const string Key = "tenants";
-    private readonly TimeSpan _cacheExpiration;
-    internal readonly ICache Cache;
-    internal readonly ICacheNotify<TenantCacheItem> CacheNotifyItem;
-    internal readonly ICacheNotify<TenantSetting> CacheNotifySettings;
-
-    public TenantServiceCache(
-        CoreBaseSettings coreBaseSettings,
-        ICacheNotify<TenantCacheItem> cacheNotifyItem,
-        ICacheNotify<TenantSetting> cacheNotifySettings,
-        ICache cache)
-    {
-        CacheNotifyItem = cacheNotifyItem;
-        CacheNotifySettings = cacheNotifySettings;
-        Cache = cache;
-        _cacheExpiration = TimeSpan.FromMinutes(2);
-
-        cacheNotifyItem.Subscribe((t) =>
-        {
-            var tenants = GetTenantStore();
-            tenants.Remove(t.TenantId);
-            tenants.Clear(coreBaseSettings);
-        }, CacheNotifyAction.InsertOrUpdate);
-
-        cacheNotifySettings.Subscribe((s) =>
-        {
-            Cache.Remove(s.Key);
-        }, CacheNotifyAction.Remove);
-    }
-
-    internal TenantStore GetTenantStore()
-    {
-        var store = Cache.Get<TenantStore>(Key);
-        if (store == null)
-        {
-            store = new TenantStore();
-            Cache.Insert(Key, store, DateTime.UtcNow.Add(_cacheExpiration));
-        }
-
-        return store;
-    }
-
-    internal class TenantStore
-    {
-        private readonly Dictionary<int, Tenant> _byId = new Dictionary<int, Tenant>();
-        private readonly Dictionary<string, Tenant> _byDomain = new Dictionary<string, Tenant>();
-        private readonly object _locker = new object();
-
-        public Tenant Get(int id)
-        {
-            Tenant t;
-            lock (_locker)
-            {
-                _byId.TryGetValue(id, out t);
-            }
-
-            return t;
-        }
-
-        public Tenant Get(string domain)
-        {
-            if (string.IsNullOrEmpty(domain))
-            {
-                return null;
-            }
-
-            Tenant t;
-            lock (_locker)
-            {
-                _byDomain.TryGetValue(domain, out t);
-            }
-
-            return t;
-        }
-
-        public void Insert(Tenant t, string ip = null)
-        {
-            if (t == null)
-            {
-                return;
-            }
-
-            Remove(t.Id);
-            lock (_locker)
-            {
-                _byId[t.Id] = t;
-                _byDomain[t.Alias] = t;
-                if (!string.IsNullOrEmpty(t.MappedDomain))
-                {
-                    _byDomain[t.MappedDomain] = t;
-                }
-
-                if (!string.IsNullOrEmpty(ip))
-                {
-                    _byDomain[ip] = t;
-                }
-            }
-        }
-
-        public void Remove(int id)
-        {
-            var t = Get(id);
-            if (t != null)
-            {
-                lock (_locker)
-                {
-                    _byId.Remove(id);
-                    _byDomain.Remove(t.Alias);
-                    if (!string.IsNullOrEmpty(t.MappedDomain))
-                    {
-                        _byDomain.Remove(t.MappedDomain);
-                    }
-                }
-            }
-        }
-
-        internal void Clear(CoreBaseSettings coreBaseSettings)
-        {
-            if (!coreBaseSettings.Standalone)
-            {
-                return;
-            }
-
-            lock (_locker)
-            {
-                _byId.Clear();
-                _byDomain.Clear();
-            }
-        }
-    }
-}
-
-[Scope]
-class CachedTenantService : ITenantService
-{
-    private readonly ITenantService _service;
-    private readonly ICacheNotify<TenantSetting> _cacheNotifySettings;
-    private readonly ICacheNotify<TenantCacheItem> _cacheNotifyItem;
-    private readonly TenantServiceCache _tenantServiceCache;
-    private readonly TimeSpan _settingsExpiration;
-    private readonly ICache _cache;
-
-    public CachedTenantService()
-    {
-        _settingsExpiration = TimeSpan.FromMinutes(2);
-    }
-
-    public CachedTenantService(DbTenantService service, TenantServiceCache tenantServiceCache, ICache cache) : this()
-    {
-        _cache = cache;
-        _service = service ?? throw new ArgumentNullException(nameof(service));
-        _tenantServiceCache = tenantServiceCache;
-        _cacheNotifyItem = tenantServiceCache.CacheNotifyItem;
-        _cacheNotifySettings = tenantServiceCache.CacheNotifySettings;
-    }
-
-    public async Task ValidateDomainAsync(string domain)
-    {
-        await _service.ValidateDomainAsync(domain);
-    }
-
-    public async Task<IEnumerable<Tenant>> GetTenantsAsync(string login, string passwordHash)
-    {
-        return await _service.GetTenantsAsync(login, passwordHash);
-    }
-
-    public async Task<IEnumerable<Tenant>> GetTenantsAsync(DateTime from, bool active = true)
-    {
-        return await _service.GetTenantsAsync(from, active);
-    }
-
-    public async Task<IEnumerable<Tenant>> GetTenantsAsync(List<int> ids)
-    {
-        return await _service.GetTenantsAsync(ids);
-    }
-
-    public async Task<Tenant> GetTenantAsync(int id)
-    {
-        var tenants = _tenantServiceCache.GetTenantStore();
-        var t = tenants.Get(id);
-        if (t == null)
-        {
-            t = await _service.GetTenantAsync(id);
-            if (t != null)
-            {
-                tenants.Insert(t);
-            }
-        }
-
-        return t;
-    }
-
-    public Tenant GetTenant(int id)
-    {
-        var tenants = _tenantServiceCache.GetTenantStore();
-        var t = tenants.Get(id);
-        if (t == null)
-        {
-            t = _service.GetTenant(id);
-            if (t != null)
-            {
-                tenants.Insert(t);
-            }
-        }
-
-        return t;
-    }
-
-    public async Task<Tenant> GetTenantAsync(string domain)
-    {
-        var tenants = _tenantServiceCache.GetTenantStore();
-        var t = tenants.Get(domain);
-        if (t == null)
-        {
-            t = await _service.GetTenantAsync(domain);
-            if (t != null)
-            {
-                tenants.Insert(t);
-            }
-        }
-
-        return t;
-    }
-
-    public Tenant GetTenant(string domain)
-    {
-        var tenants = _tenantServiceCache.GetTenantStore();
-        var t = tenants.Get(domain);
-        if (t == null)
-        {
-            t = _service.GetTenant(domain);
-            if (t != null)
-            {
-                tenants.Insert(t);
-            }
-        }
-
-        return t;
-    }
-
-    public Tenant GetTenantForStandaloneWithoutAlias(string ip)
-    {
-        var tenants = _tenantServiceCache.GetTenantStore();
-        var t = tenants.Get(ip);
-        if (t == null)
-        {
-            t = _service.GetTenantForStandaloneWithoutAlias(ip);
-            if (t != null)
-            {
-                tenants.Insert(t, ip);
-            }
-        }
-
-        return t;
-    }
-
-    public async Task<Tenant> GetTenantForStandaloneWithoutAliasAsync(string ip)
-    {
-        var tenants = _tenantServiceCache.GetTenantStore();
-        var t = tenants.Get(ip);
-        if (t == null)
-        {
-            t = await _service.GetTenantForStandaloneWithoutAliasAsync(ip);
-            if (t != null)
-            {
-                tenants.Insert(t, ip);
-            }
-        }
-
-        return t;
-    }
-
-    public async Task<Tenant> SaveTenantAsync(CoreSettings coreSettings, Tenant tenant)
-    {
-        tenant = await _service.SaveTenantAsync(coreSettings, tenant);
-        _cacheNotifyItem.Publish(new TenantCacheItem() { TenantId = tenant.Id }, CacheNotifyAction.InsertOrUpdate);
-
-        return tenant;
-    }
-
-    public async Task RemoveTenantAsync(int id, bool auto = false)
-    {
-        await _service.RemoveTenantAsync(id, auto);
-        _cacheNotifyItem.Publish(new TenantCacheItem() { TenantId = id }, CacheNotifyAction.InsertOrUpdate);
-    }
-
-<<<<<<< HEAD
-    public async Task PermanentlyRemoveTenantAsync(int id)
-    {
-        await _service.PermanentlyRemoveTenantAsync(id);
-        _cacheNotifyItem.Publish(new TenantCacheItem() { TenantId = id }, CacheNotifyAction.Remove);
-    }
-
-    public IEnumerable<TenantVersion> GetTenantVersions()
-=======
-    public async Task<IEnumerable<TenantVersion>> GetTenantVersionsAsync()
-    {
-        return await _service.GetTenantVersionsAsync();
-    }
-
-    public async Task<byte[]> GetTenantSettingsAsync(int tenant, string key)
->>>>>>> 6d89a03a
-    {
-        var cacheKey = string.Format("settings/{0}/{1}", tenant, key);
-        var data = _cache.Get<byte[]>(cacheKey);
-        if (data == null)
-        {
-            data = await _service.GetTenantSettingsAsync(tenant, key);
-
-            _cache.Insert(cacheKey, data ?? Array.Empty<byte>(), DateTime.UtcNow + _settingsExpiration);
-        }
-
-        return data == null ? null : data.Length == 0 ? null : data;
-    }
-
-    public byte[] GetTenantSettings(int tenant, string key)
-    {
-        var cacheKey = string.Format("settings/{0}/{1}", tenant, key);
-        var data = _cache.Get<byte[]>(cacheKey);
-        if (data == null)
-        {
-            data = _service.GetTenantSettings(tenant, key);
-
-            _cache.Insert(cacheKey, data ?? Array.Empty<byte>(), DateTime.UtcNow + _settingsExpiration);
-        }
-
-        return data == null ? null : data.Length == 0 ? null : data;
-    }
-
-    public async Task SetTenantSettingsAsync(int tenant, string key, byte[] data)
-    {
-        await _service.SetTenantSettingsAsync(tenant, key, data);
-        var cacheKey = string.Format("settings/{0}/{1}", tenant, key);
-
-        _cacheNotifySettings.Publish(new TenantSetting { Key = cacheKey }, CacheNotifyAction.Remove);
-    }
-
-    public void SetTenantSettings(int tenant, string key, byte[] data)
-    {
-        _service.SetTenantSettings(tenant, key, data);
-        var cacheKey = string.Format("settings/{0}/{1}", tenant, key);
-
-        _cacheNotifySettings.Publish(new TenantSetting { Key = cacheKey }, CacheNotifyAction.Remove);
-    }
+// (c) Copyright Ascensio System SIA 2010-2022
+//
+// This program is a free software product.
+// You can redistribute it and/or modify it under the terms
+// of the GNU Affero General Public License (AGPL) version 3 as published by the Free Software
+// Foundation. In accordance with Section 7(a) of the GNU AGPL its Section 15 shall be amended
+// to the effect that Ascensio System SIA expressly excludes the warranty of non-infringement of
+// any third-party rights.
+//
+// This program is distributed WITHOUT ANY WARRANTY, without even the implied warranty
+// of MERCHANTABILITY or FITNESS FOR A PARTICULAR  PURPOSE. For details, see
+// the GNU AGPL at: http://www.gnu.org/licenses/agpl-3.0.html
+//
+// You can contact Ascensio System SIA at Lubanas st. 125a-25, Riga, Latvia, EU, LV-1021.
+//
+// The  interactive user interfaces in modified source and object code versions of the Program must
+// display Appropriate Legal Notices, as required under Section 5 of the GNU AGPL version 3.
+//
+// Pursuant to Section 7(b) of the License you must retain the original Product logo when
+// distributing the program. Pursuant to Section 7(e) we decline to grant you any rights under
+// trademark law for use of our trademarks.
+//
+// All the Product's GUI elements, including illustrations and icon sets, as well as technical writing
+// content are licensed under the terms of the Creative Commons Attribution-ShareAlike 4.0
+// International. See the License terms at http://creativecommons.org/licenses/by-sa/4.0/legalcode
+
+namespace ASC.Core.Caching;
+
+[Singletone]
+class TenantServiceCache
+{
+    private const string Key = "tenants";
+    private readonly TimeSpan _cacheExpiration;
+    internal readonly ICache Cache;
+    internal readonly ICacheNotify<TenantCacheItem> CacheNotifyItem;
+    internal readonly ICacheNotify<TenantSetting> CacheNotifySettings;
+
+    public TenantServiceCache(
+        CoreBaseSettings coreBaseSettings,
+        ICacheNotify<TenantCacheItem> cacheNotifyItem,
+        ICacheNotify<TenantSetting> cacheNotifySettings,
+        ICache cache)
+    {
+        CacheNotifyItem = cacheNotifyItem;
+        CacheNotifySettings = cacheNotifySettings;
+        Cache = cache;
+        _cacheExpiration = TimeSpan.FromMinutes(2);
+
+        cacheNotifyItem.Subscribe((t) =>
+        {
+            var tenants = GetTenantStore();
+            tenants.Remove(t.TenantId);
+            tenants.Clear(coreBaseSettings);
+        }, CacheNotifyAction.InsertOrUpdate);
+
+        cacheNotifySettings.Subscribe((s) =>
+        {
+            Cache.Remove(s.Key);
+        }, CacheNotifyAction.Remove);
+    }
+
+    internal TenantStore GetTenantStore()
+    {
+        var store = Cache.Get<TenantStore>(Key);
+        if (store == null)
+        {
+            store = new TenantStore();
+            Cache.Insert(Key, store, DateTime.UtcNow.Add(_cacheExpiration));
+        }
+
+        return store;
+    }
+
+    internal class TenantStore
+    {
+        private readonly Dictionary<int, Tenant> _byId = new Dictionary<int, Tenant>();
+        private readonly Dictionary<string, Tenant> _byDomain = new Dictionary<string, Tenant>();
+        private readonly object _locker = new object();
+
+        public Tenant Get(int id)
+        {
+            Tenant t;
+            lock (_locker)
+            {
+                _byId.TryGetValue(id, out t);
+            }
+
+            return t;
+        }
+
+        public Tenant Get(string domain)
+        {
+            if (string.IsNullOrEmpty(domain))
+            {
+                return null;
+            }
+
+            Tenant t;
+            lock (_locker)
+            {
+                _byDomain.TryGetValue(domain, out t);
+            }
+
+            return t;
+        }
+
+        public void Insert(Tenant t, string ip = null)
+        {
+            if (t == null)
+            {
+                return;
+            }
+
+            Remove(t.Id);
+            lock (_locker)
+            {
+                _byId[t.Id] = t;
+                _byDomain[t.Alias] = t;
+                if (!string.IsNullOrEmpty(t.MappedDomain))
+                {
+                    _byDomain[t.MappedDomain] = t;
+                }
+
+                if (!string.IsNullOrEmpty(ip))
+                {
+                    _byDomain[ip] = t;
+                }
+            }
+        }
+
+        public void Remove(int id)
+        {
+            var t = Get(id);
+            if (t != null)
+            {
+                lock (_locker)
+                {
+                    _byId.Remove(id);
+                    _byDomain.Remove(t.Alias);
+                    if (!string.IsNullOrEmpty(t.MappedDomain))
+                    {
+                        _byDomain.Remove(t.MappedDomain);
+                    }
+                }
+            }
+        }
+
+        internal void Clear(CoreBaseSettings coreBaseSettings)
+        {
+            if (!coreBaseSettings.Standalone)
+            {
+                return;
+            }
+
+            lock (_locker)
+            {
+                _byId.Clear();
+                _byDomain.Clear();
+            }
+        }
+    }
+}
+
+[Scope]
+class CachedTenantService : ITenantService
+{
+    private readonly ITenantService _service;
+    private readonly ICacheNotify<TenantSetting> _cacheNotifySettings;
+    private readonly ICacheNotify<TenantCacheItem> _cacheNotifyItem;
+    private readonly TenantServiceCache _tenantServiceCache;
+    private readonly TimeSpan _settingsExpiration;
+    private readonly ICache _cache;
+
+    public CachedTenantService()
+    {
+        _settingsExpiration = TimeSpan.FromMinutes(2);
+    }
+
+    public CachedTenantService(DbTenantService service, TenantServiceCache tenantServiceCache, ICache cache) : this()
+    {
+        _cache = cache;
+        _service = service ?? throw new ArgumentNullException(nameof(service));
+        _tenantServiceCache = tenantServiceCache;
+        _cacheNotifyItem = tenantServiceCache.CacheNotifyItem;
+        _cacheNotifySettings = tenantServiceCache.CacheNotifySettings;
+    }
+
+    public async Task ValidateDomainAsync(string domain)
+    {
+        await _service.ValidateDomainAsync(domain);
+    }
+
+    public async Task<IEnumerable<Tenant>> GetTenantsAsync(string login, string passwordHash)
+    {
+        return await _service.GetTenantsAsync(login, passwordHash);
+    }
+
+    public async Task<IEnumerable<Tenant>> GetTenantsAsync(DateTime from, bool active = true)
+    {
+        return await _service.GetTenantsAsync(from, active);
+    }
+
+    public async Task<IEnumerable<Tenant>> GetTenantsAsync(List<int> ids)
+    {
+        return await _service.GetTenantsAsync(ids);
+    }
+
+    public async Task<Tenant> GetTenantAsync(int id)
+    {
+        var tenants = _tenantServiceCache.GetTenantStore();
+        var t = tenants.Get(id);
+        if (t == null)
+        {
+            t = await _service.GetTenantAsync(id);
+            if (t != null)
+            {
+                tenants.Insert(t);
+            }
+        }
+
+        return t;
+    }
+
+    public Tenant GetTenant(int id)
+    {
+        var tenants = _tenantServiceCache.GetTenantStore();
+        var t = tenants.Get(id);
+        if (t == null)
+        {
+            t = _service.GetTenant(id);
+            if (t != null)
+            {
+                tenants.Insert(t);
+            }
+        }
+
+        return t;
+    }
+
+    public async Task<Tenant> GetTenantAsync(string domain)
+    {
+        var tenants = _tenantServiceCache.GetTenantStore();
+        var t = tenants.Get(domain);
+        if (t == null)
+        {
+            t = await _service.GetTenantAsync(domain);
+            if (t != null)
+            {
+                tenants.Insert(t);
+            }
+        }
+
+        return t;
+    }
+
+    public Tenant GetTenant(string domain)
+    {
+        var tenants = _tenantServiceCache.GetTenantStore();
+        var t = tenants.Get(domain);
+        if (t == null)
+        {
+            t = _service.GetTenant(domain);
+            if (t != null)
+            {
+                tenants.Insert(t);
+            }
+        }
+
+        return t;
+    }
+
+    public Tenant GetTenantForStandaloneWithoutAlias(string ip)
+    {
+        var tenants = _tenantServiceCache.GetTenantStore();
+        var t = tenants.Get(ip);
+        if (t == null)
+        {
+            t = _service.GetTenantForStandaloneWithoutAlias(ip);
+            if (t != null)
+            {
+                tenants.Insert(t, ip);
+            }
+        }
+
+        return t;
+    }
+
+    public async Task<Tenant> GetTenantForStandaloneWithoutAliasAsync(string ip)
+    {
+        var tenants = _tenantServiceCache.GetTenantStore();
+        var t = tenants.Get(ip);
+        if (t == null)
+        {
+            t = await _service.GetTenantForStandaloneWithoutAliasAsync(ip);
+            if (t != null)
+            {
+                tenants.Insert(t, ip);
+            }
+        }
+
+        return t;
+    }
+
+    public async Task<Tenant> SaveTenantAsync(CoreSettings coreSettings, Tenant tenant)
+    {
+        tenant = await _service.SaveTenantAsync(coreSettings, tenant);
+        _cacheNotifyItem.Publish(new TenantCacheItem() { TenantId = tenant.Id }, CacheNotifyAction.InsertOrUpdate);
+
+        return tenant;
+    }
+
+    public async Task RemoveTenantAsync(int id, bool auto = false)
+    {
+        await _service.RemoveTenantAsync(id, auto);
+        _cacheNotifyItem.Publish(new TenantCacheItem() { TenantId = id }, CacheNotifyAction.InsertOrUpdate);
+    }
+
+    public async Task PermanentlyRemoveTenantAsync(int id)
+    {
+        await _service.PermanentlyRemoveTenantAsync(id);
+        _cacheNotifyItem.Publish(new TenantCacheItem() { TenantId = id }, CacheNotifyAction.Remove);
+    }
+
+    public async Task<IEnumerable<TenantVersion>> GetTenantVersionsAsync()
+    {
+        return await _service.GetTenantVersionsAsync();
+    }
+
+    public async Task<byte[]> GetTenantSettingsAsync(int tenant, string key)
+    {
+        var cacheKey = string.Format("settings/{0}/{1}", tenant, key);
+        var data = _cache.Get<byte[]>(cacheKey);
+        if (data == null)
+        {
+            data = await _service.GetTenantSettingsAsync(tenant, key);
+
+            _cache.Insert(cacheKey, data ?? Array.Empty<byte>(), DateTime.UtcNow + _settingsExpiration);
+        }
+
+        return data == null ? null : data.Length == 0 ? null : data;
+    }
+
+    public byte[] GetTenantSettings(int tenant, string key)
+    {
+        var cacheKey = string.Format("settings/{0}/{1}", tenant, key);
+        var data = _cache.Get<byte[]>(cacheKey);
+        if (data == null)
+        {
+            data = _service.GetTenantSettings(tenant, key);
+
+            _cache.Insert(cacheKey, data ?? Array.Empty<byte>(), DateTime.UtcNow + _settingsExpiration);
+        }
+
+        return data == null ? null : data.Length == 0 ? null : data;
+    }
+
+    public async Task SetTenantSettingsAsync(int tenant, string key, byte[] data)
+    {
+        await _service.SetTenantSettingsAsync(tenant, key, data);
+        var cacheKey = string.Format("settings/{0}/{1}", tenant, key);
+
+        _cacheNotifySettings.Publish(new TenantSetting { Key = cacheKey }, CacheNotifyAction.Remove);
+    }
+
+    public void SetTenantSettings(int tenant, string key, byte[] data)
+    {
+        _service.SetTenantSettings(tenant, key, data);
+        var cacheKey = string.Format("settings/{0}/{1}", tenant, key);
+
+        _cacheNotifySettings.Publish(new TenantSetting { Key = cacheKey }, CacheNotifyAction.Remove);
+    }
 }