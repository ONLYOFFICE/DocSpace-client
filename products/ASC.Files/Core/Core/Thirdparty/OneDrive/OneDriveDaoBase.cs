// (c) Copyright Ascensio System SIA 2010-2022
//
// This program is a free software product.
// You can redistribute it and/or modify it under the terms
// of the GNU Affero General Public License (AGPL) version 3 as published by the Free Software
// Foundation. In accordance with Section 7(a) of the GNU AGPL its Section 15 shall be amended
// to the effect that Ascensio System SIA expressly excludes the warranty of non-infringement of
// any third-party rights.
//
// This program is distributed WITHOUT ANY WARRANTY, without even the implied warranty
// of MERCHANTABILITY or FITNESS FOR A PARTICULAR  PURPOSE. For details, see
// the GNU AGPL at: http://www.gnu.org/licenses/agpl-3.0.html
//
// You can contact Ascensio System SIA at Lubanas st. 125a-25, Riga, Latvia, EU, LV-1021.
//
// The  interactive user interfaces in modified source and object code versions of the Program must
// display Appropriate Legal Notices, as required under Section 5 of the GNU AGPL version 3.
//
// Pursuant to Section 7(b) of the License you must retain the original Product logo when
// distributing the program. Pursuant to Section 7(e) we decline to grant you any rights under
// trademark law for use of our trademarks.
//
// All the Product's GUI elements, including illustrations and icon sets, as well as technical writing
// content are licensed under the terms of the Creative Commons Attribution-ShareAlike 4.0
// International. See the License terms at http://creativecommons.org/licenses/by-sa/4.0/legalcode

namespace ASC.Files.Thirdparty.OneDrive;

internal abstract class OneDriveDaoBase : ThirdPartyProviderDao<OneDriveProviderInfo>
{
    protected override string Id => "onedrive";

    protected OneDriveDaoBase(
        IServiceProvider serviceProvider,
        UserManager userManager,
        TenantManager tenantManager,
        TenantUtil tenantUtil,
        DbContextManager<FilesDbContext> dbContextManager,
        SetupInfo setupInfo,
        IOptionsMonitor<ILog> monitor,
        FileUtility fileUtility,
        TempPath tempPath)
        : base(serviceProvider, userManager, tenantManager, tenantUtil, dbContextManager, setupInfo, monitor, fileUtility, tempPath)
    {
    }

    protected static string MakeOneDriveId(string entryId)
    {
        var id = entryId;

        return string.IsNullOrEmpty(id)
                   ? string.Empty
                   : id.TrimStart('/');
    }

    protected static string GetParentFolderId(Item onedriveItem)
    {
        return onedriveItem == null || IsRoot(onedriveItem)
                   ? null
                   : (onedriveItem.ParentReference.Path.Equals(OneDriveStorage.RootPath, StringComparison.InvariantCultureIgnoreCase)
                          ? string.Empty
                          : onedriveItem.ParentReference.Id);
    }

    protected string MakeId(Item onedriveItem)
    {
        var id = string.Empty;
        if (onedriveItem != null)
        {
            id = onedriveItem.Id;
        }

        return MakeId(id);
    }

    protected override string MakeId(string id = null)
    {
        var i = string.IsNullOrEmpty(id) ? "" : ("-|" + id.TrimStart('/'));

        return $"{PathPrefix}{i}";
    }

    public string MakeOneDrivePath(Item onedriveItem)
    {
        return onedriveItem == null || IsRoot(onedriveItem)
                   ? string.Empty
                   : OneDriveStorage.MakeOneDrivePath(
                       new Regex("^" + OneDriveStorage.RootPath).Replace(onedriveItem.ParentReference.Path, ""),
                       onedriveItem.Name);
    }

    protected string MakeItemTitle(Item onedriveItem)
    {
        if (onedriveItem == null || IsRoot(onedriveItem))
        {
            return ProviderInfo.CustomerTitle;
        }

        return Global.ReplaceInvalidCharsAndTruncate(onedriveItem.Name);
    }

    protected Folder<string> ToFolder(Item onedriveFolder)
    {
        if (onedriveFolder == null)
        {
            return null;
        }

        if (onedriveFolder is ErrorItem)
        {
            //Return error entry
            return ToErrorFolder(onedriveFolder as ErrorItem);
        }

        if (onedriveFolder.Folder == null)
        {
            return null;
        }

        var isRoot = IsRoot(onedriveFolder);

        var folder = GetFolder();

<<<<<<< HEAD
        folder.ID = MakeId(isRoot ? string.Empty : onedriveFolder.Id);
        folder.FolderID = isRoot ? null : MakeId(GetParentFolderId(onedriveFolder));
        folder.CreateOn = isRoot ? ProviderInfo.CreateOn : (onedriveFolder.CreatedDateTime.HasValue ? _tenantUtil.DateTimeFromUtc(onedriveFolder.CreatedDateTime.Value.DateTime) : default);
        folder.ModifiedOn = isRoot ? ProviderInfo.CreateOn : (onedriveFolder.LastModifiedDateTime.HasValue ? _tenantUtil.DateTimeFromUtc(onedriveFolder.LastModifiedDateTime.Value.DateTime) : default);
=======
        folder.Id = MakeId(isRoot ? string.Empty : onedriveFolder.Id);
        folder.ParentId = isRoot ? null : MakeId(GetParentFolderId(onedriveFolder));
        folder.CreateOn = isRoot ? ProviderInfo.CreateOn : (onedriveFolder.CreatedDateTime.HasValue ? TenantUtil.DateTimeFromUtc(onedriveFolder.CreatedDateTime.Value.DateTime) : default);
        folder.ModifiedOn = isRoot ? ProviderInfo.CreateOn : (onedriveFolder.LastModifiedDateTime.HasValue ? TenantUtil.DateTimeFromUtc(onedriveFolder.LastModifiedDateTime.Value.DateTime) : default);
>>>>>>> af216229

        folder.Title = MakeItemTitle(onedriveFolder);

        return folder;
    }

    protected static bool IsRoot(Item onedriveFolder)
    {
        return onedriveFolder.ParentReference == null || onedriveFolder.ParentReference.Id == null;
    }

    private File<string> ToErrorFile(ErrorItem onedriveFile)
    {
        if (onedriveFile == null)
        {
            return null;
        }

        var file = GetErrorFile(new ErrorEntry(onedriveFile.Error, onedriveFile.ErrorId));

        file.Title = MakeItemTitle(onedriveFile);

        return file;
    }

    private Folder<string> ToErrorFolder(ErrorItem onedriveFolder)
    {
        if (onedriveFolder == null)
        {
            return null;
        }

        var folder = GetErrorFolder(new ErrorEntry(onedriveFolder.Error, onedriveFolder.ErrorId));

        folder.Title = MakeItemTitle(onedriveFolder);

        return folder;
    }

    public File<string> ToFile(Item onedriveFile)
    {
        if (onedriveFile == null)
        {
            return null;
        }

        if (onedriveFile is ErrorItem)
        {
            //Return error entry
            return ToErrorFile(onedriveFile as ErrorItem);
        }

        if (onedriveFile.File == null)
        {
            return null;
        }

        var file = GetFile();

        file.Id = MakeId(onedriveFile.Id);
        file.ContentLength = onedriveFile.Size.HasValue ? (long)onedriveFile.Size : 0;
<<<<<<< HEAD
        file.CreateOn = onedriveFile.CreatedDateTime.HasValue ? _tenantUtil.DateTimeFromUtc(onedriveFile.CreatedDateTime.Value.DateTime) : default;
        file.FolderID = MakeId(GetParentFolderId(onedriveFile));
        file.ModifiedOn = onedriveFile.LastModifiedDateTime.HasValue ? _tenantUtil.DateTimeFromUtc(onedriveFile.LastModifiedDateTime.Value.DateTime) : default;
=======
        file.CreateOn = onedriveFile.CreatedDateTime.HasValue ? TenantUtil.DateTimeFromUtc(onedriveFile.CreatedDateTime.Value.DateTime) : default;
        file.ParentId = MakeId(GetParentFolderId(onedriveFile));
        file.ModifiedOn = onedriveFile.LastModifiedDateTime.HasValue ? TenantUtil.DateTimeFromUtc(onedriveFile.LastModifiedDateTime.Value.DateTime) : default;
>>>>>>> af216229
        file.NativeAccessor = onedriveFile;
        file.Title = MakeItemTitle(onedriveFile);

        return file;
    }

    public async Task<Folder<string>> GetRootFolderAsync(string folderId)
    {
        return ToFolder(await GetOneDriveItemAsync(""));
    }

    protected Item GetOneDriveItem(string itemId)
    {
        var onedriveId = MakeOneDriveId(itemId);
        try
        {
            return ProviderInfo.GetOneDriveItemAsync(onedriveId).Result;
        }
        catch (Exception ex)
        {
            return new ErrorItem(ex, onedriveId);
        }
    }

    protected async Task<Item> GetOneDriveItemAsync(string itemId)
    {
        var onedriveId = MakeOneDriveId(itemId);
        try
        {
            return await ProviderInfo.GetOneDriveItemAsync(onedriveId);
        }
        catch (Exception ex)
        {
            return new ErrorItem(ex, onedriveId);
        }
    }

    protected override async Task<IEnumerable<string>> GetChildrenAsync(string folderId)
    {
        var items = await GetOneDriveItemsAsync(folderId);

        return items.Select(entry => MakeId(entry.Id));
    }

    protected List<Item> GetOneDriveItems(string parentId, bool? folder = null)
    {
        var onedriveFolderId = MakeOneDriveId(parentId);
        var items = ProviderInfo.GetOneDriveItemsAsync(onedriveFolderId).Result;

        if (folder.HasValue)
        {
            if (folder.Value)
            {
                return items.Where(i => i.Folder != null).ToList();
            }

            return items.Where(i => i.File != null).ToList();
        }

        return items;
    }

    protected async Task<List<Item>> GetOneDriveItemsAsync(string parentId, bool? folder = null)
    {
        var onedriveFolderId = MakeOneDriveId(parentId);
        var items = await ProviderInfo.GetOneDriveItemsAsync(onedriveFolderId);

        if (folder.HasValue)
        {
            if (folder.Value)
            {
                return items.Where(i => i.Folder != null).ToList();
            }

            return items.Where(i => i.File != null).ToList();
        }

        return items;
    }

    protected sealed class ErrorItem : Item
    {
        public string Error { get; set; }
        public string ErrorId { get; private set; }

        public ErrorItem(Exception e, object id)
        {
            ErrorId = id.ToString();
            if (e != null)
            {
                Error = e.Message;
            }
        }
    }

    protected string GetAvailableTitle(string requestTitle, string parentFolderId, Func<string, string, bool> isExist)
    {
        requestTitle = new Regex("\\.$").Replace(requestTitle, "_");
        if (!isExist(requestTitle, parentFolderId))
        {
            return requestTitle;
        }

        var re = new Regex(@"( \(((?<index>[0-9])+)\)(\.[^\.]*)?)$");
        var match = re.Match(requestTitle);

        if (!match.Success)
        {
            var insertIndex = requestTitle.Length;
            if (requestTitle.LastIndexOf('.') != -1)
            {
                insertIndex = requestTitle.LastIndexOf('.');
            }

            requestTitle = requestTitle.Insert(insertIndex, " (1)");
        }

        while (isExist(requestTitle, parentFolderId))
        {
            requestTitle = re.Replace(requestTitle, MatchEvaluator);
        }

        return requestTitle;
    }

    protected async Task<string> GetAvailableTitleAsync(string requestTitle, string parentFolderId, Func<string, string, Task<bool>> isExist)
    {
        requestTitle = new Regex("\\.$").Replace(requestTitle, "_");
        if (!await isExist(requestTitle, parentFolderId))
        {
            return requestTitle;
        }

        var re = new Regex(@"( \(((?<index>[0-9])+)\)(\.[^\.]*)?)$");
        var match = re.Match(requestTitle);

        if (!match.Success)
        {
            var insertIndex = requestTitle.Length;
            if (requestTitle.LastIndexOf(".", StringComparison.InvariantCulture) != -1)
            {
                insertIndex = requestTitle.LastIndexOf(".", StringComparison.InvariantCulture);
            }

            requestTitle = requestTitle.Insert(insertIndex, " (1)");
        }

        while (await isExist(requestTitle, parentFolderId))
        {
            requestTitle = re.Replace(requestTitle, MatchEvaluator);
        }

        return requestTitle;
    }

    private string MatchEvaluator(Match match)
    {
        var index = Convert.ToInt32(match.Groups[2].Value);
        var staticText = match.Value.Substring(string.Format(" ({0})", index).Length);

        return string.Format(" ({0}){1}", index + 1, staticText);
    }
}<|MERGE_RESOLUTION|>--- conflicted
+++ resolved
@@ -1,367 +1,354 @@
-// (c) Copyright Ascensio System SIA 2010-2022
-//
-// This program is a free software product.
-// You can redistribute it and/or modify it under the terms
-// of the GNU Affero General Public License (AGPL) version 3 as published by the Free Software
-// Foundation. In accordance with Section 7(a) of the GNU AGPL its Section 15 shall be amended
-// to the effect that Ascensio System SIA expressly excludes the warranty of non-infringement of
-// any third-party rights.
-//
-// This program is distributed WITHOUT ANY WARRANTY, without even the implied warranty
-// of MERCHANTABILITY or FITNESS FOR A PARTICULAR  PURPOSE. For details, see
-// the GNU AGPL at: http://www.gnu.org/licenses/agpl-3.0.html
-//
-// You can contact Ascensio System SIA at Lubanas st. 125a-25, Riga, Latvia, EU, LV-1021.
-//
-// The  interactive user interfaces in modified source and object code versions of the Program must
-// display Appropriate Legal Notices, as required under Section 5 of the GNU AGPL version 3.
-//
-// Pursuant to Section 7(b) of the License you must retain the original Product logo when
-// distributing the program. Pursuant to Section 7(e) we decline to grant you any rights under
-// trademark law for use of our trademarks.
-//
-// All the Product's GUI elements, including illustrations and icon sets, as well as technical writing
-// content are licensed under the terms of the Creative Commons Attribution-ShareAlike 4.0
-// International. See the License terms at http://creativecommons.org/licenses/by-sa/4.0/legalcode
-
-namespace ASC.Files.Thirdparty.OneDrive;
-
-internal abstract class OneDriveDaoBase : ThirdPartyProviderDao<OneDriveProviderInfo>
-{
-    protected override string Id => "onedrive";
-
-    protected OneDriveDaoBase(
-        IServiceProvider serviceProvider,
-        UserManager userManager,
-        TenantManager tenantManager,
-        TenantUtil tenantUtil,
-        DbContextManager<FilesDbContext> dbContextManager,
-        SetupInfo setupInfo,
-        IOptionsMonitor<ILog> monitor,
-        FileUtility fileUtility,
-        TempPath tempPath)
-        : base(serviceProvider, userManager, tenantManager, tenantUtil, dbContextManager, setupInfo, monitor, fileUtility, tempPath)
-    {
-    }
-
-    protected static string MakeOneDriveId(string entryId)
-    {
-        var id = entryId;
-
-        return string.IsNullOrEmpty(id)
-                   ? string.Empty
-                   : id.TrimStart('/');
-    }
-
-    protected static string GetParentFolderId(Item onedriveItem)
-    {
-        return onedriveItem == null || IsRoot(onedriveItem)
-                   ? null
-                   : (onedriveItem.ParentReference.Path.Equals(OneDriveStorage.RootPath, StringComparison.InvariantCultureIgnoreCase)
-                          ? string.Empty
-                          : onedriveItem.ParentReference.Id);
-    }
-
-    protected string MakeId(Item onedriveItem)
-    {
-        var id = string.Empty;
-        if (onedriveItem != null)
-        {
-            id = onedriveItem.Id;
-        }
-
-        return MakeId(id);
-    }
-
-    protected override string MakeId(string id = null)
-    {
-        var i = string.IsNullOrEmpty(id) ? "" : ("-|" + id.TrimStart('/'));
-
-        return $"{PathPrefix}{i}";
-    }
-
-    public string MakeOneDrivePath(Item onedriveItem)
-    {
-        return onedriveItem == null || IsRoot(onedriveItem)
-                   ? string.Empty
-                   : OneDriveStorage.MakeOneDrivePath(
-                       new Regex("^" + OneDriveStorage.RootPath).Replace(onedriveItem.ParentReference.Path, ""),
-                       onedriveItem.Name);
-    }
-
-    protected string MakeItemTitle(Item onedriveItem)
-    {
-        if (onedriveItem == null || IsRoot(onedriveItem))
-        {
-            return ProviderInfo.CustomerTitle;
-        }
-
-        return Global.ReplaceInvalidCharsAndTruncate(onedriveItem.Name);
-    }
-
-    protected Folder<string> ToFolder(Item onedriveFolder)
-    {
-        if (onedriveFolder == null)
-        {
-            return null;
-        }
-
-        if (onedriveFolder is ErrorItem)
-        {
-            //Return error entry
-            return ToErrorFolder(onedriveFolder as ErrorItem);
-        }
-
-        if (onedriveFolder.Folder == null)
-        {
-            return null;
-        }
-
-        var isRoot = IsRoot(onedriveFolder);
-
-        var folder = GetFolder();
-
-<<<<<<< HEAD
-        folder.ID = MakeId(isRoot ? string.Empty : onedriveFolder.Id);
-        folder.FolderID = isRoot ? null : MakeId(GetParentFolderId(onedriveFolder));
-        folder.CreateOn = isRoot ? ProviderInfo.CreateOn : (onedriveFolder.CreatedDateTime.HasValue ? _tenantUtil.DateTimeFromUtc(onedriveFolder.CreatedDateTime.Value.DateTime) : default);
-        folder.ModifiedOn = isRoot ? ProviderInfo.CreateOn : (onedriveFolder.LastModifiedDateTime.HasValue ? _tenantUtil.DateTimeFromUtc(onedriveFolder.LastModifiedDateTime.Value.DateTime) : default);
-=======
-        folder.Id = MakeId(isRoot ? string.Empty : onedriveFolder.Id);
-        folder.ParentId = isRoot ? null : MakeId(GetParentFolderId(onedriveFolder));
-        folder.CreateOn = isRoot ? ProviderInfo.CreateOn : (onedriveFolder.CreatedDateTime.HasValue ? TenantUtil.DateTimeFromUtc(onedriveFolder.CreatedDateTime.Value.DateTime) : default);
-        folder.ModifiedOn = isRoot ? ProviderInfo.CreateOn : (onedriveFolder.LastModifiedDateTime.HasValue ? TenantUtil.DateTimeFromUtc(onedriveFolder.LastModifiedDateTime.Value.DateTime) : default);
->>>>>>> af216229
-
-        folder.Title = MakeItemTitle(onedriveFolder);
-
-        return folder;
-    }
-
-    protected static bool IsRoot(Item onedriveFolder)
-    {
-        return onedriveFolder.ParentReference == null || onedriveFolder.ParentReference.Id == null;
-    }
-
-    private File<string> ToErrorFile(ErrorItem onedriveFile)
-    {
-        if (onedriveFile == null)
-        {
-            return null;
-        }
-
-        var file = GetErrorFile(new ErrorEntry(onedriveFile.Error, onedriveFile.ErrorId));
-
-        file.Title = MakeItemTitle(onedriveFile);
-
-        return file;
-    }
-
-    private Folder<string> ToErrorFolder(ErrorItem onedriveFolder)
-    {
-        if (onedriveFolder == null)
-        {
-            return null;
-        }
-
-        var folder = GetErrorFolder(new ErrorEntry(onedriveFolder.Error, onedriveFolder.ErrorId));
-
-        folder.Title = MakeItemTitle(onedriveFolder);
-
-        return folder;
-    }
-
-    public File<string> ToFile(Item onedriveFile)
-    {
-        if (onedriveFile == null)
-        {
-            return null;
-        }
-
-        if (onedriveFile is ErrorItem)
-        {
-            //Return error entry
-            return ToErrorFile(onedriveFile as ErrorItem);
-        }
-
-        if (onedriveFile.File == null)
-        {
-            return null;
-        }
-
-        var file = GetFile();
-
-        file.Id = MakeId(onedriveFile.Id);
-        file.ContentLength = onedriveFile.Size.HasValue ? (long)onedriveFile.Size : 0;
-<<<<<<< HEAD
-        file.CreateOn = onedriveFile.CreatedDateTime.HasValue ? _tenantUtil.DateTimeFromUtc(onedriveFile.CreatedDateTime.Value.DateTime) : default;
-        file.FolderID = MakeId(GetParentFolderId(onedriveFile));
-        file.ModifiedOn = onedriveFile.LastModifiedDateTime.HasValue ? _tenantUtil.DateTimeFromUtc(onedriveFile.LastModifiedDateTime.Value.DateTime) : default;
-=======
-        file.CreateOn = onedriveFile.CreatedDateTime.HasValue ? TenantUtil.DateTimeFromUtc(onedriveFile.CreatedDateTime.Value.DateTime) : default;
-        file.ParentId = MakeId(GetParentFolderId(onedriveFile));
-        file.ModifiedOn = onedriveFile.LastModifiedDateTime.HasValue ? TenantUtil.DateTimeFromUtc(onedriveFile.LastModifiedDateTime.Value.DateTime) : default;
->>>>>>> af216229
-        file.NativeAccessor = onedriveFile;
-        file.Title = MakeItemTitle(onedriveFile);
-
-        return file;
-    }
-
-    public async Task<Folder<string>> GetRootFolderAsync(string folderId)
-    {
-        return ToFolder(await GetOneDriveItemAsync(""));
-    }
-
-    protected Item GetOneDriveItem(string itemId)
-    {
-        var onedriveId = MakeOneDriveId(itemId);
-        try
-        {
-            return ProviderInfo.GetOneDriveItemAsync(onedriveId).Result;
-        }
-        catch (Exception ex)
-        {
-            return new ErrorItem(ex, onedriveId);
-        }
-    }
-
-    protected async Task<Item> GetOneDriveItemAsync(string itemId)
-    {
-        var onedriveId = MakeOneDriveId(itemId);
-        try
-        {
+// (c) Copyright Ascensio System SIA 2010-2022
+//
+// This program is a free software product.
+// You can redistribute it and/or modify it under the terms
+// of the GNU Affero General Public License (AGPL) version 3 as published by the Free Software
+// Foundation. In accordance with Section 7(a) of the GNU AGPL its Section 15 shall be amended
+// to the effect that Ascensio System SIA expressly excludes the warranty of non-infringement of
+// any third-party rights.
+//
+// This program is distributed WITHOUT ANY WARRANTY, without even the implied warranty
+// of MERCHANTABILITY or FITNESS FOR A PARTICULAR  PURPOSE. For details, see
+// the GNU AGPL at: http://www.gnu.org/licenses/agpl-3.0.html
+//
+// You can contact Ascensio System SIA at Lubanas st. 125a-25, Riga, Latvia, EU, LV-1021.
+//
+// The  interactive user interfaces in modified source and object code versions of the Program must
+// display Appropriate Legal Notices, as required under Section 5 of the GNU AGPL version 3.
+//
+// Pursuant to Section 7(b) of the License you must retain the original Product logo when
+// distributing the program. Pursuant to Section 7(e) we decline to grant you any rights under
+// trademark law for use of our trademarks.
+//
+// All the Product's GUI elements, including illustrations and icon sets, as well as technical writing
+// content are licensed under the terms of the Creative Commons Attribution-ShareAlike 4.0
+// International. See the License terms at http://creativecommons.org/licenses/by-sa/4.0/legalcode
+
+namespace ASC.Files.Thirdparty.OneDrive;
+
+internal abstract class OneDriveDaoBase : ThirdPartyProviderDao<OneDriveProviderInfo>
+{
+    protected override string Id => "onedrive";
+
+    protected OneDriveDaoBase(
+        IServiceProvider serviceProvider,
+        UserManager userManager,
+        TenantManager tenantManager,
+        TenantUtil tenantUtil,
+        DbContextManager<FilesDbContext> dbContextManager,
+        SetupInfo setupInfo,
+        IOptionsMonitor<ILog> monitor,
+        FileUtility fileUtility,
+        TempPath tempPath)
+        : base(serviceProvider, userManager, tenantManager, tenantUtil, dbContextManager, setupInfo, monitor, fileUtility, tempPath)
+    {
+    }
+
+    protected static string MakeOneDriveId(string entryId)
+    {
+        var id = entryId;
+
+        return string.IsNullOrEmpty(id)
+                   ? string.Empty
+                   : id.TrimStart('/');
+    }
+
+    protected static string GetParentFolderId(Item onedriveItem)
+    {
+        return onedriveItem == null || IsRoot(onedriveItem)
+                   ? null
+                   : (onedriveItem.ParentReference.Path.Equals(OneDriveStorage.RootPath, StringComparison.InvariantCultureIgnoreCase)
+                          ? string.Empty
+                          : onedriveItem.ParentReference.Id);
+    }
+
+    protected string MakeId(Item onedriveItem)
+    {
+        var id = string.Empty;
+        if (onedriveItem != null)
+        {
+            id = onedriveItem.Id;
+        }
+
+        return MakeId(id);
+    }
+
+    protected override string MakeId(string id = null)
+    {
+        var i = string.IsNullOrEmpty(id) ? "" : ("-|" + id.TrimStart('/'));
+
+        return $"{PathPrefix}{i}";
+    }
+
+    public string MakeOneDrivePath(Item onedriveItem)
+    {
+        return onedriveItem == null || IsRoot(onedriveItem)
+                   ? string.Empty
+                   : OneDriveStorage.MakeOneDrivePath(
+                       new Regex("^" + OneDriveStorage.RootPath).Replace(onedriveItem.ParentReference.Path, ""),
+                       onedriveItem.Name);
+    }
+
+    protected string MakeItemTitle(Item onedriveItem)
+    {
+        if (onedriveItem == null || IsRoot(onedriveItem))
+        {
+            return ProviderInfo.CustomerTitle;
+        }
+
+        return Global.ReplaceInvalidCharsAndTruncate(onedriveItem.Name);
+    }
+
+    protected Folder<string> ToFolder(Item onedriveFolder)
+    {
+        if (onedriveFolder == null)
+        {
+            return null;
+        }
+
+        if (onedriveFolder is ErrorItem)
+        {
+            //Return error entry
+            return ToErrorFolder(onedriveFolder as ErrorItem);
+        }
+
+        if (onedriveFolder.Folder == null)
+        {
+            return null;
+        }
+
+        var isRoot = IsRoot(onedriveFolder);
+
+        var folder = GetFolder();
+
+        folder.Id = MakeId(isRoot ? string.Empty : onedriveFolder.Id);
+        folder.ParentId = isRoot ? null : MakeId(GetParentFolderId(onedriveFolder));
+        folder.CreateOn = isRoot ? ProviderInfo.CreateOn : (onedriveFolder.CreatedDateTime.HasValue ? _tenantUtil.DateTimeFromUtc(onedriveFolder.CreatedDateTime.Value.DateTime) : default);
+        folder.ModifiedOn = isRoot ? ProviderInfo.CreateOn : (onedriveFolder.LastModifiedDateTime.HasValue ? _tenantUtil.DateTimeFromUtc(onedriveFolder.LastModifiedDateTime.Value.DateTime) : default);
+
+        folder.Title = MakeItemTitle(onedriveFolder);
+
+        return folder;
+    }
+
+    protected static bool IsRoot(Item onedriveFolder)
+    {
+        return onedriveFolder.ParentReference == null || onedriveFolder.ParentReference.Id == null;
+    }
+
+    private File<string> ToErrorFile(ErrorItem onedriveFile)
+    {
+        if (onedriveFile == null)
+        {
+            return null;
+        }
+
+        var file = GetErrorFile(new ErrorEntry(onedriveFile.Error, onedriveFile.ErrorId));
+
+        file.Title = MakeItemTitle(onedriveFile);
+
+        return file;
+    }
+
+    private Folder<string> ToErrorFolder(ErrorItem onedriveFolder)
+    {
+        if (onedriveFolder == null)
+        {
+            return null;
+        }
+
+        var folder = GetErrorFolder(new ErrorEntry(onedriveFolder.Error, onedriveFolder.ErrorId));
+
+        folder.Title = MakeItemTitle(onedriveFolder);
+
+        return folder;
+    }
+
+    public File<string> ToFile(Item onedriveFile)
+    {
+        if (onedriveFile == null)
+        {
+            return null;
+        }
+
+        if (onedriveFile is ErrorItem)
+        {
+            //Return error entry
+            return ToErrorFile(onedriveFile as ErrorItem);
+        }
+
+        if (onedriveFile.File == null)
+        {
+            return null;
+        }
+
+        var file = GetFile();
+
+        file.Id = MakeId(onedriveFile.Id);
+        file.ContentLength = onedriveFile.Size.HasValue ? (long)onedriveFile.Size : 0;
+        file.CreateOn = onedriveFile.CreatedDateTime.HasValue ? _tenantUtil.DateTimeFromUtc(onedriveFile.CreatedDateTime.Value.DateTime) : default;
+        file.ParentId = MakeId(GetParentFolderId(onedriveFile));
+        file.ModifiedOn = onedriveFile.LastModifiedDateTime.HasValue ? _tenantUtil.DateTimeFromUtc(onedriveFile.LastModifiedDateTime.Value.DateTime) : default;
+        file.NativeAccessor = onedriveFile;
+        file.Title = MakeItemTitle(onedriveFile);
+
+        return file;
+    }
+
+    public async Task<Folder<string>> GetRootFolderAsync(string folderId)
+    {
+        return ToFolder(await GetOneDriveItemAsync(""));
+    }
+
+    protected Item GetOneDriveItem(string itemId)
+    {
+        var onedriveId = MakeOneDriveId(itemId);
+        try
+        {
+            return ProviderInfo.GetOneDriveItemAsync(onedriveId).Result;
+        }
+        catch (Exception ex)
+        {
+            return new ErrorItem(ex, onedriveId);
+        }
+    }
+
+    protected async Task<Item> GetOneDriveItemAsync(string itemId)
+    {
+        var onedriveId = MakeOneDriveId(itemId);
+        try
+        {
             return await ProviderInfo.GetOneDriveItemAsync(onedriveId);
-        }
-        catch (Exception ex)
-        {
-            return new ErrorItem(ex, onedriveId);
-        }
-    }
-
-    protected override async Task<IEnumerable<string>> GetChildrenAsync(string folderId)
-    {
-        var items = await GetOneDriveItemsAsync(folderId);
-
-        return items.Select(entry => MakeId(entry.Id));
-    }
-
-    protected List<Item> GetOneDriveItems(string parentId, bool? folder = null)
-    {
-        var onedriveFolderId = MakeOneDriveId(parentId);
-        var items = ProviderInfo.GetOneDriveItemsAsync(onedriveFolderId).Result;
-
-        if (folder.HasValue)
-        {
-            if (folder.Value)
-            {
-                return items.Where(i => i.Folder != null).ToList();
-            }
-
-            return items.Where(i => i.File != null).ToList();
-        }
-
-        return items;
-    }
-
-    protected async Task<List<Item>> GetOneDriveItemsAsync(string parentId, bool? folder = null)
-    {
-        var onedriveFolderId = MakeOneDriveId(parentId);
-        var items = await ProviderInfo.GetOneDriveItemsAsync(onedriveFolderId);
-
-        if (folder.HasValue)
-        {
-            if (folder.Value)
-            {
-                return items.Where(i => i.Folder != null).ToList();
-            }
-
-            return items.Where(i => i.File != null).ToList();
-        }
-
-        return items;
-    }
-
-    protected sealed class ErrorItem : Item
-    {
-        public string Error { get; set; }
-        public string ErrorId { get; private set; }
-
-        public ErrorItem(Exception e, object id)
-        {
-            ErrorId = id.ToString();
-            if (e != null)
-            {
-                Error = e.Message;
-            }
-        }
-    }
-
-    protected string GetAvailableTitle(string requestTitle, string parentFolderId, Func<string, string, bool> isExist)
-    {
-        requestTitle = new Regex("\\.$").Replace(requestTitle, "_");
-        if (!isExist(requestTitle, parentFolderId))
-        {
-            return requestTitle;
-        }
-
-        var re = new Regex(@"( \(((?<index>[0-9])+)\)(\.[^\.]*)?)$");
-        var match = re.Match(requestTitle);
-
-        if (!match.Success)
-        {
-            var insertIndex = requestTitle.Length;
-            if (requestTitle.LastIndexOf('.') != -1)
-            {
-                insertIndex = requestTitle.LastIndexOf('.');
-            }
-
-            requestTitle = requestTitle.Insert(insertIndex, " (1)");
-        }
-
-        while (isExist(requestTitle, parentFolderId))
-        {
-            requestTitle = re.Replace(requestTitle, MatchEvaluator);
-        }
-
-        return requestTitle;
-    }
-
-    protected async Task<string> GetAvailableTitleAsync(string requestTitle, string parentFolderId, Func<string, string, Task<bool>> isExist)
-    {
-        requestTitle = new Regex("\\.$").Replace(requestTitle, "_");
-        if (!await isExist(requestTitle, parentFolderId))
-        {
-            return requestTitle;
-        }
-
-        var re = new Regex(@"( \(((?<index>[0-9])+)\)(\.[^\.]*)?)$");
-        var match = re.Match(requestTitle);
-
-        if (!match.Success)
-        {
-            var insertIndex = requestTitle.Length;
-            if (requestTitle.LastIndexOf(".", StringComparison.InvariantCulture) != -1)
-            {
-                insertIndex = requestTitle.LastIndexOf(".", StringComparison.InvariantCulture);
-            }
-
-            requestTitle = requestTitle.Insert(insertIndex, " (1)");
-        }
-
-        while (await isExist(requestTitle, parentFolderId))
-        {
-            requestTitle = re.Replace(requestTitle, MatchEvaluator);
-        }
-
-        return requestTitle;
-    }
-
-    private string MatchEvaluator(Match match)
-    {
-        var index = Convert.ToInt32(match.Groups[2].Value);
-        var staticText = match.Value.Substring(string.Format(" ({0})", index).Length);
-
-        return string.Format(" ({0}){1}", index + 1, staticText);
-    }
+        }
+        catch (Exception ex)
+        {
+            return new ErrorItem(ex, onedriveId);
+        }
+    }
+
+    protected override async Task<IEnumerable<string>> GetChildrenAsync(string folderId)
+    {
+        var items = await GetOneDriveItemsAsync(folderId);
+
+        return items.Select(entry => MakeId(entry.Id));
+    }
+
+    protected List<Item> GetOneDriveItems(string parentId, bool? folder = null)
+    {
+        var onedriveFolderId = MakeOneDriveId(parentId);
+        var items = ProviderInfo.GetOneDriveItemsAsync(onedriveFolderId).Result;
+
+        if (folder.HasValue)
+        {
+            if (folder.Value)
+            {
+                return items.Where(i => i.Folder != null).ToList();
+            }
+
+            return items.Where(i => i.File != null).ToList();
+        }
+
+        return items;
+    }
+
+    protected async Task<List<Item>> GetOneDriveItemsAsync(string parentId, bool? folder = null)
+    {
+        var onedriveFolderId = MakeOneDriveId(parentId);
+        var items = await ProviderInfo.GetOneDriveItemsAsync(onedriveFolderId);
+
+        if (folder.HasValue)
+        {
+            if (folder.Value)
+            {
+                return items.Where(i => i.Folder != null).ToList();
+            }
+
+            return items.Where(i => i.File != null).ToList();
+        }
+
+        return items;
+    }
+
+    protected sealed class ErrorItem : Item
+    {
+        public string Error { get; set; }
+        public string ErrorId { get; private set; }
+
+        public ErrorItem(Exception e, object id)
+        {
+            ErrorId = id.ToString();
+            if (e != null)
+            {
+                Error = e.Message;
+            }
+        }
+    }
+
+    protected string GetAvailableTitle(string requestTitle, string parentFolderId, Func<string, string, bool> isExist)
+    {
+        requestTitle = new Regex("\\.$").Replace(requestTitle, "_");
+        if (!isExist(requestTitle, parentFolderId))
+        {
+            return requestTitle;
+        }
+
+        var re = new Regex(@"( \(((?<index>[0-9])+)\)(\.[^\.]*)?)$");
+        var match = re.Match(requestTitle);
+
+        if (!match.Success)
+        {
+            var insertIndex = requestTitle.Length;
+            if (requestTitle.LastIndexOf('.') != -1)
+            {
+                insertIndex = requestTitle.LastIndexOf('.');
+            }
+
+            requestTitle = requestTitle.Insert(insertIndex, " (1)");
+        }
+
+        while (isExist(requestTitle, parentFolderId))
+        {
+            requestTitle = re.Replace(requestTitle, MatchEvaluator);
+        }
+
+        return requestTitle;
+    }
+
+    protected async Task<string> GetAvailableTitleAsync(string requestTitle, string parentFolderId, Func<string, string, Task<bool>> isExist)
+    {
+        requestTitle = new Regex("\\.$").Replace(requestTitle, "_");
+        if (!await isExist(requestTitle, parentFolderId))
+        {
+            return requestTitle;
+        }
+
+        var re = new Regex(@"( \(((?<index>[0-9])+)\)(\.[^\.]*)?)$");
+        var match = re.Match(requestTitle);
+
+        if (!match.Success)
+        {
+            var insertIndex = requestTitle.Length;
+            if (requestTitle.LastIndexOf(".", StringComparison.InvariantCulture) != -1)
+            {
+                insertIndex = requestTitle.LastIndexOf(".", StringComparison.InvariantCulture);
+            }
+
+            requestTitle = requestTitle.Insert(insertIndex, " (1)");
+        }
+
+        while (await isExist(requestTitle, parentFolderId))
+        {
+            requestTitle = re.Replace(requestTitle, MatchEvaluator);
+        }
+
+        return requestTitle;
+    }
+
+    private string MatchEvaluator(Match match)
+    {
+        var index = Convert.ToInt32(match.Groups[2].Value);
+        var staticText = match.Value.Substring(string.Format(" ({0})", index).Length);
+
+        return string.Format(" ({0}){1}", index + 1, staticText);
+    }
 }