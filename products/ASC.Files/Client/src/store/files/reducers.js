--- conflicted
+++ resolved
@@ -38,22 +38,14 @@
       return Object.assign({}, state, {
         rootFolders: action.rootFolders
       });
-<<<<<<< HEAD
-    case SET_FILES_FILTER:
-      return Object.assign({}, state, {
-        filter: action.filter
-      });
-=======
     case SET_FILTER:
       return Object.assign({}, state, {
         filter: action.filter
       });
-    // case SET_FILES_FILTER:
-    //   return Object.assign({}, state, {
-    //     filter: action.filter
-    //   });
->>>>>>> 7ef15cb5
-    default:
+	case SET_FILES_FILTER:
+      return Object.assign({}, state, {
+        filter: action.filter
+      });    default:
       return state;
   }
 };
