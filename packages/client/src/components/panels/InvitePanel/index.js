--- conflicted
+++ resolved
@@ -463,7 +463,6 @@
     : invitePanelComponent;
 };
 
-<<<<<<< HEAD
 export default inject(
   ({
     settingsStore,
@@ -479,10 +478,8 @@
     const { filter } = peopleStore.filterStore;
     const {
       setIsMobileHidden: setInfoPanelIsMobileHidden,
-      reloadSelectionParentRoom,
-      setUpdateRoomMembers,
-      roomsView,
-      filesView,
+      updateInfoPanelSelection,
+      addInfoPanelMembers,
     } = infoPanelStore;
 
     const {
@@ -525,75 +522,14 @@
       collaboratorLink,
       inviteUsers,
       setInfoPanelIsMobileHidden,
-      reloadSelectionParentRoom,
-      setUpdateRoomMembers,
-      roomsView,
+      updateInfoPanelSelection,
+      addInfoPanelMembers,
       getUsersList,
       filter,
       currentDeviceType,
     };
   }
 )(
-=======
-export default inject(({ auth, peopleStore, filesStore, dialogsStore }) => {
-  const { theme, currentDeviceType } = auth.settingsStore;
-
-  const { getUsersByQuery, inviteUsers, getUsersList } = peopleStore.usersStore;
-  const { filter } = peopleStore.filterStore;
-  const {
-    setIsMobileHidden: setInfoPanelIsMobileHidden,
-    updateInfoPanelSelection,
-    addInfoPanelMembers,
-  } = auth.infoPanelStore;
-
-  const {
-    getPortalInviteLinks,
-    userLink,
-    guestLink,
-    adminLink,
-    collaboratorLink,
-  } = peopleStore.inviteLinksStore;
-
-  const {
-    inviteItems,
-    invitePanelOptions,
-    setInviteItems,
-    setInvitePanelOptions,
-    setInviteLanguage,
-  } = dialogsStore;
-
-  const { getFolderInfo, setRoomSecurity, getRoomSecurityInfo, folders } =
-    filesStore;
-
-  return {
-    folders,
-    setInviteLanguage,
-    getUsersByQuery,
-    getRoomSecurityInfo,
-    inviteItems,
-    roomId: invitePanelOptions.roomId,
-    setInviteItems,
-    setInvitePanelOptions,
-    setRoomSecurity,
-    theme,
-    visible: invitePanelOptions.visible,
-    defaultAccess: invitePanelOptions.defaultAccess,
-    getFolderInfo,
-    getPortalInviteLinks,
-    userLink,
-    guestLink,
-    adminLink,
-    collaboratorLink,
-    inviteUsers,
-    setInfoPanelIsMobileHidden,
-    updateInfoPanelSelection,
-    addInfoPanelMembers,
-    getUsersList,
-    filter,
-    currentDeviceType,
-  };
-})(
->>>>>>> cace139e
   withTranslation([
     "InviteDialog",
     "SharingPanel",
