// (c) Copyright Ascensio System SIA 2009-2025
//
// This program is a free software product.
// You can redistribute it and/or modify it under the terms
// of the GNU Affero General Public License (AGPL) version 3 as published by the Free Software
// Foundation. In accordance with Section 7(a) of the GNU AGPL its Section 15 shall be amended
// to the effect that Ascensio System SIA expressly excludes the warranty of non-infringement of
// any third-party rights.
//
// This program is distributed WITHOUT ANY WARRANTY, without even the implied warranty
// of MERCHANTABILITY or FITNESS FOR A PARTICULAR  PURPOSE. For details, see
// the GNU AGPL at: http://www.gnu.org/licenses/agpl-3.0.html
//
// You can contact Ascensio System SIA at Lubanas st. 125a-25, Riga, Latvia, EU, LV-1021.
//
// The  interactive user interfaces in modified source and object code versions of the Program must
// display Appropriate Legal Notices, as required under Section 5 of the GNU AGPL version 3.
//
// Pursuant to Section 7(b) of the License you must retain the original Product logo when
// distributing the program. Pursuant to Section 7(e) we decline to grant you any rights under
// trademark law for use of our trademarks.
//
// All the Product's GUI elements, including illustrations and icon sets, as well as technical writing
// content are licensed under the terms of the Creative Commons Attribution-ShareAlike 4.0
// International. See the License terms at http://creativecommons.org/licenses/by-sa/4.0/legalcode

/* eslint-disable react/prop-types */
import React, { useMemo, memo, type JSX } from "react";

import classNames from "classnames";

import MediaContextMenu from "PUBLIC_DIR/images/icons/16/vertical-dots.react.svg";
import BackArrow from "PUBLIC_DIR/images/viewer.media.back.react.svg";
import { Text } from "../../../text";

import { ContextMenu } from "../../../context-menu";

import styles from "./MobileDetails.module.scss";
import type MobileDetailsProps from "./MobileDetails.props";

const MobileDetails = memo(
  ({
    ref,
    icon,
    title,
    isError,
    isPreviewFile,
    isPublicFile,
    onHide,
    onMaskClick,
    onContextMenu,
    contextModel,
  }: MobileDetailsProps): JSX.Element => {
    const contextMenuHeader = useMemo(
      () => ({
        icon,
        title,
<<<<<<< HEAD
      }),
      [icon, title],
    );
=======
        isError,
        isPreviewFile,
        isPublicFile,
        onHide,
        onMaskClick,
        onContextMenu,
        contextModel,
      }: MobileDetailsProps,
      ref: ForwardedRef<ContextMenuRefType>,
    ): JSX.Element => {
      const contextMenuHeader = useMemo(
        () => ({
          icon,
          color: "",
          title,
        }),
        [icon, title],
      );
>>>>>>> 0de93b01

    return (
      <div
        className={classNames(styles.container)}
        role="dialog"
        aria-label={title}
      >
        {!isPublicFile ? (
          <BackArrow
            className={styles.mobileClose}
            onClick={onMaskClick}
            data-test-id="mobile-details-back"
            role="button"
            aria-label="Back"
          />
        ) : null}
        <Text
          fontSize="14px"
          className={styles.title}
          data-test-id="mobile-details-title"
        >
          {title}
        </Text>
        {!isPreviewFile && !isError ? (
          <div className="details-context">
            <MediaContextMenu
              className={styles.mobileContext}
              onClick={onContextMenu}
              data-test-id="mobile-details-context"
              role="button"
              aria-label="Open context menu"
            />
            <ContextMenu
              ref={ref}
              model={[]}
              withBackdrop
              onHide={onHide}
              header={contextMenuHeader}
              getContextModel={contextModel}
              data-test-id="mobile-details-context-menu"
            />
          </div>
        ) : null}
      </div>
    );
  },
);

MobileDetails.displayName = "MobileDetails";

export { MobileDetails };<|MERGE_RESOLUTION|>--- conflicted
+++ resolved
@@ -54,31 +54,11 @@
     const contextMenuHeader = useMemo(
       () => ({
         icon,
+        color: "",
         title,
-<<<<<<< HEAD
       }),
       [icon, title],
     );
-=======
-        isError,
-        isPreviewFile,
-        isPublicFile,
-        onHide,
-        onMaskClick,
-        onContextMenu,
-        contextModel,
-      }: MobileDetailsProps,
-      ref: ForwardedRef<ContextMenuRefType>,
-    ): JSX.Element => {
-      const contextMenuHeader = useMemo(
-        () => ({
-          icon,
-          color: "",
-          title,
-        }),
-        [icon, title],
-      );
->>>>>>> 0de93b01
 
     return (
       <div
