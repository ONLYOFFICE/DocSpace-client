--- conflicted
+++ resolved
@@ -1,6 +1,5 @@
-<<<<<<< HEAD
 import React from 'react';
-import styled from 'styled-components';
+import styled, { css } from 'styled-components';
 import Row from '@appserver/components/row';
 import LinkWithDropdown from '@appserver/components/link-with-dropdown';
 import ToggleButton from '@appserver/components/toggle-button';
@@ -8,21 +7,9 @@
 import AccessComboBox from './AccessComboBox';
 import { ShareAccessRights } from '@appserver/common/constants';
 import AccessEditIcon from '../../../../../../../public/images/access.edit.react.svg';
+import CopyIcon from '../../../../../../../public/images/copy.react.svg';
 import commonIconsStyles from '@appserver/components/utils/common-icons-style';
 import { Base } from '@appserver/components/themes';
-=======
-import React from "react";
-import styled, { css } from "styled-components";
-import Row from "@appserver/components/row";
-import LinkWithDropdown from "@appserver/components/link-with-dropdown";
-import ToggleButton from "@appserver/components/toggle-button";
-import { StyledLinkRow } from "../StyledPanels";
-import AccessComboBox from "./AccessComboBox";
-import { ShareAccessRights } from "@appserver/common/constants";
-import AccessEditIcon from "../../../../../../../public/images/access.edit.react.svg";
-import CopyIcon from "../../../../../../../public/images/copy.react.svg";
-import commonIconsStyles from "@appserver/components/utils/common-icons-style";
->>>>>>> 9d43cb07
 
 const StyledAccessEditIcon = styled(AccessEditIcon)`
   ${commonIconsStyles}
@@ -31,9 +18,7 @@
   }
 `;
 
-<<<<<<< HEAD
 StyledAccessEditIcon.defaultProps = { theme: Base };
-=======
 const StyledCopyIcon = styled(CopyIcon)`
   ${commonIconsStyles}
 
@@ -46,7 +31,6 @@
       pointer-events: none;
     `}
 `;
->>>>>>> 9d43cb07
 
 class LinkRow extends React.Component {
   onToggleButtonChange = () => {
@@ -66,11 +50,8 @@
       externalAccessOptions,
       onChangeItemAccess,
       isLoading,
-<<<<<<< HEAD
       theme,
-=======
       onCopyLink,
->>>>>>> 9d43cb07
     } = this.props;
 
     const isChecked = item.access !== ShareAccessRights.DenyAccess;
@@ -103,28 +84,15 @@
           }
           contextButtonSpacerWidth="0px">
           <>
-<<<<<<< HEAD
-            <LinkWithDropdown
-              className="sharing_panel-link"
-              color={theme.filesPanels.sharing.dropdownColor}
-              dropdownType="alwaysDashed"
-              data={options}
-              fontSize="14px"
-              fontWeight={600}
-              isDisabled={isDisabled}>
-              {linkText}
-            </LinkWithDropdown>
-=======
             <div className="sharing_panel-link-container">
               <LinkWithDropdown
                 className="sharing_panel-link"
-                color="#333"
+                color={theme.filesPanels.sharing.dropdownColor}
                 dropdownType="alwaysDashed"
                 data={options}
                 fontSize="13px"
                 fontWeight={600}
-                isDisabled={isDisabled}
-              >
+                isDisabled={isDisabled}>
                 {linkText}
               </LinkWithDropdown>
               {onCopyLink && (
@@ -132,11 +100,10 @@
                   isDisabled={isDisabled}
                   size="medium"
                   onClick={onCopyLink}
-                  title={t("CopyExternalLink")}
+                  title={t('CopyExternalLink')}
                 />
               )}
             </div>
->>>>>>> 9d43cb07
             {withToggle && (
               <div>
                 <ToggleButton
