// (c) Copyright Ascensio System SIA 2009-2024
//
// This program is a free software product.
// You can redistribute it and/or modify it under the terms
// of the GNU Affero General Public License (AGPL) version 3 as published by the Free Software
// Foundation. In accordance with Section 7(a) of the GNU AGPL its Section 15 shall be amended
// to the effect that Ascensio System SIA expressly excludes the warranty of non-infringement of
// any third-party rights.
//
// This program is distributed WITHOUT ANY WARRANTY, without even the implied warranty
// of MERCHANTABILITY or FITNESS FOR A PARTICULAR  PURPOSE. For details, see
// the GNU AGPL at: http://www.gnu.org/licenses/agpl-3.0.html
//
// You can contact Ascensio System SIA at Lubanas st. 125a-25, Riga, Latvia, EU, LV-1021.
//
// The  interactive user interfaces in modified source and object code versions of the Program must
// display Appropriate Legal Notices, as required under Section 5 of the GNU AGPL version 3.
//
// Pursuant to Section 7(b) of the License you must retain the original Product logo when
// distributing the program. Pursuant to Section 7(e) we decline to grant you any rights under
// trademark law for use of our trademarks.
//
// All the Product's GUI elements, including illustrations and icon sets, as well as technical writing
// content are licensed under the terms of the Creative Commons Attribution-ShareAlike 4.0
// International. See the License terms at http://creativecommons.org/licenses/by-sa/4.0/legalcode

"use server";

import { headers } from "next/headers";
import { isDynamicServerError } from "next/dist/client/components/hooks-server-context";
import { createRequest } from "@docspace/shared/utils/next-ssr-helper";
import type { TUser } from "@docspace/shared/api/people/types";
import type {
  TSettings,
  TGetColorTheme,
  TVersionBuild,
  TPaymentSettings,
  TStorageBackup,
  TEncryptionSettings,
} from "@docspace/shared/api/settings/types";
import type { TGetAllPortals } from "@docspace/shared/api/management/types";
import type {
  TBackupProgress,
  TBackupSchedule,
  TLicenseQuota,
  TPaymentQuota,
  TPortalTariff,
  TStorageRegion,
} from "@docspace/shared/api/portal/types";
import type {
  SettingsThirdPartyType,
  TFilesSettings,
  TFolder,
} from "@docspace/shared/api/files/types";
import {
  getFolderClassNameByType,
  sortInDisplayOrder,
} from "@docspace/shared/utils/common";
import { TError } from "@docspace/shared/utils/axiosClient";

import { logger } from "@/../logger.mjs";

export async function getUser() {
  logger.debug(`Start GET /people/@self`);
  try {
    const hdrs = await headers();
    const cookie = hdrs.get("cookie");

    const [getUsersRes] = await createRequest(
      [`/people/@self`],
      [["", ""]],
      "GET",
    );

    if (!cookie?.includes("asc_auth_key")) return undefined;
    const userRes = await fetch(getUsersRes);

    if (userRes.status === 401) {
      logger.error(`GET /people/@self failed: ${userRes.status}`);
      return undefined;
    }

    if (!userRes.ok) {
      logger.error(`GET /people/@self failed: ${userRes.status}`);
      return;
    }

    const user = await userRes.json();

    return user.response as TUser;
  } catch (error) {
    if (isDynamicServerError(error)) {
      throw error;
    }
    logger.error(`Error in getUser: ${error}`);
  }
}

export async function getSettings(share?: string) {
  logger.debug(`Start GET /settings?withPassword={}`);
  try {
    const hdrs = await headers();
    const cookie = hdrs.get("cookie");

    const [getSettingsRes] = await createRequest(
      [
        `/settings?withPassword=${cookie?.includes("asc_auth_key") ? "false" : "true"}`,
      ],
      [share ? ["Request-Token", share] : ["", ""]],
      "GET",
    );

    const settingsRes = await fetch(getSettingsRes);

    if (settingsRes.status === 403) {
      logger.error(
        `GET /settings?withPassword=${cookie?.includes("asc_auth_key") ? "false" : "true"} failed: access-restricted`,
      );
      return `access-restricted`;
    }

    if (!settingsRes.ok) {
      logger.error(
        `GET /settings?withPassword=${cookie?.includes("asc_auth_key") ? "false" : "true"} failed: ${settingsRes.statusText}`,
      );
      return;
    }

    const settings = await settingsRes.json();

    return settings.response as TSettings;
  } catch (error) {
    if (isDynamicServerError(error)) {
      throw error;
    }
    logger.error(`Error in getSettings: ${error}`);
  }
}

export async function getVersionBuild() {
  logger.debug("Start GET /settings/version/build");
  try {
    const [getSettingssRes] = await createRequest(
      [`/settings/version/build`],
      [["", ""]],
      "GET",
    );

    const res = await fetch(getSettingssRes);

    if (!res.ok) {
      logger.error(`GET /settings/version/build failed: ${res.statusText}`);
      return;
    }

    const versionBuild = await res.json();

    return versionBuild.response as TVersionBuild;
  } catch (error) {
    if (isDynamicServerError(error)) {
      throw error;
    }
    logger.error(`Error in getVersionBuild: ${error}`);
  }
}

export async function getQuota() {
  logger.debug("Start GET /portal/payment/quota");
  try {
    const hdrs = await headers();
    const cookie = hdrs.get("cookie");

    const [getQuotasRes] = await createRequest(
      [`/portal/payment/quota`],
      [["", ""]],
      "GET",
    );

    if (!cookie?.includes("asc_auth_key")) {
      logger.debug(`GET /portal/payment/quota failed: missing asc_auth_key`);
      return undefined;
    }
    const quotaRes = await fetch(getQuotasRes);

    if (quotaRes.status === 401) {
      logger.error(`GET /portal/payment/quota failed: ${quotaRes.statusText}`);
      return undefined;
    }

    if (!quotaRes.ok) {
      logger.error(`GET /portal/payment/quota failed: ${quotaRes.statusText}`);
      return;
    }

    const quota = await quotaRes.json();

    return quota.response as TPaymentQuota;
  } catch (error) {
    if (isDynamicServerError(error)) {
      throw error;
    }
    logger.error(`Error in getQuota: ${error}`);
  }
}

export async function getAllPortals() {
  logger.debug("Start GET /portal/get?statistics=true");

  try {
    const [getAllPortalssRes] = await createRequest(
      [`/portal/get?statistics=true`],
      [["", ""]],
      "GET",
      undefined,
      true,
    );

    const portalsRes = await fetch(getAllPortalssRes);

    if (!portalsRes.ok) {
      logger.error(
        `GET /portal/get?statistics=true failed: ${portalsRes.statusText}`,
      );
      return;
    }

    const portals = await portalsRes.json();

    return portals as TGetAllPortals;
  } catch (error) {
    if (isDynamicServerError(error)) {
      throw error;
    }
    logger.error(`Error in getAllPortals: ${error}`);
  }
}

export async function getPortalTariff() {
  logger.debug("Start GET /portal/tariff");

  try {
    const hdrs = await headers();
    const cookie = hdrs.get("cookie");

    const [getPortalTariffsRes] = await createRequest(
      [`/portal/tariff`],
      [["", ""]],
      "GET",
    );

    if (!cookie?.includes("asc_auth_key")) {
      logger.debug(`GET /portal/tariff failed: missing asc_auth_key`);
      return undefined;
    }
    const portalTariffRes = await fetch(getPortalTariffsRes);

    if (portalTariffRes.status === 401) {
      logger.error(`GET /portal/tariff failed: ${portalTariffRes.statusText}`);
      return undefined;
    }

    if (!portalTariffRes.ok) {
      logger.error(`GET /portal/tariff failed: ${portalTariffRes.statusText}`);
      return;
    }

    const portalTariff = await portalTariffRes.json();

    return portalTariff.response as TPortalTariff;
  } catch (error) {
    if (isDynamicServerError(error)) {
      throw error;
    }
    logger.error(`Error in getPortalTariff: ${error}`);
  }
}

export async function getColorTheme() {
  try {
    logger.debug("Start GET /settings/colortheme");

    const [getSettingssRes] = await createRequest(
      [`/settings/colortheme`],
      [["", ""]],
      "GET",
    );

    const res = await fetch(getSettingssRes);

    if (!res.ok) {
      logger.error(`GET /settings/colortheme failed: ${res.status}`);
      return;
    }

    const colorTheme = await res.json();

    return colorTheme.response as TGetColorTheme;
  } catch (error) {
    if (isDynamicServerError(error)) {
      throw error;
    }
    logger.error(`Error in getColorTheme: ${error}`);
  }
}

export async function getWhiteLabelLogos() {
  logger.debug("Start GET /settings/whitelabel/logos?isDefault=true");

  try {
    const [getWhiteLabelLogossRes] = await createRequest(
      [`/settings/whitelabel/logos?isDefault=true`],
      [["", ""]],
      "GET",
    );

    const logosRes = await fetch(getWhiteLabelLogossRes);

    if (!logosRes.ok) {
      logger.error(
        `GET /settings/whitelabel/logos?isDefault=true failed: ${logosRes.statusText}`,
      );
      return;
    }

    const logos = await logosRes.json();

    return logos.response;
  } catch (error) {
    if (isDynamicServerError(error)) {
      throw error;
    }
    logger.error(`Error in getWhiteLabelLogos: ${error}`);
  }
}

export async function getWhiteLabelText() {
  logger.debug("Start GET /settings/whitelabel/logotext?isDefault=true");
  try {
    const [getWhiteLabelTextsRes] = await createRequest(
      [`/settings/whitelabel/logotext?isDefault=true`],
      [["", ""]],
      "GET",
    );

    const textRes = await fetch(getWhiteLabelTextsRes);

    if (!textRes.ok) {
      logger.error(
        `GET /settings/whitelabel/logotext?isDefault=true failed: ${textRes.statusText}`,
      );
      return;
    }

    const text = await textRes.json();

    return text.response;
  } catch (error) {
    if (isDynamicServerError(error)) {
      throw error;
    }
    logger.error(`Error in getWhiteLabelText: ${error}`);
  }
}

export async function getWhiteLabelIsDefault() {
  logger.debug("Start GET /settings/whitelabel/logos/isdefault?isDefault=true");
  try {
    const [getWhiteLabelIsDefaultsRes] = await createRequest(
      [`/settings/whitelabel/logos/isdefault?isDefault=true`],
      [["", ""]],
      "GET",
    );

    const isDefaultRes = await fetch(getWhiteLabelIsDefaultsRes);

    if (!isDefaultRes.ok) {
      logger.error(
        `GET /settings/whitelabel/logos/isdefault?isDefault=true failed: ${isDefaultRes.statusText}`,
      );
      return;
    }

    const isDefault = await isDefaultRes.json();

    return isDefault.response;
  } catch (error) {
    if (isDynamicServerError(error)) {
      throw error;
    }
    logger.error(`Error in getWhiteLabelIsDefault: ${error}`);
  }
}

export async function getAdditionalResources() {
  logger.debug("Start GET /settings/rebranding/additional");

  try {
    const [getAdditionalResourcessRes] = await createRequest(
      [`/settings/rebranding/additional`],
      [["", ""]],
      "GET",
    );

    const additionalResourcesRes = await fetch(getAdditionalResourcessRes);

    if (!additionalResourcesRes.ok) {
      logger.error(
        `GET /settings/rebranding/additional failed: ${additionalResourcesRes.statusText}`,
      );
      return;
    }

    const additionalResources = await additionalResourcesRes.json();

    return additionalResources.response;
  } catch (error) {
    if (isDynamicServerError(error)) {
      throw error;
    }
    logger.error(`Error in getAdditionalResources: ${error}`);
  }
}

export async function getCompanyInfo() {
  logger.debug("Start GET /settings/rebranding/company");

  try {
    const [getCompanyInfosRes] = await createRequest(
      [`/settings/rebranding/company`],
      [["", ""]],
      "GET",
    );

    const companyInfoRes = await fetch(getCompanyInfosRes);

    if (!companyInfoRes.ok) {
      logger.error(
        `GET /settings/rebranding/company failed: ${companyInfoRes.statusText}`,
      );
      return;
    }

    const companyInfo = await companyInfoRes.json();

    return companyInfo.response;
  } catch (error) {
    if (isDynamicServerError(error)) {
      throw error;
    }
    logger.error(`Error in getCompanyInfo: ${error}`);
  }
}

export async function getPaymentSettings() {
  logger.debug("Start GET /settings/payment");

  try {
    const [getPaymentSettingssRes] = await createRequest(
      [`/settings/payment`],
      [["", ""]],
      "GET",
    );

    const paymentSettingsRes = await fetch(getPaymentSettingssRes);

    if (!paymentSettingsRes.ok) {
      logger.error(
        `GET /settings/payment failed: ${paymentSettingsRes.statusText}`,
      );
      return;
    }

    const paymentSettings = await paymentSettingsRes.json();

    return paymentSettings.response as TPaymentSettings;
  } catch (error) {
    if (isDynamicServerError(error)) {
      throw error;
    }
    logger.error(`Error in getPaymentSettings: ${error}`);
  }
}

export async function getSettingsThirdParty() {
  logger.debug("Start GET /files/thirdparty/backup");

  try {
    const [getSettingsThirdPartysRes] = await createRequest(
      [`/files/thirdparty/backup`],
      [["", ""]],
      "GET",
    );

    const settingsThirdParty = await fetch(getSettingsThirdPartysRes, {
      next: { tags: ["backup"] },
    });

    if (!settingsThirdParty.ok) {
      logger.error(
        `GET /files/thirdparty/backup failed: ${settingsThirdParty.statusText}`,
      );
      return;
    }

    const settingsThirdPartyRes = await settingsThirdParty.json();

    return settingsThirdPartyRes.response as SettingsThirdPartyType;
  } catch (error) {
    if (isDynamicServerError(error)) {
      throw error;
    }
    logger.error(`Error in getSettingsThirdParty: ${error}`);
  }
}

export async function getBackupSchedule(dump: boolean = true) {
  try {
    const searchParams = new URLSearchParams();

    searchParams.append("dump", dump.toString());

    logger.debug(`Start GET /portal/getbackupschedule?${searchParams}`);

    const [getBackupSchedulesRes] = await createRequest(
      [`/portal/getbackupschedule?${searchParams}`],
      [["", ""]],
      "GET",
    );

    const backupScheduleRes = await fetch(getBackupSchedulesRes, {
      next: { tags: ["backup"] },
    });

    if (!backupScheduleRes.ok) {
      logger.error(
        `GET /portal/getbackupschedule?${searchParams} failed: ${backupScheduleRes.statusText}`,
      );
      return;
    }

    const backupSchedule = await backupScheduleRes.json();

    return backupSchedule.response as TBackupSchedule;
  } catch (error) {
    if (isDynamicServerError(error)) {
      throw error;
    }
    logger.error(`Error in getBackupSchedule: ${error}`);
  }
}

export async function getBackupStorage(dump: boolean = false) {
  try {
    const searchParams = new URLSearchParams();

    searchParams.append("dump", dump.toString());

    logger.debug(`Start GET /settings/storage/backup?${searchParams}`);

    const [getBackupStoragesRes] = await createRequest(
      [`/settings/storage/backup?${searchParams}`],
      [["", ""]],
      "GET",
    );
    const backupStorageRes = await fetch(getBackupStoragesRes, {
      next: { tags: ["backup"] },
    });

    if (!backupStorageRes.ok) {
      logger.error(
        `GET /settings/storage/backup?${searchParams} failed: ${backupStorageRes.statusText}`,
      );
      return;
    }

    const backupStorage = await backupStorageRes.json();

    return backupStorage.response as TStorageBackup[];
  } catch (error) {
    if (isDynamicServerError(error)) {
      throw error;
    }
    logger.error(`Error in getBackupStorage: ${error}`);
  }
}

export async function getStorageRegions() {
  logger.debug("Start GET /settings/storage/s3/regions");

  try {
    const [getStorageRegionssRes] = await createRequest(
      [`/settings/storage/s3/regions`],
      [["", ""]],
      "GET",
    );

    const storageRegionsRes = await fetch(getStorageRegionssRes);

    if (!storageRegionsRes.ok) {
      logger.error(
        `GET /settings/storage/s3/regions failed: ${storageRegionsRes.statusText}`,
      );
      return;
    }

    const storageRegions = await storageRegionsRes.json();

    return storageRegions.response as TStorageRegion[];
  } catch (error) {
    if (isDynamicServerError(error)) {
      throw error;
    }
    logger.error(`Error in getStorageRegions: ${error}`);
  }
}

export async function getSettingsFiles(): Promise<TFilesSettings> {
  logger.debug("Start GET /files/settings");
  try {
    const [getSettingsFilessRes] = await createRequest(
      [`/files/settings`],
      [["", ""]],
      "GET",
    );

    const settingsFilesRes = await fetch(getSettingsFilessRes);

    if (!settingsFilesRes.ok) {
      logger.error(
        `GET /files/settings failed: ${settingsFilesRes.statusText}`,
      );
      return {} as TFilesSettings;
    }

    const settingsFiles = await settingsFilesRes.json();

    return settingsFiles.response;
  } catch (error) {
    if (isDynamicServerError(error)) {
      throw error;
    }
    logger.error(`Error in getSettingsFiles: ${error}`);
    return {} as TFilesSettings;
  }
}

export async function getBackupProgress(dump = true) {
  try {
    const searchParams = new URLSearchParams();

    searchParams.append("dump", dump.toString());

    logger.debug(`Start GET /portal/getbackupprogress?${searchParams}`);

    const [getBackupProgresssRes] = await createRequest(
      [`/portal/getbackupprogress?${searchParams}`],
      [["", ""]],
      "GET",
    );

    const backupProgressRes = await fetch(getBackupProgresssRes, {
      next: { tags: ["backup"] },
    });

    if (!backupProgressRes.ok) {
      logger.error(
        `GET /portal/getbackupprogress?${searchParams} failed: ${backupProgressRes.statusText}`,
      );
      return;
    }

    const backupProgress = await backupProgressRes.json();

    return backupProgress.response as TBackupProgress | undefined;
  } catch (error) {
    if (isDynamicServerError(error)) {
      throw error;
    }
    logger.error(`Error in getBackupProgress: ${error}`);
    return error as TError;
  }
}

export async function getFoldersTree() {
  logger.debug("Start GET /files/@root?filterType=2&count=1");

  try {
    const [getFoldersTreeRes] = await createRequest(
      ["/files/@root?filterType=2&count=1"],
      [["", ""]],
      "GET",
    );

    const foldersTreeRes = await fetch(getFoldersTreeRes);

    if (!foldersTreeRes.ok) {
      logger.error(
        `GET /files/@root?filterType=2&count=1 failed: ${foldersTreeRes.status}`,
      );
      return [];
    }

    const foldersTree = await foldersTreeRes.json();

    const folders = sortInDisplayOrder(foldersTree.response);

    return folders.map((data, index) => {
      const { new: newItems, pathParts, current } = data;

      const {
        parentId,
        title,
        id,
        rootFolderType,
        security,
        foldersCount,
        filesCount,
      } = current;

      const type = +rootFolderType;

      const name = getFolderClassNameByType(type);

      return {
        ...current,
        id,
        key: `0-${index}`,
        parentId,
        title,
        rootFolderType: type,
        folderClassName: name,
        folders: null,
        pathParts,
        foldersCount,
        filesCount,
        newItems,
        security,
        new: newItems,
      } as TFolder;
    });
  } catch (error) {
    if (isDynamicServerError(error)) {
      throw error;
    }
    logger.error(`Error in getFoldersTree: ${error}`);
    return [];
  }
}

export async function getEncryptionSettings() {
  logger.debug("Start GET /settings/encryption/settings");

  try {
    const [getEncryptionSettingsRes] = await createRequest(
      [`/settings/encryption/settings`],
      [["", ""]],
      "GET",
    );

    const encryptionSettingsRes = await fetch(getEncryptionSettingsRes);

    if (!encryptionSettingsRes.ok) {
      logger.error(
        `GET /settings/encryption/settings failed: ${encryptionSettingsRes.status}`,
      );
      return;
    }

    const encryptionSettings = await encryptionSettingsRes.json();

<<<<<<< HEAD
  return encryptionSettings.response as TEncryptionSettings;
}

export async function getLicenseQuota() {
  logger.debug("Start GET /portal/licensequota");

  const [getLicenseQuotaRequest] = await createRequest(
    ["/portal/licensequota"],
    [["", ""]],
    "GET",
    undefined,
    true,
  );

  const licenseQuotaRes = await fetch(getLicenseQuotaRequest);

  if (!licenseQuotaRes.ok) return;

  const licenseQuota = await licenseQuotaRes.json();

  return licenseQuota as TLicenseQuota;
=======
    return encryptionSettings.response as TEncryptionSettings;
  } catch (error) {
    if (isDynamicServerError(error)) {
      throw error;
    }
    logger.error(`Error in getEncryptionSettings: ${error}`);
  }
>>>>>>> e6df4859
}<|MERGE_RESOLUTION|>--- conflicted
+++ resolved
@@ -768,8 +768,13 @@
 
     const encryptionSettings = await encryptionSettingsRes.json();
 
-<<<<<<< HEAD
-  return encryptionSettings.response as TEncryptionSettings;
+    return encryptionSettings.response as TEncryptionSettings;
+  } catch (error) {
+    if (isDynamicServerError(error)) {
+      throw error;
+    }
+    logger.error(`Error in getEncryptionSettings: ${error}`);
+  }
 }
 
 export async function getLicenseQuota() {
@@ -790,13 +795,4 @@
   const licenseQuota = await licenseQuotaRes.json();
 
   return licenseQuota as TLicenseQuota;
-=======
-    return encryptionSettings.response as TEncryptionSettings;
-  } catch (error) {
-    if (isDynamicServerError(error)) {
-      throw error;
-    }
-    logger.error(`Error in getEncryptionSettings: ${error}`);
-  }
->>>>>>> e6df4859
 }