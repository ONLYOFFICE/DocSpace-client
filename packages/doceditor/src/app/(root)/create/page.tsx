--- conflicted
+++ resolved
@@ -28,12 +28,7 @@
 
 import { getBaseUrl } from "@docspace/shared/utils/next-ssr-helper";
 
-<<<<<<< HEAD
-import { createFile, fileCopyAs } from "@/utils/actions";
-import { combineUrl } from "@docspace/shared/utils/combineUrl";
-=======
 import { createFile, fileCopyAs, getEditorUrl } from "@/utils/actions";
->>>>>>> ca6f5598
 import CreateFileError from "@/components/CreateFileError";
 import Editor from "@/components/Editor";
 
