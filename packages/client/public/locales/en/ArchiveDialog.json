--- conflicted
+++ resolved
@@ -3,10 +3,6 @@
   "ArchiveRoom": "You are about to archive a room.",
   "ArchiveRooms": "You are about to archive rooms.",
   "RestoreAllRooms": "Are you sure you want to restore all rooms?",
-<<<<<<< HEAD
-  "RestoreRoom": "Are you sure you want to restore room?",
-=======
   "RestoreRoom": "Are you sure you want to restore a room?",
->>>>>>> b39b2949
   "RestoreRooms": "Are you sure you want to restore rooms?"
 }