--- conflicted
+++ resolved
@@ -2046,11 +2046,7 @@
           id: "personal_upload-from-docspace",
           className: "main-button_drop-down",
           icon: ActionsUploadReactSvgUrl,
-<<<<<<< HEAD
-          label: t("Common:FromPortal", { portalName: PORTAL }),
-=======
-          label: t("Common:FromDocspace", { productName: PRODUCT_NAME }),
->>>>>>> caacc6e5
+          label: t("Common:FromPortal", { productName: PRODUCT_NAME }),
           key: "personal_upload-from-docspace",
           onClick: () =>
             this.onShowFormRoomSelectFileDialog(FilesSelectorFilterTypes.PDF),
@@ -2155,11 +2151,7 @@
         id: "accounts-add_administrator",
         className: "main-button_drop-down",
         icon: PersonAdminReactSvgUrl,
-<<<<<<< HEAD
-        label: t("Common:PortalAdmin", { portalName: PORTAL }),
-=======
-        label: t("Common:DocspaceAdmin", { productName: PRODUCT_NAME }),
->>>>>>> caacc6e5
+        label: t("Common:PortalAdmin", { productName: PRODUCT_NAME }),
         onClick: this.onInvite,
         "data-type": EmployeeType.Admin,
         key: "administrator",
