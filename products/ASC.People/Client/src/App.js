--- conflicted
+++ resolved
@@ -28,7 +28,7 @@
 const {
   setIsLoaded,
   //getUser,
-  //getPortalSettings,
+  getPortalSettings,
   //getModules,
   setCurrentProductId,
   setCurrentProductHomePage,
@@ -36,11 +36,7 @@
   getPortalCultures,
   getIsAuthenticated,
 } = commonStore.auth.actions;
-<<<<<<< HEAD
-//const { userStore } = commonStore;
-=======
 const { userStore, settingsStore } = commonStore;
->>>>>>> f8e6a724
 
 /*const Profile = lazy(() => import("./components/pages/Profile"));
 const ProfileAction = lazy(() => import("./components/pages/ProfileAction"));
@@ -50,13 +46,8 @@
   componentDidMount() {
     const {
       setModuleInfo,
-<<<<<<< HEAD
       getUser,
       getPortalSettings,
-=======
-      //getUser,
-      //getPortalSettings,
->>>>>>> f8e6a724
       //getModules,
       getPortalPasswordSettings,
       getPortalCultures,
@@ -76,13 +67,8 @@
       }
 
       const requests = [
-<<<<<<< HEAD
         getUser(),
         getPortalSettings(),
-=======
-        //getUser(),
-        //getPortalSettings(),
->>>>>>> f8e6a724
         //getModules(),
         getPortalPasswordSettings(),
         getPortalCultures(),
@@ -199,7 +185,6 @@
   };
 };
 
-<<<<<<< HEAD
 // const AppWrapper = observer((props) => {
 //   useEffect(() => {
 //     userStore.setCurrentUser();
@@ -214,25 +199,11 @@
   mapStateToProps,
   mapDispatchToProps
 )(
-  inject(({ userStore }) => ({
+  inject(({ userStore }, { settingsStore }) => ({
     user: userStore.user,
     isAuthenticated: userStore.isAuthenticated,
     getUser: userStore.setCurrentUser,
+    homepage: settingsStore.settings.homepage || config.homepage,
+    encryptionKeys: settingsStore.settings.encryptionKeys
   }))(observer(App))
-);
-=======
-const AppWrapper = observer((props) => {
-  useEffect(() => {
-    userStore.setCurrentUser();
-    settingsStore.getPortalSettings();
-  }, []);
-
-  const homepage = settingsStore.settings.homepage || config.homepage;
-  return <App homepage={homepage} user={userStore.user} {...props} />;
-});
-
-export default connect(
-  null /*mapStateToProps*/,
-  mapDispatchToProps
-)(AppWrapper);
->>>>>>> f8e6a724
+);