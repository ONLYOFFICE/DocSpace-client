{
  "key_path": "InviteAsGuest",
  "content": "invite as guest",
  "content_en_sha1_hash": "4af13b83671f74562036c77dedfbc2b8b7a372cd",
  "created_at": "2025-05-19T21:30:45.973Z",
<<<<<<< HEAD
  "updated_at": "2025-05-26T07:57:32.375Z",
=======
  "updated_at": "2025-05-28T09:30:02.376Z",
>>>>>>> 398dda3c
  "comment": {
    "text": "This translation key is used for a button label that invites users to \"invite as guest\" when adding an email. It appears in an invite panel, likely on a website or application where users can send emails to others. The translator should provide a neutral description of this action.",
    "is_auto": true,
    "updated_at": "2025-05-20T09:35:48.358Z"
  },
  "usage": [
    {
      "file_path": "/packages/client/src/components/panels/InvitePanel/sub-components/InviteInput.js",
      "line_number": 532,
      "context": "truncate\n fontSize=\"12px\"\n fontWeight={400}\n className=\"email-list_invite-as-guest\"\n >\n {t(\"Common:InviteAsGuest\")}\n </Text>\n </div>\n )}\n </div>{\" \"}\n <div className=\"email-list_add-button\">",
      "module": "/packages/client"
    }
  ],
  "languages": {
    "en": {
      "ai_translated": false,
      "ai_model": null,
      "ai_spell_check_issues": [],
      "approved_at": null
    },
    "ar-SA": {
      "ai_translated": false,
      "ai_model": null,
      "ai_spell_check_issues": [],
      "approved_at": null
    },
    "az": {
      "ai_translated": false,
      "ai_model": null,
      "ai_spell_check_issues": [],
      "approved_at": null
    },
    "bg": {
      "ai_translated": false,
      "ai_model": null,
      "ai_spell_check_issues": [],
      "approved_at": null
    },
    "cs": {
      "ai_translated": false,
      "ai_model": null,
      "ai_spell_check_issues": [],
      "approved_at": null
    },
    "de": {
      "ai_translated": false,
      "ai_model": null,
      "ai_spell_check_issues": [],
      "approved_at": null
    },
    "el-GR": {
      "ai_translated": false,
      "ai_model": null,
      "ai_spell_check_issues": [
        {
          "type": "incorrect_translation",
          "description": "While \"πρόσκληση ως καλεσμένος\" is a literal translation, it's not the most natural way to say \"invite as guest\" in Greek. It's quite formal and a bit clunky. A more common and idiomatic translation would be something like \"πρόσκληση ως επισκέπτης\" or even just \"πρόσκληση καλεσμένου\".",
          "suggestion": "Consider using \"πρόσκληση ως επισκέπτης\" or \"πρόσκληση καλεσμένου\" instead."
        }
      ],
      "approved_at": null
    },
    "es": {
      "ai_translated": false,
      "ai_model": null,
      "ai_spell_check_issues": [],
      "approved_at": null
    },
    "fi": {
      "ai_translated": false,
      "ai_model": null,
      "ai_spell_check_issues": [],
      "approved_at": null
    },
    "fr": {
      "ai_translated": false,
      "ai_model": null,
      "ai_spell_check_issues": [],
      "approved_at": null
    },
    "hy-AM": {
      "ai_translated": false,
      "ai_model": null,
      "ai_spell_check_issues": [],
      "approved_at": null
    },
    "it": {
      "ai_translated": false,
      "ai_model": null,
      "ai_spell_check_issues": [],
      "approved_at": null
    },
    "ja-JP": {
      "ai_translated": false,
      "ai_model": null,
      "ai_spell_check_issues": [],
      "approved_at": null
    },
    "ko-KR": {
      "ai_translated": false,
      "ai_model": null,
      "ai_spell_check_issues": [],
      "approved_at": null
    },
    "lo-LA": {
      "ai_translated": false,
      "ai_model": null,
      "ai_spell_check_issues": [],
      "approved_at": null
    },
    "lv": {
      "ai_translated": false,
      "ai_model": null,
      "ai_spell_check_issues": [],
      "approved_at": null
    },
    "nl": {
      "ai_translated": false,
      "ai_model": null,
      "ai_spell_check_issues": [],
      "approved_at": null
    },
    "pl": {
      "ai_translated": false,
      "ai_model": null,
      "ai_spell_check_issues": [],
      "approved_at": null
    },
    "pt": {
      "ai_translated": false,
      "ai_model": null,
      "ai_spell_check_issues": [
        {
          "type": "incorrect_translation",
          "description": "While 'convide como convidado' is a literal translation, it's not the most natural or idiomatic way to say 'invite as guest' in Portuguese. It sounds a bit clunky.",
          "suggestion": "Consider alternatives like 'convidar como hóspede' or 'adicionar como convidado', depending on the specific context (e.g., inviting to an event vs. granting access to a system)."
        }
      ],
      "approved_at": null
    },
    "pt-BR": {
      "ai_translated": false,
      "ai_model": null,
      "ai_spell_check_issues": [
        {
          "type": "incorrect_translation",
          "description": "While technically correct, 'convidar como convidado' is a somewhat literal and slightly awkward translation of 'invite as guest'. A more natural phrasing would be 'convidar como visitante' or 'adicionar como convidado'.",
          "suggestion": "Consider 'convidar como visitante' or 'adicionar como convidado'."
        }
      ],
      "approved_at": null
    },
    "ro": {
      "ai_translated": false,
      "ai_model": null,
      "ai_spell_check_issues": [],
      "approved_at": null
    },
    "ru": {
      "ai_translated": false,
      "ai_model": null,
      "ai_spell_check_issues": [],
      "approved_at": null
    },
    "si": {
      "ai_translated": false,
      "ai_model": null,
      "ai_spell_check_issues": [],
      "approved_at": null
    },
    "sk": {
      "ai_translated": false,
      "ai_model": null,
      "ai_spell_check_issues": [],
      "approved_at": null
    },
    "sl": {
      "ai_translated": false,
      "ai_model": null,
      "ai_spell_check_issues": [],
      "approved_at": null
    },
    "sr-Cyrl-RS": {
      "ai_translated": false,
      "ai_model": null,
      "ai_spell_check_issues": [],
      "approved_at": null
    },
    "sr-Latn-RS": {
      "ai_translated": false,
      "ai_model": null,
      "ai_spell_check_issues": [],
      "approved_at": null
    },
    "tr": {
      "ai_translated": false,
      "ai_model": null,
      "ai_spell_check_issues": [],
      "approved_at": null
    },
    "uk-UA": {
      "ai_translated": false,
      "ai_model": null,
      "ai_spell_check_issues": [],
      "approved_at": null
    },
    "vi": {
      "ai_translated": false,
      "ai_model": null,
      "ai_spell_check_issues": [
        {
          "type": "incorrect_translation",
          "description": "The translation \"mời với tư cách khách\" is not the most natural or accurate translation of \"invite as guest.\" While it conveys the general meaning, it's a bit formal and clunky.",
          "suggestion": "A more natural translation would be \"mời làm khách\" or \"mời như khách\"."
        }
      ],
      "approved_at": null
    },
    "zh-CN": {
      "ai_translated": false,
      "ai_model": null,
      "ai_spell_check_issues": [
        {
          "type": "incorrect_translation",
          "description": "While '邀请为访客' is technically correct, it's not the most natural or idiomatic translation of 'invite as guest' in Chinese. It sounds a bit formal and stiff.",
          "suggestion": "Consider alternatives like '邀请访客' (invite guest) or '以访客身份邀请' (invite as a guest)."
        }
      ],
      "approved_at": null
    }
  }
}<|MERGE_RESOLUTION|>--- conflicted
+++ resolved
@@ -3,11 +3,7 @@
   "content": "invite as guest",
   "content_en_sha1_hash": "4af13b83671f74562036c77dedfbc2b8b7a372cd",
   "created_at": "2025-05-19T21:30:45.973Z",
-<<<<<<< HEAD
-  "updated_at": "2025-05-26T07:57:32.375Z",
-=======
   "updated_at": "2025-05-28T09:30:02.376Z",
->>>>>>> 398dda3c
   "comment": {
     "text": "This translation key is used for a button label that invites users to \"invite as guest\" when adding an email. It appears in an invite panel, likely on a website or application where users can send emails to others. The translator should provide a neutral description of this action.",
     "is_auto": true,
@@ -64,8 +60,8 @@
       "ai_spell_check_issues": [
         {
           "type": "incorrect_translation",
-          "description": "While \"πρόσκληση ως καλεσμένος\" is a literal translation, it's not the most natural way to say \"invite as guest\" in Greek. It's quite formal and a bit clunky. A more common and idiomatic translation would be something like \"πρόσκληση ως επισκέπτης\" or even just \"πρόσκληση καλεσμένου\".",
-          "suggestion": "Consider using \"πρόσκληση ως επισκέπτης\" or \"πρόσκληση καλεσμένου\" instead."
+          "description": "While \"πρόσκληση ως καλεσμένος\" is technically correct, it's a very literal translation and sounds unnatural in Greek. A more natural phrasing would be something like \"κάλεσε ως καλεσμένος\" or simply \"κάλεσε καλεσμένο\".",
+          "suggestion": "κάλεσε ως καλεσμένος"
         }
       ],
       "approved_at": null
@@ -142,8 +138,8 @@
       "ai_spell_check_issues": [
         {
           "type": "incorrect_translation",
-          "description": "While 'convide como convidado' is a literal translation, it's not the most natural or idiomatic way to say 'invite as guest' in Portuguese. It sounds a bit clunky.",
-          "suggestion": "Consider alternatives like 'convidar como hóspede' or 'adicionar como convidado', depending on the specific context (e.g., inviting to an event vs. granting access to a system)."
+          "description": "While 'convide como convidado' is technically correct, it's a very literal and somewhat awkward translation. A more natural and idiomatic Portuguese phrasing would be 'convidar como convidado' or 'adicionar como convidado'. The verb 'convidar' is generally preferred over 'convide' in this context.",
+          "suggestion": "convidar como convidado"
         }
       ],
       "approved_at": null
@@ -151,13 +147,7 @@
     "pt-BR": {
       "ai_translated": false,
       "ai_model": null,
-      "ai_spell_check_issues": [
-        {
-          "type": "incorrect_translation",
-          "description": "While technically correct, 'convidar como convidado' is a somewhat literal and slightly awkward translation of 'invite as guest'. A more natural phrasing would be 'convidar como visitante' or 'adicionar como convidado'.",
-          "suggestion": "Consider 'convidar como visitante' or 'adicionar como convidado'."
-        }
-      ],
+      "ai_spell_check_issues": [],
       "approved_at": null
     },
     "ro": {
@@ -175,7 +165,13 @@
     "si": {
       "ai_translated": false,
       "ai_model": null,
-      "ai_spell_check_issues": [],
+      "ai_spell_check_issues": [
+        {
+          "type": "incorrect_translation",
+          "description": "While technically correct, \"අමුත්තෙකු ලෙස ආරාධනා කරන්න\" is a bit literal and formal for 'invite as guest'. It translates more directly to 'invite as a guest'. A more natural phrasing would be something closer to 'හමුදෙනෙකු ලෙස ආරාධනය කරන්න' (hamudena ek lesa aaraadhanya karanna), or 'හමුදෙනෙකුට ආරාධනය කරන්න' (hamudena ekta aaraadhanya karanna).",
+          "suggestion": "Consider using a more natural phrasing like 'හමුදෙනෙකුට ආරාධනය කරන්න' or 'හමුදෙනෙකු ලෙස ආරාධනය කරන්න' to better reflect the intended meaning of 'invite as guest'."
+        }
+      ],
       "approved_at": null
     },
     "sk": {
@@ -220,8 +216,8 @@
       "ai_spell_check_issues": [
         {
           "type": "incorrect_translation",
-          "description": "The translation \"mời với tư cách khách\" is not the most natural or accurate translation of \"invite as guest.\" While it conveys the general meaning, it's a bit formal and clunky.",
-          "suggestion": "A more natural translation would be \"mời làm khách\" or \"mời như khách\"."
+          "description": "The translation \"mời với tư cách khách\" is not the most natural or accurate rendering of \"invite as guest.\" It's a bit literal and formal. A more common and idiomatic translation would be something like \"mời làm khách\" or \"mời như khách\".",
+          "suggestion": "mời làm khách"
         }
       ],
       "approved_at": null
@@ -232,8 +228,8 @@
       "ai_spell_check_issues": [
         {
           "type": "incorrect_translation",
-          "description": "While '邀请为访客' is technically correct, it's not the most natural or idiomatic translation of 'invite as guest' in Chinese. It sounds a bit formal and stiff.",
-          "suggestion": "Consider alternatives like '邀请访客' (invite guest) or '以访客身份邀请' (invite as a guest)."
+          "description": "While \"邀请为访客\" (yāo qǐng wèi fǎng kè) is technically correct, a more natural and common translation of \"invite as guest\" would be \"以访客身份邀请\" (yǐ fǎng kè shēn fù yāo qǐng) or \"作为访客邀请\" (zuò wéi fǎng kè yāo qǐng). The current translation is a bit literal and sounds slightly awkward in Chinese.",
+          "suggestion": "以访客身份邀请 (yǐ fǎng kè shēn fù yāo qǐng) or 作为访客邀请 (zuò wéi fǎng kè yāo qǐng)"
         }
       ],
       "approved_at": null
