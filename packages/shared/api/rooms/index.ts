--- conflicted
+++ resolved
@@ -36,11 +36,12 @@
   toUrlParams,
 } from "../../utils/common";
 import RoomsFilter from "./filter";
-<<<<<<< HEAD
-import { TGetRooms, TRoomLifetime, TExportRoomIndexTask } from "./types";
-=======
-import { TGetRooms, TPublicRoomPassword } from "./types";
->>>>>>> 94e07e5b
+import {
+  TGetRooms,
+  TRoomLifetime,
+  TExportRoomIndexTask,
+  TPublicRoomPassword,
+} from "./types";
 
 export async function getRooms(filter: RoomsFilter, signal?: AbortSignal) {
   let params;
