// (c) Copyright Ascensio System SIA 2009-2024
//
// This program is a free software product.
// You can redistribute it and/or modify it under the terms
// of the GNU Affero General Public License (AGPL) version 3 as published by the Free Software
// Foundation. In accordance with Section 7(a) of the GNU AGPL its Section 15 shall be amended
// to the effect that Ascensio System SIA expressly excludes the warranty of non-infringement of
// any third-party rights.
//
// This program is distributed WITHOUT ANY WARRANTY, without even the implied warranty
// of MERCHANTABILITY or FITNESS FOR A PARTICULAR  PURPOSE. For details, see
// the GNU AGPL at: http://www.gnu.org/licenses/agpl-3.0.html
//
// You can contact Ascensio System SIA at Lubanas st. 125a-25, Riga, Latvia, EU, LV-1021.
//
// The  interactive user interfaces in modified source and object code versions of the Program must
// display Appropriate Legal Notices, as required under Section 5 of the GNU AGPL version 3.
//
// Pursuant to Section 7(b) of the License you must retain the original Product logo when
// distributing the program. Pursuant to Section 7(e) we decline to grant you any rights under
// trademark law for use of our trademarks.
//
// All the Product's GUI elements, including illustrations and icon sets, as well as technical writing
// content are licensed under the terms of the Creative Commons Attribution-ShareAlike 4.0
// International. See the License terms at http://creativecommons.org/licenses/by-sa/4.0/legalcode

import CloudServicesGoogleDriveReactSvgUrl from "PUBLIC_DIR/images/cloud.services.google.drive.react.svg?url";
import CloudServicesBoxReactSvgUrl from "PUBLIC_DIR/images/cloud.services.box.react.svg?url";
import CloudServicesDropboxReactSvgUrl from "PUBLIC_DIR/images/cloud.services.dropbox.react.svg?url";
import CloudServicesOnedriveReactSvgUrl from "PUBLIC_DIR/images/cloud.services.onedrive.react.svg?url";
import CloudServicesKdriveReactSvgUrl from "PUBLIC_DIR/images/cloud.services.kdrive.react.svg?url";
import CloudServicesYandexReactSvgUrl from "PUBLIC_DIR/images/cloud.services.yandex.react.svg?url";
import CloudServicesNextcloudReactSvgUrl from "PUBLIC_DIR/images/cloud.services.nextcloud.react.svg?url";
import CatalogFolderReactSvgUrl from "PUBLIC_DIR/images/catalog.folder.react.svg?url";
import CloudServicesWebdavReactSvgUrl from "PUBLIC_DIR/images/cloud.services.webdav.react.svg?url";
import { authStore, settingsStore } from "@docspace/shared/store";
import { FileType, RoomsType } from "@docspace/shared/enums";
import config from "PACKAGE_FILE";
import { combineUrl } from "@docspace/shared/utils/combineUrl";
import i18n from "../i18n";

import { request } from "@docspace/shared/api/client";

export const getFileTypeName = (fileType) => {
  switch (fileType) {
    case FileType.Unknown:
      return i18n.t("Common:Unknown");
    case FileType.Archive:
      return i18n.t("Common:Archive");
    case FileType.Video:
      return i18n.t("Common:Video");
    case FileType.Audio:
      return i18n.t("Common:Audio");
    case FileType.Image:
      return i18n.t("Common:Image");
    case FileType.Spreadsheet:
      return i18n.t("Files:Spreadsheet");
    case FileType.Presentation:
      return i18n.t("Files:Presentation");
    case FileType.Document:
    case FileType.OFormTemplate:
    case FileType.OForm:
    case FileType.PDF:
      return i18n.t("Files:Document");
    default:
      return i18n.t("Files:Folder");
  }
};

export const getDefaultRoomName = (room, t) => {
  switch (room) {
    case RoomsType.CustomRoom:
      return t("Common:CustomRooms");

    case RoomsType.FillingFormsRoom:
      return t("Common:FillingFormRooms");

    case RoomsType.EditingRoom:
      return t("Common:CollaborationRooms");

    case RoomsType.ReviewRoom:
      return t("Common:Review");

    case RoomsType.ReadOnlyRoom:
      return t("Common:ViewOnlyRooms");

    case RoomsType.PublicRoom:
      return t("Common:PublicRoom");

    case RoomsType.VirtualDataRoom:
<<<<<<< HEAD
      return t("Files:VirtualDataRoom");
=======
      return t("Common:VirtualDataRoom");
>>>>>>> 14a766bb
    case RoomsType.FormRoom:
      return t("Common:FormRoom");
  }
};

export const setDocumentTitle = (subTitle = null) => {
  const { isAuthenticated, product: currentModule } = authStore;
  const { organizationName } = settingsStore;

  let title;
  if (subTitle) {
    if (isAuthenticated && currentModule) {
      title = subTitle + " - " + currentModule.title;
    } else {
      title = subTitle + " - " + organizationName;
    }
  } else if (currentModule && organizationName) {
    title = currentModule.title + " - " + organizationName;
  } else {
    title = organizationName;
  }

  document.title = title;
};

export const getDefaultFileName = (format) => {
  switch (format) {
    case "docx":
      return i18n.t("Common:NewDocument");
    case "xlsx":
      return i18n.t("Common:NewSpreadsheet");
    case "pptx":
      return i18n.t("Common:NewPresentation");
    case "pdf":
      return i18n.t("Common:NewMasterForm");
    default:
      return i18n.t("Common:NewFolder");
  }
};

export const getUnexpectedErrorText = () => {
  return i18n.t("Common:UnexpectedError");
};

export const connectedCloudsTitleTranslation = (key, t) => {
  switch (key) {
    case "Box":

    case "BoxNet":
      return t("Translations:FolderTitleBoxNet");

    case "DropBox":
    case "DropboxV2":
      return t("Translations:FolderTitleDropBox");

    case "DocuSign":
      return t("Translations:FolderTitleDocuSign");

    case "Google":
    case "GoogleDrive":
      return t("Translations:FolderTitleGoogle");

    case "OneDrive":
    case "SkyDrive":
      return t("Translations:FolderTitleSkyDrive");

    case "SharePoint":
      return t("Translations:FolderTitleSharePoint");
    case "WebDav":
      return t("Translations:FolderTitleWebDav");
    case "kDrive":
      return t("Translations:FolderTitlekDrive");
    case "Yandex":
      return t("Translations:FolderTitleYandex");

    default:
      return key;
  }
};

export const connectedCloudsTypeTitleTranslation = (key, t) => {
  switch (key) {
    case "Box":
    case "BoxNet":
      return t("Translations:TypeTitleBoxNet");

    case "DropBox":
    case "DropboxV2":
      return t("Translations:TypeTitleDropBox");

    case "DocuSign":
      return t("Translations:TypeTitleDocuSign");

    case "Google":
    case "GoogleDrive":
      return t("Translations:TypeTitleGoogle");

    case "OneDrive":
    case "SkyDrive":
      return t("Translations:TypeTitleSkyDrive");

    case "SharePoint":
      return t("Translations:TypeTitleSharePoint");
    case "WebDav":
      return t("Translations:TypeTitleWebDav");
    case "kDrive":
      return t("Translations:TypeTitlekDrive");
    case "Yandex":
      return t("Translations:TypeTitleYandex");

    default:
      return key;
  }
};

export const connectedCloudsTypeIcon = (key) => {
  switch (key) {
    case "GoogleDrive":
      return CloudServicesGoogleDriveReactSvgUrl;
    case "Box":
      return CloudServicesBoxReactSvgUrl;
    case "DropboxV2":
      return CloudServicesDropboxReactSvgUrl;
    case "OneDrive":
      return CloudServicesOnedriveReactSvgUrl;
    case "SharePoint":
      return CloudServicesOnedriveReactSvgUrl;
    case "kDrive":
      return CloudServicesKdriveReactSvgUrl;
    case "Yandex":
      return CloudServicesYandexReactSvgUrl;
    case "NextCloud":
      return CloudServicesNextcloudReactSvgUrl;
    case "OwnCloud":
      return CatalogFolderReactSvgUrl;
    case "WebDav":
      return CloudServicesWebdavReactSvgUrl;
    default:
  }
};<|MERGE_RESOLUTION|>--- conflicted
+++ resolved
@@ -88,11 +88,7 @@
       return t("Common:PublicRoom");
 
     case RoomsType.VirtualDataRoom:
-<<<<<<< HEAD
-      return t("Files:VirtualDataRoom");
-=======
       return t("Common:VirtualDataRoom");
->>>>>>> 14a766bb
     case RoomsType.FormRoom:
       return t("Common:FormRoom");
   }
