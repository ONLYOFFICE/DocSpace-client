// (c) Copyright Ascensio System SIA 2009-2025
//
// This program is a free software product.
// You can redistribute it and/or modify it under the terms
// of the GNU Affero General Public License (AGPL) version 3 as published by the Free Software
// Foundation. In accordance with Section 7(a) of the GNU AGPL its Section 15 shall be amended
// to the effect that Ascensio System SIA expressly excludes the warranty of non-infringement of
// any third-party rights.
//
// This program is distributed WITHOUT ANY WARRANTY, without even the implied warranty
// of MERCHANTABILITY or FITNESS FOR A PARTICULAR  PURPOSE. For details, see
// the GNU AGPL at: http://www.gnu.org/licenses/agpl-3.0.html
//
// You can contact Ascensio System SIA at Lubanas st. 125a-25, Riga, Latvia, EU, LV-1021.
//
// The  interactive user interfaces in modified source and object code versions of the Program must
// display Appropriate Legal Notices, as required under Section 5 of the GNU AGPL version 3.
//
// Pursuant to Section 7(b) of the License you must retain the original Product logo when
// distributing the program. Pursuant to Section 7(e) we decline to grant you any rights under
// trademark law for use of our trademarks.
//
// All the Product's GUI elements, including illustrations and icon sets, as well as technical writing
// content are licensed under the terms of the Creative Commons Attribution-ShareAlike 4.0
// International. See the License terms at http://creativecommons.org/licenses/by-sa/4.0/legalcode

import {
  authStore,
  userStore,
  tfaStore,
  currentTariffStatusStore,
  currentQuotaStore,
  paymentQuotasStore,
  settingsStore,
} from "@docspace/shared/store";

import PaymentStore from "./PaymentStore";
import StorageManagement from "./StorageManagement";
import WizardStore from "./WizardStore";
import SettingsSetupStore from "./SettingsSetupStore";
import ConfirmStore from "./ConfirmStore";
import BackupStore from "./BackupStore";
import CommonStore from "./CommonStore";
import GuidanceStore from "./GuidanceStore";

import ProfileActionsStore from "./ProfileActionsStore";
import SsoFormStore from "./SsoFormStore";
import LdapFormStore from "./LdapFormStore";

import FilesStore from "./FilesStore";
import SelectedFolderStore from "./SelectedFolderStore";
import TreeFoldersStore from "./TreeFoldersStore";
import thirdPartyStore from "./ThirdPartyStore";
import FilesSettingsStore from "./FilesSettingsStore";
import FilesActionsStore from "./FilesActionsStore";
import MediaViewerDataStore from "./MediaViewerDataStore";
import UploadDataStore from "./UploadDataStore";
import SecondaryProgressDataStore from "./SecondaryProgressDataStore";
import PrimaryProgressDataStore from "./PrimaryProgressDataStore";

import VersionHistoryStore from "./VersionHistoryStore";
import DialogsStore from "./DialogsStore";
import filesSelectorInput from "./FilesSelectorInput";
import ContextOptionsStore from "./ContextOptionsStore";
import HotkeyStore from "./HotkeyStore";

import TagsStore from "./TagsStore";
import PeopleStore from "./contacts/PeopleStore";
import OformsStore from "./OformsStore";

import AccessRightsStore from "./AccessRightsStore";
import TableStore from "./TableStore";
import CreateEditRoomStore from "./CreateEditRoomStore";
import PublicRoomStore from "./PublicRoomStore";

import WebhooksStore from "./WebhooksStore";
import ClientLoadingStore from "./ClientLoadingStore";
import ImportAccountsStore from "./ImportAccountsStore";

import PluginStore from "./PluginStore";
import InfoPanelStore from "./InfoPanelStore";
import CampaignsStore from "./CampaignsStore";
import IndexingStore from "./IndexingStore";
import EditGroupStore from "./contacts/EditGroupStore";

import AvatarEditorDialogStore from "./AvatarEditorDialogStore";

import OAuthStore from "./OAuthStore";

import BrandingStore from "./portal-settings/BrandingStore";
import FlowStore from "./FlowStore";

const selectedFolderStore = new SelectedFolderStore(settingsStore);
const flowStore = new FlowStore();

const pluginStore = new PluginStore(
  settingsStore,
  selectedFolderStore,
  userStore,
);

const paymentStore = new PaymentStore(
  userStore,
  currentTariffStatusStore,
  currentQuotaStore,
  paymentQuotasStore,
);
const wizardStore = new WizardStore();
const confirmStore = new ConfirmStore();
const backupStore = new BackupStore(authStore, thirdPartyStore);
const commonStore = new CommonStore(settingsStore);

const ssoStore = new SsoFormStore();
const ldapStore = new LdapFormStore(currentQuotaStore);

const tagsStore = new TagsStore();

const clientLoadingStore = new ClientLoadingStore();
const publicRoomStore = new PublicRoomStore(clientLoadingStore);

const infoPanelStore = new InfoPanelStore(userStore);
const indexingStore = new IndexingStore(infoPanelStore, selectedFolderStore);

const treeFoldersStore = new TreeFoldersStore(
  selectedFolderStore,
  settingsStore,
  publicRoomStore,
);

const filesSettingsStore = new FilesSettingsStore(
  thirdPartyStore,
  treeFoldersStore,
  publicRoomStore,
  pluginStore,
  authStore,
  settingsStore,
);

const setupStore = new SettingsSetupStore(
  tfaStore,
  authStore,
  settingsStore,
  thirdPartyStore,
  filesSettingsStore,
);

const accessRightsStore = new AccessRightsStore(
  authStore,
  selectedFolderStore,
  userStore,
);

const filesStore = new FilesStore(
  authStore,
  selectedFolderStore,
  treeFoldersStore,
  filesSettingsStore,
  thirdPartyStore,
  accessRightsStore,
  clientLoadingStore,
  pluginStore,
  publicRoomStore,
  infoPanelStore,
  userStore,
  currentTariffStatusStore,
  settingsStore,
  indexingStore,
);

const guidanceStore = new GuidanceStore();

publicRoomStore.filesStore = filesStore;

const mediaViewerDataStore = new MediaViewerDataStore(
  filesStore,
  publicRoomStore,
  selectedFolderStore,
);

const oformsStore = new OformsStore(settingsStore, infoPanelStore, userStore);

const secondaryProgressDataStore = new SecondaryProgressDataStore(
  treeFoldersStore,
  mediaViewerDataStore,
);
const primaryProgressDataStore = new PrimaryProgressDataStore();
const versionHistoryStore = new VersionHistoryStore(filesStore, settingsStore);

const dialogsStore = new DialogsStore(
  authStore,
  treeFoldersStore,
  filesStore,
  selectedFolderStore,
  versionHistoryStore,
  infoPanelStore,
);

const profileActionsStore = new ProfileActionsStore(
  authStore,
  filesStore,
  treeFoldersStore,
  selectedFolderStore,
  pluginStore,
  userStore,
  settingsStore,
  currentTariffStatusStore,
);

const peopleStore = new PeopleStore(
  accessRightsStore,
  infoPanelStore,
  userStore,
  tfaStore,
  settingsStore,
  clientLoadingStore,
  profileActionsStore,
  dialogsStore,
  currentQuotaStore,
);

const uploadDataStore = new UploadDataStore(
  settingsStore,
  treeFoldersStore,
  selectedFolderStore,
  filesStore,
  secondaryProgressDataStore,
  primaryProgressDataStore,
  dialogsStore,
  filesSettingsStore,
);

const filesActionsStore = new FilesActionsStore(
  settingsStore,
  uploadDataStore,
  treeFoldersStore,
  filesStore,
  selectedFolderStore,
  filesSettingsStore,
  dialogsStore,
  mediaViewerDataStore,
  accessRightsStore,
  clientLoadingStore,
  publicRoomStore,
  pluginStore,
  infoPanelStore,
  userStore,
  currentTariffStatusStore,
  peopleStore,
  currentQuotaStore,
  indexingStore,
  versionHistoryStore,
);

mediaViewerDataStore.filesActionsStore = filesActionsStore;
secondaryProgressDataStore.filesActionsStore = filesActionsStore;

const contextOptionsStore = new ContextOptionsStore(
  settingsStore,
  dialogsStore,
  filesActionsStore,
  filesStore,
  mediaViewerDataStore,
  treeFoldersStore,
  uploadDataStore,
  versionHistoryStore,
  filesSettingsStore,
  selectedFolderStore,
  publicRoomStore,
  oformsStore,
  pluginStore,
  infoPanelStore,
  currentTariffStatusStore,
  currentQuotaStore,
  userStore,
  indexingStore,
  clientLoadingStore,
  guidanceStore,
);

const hotkeyStore = new HotkeyStore(
  filesStore,
  dialogsStore,
  filesSettingsStore,
  filesActionsStore,
  treeFoldersStore,
  uploadDataStore,
  selectedFolderStore,
  indexingStore,
);

const tableStore = new TableStore(
  authStore,
  treeFoldersStore,
  userStore,
  settingsStore,
  indexingStore,
  selectedFolderStore,
  peopleStore,
);

infoPanelStore.filesSettingsStore = filesSettingsStore;
infoPanelStore.filesStore = filesStore;
infoPanelStore.peopleStore = peopleStore;
infoPanelStore.selectedFolderStore = selectedFolderStore;
infoPanelStore.treeFoldersStore = treeFoldersStore;
infoPanelStore.publicRoomStore = publicRoomStore;

const avatarEditorDialogStore = new AvatarEditorDialogStore(
  filesStore,
  settingsStore,
  infoPanelStore,
);

const createEditRoomStore = new CreateEditRoomStore(
  filesStore,
  filesActionsStore,
  selectedFolderStore,
  tagsStore,
  thirdPartyStore,
  settingsStore,
  infoPanelStore,
  currentQuotaStore,
  clientLoadingStore,
  dialogsStore,
  avatarEditorDialogStore,
);

const webhooksStore = new WebhooksStore(settingsStore);
const importAccountsStore = new ImportAccountsStore(currentQuotaStore);
const storageManagement = new StorageManagement(
  filesStore,
  peopleStore,
  authStore,
  currentQuotaStore,
  settingsStore,
);

const oauthStore = new OAuthStore(userStore, storageManagement);

const campaignsStore = new CampaignsStore(settingsStore, userStore);

const editGroupStore = new EditGroupStore(peopleStore);

const brandingStore = new BrandingStore(settingsStore);

const store = {
  authStore,
  userStore,
  tfaStore,
  currentTariffStatusStore,
  currentQuotaStore,
  paymentQuotasStore,
  settingsStore,

  paymentStore,
  wizardStore,
  setup: setupStore,
  confirm: confirmStore,
  backup: backupStore,
  common: commonStore,
  infoPanelStore,
  ssoStore,
  ldapStore,

  profileActionsStore,

  filesStore,

  filesSettingsStore,
  mediaViewerDataStore,
  versionHistoryStore,
  uploadDataStore,
  dialogsStore,
  treeFoldersStore,
  selectedFolderStore,
  filesActionsStore,
  filesSelectorInput,
  contextOptionsStore,
  hotkeyStore,

  oformsStore,
  tableStore,

  tagsStore,

  peopleStore,

  accessRightsStore,
  createEditRoomStore,

  webhooksStore,
  importAccountsStore,
  clientLoadingStore,
  publicRoomStore,

  oauthStore,
  pluginStore,
  storageManagement,
  campaignsStore,
  indexingStore,
  editGroupStore,
  avatarEditorDialogStore,

  brandingStore,
<<<<<<< HEAD
  flowStore,
=======

  guidanceStore,
>>>>>>> fc5357f4
};

export default store;<|MERGE_RESOLUTION|>--- conflicted
+++ resolved
@@ -402,12 +402,9 @@
   avatarEditorDialogStore,
 
   brandingStore,
-<<<<<<< HEAD
   flowStore,
-=======
 
   guidanceStore,
->>>>>>> fc5357f4
 };
 
 export default store;