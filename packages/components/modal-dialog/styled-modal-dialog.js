import styled, { css } from "styled-components";
import Base from "../themes/base";
import Box from "../box";
import { smallTablet, tablet } from "../utils/device";
import { isMobile } from "react-device-detect";

const StyledModal = styled.div`
  pointer-events: none;
  &.modal-active {
    pointer-events: all;
  }
  .loader-wrapper {
    padding: 0 16px 16px;
  }
`;

const Dialog = styled.div`
  display: flex;
  align-items: center;
  justify-content: center;
  width: auto;
  margin: 0 auto;
  min-height: 100%;
`;

const Content = styled.div.attrs((props) => ({
  style: {
    marginBottom:
      props.modalSwipeOffset < 0 ? `${props.modalSwipeOffset * 1.1}px` : "0px",
  },
}))`
  box-sizing: border-box;
  position: relative;
  background-color: ${(props) => props.theme.modalDialog.backgroundColor};
  color: ${(props) => props.theme.modalDialog.textColor};
  padding: ${(props) =>
    props.currentDisplayType === "modal" ? "0" : "0 0 -16px"};

  ${(props) =>
    props.currentDisplayType === "modal"
      ? css`
          height: auto;
          max-height: ${(props) =>
            props.autoMaxHeight ? "auto" : props.isLarge ? "400px" : "280px"};
          width: ${(props) =>
            props.autoMaxWidth ? "auto" : props.isLarge ? "520px" : "400px"};

          border-radius: 6px;
          @media ${smallTablet} {
            transform: translateY(${(props) => (props.visible ? "0" : "100%")});
            transition: transform 0.3s ease-in-out;
            position: absolute;
            bottom: 0;
            width: 100%;
            height: auto;
            border-radius: 6px 6px 0 0;
          }
        `
      : css`
          width: 480px;
          display: flex;
          flex-direction: column;
          position: absolute;
          top: 0;
          bottom: 0;

          ${(props) =>
            props.theme.interfaceDirection === "rtl"
              ? css`
                  left: 0;
                  transform: translateX(
                    ${(props) => (props.visible ? "0" : "-100%")}
                  );
                `
              : css`
                  right: 0;
                  transform: translateX(
                    ${(props) => (props.visible ? "0" : "100%")}
                  );
                `}

          transition: transform 0.3s ease-in-out;

          @media ${smallTablet} {
            transform: translateY(${(props) => (props.visible ? "0" : "100%")});
            height: 100%;
            width: 100%;
            left: 0;
<<<<<<< HEAD
            right: 0;
            top: auto;
=======
            top: ${(props) => (props.embedded ? "0" : "auto")};
>>>>>>> 3958e9f1
            bottom: 0;
          }
        `}
`;

const StyledHeader = styled.div`
  display: flex;
  align-items: center;
  border-bottom: ${(props) =>
    `1px solid ${props.theme.modalDialog.headerBorderColor}`};
  margin-bottom: 16px;
  height: 52px;
  padding: 0 16px 0;

  .heading {
    font-family: "Open Sans";
    color: ${(props) => props.theme.modalDialog.textColor};
    font-weight: 700;
    font-size: "21px";
  }
`;

const StyledBody = styled(Box)`
  position: relative;
  padding: 0 16px;
  padding-bottom: ${(props) =>
    props.currentDisplayType === "aside" || props.hasFooter ? "8px" : "16px"};

  white-space: pre-line;

  #modal-scroll > .scroll-body {
    ${(props) =>
      isMobile && props.theme.interfaceDirection === "rtl"
        ? `margin-left: 0 !important;`
        : `margin-right: 0 !important;`}

    ${(props) =>
      props.theme.interfaceDirection === "rtl"
        ? `padding-left: 16px !important;`
        : `padding-right: 16px !important;`}

    ${(props) =>
      props.isScrollLocked &&
      css`
        ${(props) =>
          props.theme.interfaceDirection === "rtl"
            ? `margin-left: 0 !important;`
            : `margin-right: 0 !important;`}

        overflow: hidden !important;
      `}
  }

  ${(props) =>
    props.currentDisplayType === "aside" &&
    css`
      ${props.theme.interfaceDirection === "rtl"
        ? `margin-left: ${props.withBodyScroll ? "-16px" : "0"};`
        : `margin-right: ${props.withBodyScroll ? "-16px" : "0"};`}

      padding-bottom: 8px;
      height: 100%;
      min-height: auto;
    `}
`;

const StyledFooter = styled.div`
  display: flex;
  flex-direction: row;
  ${(props) =>
    props.withFooterBorder &&
    `border-top: 1px solid ${props.theme.modalDialog.headerBorderColor}`};
  padding: 16px;

  gap: 8px;
  @media ${tablet} {
    gap: 10px;
  }

  ${(props) =>
    props.isDoubleFooterLine &&
    css`
      flex-direction: column;
      div {
        display: flex;
        gap: 8px;
      }
    `}
`;

Dialog.defaultProps = { theme: Base };
StyledHeader.defaultProps = { theme: Base };
Content.defaultProps = { theme: Base };

export { StyledModal, StyledHeader, Content, Dialog, StyledBody, StyledFooter };<|MERGE_RESOLUTION|>--- conflicted
+++ resolved
@@ -86,12 +86,9 @@
             height: 100%;
             width: 100%;
             left: 0;
-<<<<<<< HEAD
+            top: ${(props) => (props.embedded ? "0" : "auto")};
             right: 0;
             top: auto;
-=======
-            top: ${(props) => (props.embedded ? "0" : "auto")};
->>>>>>> 3958e9f1
             bottom: 0;
           }
         `}
