--- conflicted
+++ resolved
@@ -554,8 +554,6 @@
         disabled: false,
       },
       {
-<<<<<<< HEAD
-=======
         key: "room-info",
         label: "Info",
         icon: "/static/images/info.outline.react.svg",
@@ -563,7 +561,6 @@
         disabled: false,
       },
       {
->>>>>>> 18d1da7f
         key: "pin-room",
         label: t("Pin"),
         icon: "/static/images/pin.react.svg",
