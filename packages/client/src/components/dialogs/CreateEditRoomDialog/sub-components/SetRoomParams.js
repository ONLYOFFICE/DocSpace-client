import React from "react";
import { inject, observer } from "mobx-react";
import styled from "styled-components";
import { withTranslation } from "react-i18next";

import RoomTypeDropdown from "./RoomTypeDropdown";
import TagInput from "./TagInput";
import RoomType from "./RoomType";

import PermanentSettings from "./PermanentSettings";
import InputParam from "./Params/InputParam";
import ThirdPartyStorage from "./ThirdPartyStorage";
// import IsPrivateParam from "./IsPrivateParam";

import withLoader from "@docspace/client/src/HOCs/withLoader";
import Loaders from "@docspace/common/components/Loaders";
import { getRoomTypeDefaultTagTranslation } from "../data";

import ImageEditor from "@docspace/components/ImageEditor";
import PreviewTile from "@docspace/components/ImageEditor/PreviewTile";
import VirtualDataRoomBlock from "./VirtualDataRoomBlock";
import { RoomsType } from "@docspace/common/constants";
import Text from "@docspace/components/text";
import ChangeRoomOwner from "./ChangeRoomOwner";

const StyledSetRoomParams = styled.div`
  display: flex;
  flex-direction: column;
  width: 100%;
  gap: 22px;

  .icon-editor_text {
    margin-bottom: 6px;
  }
  .icon-editor {
    display: flex;
    flex-direction: row;
    align-items: flex-start;
    justify-content: start;
    gap: 16px;
  }
`;

const SetRoomParams = ({
  t,
  roomParams,
  setRoomParams,
  setIsOauthWindowOpen,
  setRoomType,
  tagHandler,
  setIsScrollLocked,
  isEdit,
  isDisabled,
  isValidTitle,
  setIsValidTitle,
  isWrongTitle,
  setIsWrongTitle,
  onKeyUp,
  enableThirdParty,
  setChangeRoomOwnerIsVisible,
  isAdmin,
  userId,
  folderFormValidation,
}) => {
  const [previewIcon, setPreviewIcon] = React.useState(null);

<<<<<<< HEAD
  const isVDRRoom = roomParams.type === RoomsType.VirtualDataRoom;
=======
  const isMe = userId === roomParams?.roomOwner?.id;
  const canChangeRoomOwner = (isAdmin || isMe) && roomParams.roomOwner;
>>>>>>> b1a60a35

  const onChangeName = (e) => {
    setIsValidTitle(true);
    if (e.target.value.match(folderFormValidation)) {
      setIsWrongTitle(true);
      // toastr.warning(t("Files:ContainsSpecCharacter"));
    } else {
      setIsWrongTitle(false);
    }
    setRoomParams({ ...roomParams, title: e.target.value });
  };

  const onChangeIsPrivate = () =>
    setRoomParams({ ...roomParams, isPrivate: !roomParams.isPrivate });

  const onChangeStorageLocation = (storageLocation) =>
    setRoomParams({ ...roomParams, storageLocation });

  const onChangeIcon = (icon) => setRoomParams({ ...roomParams, icon: icon });

  const onOwnerChange = () => {
    setChangeRoomOwnerIsVisible(true, true, (roomOwner) =>
      setRoomParams({ ...roomParams, roomOwner })
    );
  };

  return (
    <StyledSetRoomParams>
      {isEdit ? (
        <RoomType t={t} roomType={roomParams.type} type="displayItem" />
      ) : (
        <RoomTypeDropdown
          t={t}
          currentRoomType={roomParams.type}
          setRoomType={setRoomType}
          setIsScrollLocked={setIsScrollLocked}
          isDisabled={isDisabled}
        />
      )}
      {isEdit && (
        <PermanentSettings
          t={t}
          title={roomParams.title}
          isThirdparty={roomParams.isThirdparty}
          storageLocation={roomParams.storageLocation}
          isPrivate={roomParams.isPrivate}
          isDisabled={isDisabled}
        />
      )}
      <InputParam
        id="shared_room-name"
        title={`${t("Common:Name")}:`}
        placeholder={t("Common:EnterName")}
        value={roomParams.title}
        onChange={onChangeName}
        isDisabled={isDisabled}
        isValidTitle={isValidTitle}
        isWrongTitle={isWrongTitle}
        errorMessage={
          isWrongTitle
            ? t("Files:ContainsSpecCharacter")
            : t("Common:RequiredField")
        }
        onKeyUp={onKeyUp}
        isAutoFocussed={true}
      />
      <TagInput
        t={t}
        tagHandler={tagHandler}
        setIsScrollLocked={setIsScrollLocked}
        isDisabled={isDisabled}
      />

      {/* //TODO: Uncomment when private rooms are done
      {!isEdit && (
        <IsPrivateParam
          t={t}
          isPrivate={roomParams.isPrivate}
          onChangeIsPrivate={onChangeIsPrivate}
        />
      )} */}

      {isEdit && canChangeRoomOwner && (
        <ChangeRoomOwner
          roomOwner={roomParams.roomOwner}
          onOwnerChange={onOwnerChange}
        />
      )}

      {isVDRRoom && <VirtualDataRoomBlock t={t} />}

      {canOwnerChange && roomParams.roomOwner && (
        <div>
          <Text fontWeight={600} fontSize="13px">
            {t("Files:RoomOwner")}
          </Text>

          <div className="room-owner-block">
            <StyledIcon
              className="react-svg-icon"
              src={roomParams.roomOwner.avatarSmall}
            />
            <div className="owner-display-name-block">
              <Text fontWeight={600} fontSize="13px">
                {roomParams.roomOwner.displayName}
              </Text>
              {isMe && (
                <Text className="me-label">({t("Common:MeLabel")})</Text>
              )}
            </div>
          </div>

          <Link
            isHovered
            type="action"
            fontWeight={600}
            fontSize="13px"
            className="change-owner-link"
            onClick={onOwnerChange}
          >
            {t("Common:ChangeButton")}
          </Link>
        </div>
      )}

      {!isEdit && enableThirdParty && (
        <ThirdPartyStorage
          t={t}
          roomTitle={roomParams.title}
          storageLocation={roomParams.storageLocation}
          onChangeStorageLocation={onChangeStorageLocation}
          setIsScrollLocked={setIsScrollLocked}
          setIsOauthWindowOpen={setIsOauthWindowOpen}
          isDisabled={isDisabled}
        />
      )}

      <div>
        <Text fontWeight={600} className="icon-editor_text">
          {t("Icon")}
        </Text>
        <ImageEditor
          t={t}
          isDisabled={isDisabled}
          image={roomParams.icon}
          setPreview={setPreviewIcon}
          onChangeImage={onChangeIcon}
          classNameWrapperImageCropper={"icon-editor"}
          Preview={
            <PreviewTile
              t={t}
              title={roomParams.title || t("Files:NewRoom")}
              previewIcon={previewIcon}
              tags={roomParams.tags.map((tag) => tag.name)}
              isDisabled={isDisabled}
              defaultTagLabel={getRoomTypeDefaultTagTranslation(
                roomParams.type,
                t
              )}
            />
          }
        />
      </div>
    </StyledSetRoomParams>
  );
};

export default inject(({ auth, dialogsStore }) => {
  const { user } = auth.userStore;
  const { setChangeRoomOwnerIsVisible } = dialogsStore;
  const { folderFormValidation } = auth.settingsStore;
  return {
    folderFormValidation,
    setChangeRoomOwnerIsVisible,
    isAdmin: user.isAdmin || user.isOwner,
    userId: user.id,
  };
})(
  observer(
    withTranslation(["CreateEditRoomDialog", "Translations"])(
      withLoader(SetRoomParams)(<Loaders.SetRoomParamsLoader />)
    )
  )
);<|MERGE_RESOLUTION|>--- conflicted
+++ resolved
@@ -64,12 +64,10 @@
 }) => {
   const [previewIcon, setPreviewIcon] = React.useState(null);
 
-<<<<<<< HEAD
-  const isVDRRoom = roomParams.type === RoomsType.VirtualDataRoom;
-=======
   const isMe = userId === roomParams?.roomOwner?.id;
   const canChangeRoomOwner = (isAdmin || isMe) && roomParams.roomOwner;
->>>>>>> b1a60a35
+
+  const isVDRRoom = roomParams.type === RoomsType.VirtualDataRoom;
 
   const onChangeName = (e) => {
     setIsValidTitle(true);
