/*
 * (c) Copyright Ascensio System SIA 2009-2025
 *
 * This program is a free software product.
 * You can redistribute it and/or modify it under the terms
 * of the GNU Affero General Public License (AGPL) version 3 as published by the Free Software
 * Foundation. In accordance with Section 7(a) of the GNU AGPL its Section 15 shall be amended
 * to the effect that Ascensio System SIA expressly excludes the warranty of non-infringement of
 * any third-party rights.
 *
 * This program is distributed WITHOUT ANY WARRANTY, without even the implied warranty
 * of MERCHANTABILITY or FITNESS FOR A PARTICULAR  PURPOSE. For details, see
 * the GNU AGPL at: http://www.gnu.org/licenses/agpl-3.0.html
 *
 * You can contact Ascensio System SIA at Lubanas st. 125a-25, Riga, Latvia, EU, LV-1021.
 *
 * The  interactive user interfaces in modified source and object code versions of the Program must
 * display Appropriate Legal Notices, as required under Section 5 of the GNU AGPL version 3.
 *
 * Pursuant to Section 7(b) of the License you must retain the original Product logo when
 * distributing the program. Pursuant to Section 7(e) we decline to grant you any rights under
 * trademark law for use of our trademarks.
 *
 * All the Product's GUI elements, including illustrations and icon sets, as well as technical writing
 * content are licensed under the terms of the Creative Commons Attribution-ShareAlike 4.0
 * International. See the License terms at http://creativecommons.org/licenses/by-sa/4.0/legalcode
 */

import { isTablet as isTabletDevice } from "react-device-detect";

import FileActionsDownloadReactSvg from "PUBLIC_DIR/images/icons/16/download.react.svg";
import LinkReactSvgUrl from "PUBLIC_DIR/images/link.react.svg?url";
import LifetimeReactSvgUrl from "PUBLIC_DIR/images/lifetime.react.svg?url";
import CreateRoomReactSvgUrl from "PUBLIC_DIR/images/create.room.react.svg?url";
import LockedIconReactSvg from "PUBLIC_DIR/images/file.actions.locked.react.svg?url";
import LockedIconReact12Svg from "PUBLIC_DIR/images/icons/12/lock.react.svg?url";

<<<<<<< HEAD
import { classNames, IconSizeType, isTablet } from "../../utils";
=======
import { useTheme } from "styled-components";

import { classNames, IconSizeType, isTablet, isDesktop } from "../../utils";
>>>>>>> 41aa6491
import { RoomsType, ShareAccessRights } from "../../enums";
import { Tooltip } from "../tooltip";
import { Text } from "../text";
import { IconButton } from "../icon-button";

import type { QuickButtonsProps } from "./QuickButtons.types";

export const QuickButtons = (props: QuickButtonsProps) => {
  const {
    t,
    item,
    onClickDownload,
    onCopyPrimaryLink,
    isDisabled,
    viewAs,
    isPublicRoom,
    onClickShare,
    isPersonalRoom,
    isArchiveFolder,
    isIndexEditingMode,
    showLifetimeIcon,
    expiredDate,
    roomLifetime,
    onCreateRoom,
    isTemplatesFolder,
    onClickLock,
  } = props;

<<<<<<< HEAD
  const { shared } = item;
=======
  const theme = useTheme();

  const { id, shared, security } = item;
>>>>>>> 41aa6491

  const isTile = viewAs === "tile";
  const desktopView = !isTile && isDesktop();

<<<<<<< HEAD
=======
  const lockedBy = "lockedBy" in item ? (item.lockedBy as string) : undefined;
  const locked = "locked" in item ? item.locked : undefined;
  const colorLock = locked
    ? theme.filesQuickButtons.sharedColor
    : theme.filesQuickButtons.color;
  const iconLock = desktopView ? LockedIconReact12Svg : LockedIconReactSvg;
  const canLock = security && "Lock" in security ? security.Lock : undefined;

  const colorShare = shared ? "accent" : theme.filesQuickButtons.color;

>>>>>>> 41aa6491
  const tabletViewQuickButton = isTablet() || isTabletDevice;

  const sizeQuickButton: IconSizeType =
    isTile || tabletViewQuickButton ? IconSizeType.medium : IconSizeType.small;

  const isAvailableDownloadFile =
    isPublicRoom && item.security?.Download && viewAs === "tile";

  const isAvailableShareFile = isPersonalRoom && item.canShare;

  const isPublicRoomType =
    "roomType" in item &&
    (item.roomType === RoomsType.PublicRoom ||
      item.roomType === RoomsType.FormRoom ||
      item.roomType === RoomsType.CustomRoom);

  const haveLinksRight =
    item?.access === ShareAccessRights.RoomManager ||
    item?.access === ShareAccessRights.None;

  const showCopyLinkIcon =
    isPublicRoomType &&
    haveLinksRight &&
    item.shared &&
    !isArchiveFolder &&
    !isTile;

  const getTooltipContent = () => (
    <Text fontSize="12px" fontWeight={400} noSelect>
      {roomLifetime?.deletePermanently
        ? t("Common:FileWillBeDeletedPermanently", { date: expiredDate || "" })
        : t("Common:SectionMoveNotification", {
            sectionName: t("Common:TrashSection"),
            date: expiredDate || "",
          })}
    </Text>
  );

  const getLockTooltip = () => (
    <Text fontSize="12px" fontWeight={400} noSelect>
      {t("Common:LockedBy", { userName: lockedBy || "" })}
    </Text>
  );

  const onIconLockClick = () => {
    if (!canLock) {
      return;
    }

    if (onClickLock) onClickLock();
  };

  return (
    <div className="badges additional-badges badges__quickButtons">
      {!isIndexEditingMode ? (
        <>
          {showLifetimeIcon ? (
            <>
              <IconButton
                iconName={LifetimeReactSvgUrl}
                className="badge file-lifetime icons-group"
                size={sizeQuickButton}
                isClickable
                isDisabled={isDisabled}
                data-tooltip-id="lifetimeTooltip"
              />

              <Tooltip
                id="lifetimeTooltip"
                place="bottom"
                getContent={getTooltipContent}
                maxWidth="300px"
              />
            </>
          ) : null}

          {isAvailableDownloadFile ? (
            <IconButton
              iconNode={<FileActionsDownloadReactSvg />}
              className="badge download-file icons-group"
              size={sizeQuickButton}
              onClick={onClickDownload}
              isDisabled={isDisabled}
              hoverColor="accent"
              title={t("Common:Download")}
            />
          ) : null}
          {isTemplatesFolder ? (
            <IconButton
              iconName={CreateRoomReactSvgUrl}
              className="badge create-room icons-group"
              size={IconSizeType.medium}
              onClick={onCreateRoom}
              isDisabled={isDisabled}
              hoverColor="accent"
              title={t("Common:CreateRoom")}
            />
          ) : null}
          {showCopyLinkIcon ? (
            <IconButton
              iconName={LinkReactSvgUrl}
              className="badge copy-link icons-group"
              size={sizeQuickButton}
              onClick={onCopyPrimaryLink}
              isDisabled={isDisabled}
              hoverColor="accent"
              title={t("Common:CopySharedLink")}
            />
          ) : null}
          {isAvailableShareFile ? (
            <IconButton
              iconName={LinkReactSvgUrl}
              className={classNames("badge copy-link icons-group", {
                "create-share-link": !item.shared,
                "link-shared": item.shared,
              })}
              size={sizeQuickButton}
              onClick={onClickShare}
              color={shared ? "accent" : undefined}
              isDisabled={isDisabled}
              hoverColor="accent"
              title={t("Common:CopySharedLink")}
            />
          ) : null}
          {locked ? (
            <>
              <IconButton
                iconName={iconLock}
                className={classNames("badge lock-file icons-group", {
                  "file-locked": locked,
                })}
                size={sizeQuickButton}
                data-id={id}
                data-locked={!!locked}
                onClick={onIconLockClick}
                color={theme.filesQuickButtons.sharedColor}
                hoverColor="accent"
                title={t("Common:UnblockFile")}
                data-tooltip-id={`lockTooltip${item.id}`}
              />
              {lockedBy && !canLock ? (
                <Tooltip
                  id={`lockTooltip${item.id}`}
                  place="bottom"
                  getContent={getLockTooltip}
                  maxWidth="300px"
                  openOnClick
                />
              ) : null}
            </>
          ) : null}
        </>
      ) : null}
    </div>
  );
};<|MERGE_RESOLUTION|>--- conflicted
+++ resolved
@@ -35,13 +35,7 @@
 import LockedIconReactSvg from "PUBLIC_DIR/images/file.actions.locked.react.svg?url";
 import LockedIconReact12Svg from "PUBLIC_DIR/images/icons/12/lock.react.svg?url";
 
-<<<<<<< HEAD
-import { classNames, IconSizeType, isTablet } from "../../utils";
-=======
-import { useTheme } from "styled-components";
-
 import { classNames, IconSizeType, isTablet, isDesktop } from "../../utils";
->>>>>>> 41aa6491
 import { RoomsType, ShareAccessRights } from "../../enums";
 import { Tooltip } from "../tooltip";
 import { Text } from "../text";
@@ -70,30 +64,16 @@
     onClickLock,
   } = props;
 
-<<<<<<< HEAD
-  const { shared } = item;
-=======
-  const theme = useTheme();
-
   const { id, shared, security } = item;
->>>>>>> 41aa6491
 
   const isTile = viewAs === "tile";
   const desktopView = !isTile && isDesktop();
 
-<<<<<<< HEAD
-=======
   const lockedBy = "lockedBy" in item ? (item.lockedBy as string) : undefined;
   const locked = "locked" in item ? item.locked : undefined;
-  const colorLock = locked
-    ? theme.filesQuickButtons.sharedColor
-    : theme.filesQuickButtons.color;
   const iconLock = desktopView ? LockedIconReact12Svg : LockedIconReactSvg;
   const canLock = security && "Lock" in security ? security.Lock : undefined;
 
-  const colorShare = shared ? "accent" : theme.filesQuickButtons.color;
-
->>>>>>> 41aa6491
   const tabletViewQuickButton = isTablet() || isTabletDevice;
 
   const sizeQuickButton: IconSizeType =
