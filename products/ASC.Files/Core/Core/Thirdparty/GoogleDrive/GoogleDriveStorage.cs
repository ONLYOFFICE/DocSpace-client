// (c) Copyright Ascensio System SIA 2010-2022
//
// This program is a free software product.
// You can redistribute it and/or modify it under the terms
// of the GNU Affero General Public License (AGPL) version 3 as published by the Free Software
// Foundation. In accordance with Section 7(a) of the GNU AGPL its Section 15 shall be amended
// to the effect that Ascensio System SIA expressly excludes the warranty of non-infringement of
// any third-party rights.
//
// This program is distributed WITHOUT ANY WARRANTY, without even the implied warranty
// of MERCHANTABILITY or FITNESS FOR A PARTICULAR  PURPOSE. For details, see
// the GNU AGPL at: http://www.gnu.org/licenses/agpl-3.0.html
//
// You can contact Ascensio System SIA at Lubanas st. 125a-25, Riga, Latvia, EU, LV-1021.
//
// The  interactive user interfaces in modified source and object code versions of the Program must
// display Appropriate Legal Notices, as required under Section 5 of the GNU AGPL version 3.
//
// Pursuant to Section 7(b) of the License you must retain the original Product logo when
// distributing the program. Pursuant to Section 7(e) we decline to grant you any rights under
// trademark law for use of our trademarks.
//
// All the Product's GUI elements, including illustrations and icon sets, as well as technical writing
// content are licensed under the terms of the Creative Commons Attribution-ShareAlike 4.0
// International. See the License terms at http://creativecommons.org/licenses/by-sa/4.0/legalcode

using DriveFile = Google.Apis.Drive.v3.Data.File;
using MimeMapping = ASC.Common.Web.MimeMapping;

namespace ASC.Files.Thirdparty.GoogleDrive;

[Scope]
internal class GoogleDriveStorage : IDisposable
{
    private OAuth20Token _token;

    private string AccessToken
    {
        get
        {
            if (_token == null)
            {
                throw new Exception("Cannot create GoogleDrive session with given token");
            }

            if (_token.IsExpired)
            {
                _token = _oAuth20TokenHelper.RefreshToken<GoogleLoginProvider>(_consumerFactory, _token);
            }

            return _token.AccessToken;
        }
    }

    private readonly ILogger _logger;
    public bool IsOpened { get; private set; }

    private DriveService _driveService;
    private readonly ConsumerFactory _consumerFactory;
    private readonly FileUtility _fileUtility;
    private readonly TempStream _tempStream;
    private readonly IHttpClientFactory _clientFactory;
    private readonly OAuth20TokenHelper _oAuth20TokenHelper;

    public const long MaxChunkedUploadFileSize = 2L * 1024L * 1024L * 1024L;

    public GoogleDriveStorage(
        ConsumerFactory consumerFactory,
        FileUtility fileUtility,
        ILoggerProvider monitor,
        TempStream tempStream,
        OAuth20TokenHelper oAuth20TokenHelper,
        IHttpClientFactory clientFactory)
    {
        _consumerFactory = consumerFactory;
        _fileUtility = fileUtility;
        _logger = monitor.CreateLogger("ASC.Files");
        _tempStream = tempStream;
        _clientFactory = clientFactory;
        _oAuth20TokenHelper = oAuth20TokenHelper;
    }

    public void Open(OAuth20Token token)
    {
        if (IsOpened)
        {
            return;
        }

        _token = token ?? throw new UnauthorizedAccessException("Cannot create GoogleDrive session with given token");

        var tokenResponse = new TokenResponse
        {
            AccessToken = _token.AccessToken,
            RefreshToken = _token.RefreshToken,
            IssuedUtc = _token.Timestamp,
            ExpiresInSeconds = _token.ExpiresIn,
            TokenType = "Bearer"
        };

        var apiCodeFlow = new GoogleAuthorizationCodeFlow(new GoogleAuthorizationCodeFlow.Initializer
        {
            ClientSecrets = new ClientSecrets
            {
                ClientId = _token.ClientID,
                ClientSecret = _token.ClientSecret
            },
            Scopes = new[] { DriveService.Scope.Drive }
        });

        _driveService = new DriveService(new BaseClientService.Initializer
        {
            HttpClientInitializer = new UserCredential(apiCodeFlow, string.Empty, tokenResponse)
        });

        IsOpened = true;
    }

    public void Close()
    {
        _driveService.Dispose();

        IsOpened = false;
    }

    public string GetRootFolderId()
    {
        var rootFolder = _driveService.Files.Get("root").Execute();

        return rootFolder.Id;
    }

    public DriveFile GetEntry(string entryId)
    {
        try
        {
            var request = _driveService.Files.Get(entryId);

            request.Fields = GoogleLoginProvider.FilesFields;

            return request.Execute();
        }
        catch (GoogleApiException ex)
        {
            if (ex.HttpStatusCode == HttpStatusCode.NotFound)
            {
                return null;
            }
            throw;
        }
    }

<<<<<<< HEAD
    public async Task<DriveFile> GetEntryAsync(string entryId)
    {
        try
        {
            var request = _driveService.Files.Get(entryId);

            request.Fields = GoogleLoginProvider.FilesFields;

            return await request.ExecuteAsync();
=======
        private async Task<Stream> InternalDownloadStreamAsync(DriveFile file, int offset = 0)
        {
            var downloadArg = $"{file.Id}?alt=media";

            var ext = MimeMapping.GetExtention(file.MimeType);
            if (GoogleLoginProvider.GoogleDriveExt.Contains(ext))
            {
                var internalExt = FileUtility.GetGoogleDownloadableExtension(ext);
                var requiredMimeType = MimeMapping.GetMimeMapping(internalExt);

                downloadArg = $"{file.Id}/export?mimeType={HttpUtility.UrlEncode(requiredMimeType)}";
            }

            var request = new HttpRequestMessage();
            request.RequestUri = new Uri(GoogleLoginProvider.GoogleUrlFile + downloadArg);
            request.Method = HttpMethod.Get;
            request.Headers.Add("Authorization", "Bearer " + AccessToken);

            var httpClient = _clientFactory.CreateClient();
            var response = await httpClient.SendAsync(request);

            if (offset == 0 && file.Size.HasValue && file.Size > 0)
            {
                return new ResponseStream(await response.Content.ReadAsStreamAsync(), file.Size.Value);
            }

            var tempBuffer = TempStream.Create();
            using (var str = await response.Content.ReadAsStreamAsync())
            {
                if (str != null)
                {
                    await str.CopyToAsync(tempBuffer);
                    await tempBuffer.FlushAsync();
                    tempBuffer.Seek(offset, SeekOrigin.Begin);
                }
            }

            return tempBuffer;
        }

        public DriveFile InsertEntry(Stream fileStream, string title, string parentId, bool folder = false)
        {
            var mimeType = folder ? GoogleLoginProvider.GoogleDriveMimeTypeFolder : MimeMapping.GetMimeMapping(title);

            var body = FileConstructor(title, mimeType, parentId);

            if (folder)
            {
                var requestFolder = _driveService.Files.Create(body);
                requestFolder.Fields = GoogleLoginProvider.FilesFields;
                return requestFolder.Execute();
            }

            var request = _driveService.Files.Create(body, fileStream, mimeType);
            request.Fields = GoogleLoginProvider.FilesFields;

            var result = request.Upload();
            if (result.Exception != null)
            {
                if (request.ResponseBody == null) throw result.Exception;
                Log.Error("Error while trying to insert entity. GoogleDrive insert returned an error.", result.Exception);
            }
            return request.ResponseBody;
        }

        public async Task<DriveFile> InsertEntryAsync(Stream fileStream, string title, string parentId, bool folder = false)
        {
            var mimeType = folder ? GoogleLoginProvider.GoogleDriveMimeTypeFolder : MimeMapping.GetMimeMapping(title);

            var body = FileConstructor(title, mimeType, parentId);

            if (folder)
            {
                var requestFolder = _driveService.Files.Create(body);
                requestFolder.Fields = GoogleLoginProvider.FilesFields;
                return await requestFolder.ExecuteAsync();
            }

            var request = _driveService.Files.Create(body, fileStream, mimeType);
            request.Fields = GoogleLoginProvider.FilesFields;

            var result = await request.UploadAsync();
            if (result.Exception != null)
            {
                if (request.ResponseBody == null) throw result.Exception;
                Log.Error("Error while trying to insert entity. GoogleDrive insert returned an error.", result.Exception);
            }
            return request.ResponseBody;
        }

        public void DeleteEntry(string entryId)
        {
            _driveService.Files.Delete(entryId).Execute();
>>>>>>> 2479448c
        }
        catch (GoogleApiException ex)
        {
            if (ex.HttpStatusCode == HttpStatusCode.NotFound)
            {
                return null;
            }
            throw;
        }
    }

    public List<DriveFile> GetEntries(string folderId, bool? folders = null)
    {
        var request = _driveService.Files.List();

        var query = "'" + folderId + "' in parents and trashed=false";

        if (folders.HasValue)
        {
            query += " and mimeType " + (folders.Value ? "" : "!") + "= '" + GoogleLoginProvider.GoogleDriveMimeTypeFolder + "'";
        }

        request.Q = query;

        request.Fields = "nextPageToken, files(" + GoogleLoginProvider.FilesFields + ")";

        var files = new List<DriveFile>();
        do
        {
            try
            {
                var fileList = request.Execute();

                files.AddRange(fileList.Files);

                request.PageToken = fileList.NextPageToken;
            }
            catch (Exception)
            {
                request.PageToken = null;
            }
        } while (!string.IsNullOrEmpty(request.PageToken));

        return files;
    }

    public async Task<List<DriveFile>> GetEntriesAsync(string folderId, bool? folders = null)
    {
        var request = _driveService.Files.List();

        var query = "'" + folderId + "' in parents and trashed=false";

        if (folders.HasValue)
        {
            query += " and mimeType " + (folders.Value ? "" : "!") + "= '" + GoogleLoginProvider.GoogleDriveMimeTypeFolder + "'";
        }

        request.Q = query;

        request.Fields = "nextPageToken, files(" + GoogleLoginProvider.FilesFields + ")";

        var files = new List<DriveFile>();
        do
        {
            try
            {
                var fileList = await request.ExecuteAsync();

                files.AddRange(fileList.Files);

                request.PageToken = fileList.NextPageToken;
            }
            catch (Exception)
            {
                request.PageToken = null;
            }
        } while (!string.IsNullOrEmpty(request.PageToken));

        return files;
    }

    public Task<Stream> DownloadStreamAsync(DriveFile file, int offset = 0)
    {
        ArgumentNullException.ThrowIfNull(file);

        return InternalDownloadStreamAsync(file, offset);
    }

    private async Task<Stream> InternalDownloadStreamAsync(DriveFile file, int offset = 0)
    {
        var downloadArg = $"{file.Id}?alt=media";

        var ext = MimeMapping.GetExtention(file.MimeType);
        if (GoogleLoginProvider.GoogleDriveExt.Contains(ext))
        {
            var internalExt = _fileUtility.GetGoogleDownloadableExtension(ext);
            var requiredMimeType = MimeMapping.GetMimeMapping(internalExt);

            downloadArg = $"{file.Id}/export?mimeType={HttpUtility.UrlEncode(requiredMimeType)}";
        }

        var request = new HttpRequestMessage
        {
            RequestUri = new Uri(GoogleLoginProvider.GoogleUrlFile + downloadArg),
            Method = HttpMethod.Get
        };
        request.Headers.Add("Authorization", "Bearer " + AccessToken);

        var httpClient = _clientFactory.CreateClient();
        var response = await httpClient.SendAsync(request);

        if (offset == 0 && file.Size.HasValue && file.Size > 0)
        {
            return new ResponseStream(await response.Content.ReadAsStreamAsync(), file.Size.Value);
        }

        var tempBuffer = _tempStream.Create();
        using (var str = await response.Content.ReadAsStreamAsync())
        {
            if (str != null)
            {
                await str.CopyToAsync(tempBuffer);
                await tempBuffer.FlushAsync();
                tempBuffer.Seek(offset, SeekOrigin.Begin);
            }
        }

        return tempBuffer;
    }

    public DriveFile InsertEntry(Stream fileStream, string title, string parentId, bool folder = false)
    {
        var mimeType = folder ? GoogleLoginProvider.GoogleDriveMimeTypeFolder : MimeMapping.GetMimeMapping(title);

        var body = FileConstructor(title, mimeType, parentId);

        if (folder)
        {
            var requestFolder = _driveService.Files.Create(body);
            requestFolder.Fields = GoogleLoginProvider.FilesFields;

            return requestFolder.Execute();
        }

        var request = _driveService.Files.Create(body, fileStream, mimeType);
        request.Fields = GoogleLoginProvider.FilesFields;

        var result = request.Upload();
        if (result.Exception != null)
        {
            if (request.ResponseBody == null)
            {
                throw result.Exception;
            }

            _logger.ErrorWhileTryingToInsertEntity(result.Exception);
        }

        return request.ResponseBody;
    }

    public async Task<DriveFile> InsertEntryAsync(Stream fileStream, string title, string parentId, bool folder = false)
    {
        var mimeType = folder ? GoogleLoginProvider.GoogleDriveMimeTypeFolder : MimeMapping.GetMimeMapping(title);

        var body = FileConstructor(title, mimeType, parentId);

        if (folder)
        {
            var requestFolder = _driveService.Files.Create(body);
            requestFolder.Fields = GoogleLoginProvider.FilesFields;

            return await requestFolder.ExecuteAsync();
        }

        var request = _driveService.Files.Create(body, fileStream, mimeType);
        request.Fields = GoogleLoginProvider.FilesFields;

        var result = await request.UploadAsync();
        if (result.Exception != null)
        {
            if (request.ResponseBody == null)
            {
                throw result.Exception;
            }

            _logger.ErrorWhileTryingToInsertEntity(result.Exception);
        }

        return request.ResponseBody;
    }

    public void DeleteEntry(string entryId)
    {
        _driveService.Files.Delete(entryId).Execute();
    }

    public Task DeleteEntryAsync(string entryId)
    {
        return _driveService.Files.Delete(entryId).ExecuteAsync();
    }

    public DriveFile InsertEntryIntoFolder(DriveFile entry, string folderId)
    {
        var request = _driveService.Files.Update(FileConstructor(), entry.Id);
        request.AddParents = folderId;
        request.Fields = GoogleLoginProvider.FilesFields;

        return request.Execute();
    }

    public Task<DriveFile> InsertEntryIntoFolderAsync(DriveFile entry, string folderId)
    {
        var request = _driveService.Files.Update(FileConstructor(), entry.Id);
        request.AddParents = folderId;
        request.Fields = GoogleLoginProvider.FilesFields;

        return request.ExecuteAsync();
    }

    public DriveFile RemoveEntryFromFolder(DriveFile entry, string folderId)
    {
        var request = _driveService.Files.Update(FileConstructor(), entry.Id);
        request.RemoveParents = folderId;
        request.Fields = GoogleLoginProvider.FilesFields;

        return request.Execute();
    }

    public Task<DriveFile> RemoveEntryFromFolderAsync(DriveFile entry, string folderId)
    {
        var request = _driveService.Files.Update(FileConstructor(), entry.Id);
        request.RemoveParents = folderId;
        request.Fields = GoogleLoginProvider.FilesFields;

        return request.ExecuteAsync();
    }

    public DriveFile CopyEntry(string toFolderId, string originEntryId)
    {
        var body = FileConstructor(folderId: toFolderId);
        try
        {
            var request = _driveService.Files.Copy(body, originEntryId);
            request.Fields = GoogleLoginProvider.FilesFields;

            return request.Execute();
        }
        catch (GoogleApiException ex)
        {
            if (ex.HttpStatusCode == HttpStatusCode.Forbidden)
            {
                throw new SecurityException(ex.Error.Message);
            }
            throw;
        }
    }

    public async Task<DriveFile> CopyEntryAsync(string toFolderId, string originEntryId)
    {
        var body = FileConstructor(folderId: toFolderId);
        try
        {
            var request = _driveService.Files.Copy(body, originEntryId);
            request.Fields = GoogleLoginProvider.FilesFields;

            return await request.ExecuteAsync();
        }
        catch (GoogleApiException ex)
        {
            if (ex.HttpStatusCode == HttpStatusCode.Forbidden)
            {
                throw new SecurityException(ex.Error.Message);
            }
            throw;
        }
    }

    public DriveFile RenameEntry(string fileId, string newTitle)
    {
        var request = _driveService.Files.Update(FileConstructor(newTitle), fileId);
        request.Fields = GoogleLoginProvider.FilesFields;

        return request.Execute();
    }

    public Task<DriveFile> RenameEntryAsync(string fileId, string newTitle)
    {
        var request = _driveService.Files.Update(FileConstructor(newTitle), fileId);
        request.Fields = GoogleLoginProvider.FilesFields;

        return request.ExecuteAsync();
    }

    public DriveFile SaveStream(string fileId, Stream fileStream, string fileTitle)
    {
        var mimeType = MimeMapping.GetMimeMapping(fileTitle);
        var file = FileConstructor(fileTitle, mimeType);

        var request = _driveService.Files.Update(file, fileId, fileStream, mimeType);
        request.Fields = GoogleLoginProvider.FilesFields;
        var result = request.Upload();
        if (result.Exception != null)
        {
            if (request.ResponseBody == null)
            {
                throw result.Exception;
            }

            _logger.ErrorWhileTryingToInsertEntity(result.Exception);
        }

        return request.ResponseBody;
    }

    public async Task<DriveFile> SaveStreamAsync(string fileId, Stream fileStream, string fileTitle)
    {
        var mimeType = MimeMapping.GetMimeMapping(fileTitle);
        var file = FileConstructor(fileTitle, mimeType);

        var request = _driveService.Files.Update(file, fileId, fileStream, mimeType);
        request.Fields = GoogleLoginProvider.FilesFields;
        var result = await request.UploadAsync();
        if (result.Exception != null)
        {
            if (request.ResponseBody == null)
            {
                throw result.Exception;
            }

            _logger.ErrorWhileTryingToInsertEntity(result.Exception);
        }

        return request.ResponseBody;
    }

    public DriveFile FileConstructor(string title = null, string mimeType = null, string folderId = null)
    {
        var file = new DriveFile();

        if (!string.IsNullOrEmpty(title))
        {
            file.Name = title;
        }

        if (!string.IsNullOrEmpty(mimeType))
        {
            file.MimeType = mimeType;
        }

        if (!string.IsNullOrEmpty(folderId))
        {
            file.Parents = new List<string> { folderId };
        }

        return file;
    }

    public Task<ResumableUploadSession> CreateResumableSessionAsync(DriveFile driveFile, long contentLength)
    {
        ArgumentNullException.ThrowIfNull(driveFile);

        return InternalCreateResumableSessionAsync(driveFile, contentLength);
    }

    private async Task<ResumableUploadSession> InternalCreateResumableSessionAsync(DriveFile driveFile, long contentLength)
    {
        var fileId = string.Empty;
        var method = "POST";
        var body = string.Empty;
        var folderId = driveFile.Parents.FirstOrDefault();

        if (driveFile.Id != null)
        {
            fileId = "/" + driveFile.Id;
            method = "PATCH";
        }
        else
        {
            var titleData = !string.IsNullOrEmpty(driveFile.Name) ? $"\"name\":\"{driveFile.Name}\"" : "";
            var parentData = !string.IsNullOrEmpty(folderId) ? $",\"parents\":[\"{folderId}\"]" : "";

            body = !string.IsNullOrEmpty(titleData + parentData) ? "{{" + titleData + parentData + "}}" : "";
        }

        var request = new HttpRequestMessage
        {
            RequestUri = new Uri(GoogleLoginProvider.GoogleUrlFileUpload + fileId + "?uploadType=resumable"),
            Method = new HttpMethod(method)
        };
        request.Headers.Add("X-Upload-Content-Type", MimeMapping.GetMimeMapping(driveFile.Name));
        request.Headers.Add("X-Upload-Content-Length", contentLength.ToString(CultureInfo.InvariantCulture));
        request.Headers.Add("Authorization", "Bearer " + AccessToken);
        request.Content = new StringContent(body, Encoding.UTF8, "application/json");

        var httpClient = _clientFactory.CreateClient();
        using var response = await httpClient.SendAsync(request);

        var uploadSession = new ResumableUploadSession(driveFile.Id, folderId, contentLength)
        {
            Location = response.Headers.Location.ToString(),
            Status = ResumableUploadSessionStatus.Started
        };

        return uploadSession;
    }

    public Task TransferAsync(ResumableUploadSession googleDriveSession, Stream stream, long chunkLength)
    {
        ArgumentNullException.ThrowIfNull(stream);

        if (googleDriveSession.Status != ResumableUploadSessionStatus.Started)
        {
            throw new InvalidOperationException("Can't upload chunk for given upload session.");
        }

        return InternalTransferAsync(googleDriveSession, stream, chunkLength);
    }

    private async Task InternalTransferAsync(ResumableUploadSession googleDriveSession, Stream stream, long chunkLength)
    {
        var request = new HttpRequestMessage
        {
            RequestUri = new Uri(googleDriveSession.Location),
            Method = HttpMethod.Put
        };
        request.Headers.Add("Authorization", "Bearer " + AccessToken);
        request.Headers.Add("Content-Range", string.Format("bytes {0}-{1}/{2}",
                                                           googleDriveSession.BytesTransfered,
                                                           googleDriveSession.BytesTransfered + chunkLength - 1,
                                                           googleDriveSession.BytesToTransfer));
        request.Content = new StreamContent(stream);
        var httpClient = _clientFactory.CreateClient();
        HttpResponseMessage response;

        try
        {
            response = await httpClient.SendAsync(request);
        }
        catch (HttpRequestException exception) // todo create catch
        {
            /*if (exception. != null && exception.Response.Headers.AllKeys.Contains("Range")) if (exception.Status == WebExceptionStatus.ProtocolError || exception.Status == WebExceptionStatus.UnknownError) //Status is UnknownError (unix)
            {
                response = exception.Response;
            }
            else if (exception.Message.Equals("Invalid status code: 308", StringComparison.InvariantCulture)) //response is null (unix)
            {
                response = null;
            }
            else
            {
                throw;
            }*/
            throw exception;
        }

        if (response == null || response.StatusCode != HttpStatusCode.Created && response.StatusCode != HttpStatusCode.OK)
        {
            var uplSession = googleDriveSession;
            uplSession.BytesTransfered += chunkLength;

            if (response != null)
            {
                var locationHeader = response.Headers.Location.ToString();
                if (!string.IsNullOrEmpty(locationHeader))
                {
                    uplSession.Location = locationHeader;
                }
            }
        }
        else
        {
            googleDriveSession.Status = ResumableUploadSessionStatus.Completed;

            using var responseStream = await response.Content.ReadAsStreamAsync();
            if (responseStream == null)
            {
                return;
            }

            string responseString;
            using (var readStream = new StreamReader(responseStream))
            {
                responseString = await readStream.ReadToEndAsync();
            }
            var responseJson = JObject.Parse(responseString);

            googleDriveSession.FileId = responseJson.Value<string>("id");
        }
    }

    public long GetMaxUploadSize()
    {
        var request = _driveService.About.Get();
        request.Fields = "maxUploadSize";
        var about = request.Execute();

        return about.MaxUploadSize ?? MaxChunkedUploadFileSize;
    }

    public async Task<long> GetMaxUploadSizeAsync()
    {
        var request = _driveService.About.Get();
        request.Fields = "maxUploadSize";
        var about = await request.ExecuteAsync();

        return about.MaxUploadSize ?? MaxChunkedUploadFileSize;
    }

    public void Dispose()
    {
        if (_driveService != null)
        {
            _driveService.Dispose();
        }
    }
}

public enum ResumableUploadSessionStatus
{
    None,
    Started,
    Completed,
    Aborted
}

[Serializable]
internal class ResumableUploadSession
{
    public long BytesToTransfer { get; set; }
    public long BytesTransfered { get; set; }
    public string FileId { get; set; }
    public string FolderId { get; set; }
    public ResumableUploadSessionStatus Status { get; set; }
    public string Location { get; set; }

    public ResumableUploadSession(string fileId, string folderId, long bytesToTransfer)
    {
        FileId = fileId;
        FolderId = folderId;
        BytesToTransfer = bytesToTransfer;
        Status = ResumableUploadSessionStatus.None;
    }
}<|MERGE_RESOLUTION|>--- conflicted
+++ resolved
@@ -1,801 +1,705 @@
-// (c) Copyright Ascensio System SIA 2010-2022
-//
-// This program is a free software product.
-// You can redistribute it and/or modify it under the terms
-// of the GNU Affero General Public License (AGPL) version 3 as published by the Free Software
-// Foundation. In accordance with Section 7(a) of the GNU AGPL its Section 15 shall be amended
-// to the effect that Ascensio System SIA expressly excludes the warranty of non-infringement of
-// any third-party rights.
-//
-// This program is distributed WITHOUT ANY WARRANTY, without even the implied warranty
-// of MERCHANTABILITY or FITNESS FOR A PARTICULAR  PURPOSE. For details, see
-// the GNU AGPL at: http://www.gnu.org/licenses/agpl-3.0.html
-//
-// You can contact Ascensio System SIA at Lubanas st. 125a-25, Riga, Latvia, EU, LV-1021.
-//
-// The  interactive user interfaces in modified source and object code versions of the Program must
-// display Appropriate Legal Notices, as required under Section 5 of the GNU AGPL version 3.
-//
-// Pursuant to Section 7(b) of the License you must retain the original Product logo when
-// distributing the program. Pursuant to Section 7(e) we decline to grant you any rights under
-// trademark law for use of our trademarks.
-//
-// All the Product's GUI elements, including illustrations and icon sets, as well as technical writing
-// content are licensed under the terms of the Creative Commons Attribution-ShareAlike 4.0
-// International. See the License terms at http://creativecommons.org/licenses/by-sa/4.0/legalcode
+// (c) Copyright Ascensio System SIA 2010-2022
+//
+// This program is a free software product.
+// You can redistribute it and/or modify it under the terms
+// of the GNU Affero General Public License (AGPL) version 3 as published by the Free Software
+// Foundation. In accordance with Section 7(a) of the GNU AGPL its Section 15 shall be amended
+// to the effect that Ascensio System SIA expressly excludes the warranty of non-infringement of
+// any third-party rights.
+//
+// This program is distributed WITHOUT ANY WARRANTY, without even the implied warranty
+// of MERCHANTABILITY or FITNESS FOR A PARTICULAR  PURPOSE. For details, see
+// the GNU AGPL at: http://www.gnu.org/licenses/agpl-3.0.html
+//
+// You can contact Ascensio System SIA at Lubanas st. 125a-25, Riga, Latvia, EU, LV-1021.
+//
+// The  interactive user interfaces in modified source and object code versions of the Program must
+// display Appropriate Legal Notices, as required under Section 5 of the GNU AGPL version 3.
+//
+// Pursuant to Section 7(b) of the License you must retain the original Product logo when
+// distributing the program. Pursuant to Section 7(e) we decline to grant you any rights under
+// trademark law for use of our trademarks.
+//
+// All the Product's GUI elements, including illustrations and icon sets, as well as technical writing
+// content are licensed under the terms of the Creative Commons Attribution-ShareAlike 4.0
+// International. See the License terms at http://creativecommons.org/licenses/by-sa/4.0/legalcode
 
 using DriveFile = Google.Apis.Drive.v3.Data.File;
 using MimeMapping = ASC.Common.Web.MimeMapping;
 
-namespace ASC.Files.Thirdparty.GoogleDrive;
-
-[Scope]
-internal class GoogleDriveStorage : IDisposable
-{
-    private OAuth20Token _token;
-
-    private string AccessToken
-    {
-        get
-        {
-            if (_token == null)
-            {
-                throw new Exception("Cannot create GoogleDrive session with given token");
-            }
-
-            if (_token.IsExpired)
-            {
+namespace ASC.Files.Thirdparty.GoogleDrive;
+
+[Scope]
+internal class GoogleDriveStorage : IDisposable
+{
+    private OAuth20Token _token;
+
+    private string AccessToken
+    {
+        get
+        {
+            if (_token == null)
+            {
+                throw new Exception("Cannot create GoogleDrive session with given token");
+            }
+
+            if (_token.IsExpired)
+            {
                 _token = _oAuth20TokenHelper.RefreshToken<GoogleLoginProvider>(_consumerFactory, _token);
-            }
-
-            return _token.AccessToken;
-        }
-    }
-
-    private readonly ILogger _logger;
-    public bool IsOpened { get; private set; }
-
-    private DriveService _driveService;
-    private readonly ConsumerFactory _consumerFactory;
-    private readonly FileUtility _fileUtility;
-    private readonly TempStream _tempStream;
-    private readonly IHttpClientFactory _clientFactory;
-    private readonly OAuth20TokenHelper _oAuth20TokenHelper;
-
-    public const long MaxChunkedUploadFileSize = 2L * 1024L * 1024L * 1024L;
-
-    public GoogleDriveStorage(
-        ConsumerFactory consumerFactory,
-        FileUtility fileUtility,
-        ILoggerProvider monitor,
-        TempStream tempStream,
-        OAuth20TokenHelper oAuth20TokenHelper,
-        IHttpClientFactory clientFactory)
-    {
-        _consumerFactory = consumerFactory;
-        _fileUtility = fileUtility;
-        _logger = monitor.CreateLogger("ASC.Files");
-        _tempStream = tempStream;
-        _clientFactory = clientFactory;
-        _oAuth20TokenHelper = oAuth20TokenHelper;
-    }
-
-    public void Open(OAuth20Token token)
-    {
-        if (IsOpened)
-        {
-            return;
-        }
-
-        _token = token ?? throw new UnauthorizedAccessException("Cannot create GoogleDrive session with given token");
-
-        var tokenResponse = new TokenResponse
-        {
-            AccessToken = _token.AccessToken,
-            RefreshToken = _token.RefreshToken,
-            IssuedUtc = _token.Timestamp,
-            ExpiresInSeconds = _token.ExpiresIn,
-            TokenType = "Bearer"
-        };
-
-        var apiCodeFlow = new GoogleAuthorizationCodeFlow(new GoogleAuthorizationCodeFlow.Initializer
-        {
-            ClientSecrets = new ClientSecrets
-            {
-                ClientId = _token.ClientID,
-                ClientSecret = _token.ClientSecret
-            },
-            Scopes = new[] { DriveService.Scope.Drive }
-        });
-
-        _driveService = new DriveService(new BaseClientService.Initializer
-        {
-            HttpClientInitializer = new UserCredential(apiCodeFlow, string.Empty, tokenResponse)
-        });
-
-        IsOpened = true;
-    }
-
-    public void Close()
-    {
-        _driveService.Dispose();
-
-        IsOpened = false;
-    }
-
-    public string GetRootFolderId()
-    {
-        var rootFolder = _driveService.Files.Get("root").Execute();
-
-        return rootFolder.Id;
-    }
-
-    public DriveFile GetEntry(string entryId)
-    {
-        try
-        {
-            var request = _driveService.Files.Get(entryId);
-
-            request.Fields = GoogleLoginProvider.FilesFields;
-
-            return request.Execute();
-        }
-        catch (GoogleApiException ex)
-        {
-            if (ex.HttpStatusCode == HttpStatusCode.NotFound)
-            {
-                return null;
-            }
-            throw;
-        }
-    }
-
-<<<<<<< HEAD
-    public async Task<DriveFile> GetEntryAsync(string entryId)
-    {
-        try
-        {
-            var request = _driveService.Files.Get(entryId);
-
-            request.Fields = GoogleLoginProvider.FilesFields;
-
-            return await request.ExecuteAsync();
-=======
-        private async Task<Stream> InternalDownloadStreamAsync(DriveFile file, int offset = 0)
-        {
-            var downloadArg = $"{file.Id}?alt=media";
-
-            var ext = MimeMapping.GetExtention(file.MimeType);
-            if (GoogleLoginProvider.GoogleDriveExt.Contains(ext))
-            {
-                var internalExt = FileUtility.GetGoogleDownloadableExtension(ext);
-                var requiredMimeType = MimeMapping.GetMimeMapping(internalExt);
-
-                downloadArg = $"{file.Id}/export?mimeType={HttpUtility.UrlEncode(requiredMimeType)}";
-            }
-
-            var request = new HttpRequestMessage();
-            request.RequestUri = new Uri(GoogleLoginProvider.GoogleUrlFile + downloadArg);
-            request.Method = HttpMethod.Get;
-            request.Headers.Add("Authorization", "Bearer " + AccessToken);
-
-            var httpClient = _clientFactory.CreateClient();
-            var response = await httpClient.SendAsync(request);
-
-            if (offset == 0 && file.Size.HasValue && file.Size > 0)
-            {
-                return new ResponseStream(await response.Content.ReadAsStreamAsync(), file.Size.Value);
-            }
-
-            var tempBuffer = TempStream.Create();
-            using (var str = await response.Content.ReadAsStreamAsync())
-            {
-                if (str != null)
-                {
-                    await str.CopyToAsync(tempBuffer);
-                    await tempBuffer.FlushAsync();
-                    tempBuffer.Seek(offset, SeekOrigin.Begin);
-                }
-            }
-
-            return tempBuffer;
-        }
-
-        public DriveFile InsertEntry(Stream fileStream, string title, string parentId, bool folder = false)
-        {
-            var mimeType = folder ? GoogleLoginProvider.GoogleDriveMimeTypeFolder : MimeMapping.GetMimeMapping(title);
-
-            var body = FileConstructor(title, mimeType, parentId);
-
-            if (folder)
-            {
-                var requestFolder = _driveService.Files.Create(body);
-                requestFolder.Fields = GoogleLoginProvider.FilesFields;
-                return requestFolder.Execute();
-            }
-
-            var request = _driveService.Files.Create(body, fileStream, mimeType);
-            request.Fields = GoogleLoginProvider.FilesFields;
-
-            var result = request.Upload();
-            if (result.Exception != null)
-            {
-                if (request.ResponseBody == null) throw result.Exception;
-                Log.Error("Error while trying to insert entity. GoogleDrive insert returned an error.", result.Exception);
-            }
-            return request.ResponseBody;
-        }
-
-        public async Task<DriveFile> InsertEntryAsync(Stream fileStream, string title, string parentId, bool folder = false)
-        {
-            var mimeType = folder ? GoogleLoginProvider.GoogleDriveMimeTypeFolder : MimeMapping.GetMimeMapping(title);
-
-            var body = FileConstructor(title, mimeType, parentId);
-
-            if (folder)
-            {
-                var requestFolder = _driveService.Files.Create(body);
-                requestFolder.Fields = GoogleLoginProvider.FilesFields;
-                return await requestFolder.ExecuteAsync();
-            }
-
-            var request = _driveService.Files.Create(body, fileStream, mimeType);
-            request.Fields = GoogleLoginProvider.FilesFields;
-
-            var result = await request.UploadAsync();
-            if (result.Exception != null)
-            {
-                if (request.ResponseBody == null) throw result.Exception;
-                Log.Error("Error while trying to insert entity. GoogleDrive insert returned an error.", result.Exception);
-            }
-            return request.ResponseBody;
-        }
-
-        public void DeleteEntry(string entryId)
-        {
-            _driveService.Files.Delete(entryId).Execute();
->>>>>>> 2479448c
-        }
-        catch (GoogleApiException ex)
-        {
-            if (ex.HttpStatusCode == HttpStatusCode.NotFound)
-            {
-                return null;
-            }
-            throw;
-        }
-    }
-
-    public List<DriveFile> GetEntries(string folderId, bool? folders = null)
-    {
-        var request = _driveService.Files.List();
-
-        var query = "'" + folderId + "' in parents and trashed=false";
-
-        if (folders.HasValue)
-        {
-            query += " and mimeType " + (folders.Value ? "" : "!") + "= '" + GoogleLoginProvider.GoogleDriveMimeTypeFolder + "'";
-        }
-
-        request.Q = query;
-
-        request.Fields = "nextPageToken, files(" + GoogleLoginProvider.FilesFields + ")";
-
-        var files = new List<DriveFile>();
-        do
-        {
-            try
-            {
-                var fileList = request.Execute();
-
-                files.AddRange(fileList.Files);
-
-                request.PageToken = fileList.NextPageToken;
-            }
-            catch (Exception)
-            {
-                request.PageToken = null;
-            }
-        } while (!string.IsNullOrEmpty(request.PageToken));
-
-        return files;
-    }
-
-    public async Task<List<DriveFile>> GetEntriesAsync(string folderId, bool? folders = null)
-    {
-        var request = _driveService.Files.List();
-
-        var query = "'" + folderId + "' in parents and trashed=false";
-
-        if (folders.HasValue)
-        {
-            query += " and mimeType " + (folders.Value ? "" : "!") + "= '" + GoogleLoginProvider.GoogleDriveMimeTypeFolder + "'";
-        }
-
-        request.Q = query;
-
-        request.Fields = "nextPageToken, files(" + GoogleLoginProvider.FilesFields + ")";
-
-        var files = new List<DriveFile>();
-        do
-        {
-            try
-            {
-                var fileList = await request.ExecuteAsync();
-
-                files.AddRange(fileList.Files);
-
-                request.PageToken = fileList.NextPageToken;
-            }
-            catch (Exception)
-            {
-                request.PageToken = null;
-            }
-        } while (!string.IsNullOrEmpty(request.PageToken));
-
-        return files;
-    }
-
-    public Task<Stream> DownloadStreamAsync(DriveFile file, int offset = 0)
-    {
-        ArgumentNullException.ThrowIfNull(file);
-
-        return InternalDownloadStreamAsync(file, offset);
-    }
-
-    private async Task<Stream> InternalDownloadStreamAsync(DriveFile file, int offset = 0)
-    {
-        var downloadArg = $"{file.Id}?alt=media";
-
-        var ext = MimeMapping.GetExtention(file.MimeType);
-        if (GoogleLoginProvider.GoogleDriveExt.Contains(ext))
-        {
-            var internalExt = _fileUtility.GetGoogleDownloadableExtension(ext);
-            var requiredMimeType = MimeMapping.GetMimeMapping(internalExt);
-
-            downloadArg = $"{file.Id}/export?mimeType={HttpUtility.UrlEncode(requiredMimeType)}";
-        }
-
-        var request = new HttpRequestMessage
-        {
-            RequestUri = new Uri(GoogleLoginProvider.GoogleUrlFile + downloadArg),
-            Method = HttpMethod.Get
-        };
-        request.Headers.Add("Authorization", "Bearer " + AccessToken);
-
-        var httpClient = _clientFactory.CreateClient();
+            }
+
+            return _token.AccessToken;
+        }
+    }
+
+    private readonly ILogger _logger;
+    public bool IsOpened { get; private set; }
+
+    private DriveService _driveService;
+    private readonly ConsumerFactory _consumerFactory;
+    private readonly FileUtility _fileUtility;
+    private readonly TempStream _tempStream;
+    private readonly IHttpClientFactory _clientFactory;
+    private readonly OAuth20TokenHelper _oAuth20TokenHelper;
+
+    public const long MaxChunkedUploadFileSize = 2L * 1024L * 1024L * 1024L;
+
+    public GoogleDriveStorage(
+        ConsumerFactory consumerFactory,
+        FileUtility fileUtility,
+        ILoggerProvider monitor,
+        TempStream tempStream,
+        OAuth20TokenHelper oAuth20TokenHelper,
+        IHttpClientFactory clientFactory)
+    {
+        _consumerFactory = consumerFactory;
+        _fileUtility = fileUtility;
+        _logger = monitor.CreateLogger("ASC.Files");
+        _tempStream = tempStream;
+        _clientFactory = clientFactory;
+        _oAuth20TokenHelper = oAuth20TokenHelper;
+    }
+
+    public void Open(OAuth20Token token)
+    {
+        if (IsOpened)
+        {
+            return;
+        }
+
+        _token = token ?? throw new UnauthorizedAccessException("Cannot create GoogleDrive session with given token");
+
+        var tokenResponse = new TokenResponse
+        {
+            AccessToken = _token.AccessToken,
+            RefreshToken = _token.RefreshToken,
+            IssuedUtc = _token.Timestamp,
+            ExpiresInSeconds = _token.ExpiresIn,
+            TokenType = "Bearer"
+        };
+
+        var apiCodeFlow = new GoogleAuthorizationCodeFlow(new GoogleAuthorizationCodeFlow.Initializer
+        {
+            ClientSecrets = new ClientSecrets
+            {
+                ClientId = _token.ClientID,
+                ClientSecret = _token.ClientSecret
+            },
+            Scopes = new[] { DriveService.Scope.Drive }
+        });
+
+        _driveService = new DriveService(new BaseClientService.Initializer
+        {
+            HttpClientInitializer = new UserCredential(apiCodeFlow, string.Empty, tokenResponse)
+        });
+
+        IsOpened = true;
+    }
+
+    public void Close()
+    {
+        _driveService.Dispose();
+
+        IsOpened = false;
+    }
+
+    public string GetRootFolderId()
+    {
+        var rootFolder = _driveService.Files.Get("root").Execute();
+
+        return rootFolder.Id;
+    }
+
+    public DriveFile GetEntry(string entryId)
+    {
+        try
+        {
+            var request = _driveService.Files.Get(entryId);
+
+            request.Fields = GoogleLoginProvider.FilesFields;
+
+            return request.Execute();
+        }
+        catch (GoogleApiException ex)
+        {
+            if (ex.HttpStatusCode == HttpStatusCode.NotFound)
+            {
+                return null;
+            }
+            throw;
+        }
+    }
+
+    public async Task<DriveFile> GetEntryAsync(string entryId)
+    {
+        try
+        {
+            var request = _driveService.Files.Get(entryId);
+
+            request.Fields = GoogleLoginProvider.FilesFields;
+
+            return await request.ExecuteAsync();
+        }
+        catch (GoogleApiException ex)
+        {
+            if (ex.HttpStatusCode == HttpStatusCode.NotFound)
+            {
+                return null;
+            }
+            throw;
+        }
+    }
+
+    public List<DriveFile> GetEntries(string folderId, bool? folders = null)
+    {
+        var request = _driveService.Files.List();
+
+        var query = "'" + folderId + "' in parents and trashed=false";
+
+        if (folders.HasValue)
+        {
+            query += " and mimeType " + (folders.Value ? "" : "!") + "= '" + GoogleLoginProvider.GoogleDriveMimeTypeFolder + "'";
+        }
+
+        request.Q = query;
+
+        request.Fields = "nextPageToken, files(" + GoogleLoginProvider.FilesFields + ")";
+
+        var files = new List<DriveFile>();
+        do
+        {
+            try
+            {
+                var fileList = request.Execute();
+
+                files.AddRange(fileList.Files);
+
+                request.PageToken = fileList.NextPageToken;
+            }
+            catch (Exception)
+            {
+                request.PageToken = null;
+            }
+        } while (!string.IsNullOrEmpty(request.PageToken));
+
+        return files;
+    }
+
+    public async Task<List<DriveFile>> GetEntriesAsync(string folderId, bool? folders = null)
+    {
+        var request = _driveService.Files.List();
+
+        var query = "'" + folderId + "' in parents and trashed=false";
+
+        if (folders.HasValue)
+        {
+            query += " and mimeType " + (folders.Value ? "" : "!") + "= '" + GoogleLoginProvider.GoogleDriveMimeTypeFolder + "'";
+        }
+
+        request.Q = query;
+
+        request.Fields = "nextPageToken, files(" + GoogleLoginProvider.FilesFields + ")";
+
+        var files = new List<DriveFile>();
+        do
+        {
+            try
+            {
+                var fileList = await request.ExecuteAsync();
+
+                files.AddRange(fileList.Files);
+
+                request.PageToken = fileList.NextPageToken;
+            }
+            catch (Exception)
+            {
+                request.PageToken = null;
+            }
+        } while (!string.IsNullOrEmpty(request.PageToken));
+
+        return files;
+    }
+
+    public Task<Stream> DownloadStreamAsync(DriveFile file, int offset = 0)
+    {
+        ArgumentNullException.ThrowIfNull(file);
+
+        return InternalDownloadStreamAsync(file, offset);
+    }
+
+    private async Task<Stream> InternalDownloadStreamAsync(DriveFile file, int offset = 0)
+    {
+        var downloadArg = $"{file.Id}?alt=media";
+
+        var ext = MimeMapping.GetExtention(file.MimeType);
+        if (GoogleLoginProvider.GoogleDriveExt.Contains(ext))
+        {
+            var internalExt = _fileUtility.GetGoogleDownloadableExtension(ext);
+            var requiredMimeType = MimeMapping.GetMimeMapping(internalExt);
+
+            downloadArg = $"{file.Id}/export?mimeType={HttpUtility.UrlEncode(requiredMimeType)}";
+        }
+
+        var request = new HttpRequestMessage
+        {
+            RequestUri = new Uri(GoogleLoginProvider.GoogleUrlFile + downloadArg),
+            Method = HttpMethod.Get
+        };
+        request.Headers.Add("Authorization", "Bearer " + AccessToken);
+
+        var httpClient = _clientFactory.CreateClient();
         var response = await httpClient.SendAsync(request);
-
-        if (offset == 0 && file.Size.HasValue && file.Size > 0)
-        {
-            return new ResponseStream(await response.Content.ReadAsStreamAsync(), file.Size.Value);
-        }
-
-        var tempBuffer = _tempStream.Create();
-        using (var str = await response.Content.ReadAsStreamAsync())
-        {
-            if (str != null)
-            {
-                await str.CopyToAsync(tempBuffer);
-                await tempBuffer.FlushAsync();
-                tempBuffer.Seek(offset, SeekOrigin.Begin);
-            }
-        }
-
-        return tempBuffer;
-    }
-
-    public DriveFile InsertEntry(Stream fileStream, string title, string parentId, bool folder = false)
-    {
-        var mimeType = folder ? GoogleLoginProvider.GoogleDriveMimeTypeFolder : MimeMapping.GetMimeMapping(title);
-
-        var body = FileConstructor(title, mimeType, parentId);
-
-        if (folder)
-        {
-            var requestFolder = _driveService.Files.Create(body);
-            requestFolder.Fields = GoogleLoginProvider.FilesFields;
-
-            return requestFolder.Execute();
-        }
-
-        var request = _driveService.Files.Create(body, fileStream, mimeType);
-        request.Fields = GoogleLoginProvider.FilesFields;
-
-        var result = request.Upload();
-        if (result.Exception != null)
-        {
-            if (request.ResponseBody == null)
-            {
-                throw result.Exception;
-            }
-
-            _logger.ErrorWhileTryingToInsertEntity(result.Exception);
-        }
-
-        return request.ResponseBody;
-    }
-
-    public async Task<DriveFile> InsertEntryAsync(Stream fileStream, string title, string parentId, bool folder = false)
-    {
-        var mimeType = folder ? GoogleLoginProvider.GoogleDriveMimeTypeFolder : MimeMapping.GetMimeMapping(title);
-
-        var body = FileConstructor(title, mimeType, parentId);
-
-        if (folder)
-        {
-            var requestFolder = _driveService.Files.Create(body);
-            requestFolder.Fields = GoogleLoginProvider.FilesFields;
-
-            return await requestFolder.ExecuteAsync();
-        }
-
-        var request = _driveService.Files.Create(body, fileStream, mimeType);
-        request.Fields = GoogleLoginProvider.FilesFields;
-
-        var result = await request.UploadAsync();
-        if (result.Exception != null)
-        {
-            if (request.ResponseBody == null)
-            {
-                throw result.Exception;
-            }
-
-            _logger.ErrorWhileTryingToInsertEntity(result.Exception);
-        }
-
-        return request.ResponseBody;
-    }
-
-    public void DeleteEntry(string entryId)
-    {
-        _driveService.Files.Delete(entryId).Execute();
-    }
-
-    public Task DeleteEntryAsync(string entryId)
-    {
-        return _driveService.Files.Delete(entryId).ExecuteAsync();
-    }
-
-    public DriveFile InsertEntryIntoFolder(DriveFile entry, string folderId)
-    {
-        var request = _driveService.Files.Update(FileConstructor(), entry.Id);
-        request.AddParents = folderId;
-        request.Fields = GoogleLoginProvider.FilesFields;
-
-        return request.Execute();
-    }
-
-    public Task<DriveFile> InsertEntryIntoFolderAsync(DriveFile entry, string folderId)
-    {
-        var request = _driveService.Files.Update(FileConstructor(), entry.Id);
-        request.AddParents = folderId;
-        request.Fields = GoogleLoginProvider.FilesFields;
-
-        return request.ExecuteAsync();
-    }
-
-    public DriveFile RemoveEntryFromFolder(DriveFile entry, string folderId)
-    {
-        var request = _driveService.Files.Update(FileConstructor(), entry.Id);
-        request.RemoveParents = folderId;
-        request.Fields = GoogleLoginProvider.FilesFields;
-
-        return request.Execute();
-    }
-
-    public Task<DriveFile> RemoveEntryFromFolderAsync(DriveFile entry, string folderId)
-    {
-        var request = _driveService.Files.Update(FileConstructor(), entry.Id);
-        request.RemoveParents = folderId;
-        request.Fields = GoogleLoginProvider.FilesFields;
-
-        return request.ExecuteAsync();
-    }
-
-    public DriveFile CopyEntry(string toFolderId, string originEntryId)
-    {
-        var body = FileConstructor(folderId: toFolderId);
-        try
-        {
-            var request = _driveService.Files.Copy(body, originEntryId);
-            request.Fields = GoogleLoginProvider.FilesFields;
-
-            return request.Execute();
-        }
-        catch (GoogleApiException ex)
-        {
-            if (ex.HttpStatusCode == HttpStatusCode.Forbidden)
-            {
-                throw new SecurityException(ex.Error.Message);
-            }
-            throw;
-        }
-    }
-
-    public async Task<DriveFile> CopyEntryAsync(string toFolderId, string originEntryId)
-    {
-        var body = FileConstructor(folderId: toFolderId);
-        try
-        {
-            var request = _driveService.Files.Copy(body, originEntryId);
-            request.Fields = GoogleLoginProvider.FilesFields;
-
-            return await request.ExecuteAsync();
-        }
-        catch (GoogleApiException ex)
-        {
-            if (ex.HttpStatusCode == HttpStatusCode.Forbidden)
-            {
-                throw new SecurityException(ex.Error.Message);
-            }
-            throw;
-        }
-    }
-
-    public DriveFile RenameEntry(string fileId, string newTitle)
-    {
-        var request = _driveService.Files.Update(FileConstructor(newTitle), fileId);
-        request.Fields = GoogleLoginProvider.FilesFields;
-
-        return request.Execute();
-    }
-
-    public Task<DriveFile> RenameEntryAsync(string fileId, string newTitle)
-    {
-        var request = _driveService.Files.Update(FileConstructor(newTitle), fileId);
-        request.Fields = GoogleLoginProvider.FilesFields;
-
-        return request.ExecuteAsync();
-    }
-
-    public DriveFile SaveStream(string fileId, Stream fileStream, string fileTitle)
-    {
-        var mimeType = MimeMapping.GetMimeMapping(fileTitle);
-        var file = FileConstructor(fileTitle, mimeType);
-
-        var request = _driveService.Files.Update(file, fileId, fileStream, mimeType);
-        request.Fields = GoogleLoginProvider.FilesFields;
-        var result = request.Upload();
-        if (result.Exception != null)
-        {
-            if (request.ResponseBody == null)
-            {
-                throw result.Exception;
-            }
-
-            _logger.ErrorWhileTryingToInsertEntity(result.Exception);
-        }
-
-        return request.ResponseBody;
-    }
-
-    public async Task<DriveFile> SaveStreamAsync(string fileId, Stream fileStream, string fileTitle)
-    {
-        var mimeType = MimeMapping.GetMimeMapping(fileTitle);
-        var file = FileConstructor(fileTitle, mimeType);
-
-        var request = _driveService.Files.Update(file, fileId, fileStream, mimeType);
-        request.Fields = GoogleLoginProvider.FilesFields;
-        var result = await request.UploadAsync();
-        if (result.Exception != null)
-        {
-            if (request.ResponseBody == null)
-            {
-                throw result.Exception;
-            }
-
-            _logger.ErrorWhileTryingToInsertEntity(result.Exception);
-        }
-
-        return request.ResponseBody;
-    }
-
-    public DriveFile FileConstructor(string title = null, string mimeType = null, string folderId = null)
-    {
-        var file = new DriveFile();
-
-        if (!string.IsNullOrEmpty(title))
-        {
-            file.Name = title;
-        }
-
-        if (!string.IsNullOrEmpty(mimeType))
-        {
-            file.MimeType = mimeType;
-        }
-
-        if (!string.IsNullOrEmpty(folderId))
-        {
-            file.Parents = new List<string> { folderId };
-        }
-
-        return file;
-    }
-
-    public Task<ResumableUploadSession> CreateResumableSessionAsync(DriveFile driveFile, long contentLength)
-    {
-        ArgumentNullException.ThrowIfNull(driveFile);
-
-        return InternalCreateResumableSessionAsync(driveFile, contentLength);
-    }
-
-    private async Task<ResumableUploadSession> InternalCreateResumableSessionAsync(DriveFile driveFile, long contentLength)
-    {
-        var fileId = string.Empty;
-        var method = "POST";
-        var body = string.Empty;
-        var folderId = driveFile.Parents.FirstOrDefault();
-
-        if (driveFile.Id != null)
-        {
-            fileId = "/" + driveFile.Id;
-            method = "PATCH";
-        }
-        else
-        {
-            var titleData = !string.IsNullOrEmpty(driveFile.Name) ? $"\"name\":\"{driveFile.Name}\"" : "";
-            var parentData = !string.IsNullOrEmpty(folderId) ? $",\"parents\":[\"{folderId}\"]" : "";
-
-            body = !string.IsNullOrEmpty(titleData + parentData) ? "{{" + titleData + parentData + "}}" : "";
-        }
-
-        var request = new HttpRequestMessage
-        {
-            RequestUri = new Uri(GoogleLoginProvider.GoogleUrlFileUpload + fileId + "?uploadType=resumable"),
-            Method = new HttpMethod(method)
-        };
-        request.Headers.Add("X-Upload-Content-Type", MimeMapping.GetMimeMapping(driveFile.Name));
-        request.Headers.Add("X-Upload-Content-Length", contentLength.ToString(CultureInfo.InvariantCulture));
-        request.Headers.Add("Authorization", "Bearer " + AccessToken);
-        request.Content = new StringContent(body, Encoding.UTF8, "application/json");
-
-        var httpClient = _clientFactory.CreateClient();
-        using var response = await httpClient.SendAsync(request);
-
-        var uploadSession = new ResumableUploadSession(driveFile.Id, folderId, contentLength)
-        {
-            Location = response.Headers.Location.ToString(),
-            Status = ResumableUploadSessionStatus.Started
-        };
-
-        return uploadSession;
-    }
-
-    public Task TransferAsync(ResumableUploadSession googleDriveSession, Stream stream, long chunkLength)
-    {
-        ArgumentNullException.ThrowIfNull(stream);
-
-        if (googleDriveSession.Status != ResumableUploadSessionStatus.Started)
-        {
-            throw new InvalidOperationException("Can't upload chunk for given upload session.");
-        }
-
-        return InternalTransferAsync(googleDriveSession, stream, chunkLength);
-    }
-
-    private async Task InternalTransferAsync(ResumableUploadSession googleDriveSession, Stream stream, long chunkLength)
-    {
-        var request = new HttpRequestMessage
-        {
-            RequestUri = new Uri(googleDriveSession.Location),
-            Method = HttpMethod.Put
-        };
-        request.Headers.Add("Authorization", "Bearer " + AccessToken);
-        request.Headers.Add("Content-Range", string.Format("bytes {0}-{1}/{2}",
-                                                           googleDriveSession.BytesTransfered,
-                                                           googleDriveSession.BytesTransfered + chunkLength - 1,
-                                                           googleDriveSession.BytesToTransfer));
-        request.Content = new StreamContent(stream);
-        var httpClient = _clientFactory.CreateClient();
-        HttpResponseMessage response;
-
-        try
-        {
-            response = await httpClient.SendAsync(request);
-        }
-        catch (HttpRequestException exception) // todo create catch
-        {
-            /*if (exception. != null && exception.Response.Headers.AllKeys.Contains("Range")) if (exception.Status == WebExceptionStatus.ProtocolError || exception.Status == WebExceptionStatus.UnknownError) //Status is UnknownError (unix)
-            {
-                response = exception.Response;
-            }
-            else if (exception.Message.Equals("Invalid status code: 308", StringComparison.InvariantCulture)) //response is null (unix)
-            {
-                response = null;
-            }
-            else
-            {
-                throw;
-            }*/
-            throw exception;
-        }
-
-        if (response == null || response.StatusCode != HttpStatusCode.Created && response.StatusCode != HttpStatusCode.OK)
-        {
-            var uplSession = googleDriveSession;
-            uplSession.BytesTransfered += chunkLength;
-
-            if (response != null)
-            {
-                var locationHeader = response.Headers.Location.ToString();
-                if (!string.IsNullOrEmpty(locationHeader))
-                {
-                    uplSession.Location = locationHeader;
-                }
-            }
-        }
-        else
-        {
-            googleDriveSession.Status = ResumableUploadSessionStatus.Completed;
-
-            using var responseStream = await response.Content.ReadAsStreamAsync();
-            if (responseStream == null)
-            {
-                return;
-            }
-
-            string responseString;
-            using (var readStream = new StreamReader(responseStream))
-            {
-                responseString = await readStream.ReadToEndAsync();
-            }
-            var responseJson = JObject.Parse(responseString);
-
-            googleDriveSession.FileId = responseJson.Value<string>("id");
-        }
-    }
-
-    public long GetMaxUploadSize()
-    {
-        var request = _driveService.About.Get();
-        request.Fields = "maxUploadSize";
-        var about = request.Execute();
-
-        return about.MaxUploadSize ?? MaxChunkedUploadFileSize;
-    }
-
-    public async Task<long> GetMaxUploadSizeAsync()
-    {
-        var request = _driveService.About.Get();
-        request.Fields = "maxUploadSize";
-        var about = await request.ExecuteAsync();
-
-        return about.MaxUploadSize ?? MaxChunkedUploadFileSize;
-    }
-
-    public void Dispose()
-    {
-        if (_driveService != null)
-        {
-            _driveService.Dispose();
-        }
-    }
-}
-
-public enum ResumableUploadSessionStatus
-{
-    None,
-    Started,
-    Completed,
-    Aborted
-}
-
-[Serializable]
-internal class ResumableUploadSession
-{
-    public long BytesToTransfer { get; set; }
-    public long BytesTransfered { get; set; }
-    public string FileId { get; set; }
-    public string FolderId { get; set; }
-    public ResumableUploadSessionStatus Status { get; set; }
-    public string Location { get; set; }
-
-    public ResumableUploadSession(string fileId, string folderId, long bytesToTransfer)
-    {
-        FileId = fileId;
-        FolderId = folderId;
-        BytesToTransfer = bytesToTransfer;
-        Status = ResumableUploadSessionStatus.None;
-    }
+
+        if (offset == 0 && file.Size.HasValue && file.Size > 0)
+        {
+            return new ResponseStream(await response.Content.ReadAsStreamAsync(), file.Size.Value);
+        }
+
+        var tempBuffer = _tempStream.Create();
+        using (var str = await response.Content.ReadAsStreamAsync())
+        {
+            if (str != null)
+            {
+                await str.CopyToAsync(tempBuffer);
+                await tempBuffer.FlushAsync();
+                tempBuffer.Seek(offset, SeekOrigin.Begin);
+            }
+        }
+
+        return tempBuffer;
+    }
+
+    public DriveFile InsertEntry(Stream fileStream, string title, string parentId, bool folder = false)
+    {
+        var mimeType = folder ? GoogleLoginProvider.GoogleDriveMimeTypeFolder : MimeMapping.GetMimeMapping(title);
+
+        var body = FileConstructor(title, mimeType, parentId);
+
+        if (folder)
+        {
+            var requestFolder = _driveService.Files.Create(body);
+            requestFolder.Fields = GoogleLoginProvider.FilesFields;
+
+            return requestFolder.Execute();
+        }
+
+        var request = _driveService.Files.Create(body, fileStream, mimeType);
+        request.Fields = GoogleLoginProvider.FilesFields;
+
+        var result = request.Upload();
+        if (result.Exception != null)
+        {
+            if (request.ResponseBody == null)
+            {
+                throw result.Exception;
+            }
+
+            _logger.ErrorWhileTryingToInsertEntity(result.Exception);
+        }
+
+        return request.ResponseBody;
+    }
+
+    public async Task<DriveFile> InsertEntryAsync(Stream fileStream, string title, string parentId, bool folder = false)
+    {
+        var mimeType = folder ? GoogleLoginProvider.GoogleDriveMimeTypeFolder : MimeMapping.GetMimeMapping(title);
+
+        var body = FileConstructor(title, mimeType, parentId);
+
+        if (folder)
+        {
+            var requestFolder = _driveService.Files.Create(body);
+            requestFolder.Fields = GoogleLoginProvider.FilesFields;
+
+            return await requestFolder.ExecuteAsync();
+        }
+
+        var request = _driveService.Files.Create(body, fileStream, mimeType);
+        request.Fields = GoogleLoginProvider.FilesFields;
+
+        var result = await request.UploadAsync();
+        if (result.Exception != null)
+        {
+            if (request.ResponseBody == null)
+            {
+                throw result.Exception;
+            }
+
+            _logger.ErrorWhileTryingToInsertEntity(result.Exception);
+        }
+
+        return request.ResponseBody;
+    }
+
+    public void DeleteEntry(string entryId)
+    {
+        _driveService.Files.Delete(entryId).Execute();
+    }
+
+    public Task DeleteEntryAsync(string entryId)
+    {
+        return _driveService.Files.Delete(entryId).ExecuteAsync();
+    }
+
+    public DriveFile InsertEntryIntoFolder(DriveFile entry, string folderId)
+    {
+        var request = _driveService.Files.Update(FileConstructor(), entry.Id);
+        request.AddParents = folderId;
+        request.Fields = GoogleLoginProvider.FilesFields;
+
+        return request.Execute();
+    }
+
+    public Task<DriveFile> InsertEntryIntoFolderAsync(DriveFile entry, string folderId)
+    {
+        var request = _driveService.Files.Update(FileConstructor(), entry.Id);
+        request.AddParents = folderId;
+        request.Fields = GoogleLoginProvider.FilesFields;
+
+        return request.ExecuteAsync();
+    }
+
+    public DriveFile RemoveEntryFromFolder(DriveFile entry, string folderId)
+    {
+        var request = _driveService.Files.Update(FileConstructor(), entry.Id);
+        request.RemoveParents = folderId;
+        request.Fields = GoogleLoginProvider.FilesFields;
+
+        return request.Execute();
+    }
+
+    public Task<DriveFile> RemoveEntryFromFolderAsync(DriveFile entry, string folderId)
+    {
+        var request = _driveService.Files.Update(FileConstructor(), entry.Id);
+        request.RemoveParents = folderId;
+        request.Fields = GoogleLoginProvider.FilesFields;
+
+        return request.ExecuteAsync();
+    }
+
+    public DriveFile CopyEntry(string toFolderId, string originEntryId)
+    {
+        var body = FileConstructor(folderId: toFolderId);
+        try
+        {
+            var request = _driveService.Files.Copy(body, originEntryId);
+            request.Fields = GoogleLoginProvider.FilesFields;
+
+            return request.Execute();
+        }
+        catch (GoogleApiException ex)
+        {
+            if (ex.HttpStatusCode == HttpStatusCode.Forbidden)
+            {
+                throw new SecurityException(ex.Error.Message);
+            }
+            throw;
+        }
+    }
+
+    public async Task<DriveFile> CopyEntryAsync(string toFolderId, string originEntryId)
+    {
+        var body = FileConstructor(folderId: toFolderId);
+        try
+        {
+            var request = _driveService.Files.Copy(body, originEntryId);
+            request.Fields = GoogleLoginProvider.FilesFields;
+
+            return await request.ExecuteAsync();
+        }
+        catch (GoogleApiException ex)
+        {
+            if (ex.HttpStatusCode == HttpStatusCode.Forbidden)
+            {
+                throw new SecurityException(ex.Error.Message);
+            }
+            throw;
+        }
+    }
+
+    public DriveFile RenameEntry(string fileId, string newTitle)
+    {
+        var request = _driveService.Files.Update(FileConstructor(newTitle), fileId);
+        request.Fields = GoogleLoginProvider.FilesFields;
+
+        return request.Execute();
+    }
+
+    public Task<DriveFile> RenameEntryAsync(string fileId, string newTitle)
+    {
+        var request = _driveService.Files.Update(FileConstructor(newTitle), fileId);
+        request.Fields = GoogleLoginProvider.FilesFields;
+
+        return request.ExecuteAsync();
+    }
+
+    public DriveFile SaveStream(string fileId, Stream fileStream, string fileTitle)
+    {
+        var mimeType = MimeMapping.GetMimeMapping(fileTitle);
+        var file = FileConstructor(fileTitle, mimeType);
+
+        var request = _driveService.Files.Update(file, fileId, fileStream, mimeType);
+        request.Fields = GoogleLoginProvider.FilesFields;
+        var result = request.Upload();
+        if (result.Exception != null)
+        {
+            if (request.ResponseBody == null)
+            {
+                throw result.Exception;
+            }
+
+            _logger.ErrorWhileTryingToInsertEntity(result.Exception);
+        }
+
+        return request.ResponseBody;
+    }
+
+    public async Task<DriveFile> SaveStreamAsync(string fileId, Stream fileStream, string fileTitle)
+    {
+        var mimeType = MimeMapping.GetMimeMapping(fileTitle);
+        var file = FileConstructor(fileTitle, mimeType);
+
+        var request = _driveService.Files.Update(file, fileId, fileStream, mimeType);
+        request.Fields = GoogleLoginProvider.FilesFields;
+        var result = await request.UploadAsync();
+        if (result.Exception != null)
+        {
+            if (request.ResponseBody == null)
+            {
+                throw result.Exception;
+            }
+
+            _logger.ErrorWhileTryingToInsertEntity(result.Exception);
+        }
+
+        return request.ResponseBody;
+    }
+
+    public DriveFile FileConstructor(string title = null, string mimeType = null, string folderId = null)
+    {
+        var file = new DriveFile();
+
+        if (!string.IsNullOrEmpty(title))
+        {
+            file.Name = title;
+        }
+
+        if (!string.IsNullOrEmpty(mimeType))
+        {
+            file.MimeType = mimeType;
+        }
+
+        if (!string.IsNullOrEmpty(folderId))
+        {
+            file.Parents = new List<string> { folderId };
+        }
+
+        return file;
+    }
+
+    public Task<ResumableUploadSession> CreateResumableSessionAsync(DriveFile driveFile, long contentLength)
+    {
+        ArgumentNullException.ThrowIfNull(driveFile);
+
+        return InternalCreateResumableSessionAsync(driveFile, contentLength);
+    }
+
+    private async Task<ResumableUploadSession> InternalCreateResumableSessionAsync(DriveFile driveFile, long contentLength)
+    {
+        var fileId = string.Empty;
+        var method = "POST";
+        var body = string.Empty;
+        var folderId = driveFile.Parents.FirstOrDefault();
+
+        if (driveFile.Id != null)
+        {
+            fileId = "/" + driveFile.Id;
+            method = "PATCH";
+        }
+        else
+        {
+            var titleData = !string.IsNullOrEmpty(driveFile.Name) ? $"\"name\":\"{driveFile.Name}\"" : "";
+            var parentData = !string.IsNullOrEmpty(folderId) ? $",\"parents\":[\"{folderId}\"]" : "";
+
+            body = !string.IsNullOrEmpty(titleData + parentData) ? "{{" + titleData + parentData + "}}" : "";
+        }
+
+        var request = new HttpRequestMessage
+        {
+            RequestUri = new Uri(GoogleLoginProvider.GoogleUrlFileUpload + fileId + "?uploadType=resumable"),
+            Method = new HttpMethod(method)
+        };
+        request.Headers.Add("X-Upload-Content-Type", MimeMapping.GetMimeMapping(driveFile.Name));
+        request.Headers.Add("X-Upload-Content-Length", contentLength.ToString(CultureInfo.InvariantCulture));
+        request.Headers.Add("Authorization", "Bearer " + AccessToken);
+        request.Content = new StringContent(body, Encoding.UTF8, "application/json");
+
+        var httpClient = _clientFactory.CreateClient();
+        using var response = await httpClient.SendAsync(request);
+
+        var uploadSession = new ResumableUploadSession(driveFile.Id, folderId, contentLength)
+        {
+            Location = response.Headers.Location.ToString(),
+            Status = ResumableUploadSessionStatus.Started
+        };
+
+        return uploadSession;
+    }
+
+    public Task TransferAsync(ResumableUploadSession googleDriveSession, Stream stream, long chunkLength)
+    {
+        ArgumentNullException.ThrowIfNull(stream);
+
+        if (googleDriveSession.Status != ResumableUploadSessionStatus.Started)
+        {
+            throw new InvalidOperationException("Can't upload chunk for given upload session.");
+        }
+
+        return InternalTransferAsync(googleDriveSession, stream, chunkLength);
+    }
+
+    private async Task InternalTransferAsync(ResumableUploadSession googleDriveSession, Stream stream, long chunkLength)
+    {
+        var request = new HttpRequestMessage
+        {
+            RequestUri = new Uri(googleDriveSession.Location),
+            Method = HttpMethod.Put
+        };
+        request.Headers.Add("Authorization", "Bearer " + AccessToken);
+        request.Headers.Add("Content-Range", string.Format("bytes {0}-{1}/{2}",
+                                                           googleDriveSession.BytesTransfered,
+                                                           googleDriveSession.BytesTransfered + chunkLength - 1,
+                                                           googleDriveSession.BytesToTransfer));
+        request.Content = new StreamContent(stream);
+        var httpClient = _clientFactory.CreateClient();
+        HttpResponseMessage response;
+
+        try
+        {
+            response = await httpClient.SendAsync(request);
+        }
+        catch (HttpRequestException exception) // todo create catch
+        {
+            /*if (exception. != null && exception.Response.Headers.AllKeys.Contains("Range")) if (exception.Status == WebExceptionStatus.ProtocolError || exception.Status == WebExceptionStatus.UnknownError) //Status is UnknownError (unix)
+            {
+                response = exception.Response;
+            }
+            else if (exception.Message.Equals("Invalid status code: 308", StringComparison.InvariantCulture)) //response is null (unix)
+            {
+                response = null;
+            }
+            else
+            {
+                throw;
+            }*/
+            throw exception;
+        }
+
+        if (response == null || response.StatusCode != HttpStatusCode.Created && response.StatusCode != HttpStatusCode.OK)
+        {
+            var uplSession = googleDriveSession;
+            uplSession.BytesTransfered += chunkLength;
+
+            if (response != null)
+            {
+                var locationHeader = response.Headers.Location.ToString();
+                if (!string.IsNullOrEmpty(locationHeader))
+                {
+                    uplSession.Location = locationHeader;
+                }
+            }
+        }
+        else
+        {
+            googleDriveSession.Status = ResumableUploadSessionStatus.Completed;
+
+            using var responseStream = await response.Content.ReadAsStreamAsync();
+            if (responseStream == null)
+            {
+                return;
+            }
+
+            string responseString;
+            using (var readStream = new StreamReader(responseStream))
+            {
+                responseString = await readStream.ReadToEndAsync();
+            }
+            var responseJson = JObject.Parse(responseString);
+
+            googleDriveSession.FileId = responseJson.Value<string>("id");
+        }
+    }
+
+    public long GetMaxUploadSize()
+    {
+        var request = _driveService.About.Get();
+        request.Fields = "maxUploadSize";
+        var about = request.Execute();
+
+        return about.MaxUploadSize ?? MaxChunkedUploadFileSize;
+    }
+
+    public async Task<long> GetMaxUploadSizeAsync()
+    {
+        var request = _driveService.About.Get();
+        request.Fields = "maxUploadSize";
+        var about = await request.ExecuteAsync();
+
+        return about.MaxUploadSize ?? MaxChunkedUploadFileSize;
+    }
+
+    public void Dispose()
+    {
+        if (_driveService != null)
+        {
+            _driveService.Dispose();
+        }
+    }
+}
+
+public enum ResumableUploadSessionStatus
+{
+    None,
+    Started,
+    Completed,
+    Aborted
+}
+
+[Serializable]
+internal class ResumableUploadSession
+{
+    public long BytesToTransfer { get; set; }
+    public long BytesTransfered { get; set; }
+    public string FileId { get; set; }
+    public string FolderId { get; set; }
+    public ResumableUploadSessionStatus Status { get; set; }
+    public string Location { get; set; }
+
+    public ResumableUploadSession(string fileId, string folderId, long bytesToTransfer)
+    {
+        FileId = fileId;
+        FolderId = folderId;
+        BytesToTransfer = bytesToTransfer;
+        Status = ResumableUploadSessionStatus.None;
+    }
 }