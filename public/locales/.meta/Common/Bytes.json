{
  "key_path": "Bytes",
  "content": "bytes",
  "content_en_sha1_hash": "daf529a73101c2be626b99fc6938163e7a27620b",
  "created_at": "2025-05-19T21:30:43.348Z",
<<<<<<< HEAD
  "updated_at": "2025-05-26T07:57:32.913Z",
=======
  "updated_at": "2025-05-28T09:30:02.155Z",
>>>>>>> 398dda3c
  "comment": {
    "text": "The \"Bytes\" translation key is used to display the unit \"byte\" in various parts of the application. It appears on a quota form, where users can select options such as kilobytes or gigabytes, indicating that this key is used for file size units in a UI context.",
    "is_auto": true,
    "updated_at": "2025-05-20T09:37:11.137Z"
  },
  "usage": [
    {
<<<<<<< HEAD
      "file_path": "/packages/shared/components/quota-form/index.tsx",
      "line_number": 78,
      "context": "return 2;\n };\n \n const getOptions = (t: TTranslation) => [\n { key: 0, label: t(\"Common:Bytes\") },\n { key: 1, label: t(\"Common:Kilobyte\") },\n { key: 2, label: t(\"Common:Megabyte\") },\n { key: 3, label: t(\"Common:Gigabyte\") },\n { key: 4, label: t(\"Common:Terabyte\") },\n ];",
      "module": "/packages/shared"
    },
    {
      "file_path": "/packages/shared/utils/common.ts",
      "line_number": 685,
=======
      "file_path": "/packages/client/src/components/QuotaForm/index.js",
      "line_number": 70,
      "context": "return 2;\n };\n \n const getOptions = (t) => [\n { key: 0, label: t(\"Common:Bytes\") },\n { key: 1, label: t(\"Common:Kilobyte\") },\n { key: 2, label: t(\"Common:Megabyte\") },\n { key: 3, label: t(\"Common:Gigabyte\") },\n { key: 4, label: t(\"Common:Terabyte\") },\n ];",
      "module": "/packages/client"
    },
    {
      "file_path": "/packages/shared/utils/common.ts",
      "line_number": 681,
>>>>>>> 398dda3c
      "context": "export const getConvertedSize = (t: (key: string) => string, bytes: number) => {\n let power = 0;\n let resultSize = bytes;\n \n const sizeNames = [\n t(\"Common:Bytes\"),\n t(\"Common:Kilobyte\"),\n t(\"Common:Megabyte\"),\n t(\"Common:Gigabyte\"),\n t(\"Common:Terabyte\"),\n t(\"Common:Petabyte\"),",
      "module": "/packages/shared"
    },
    {
      "file_path": "/packages/shared/utils/common.ts",
<<<<<<< HEAD
      "line_number": 685,
=======
      "line_number": 681,
>>>>>>> 398dda3c
      "context": "export const getConvertedSize = (t: (key: string) => string, bytes: number) => {\n let power = 0;\n let resultSize = bytes;\n \n const sizeNames = [\n t(\"Common:Bytes\"),\n t(\"Common:Kilobyte\"),\n t(\"Common:Megabyte\"),\n t(\"Common:Gigabyte\"),\n t(\"Common:Terabyte\"),\n t(\"Common:Petabyte\"),",
      "module": "/packages/shared"
    }
  ],
  "languages": {
    "en": {
      "ai_translated": false,
      "ai_model": null,
      "ai_spell_check_issues": [],
      "approved_at": null
    },
    "ar-SA": {
      "ai_translated": false,
      "ai_model": null,
      "ai_spell_check_issues": [],
      "approved_at": null
    },
    "az": {
      "ai_translated": false,
      "ai_model": null,
      "ai_spell_check_issues": [],
      "approved_at": null
    },
    "bg": {
      "ai_translated": false,
      "ai_model": null,
      "ai_spell_check_issues": [],
      "approved_at": null
    },
    "cs": {
      "ai_translated": false,
      "ai_model": null,
      "ai_spell_check_issues": [],
      "approved_at": null
    },
    "de": {
      "ai_translated": false,
      "ai_model": null,
      "ai_spell_check_issues": [],
      "approved_at": null
    },
    "el-GR": {
      "ai_translated": false,
      "ai_model": null,
      "ai_spell_check_issues": [],
      "approved_at": null
    },
    "es": {
      "ai_translated": false,
      "ai_model": null,
      "ai_spell_check_issues": [],
      "approved_at": null
    },
    "fi": {
      "ai_translated": false,
      "ai_model": null,
      "ai_spell_check_issues": [
        {
          "type": "incorrect_translation",
          "description": "The Finnish translation 'bitit' translates to 'bits', not 'bytes'. 'Bytes' in Finnish is 'tavuja'.",
          "suggestion": "tavuja"
        }
      ],
      "approved_at": null
    },
    "fr": {
      "ai_translated": false,
      "ai_model": null,
      "ai_spell_check_issues": [],
      "approved_at": null
    },
    "hy-AM": {
      "ai_translated": false,
      "ai_model": null,
      "ai_spell_check_issues": [],
      "approved_at": null
    },
    "it": {
      "ai_translated": false,
      "ai_model": null,
      "ai_spell_check_issues": [],
      "approved_at": null
    },
    "ja-JP": {
      "ai_translated": false,
      "ai_model": null,
      "ai_spell_check_issues": [],
      "approved_at": null
    },
    "ko-KR": {
      "ai_translated": false,
      "ai_model": null,
      "ai_spell_check_issues": [],
      "approved_at": null
    },
    "lo-LA": {
      "ai_translated": false,
      "ai_model": null,
      "ai_spell_check_issues": [],
      "approved_at": null
    },
    "lv": {
      "ai_translated": false,
      "ai_model": null,
      "ai_spell_check_issues": [],
      "approved_at": null
    },
    "nl": {
      "ai_translated": false,
      "ai_model": null,
      "ai_spell_check_issues": [],
      "approved_at": null
    },
    "pl": {
      "ai_translated": false,
      "ai_model": null,
      "ai_spell_check_issues": [],
      "approved_at": null
    },
    "pt": {
      "ai_translated": false,
      "ai_model": null,
      "ai_spell_check_issues": [],
      "approved_at": null
    },
    "pt-BR": {
      "ai_translated": false,
      "ai_model": null,
      "ai_spell_check_issues": [],
      "approved_at": null
    },
    "ro": {
      "ai_translated": false,
      "ai_model": null,
      "ai_spell_check_issues": [],
      "approved_at": null
    },
    "ru": {
      "ai_translated": false,
      "ai_model": null,
      "ai_spell_check_issues": [],
      "approved_at": null
    },
    "si": {
      "ai_translated": false,
      "ai_model": null,
      "ai_spell_check_issues": [],
      "approved_at": null
    },
    "sk": {
      "ai_translated": false,
      "ai_model": null,
      "ai_spell_check_issues": [],
      "approved_at": null
    },
    "sl": {
      "ai_translated": false,
      "ai_model": null,
      "ai_spell_check_issues": [
        {
          "type": "incorrect_translation",
          "description": "The Slovenian translation 'bajtov' is the genitive plural form of 'bajt'. While 'bytes' can sometimes imply a plural quantity, 'bajtov' strongly implies possession or relationship ('of bytes'). A more accurate and neutral translation would be 'bajtov' (nominative plural) or 'bajti' (plural direct).",
          "suggestion": "Consider 'bajtov' (nominative plural) or 'bajti' (plural direct)."
        }
      ],
      "approved_at": null
    },
    "sr-Cyrl-RS": {
      "ai_translated": false,
      "ai_model": null,
      "ai_spell_check_issues": [],
      "approved_at": null
    },
    "sr-Latn-RS": {
      "ai_translated": false,
      "ai_model": null,
      "ai_spell_check_issues": [
        {
          "type": "incorrect_translation",
          "description": "The Serbian translation 'Bajtovi' is a plural form, but the English word 'bytes' is singular in this context. While 'Bajtovi' could be used if referring to multiple bytes, a singular form might be more appropriate.",
          "suggestion": "Bajt"
        }
      ],
      "approved_at": null
    },
    "tr": {
      "ai_translated": false,
      "ai_model": null,
      "ai_spell_check_issues": [],
      "approved_at": null
    },
    "uk-UA": {
      "ai_translated": false,
      "ai_model": null,
      "ai_spell_check_issues": [],
      "approved_at": null
    },
    "vi": {
      "ai_translated": false,
      "ai_model": null,
      "ai_spell_check_issues": [],
      "approved_at": null
    },
    "zh-CN": {
      "ai_translated": false,
      "ai_model": null,
      "ai_spell_check_issues": [],
      "approved_at": null
    }
  }
}<|MERGE_RESOLUTION|>--- conflicted
+++ resolved
@@ -3,11 +3,7 @@
   "content": "bytes",
   "content_en_sha1_hash": "daf529a73101c2be626b99fc6938163e7a27620b",
   "created_at": "2025-05-19T21:30:43.348Z",
-<<<<<<< HEAD
-  "updated_at": "2025-05-26T07:57:32.913Z",
-=======
   "updated_at": "2025-05-28T09:30:02.155Z",
->>>>>>> 398dda3c
   "comment": {
     "text": "The \"Bytes\" translation key is used to display the unit \"byte\" in various parts of the application. It appears on a quota form, where users can select options such as kilobytes or gigabytes, indicating that this key is used for file size units in a UI context.",
     "is_auto": true,
@@ -15,16 +11,6 @@
   },
   "usage": [
     {
-<<<<<<< HEAD
-      "file_path": "/packages/shared/components/quota-form/index.tsx",
-      "line_number": 78,
-      "context": "return 2;\n };\n \n const getOptions = (t: TTranslation) => [\n { key: 0, label: t(\"Common:Bytes\") },\n { key: 1, label: t(\"Common:Kilobyte\") },\n { key: 2, label: t(\"Common:Megabyte\") },\n { key: 3, label: t(\"Common:Gigabyte\") },\n { key: 4, label: t(\"Common:Terabyte\") },\n ];",
-      "module": "/packages/shared"
-    },
-    {
-      "file_path": "/packages/shared/utils/common.ts",
-      "line_number": 685,
-=======
       "file_path": "/packages/client/src/components/QuotaForm/index.js",
       "line_number": 70,
       "context": "return 2;\n };\n \n const getOptions = (t) => [\n { key: 0, label: t(\"Common:Bytes\") },\n { key: 1, label: t(\"Common:Kilobyte\") },\n { key: 2, label: t(\"Common:Megabyte\") },\n { key: 3, label: t(\"Common:Gigabyte\") },\n { key: 4, label: t(\"Common:Terabyte\") },\n ];",
@@ -33,17 +19,12 @@
     {
       "file_path": "/packages/shared/utils/common.ts",
       "line_number": 681,
->>>>>>> 398dda3c
       "context": "export const getConvertedSize = (t: (key: string) => string, bytes: number) => {\n let power = 0;\n let resultSize = bytes;\n \n const sizeNames = [\n t(\"Common:Bytes\"),\n t(\"Common:Kilobyte\"),\n t(\"Common:Megabyte\"),\n t(\"Common:Gigabyte\"),\n t(\"Common:Terabyte\"),\n t(\"Common:Petabyte\"),",
       "module": "/packages/shared"
     },
     {
       "file_path": "/packages/shared/utils/common.ts",
-<<<<<<< HEAD
-      "line_number": 685,
-=======
       "line_number": 681,
->>>>>>> 398dda3c
       "context": "export const getConvertedSize = (t: (key: string) => string, bytes: number) => {\n let power = 0;\n let resultSize = bytes;\n \n const sizeNames = [\n t(\"Common:Bytes\"),\n t(\"Common:Kilobyte\"),\n t(\"Common:Megabyte\"),\n t(\"Common:Gigabyte\"),\n t(\"Common:Terabyte\"),\n t(\"Common:Petabyte\"),",
       "module": "/packages/shared"
     }
@@ -103,7 +84,7 @@
       "ai_spell_check_issues": [
         {
           "type": "incorrect_translation",
-          "description": "The Finnish translation 'bitit' translates to 'bits', not 'bytes'. 'Bytes' in Finnish is 'tavuja'.",
+          "description": "The Finnish translation 'bitit' translates to 'bits' in English, not 'bytes'. The correct translation for 'bytes' in Finnish is 'tavuja'.",
           "suggestion": "tavuja"
         }
       ],
@@ -184,7 +165,13 @@
     "ru": {
       "ai_translated": false,
       "ai_model": null,
-      "ai_spell_check_issues": [],
+      "ai_spell_check_issues": [
+        {
+          "type": "incorrect_translation",
+          "description": "The singular form \"байт\" (bajt) is provided for the English word \"bytes\" which is plural. The singular form of 'byte' is correct, but the provided translation doesn't account for the plural form.",
+          "suggestion": "байт(ы)"
+        }
+      ],
       "approved_at": null
     },
     "si": {
@@ -205,8 +192,8 @@
       "ai_spell_check_issues": [
         {
           "type": "incorrect_translation",
-          "description": "The Slovenian translation 'bajtov' is the genitive plural form of 'bajt'. While 'bytes' can sometimes imply a plural quantity, 'bajtov' strongly implies possession or relationship ('of bytes'). A more accurate and neutral translation would be 'bajtov' (nominative plural) or 'bajti' (plural direct).",
-          "suggestion": "Consider 'bajtov' (nominative plural) or 'bajti' (plural direct)."
+          "description": "The Slovenian translation \"bajtov\" is the genitive plural form of \"bajt.\"  The English word \"bytes\" is a plural noun, but the context is not provided to justify the genitive case. The nominative plural, \"baji\" or the singular \"bajt\" might be more appropriate depending on the intended meaning.",
+          "suggestion": "Consider \"baji\" (nominative plural) or \"bajt\" (singular) if the genitive case is not necessary. More context is needed to determine the correct translation."
         }
       ],
       "approved_at": null
@@ -223,7 +210,7 @@
       "ai_spell_check_issues": [
         {
           "type": "incorrect_translation",
-          "description": "The Serbian translation 'Bajtovi' is a plural form, but the English word 'bytes' is singular in this context. While 'Bajtovi' could be used if referring to multiple bytes, a singular form might be more appropriate.",
+          "description": "The Serbian translation \"Bajtovi\" is a plural form. The English content is a singular noun (\"bytes\"). While \"Bajtovi\" can be used in some contexts, a more accurate singular translation would be \"Bajt\".",
           "suggestion": "Bajt"
         }
       ],
