{
  "key_path": "RoomNotAvailable",
  "content": "Room not available",
  "content_en_sha1_hash": "9133dc18fe95f3b8f20a7849bdab1ce0384389ce",
  "created_at": "2025-05-19T21:30:48.227Z",
<<<<<<< HEAD
  "updated_at": "2025-06-18T17:11:42.419Z",
=======
  "updated_at": "2025-06-26T19:00:18.183Z",
>>>>>>> 0de93b01
  "comment": {
    "text": "The \"RoomNotAvailable\" translation key is used to display a message indicating that a room is not available, typically appearing in error messages or notifications on expired shared links. This message aims to inform users of the room's unavailability. It is used within error handling contexts, such as in error messages or password entry dialogs.",
    "is_auto": true,
    "updated_at": "2025-05-20T09:34:30.117Z"
  },
  "usage": [
    {
      "file_path": "/packages/client/src/pages/Home/InfoPanel/Body/views/NoItem/ExpiredItem.tsx",
      "line_number": 85,
      "context": "<Heading\n className=\"expired-title\"\n level={HeadingLevel.h3}\n size={HeadingSize.xsmall}\n >\n {t(\"Common:RoomNotAvailable\")}\n </Heading>\n <Text className=\"expired-text\" textAlign=\"center\">\n {t(\"Common:RoomLinkExpired\")}\n </Text>\n </div>",
      "module": "/packages/client"
    },
    {
      "file_path": "/packages/client/src/store/ContextOptionsStore.js",
      "line_number": 243,
      "context": "const { isExpiredLinkAsync } = this.filesActionsStore;\n \n if (item.external && (item.expired || (await isExpiredLinkAsync(item))))\n return toastr.error(\n t(\"Common:RoomLinkExpired\"),\n t(\"Common:RoomNotAvailable\"),\n );\n \n if (isLockedSharedRoom(item))\n return this.dialogsStore.setPasswordEntryDialog(true, item);",
      "module": "/packages/client"
    },
    {
      "file_path": "/packages/client/src/store/ContextOptionsStore.js",
      "line_number": 243,
      "context": "const { isExpiredLinkAsync } = this.filesActionsStore;\n \n if (item.external && (item.expired || (await isExpiredLinkAsync(item))))\n return toastr.error(\n t(\"Common:RoomLinkExpired\"),\n t(\"Common:RoomNotAvailable\"),\n );\n \n if (isLockedSharedRoom(item))\n return this.dialogsStore.setPasswordEntryDialog(true, item);",
      "module": "/packages/client"
    },
    {
      "file_path": "/packages/client/src/store/FilesActionsStore.js",
<<<<<<< HEAD
      "line_number": 2618,
=======
      "line_number": 2622,
>>>>>>> 0de93b01
      "context": "item.external &&\n (item.expired || (await this.isExpiredLinkAsync(item)))\n )\n return toastr.error(\n t(\"Common:RoomLinkExpired\"),\n t(\"Common:RoomNotAvailable\"),\n );\n \n if (isLockedSharedRoom(item))\n return this.dialogsStore.setPasswordEntryDialog(true, item);",
      "module": "/packages/client"
    }
  ],
  "languages": {
    "en": {
      "ai_translated": false,
      "ai_model": null,
      "ai_spell_check_issues": [],
      "approved_at": null
    },
    "ar-SA": {
      "ai_translated": false,
      "ai_model": null,
      "ai_spell_check_issues": [
        {
          "type": "spelling",
          "description": "The Arabic word 'متاحة' (mutaaha) is misspelled. The correct spelling is 'متاحة'.",
          "suggestion": "الغرفة غير متاحة -> الغرفة غير متاحة"
        }
      ],
      "approved_at": null
    },
    "az": {
      "ai_translated": false,
      "ai_model": null,
      "ai_spell_check_issues": [],
      "approved_at": null
    },
    "bg": {
      "ai_translated": false,
      "ai_model": null,
      "ai_spell_check_issues": [],
      "approved_at": null
    },
    "cs": {
      "ai_translated": false,
      "ai_model": null,
      "ai_spell_check_issues": [],
      "approved_at": null
    },
    "de": {
      "ai_translated": false,
      "ai_model": null,
      "ai_spell_check_issues": [],
      "approved_at": null
    },
    "el-GR": {
      "ai_translated": false,
      "ai_model": null,
      "ai_spell_check_issues": [],
      "approved_at": null
    },
    "es": {
      "ai_translated": false,
      "ai_model": null,
      "ai_spell_check_issues": [],
      "approved_at": null
    },
    "fi": {
      "ai_translated": false,
      "ai_model": null,
      "ai_spell_check_issues": [],
      "approved_at": null
    },
    "fr": {
      "ai_translated": false,
      "ai_model": null,
      "ai_spell_check_issues": [],
      "approved_at": null
    },
    "hy-AM": {
      "ai_translated": false,
      "ai_model": null,
      "ai_spell_check_issues": [],
      "approved_at": null
    },
    "it": {
      "ai_translated": false,
      "ai_model": null,
      "ai_spell_check_issues": [],
      "approved_at": null
    },
    "ja-JP": {
      "ai_translated": false,
      "ai_model": null,
      "ai_spell_check_issues": [],
      "approved_at": null
    },
    "ko-KR": {
      "ai_translated": false,
      "ai_model": null,
      "ai_spell_check_issues": [],
      "approved_at": null
    },
    "lo-LA": {
      "ai_translated": false,
      "ai_model": null,
      "ai_spell_check_issues": [],
      "approved_at": null
    },
    "lv": {
      "ai_translated": false,
      "ai_model": null,
      "ai_spell_check_issues": [],
      "approved_at": null
    },
    "nl": {
      "ai_translated": false,
      "ai_model": null,
      "ai_spell_check_issues": [],
      "approved_at": null
    },
    "pl": {
      "ai_translated": false,
      "ai_model": null,
      "ai_spell_check_issues": [],
      "approved_at": null
    },
    "pt": {
      "ai_translated": false,
      "ai_model": null,
      "ai_spell_check_issues": [],
      "approved_at": null
    },
    "pt-BR": {
      "ai_translated": false,
      "ai_model": null,
      "ai_spell_check_issues": [],
      "approved_at": null
    },
    "ro": {
      "ai_translated": false,
      "ai_model": null,
      "ai_spell_check_issues": [],
      "approved_at": null
    },
    "ru": {
      "ai_translated": false,
      "ai_model": null,
      "ai_spell_check_issues": [],
      "approved_at": null
    },
    "si": {
      "ai_translated": false,
      "ai_model": null,
      "ai_spell_check_issues": [],
      "approved_at": null
    },
    "sk": {
      "ai_translated": false,
      "ai_model": null,
      "ai_spell_check_issues": [],
      "approved_at": null
    },
    "sl": {
      "ai_translated": false,
      "ai_model": null,
      "ai_spell_check_issues": [],
      "approved_at": null
    },
    "sr-Cyrl-RS": {
      "ai_translated": false,
      "ai_model": null,
      "ai_spell_check_issues": [
        {
          "type": "incorrect_translation",
          "description": "The Serbian (Cyrillic) translation \"Соба није доступна\" translates to \"Room is not available\". The correct translation for \"Room not available\" should be something along the lines of \"Нема доступне собе\" or \"Собе нема\".",
          "suggestion": "Нема доступне собе"
        }
      ],
      "approved_at": null
    },
    "sr-Latn-RS": {
      "ai_translated": false,
      "ai_model": null,
      "ai_spell_check_issues": [],
      "approved_at": null
    },
    "tr": {
      "ai_translated": false,
      "ai_model": null,
      "ai_spell_check_issues": [],
      "approved_at": null
    },
    "uk-UA": {
      "ai_translated": false,
      "ai_model": null,
      "ai_spell_check_issues": [],
      "approved_at": null
    },
    "vi": {
      "ai_translated": false,
      "ai_model": null,
      "ai_spell_check_issues": [],
      "approved_at": null
    },
    "zh-CN": {
      "ai_translated": false,
      "ai_model": null,
      "ai_spell_check_issues": [],
      "approved_at": null
    }
  }
}<|MERGE_RESOLUTION|>--- conflicted
+++ resolved
@@ -3,11 +3,7 @@
   "content": "Room not available",
   "content_en_sha1_hash": "9133dc18fe95f3b8f20a7849bdab1ce0384389ce",
   "created_at": "2025-05-19T21:30:48.227Z",
-<<<<<<< HEAD
-  "updated_at": "2025-06-18T17:11:42.419Z",
-=======
   "updated_at": "2025-06-26T19:00:18.183Z",
->>>>>>> 0de93b01
   "comment": {
     "text": "The \"RoomNotAvailable\" translation key is used to display a message indicating that a room is not available, typically appearing in error messages or notifications on expired shared links. This message aims to inform users of the room's unavailability. It is used within error handling contexts, such as in error messages or password entry dialogs.",
     "is_auto": true,
@@ -34,11 +30,7 @@
     },
     {
       "file_path": "/packages/client/src/store/FilesActionsStore.js",
-<<<<<<< HEAD
-      "line_number": 2618,
-=======
       "line_number": 2622,
->>>>>>> 0de93b01
       "context": "item.external &&\n (item.expired || (await this.isExpiredLinkAsync(item)))\n )\n return toastr.error(\n t(\"Common:RoomLinkExpired\"),\n t(\"Common:RoomNotAvailable\"),\n );\n \n if (isLockedSharedRoom(item))\n return this.dialogsStore.setPasswordEntryDialog(true, item);",
       "module": "/packages/client"
     }
@@ -56,8 +48,8 @@
       "ai_spell_check_issues": [
         {
           "type": "spelling",
-          "description": "The Arabic word 'متاحة' (mutaaha) is misspelled. The correct spelling is 'متاحة'.",
-          "suggestion": "الغرفة غير متاحة -> الغرفة غير متاحة"
+          "description": "The word 'متاحة' (mutaaha) should be 'متوفرة' (mutawaffira) for a more natural and accurate translation of 'available' in this context.  'متاحة' is more appropriate for things like 'available for use' but 'متوفرة' better reflects a room not being offered.",
+          "suggestion": "الغرفة غير متوفرة"
         }
       ],
       "approved_at": null
@@ -183,31 +175,37 @@
       "approved_at": null
     },
     "si": {
-      "ai_translated": false,
-      "ai_model": null,
-      "ai_spell_check_issues": [],
-      "approved_at": null
-    },
-    "sk": {
-      "ai_translated": false,
-      "ai_model": null,
-      "ai_spell_check_issues": [],
-      "approved_at": null
-    },
-    "sl": {
-      "ai_translated": false,
-      "ai_model": null,
-      "ai_spell_check_issues": [],
-      "approved_at": null
-    },
-    "sr-Cyrl-RS": {
       "ai_translated": false,
       "ai_model": null,
       "ai_spell_check_issues": [
         {
           "type": "incorrect_translation",
-          "description": "The Serbian (Cyrillic) translation \"Соба није доступна\" translates to \"Room is not available\". The correct translation for \"Room not available\" should be something along the lines of \"Нема доступне собе\" or \"Собе нема\".",
-          "suggestion": "Нема доступне собе"
+          "description": "The translation 'කාමරය නොමැත' while literally meaning 'room not exists', doesn't convey the intended meaning of 'Room not available'. A more appropriate translation would emphasize the room's unavailability.",
+          "suggestion": "කාමරය అందుబాటులో లేదు (Kamara anduvaloo leedu) - Room is not available"
+        }
+      ],
+      "approved_at": null
+    },
+    "sk": {
+      "ai_translated": false,
+      "ai_model": null,
+      "ai_spell_check_issues": [],
+      "approved_at": null
+    },
+    "sl": {
+      "ai_translated": false,
+      "ai_model": null,
+      "ai_spell_check_issues": [],
+      "approved_at": null
+    },
+    "sr-Cyrl-RS": {
+      "ai_translated": false,
+      "ai_model": null,
+      "ai_spell_check_issues": [
+        {
+          "type": "incorrect_translation",
+          "description": "The Serbian (Cyrillic) translation \"Соба није доступна\" incorrectly translates 'Room'. It should be 'Собе' (Sobе). 'Соба' means 'room' in singular form, while 'Собе' is the correct plural form based on the English phrase 'Room not available'.",
+          "suggestion": "Собе није доступна"
         }
       ],
       "approved_at": null
