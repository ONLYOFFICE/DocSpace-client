--- conflicted
+++ resolved
@@ -12,11 +12,8 @@
 const DEFAULT_GROUP = null;
 const DEFAULT_PAYMENTS = null;
 const DEFAULT_ACCOUNT_LOGIN_TYPE = null;
-<<<<<<< HEAD
+const DEFAULT_WITHOUT_GROUP = false;
 const DEFAULT_QUOTA_FILTER = null;
-=======
-const DEFAULT_WITHOUT_GROUP = false;
->>>>>>> cde5c71b
 
 const ACTIVE_EMPLOYEE_STATUS = 1;
 
@@ -31,11 +28,8 @@
 const PAGE_COUNT = "pagecount";
 const PAYMENTS = "payments";
 const ACCOUNT_LOGIN_TYPE = "accountLoginType";
-<<<<<<< HEAD
+const WITHOUT_GROUP = "withoutGroup";
 const QUOTA_FILTER = "quotaFilter";
-=======
-const WITHOUT_GROUP = "withoutGroup";
->>>>>>> cde5c71b
 
 class Filter {
   static getDefault(total = DEFAULT_TOTAL) {
@@ -87,11 +81,8 @@
     const payments = urlFilter[PAYMENTS] || defaultFilter.payments;
     const accountLoginType =
       urlFilter[ACCOUNT_LOGIN_TYPE] || defaultFilter.accountLoginType;
-<<<<<<< HEAD
+    const withoutGroup = urlFilter[WITHOUT_GROUP] || defaultFilter.withoutGroup;
     const quotaFilter = urlFilter[QUOTA_FILTER] || defaultFilter.quotaFilter;
-=======
-    const withoutGroup = urlFilter[WITHOUT_GROUP] || defaultFilter.withoutGroup;
->>>>>>> cde5c71b
 
     const newFilter = new Filter(
       page,
@@ -106,11 +97,8 @@
       group,
       payments,
       accountLoginType,
-<<<<<<< HEAD
+      withoutGroup,
       quotaFilter
-=======
-      withoutGroup,
->>>>>>> cde5c71b
     );
 
     return newFilter;
@@ -129,11 +117,8 @@
     group = DEFAULT_GROUP,
     payments = DEFAULT_PAYMENTS,
     accountLoginType = DEFAULT_ACCOUNT_LOGIN_TYPE,
-<<<<<<< HEAD
+    withoutGroup = DEFAULT_WITHOUT_GROUP,
     quotaFilter = DEFAULT_QUOTA_FILTER
-=======
-    withoutGroup = DEFAULT_WITHOUT_GROUP,
->>>>>>> cde5c71b
   ) {
     this.page = page;
     this.pageCount = pageCount;
@@ -147,11 +132,8 @@
     this.group = group;
     this.payments = payments;
     this.accountLoginType = accountLoginType;
-<<<<<<< HEAD
+    this.withoutGroup = withoutGroup;
     this.quotaFilter = quotaFilter;
-=======
-    this.withoutGroup = withoutGroup;
->>>>>>> cde5c71b
   }
 
   getStartIndex = () => {
@@ -178,11 +160,8 @@
       group,
       payments,
       accountLoginType,
-<<<<<<< HEAD
+      withoutGroup,
       quotaFilter,
-=======
-      withoutGroup,
->>>>>>> cde5c71b
     } = this;
 
     let employeetype = null;
@@ -205,11 +184,8 @@
       fields,
       payments,
       accountLoginType,
-<<<<<<< HEAD
+      withoutGroup,
       quotaFilter,
-=======
-      withoutGroup,
->>>>>>> cde5c71b
     };
 
     dtoFilter = { ...dtoFilter, ...employeetype };
@@ -231,11 +207,8 @@
       page,
       payments,
       accountLoginType,
-<<<<<<< HEAD
+      withoutGroup,
       quotaFilter,
-=======
-      withoutGroup,
->>>>>>> cde5c71b
     } = this;
 
     const dtoFilter = {};
@@ -264,13 +237,11 @@
       dtoFilter[PAGE_COUNT] = pageCount;
     }
 
-<<<<<<< HEAD
-    if (quotaFilter) dtoFilter[QUOTA_FILTER] = quotaFilter;
-=======
     if (withoutGroup) {
       dtoFilter[WITHOUT_GROUP] = withoutGroup;
     }
->>>>>>> cde5c71b
+
+    if (quotaFilter) dtoFilter[QUOTA_FILTER] = quotaFilter;
 
     dtoFilter[PAGE] = page + 1;
     dtoFilter[SORT_BY] = sortBy;
@@ -305,11 +276,8 @@
           this.group,
           this.payments,
           this.accountLoginType,
-<<<<<<< HEAD
+          this.withoutGroup,
           this.quotaFilter
-=======
-          this.withoutGroup,
->>>>>>> cde5c71b
         );
   }
 
