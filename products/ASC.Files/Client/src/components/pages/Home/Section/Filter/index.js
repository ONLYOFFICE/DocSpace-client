--- conflicted
+++ resolved
@@ -6,11 +6,11 @@
 //   setIsLoading,
 // } from "../../../../../store/files/actions";
 // import {
-//   getFilter,
-//   getSelectedFolderId,
-//   getViewAs,
+  //getFilter,
+  //getSelectedFolderId,
+  //getViewAs,
 //   getFilterSelectedItem,
-//   getFirstLoad,
+  //getFirstLoad,
 // } from "../../../../../store/files/selectors";
 import find from "lodash/find";
 import result from "lodash/result";
@@ -333,14 +333,14 @@
 
 // function mapStateToProps(state) {
 //   return {
-//     user: getCurrentUser(state),
-//     customNames: getSettingsCustomNames(state),
-//     language: getLanguage(state),
-//     firstLoad: getFirstLoad(state),
-//     filter: getFilter(state),
-//     selectedFolderId: getSelectedFolderId(state),
+    //user: getCurrentUser(state),
+    //customNames: getSettingsCustomNames(state),
+    //language: getLanguage(state),
+    //firstLoad: getFirstLoad(state),
+    //filter: getFilter(state),
+    //selectedFolderId: getSelectedFolderId(state),
 //     selectedItem: getFilterSelectedItem(state),
-//     viewAs: getViewAs(state),
+    //viewAs: getViewAs(state),
 //   };
 // }
 
@@ -350,9 +350,7 @@
 //   setIsLoading,
 // })(withRouter(withLayoutSize(withTranslation()(SectionFilterContent))));
 
-<<<<<<< HEAD
-export default connect(mapStateToProps)(
-  inject(({ auth, mainFilesStore }) => {
+export default inject(({ auth, mainFilesStore }) => {
     const { filesStore, setIsLoading, setViewAs, viewAs } = mainFilesStore;
     const { firstLoad, fetchFiles, filter, selectedFolderStore } = filesStore;
 
@@ -366,6 +364,7 @@
       language,
       firstLoad,
       selectedFolderId: selectedFolderStore.id,
+    selectedItem: filter.selectedItem,
       filter,
       viewAs,
 
@@ -374,34 +373,5 @@
       setViewAs,
     };
   })(
-    withRouter(
-      withLayoutSize(withTranslation()(observer(SectionFilterContent)))
-    )
-  )
-=======
-export default inject(({ store, mainFilesStore }) => {
-  const { filesStore, setIsLoading, setViewAs, viewAs } = mainFilesStore;
-  const { firstLoad, fetchFiles, filter, selectedFolderStore } = filesStore;
-
-  const { user } = store.userStore;
-  const { customNames, culture } = store.settingsStore;
-  const language = (user && user.cultureName) || culture || "en-US";
-
-  return {
-    customNames,
-    user,
-    language,
-    firstLoad,
-    selectedFolderId: selectedFolderStore.id,
-    selectedItem: filter.selectedItem,
-    filter,
-    viewAs,
-
-    setIsLoading,
-    fetchFiles,
-    setViewAs,
-  };
-})(
   withRouter(withLayoutSize(withTranslation()(observer(SectionFilterContent))))
->>>>>>> b37ee479
 );