--- conflicted
+++ resolved
@@ -36,18 +36,13 @@
 import { StyledTitle } from "../../../styles/common";
 import { RoomIcon } from "@docspace/shared/components/room-icon";
 import RoomsContextBtn from "./context-btn";
-<<<<<<< HEAD
 import CalendarComponent from "../Calendar";
 import {
   FolderType,
   RoomsType,
   ShareAccessRights,
 } from "@docspace/shared/enums";
-=======
-import { FolderType, RoomsType } from "@docspace/shared/enums";
-import { getDefaultAccessUser } from "@docspace/shared/utils/getDefaultAccessUser";
 import Search from "../../Search";
->>>>>>> 07030faa
 
 const RoomsItemHeader = ({
   t,
@@ -62,12 +57,9 @@
   setBufferSelection,
   isArchive,
   hasLinks,
-<<<<<<< HEAD
+  showSearchBlock,
   setCalendarDay,
   openHistory,
-=======
-  showSearchBlock,
->>>>>>> 07030faa
   setShowSearchBlock,
   roomType,
 }) => {
