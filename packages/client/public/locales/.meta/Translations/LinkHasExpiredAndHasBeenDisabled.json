--- conflicted
+++ resolved
@@ -3,11 +3,7 @@
   "content": "The link has expired and has been disabled",
   "content_en_sha1_hash": "0d17398d6f4b329335a9bb4c55a3f6fff17c2689",
   "created_at": "2025-05-19T21:30:49.993Z",
-<<<<<<< HEAD
-  "updated_at": "2025-05-26T07:57:32.349Z",
-=======
   "updated_at": "2025-07-10T11:11:06.845Z",
->>>>>>> 4378f47c
   "comment": {
     "text": "This translation key is used to display a message when a link has expired and been disabled. It appears in the UI when editing a link, informing users about the status of their link. Translators should provide a clear and concise explanation for this state.",
     "is_auto": true,
@@ -49,70 +45,71 @@
     "cs": {
       "ai_translated": false,
       "ai_model": null,
-      "ai_spell_check_issues": [],
-      "approved_at": null
-    },
-    "de": {
-      "ai_translated": false,
-      "ai_model": null,
-      "ai_spell_check_issues": [],
-      "approved_at": null
-    },
-    "el-GR": {
-      "ai_translated": false,
-      "ai_model": null,
-      "ai_spell_check_issues": [],
-      "approved_at": null
-    },
-    "es": {
-      "ai_translated": false,
-      "ai_model": null,
-      "ai_spell_check_issues": [],
-      "approved_at": null
-    },
-    "fi": {
-      "ai_translated": false,
-      "ai_model": null,
-      "ai_spell_check_issues": [],
-      "approved_at": null
-    },
-    "fr": {
-      "ai_translated": false,
-      "ai_model": null,
-      "ai_spell_check_issues": [],
-      "approved_at": null
-    },
-    "hy-AM": {
-      "ai_translated": false,
-      "ai_model": null,
       "ai_spell_check_issues": [
         {
           "type": "incorrect_translation",
-          "description": "The Armenian translation \"Այս հղումն ուժի մեջ \" translates to \"This link is in force\" which is not equivalent to \"The link has expired and has been disabled\". It doesn't convey the expiration and disabling aspects.",
-          "suggestion": "Consider a translation like \"Այս հղումը լրացել է ժամկետը և անջրկվել է\" (This link has expired and has been disabled) or a similar phrasing that accurately reflects the English meaning."
+          "description": "While technically correct, the translation 'Platnost odkazu vypršela a byl zakázán' is a bit formal and passive for user-facing messages. A more natural and user-friendly translation might be preferred.",
+          "suggestion": "Odkaz vypršel a je zneplatněn."
         }
       ],
       "approved_at": null
     },
-    "it": {
-      "ai_translated": false,
-      "ai_model": null,
-      "ai_spell_check_issues": [],
-      "approved_at": null
-    },
-    "ja-JP": {
+    "de": {
+      "ai_translated": false,
+      "ai_model": null,
+      "ai_spell_check_issues": [],
+      "approved_at": null
+    },
+    "el-GR": {
+      "ai_translated": false,
+      "ai_model": null,
+      "ai_spell_check_issues": [],
+      "approved_at": null
+    },
+    "es": {
+      "ai_translated": false,
+      "ai_model": null,
+      "ai_spell_check_issues": [],
+      "approved_at": null
+    },
+    "fi": {
+      "ai_translated": false,
+      "ai_model": null,
+      "ai_spell_check_issues": [],
+      "approved_at": null
+    },
+    "fr": {
+      "ai_translated": false,
+      "ai_model": null,
+      "ai_spell_check_issues": [],
+      "approved_at": null
+    },
+    "hy-AM": {
       "ai_translated": false,
       "ai_model": null,
       "ai_spell_check_issues": [
         {
           "type": "incorrect_translation",
-          "description": "While technically correct, the Japanese translation \"リンクは有効期限が切れたため無効になっています\" is a bit formal and passive for a user-facing message. It sounds robotic. A more natural and user-friendly translation would convey the same meaning in simpler terms.",
-          "suggestion": "リンクが無効になっています (Rinku ga muko ni natteimasu) - The link is disabled."
-        },
+          "description": "The Armenian translation \"Այս հղումն ուժի մեջ \" translates to \"This link is in effect\" or \"This link is active.\" It does not accurately convey the meaning of \"The link has expired and has been disabled,\" which implies the link is no longer valid and has been intentionally deactivated.",
+          "suggestion": "A more accurate translation would be something like \"Հղումը գործնականում չեղարկվել է և անջրկվել է\" (Hghumem gorznakanin chelgarkvel e ev anjrkvvel e) which translates to \"The link has been deactivated and disabled\"."
+        }
+      ],
+      "approved_at": null
+    },
+    "it": {
+      "ai_translated": false,
+      "ai_model": null,
+      "ai_spell_check_issues": [],
+      "approved_at": null
+    },
+    "ja-JP": {
+      "ai_translated": false,
+      "ai_model": null,
+      "ai_spell_check_issues": [
         {
           "type": "incorrect_translation",
-          "description": "The phrase \"有効期限が切れたため\" (yuukou kigen ga kireta tame) is quite literal and not always the best way to express this in Japanese, especially in a notification.",
-          "suggestion": "リンクの有効期限が切れているため (Rinku no yuukou kigen ga kirete iru tame)"
+          "description": "The translation 'リンクは有効期限が切れたため無効になっています' is a bit literal and slightly awkward in Japanese. While technically correct, it doesn't flow naturally. A more natural phrasing would convey the same meaning with better flow.",
+          "suggestion": "リンクが無効になっています"
         }
       ],
       "approved_at": null
