import { Link } from "@docspace/shared/components/link";
import { ModalDialog } from "@docspace/shared/components/modal-dialog";
import { Button } from "@docspace/shared/components/button";
import { useState, useRef } from "react";
import { observer, inject } from "mobx-react";
import { Trans, withTranslation } from "react-i18next";
import { ReactSVG } from "react-svg";
import FilesSelector from "@docspace/client/src/components/FilesSelector";
<<<<<<< HEAD
import { FilesSelectorFilterTypes } from "@docspace/shared/enums";
import { toastr } from "@docspace/shared/components";
=======
import { FilesSelectorFilterTypes } from "@docspace/common/constants";
import { toastr } from "@docspace/shared/components/toast";
>>>>>>> 4433391c

import { combineUrl } from "@docspace/common/utils";

import * as Styled from "./index.styled";

const SubmitToFormGallery = ({
  t,
  visible,
  setVisible,
  formItem,
  setFormItem,
  getIcon,
  currentColorScheme,
  canSubmitToFormGallery,
  submitToFormGallery,
}) => {
  const [isSubmitting, setIsSubmitting] = useState(false);

  const abortControllerRef = useRef(new AbortController());

  let formItemIsSet = !!formItem;

  const [isSelectingForm, setIsSelectingForm] = useState(false);
  const onOpenFormSelector = () => setIsSelectingForm(true);
  const onCloseFormSelector = () => {
    if (!formItemIsSet) onClose();
    else setIsSelectingForm(false);
  };

  const onSelectForm = (data) => {
    formItemIsSet = true;
    setFormItem(data);
  };

  const onSubmitToGallery = async () => {
    if (!formItem) return;

    setIsSubmitting(true);

    const origin = combineUrl(window.DocSpaceConfig?.proxy?.url);
    const fileSrc = `${origin}/filehandler.ashx?action=download&fileid=${formItem.id}`;

    const file = await fetch(fileSrc)
      .then((res) => {
        if (!res.ok) throw new Error(res.statusText);
        return res.arrayBuffer();
      })
      .then(async (arrayBuffer) => {
        return new File([arrayBuffer], formItem.title, {
          type: "application/octet-stream",
        });
      })
      .catch((err) => onError(err));

    await submitToFormGallery(
      file,
      formItem.title,
      "en",
      abortControllerRef.current?.signal
    )
      .then((res) => {
        if (!res.data) throw new Error(res.statusText);
        window.location.replace(res.data);
      })
      .catch((err) => onError(err))
      .finally(() => onClose());
  };

  const onClose = () => {
    abortControllerRef.current?.abort();
    setIsSubmitting(false);
    setFormItem(null);
    setIsSelectingForm(false);
    setVisible(false);
  };

  const onError = (err) => {
    if (!err.message === "canceled") {
      console.error(err);
      toastr.error(err);
    }
    onClose();
  };

  if (!canSubmitToFormGallery()) return null;

  if (isSelectingForm)
    return (
      <FilesSelector
        key="select-file-dialog"
        filterParam={FilesSelectorFilterTypes.DOCXF}
        descriptionText={t("Common:SelectDOCXFFormat")}
        isPanelVisible={true}
        onSelectFile={onSelectForm}
        onClose={onCloseFormSelector}
      />
    );

  return (
    <Styled.SubmitToGalleryDialog
      visible={visible}
      onClose={onClose}
      autoMaxHeight
    >
      <ModalDialog.Header>{t("Common:SubmitToFormGallery")}</ModalDialog.Header>
      <ModalDialog.Body>
        <div>{t("FormGallery:SubmitToGalleryDialogMainInfo")}</div>
        <div>
          <Trans
            t={t}
            i18nKey="SubmitToGalleryDialogGuideInfo"
            ns="FormGallery"
          >
            Learn how to create perfect forms and increase your chance to get
            approval in our
            <Link
              color={currentColorScheme.main.accent}
              href="https://www.onlyoffice.com/blog/2022/07/when-design-matters-how-to-create-beautiful-forms-with-oforms"
              type={"page"}
              target={"_blank"}
              isBold
              isHovered
            >
              guide
            </Link>
            .
          </Trans>
        </div>

        {formItem && (
          <Styled.FormItem>
            <ReactSVG className="icon" src={getIcon(24, formItem.exst)} />
            <div className="item-title">
              {formItem?.title ? (
                [
                  <span className="name" key="name">
                    {formItem.title}
                  </span>,
                  formItem.exst && (
                    <span className="exst" key="exst">
                      {formItem.exst}
                    </span>
                  ),
                ]
              ) : (
                <span className="name">{"" + formItem.exst}</span>
              )}
            </div>
          </Styled.FormItem>
        )}
      </ModalDialog.Body>
      <ModalDialog.Footer>
        {!formItem ? (
          <Button
            primary
            size="normal"
            label={t("FormGallery:SelectForm")}
            onClick={onOpenFormSelector}
            scale
          />
        ) : (
          <Button
            primary
            size="normal"
            label={t("Common:SubmitToGallery")}
            onClick={onSubmitToGallery}
            isLoading={isSubmitting}
            scale
          />
        )}
        <Button
          size="normal"
          label={t("Common:CancelButton")}
          onClick={onClose}
          scale
        />
      </ModalDialog.Footer>
    </Styled.SubmitToGalleryDialog>
  );
};

export default inject(
  ({ auth, accessRightsStore, dialogsStore, settingsStore, oformsStore }) => ({
    visible: dialogsStore.submitToGalleryDialogVisible,
    setVisible: dialogsStore.setSubmitToGalleryDialogVisible,
    formItem: dialogsStore.formItem,
    setFormItem: dialogsStore.setFormItem,
    getIcon: settingsStore.getIcon,
    currentColorScheme: auth.settingsStore.currentColorScheme,
    canSubmitToFormGallery: accessRightsStore.canSubmitToFormGallery,
    submitToFormGallery: oformsStore.submitToFormGallery,
  })
)(withTranslation("Common", "FormGallery")(observer(SubmitToFormGallery)));<|MERGE_RESOLUTION|>--- conflicted
+++ resolved
@@ -6,13 +6,8 @@
 import { Trans, withTranslation } from "react-i18next";
 import { ReactSVG } from "react-svg";
 import FilesSelector from "@docspace/client/src/components/FilesSelector";
-<<<<<<< HEAD
 import { FilesSelectorFilterTypes } from "@docspace/shared/enums";
-import { toastr } from "@docspace/shared/components";
-=======
-import { FilesSelectorFilterTypes } from "@docspace/common/constants";
 import { toastr } from "@docspace/shared/components/toast";
->>>>>>> 4433391c
 
 import { combineUrl } from "@docspace/common/utils";
 
