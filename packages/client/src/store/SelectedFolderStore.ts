--- conflicted
+++ resolved
@@ -147,11 +147,8 @@
 
   parentRoomType: Nullable<FolderType> = null;
 
-<<<<<<< HEAD
   lifetime: TRoomLifetime | null = null;
 
-  indexing = false;
-=======
   usedSpace: number | undefined;
 
   quotaLimit: number | undefined;
@@ -159,7 +156,6 @@
   isCustomQuota: boolean | undefined;
 
   changeDocumentsTabs = false;
->>>>>>> 94e07e5b
 
   constructor(settingsStore: SettingsStore) {
     makeAutoObservable(this);
@@ -204,14 +200,11 @@
       type: this.type,
       isRootFolder: this.isRootFolder,
       parentRoomType: this.parentRoomType,
-<<<<<<< HEAD
       lifetime: this.lifetime,
       indexing: this.indexing,
-=======
       usedSpace: this.usedSpace,
       quotaLimit: this.quotaLimit,
       isCustomQuota: this.isCustomQuota,
->>>>>>> 94e07e5b
     };
   };
 
@@ -250,14 +243,11 @@
     this.type = null;
     this.inRoom = false;
     this.parentRoomType = null;
-<<<<<<< HEAD
     this.lifetime = null;
     this.indexing = false;
-=======
     this.usedSpace = undefined;
     this.quotaLimit = undefined;
     this.isCustomQuota = undefined;
->>>>>>> 94e07e5b
   };
 
   setParentId = (parentId: number) => {
@@ -280,19 +270,15 @@
     this.shared = shared;
   };
 
-<<<<<<< HEAD
+  setChangeDocumentsTabs = (changeDocumentsTabs: boolean) => {
+    this.changeDocumentsTabs = changeDocumentsTabs;
+  };
+
   updateEditedSelectedRoom = (
     title = this.title,
     tags = this.tags,
     lifetime = this.lifetime,
   ) => {
-=======
-  setChangeDocumentsTabs = (changeDocumentsTabs: boolean) => {
-    this.changeDocumentsTabs = changeDocumentsTabs;
-  };
-
-  updateEditedSelectedRoom = (title = this.title, tags = this.tags) => {
->>>>>>> 94e07e5b
     this.title = title;
     this.tags = tags;
     this.lifetime = lifetime;
