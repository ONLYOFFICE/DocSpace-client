--- conflicted
+++ resolved
@@ -201,20 +201,13 @@
     {
         public static DIHelper AddProviderSecurityDaoService(this DIHelper services)
         {
-<<<<<<< HEAD
-            _ = services.TryAddScoped<ISecurityDao<string>, ProviderSecurityDao>();
-
+            if (services.TryAddScoped<ISecurityDao<string>, ProviderSecurityDao>())
+            {
             return services
                 .AddProviderDaoBaseService();
-=======
-            if (services.TryAddScoped<ISecurityDao<string>, ProviderSecurityDao>())
-            {
-                return services
-                    .AddProviderDaoBaseService();
-            }
-
+        }
+
             return services;
->>>>>>> 43a085eb
-        }
+    }
     }
 }