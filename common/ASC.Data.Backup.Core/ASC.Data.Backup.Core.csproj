﻿<?xml version="1.0" encoding="utf-8"?>
<Project Sdk="Microsoft.NET.Sdk">
  <PropertyGroup>
    <OutputType>Exe</OutputType>
    <TargetFramework>net6.0</TargetFramework>
    <OutputType>Library</OutputType>
    <NoWarn>NU1701</NoWarn>
    <ImplicitUsings>enable</ImplicitUsings>
  </PropertyGroup>
  <ItemGroup>
    <None Remove="protos\backup_progress.proto" />
    <None Remove="protos\delete_schedule.proto" />
  </ItemGroup>
  <ItemGroup>
    <PackageReference Include="Grpc" Version="2.45.0">
      <TreatAsUsed>true</TreatAsUsed>
    </PackageReference>
    <PackageReference Include="Grpc.Tools" Version="2.45.0">
      <PrivateAssets>all</PrivateAssets>
      <IncludeAssets>runtime; build; native; contentfiles; analyzers; buildtransitive</IncludeAssets>
    </PackageReference>
    <PackageReference Include="MySql.Data" Version="8.0.29" />
    <PackageReference Include="protobuf-net" Version="3.1.4" />
  </ItemGroup>
  <ItemGroup>
    <ProjectReference Include="..\..\products\ASC.Files\Core\ASC.Files.Core.csproj" />
    <ProjectReference Include="..\ASC.Data.Storage\ASC.Data.Storage.csproj" />
  </ItemGroup>
  <ItemGroup>
    <Protobuf Include="protos\backup_progress.proto" />
    <Protobuf Include="protos\delete_schedule.proto" />
  </ItemGroup>
  <ItemGroup>
    <Compile Update="BackupResource.Designer.cs">
      <DependentUpon>BackupResource.resx</DependentUpon>
      <DesignTime>True</DesignTime>
      <AutoGen>True</AutoGen>
    </Compile>
  </ItemGroup>
  <ItemGroup>
    <EmbeddedResource Update="BackupResource.resx">
      <LastGenOutput>BackupResource.Designer.cs</LastGenOutput>
      <Generator>ResXFileCodeGenerator</Generator>
    </EmbeddedResource>
    <EmbeddedResource Update="BackupResource.el.resx">
      <DependentUpon>BackupResource.resx</DependentUpon>
    </EmbeddedResource>
    <EmbeddedResource Update="BackupResource.fr.resx">
      <DependentUpon>BackupResource.resx</DependentUpon>
    </EmbeddedResource>
    <EmbeddedResource Update="BackupResource.tr.resx">
      <DependentUpon>BackupResource.resx</DependentUpon>
    </EmbeddedResource>
<<<<<<< HEAD
  </ItemGroup>
=======
    <EmbeddedResource Update="BackupResource.az.resx">
      <DependentUpon>BackupResource.resx</DependentUpon>
    </EmbeddedResource>
  </ItemGroup>
>>>>>>> 5edde068
</Project><|MERGE_RESOLUTION|>--- conflicted
+++ resolved
@@ -1,4 +1,4 @@
-﻿<?xml version="1.0" encoding="utf-8"?>
+﻿<?xml version="1.0" encoding="utf-8"?>
 <Project Sdk="Microsoft.NET.Sdk">
   <PropertyGroup>
     <OutputType>Exe</OutputType>
@@ -42,21 +42,17 @@
       <LastGenOutput>BackupResource.Designer.cs</LastGenOutput>
       <Generator>ResXFileCodeGenerator</Generator>
     </EmbeddedResource>
-    <EmbeddedResource Update="BackupResource.el.resx">
-      <DependentUpon>BackupResource.resx</DependentUpon>
-    </EmbeddedResource>
-    <EmbeddedResource Update="BackupResource.fr.resx">
-      <DependentUpon>BackupResource.resx</DependentUpon>
-    </EmbeddedResource>
-    <EmbeddedResource Update="BackupResource.tr.resx">
-      <DependentUpon>BackupResource.resx</DependentUpon>
-    </EmbeddedResource>
-<<<<<<< HEAD
+    <EmbeddedResource Update="BackupResource.el.resx">
+      <DependentUpon>BackupResource.resx</DependentUpon>
+    </EmbeddedResource>
+    <EmbeddedResource Update="BackupResource.fr.resx">
+      <DependentUpon>BackupResource.resx</DependentUpon>
+    </EmbeddedResource>
+    <EmbeddedResource Update="BackupResource.tr.resx">
+      <DependentUpon>BackupResource.resx</DependentUpon>
+    </EmbeddedResource>
+    <EmbeddedResource Update="BackupResource.az.resx">
+      <DependentUpon>BackupResource.resx</DependentUpon>
+    </EmbeddedResource>
   </ItemGroup>
-=======
-    <EmbeddedResource Update="BackupResource.az.resx">
-      <DependentUpon>BackupResource.resx</DependentUpon>
-    </EmbeddedResource>
-  </ItemGroup>
->>>>>>> 5edde068
 </Project>