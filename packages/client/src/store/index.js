import authStore from "@docspace/common/store/AuthStore";
import PaymentStore from "./PaymentStore";
import WizardStore from "./WizardStore";
import SettingsSetupStore from "./SettingsSetupStore";
import ConfirmStore from "./ConfirmStore";
import BackupStore from "./BackupStore";
import CommonStore from "./CommonStore";

import ProfileActionsStore from "./ProfileActionsStore";
import SsoFormStore from "./SsoFormStore";

import FilesStore from "./FilesStore";
import SelectedFolderStore from "./SelectedFolderStore";
import TreeFoldersStore from "./TreeFoldersStore";
import thirdPartyStore from "./ThirdPartyStore";
import SettingsStore from "./SettingsStore";
import FilesActionsStore from "./FilesActionsStore";
import MediaViewerDataStore from "./MediaViewerDataStore";
import UploadDataStore from "./UploadDataStore";
import SecondaryProgressDataStore from "./SecondaryProgressDataStore";
import PrimaryProgressDataStore from "./PrimaryProgressDataStore";

import VersionHistoryStore from "./VersionHistoryStore";
import DialogsStore from "./DialogsStore";
import selectFolderDialogStore from "./SelectFolderDialogStore";
import ContextOptionsStore from "./ContextOptionsStore";
import HotkeyStore from "./HotkeyStore";

import selectFileDialogStore from "./SelectFileDialogStore";
import TagsStore from "./TagsStore";
import PeopleStore from "./PeopleStore";
import OformsStore from "./OformsStore";

import AccessRightsStore from "./AccessRightsStore";
import TableStore from "./TableStore";
import CreateEditRoomStore from "./CreateEditRoomStore";
import PublicRoomStore from "./PublicRoomStore";

import WebhooksStore from "./WebhooksStore";
import ClientLoadingStore from "./ClientLoadingStore";

const oformsStore = new OformsStore(authStore);

const clientLoadingStore = new ClientLoadingStore();

const selectedFolderStore = new SelectedFolderStore(authStore.settingsStore);

const paymentStore = new PaymentStore();
const wizardStore = new WizardStore();
const setupStore = new SettingsSetupStore();
const confirmStore = new ConfirmStore();
const backupStore = new BackupStore();
const commonStore = new CommonStore();

const ssoStore = new SsoFormStore();

const tagsStore = new TagsStore();

const treeFoldersStore = new TreeFoldersStore(selectedFolderStore, authStore);

const publicRoomStore = new PublicRoomStore();

const settingsStore = new SettingsStore(
  thirdPartyStore,
  treeFoldersStore,
  publicRoomStore
);

const accessRightsStore = new AccessRightsStore(authStore, selectedFolderStore);

const filesStore = new FilesStore(
  authStore,
  selectedFolderStore,
  treeFoldersStore,
  settingsStore,
  thirdPartyStore,
  accessRightsStore,
  clientLoadingStore,
<<<<<<< HEAD
  publicRoomStore
);

const mediaViewerDataStore = new MediaViewerDataStore(
  filesStore,
  settingsStore,
  publicRoomStore
);
=======
);

const mediaViewerDataStore = new MediaViewerDataStore(filesStore, settingsStore);
>>>>>>> 4c7a2a42
const secondaryProgressDataStore = new SecondaryProgressDataStore();
const primaryProgressDataStore = new PrimaryProgressDataStore();
const versionHistoryStore = new VersionHistoryStore(filesStore);

const dialogsStore = new DialogsStore(
  authStore,
  treeFoldersStore,
  filesStore,
  selectedFolderStore,
  versionHistoryStore,
);

const peopleStore = new PeopleStore(authStore, setupStore, accessRightsStore, dialogsStore);

const uploadDataStore = new UploadDataStore(
  authStore,
  treeFoldersStore,
  selectedFolderStore,
  filesStore,
  secondaryProgressDataStore,
  primaryProgressDataStore,
  dialogsStore,
  settingsStore,
);

const filesActionsStore = new FilesActionsStore(
  authStore,
  uploadDataStore,
  treeFoldersStore,
  filesStore,
  selectedFolderStore,
  settingsStore,
  dialogsStore,
  mediaViewerDataStore,
  accessRightsStore,
  clientLoadingStore,
<<<<<<< HEAD
  publicRoomStore
=======
>>>>>>> 4c7a2a42
);

const contextOptionsStore = new ContextOptionsStore(
  authStore,
  dialogsStore,
  filesActionsStore,
  filesStore,
  mediaViewerDataStore,
  treeFoldersStore,
  uploadDataStore,
  versionHistoryStore,
  settingsStore,
  selectedFolderStore,
<<<<<<< HEAD
  publicRoomStore
=======
>>>>>>> 4c7a2a42
);

const hotkeyStore = new HotkeyStore(
  filesStore,
  dialogsStore,
  settingsStore,
  filesActionsStore,
  treeFoldersStore,
  uploadDataStore,
);

const profileActionsStore = new ProfileActionsStore(
  authStore,
  filesStore,
  peopleStore,
  treeFoldersStore,
  selectedFolderStore,
);

const tableStore = new TableStore(authStore, treeFoldersStore);

authStore.infoPanelStore.authStore = authStore;
authStore.infoPanelStore.settingsStore = settingsStore;
authStore.infoPanelStore.filesStore = filesStore;
authStore.infoPanelStore.peopleStore = peopleStore;
authStore.infoPanelStore.selectedFolderStore = selectedFolderStore;
authStore.infoPanelStore.treeFoldersStore = treeFoldersStore;

const createEditRoomStore = new CreateEditRoomStore(
  filesStore,
  filesActionsStore,
  selectedFolderStore,
  tagsStore,
  thirdPartyStore,
  authStore.settingsStore,
  authStore.infoPanelStore,
  authStore.currentQuotaStore,
  clientLoadingStore,
);

const webhooksStore = new WebhooksStore();

const store = {
  auth: authStore,
  payments: paymentStore,
  wizard: wizardStore,
  setup: setupStore,
  confirm: confirmStore,
  backup: backupStore,
  common: commonStore,

  ssoStore,
  profileActionsStore,

  filesStore,

  settingsStore,
  mediaViewerDataStore,
  versionHistoryStore,
  uploadDataStore,
  dialogsStore,
  treeFoldersStore,
  selectedFolderStore,
  filesActionsStore,
  selectFolderDialogStore,
  contextOptionsStore,
  hotkeyStore,
  selectFileDialogStore,
  oformsStore,
  tableStore,

  tagsStore,

  peopleStore,

  accessRightsStore,
  createEditRoomStore,

  webhooksStore,
  clientLoadingStore,
  publicRoomStore,
};

export default store;<|MERGE_RESOLUTION|>--- conflicted
+++ resolved
@@ -76,7 +76,6 @@
   thirdPartyStore,
   accessRightsStore,
   clientLoadingStore,
-<<<<<<< HEAD
   publicRoomStore
 );
 
@@ -85,11 +84,6 @@
   settingsStore,
   publicRoomStore
 );
-=======
-);
-
-const mediaViewerDataStore = new MediaViewerDataStore(filesStore, settingsStore);
->>>>>>> 4c7a2a42
 const secondaryProgressDataStore = new SecondaryProgressDataStore();
 const primaryProgressDataStore = new PrimaryProgressDataStore();
 const versionHistoryStore = new VersionHistoryStore(filesStore);
@@ -126,10 +120,7 @@
   mediaViewerDataStore,
   accessRightsStore,
   clientLoadingStore,
-<<<<<<< HEAD
-  publicRoomStore
-=======
->>>>>>> 4c7a2a42
+  publicRoomStore
 );
 
 const contextOptionsStore = new ContextOptionsStore(
@@ -143,10 +134,7 @@
   versionHistoryStore,
   settingsStore,
   selectedFolderStore,
-<<<<<<< HEAD
-  publicRoomStore
-=======
->>>>>>> 4c7a2a42
+  publicRoomStore
 );
 
 const hotkeyStore = new HotkeyStore(
