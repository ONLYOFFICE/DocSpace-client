import React, { lazy, Suspense, useEffect } from "react";
import { Route, Switch, Redirect } from "react-router-dom";
import { withRouter } from "react-router";
import Layout from "./Layout";
import { combineUrl } from "@docspace/common/utils";
import AppServerConfig from "@docspace/common/constants/AppServerConfig";
import { inject, observer } from "mobx-react";
const SecuritySettings = lazy(() => import("./categories/security/index.js"));
const Admins = lazy(() => import("./categories/security/access-rights/admins"));
const TfaPage = lazy(() => import("./categories/security/access-portal/tfa"));
const PasswordStrengthPage = lazy(() =>
  import("./categories/security/access-portal/passwordStrength")
);
const TrustedMailPage = lazy(() =>
  import("./categories/security/access-portal/trustedMail")
);
const IpSecurityPage = lazy(() =>
  import("./categories/security/access-portal/ipSecurity")
);
const AdminMessagePage = lazy(() =>
  import("./categories/security/access-portal/adminMessage")
);
const SessionLifetimePage = lazy(() =>
  import("./categories/security/access-portal/sessionLifetime")
);

const CommonSettings = lazy(() => import("./categories/common/index.js"));

const CustomizationSettings = lazy(() =>
  import("./categories/common/customization")
);
const LanguageAndTimeZoneSettings = lazy(() =>
  import("./categories/common/settingsCustomization/language-and-time-zone")
);
const WelcomePageSettings = lazy(() =>
  import("./categories/common/settingsCustomization/welcome-page-settings")
);
const PortalRenaming = lazy(() =>
  import("./categories/common/settingsCustomization/portal-renaming")
);
const TeamTemplate = lazy(() => import("./categories/common/team-template"));

const Integration = lazy(() => import("./categories/integration"));
const ThirdParty = lazy(() =>
  import("./categories/integration/ThirdPartyServicesSettings")
);
const SingleSignOn = lazy(() =>
  import("./categories/integration/SingleSignOn")
);

const Backup = lazy(() => import("./categories/data-management/backup"));
<<<<<<< HEAD
const AutomaticBackup = lazy(() =>
  import("./categories/data-management/backup/auto-backup")
);
const ManualBackup = lazy(() =>
  import("./categories/data-management/backup/manual-backup")
);
=======

>>>>>>> 85b3b3b5
const RestoreBackup = lazy(() =>
  import("./categories/data-management/backup/restore-backup/index")
);
<<<<<<< HEAD

const DeleteDataPage = lazy(() => import("./categories/delete-data"));

=======
>>>>>>> 85b3b3b5
const WhiteLabel = lazy(() =>
  import("./categories/common/settingsBranding/whitelabel")
);

const Branding = lazy(() => import("./categories/common/branding"));
const PROXY_BASE_URL = combineUrl(AppServerConfig.proxyURL, "/portal-settings");

const COMMON_URLS = [
  PROXY_BASE_URL,
  combineUrl(PROXY_BASE_URL, "/common"),
  combineUrl(PROXY_BASE_URL, "/common/customization"),
  combineUrl(PROXY_BASE_URL, "/common/branding"),
  combineUrl(PROXY_BASE_URL, "/common/appearance"),
];

const CUSTOMIZATION_URLS = [
  combineUrl(PROXY_BASE_URL, "/common/customization"),
  combineUrl(PROXY_BASE_URL, "/common"),
  PROXY_BASE_URL,
];

const BACKUP_URLS = [
  PROXY_BASE_URL,
  combineUrl(PROXY_BASE_URL, "/backup"),
  combineUrl(PROXY_BASE_URL, "/backup/data-backup"),
  combineUrl(PROXY_BASE_URL, "/backup/auto-backup"),
];

const RESTORE_DATA_URL = combineUrl(PROXY_BASE_URL, "/restore");

const LTZ_URL = combineUrl(
  PROXY_BASE_URL,
  "/common/customization/language-and-time-zone"
);
const WELCOME_PAGE_SETTINGS_URL = combineUrl(
  PROXY_BASE_URL,
  "/common/customization/welcome-page-settings"
);
const PORTAL_RENAMING = combineUrl(
  PROXY_BASE_URL,
  "/common/customization/portal-renaming"
);
const TEAM_TEMPLATE_URL = combineUrl(
  PROXY_BASE_URL,
  "/common/customization/team-template"
);
const WHITELABEL_URL = combineUrl(PROXY_BASE_URL, "/common/whitelabel");
const SECURITY_URLS = [
  combineUrl(PROXY_BASE_URL, "/security/access-rights"),
  combineUrl(PROXY_BASE_URL, "/security/access-portal"),
];
const TFA_PAGE_URL = combineUrl(PROXY_BASE_URL, "/security/access-portal/tfa");
const PASSWORD_PAGE_URL = combineUrl(
  PROXY_BASE_URL,
  "/security/access-portal/password"
);
const TRUSTED_MAIL_PAGE_URL = combineUrl(
  PROXY_BASE_URL,
  "/security/access-portal/trusted-mail"
);
const IP_SECURITY_PAGE_URL = combineUrl(
  PROXY_BASE_URL,
  "/security/access-portal/ip"
);
const ADMIN_MESSAGE_PAGE_URL = combineUrl(
  PROXY_BASE_URL,
  "/security/access-portal/admin-message"
);
const SESSION_LIFETIME_PAGE_URL = combineUrl(
  PROXY_BASE_URL,
  "/security/access-portal/lifetime"
);

const ADMINS_URL = combineUrl(PROXY_BASE_URL, "/security/access-rights/admins");

const INTEGRATION_URLS = [
  combineUrl(PROXY_BASE_URL, "/integration/third-party-services"),
  combineUrl(PROXY_BASE_URL, "/integration/single-sign-on"),
  combineUrl(PROXY_BASE_URL, "/integration/portal-integration"),
  combineUrl(PROXY_BASE_URL, "/integration/plugins"),
];

const THIRD_PARTY_URL = combineUrl(
  PROXY_BASE_URL,
  "/integration/third-party-services"
);

const SSO_URL = combineUrl(PROXY_BASE_URL, "/integration/single-sign-on");
<<<<<<< HEAD
const BACKUP_URL = combineUrl(PROXY_BASE_URL, "/datamanagement/backup");

const DELETE_DATA_URLS = [
  combineUrl(PROXY_BASE_URL, "/delete-data/deletion"),
  combineUrl(PROXY_BASE_URL, "/delete-data/deactivation"),
];
=======
>>>>>>> 85b3b3b5

const ERROR_404_URL = combineUrl(AppServerConfig.proxyURL, "/error/404");

const Settings = (props) => {
  const { loadBaseInfo } = props;

  useEffect(() => {
    loadBaseInfo();
  }, []);

  return (
    <Layout key="1">
      <Suspense fallback={null}>
        <Switch>
          <Route exact path={COMMON_URLS} component={CommonSettings} />

          {/* <Route
            exact
            path={CUSTOMIZATION_URLS}
            component={CustomizationSettings}
          /> */}
          <Route exact path={LTZ_URL} component={LanguageAndTimeZoneSettings} />
          <Route
            exact
            path={WELCOME_PAGE_SETTINGS_URL}
            component={WelcomePageSettings}
          />
          <Route exact path={PORTAL_RENAMING} component={PortalRenaming} />
          <Route exact path={WHITELABEL_URL} component={WhiteLabel} />
          <Route exact path={TEAM_TEMPLATE_URL} component={TeamTemplate} />

          <Route exact path={SECURITY_URLS} component={SecuritySettings} />
          <Route path={ADMINS_URL} component={Admins} />
          <Route exact path={TFA_PAGE_URL} component={TfaPage} />
          <Route
            exact
            path={PASSWORD_PAGE_URL}
            component={PasswordStrengthPage}
          />
          <Route
            exact
            path={TRUSTED_MAIL_PAGE_URL}
            component={TrustedMailPage}
          />
          <Route exact path={IP_SECURITY_PAGE_URL} component={IpSecurityPage} />
          <Route
            exact
            path={ADMIN_MESSAGE_PAGE_URL}
            component={AdminMessagePage}
          />
          <Route
            exact
            path={SESSION_LIFETIME_PAGE_URL}
            component={SessionLifetimePage}
          />

          <Route exact path={INTEGRATION_URLS} component={Integration} />

          <Route exact path={THIRD_PARTY_URL} component={ThirdParty} />
          <Route exact path={SSO_URL} component={SingleSignOn} />
<<<<<<< HEAD

          <Route exact path={BACKUP_URL} component={Backup} />

          <Route exact path={DELETE_DATA_URLS} component={DeleteDataPage} />

=======
          <Route exact path={BACKUP_URLS} component={Backup} />
          <Route path={RESTORE_DATA_URL} component={RestoreBackup} />
>>>>>>> 85b3b3b5
          <Redirect
            to={{
              pathname: ERROR_404_URL,
            }}
          />
        </Switch>
      </Suspense>
    </Layout>
  );
};

export default inject(({ common }) => {
  return {
    loadBaseInfo: async () => {
      await common.initSettings();
    },
  };
})(withRouter(observer(Settings)));<|MERGE_RESOLUTION|>--- conflicted
+++ resolved
@@ -49,25 +49,12 @@
 );
 
 const Backup = lazy(() => import("./categories/data-management/backup"));
-<<<<<<< HEAD
-const AutomaticBackup = lazy(() =>
-  import("./categories/data-management/backup/auto-backup")
-);
-const ManualBackup = lazy(() =>
-  import("./categories/data-management/backup/manual-backup")
-);
-=======
-
->>>>>>> 85b3b3b5
+
 const RestoreBackup = lazy(() =>
   import("./categories/data-management/backup/restore-backup/index")
 );
-<<<<<<< HEAD
-
 const DeleteDataPage = lazy(() => import("./categories/delete-data"));
 
-=======
->>>>>>> 85b3b3b5
 const WhiteLabel = lazy(() =>
   import("./categories/common/settingsBranding/whitelabel")
 );
@@ -156,15 +143,12 @@
 );
 
 const SSO_URL = combineUrl(PROXY_BASE_URL, "/integration/single-sign-on");
-<<<<<<< HEAD
 const BACKUP_URL = combineUrl(PROXY_BASE_URL, "/datamanagement/backup");
 
 const DELETE_DATA_URLS = [
   combineUrl(PROXY_BASE_URL, "/delete-data/deletion"),
   combineUrl(PROXY_BASE_URL, "/delete-data/deactivation"),
 ];
-=======
->>>>>>> 85b3b3b5
 
 const ERROR_404_URL = combineUrl(AppServerConfig.proxyURL, "/error/404");
 
@@ -225,16 +209,12 @@
 
           <Route exact path={THIRD_PARTY_URL} component={ThirdParty} />
           <Route exact path={SSO_URL} component={SingleSignOn} />
-<<<<<<< HEAD
-
-          <Route exact path={BACKUP_URL} component={Backup} />
-
-          <Route exact path={DELETE_DATA_URLS} component={DeleteDataPage} />
-
-=======
+
           <Route exact path={BACKUP_URLS} component={Backup} />
           <Route path={RESTORE_DATA_URL} component={RestoreBackup} />
->>>>>>> 85b3b3b5
+
+          <Route exact path={DELETE_DATA_URLS} component={DeleteDataPage} />
+
           <Redirect
             to={{
               pathname: ERROR_404_URL,
