// (c) Copyright Ascensio System SIA 2009-2025
//
// This program is a free software product.
// You can redistribute it and/or modify it under the terms
// of the GNU Affero General Public License (AGPL) version 3 as published by the Free Software
// Foundation. In accordance with Section 7(a) of the GNU AGPL its Section 15 shall be amended
// to the effect that Ascensio System SIA expressly excludes the warranty of non-infringement of
// any third-party rights.
//
// This program is distributed WITHOUT ANY WARRANTY, without even the implied warranty
// of MERCHANTABILITY or FITNESS FOR A PARTICULAR  PURPOSE. For details, see
// the GNU AGPL at: http://www.gnu.org/licenses/agpl-3.0.html
//
// You can contact Ascensio System SIA at Lubanas st. 125a-25, Riga, Latvia, EU, LV-1021.
//
// The  interactive user interfaces in modified source and object code versions of the Program must
// display Appropriate Legal Notices, as required under Section 5 of the GNU AGPL version 3.
//
// Pursuant to Section 7(b) of the License you must retain the original Product logo when
// distributing the program. Pursuant to Section 7(e) we decline to grant you any rights under
// trademark law for use of our trademarks.
//
// All the Product's GUI elements, including illustrations and icon sets, as well as technical writing
// content are licensed under the terms of the Creative Commons Attribution-ShareAlike 4.0
// International. See the License terms at http://creativecommons.org/licenses/by-sa/4.0/legalcode
<<<<<<< HEAD
import { matchPath } from "react-router-dom";
import type { Location } from "react-router-dom";
=======
import { matchPath } from "react-router";
import type { Location } from "react-router";
>>>>>>> b3a3ef7e

import Filter from "@docspace/shared/api/people/filter";
import GroupsFilter from "@docspace/shared/api/groups/filter";
import { TGroup } from "@docspace/shared/api/groups/types";
import { TUser } from "@docspace/shared/api/people/types";
import { EmployeeStatus, Events } from "@docspace/shared/enums";
import { combineUrl } from "@docspace/shared/utils/combineUrl";
import { TTranslation } from "@docspace/shared/types";
import {
  getLinkToShareGuest,
  resendInvitesAgain,
  resendUserInvites,
} from "@docspace/shared/api/people";
import { toastr } from "@docspace/shared/components/toast";

import type UsersStore from "SRC_DIR/store/contacts/UsersStore";
import config from "PACKAGE_FILE";

import { copyShareLink } from "@docspace/shared/utils/copy";
import {
  showEmailActivationToast,
  showSuccessCopyContantLink,
} from "../people-helpers";

import {
  CONTACTS_ROUTE,
  GROUPS_ROUTE,
  GROUPS_ROUTE_WITH_FILTER,
  GUESTS_ROUTE,
  GUESTS_ROUTE_WITH_FILTER,
  INSIDE_GROUP_ROUTE_WITH_FILTER,
  PEOPLE_ROUTE,
  PEOPLE_ROUTE_WITH_FILTER,
} from "./constants";
import { TContactsSelected, TContactsMenuItemdId, TContactsTab } from "./types";

export const getContactsUrl = (contactsTab: TContactsTab, groupId?: string) => {
  let url = "";

  const id =
    groupId ??
    matchPath(INSIDE_GROUP_ROUTE_WITH_FILTER, window.DocSpace.location.pathname)
      ?.params.groupId;

  switch (contactsTab) {
    case "people":
      url = PEOPLE_ROUTE_WITH_FILTER;
      break;
    case "guests":
      url = GUESTS_ROUTE_WITH_FILTER;
      break;
    case "inside_group":
      if (!id) return GROUPS_ROUTE_WITH_FILTER;

      url = INSIDE_GROUP_ROUTE_WITH_FILTER.replace(":groupId", id);
      break;
    case "groups":
      url = GROUPS_ROUTE_WITH_FILTER;
      break;
    default:
      break;
  }

  return url;
};

export const setContactsUsersFilterUrl = (
  filter: Filter,
  contactsTab: TContactsTab,
  groupId?: string,
) => {
  const urlFilter = filter.toUrlParams();

  const url = getContactsUrl(contactsTab, groupId);

  const newPath = combineUrl(`/${url}?${urlFilter}`);

  if (window.location.pathname + window.location.search === newPath) return;

  window.history.replaceState(
    "",
    "",
    combineUrl(window.ClientConfig?.proxy?.url, config.homepage, newPath),
  );
};

export const setContactsGroupsFilterUrl = (filter: GroupsFilter) => {
  const urlFilter = filter.toUrlParams();

  const newPath = combineUrl(`${GROUPS_ROUTE_WITH_FILTER}?${urlFilter}`);

  const currentPath = window.location.pathname + window.location.search;

  if (currentPath === newPath) return;

  window.history.replaceState(
    "",
    "",
    combineUrl(window.ClientConfig?.proxy?.url, config.homepage, newPath),
  );
};

export const resetFilter = (contactsTab: TContactsTab, groupId?: string) => {
  const filter = Filter.getDefault();

  const url = getContactsUrl(contactsTab, groupId);

  if (groupId) {
    filter.group = groupId;
  }

  if (contactsTab === "people" || contactsTab === "guests") {
    filter.area = contactsTab;
  }

  window.DocSpace.navigate(`${url}?${filter.toUrlParams()}`);
};

export const resetContactsGroupsFilter = () => {
  const filter = GroupsFilter.getDefault();

  window.DocSpace.navigate(
    `${GROUPS_ROUTE_WITH_FILTER}?${filter.toUrlParams()}`,
  );
};

export const employeeWrapperToMemberModel = (profile: TUser) => {
  const comment = profile.notes;
  const department = profile.groups
    ? profile.groups.map((group) => group.id)
    : [];
  const worksFrom = profile.workFrom;

  return { ...profile, comment, department, worksFrom };
};

export const getUserChecked = (user: TUser, selected: TContactsSelected) => {
  switch (selected) {
    case "all":
      return true;
    case "active":
      return user.status === EmployeeStatus.Active;
    case "pending":
      return user.status === EmployeeStatus.Pending;
    case "disabled":
      return user.status === EmployeeStatus.Disabled;
    default:
      return false;
  }
};

export const getContactsMenuItemId = (item: TContactsMenuItemdId) => {
  switch (item) {
    case "active":
      return "selected_active";
    case "pending":
      return "selected_pending";
    case "disabled":
      return "selected_disabled";
    case "all":
      return "selected_all";
    default:
      return "";
  }
};

export const getContactsCheckboxItemLabel = (
  t: TTranslation,
  item: TContactsMenuItemdId,
) => {
  switch (item) {
    case "active":
      return t("Common:Active");
    case "pending":
      return t("PeopleTranslations:PendingInviteTitle");
    case "disabled":
      return t("PeopleTranslations:DisabledEmployeeStatus");
    case "all":
      return t("All");
    default:
      return "";
  }
};

export const changeUserQuota = (
  users: TUser[],
  successCallback?: VoidFunction,
  abortCallback?: VoidFunction,
) => {
  const event: Event & { payload?: unknown } = new Event(Events.CHANGE_QUOTA);

  const userIDs = users.map((user) => {
    return user?.id ? user.id : user;
  });

  const payload = {
    visible: true,
    type: "user",
    ids: userIDs,
    successCallback,
    abortCallback,
  };

  event.payload = payload;

  window.dispatchEvent(event);
};

export const onDeletePersonalDataClick = (t: TTranslation) => {
  toastr.success(t("PeopleTranslations:SuccessDeletePersonalData"));
};

export const onInviteAgainClick = (
  item: ReturnType<UsersStore["getPeopleListItem"]>,
  t: TTranslation,
) => {
  const { id, email } = item;
  resendUserInvites([id])
    .then(() => showEmailActivationToast(email, t))
    .catch((error) => toastr.error(error));
};

export const onInviteMultipleAgain = (t: TTranslation) => {
  resendInvitesAgain()
    .then(() =>
      toastr.success(t("PeopleTranslations:SuccessSentMultipleInvitatios")),
    )
    .catch((err) => toastr.error(err));
};

export const shareGuest = (
  item: ReturnType<UsersStore["getPeopleListItem"]>,
  t: TTranslation,
) => {
  getLinkToShareGuest(item.id).then((link) => {
    copyShareLink(link);
    showSuccessCopyContantLink(t);
  });
};

export const getContactsView = (location?: Location): TContactsTab => {
  const { pathname } =
    location ??
    window.DocSpace?.location ??
    (window.location as unknown as Location);

  const isInsideGroup = matchPath(INSIDE_GROUP_ROUTE_WITH_FILTER, pathname);

  if (pathname.includes(GUESTS_ROUTE)) return "guests";

  if (isInsideGroup) return "inside_group";

  if (pathname.includes(GROUPS_ROUTE)) return "groups";

  if (pathname.includes(CONTACTS_ROUTE) || pathname.includes(PEOPLE_ROUTE))
    return "people";

  return false;
};

export const createGroup = () => {
  const event = new Event(Events.GROUP_CREATE);

  window.dispatchEvent(event);
};

export const editGroup = (item: TGroup) => {
  const event: Event & { item?: TGroup } = new Event(Events.GROUP_EDIT);
  event.item = item;
  window.dispatchEvent(event);
};<|MERGE_RESOLUTION|>--- conflicted
+++ resolved
@@ -23,13 +23,8 @@
 // All the Product's GUI elements, including illustrations and icon sets, as well as technical writing
 // content are licensed under the terms of the Creative Commons Attribution-ShareAlike 4.0
 // International. See the License terms at http://creativecommons.org/licenses/by-sa/4.0/legalcode
-<<<<<<< HEAD
-import { matchPath } from "react-router-dom";
-import type { Location } from "react-router-dom";
-=======
 import { matchPath } from "react-router";
 import type { Location } from "react-router";
->>>>>>> b3a3ef7e
 
 import Filter from "@docspace/shared/api/people/filter";
 import GroupsFilter from "@docspace/shared/api/groups/filter";
