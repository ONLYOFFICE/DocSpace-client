--- conflicted
+++ resolved
@@ -3,11 +3,7 @@
   "content": "The rooms are archived",
   "content_en_sha1_hash": "de470fe0cbfca725b66465dd7aec74208860139c",
   "created_at": "2025-05-19T21:30:55.272Z",
-<<<<<<< HEAD
-  "updated_at": "2025-06-18T17:11:42.515Z",
-=======
   "updated_at": "2025-06-26T19:00:18.287Z",
->>>>>>> 0de93b01
   "comment": {
     "text": "This translation key is used for the action of archiving rooms, appearing in file management actions. It's likely shown as a button label or dialog title, prompting users to archive specific rooms.",
     "is_auto": true,
@@ -103,25 +99,13 @@
     "ko-KR": {
       "ai_translated": false,
       "ai_model": null,
-      "ai_spell_check_issues": [
-        {
-          "type": "incorrect_translation",
-          "description": "While '방이 아카이브되었습니다' is a possible translation, a more natural and commonly used phrasing would be '방들이 보관되었습니다' or '방들이 저장되었습니다'. '아카이브되었습니다' can sound overly technical in this context.",
-          "suggestion": "방들이 보관되었습니다"
-        }
-      ],
+      "ai_spell_check_issues": [],
       "approved_at": null
     },
     "lo-LA": {
       "ai_translated": false,
       "ai_model": null,
-      "ai_spell_check_issues": [
-        {
-          "type": "incorrect_translation",
-          "description": "The Lao translation \"ຫ້ອງຖືກເກັບໄວ້\" while literally meaning \"The rooms are stored/collected\" doesn't quite capture the intended meaning of 'archived'. 'Archived' implies a more formal process of moving data or rooms to long-term storage, often for historical or compliance purposes.",
-          "suggestion": "Consider alternatives like \"ຫ້ອງຖືກເອກະສານບັນທຶກໄວ້\" (hong thuk ekasarn bantuek wai - The rooms are documented/recorded) or \"ຫ້ອງຖືກລຶບຂໍ້ມູນໄວ້\" (hong thuk lup khomun wai - The rooms have their data removed/deleted - if 'archived' means removed). The best translation would depend on the specific context of 'archived'."
-        }
-      ],
+      "ai_spell_check_issues": [],
       "approved_at": null
     },
     "lv": {
@@ -187,13 +171,7 @@
     "sr-Cyrl-RS": {
       "ai_translated": false,
       "ai_model": null,
-      "ai_spell_check_issues": [
-        {
-          "type": "incorrect_translation",
-          "description": "The Serbian translation 'Собе су архивиране' is not grammatically correct and doesn't accurately convey the meaning of 'The rooms are archived.' The verb 'архивиране' is an infinitive, not a conjugated form.",
-          "suggestion": "The correct translation should use a conjugated verb form to indicate that the rooms *were* archived. A possible correction is 'Собе су биле архивиране' (Sobe su bile arhivirane) or 'Собе архивиране' (Sobe arhivirane) - although the latter might be ambiguous."
-        }
-      ],
+      "ai_spell_check_issues": [],
       "approved_at": null
     },
     "sr-Latn-RS": {
@@ -217,13 +195,7 @@
     "vi": {
       "ai_translated": false,
       "ai_model": null,
-      "ai_spell_check_issues": [
-        {
-          "type": "incorrect_translation",
-          "description": "The Vietnamese translation 'Các phòng đã được sao lưu' translates to 'The rooms have been backed up'. While related to archiving, it's not the direct equivalent of 'archived'. 'Archived' implies a more permanent removal or closure, while 'backed up' suggests a copy has been made.",
-          "suggestion": "Các phòng đã được lưu trữ (The rooms have been stored)"
-        }
-      ],
+      "ai_spell_check_issues": [],
       "approved_at": null
     },
     "zh-CN": {
