{
  "LblInviteAgain": "Yeniden davet et",
  "MessageEmailActivationInstuctionsSentOnEmail": "E-posta etkinleştirme talimatları <1>{{email}}</1> e-posta adresine gönderildi",
<<<<<<< HEAD
  "ReassignmentData": "Veri yeniden ataması",
=======
>>>>>>> b39b2949
  "UserStatus": "Durum"
}<|MERGE_RESOLUTION|>--- conflicted
+++ resolved
@@ -1,9 +1,5 @@
 {
   "LblInviteAgain": "Yeniden davet et",
   "MessageEmailActivationInstuctionsSentOnEmail": "E-posta etkinleştirme talimatları <1>{{email}}</1> e-posta adresine gönderildi",
-<<<<<<< HEAD
-  "ReassignmentData": "Veri yeniden ataması",
-=======
->>>>>>> b39b2949
   "UserStatus": "Durum"
 }