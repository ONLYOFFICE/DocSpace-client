--- conflicted
+++ resolved
@@ -28,7 +28,7 @@
 import { withTranslation } from "react-i18next";
 import { decode } from "he";
 
-import { Avatar } from "@docspace/shared/components/avatar";
+import { Avatar, AvatarRole } from "@docspace/shared/components/avatar";
 import { Text } from "@docspace/shared/components/text";
 import { Link } from "@docspace/shared/components/link";
 import * as Styled from "./index.styled";
@@ -57,13 +57,12 @@
         {t("Files:RoomOwner")}
       </Text>
 
-<<<<<<< HEAD
       <div className="change-owner-display-wrapper">
         <div className="change-owner-display">
           <Avatar
-            className={"change-owner-display-avatar"}
+            className="change-owner-display-avatar"
             size="base"
-            role={""}
+            role={AvatarRole.none}
             isDefaultSource={roomOwner.hasAvatar}
             source={roomOwner.avatarSmall ?? roomOwner.avatar}
             userName={userName}
@@ -71,24 +70,6 @@
           <div className="change-owner-display-name">
             <Text fontWeight={600} fontSize="13px" noSelect>
               {userName}
-=======
-      <div className="change-owner-display">
-        <Avatar
-          className="change-owner-display-avatar"
-          size="min"
-          role=""
-          isDefaultSource={roomOwner.hasAvatar}
-          source={roomOwner.avatarSmall ?? roomOwner.avatar}
-          userName={userName}
-        />
-        <div className="change-owner-display-name">
-          <Text fontWeight={600} fontSize="13px" noSelect>
-            {userName}
-          </Text>
-          {roomOwner.id === currentUserId && (
-            <Text className="me-label" noSelect>
-              ({t("Common:MeLabel")})
->>>>>>> 434ad0d3
             </Text>
             {roomOwner.id === currentUserId && (
               <Text className="me-label">({t("Common:MeLabel")})</Text>
