// (c) Copyright Ascensio System SIA 2009-2025
//
// This program is a free software product.
// You can redistribute it and/or modify it under the terms
// of the GNU Affero General Public License (AGPL) version 3 as published by the Free Software
// Foundation. In accordance with Section 7(a) of the GNU AGPL its Section 15 shall be amended
// to the effect that Ascensio System SIA expressly excludes the warranty of non-infringement of
// any third-party rights.
//
// This program is distributed WITHOUT ANY WARRANTY, without even the implied warranty
// of MERCHANTABILITY or FITNESS FOR A PARTICULAR  PURPOSE. For details, see
// the GNU AGPL at: http://www.gnu.org/licenses/agpl-3.0.html
//
// You can contact Ascensio System SIA at Lubanas st. 125a-25, Riga, Latvia, EU, LV-1021.
//
// The  interactive user interfaces in modified source and object code versions of the Program must
// display Appropriate Legal Notices, as required under Section 5 of the GNU AGPL version 3.
//
// Pursuant to Section 7(b) of the License you must retain the original Product logo when
// distributing the program. Pursuant to Section 7(e) we decline to grant you any rights under
// trademark law for use of our trademarks.
//
// All the Product's GUI elements, including illustrations and icon sets, as well as technical writing
// content are licensed under the terms of the Creative Commons Attribution-ShareAlike 4.0
// International. See the License terms at http://creativecommons.org/licenses/by-sa/4.0/legalcode

import { redirect } from "next/navigation";
import { getBaseUrl } from "@docspace/shared/utils/next-ssr-helper";

import {
  getSettings,
  getQuota,
  getPortalTariff,
  getPaymentSettings,
} from "@/lib/actions";

import BonusPage from "./page.client";
import { logger } from "../../../logger.mjs";

async function Page() {
  logger.info("Bonus page");

  const [settings, quota, portalTariff, paymentSettings] = await Promise.all([
    getSettings(),
    getQuota(),
    getPortalTariff(),
    getPaymentSettings(),
  ]);

<<<<<<< HEAD
  if (settings === "access-restricted") {
    logger.info("Bonus page access-restricted");

    const baseURL = await getBaseUrl();
    redirect(`${baseURL}/${settings}`);
  }
  if (!settings || !quota || !portalTariff || !paymentSettings) {
    logger.info(
      `Bonus page settings: ${settings}, quota: ${quota}, portalTariff: ${portalTariff}, paymentSettings: ${paymentSettings}`,
    );

    const baseURL = await getBaseUrl();
    redirect(`${baseURL}/login`);
  }
=======
  const baseUrl = await getBaseUrl();

  if (settings === "access-restricted") redirect(`${baseUrl}/${settings}`);
  if (!settings || !quota || !portalTariff || !paymentSettings)
    redirect(`${baseUrl}/login`);
>>>>>>> 0781dc93

  const { logoText, externalResources } = settings;
  const { site, helpcenter, support } = externalResources;
  const forEnterprisesUrl = site.domain + site.entries.forenterprises;
  const enterpriseInstallScriptUrl =
    helpcenter.domain + helpcenter.entries.enterpriseinstallscript;
  const enterpriseInstallWindowsUrl =
    helpcenter.domain + helpcenter.entries.enterpriseinstallwindows;
  const feedbackAndSupportUrl = support.domain;
  const demoOrderUrl = site.domain + site.entries.demoorder;

  const { trial } = quota;
  const { enterprise, developer, openSource } = portalTariff;
  const { salesEmail } = paymentSettings;

  const dataBackupUrl = `${helpcenter.domain}/administration/docspace-settings.aspx#CreatingBackup_block`;

<<<<<<< HEAD
  if (!openSource) {
    const baseURL = await getBaseUrl();
    logger.info(`Bonus page redirect${baseURL}/error/403`);
    return redirect(`${baseURL}/error/403`);
  }
=======
  if (!openSource) return redirect(`${baseUrl}/error/403`);
>>>>>>> 0781dc93

  return (
    <BonusPage
      isEnterprise={enterprise}
      isTrial={trial}
      isDeveloper={developer}
      isCommunity={openSource}
      feedbackAndSupportUrl={feedbackAndSupportUrl}
      salesEmail={salesEmail}
      dataBackupUrl={dataBackupUrl}
      logoText={logoText}
      enterpriseInstallScriptUrl={enterpriseInstallScriptUrl}
      enterpriseInstallWindowsUrl={enterpriseInstallWindowsUrl}
      forEnterprisesUrl={forEnterprisesUrl}
      demoOrderUrl={demoOrderUrl}
    />
  );
}

export default Page;<|MERGE_RESOLUTION|>--- conflicted
+++ resolved
@@ -47,11 +47,11 @@
     getPaymentSettings(),
   ]);
 
-<<<<<<< HEAD
+  const baseURL = await getBaseUrl();
+
   if (settings === "access-restricted") {
     logger.info("Bonus page access-restricted");
 
-    const baseURL = await getBaseUrl();
     redirect(`${baseURL}/${settings}`);
   }
   if (!settings || !quota || !portalTariff || !paymentSettings) {
@@ -59,16 +59,8 @@
       `Bonus page settings: ${settings}, quota: ${quota}, portalTariff: ${portalTariff}, paymentSettings: ${paymentSettings}`,
     );
 
-    const baseURL = await getBaseUrl();
     redirect(`${baseURL}/login`);
   }
-=======
-  const baseUrl = await getBaseUrl();
-
-  if (settings === "access-restricted") redirect(`${baseUrl}/${settings}`);
-  if (!settings || !quota || !portalTariff || !paymentSettings)
-    redirect(`${baseUrl}/login`);
->>>>>>> 0781dc93
 
   const { logoText, externalResources } = settings;
   const { site, helpcenter, support } = externalResources;
@@ -86,15 +78,10 @@
 
   const dataBackupUrl = `${helpcenter.domain}/administration/docspace-settings.aspx#CreatingBackup_block`;
 
-<<<<<<< HEAD
   if (!openSource) {
-    const baseURL = await getBaseUrl();
     logger.info(`Bonus page redirect${baseURL}/error/403`);
     return redirect(`${baseURL}/error/403`);
   }
-=======
-  if (!openSource) return redirect(`${baseUrl}/error/403`);
->>>>>>> 0781dc93
 
   return (
     <BonusPage
