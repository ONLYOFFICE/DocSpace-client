import React, { Suspense } from "react";
import { connect } from "react-redux";
import { Router, Switch, Redirect } from "react-router-dom";
import Home from "./components/pages/Home";
import DocEditor from "./components/pages/DocEditor";
import Settings from "./components/pages/Settings";
import VersionHistory from "./components/pages/VersionHistory";
import { fetchTreeFolders } from "./store/files/actions";
import config from "../package.json";

import {
  store as commonStore,
  history,
  PrivateRoute,
  PublicRoute,
  Login,
  Error404,
  Error520,
  Offline,
  NavMenu,
  Main,
  utils,
  toastr,
  regDesktop,
} from "asc-web-common";

const {
  setIsLoaded,
  getUser,
  getPortalSettings,
  getModules,
  setCurrentProductId,
  setCurrentProductHomePage,
  getPortalCultures,
<<<<<<< HEAD
  setEncryptionKeys,
  getIsEncryptionSupport,
  getEncryptionKeys,
} = commonStore.auth.actions;
const {
  getCurrentUser,
  isEncryptionSupport,
  isDesktopClient,
  getIsLoaded,
} = commonStore.auth.selectors;
const { AUTH_KEY } = constants;
=======
  getIsAuthenticated,
} = commonStore.auth.actions;
>>>>>>> dbc30ff4

class App extends React.Component {
  constructor(props) {
    super(props);

    this.isEditor = window.location.pathname.indexOf("doceditor") !== -1;
    this.isDesktopInit = false;
  }

  componentDidMount() {
    const {
      setModuleInfo,
      getUser,
      getPortalSettings,
      getModules,
      getPortalCultures,
      fetchTreeFolders,
      setIsLoaded,
<<<<<<< HEAD
      getIsEncryptionSupport,
      getEncryptionKeys,
      isDesktop,
    } = this.props;

    setModuleInfo();

    const token = localStorage.getItem(AUTH_KEY);

    if (!token) {
      return setIsLoaded();
    }

    const requests = [getUser()];
    if (!this.isEditor) {
      requests.push(
        getPortalSettings(),
        getModules(),
        getPortalCultures(),
        fetchTreeFolders()
      );
      if (isDesktop) {
        requests.push(getIsEncryptionSupport(), getEncryptionKeys());
      }
    }

    Promise.all(requests)
      .then(() => {
        if (this.isEditor) return Promise.resolve();
      })
      .catch((e) => {
        toastr.error(e);
      })
      .finally(() => {
        setIsLoaded();
      });
=======
      getIsAuthenticated,
    } = this.props;

    setModuleInfo();
    getIsAuthenticated().then((isAuthenticated) => {
      if (!isAuthenticated) {
        utils.updateTempContent();
        return setIsLoaded();
      } else {
        utils.updateTempContent(isAuthenticated);
      }

      const requests = this.isEditor
        ? [getUser()]
        : [
            getUser(),
            getPortalSettings(),
            getModules(),
            getPortalCultures(),
            fetchTreeFolders(),
          ];

      Promise.all(requests)
        .catch((e) => {
          toastr.error(e);
        })
        .finally(() => {
          utils.updateTempContent();
          setIsLoaded();
        });
    });
>>>>>>> dbc30ff4
  }

  componentDidUpdate(prevProps) {
    const {
      isAuthenticated,
      user,
      isEncryption,
      encryptionKeys,
      setEncryptionKeys,
      isLoaded,
    } = this.props;
    console.log("componentDidUpdate: ", this.props);
    if (isAuthenticated && !this.isDesktopInit && isEncryption && isLoaded) {
      this.isDesktopInit = true;
      regDesktop(user, isEncryption, encryptionKeys, setEncryptionKeys);
      console.log(
        "%c%s",
        "color: green; font: 1.2em bold;",
        "Current keys is: ",
        encryptionKeys
      );
    }
  }

  render() {
    const { homepage } = this.props;

    return navigator.onLine ? (
      <Router history={history}>
        {!this.isEditor && <NavMenu />}
        <Main>
          <Suspense fallback={null}>
            <Switch>
              <Redirect exact from="/" to={`${homepage}`} />
              <PrivateRoute
                exact
                path={`${homepage}/settings/:setting`}
                component={Settings}
              />
              <PrivateRoute
                exact
                path={`${homepage}/doceditor`}
                component={DocEditor}
              />
              <PrivateRoute
                exact
                path={`${homepage}/:fileId/history`}
                component={VersionHistory}
              />
              <PrivateRoute exact path={homepage} component={Home} />
              <PrivateRoute path={`${homepage}/filter`} component={Home} />
              <PublicRoute
                exact
                path={[
                  "/login",
                  "/login/error=:error",
                  "/login/confirmed-email=:confirmedEmail",
                ]}
                component={Login}
              />
              <PrivateRoute exact path={`/error=:error`} component={Error520} />
              <PrivateRoute component={Error404} />
            </Switch>
          </Suspense>
        </Main>
      </Router>
    ) : (
      <Offline />
    );
  }
}

const mapStateToProps = (state) => {
  const { settings } = state.auth;
  const { homepage } = settings;
  return {
    homepage: homepage || config.homepage,
    user: getCurrentUser(state),
    isAuthenticated: state.auth.isAuthenticated,
    isLoaded: getIsLoaded(state),
    isEncryption: isEncryptionSupport(state),
    isDesktop: isDesktopClient(state),
    encryptionKeys: settings.encryptionKeys,
  };
};

const mapDispatchToProps = (dispatch) => {
  return {
    getIsAuthenticated: () => getIsAuthenticated(dispatch),
    setModuleInfo: () => {
      dispatch(setCurrentProductHomePage(config.homepage));
      dispatch(setCurrentProductId("e67be73d-f9ae-4ce1-8fec-1880cb518cb4"));
    },
    getUser: () => getUser(dispatch),
    getPortalSettings: () => getPortalSettings(dispatch),
    getModules: () => getModules(dispatch),
    getPortalCultures: () => getPortalCultures(dispatch),
    fetchTreeFolders: () => fetchTreeFolders(dispatch),
    setIsLoaded: () => dispatch(setIsLoaded(true)),
    getIsEncryptionSupport: () => getIsEncryptionSupport(dispatch),
    getEncryptionKeys: () => getEncryptionKeys(dispatch),
    setEncryptionKeys: (keys) => dispatch(setEncryptionKeys(keys)),
  };
};

export default connect(mapStateToProps, mapDispatchToProps)(App);<|MERGE_RESOLUTION|>--- conflicted
+++ resolved
@@ -32,10 +32,10 @@
   setCurrentProductId,
   setCurrentProductHomePage,
   getPortalCultures,
-<<<<<<< HEAD
   setEncryptionKeys,
   getIsEncryptionSupport,
   getEncryptionKeys,
+  getIsAuthenticated,
 } = commonStore.auth.actions;
 const {
   getCurrentUser,
@@ -43,11 +43,6 @@
   isDesktopClient,
   getIsLoaded,
 } = commonStore.auth.selectors;
-const { AUTH_KEY } = constants;
-=======
-  getIsAuthenticated,
-} = commonStore.auth.actions;
->>>>>>> dbc30ff4
 
 class App extends React.Component {
   constructor(props) {
@@ -66,44 +61,9 @@
       getPortalCultures,
       fetchTreeFolders,
       setIsLoaded,
-<<<<<<< HEAD
       getIsEncryptionSupport,
       getEncryptionKeys,
       isDesktop,
-    } = this.props;
-
-    setModuleInfo();
-
-    const token = localStorage.getItem(AUTH_KEY);
-
-    if (!token) {
-      return setIsLoaded();
-    }
-
-    const requests = [getUser()];
-    if (!this.isEditor) {
-      requests.push(
-        getPortalSettings(),
-        getModules(),
-        getPortalCultures(),
-        fetchTreeFolders()
-      );
-      if (isDesktop) {
-        requests.push(getIsEncryptionSupport(), getEncryptionKeys());
-      }
-    }
-
-    Promise.all(requests)
-      .then(() => {
-        if (this.isEditor) return Promise.resolve();
-      })
-      .catch((e) => {
-        toastr.error(e);
-      })
-      .finally(() => {
-        setIsLoaded();
-      });
-=======
       getIsAuthenticated,
     } = this.props;
 
@@ -116,17 +76,23 @@
         utils.updateTempContent(isAuthenticated);
       }
 
-      const requests = this.isEditor
-        ? [getUser()]
-        : [
-            getUser(),
-            getPortalSettings(),
-            getModules(),
-            getPortalCultures(),
-            fetchTreeFolders(),
-          ];
+      const requests = [getUser()];
+      if (!this.isEditor) {
+        requests.push(
+          getPortalSettings(),
+          getModules(),
+          getPortalCultures(),
+          fetchTreeFolders()
+        );
+        if (isDesktop) {
+          requests.push(getIsEncryptionSupport(), getEncryptionKeys());
+        }
+      }
 
       Promise.all(requests)
+        .then(() => {
+          if (this.isEditor) return Promise.resolve();
+        })
         .catch((e) => {
           toastr.error(e);
         })
@@ -135,7 +101,6 @@
           setIsLoaded();
         });
     });
->>>>>>> dbc30ff4
   }
 
   componentDidUpdate(prevProps) {
