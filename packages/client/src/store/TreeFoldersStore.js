--- conflicted
+++ resolved
@@ -75,13 +75,10 @@
         case FolderType.TRASH:
           folder.title = i18n.t("Common:TrashSection");
           break;
-<<<<<<< HEAD
         case FolderType.Favorites:
           folder.title = i18n.t("Common:Favorites");
-=======
         case FolderType.Recent:
           folder.title = i18n.t("Common:Recent");
->>>>>>> e43c2330
           break;
         default:
           break;
@@ -301,13 +298,12 @@
     return this.recycleBinFolder ? this.recycleBinFolder.id : null;
   }
 
-<<<<<<< HEAD
   get favoritesFolderId() {
     return this.favoritesFolder ? this.favoritesFolder.id : null;
-=======
+  }
+
   get recentFolderId() {
     return this.recentFolder ? this.recentFolder.id : null;
->>>>>>> e43c2330
   }
 
   get isPersonalRoom() {
