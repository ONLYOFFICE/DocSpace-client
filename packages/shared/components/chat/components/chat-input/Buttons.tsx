--- conflicted
+++ resolved
@@ -47,11 +47,8 @@
   sendMessageAction,
   value,
   selectedModel,
-<<<<<<< HEAD
   toolsSettings,
-=======
   isAdmin,
->>>>>>> 8cc3e233
 }: ButtonsProps) => {
   const { isRequestRunning, stopMessage } = useMessageStore();
 
@@ -87,11 +84,7 @@
             isFill={false}
           />
         </div>
-<<<<<<< HEAD
-        <ToolsSettings {...toolsSettings} />
-=======
-        <ToolsSettings isAdmin={isAdmin} />
->>>>>>> 8cc3e233
+        <ToolsSettings {...toolsSettings} isAdmin={isAdmin} />
       </div>
       <IconButton
         iconName={SendReactSvgUrl}
