﻿// (c) Copyright Ascensio System SIA 2010-2022
//
// This program is a free software product.
// You can redistribute it and/or modify it under the terms
// of the GNU Affero General Public License (AGPL) version 3 as published by the Free Software
// Foundation. In accordance with Section 7(a) of the GNU AGPL its Section 15 shall be amended
// to the effect that Ascensio System SIA expressly excludes the warranty of non-infringement of
// any third-party rights.
//
// This program is distributed WITHOUT ANY WARRANTY, without even the implied warranty
// of MERCHANTABILITY or FITNESS FOR A PARTICULAR  PURPOSE. For details, see
// the GNU AGPL at: http://www.gnu.org/licenses/agpl-3.0.html
//
// You can contact Ascensio System SIA at Lubanas st. 125a-25, Riga, Latvia, EU, LV-1021.
//
// The  interactive user interfaces in modified source and object code versions of the Program must
// display Appropriate Legal Notices, as required under Section 5 of the GNU AGPL version 3.
//
// Pursuant to Section 7(b) of the License you must retain the original Product logo when
// distributing the program. Pursuant to Section 7(e) we decline to grant you any rights under
// trademark law for use of our trademarks.
//
// All the Product's GUI elements, including illustrations and icon sets, as well as technical writing
// content are licensed under the terms of the Creative Commons Attribution-ShareAlike 4.0
// International. See the License terms at http://creativecommons.org/licenses/by-sa/4.0/legalcode

namespace ASC.Web.Api.Controllers.Settings;

public class SettingsController : BaseSettingsController
{
    private static readonly SemaphoreSlim _semaphore = new SemaphoreSlim(1);
    private Tenant Tenant { get { return ApiContext.Tenant; } }

    private readonly MessageService _messageService;
    private readonly ConsumerFactory _consumerFactory;
    private readonly TimeZoneConverter _timeZoneConverter;
    private readonly CustomNamingPeople _customNamingPeople;
    private readonly ProviderManager _providerManager;
    private readonly FirstTimeTenantSettings _firstTimeTenantSettings;
    private readonly UserManager _userManager;
    private readonly TenantManager _tenantManager;
    private readonly TenantExtra _tenantExtra;
    private readonly AuthContext _authContext;
    private readonly PermissionContext _permissionContext;
    private readonly SettingsManager _settingsManager;
    private readonly WebItemManagerSecurity _webItemManagerSecurity;
    private readonly TenantInfoSettingsHelper _tenantInfoSettingsHelper;
    private readonly TenantUtil _tenantUtil;
    private readonly CoreBaseSettings _coreBaseSettings;
    private readonly CommonLinkUtility _commonLinkUtility;
    private readonly IConfiguration _configuration;
    private readonly SetupInfo _setupInfo;
    private readonly StatisticManager _statisticManager;
    private readonly PasswordHasher _passwordHasher;
    private readonly ILogger _log;
    private readonly TelegramHelper _telegramHelper;
    private readonly DnsSettings _dnsSettings;
    private readonly AdditionalWhiteLabelSettingsHelperInit _additionalWhiteLabelSettingsHelper;
    private readonly CustomColorThemesSettingsHelper _customColorThemesSettingsHelper;
    private readonly QuotaUsageManager _quotaUsageManager;
    private readonly TenantDomainValidator _tenantDomainValidator;
    private readonly QuotaSyncOperation _quotaSyncOperation;
    private readonly ExternalShare _externalShare;

    public SettingsController(
        ILoggerProvider option,
        MessageService messageService,
        ApiContext apiContext,
        UserManager userManager,
        TenantManager tenantManager,
        TenantExtra tenantExtra,
        AuthContext authContext,
        PermissionContext permissionContext,
        SettingsManager settingsManager,
        WebItemManager webItemManager,
        WebItemManagerSecurity webItemManagerSecurity,
        TenantInfoSettingsHelper tenantInfoSettingsHelper,
        TenantUtil tenantUtil,
        CoreBaseSettings coreBaseSettings,
        CommonLinkUtility commonLinkUtility,
        IConfiguration configuration,
        SetupInfo setupInfo,
        StatisticManager statisticManager,
        ConsumerFactory consumerFactory,
        TimeZoneConverter timeZoneConverter,
        CustomNamingPeople customNamingPeople,
        IMemoryCache memoryCache,
        ProviderManager providerManager,
        FirstTimeTenantSettings firstTimeTenantSettings,
        TelegramHelper telegramHelper,
        PasswordHasher passwordHasher,
        IHttpContextAccessor httpContextAccessor,
        DnsSettings dnsSettings,
        AdditionalWhiteLabelSettingsHelperInit additionalWhiteLabelSettingsHelper,
        CustomColorThemesSettingsHelper customColorThemesSettingsHelper,
        QuotaSyncOperation quotaSyncOperation,
        QuotaUsageManager quotaUsageManager,
        TenantDomainValidator tenantDomainValidator, 
        ExternalShare externalShare
        ) : base(apiContext, memoryCache, webItemManager, httpContextAccessor)
    {
        _log = option.CreateLogger("ASC.Api");
        _consumerFactory = consumerFactory;
        _timeZoneConverter = timeZoneConverter;
        _customNamingPeople = customNamingPeople;
        _providerManager = providerManager;
        _firstTimeTenantSettings = firstTimeTenantSettings;
        _messageService = messageService;
        _userManager = userManager;
        _tenantManager = tenantManager;
        _tenantExtra = tenantExtra;
        _authContext = authContext;
        _permissionContext = permissionContext;
        _settingsManager = settingsManager;
        _webItemManagerSecurity = webItemManagerSecurity;
        _tenantInfoSettingsHelper = tenantInfoSettingsHelper;
        _tenantUtil = tenantUtil;
        _coreBaseSettings = coreBaseSettings;
        _commonLinkUtility = commonLinkUtility;
        _configuration = configuration;
        _setupInfo = setupInfo;
        _statisticManager = statisticManager;
        _passwordHasher = passwordHasher;
        _telegramHelper = telegramHelper;
        _dnsSettings = dnsSettings;
        _additionalWhiteLabelSettingsHelper = additionalWhiteLabelSettingsHelper;
        _quotaSyncOperation = quotaSyncOperation;
        _customColorThemesSettingsHelper = customColorThemesSettingsHelper;
        _quotaUsageManager = quotaUsageManager;
        _tenantDomainValidator = tenantDomainValidator;
        _externalShare = externalShare;
    }

    [HttpGet("")]
    [AllowNotPayment, AllowSuspended, AllowAnonymous]
    public async Task<SettingsDto> GetSettingsAsync(bool? withpassword)
    {
        var studioAdminMessageSettings = await _settingsManager.LoadAsync<StudioAdminMessageSettings>();
        var tenantCookieSettings = _settingsManager.Load<TenantCookieSettings>();

        var settings = new SettingsDto
        {
            Culture = Tenant.GetCulture().ToString(),
            GreetingSettings = Tenant.Name == "" ? Resource.PortalName : Tenant.Name,
            Personal = _coreBaseSettings.Personal,
            DocSpace = !_coreBaseSettings.DisableDocSpace,
            Standalone = _coreBaseSettings.Standalone,
            BaseDomain = _coreBaseSettings.Basedomain,
            Version = _configuration["version:number"] ?? "",
            TenantStatus = (await _tenantManager.GetCurrentTenantAsync()).Status,
            TenantAlias = Tenant.Alias,
            EnableAdmMess = studioAdminMessageSettings.Enable || await _tenantExtra.IsNotPaidAsync(),
            LegalTerms = _setupInfo.LegalTerms,
            CookieSettingsEnabled = tenantCookieSettings.Enabled
        };

<<<<<<< HEAD
        if (!_authContext.IsAuthenticated && (await _externalShare.GetSessionIdAsync() != default || await _externalShare.GetLinkIdAsync() != default))
        {
            settings.SocketUrl = _configuration["web:hub:url"] ?? "";
        }

=======
        if (!_authContext.IsAuthenticated && await _externalShare.GetLinkIdAsync() != default)
        {
            settings.SocketUrl = _configuration["web:hub:url"] ?? "";
        }

>>>>>>> 0d375cb4
        if (_authContext.IsAuthenticated)
        {
            settings.TrustedDomains = Tenant.TrustedDomains;
            settings.TrustedDomainsType = Tenant.TrustedDomainsType;
            var timeZone = Tenant.TimeZone;
            settings.Timezone = timeZone;
            settings.UtcOffset = _timeZoneConverter.GetTimeZone(timeZone).GetUtcOffset(DateTime.UtcNow);
            settings.UtcHoursOffset = settings.UtcOffset.TotalHours;
            settings.OwnerId = Tenant.OwnerId;
            settings.NameSchemaId = _customNamingPeople.Current.Id;
            settings.DomainValidator = _tenantDomainValidator;
            settings.ZendeskKey = _setupInfo.ZendeskKey;
            settings.BookTrainingEmail = _setupInfo.BookTrainingEmail;
            settings.DocumentationEmail = _setupInfo.DocumentationEmail;
            settings.SocketUrl = _configuration["web:hub:url"] ?? "";

            settings.Firebase = new FirebaseDto
            {
                ApiKey = _configuration["firebase:apiKey"] ?? "",
                AuthDomain = _configuration["firebase:authDomain"] ?? "",
                ProjectId = _configuration["firebase:projectId"] ?? "",
                StorageBucket = _configuration["firebase:storageBucket"] ?? "",
                MessagingSenderId = _configuration["firebase:messagingSenderId"] ?? "",
                AppId = _configuration["firebase:appId"] ?? "",
                MeasurementId = _configuration["firebase:measurementId"] ?? "",
                DatabaseURL = _configuration["firebase:databaseURL"] ?? ""
            };

            settings.HelpLink = await _commonLinkUtility.GetHelpLinkAsync(_settingsManager, _additionalWhiteLabelSettingsHelper, true);
            settings.ApiDocsLink = _configuration["web:api-docs"];

            bool debugInfo;
            if (bool.TryParse(_configuration["debug-info:enabled"], out debugInfo))
            {
                settings.DebugInfo = debugInfo;
            }

            settings.Plugins = new PluginsDto();

            bool pluginsEnabled;
            if (bool.TryParse(_configuration["plugins:enabled"], out pluginsEnabled))
            {
                settings.Plugins.Enabled = pluginsEnabled;
            }

            settings.Plugins.Allow = _configuration.GetSection("plugins:allow").Get<List<string>>() ?? new List<string>();
        }
        else
        {
            if (!(await _settingsManager.LoadAsync<WizardSettings>()).Completed)
            {
                settings.WizardToken = _commonLinkUtility.GetToken(Tenant.Id, "", ConfirmType.Wizard, userId: Tenant.OwnerId);
            }

            settings.EnabledJoin =
                (Tenant.TrustedDomainsType == TenantTrustedDomainsType.Custom &&
                Tenant.TrustedDomains.Count > 0) ||
                Tenant.TrustedDomainsType == TenantTrustedDomainsType.All;

            if (settings.EnabledJoin.GetValueOrDefault(false))
            {
                settings.TrustedDomainsType = Tenant.TrustedDomainsType;
                settings.TrustedDomains = Tenant.TrustedDomains;
            }

            settings.ThirdpartyEnable = _setupInfo.ThirdPartyAuthEnabled && _providerManager.IsNotEmpty;

            settings.RecaptchaPublicKey = _setupInfo.RecaptchaPublicKey;
        }

        if (!_authContext.IsAuthenticated || (withpassword.HasValue && withpassword.Value))
        {
            settings.PasswordHash = _passwordHasher;
        }

        return settings;
    }

    [HttpPost("maildomainsettings")]
    public async Task<object> SaveMailDomainSettingsAsync(MailDomainSettingsRequestsDto inDto)
    {
        await _permissionContext.DemandPermissionsAsync(SecutiryConstants.EditPortalSettings);

        if (inDto.Type == TenantTrustedDomainsType.Custom)
        {
            Tenant.TrustedDomainsRaw = "";
            Tenant.TrustedDomains.Clear();
            foreach (var d in inDto.Domains.Select(domain => (domain ?? "").Trim().ToLower()))
            {
                if (!(!string.IsNullOrEmpty(d) && new Regex("^[a-z0-9]([a-z0-9-.]){1,98}[a-z0-9]$").IsMatch(d)))
                {
                    return Resource.ErrorNotCorrectTrustedDomain;
                }

                Tenant.TrustedDomains.Add(d);
            }

            if (Tenant.TrustedDomains.Count == 0)
            {
                inDto.Type = TenantTrustedDomainsType.None;
            }
        }

        Tenant.TrustedDomainsType = inDto.Type;

        await _settingsManager.SaveAsync(new StudioTrustedDomainSettings { InviteAsUsers = inDto.InviteAsUsers });

        await _tenantManager.SaveTenantAsync(Tenant);

        await _messageService.SendAsync(MessageAction.TrustedMailDomainSettingsUpdated);

        return Resource.SuccessfullySaveSettingsMessage;
    }

    [HttpGet("quota")]
    public async Task<QuotaUsageDto> GetQuotaUsed()
    {
        return await _quotaUsageManager.Get();
    }

    [HttpPost("userquotasettings")]
    public async Task<object> SaveUserQuotaSettingsAsync(UserQuotaSettingsRequestsDto inDto)
    {
        await _permissionContext.DemandPermissionsAsync(SecutiryConstants.EditPortalSettings);

        await _settingsManager.SaveAsync(new TenantUserQuotaSettings { EnableUserQuota = inDto.EnableUserQuota, DefaultUserQuota = inDto.DefaultUserQuota });

        return Resource.SuccessfullySaveSettingsMessage;
    }

    [AllowAnonymous]
    [AllowNotPayment]
    [HttpGet("cultures")]
    public IEnumerable<object> GetSupportedCultures()
    {
        return _setupInfo.EnabledCultures.Select(r => r.Name).OrderBy(s => s).ToArray();
    }

    [Authorize(AuthenticationSchemes = "confirm", Roles = "Wizard,Administrators")]
    [HttpGet("timezones")]
    [AllowNotPayment]
    public async Task<List<TimezonesRequestsDto>> GetTimeZonesAsyncAsync()
    {
        await ApiContext.AuthByClaimAsync();
        var timeZones = TimeZoneInfo.GetSystemTimeZones().ToList();

        if (timeZones.All(tz => tz.Id != "UTC"))
        {
            timeZones.Add(TimeZoneInfo.Utc);
        }

        var listOfTimezones = new List<TimezonesRequestsDto>();

        foreach (var tz in timeZones.OrderBy(z => z.BaseUtcOffset))
        {
            listOfTimezones.Add(new TimezonesRequestsDto
            {
                Id = tz.Id,
                DisplayName = _timeZoneConverter.GetTimeZoneDisplayName(tz)
            });
        }

        return listOfTimezones;
    }

    [Authorize(AuthenticationSchemes = "confirm", Roles = "Wizard")]
    [HttpGet("machine")]
    [AllowNotPayment]
    public object GetMachineName()
    {
        return Dns.GetHostName().ToLowerInvariant();
    }

    [HttpPut("dns")]
    public async Task<object> SaveDnsSettingsAsync(DnsSettingsRequestsDto model)
    {
        return await _dnsSettings.SaveDnsSettingsAsync(model.DnsName, model.Enable);
    }

    [HttpGet("recalculatequota")]
    public async Task RecalculateQuotaAsync()
    {
        await _permissionContext.DemandPermissionsAsync(SecutiryConstants.EditPortalSettings);
        _quotaSyncOperation.RecalculateQuota(await _tenantManager.GetCurrentTenantAsync());
    }

    [HttpGet("checkrecalculatequota")]
    public async Task<bool> CheckRecalculateQuotaAsync()
    {
        await _permissionContext.DemandPermissionsAsync(SecutiryConstants.EditPortalSettings);
        return _quotaSyncOperation.CheckRecalculateQuota(await _tenantManager.GetCurrentTenantAsync());
    }

    [HttpGet("logo")]
    public async Task<object> GetLogoAsync()
    {
        return await _tenantInfoSettingsHelper.GetAbsoluteCompanyLogoPathAsync(await _settingsManager.LoadAsync<TenantInfoSettings>());
    }

    [AllowNotPayment]
    [HttpPut("wizard/complete")]
    [Authorize(AuthenticationSchemes = "confirm", Roles = "Wizard")]
    public async Task<WizardSettings> CompleteWizardAsync(WizardRequestsDto inDto)
    {
        await ApiContext.AuthByClaimAsync();

        await _permissionContext.DemandPermissionsAsync(SecutiryConstants.EditPortalSettings);

        return await _firstTimeTenantSettings.SaveDataAsync(inDto);
    }

    ///<visible>false</visible>
    [HttpPut("welcome/close")]
    public async Task CloseWelcomePopupAsync()
    {
        var currentUser = await _userManager.GetUsersAsync(_authContext.CurrentAccount.ID);

        var collaboratorPopupSettings = await _settingsManager.LoadForCurrentUserAsync<CollaboratorSettings>();

        if (!(await _userManager.IsUserAsync(currentUser) && collaboratorPopupSettings.FirstVisit && !await _userManager.IsOutsiderAsync(currentUser)))
        {
            throw new NotSupportedException("Not available.");
        }

        collaboratorPopupSettings.FirstVisit = false;
        await _settingsManager.SaveForCurrentUserAsync(collaboratorPopupSettings);
    }

    [AllowAnonymous, AllowNotPayment, AllowSuspended]
    [HttpGet("colortheme")]
    public async Task<CustomColorThemesSettingsDto> GetColorThemeAsync()
    {
        return new CustomColorThemesSettingsDto(await _settingsManager.LoadAsync<CustomColorThemesSettings>(), _customColorThemesSettingsHelper.Limit);
    }

    [HttpPut("colortheme")]
    public async Task<CustomColorThemesSettingsDto> SaveColorThemeAsync(CustomColorThemesSettingsRequestsDto inDto)
    {
        await _permissionContext.DemandPermissionsAsync(SecutiryConstants.EditPortalSettings);
        var settings = await _settingsManager.LoadAsync<CustomColorThemesSettings>();

        if (inDto.Theme != null)
        {
            try
            {
                await _semaphore.WaitAsync();
                var theme = inDto.Theme;

                if (CustomColorThemesSettingsItem.Default.Any(r => r.Id == theme.Id))
                {
                    theme.Id = 0;
                }

                var settingItem = settings.Themes.SingleOrDefault(r => r.Id == theme.Id);
                if (settingItem != null)
                {
                    if (theme.Main != null)
                    {
                        settingItem.Main = new CustomColorThemesSettingsColorItem
                        {
                            Accent = theme.Main.Accent,
                            Buttons = theme.Main.Buttons
                        };
                    }
                    if (theme.Text != null)
                    {
                        settingItem.Text = new CustomColorThemesSettingsColorItem
                        {
                            Accent = theme.Text.Accent,
                            Buttons = theme.Text.Buttons
                        };
                    }
                }
                else
                {
                    if (_customColorThemesSettingsHelper.Limit == 0 || settings.Themes.Count < _customColorThemesSettingsHelper.Limit)
                    {
                        if (theme.Id == 0)
                        {
                            theme.Id = settings.Themes.Max(r => r.Id) + 1;
                        }

                        theme.Name = "";
                        settings.Themes = settings.Themes.Append(theme).ToList();
                    }
                }


                await _settingsManager.SaveAsync(settings);
            }
            catch
            {
                throw;
        }
            finally
            {
                _semaphore.Release();
            }
        }

        if (inDto.Selected.HasValue && settings.Themes.Any(r => r.Id == inDto.Selected.Value))
        {
            settings.Selected = inDto.Selected.Value;
            await _settingsManager.SaveAsync(settings);
            await _messageService.SendAsync(MessageAction.ColorThemeChanged);
        }

        return new CustomColorThemesSettingsDto(settings, _customColorThemesSettingsHelper.Limit);
    }

    [HttpDelete("colortheme")]
    public async Task<CustomColorThemesSettingsDto> DeleteColorThemeAsync(int id)
    {
        await _permissionContext.DemandPermissionsAsync(SecutiryConstants.EditPortalSettings);

        var settings = await _settingsManager.LoadAsync<CustomColorThemesSettings>();

        if (CustomColorThemesSettingsItem.Default.Any(r => r.Id == id))
        {
            return new CustomColorThemesSettingsDto(settings, _customColorThemesSettingsHelper.Limit);
        }

        settings.Themes = settings.Themes.Where(r => r.Id != id).ToList();

        if (settings.Selected == id)
        {
            settings.Selected = settings.Themes.Min(r => r.Id);
           await _messageService.SendAsync(MessageAction.ColorThemeChanged);
        }

        await _settingsManager.SaveAsync(settings);

        return new CustomColorThemesSettingsDto(settings, _customColorThemesSettingsHelper.Limit);
    }

    [HttpPut("closeadminhelper")]
    public async Task CloseAdminHelperAsync()
    {
        if (!await _userManager.IsDocSpaceAdminAsync(_authContext.CurrentAccount.ID) || _coreBaseSettings.CustomMode || !_coreBaseSettings.Standalone)
        {
            throw new NotSupportedException("Not available.");
        }

        var adminHelperSettings = await _settingsManager.LoadForCurrentUserAsync<AdminHelperSettings>();
        adminHelperSettings.Viewed = true;
        await _settingsManager.SaveForCurrentUserAsync(adminHelperSettings);
    }

    ///<visible>false</visible>
    [HttpPut("timeandlanguage")]
    public async Task<object> TimaAndLanguageAsync(SettingsRequestsDto inDto)
    {
        await _permissionContext.DemandPermissionsAsync(SecutiryConstants.EditPortalSettings);

        var culture = CultureInfo.GetCultureInfo(inDto.Lng);

        var changelng = false;
        if (_setupInfo.EnabledCultures.Find(c => string.Equals(c.Name, culture.Name, StringComparison.InvariantCultureIgnoreCase)) != null)
        {
            if (!string.Equals(Tenant.Language, culture.Name, StringComparison.InvariantCultureIgnoreCase))
            {
                Tenant.Language = culture.Name;
                changelng = true;
            }
        }

        var oldTimeZone = Tenant.TimeZone;
        var timeZones = TimeZoneInfo.GetSystemTimeZones().ToList();
        if (timeZones.All(tz => tz.Id != "UTC"))
        {
            timeZones.Add(TimeZoneInfo.Utc);
        }
        Tenant.TimeZone = timeZones.FirstOrDefault(tz => tz.Id == inDto.TimeZoneID)?.Id ?? TimeZoneInfo.Utc.Id;

        await _tenantManager.SaveTenantAsync(Tenant);

        if (!Tenant.TimeZone.Equals(oldTimeZone) || changelng)
        {
            if (!Tenant.TimeZone.Equals(oldTimeZone))
            {
                await _messageService.SendAsync(MessageAction.TimeZoneSettingsUpdated);
            }
            if (changelng)
            {
                await _messageService.SendAsync(MessageAction.LanguageSettingsUpdated);
            }
        }

        return Resource.SuccessfullySaveSettingsMessage;
    }

    ///<visible>false</visible>
    [HttpPut("defaultpage")]
    public async Task<object> SaveDefaultPageSettingAsync(SettingsRequestsDto inDto)
    {
        await _permissionContext.DemandPermissionsAsync(SecutiryConstants.EditPortalSettings);

        await _settingsManager.SaveAsync(new StudioDefaultPageSettings { DefaultProductID = inDto.DefaultProductID });

        await _messageService.SendAsync(MessageAction.DefaultStartPageSettingsUpdated);

        return Resource.SuccessfullySaveSettingsMessage;
    }

    [HttpPut("emailactivation")]
    public async Task<EmailActivationSettings> UpdateEmailActivationSettingsAsync(EmailActivationSettings settings)
    {
        await _settingsManager.SaveForCurrentUserAsync(settings);
        return settings;
    }

    [HttpGet("statistics/spaceusage/{id}")]
    public async Task<List<UsageSpaceStatItemDto>> GetSpaceUsageStatistics(Guid id)
    {
        await _permissionContext.DemandPermissionsAsync(SecutiryConstants.EditPortalSettings);

        var webitem = _webItemManagerSecurity.GetItems(WebZoneType.All, ItemAvailableState.All)
                                   .FirstOrDefault(item =>
                                                   item != null &&
                                                   item.ID == id &&
                                                   item.Context != null &&
                                                   item.Context.SpaceUsageStatManager != null);

        if (webitem == null)
        {
            return new List<UsageSpaceStatItemDto>();
        }

        var statData = await webitem.Context.SpaceUsageStatManager.GetStatDataAsync();

        return statData.ConvertAll(it => new UsageSpaceStatItemDto
        {
            Name = it.Name.HtmlEncode(),
            Icon = it.ImgUrl,
            Disabled = it.Disabled,
            Size = FileSizeComment.FilesSizeToString(it.SpaceUsage),
            Url = it.Url
        });
    }

    [HttpGet("statistics/visit")]
    public async Task<List<ChartPointDto>> GetVisitStatisticsAsync(ApiDateTime fromDate, ApiDateTime toDate)
    {
        await _permissionContext.DemandPermissionsAsync(SecutiryConstants.EditPortalSettings);

        var from = _tenantUtil.DateTimeFromUtc(fromDate);
        var to = _tenantUtil.DateTimeFromUtc(toDate);

        var points = new List<ChartPointDto>();

        if (from.CompareTo(to) >= 0)
        {
            return points;
        }

        for (var d = new DateTime(from.Ticks); d.Date.CompareTo(to.Date) <= 0; d = d.AddDays(1))
        {
            points.Add(new ChartPointDto
            {
                DisplayDate = d.Date.ToShortDateString(),
                Date = d.Date,
                Hosts = 0,
                Hits = 0
            });
        }

        var hits = await _statisticManager.GetHitsByPeriodAsync(Tenant.Id, from, to);
        var hosts = await _statisticManager.GetHostsByPeriodAsync(Tenant.Id, from, to);

        if (hits.Count == 0 || hosts.Count == 0)
        {
            return points;
        }

        hits.Sort((x, y) => x.VisitDate.CompareTo(y.VisitDate));
        hosts.Sort((x, y) => x.VisitDate.CompareTo(y.VisitDate));

        for (int i = 0, n = points.Count, hitsNum = 0, hostsNum = 0; i < n; i++)
        {
            while (hitsNum < hits.Count && points[i].Date.CompareTo(hits[hitsNum].VisitDate.Date) == 0)
            {
                points[i].Hits += hits[hitsNum].VisitCount;
                hitsNum++;
            }
            while (hostsNum < hosts.Count && points[i].Date.CompareTo(hosts[hostsNum].VisitDate.Date) == 0)
            {
                points[i].Hosts++;
                hostsNum++;
            }
        }

        return points;
    }

    [HttpGet("socket")]
    public object GetSocketSettings()
    {
        var hubUrl = _configuration["web:hub"] ?? string.Empty;
        if (hubUrl.Length != 0)
        {
            if (!hubUrl.EndsWith('/'))
            {
                hubUrl += "/";
            }
        }

        return new { Url = hubUrl };
    }

    /*///<visible>false</visible>
    [HttpGet("controlpanel")]
    public TenantControlPanelSettings GetTenantControlPanelSettings()
    {
        return _settingsManager.Load<TenantControlPanelSettings>();
    }*/

    [HttpGet("authservice")]
    public IEnumerable<AuthServiceRequestsDto> GetAuthServices()
    {
        return _consumerFactory.GetAll<Consumer>()
            .Where(consumer => consumer.ManagedKeys.Any())
            .OrderBy(services => services.Order)
            .Select(r => new AuthServiceRequestsDto(r))
            .ToList();
    }

    [HttpPost("authservice")]
    public async Task<bool> SaveAuthKeys(AuthServiceRequestsDto inDto)
    {
        await _permissionContext.DemandPermissionsAsync(SecutiryConstants.EditPortalSettings);

        var saveAvailable = _coreBaseSettings.Standalone || (await _tenantManager.GetTenantQuotaAsync(await _tenantManager.GetCurrentTenantIdAsync())).ThirdParty;
        if (!SetupInfo.IsVisibleSettings(nameof(ManagementType.ThirdPartyAuthorization))
            || !saveAvailable)
        {
            throw new BillingException(Resource.ErrorNotAllowedOption, "ThirdPartyAuthorization");
        }

        var changed = false;
        var consumer = _consumerFactory.GetByKey<Consumer>(inDto.Name);

        var validateKeyProvider = consumer as IValidateKeysProvider;

        if (inDto.Props.All(r => string.IsNullOrEmpty(r.Value)))
        {
            consumer.Clear();
            changed = true;
        }
        else
        {
            foreach (var authKey in inDto.Props.Where(authKey => consumer[authKey.Name] != authKey.Value))
            {
                consumer[authKey.Name] = authKey.Value;
                changed = true;
            }
        }

        //TODO: Consumer implementation required (Bug 50606)
        var allPropsIsEmpty = consumer.GetType() == typeof(SmscProvider)
            ? consumer.ManagedKeys.All(key => string.IsNullOrEmpty(consumer[key]))
            : consumer.All(r => string.IsNullOrEmpty(r.Value));

        if (validateKeyProvider != null && !await validateKeyProvider.ValidateKeysAsync() && !allPropsIsEmpty)
        {
            consumer.Clear();
            throw new ArgumentException(Resource.ErrorBadKeys);
        }

        if (changed)
        {
            await _messageService.SendAsync(MessageAction.AuthorizationKeysSetting);
        }

        return changed;
    }

    [AllowNotPayment]
    [HttpGet("payment")]
    public async Task<object> PaymentSettingsAsync()
    {
        var settings = await _settingsManager.LoadForDefaultTenantAsync<AdditionalWhiteLabelSettings>();
        var currentQuota = await _tenantManager.GetCurrentTenantQuotaAsync();
        var currentTariff = await _tenantExtra.GetCurrentTariffAsync();

        if (!int.TryParse(_configuration["core:payment:max-quantity"], out var maxQuotaQuantity))
        {
            maxQuotaQuantity = 999;
        }

        return
            new
            {
                settings.SalesEmail,
                settings.FeedbackAndSupportUrl,
                settings.BuyUrl,
                _coreBaseSettings.Standalone,
                currentLicense = new
                {
                    currentQuota.Trial,
                    currentTariff.DueDate.Date
                },
                max = maxQuotaQuantity
            };
    }

    /// <visible>false</visible>
    /// <summary>
    /// Gets a link that will connect TelegramBot to your account
    /// </summary>
    /// <returns>url</returns>
    /// 
    [HttpGet("telegramlink")]
    public object TelegramLink()
    {
        var currentLink = _telegramHelper.CurrentRegistrationLink(_authContext.CurrentAccount.ID, Tenant.Id);

        if (string.IsNullOrEmpty(currentLink))
        {
            var url = _telegramHelper.RegisterUser(_authContext.CurrentAccount.ID, Tenant.Id);
            return url;
        }
        else
        {
            return currentLink;
        }
    }

    /// <summary>
    /// Checks if user has connected TelegramBot
    /// </summary>
    /// <returns>0 - not connected, 1 - connected, 2 - awaiting confirmation</returns>
    [HttpGet("telegramisconnected")]
    public async Task<object> TelegramIsConnectedAsync()
    {
        return (int) await _telegramHelper.UserIsConnectedAsync(_authContext.CurrentAccount.ID, Tenant.Id);
    }

    /// <summary>
    /// Unlinks TelegramBot from your account
    /// </summary>
    [HttpDelete("telegramdisconnect")]
    public async Task TelegramDisconnectAsync()
    {
        await _telegramHelper.DisconnectAsync(_authContext.CurrentAccount.ID, Tenant.Id);
    }
}<|MERGE_RESOLUTION|>--- conflicted
+++ resolved
@@ -24,12 +24,12 @@
 // content are licensed under the terms of the Creative Commons Attribution-ShareAlike 4.0
 // International. See the License terms at http://creativecommons.org/licenses/by-sa/4.0/legalcode
 
-namespace ASC.Web.Api.Controllers.Settings;
+namespace ASC.Web.Api.Controllers.Settings;
 
 public class SettingsController : BaseSettingsController
 {
-    private static readonly SemaphoreSlim _semaphore = new SemaphoreSlim(1);
-    private Tenant Tenant { get { return ApiContext.Tenant; } }
+    private static readonly SemaphoreSlim _semaphore = new SemaphoreSlim(1);
+    private Tenant Tenant { get { return ApiContext.Tenant; } }
 
     private readonly MessageService _messageService;
     private readonly ConsumerFactory _consumerFactory;
@@ -53,15 +53,15 @@
     private readonly StatisticManager _statisticManager;
     private readonly PasswordHasher _passwordHasher;
     private readonly ILogger _log;
-    private readonly TelegramHelper _telegramHelper;
-    private readonly DnsSettings _dnsSettings;
-    private readonly AdditionalWhiteLabelSettingsHelperInit _additionalWhiteLabelSettingsHelper;
-    private readonly CustomColorThemesSettingsHelper _customColorThemesSettingsHelper;
-    private readonly QuotaUsageManager _quotaUsageManager;
-    private readonly TenantDomainValidator _tenantDomainValidator;
+    private readonly TelegramHelper _telegramHelper;
+    private readonly DnsSettings _dnsSettings;
+    private readonly AdditionalWhiteLabelSettingsHelperInit _additionalWhiteLabelSettingsHelper;
+    private readonly CustomColorThemesSettingsHelper _customColorThemesSettingsHelper;
+    private readonly QuotaUsageManager _quotaUsageManager;
+    private readonly TenantDomainValidator _tenantDomainValidator;
     private readonly QuotaSyncOperation _quotaSyncOperation;
-    private readonly ExternalShare _externalShare;
-
+    private readonly ExternalShare _externalShare;
+
     public SettingsController(
         ILoggerProvider option,
         MessageService messageService,
@@ -88,15 +88,15 @@
         ProviderManager providerManager,
         FirstTimeTenantSettings firstTimeTenantSettings,
         TelegramHelper telegramHelper,
-        PasswordHasher passwordHasher,
-        IHttpContextAccessor httpContextAccessor,
-        DnsSettings dnsSettings,
-        AdditionalWhiteLabelSettingsHelperInit additionalWhiteLabelSettingsHelper,
+        PasswordHasher passwordHasher,
+        IHttpContextAccessor httpContextAccessor,
+        DnsSettings dnsSettings,
+        AdditionalWhiteLabelSettingsHelperInit additionalWhiteLabelSettingsHelper,
         CustomColorThemesSettingsHelper customColorThemesSettingsHelper,
         QuotaSyncOperation quotaSyncOperation,
-        QuotaUsageManager quotaUsageManager,
-        TenantDomainValidator tenantDomainValidator, 
-        ExternalShare externalShare
+        QuotaUsageManager quotaUsageManager,
+        TenantDomainValidator tenantDomainValidator, 
+        ExternalShare externalShare
         ) : base(apiContext, memoryCache, webItemManager, httpContextAccessor)
     {
         _log = option.CreateLogger("ASC.Api");
@@ -104,7 +104,7 @@
         _timeZoneConverter = timeZoneConverter;
         _customNamingPeople = customNamingPeople;
         _providerManager = providerManager;
-        _firstTimeTenantSettings = firstTimeTenantSettings;
+        _firstTimeTenantSettings = firstTimeTenantSettings;
         _messageService = messageService;
         _userManager = userManager;
         _tenantManager = tenantManager;
@@ -121,52 +121,44 @@
         _setupInfo = setupInfo;
         _statisticManager = statisticManager;
         _passwordHasher = passwordHasher;
-        _telegramHelper = telegramHelper;
-        _dnsSettings = dnsSettings;
-        _additionalWhiteLabelSettingsHelper = additionalWhiteLabelSettingsHelper;
+        _telegramHelper = telegramHelper;
+        _dnsSettings = dnsSettings;
+        _additionalWhiteLabelSettingsHelper = additionalWhiteLabelSettingsHelper;
         _quotaSyncOperation = quotaSyncOperation;
-        _customColorThemesSettingsHelper = customColorThemesSettingsHelper;
-        _quotaUsageManager = quotaUsageManager;
-        _tenantDomainValidator = tenantDomainValidator;
-        _externalShare = externalShare;
-    }
-
-    [HttpGet("")]
+        _customColorThemesSettingsHelper = customColorThemesSettingsHelper;
+        _quotaUsageManager = quotaUsageManager;
+        _tenantDomainValidator = tenantDomainValidator;
+        _externalShare = externalShare;
+    }
+
+    [HttpGet("")]
     [AllowNotPayment, AllowSuspended, AllowAnonymous]
-    public async Task<SettingsDto> GetSettingsAsync(bool? withpassword)
-    {
-        var studioAdminMessageSettings = await _settingsManager.LoadAsync<StudioAdminMessageSettings>();
-        var tenantCookieSettings = _settingsManager.Load<TenantCookieSettings>();
+    public async Task<SettingsDto> GetSettingsAsync(bool? withpassword)
+    {
+        var studioAdminMessageSettings = await _settingsManager.LoadAsync<StudioAdminMessageSettings>();
+        var tenantCookieSettings = _settingsManager.Load<TenantCookieSettings>();
 
         var settings = new SettingsDto
         {
             Culture = Tenant.GetCulture().ToString(),
             GreetingSettings = Tenant.Name == "" ? Resource.PortalName : Tenant.Name,
-            Personal = _coreBaseSettings.Personal,
-            DocSpace = !_coreBaseSettings.DisableDocSpace,
+            Personal = _coreBaseSettings.Personal,
+            DocSpace = !_coreBaseSettings.DisableDocSpace,
             Standalone = _coreBaseSettings.Standalone,
-            BaseDomain = _coreBaseSettings.Basedomain,
-            Version = _configuration["version:number"] ?? "",
-            TenantStatus = (await _tenantManager.GetCurrentTenantAsync()).Status,
-            TenantAlias = Tenant.Alias,
-            EnableAdmMess = studioAdminMessageSettings.Enable || await _tenantExtra.IsNotPaidAsync(),
-            LegalTerms = _setupInfo.LegalTerms,
-            CookieSettingsEnabled = tenantCookieSettings.Enabled
+            BaseDomain = _coreBaseSettings.Basedomain,
+            Version = _configuration["version:number"] ?? "",
+            TenantStatus = (await _tenantManager.GetCurrentTenantAsync()).Status,
+            TenantAlias = Tenant.Alias,
+            EnableAdmMess = studioAdminMessageSettings.Enable || await _tenantExtra.IsNotPaidAsync(),
+            LegalTerms = _setupInfo.LegalTerms,
+            CookieSettingsEnabled = tenantCookieSettings.Enabled
         };
 
-<<<<<<< HEAD
-        if (!_authContext.IsAuthenticated && (await _externalShare.GetSessionIdAsync() != default || await _externalShare.GetLinkIdAsync() != default))
-        {
-            settings.SocketUrl = _configuration["web:hub:url"] ?? "";
-        }
-
-=======
-        if (!_authContext.IsAuthenticated && await _externalShare.GetLinkIdAsync() != default)
-        {
-            settings.SocketUrl = _configuration["web:hub:url"] ?? "";
-        }
-
->>>>>>> 0d375cb4
+        if (!_authContext.IsAuthenticated && await _externalShare.GetLinkIdAsync() != default)
+        {
+            settings.SocketUrl = _configuration["web:hub:url"] ?? "";
+        }
+
         if (_authContext.IsAuthenticated)
         {
             settings.TrustedDomains = Tenant.TrustedDomains;
@@ -177,11 +169,11 @@
             settings.UtcHoursOffset = settings.UtcOffset.TotalHours;
             settings.OwnerId = Tenant.OwnerId;
             settings.NameSchemaId = _customNamingPeople.Current.Id;
-            settings.DomainValidator = _tenantDomainValidator;
-            settings.ZendeskKey = _setupInfo.ZendeskKey;
-            settings.BookTrainingEmail = _setupInfo.BookTrainingEmail;
-            settings.DocumentationEmail = _setupInfo.DocumentationEmail;
-            settings.SocketUrl = _configuration["web:hub:url"] ?? "";
+            settings.DomainValidator = _tenantDomainValidator;
+            settings.ZendeskKey = _setupInfo.ZendeskKey;
+            settings.BookTrainingEmail = _setupInfo.BookTrainingEmail;
+            settings.DocumentationEmail = _setupInfo.DocumentationEmail;
+            settings.SocketUrl = _configuration["web:hub:url"] ?? "";
 
             settings.Firebase = new FirebaseDto
             {
@@ -191,32 +183,32 @@
                 StorageBucket = _configuration["firebase:storageBucket"] ?? "",
                 MessagingSenderId = _configuration["firebase:messagingSenderId"] ?? "",
                 AppId = _configuration["firebase:appId"] ?? "",
-                MeasurementId = _configuration["firebase:measurementId"] ?? "",
-                DatabaseURL = _configuration["firebase:databaseURL"] ?? ""
-            };
-
-            settings.HelpLink = await _commonLinkUtility.GetHelpLinkAsync(_settingsManager, _additionalWhiteLabelSettingsHelper, true);
-            settings.ApiDocsLink = _configuration["web:api-docs"];
+                MeasurementId = _configuration["firebase:measurementId"] ?? "",
+                DatabaseURL = _configuration["firebase:databaseURL"] ?? ""
+            };
+
+            settings.HelpLink = await _commonLinkUtility.GetHelpLinkAsync(_settingsManager, _additionalWhiteLabelSettingsHelper, true);
+            settings.ApiDocsLink = _configuration["web:api-docs"];
 
             bool debugInfo;
             if (bool.TryParse(_configuration["debug-info:enabled"], out debugInfo))
             {
                 settings.DebugInfo = debugInfo;
-            }
-
-            settings.Plugins = new PluginsDto();
-
-            bool pluginsEnabled;
-            if (bool.TryParse(_configuration["plugins:enabled"], out pluginsEnabled))
-            {
-                settings.Plugins.Enabled = pluginsEnabled;
-            }
-
-            settings.Plugins.Allow = _configuration.GetSection("plugins:allow").Get<List<string>>() ?? new List<string>();
+            }
+
+            settings.Plugins = new PluginsDto();
+
+            bool pluginsEnabled;
+            if (bool.TryParse(_configuration["plugins:enabled"], out pluginsEnabled))
+            {
+                settings.Plugins.Enabled = pluginsEnabled;
+            }
+
+            settings.Plugins.Allow = _configuration.GetSection("plugins:allow").Get<List<string>>() ?? new List<string>();
         }
         else
         {
-            if (!(await _settingsManager.LoadAsync<WizardSettings>()).Completed)
+            if (!(await _settingsManager.LoadAsync<WizardSettings>()).Completed)
             {
                 settings.WizardToken = _commonLinkUtility.GetToken(Tenant.Id, "", ConfirmType.Wizard, userId: Tenant.OwnerId);
             }
@@ -246,13 +238,13 @@
     }
 
     [HttpPost("maildomainsettings")]
-    public async Task<object> SaveMailDomainSettingsAsync(MailDomainSettingsRequestsDto inDto)
-    {
-        await _permissionContext.DemandPermissionsAsync(SecutiryConstants.EditPortalSettings);
+    public async Task<object> SaveMailDomainSettingsAsync(MailDomainSettingsRequestsDto inDto)
+    {
+        await _permissionContext.DemandPermissionsAsync(SecutiryConstants.EditPortalSettings);
 
         if (inDto.Type == TenantTrustedDomainsType.Custom)
         {
-            Tenant.TrustedDomainsRaw = "";
+            Tenant.TrustedDomainsRaw = "";
             Tenant.TrustedDomains.Clear();
             foreach (var d in inDto.Domains.Select(domain => (domain ?? "").Trim().ToLower()))
             {
@@ -272,11 +264,11 @@
 
         Tenant.TrustedDomainsType = inDto.Type;
 
-        await _settingsManager.SaveAsync(new StudioTrustedDomainSettings { InviteAsUsers = inDto.InviteAsUsers });
-
-        await _tenantManager.SaveTenantAsync(Tenant);
-
-        await _messageService.SendAsync(MessageAction.TrustedMailDomainSettingsUpdated);
+        await _settingsManager.SaveAsync(new StudioTrustedDomainSettings { InviteAsUsers = inDto.InviteAsUsers });
+
+        await _tenantManager.SaveTenantAsync(Tenant);
+
+        await _messageService.SendAsync(MessageAction.TrustedMailDomainSettingsUpdated);
 
         return Resource.SuccessfullySaveSettingsMessage;
     }
@@ -288,16 +280,16 @@
     }
 
     [HttpPost("userquotasettings")]
-    public async Task<object> SaveUserQuotaSettingsAsync(UserQuotaSettingsRequestsDto inDto)
-    {
-        await _permissionContext.DemandPermissionsAsync(SecutiryConstants.EditPortalSettings);
-
-        await _settingsManager.SaveAsync(new TenantUserQuotaSettings { EnableUserQuota = inDto.EnableUserQuota, DefaultUserQuota = inDto.DefaultUserQuota });
+    public async Task<object> SaveUserQuotaSettingsAsync(UserQuotaSettingsRequestsDto inDto)
+    {
+        await _permissionContext.DemandPermissionsAsync(SecutiryConstants.EditPortalSettings);
+
+        await _settingsManager.SaveAsync(new TenantUserQuotaSettings { EnableUserQuota = inDto.EnableUserQuota, DefaultUserQuota = inDto.DefaultUserQuota });
 
         return Resource.SuccessfullySaveSettingsMessage;
     }
 
-    [AllowAnonymous]
+    [AllowAnonymous]
     [AllowNotPayment]
     [HttpGet("cultures")]
     public IEnumerable<object> GetSupportedCultures()
@@ -306,11 +298,11 @@
     }
 
     [Authorize(AuthenticationSchemes = "confirm", Roles = "Wizard,Administrators")]
-    [HttpGet("timezones")]
+    [HttpGet("timezones")]
     [AllowNotPayment]
-    public async Task<List<TimezonesRequestsDto>> GetTimeZonesAsyncAsync()
-    {
-        await ApiContext.AuthByClaimAsync();
+    public async Task<List<TimezonesRequestsDto>> GetTimeZonesAsyncAsync()
+    {
+        await ApiContext.AuthByClaimAsync();
         var timeZones = TimeZoneInfo.GetSystemTimeZones().ToList();
 
         if (timeZones.All(tz => tz.Id != "UTC"))
@@ -333,193 +325,193 @@
     }
 
     [Authorize(AuthenticationSchemes = "confirm", Roles = "Wizard")]
-    [HttpGet("machine")]
+    [HttpGet("machine")]
     [AllowNotPayment]
     public object GetMachineName()
     {
         return Dns.GetHostName().ToLowerInvariant();
-    }
-
-    [HttpPut("dns")]
-    public async Task<object> SaveDnsSettingsAsync(DnsSettingsRequestsDto model)
-    {
-        return await _dnsSettings.SaveDnsSettingsAsync(model.DnsName, model.Enable);
-    }
+    }
+
+    [HttpPut("dns")]
+    public async Task<object> SaveDnsSettingsAsync(DnsSettingsRequestsDto model)
+    {
+        return await _dnsSettings.SaveDnsSettingsAsync(model.DnsName, model.Enable);
+    }
 
     [HttpGet("recalculatequota")]
-    public async Task RecalculateQuotaAsync()
-    {
-        await _permissionContext.DemandPermissionsAsync(SecutiryConstants.EditPortalSettings);
-        _quotaSyncOperation.RecalculateQuota(await _tenantManager.GetCurrentTenantAsync());
+    public async Task RecalculateQuotaAsync()
+    {
+        await _permissionContext.DemandPermissionsAsync(SecutiryConstants.EditPortalSettings);
+        _quotaSyncOperation.RecalculateQuota(await _tenantManager.GetCurrentTenantAsync());
     }
 
     [HttpGet("checkrecalculatequota")]
-    public async Task<bool> CheckRecalculateQuotaAsync()
-    {
-        await _permissionContext.DemandPermissionsAsync(SecutiryConstants.EditPortalSettings);
-        return _quotaSyncOperation.CheckRecalculateQuota(await _tenantManager.GetCurrentTenantAsync());
+    public async Task<bool> CheckRecalculateQuotaAsync()
+    {
+        await _permissionContext.DemandPermissionsAsync(SecutiryConstants.EditPortalSettings);
+        return _quotaSyncOperation.CheckRecalculateQuota(await _tenantManager.GetCurrentTenantAsync());
     }
 
     [HttpGet("logo")]
-    public async Task<object> GetLogoAsync()
-    {
-        return await _tenantInfoSettingsHelper.GetAbsoluteCompanyLogoPathAsync(await _settingsManager.LoadAsync<TenantInfoSettings>());
-    }
-
+    public async Task<object> GetLogoAsync()
+    {
+        return await _tenantInfoSettingsHelper.GetAbsoluteCompanyLogoPathAsync(await _settingsManager.LoadAsync<TenantInfoSettings>());
+    }
+
     [AllowNotPayment]
     [HttpPut("wizard/complete")]
     [Authorize(AuthenticationSchemes = "confirm", Roles = "Wizard")]
-    public async Task<WizardSettings> CompleteWizardAsync(WizardRequestsDto inDto)
-    {
-        await ApiContext.AuthByClaimAsync();
-
-        await _permissionContext.DemandPermissionsAsync(SecutiryConstants.EditPortalSettings);
-
-        return await _firstTimeTenantSettings.SaveDataAsync(inDto);
+    public async Task<WizardSettings> CompleteWizardAsync(WizardRequestsDto inDto)
+    {
+        await ApiContext.AuthByClaimAsync();
+
+        await _permissionContext.DemandPermissionsAsync(SecutiryConstants.EditPortalSettings);
+
+        return await _firstTimeTenantSettings.SaveDataAsync(inDto);
     }
 
     ///<visible>false</visible>
     [HttpPut("welcome/close")]
-    public async Task CloseWelcomePopupAsync()
-    {
-        var currentUser = await _userManager.GetUsersAsync(_authContext.CurrentAccount.ID);
-
-        var collaboratorPopupSettings = await _settingsManager.LoadForCurrentUserAsync<CollaboratorSettings>();
-
-        if (!(await _userManager.IsUserAsync(currentUser) && collaboratorPopupSettings.FirstVisit && !await _userManager.IsOutsiderAsync(currentUser)))
+    public async Task CloseWelcomePopupAsync()
+    {
+        var currentUser = await _userManager.GetUsersAsync(_authContext.CurrentAccount.ID);
+
+        var collaboratorPopupSettings = await _settingsManager.LoadForCurrentUserAsync<CollaboratorSettings>();
+
+        if (!(await _userManager.IsUserAsync(currentUser) && collaboratorPopupSettings.FirstVisit && !await _userManager.IsOutsiderAsync(currentUser)))
         {
             throw new NotSupportedException("Not available.");
         }
 
         collaboratorPopupSettings.FirstVisit = false;
-        await _settingsManager.SaveForCurrentUserAsync(collaboratorPopupSettings);
+        await _settingsManager.SaveForCurrentUserAsync(collaboratorPopupSettings);
     }
 
     [AllowAnonymous, AllowNotPayment, AllowSuspended]
     [HttpGet("colortheme")]
-    public async Task<CustomColorThemesSettingsDto> GetColorThemeAsync()
-    {
-        return new CustomColorThemesSettingsDto(await _settingsManager.LoadAsync<CustomColorThemesSettings>(), _customColorThemesSettingsHelper.Limit);
-    }
+    public async Task<CustomColorThemesSettingsDto> GetColorThemeAsync()
+    {
+        return new CustomColorThemesSettingsDto(await _settingsManager.LoadAsync<CustomColorThemesSettings>(), _customColorThemesSettingsHelper.Limit);
+    }
 
     [HttpPut("colortheme")]
-    public async Task<CustomColorThemesSettingsDto> SaveColorThemeAsync(CustomColorThemesSettingsRequestsDto inDto)
-    {
-        await _permissionContext.DemandPermissionsAsync(SecutiryConstants.EditPortalSettings);
-        var settings = await _settingsManager.LoadAsync<CustomColorThemesSettings>();
-
-        if (inDto.Theme != null)
-        {
-            try
-            {
-                await _semaphore.WaitAsync();
-                var theme = inDto.Theme;
-
-                if (CustomColorThemesSettingsItem.Default.Any(r => r.Id == theme.Id))
-                {
-                    theme.Id = 0;
-                }
-
-                var settingItem = settings.Themes.SingleOrDefault(r => r.Id == theme.Id);
-                if (settingItem != null)
-                {
-                    if (theme.Main != null)
-                    {
-                        settingItem.Main = new CustomColorThemesSettingsColorItem
-                        {
-                            Accent = theme.Main.Accent,
-                            Buttons = theme.Main.Buttons
-                        };
-                    }
-                    if (theme.Text != null)
-                    {
-                        settingItem.Text = new CustomColorThemesSettingsColorItem
-                        {
-                            Accent = theme.Text.Accent,
-                            Buttons = theme.Text.Buttons
-                        };
-                    }
-                }
-                else
-                {
-                    if (_customColorThemesSettingsHelper.Limit == 0 || settings.Themes.Count < _customColorThemesSettingsHelper.Limit)
-                    {
-                        if (theme.Id == 0)
-                        {
-                            theme.Id = settings.Themes.Max(r => r.Id) + 1;
-                        }
-
-                        theme.Name = "";
-                        settings.Themes = settings.Themes.Append(theme).ToList();
-                    }
-                }
-
-
-                await _settingsManager.SaveAsync(settings);
-            }
-            catch
-            {
-                throw;
-        }
-            finally
-            {
-                _semaphore.Release();
-            }
-        }
-
-        if (inDto.Selected.HasValue && settings.Themes.Any(r => r.Id == inDto.Selected.Value))
-        {
-            settings.Selected = inDto.Selected.Value;
-            await _settingsManager.SaveAsync(settings);
-            await _messageService.SendAsync(MessageAction.ColorThemeChanged);
-        }
-
+    public async Task<CustomColorThemesSettingsDto> SaveColorThemeAsync(CustomColorThemesSettingsRequestsDto inDto)
+    {
+        await _permissionContext.DemandPermissionsAsync(SecutiryConstants.EditPortalSettings);
+        var settings = await _settingsManager.LoadAsync<CustomColorThemesSettings>();
+
+        if (inDto.Theme != null)
+        {
+            try
+            {
+                await _semaphore.WaitAsync();
+                var theme = inDto.Theme;
+
+                if (CustomColorThemesSettingsItem.Default.Any(r => r.Id == theme.Id))
+                {
+                    theme.Id = 0;
+                }
+
+                var settingItem = settings.Themes.SingleOrDefault(r => r.Id == theme.Id);
+                if (settingItem != null)
+                {
+                    if (theme.Main != null)
+                    {
+                        settingItem.Main = new CustomColorThemesSettingsColorItem
+                        {
+                            Accent = theme.Main.Accent,
+                            Buttons = theme.Main.Buttons
+                        };
+                    }
+                    if (theme.Text != null)
+                    {
+                        settingItem.Text = new CustomColorThemesSettingsColorItem
+                        {
+                            Accent = theme.Text.Accent,
+                            Buttons = theme.Text.Buttons
+                        };
+                    }
+                }
+                else
+                {
+                    if (_customColorThemesSettingsHelper.Limit == 0 || settings.Themes.Count < _customColorThemesSettingsHelper.Limit)
+                    {
+                        if (theme.Id == 0)
+                        {
+                            theme.Id = settings.Themes.Max(r => r.Id) + 1;
+                        }
+
+                        theme.Name = "";
+                        settings.Themes = settings.Themes.Append(theme).ToList();
+                    }
+                }
+
+
+                await _settingsManager.SaveAsync(settings);
+            }
+            catch
+            {
+                throw;
+        }
+            finally
+            {
+                _semaphore.Release();
+            }
+        }
+
+        if (inDto.Selected.HasValue && settings.Themes.Any(r => r.Id == inDto.Selected.Value))
+        {
+            settings.Selected = inDto.Selected.Value;
+            await _settingsManager.SaveAsync(settings);
+            await _messageService.SendAsync(MessageAction.ColorThemeChanged);
+        }
+
         return new CustomColorThemesSettingsDto(settings, _customColorThemesSettingsHelper.Limit);
-    }
-
+    }
+
     [HttpDelete("colortheme")]
-    public async Task<CustomColorThemesSettingsDto> DeleteColorThemeAsync(int id)
-    {
-        await _permissionContext.DemandPermissionsAsync(SecutiryConstants.EditPortalSettings);
-
-        var settings = await _settingsManager.LoadAsync<CustomColorThemesSettings>();
-
-        if (CustomColorThemesSettingsItem.Default.Any(r => r.Id == id))
-        {
-            return new CustomColorThemesSettingsDto(settings, _customColorThemesSettingsHelper.Limit);
-        }
-
-        settings.Themes = settings.Themes.Where(r => r.Id != id).ToList();
-
-        if (settings.Selected == id)
-        {
-            settings.Selected = settings.Themes.Min(r => r.Id);
-           await _messageService.SendAsync(MessageAction.ColorThemeChanged);
-        }
-
-        await _settingsManager.SaveAsync(settings);
-
+    public async Task<CustomColorThemesSettingsDto> DeleteColorThemeAsync(int id)
+    {
+        await _permissionContext.DemandPermissionsAsync(SecutiryConstants.EditPortalSettings);
+
+        var settings = await _settingsManager.LoadAsync<CustomColorThemesSettings>();
+
+        if (CustomColorThemesSettingsItem.Default.Any(r => r.Id == id))
+        {
+            return new CustomColorThemesSettingsDto(settings, _customColorThemesSettingsHelper.Limit);
+        }
+
+        settings.Themes = settings.Themes.Where(r => r.Id != id).ToList();
+
+        if (settings.Selected == id)
+        {
+            settings.Selected = settings.Themes.Min(r => r.Id);
+           await _messageService.SendAsync(MessageAction.ColorThemeChanged);
+        }
+
+        await _settingsManager.SaveAsync(settings);
+
         return new CustomColorThemesSettingsDto(settings, _customColorThemesSettingsHelper.Limit);
-    }
-
-    [HttpPut("closeadminhelper")]
-    public async Task CloseAdminHelperAsync()
-    {
-        if (!await _userManager.IsDocSpaceAdminAsync(_authContext.CurrentAccount.ID) || _coreBaseSettings.CustomMode || !_coreBaseSettings.Standalone)
-        {
-            throw new NotSupportedException("Not available.");
-        }
-
-        var adminHelperSettings = await _settingsManager.LoadForCurrentUserAsync<AdminHelperSettings>();
-        adminHelperSettings.Viewed = true;
-        await _settingsManager.SaveForCurrentUserAsync(adminHelperSettings);
-    }
+    }
+
+    [HttpPut("closeadminhelper")]
+    public async Task CloseAdminHelperAsync()
+    {
+        if (!await _userManager.IsDocSpaceAdminAsync(_authContext.CurrentAccount.ID) || _coreBaseSettings.CustomMode || !_coreBaseSettings.Standalone)
+        {
+            throw new NotSupportedException("Not available.");
+        }
+
+        var adminHelperSettings = await _settingsManager.LoadForCurrentUserAsync<AdminHelperSettings>();
+        adminHelperSettings.Viewed = true;
+        await _settingsManager.SaveForCurrentUserAsync(adminHelperSettings);
+    }
 
     ///<visible>false</visible>
     [HttpPut("timeandlanguage")]
-    public async Task<object> TimaAndLanguageAsync(SettingsRequestsDto inDto)
-    {
-        await _permissionContext.DemandPermissionsAsync(SecutiryConstants.EditPortalSettings);
+    public async Task<object> TimaAndLanguageAsync(SettingsRequestsDto inDto)
+    {
+        await _permissionContext.DemandPermissionsAsync(SecutiryConstants.EditPortalSettings);
 
         var culture = CultureInfo.GetCultureInfo(inDto.Lng);
 
@@ -541,47 +533,47 @@
         }
         Tenant.TimeZone = timeZones.FirstOrDefault(tz => tz.Id == inDto.TimeZoneID)?.Id ?? TimeZoneInfo.Utc.Id;
 
-        await _tenantManager.SaveTenantAsync(Tenant);
+        await _tenantManager.SaveTenantAsync(Tenant);
 
         if (!Tenant.TimeZone.Equals(oldTimeZone) || changelng)
         {
             if (!Tenant.TimeZone.Equals(oldTimeZone))
             {
-                await _messageService.SendAsync(MessageAction.TimeZoneSettingsUpdated);
+                await _messageService.SendAsync(MessageAction.TimeZoneSettingsUpdated);
             }
             if (changelng)
             {
-                await _messageService.SendAsync(MessageAction.LanguageSettingsUpdated);
+                await _messageService.SendAsync(MessageAction.LanguageSettingsUpdated);
             }
         }
 
         return Resource.SuccessfullySaveSettingsMessage;
-    }
+    }
 
     ///<visible>false</visible>
     [HttpPut("defaultpage")]
-    public async Task<object> SaveDefaultPageSettingAsync(SettingsRequestsDto inDto)
-    {
-        await _permissionContext.DemandPermissionsAsync(SecutiryConstants.EditPortalSettings);
-
-        await _settingsManager.SaveAsync(new StudioDefaultPageSettings { DefaultProductID = inDto.DefaultProductID });
-
-        await _messageService.SendAsync(MessageAction.DefaultStartPageSettingsUpdated);
+    public async Task<object> SaveDefaultPageSettingAsync(SettingsRequestsDto inDto)
+    {
+        await _permissionContext.DemandPermissionsAsync(SecutiryConstants.EditPortalSettings);
+
+        await _settingsManager.SaveAsync(new StudioDefaultPageSettings { DefaultProductID = inDto.DefaultProductID });
+
+        await _messageService.SendAsync(MessageAction.DefaultStartPageSettingsUpdated);
 
         return Resource.SuccessfullySaveSettingsMessage;
     }
 
     [HttpPut("emailactivation")]
-    public async Task<EmailActivationSettings> UpdateEmailActivationSettingsAsync(EmailActivationSettings settings)
-    {
-        await _settingsManager.SaveForCurrentUserAsync(settings);
+    public async Task<EmailActivationSettings> UpdateEmailActivationSettingsAsync(EmailActivationSettings settings)
+    {
+        await _settingsManager.SaveForCurrentUserAsync(settings);
         return settings;
     }
 
     [HttpGet("statistics/spaceusage/{id}")]
-    public async Task<List<UsageSpaceStatItemDto>> GetSpaceUsageStatistics(Guid id)
-    {
-        await _permissionContext.DemandPermissionsAsync(SecutiryConstants.EditPortalSettings);
+    public async Task<List<UsageSpaceStatItemDto>> GetSpaceUsageStatistics(Guid id)
+    {
+        await _permissionContext.DemandPermissionsAsync(SecutiryConstants.EditPortalSettings);
 
         var webitem = _webItemManagerSecurity.GetItems(WebZoneType.All, ItemAvailableState.All)
                                    .FirstOrDefault(item =>
@@ -592,7 +584,7 @@
 
         if (webitem == null)
         {
-            return new List<UsageSpaceStatItemDto>();
+            return new List<UsageSpaceStatItemDto>();
         }
 
         var statData = await webitem.Context.SpaceUsageStatManager.GetStatDataAsync();
@@ -608,9 +600,9 @@
     }
 
     [HttpGet("statistics/visit")]
-    public async Task<List<ChartPointDto>> GetVisitStatisticsAsync(ApiDateTime fromDate, ApiDateTime toDate)
-    {
-        await _permissionContext.DemandPermissionsAsync(SecutiryConstants.EditPortalSettings);
+    public async Task<List<ChartPointDto>> GetVisitStatisticsAsync(ApiDateTime fromDate, ApiDateTime toDate)
+    {
+        await _permissionContext.DemandPermissionsAsync(SecutiryConstants.EditPortalSettings);
 
         var from = _tenantUtil.DateTimeFromUtc(fromDate);
         var to = _tenantUtil.DateTimeFromUtc(toDate);
@@ -633,8 +625,8 @@
             });
         }
 
-        var hits = await _statisticManager.GetHitsByPeriodAsync(Tenant.Id, from, to);
-        var hosts = await _statisticManager.GetHostsByPeriodAsync(Tenant.Id, from, to);
+        var hits = await _statisticManager.GetHitsByPeriodAsync(Tenant.Id, from, to);
+        var hosts = await _statisticManager.GetHostsByPeriodAsync(Tenant.Id, from, to);
 
         if (hits.Count == 0 || hosts.Count == 0)
         {
@@ -694,11 +686,11 @@
     }
 
     [HttpPost("authservice")]
-    public async Task<bool> SaveAuthKeys(AuthServiceRequestsDto inDto)
-    {
-        await _permissionContext.DemandPermissionsAsync(SecutiryConstants.EditPortalSettings);
-
-        var saveAvailable = _coreBaseSettings.Standalone || (await _tenantManager.GetTenantQuotaAsync(await _tenantManager.GetCurrentTenantIdAsync())).ThirdParty;
+    public async Task<bool> SaveAuthKeys(AuthServiceRequestsDto inDto)
+    {
+        await _permissionContext.DemandPermissionsAsync(SecutiryConstants.EditPortalSettings);
+
+        var saveAvailable = _coreBaseSettings.Standalone || (await _tenantManager.GetTenantQuotaAsync(await _tenantManager.GetCurrentTenantIdAsync())).ThirdParty;
         if (!SetupInfo.IsVisibleSettings(nameof(ManagementType.ThirdPartyAuthorization))
             || !saveAvailable)
         {
@@ -706,8 +698,8 @@
         }
 
         var changed = false;
-        var consumer = _consumerFactory.GetByKey<Consumer>(inDto.Name);
-
+        var consumer = _consumerFactory.GetByKey<Consumer>(inDto.Name);
+
         var validateKeyProvider = consumer as IValidateKeysProvider;
 
         if (inDto.Props.All(r => string.IsNullOrEmpty(r.Value)))
@@ -729,7 +721,7 @@
             ? consumer.ManagedKeys.All(key => string.IsNullOrEmpty(consumer[key]))
             : consumer.All(r => string.IsNullOrEmpty(r.Value));
 
-        if (validateKeyProvider != null && !await validateKeyProvider.ValidateKeysAsync() && !allPropsIsEmpty)
+        if (validateKeyProvider != null && !await validateKeyProvider.ValidateKeysAsync() && !allPropsIsEmpty)
         {
             consumer.Clear();
             throw new ArgumentException(Resource.ErrorBadKeys);
@@ -737,24 +729,24 @@
 
         if (changed)
         {
-            await _messageService.SendAsync(MessageAction.AuthorizationKeysSetting);
+            await _messageService.SendAsync(MessageAction.AuthorizationKeysSetting);
         }
 
         return changed;
-    }
-
+    }
+
     [AllowNotPayment]
     [HttpGet("payment")]
-    public async Task<object> PaymentSettingsAsync()
-    {
-        var settings = await _settingsManager.LoadForDefaultTenantAsync<AdditionalWhiteLabelSettings>();
-        var currentQuota = await _tenantManager.GetCurrentTenantQuotaAsync();
-        var currentTariff = await _tenantExtra.GetCurrentTariffAsync();
-
-        if (!int.TryParse(_configuration["core:payment:max-quantity"], out var maxQuotaQuantity))
-        {
-            maxQuotaQuantity = 999;
-        }
+    public async Task<object> PaymentSettingsAsync()
+    {
+        var settings = await _settingsManager.LoadForDefaultTenantAsync<AdditionalWhiteLabelSettings>();
+        var currentQuota = await _tenantManager.GetCurrentTenantQuotaAsync();
+        var currentTariff = await _tenantExtra.GetCurrentTariffAsync();
+
+        if (!int.TryParse(_configuration["core:payment:max-quantity"], out var maxQuotaQuantity))
+        {
+            maxQuotaQuantity = 999;
+        }
 
         return
             new
@@ -767,7 +759,7 @@
                 {
                     currentQuota.Trial,
                     currentTariff.DueDate.Date
-                },
+                },
                 max = maxQuotaQuantity
             };
     }
@@ -799,17 +791,17 @@
     /// </summary>
     /// <returns>0 - not connected, 1 - connected, 2 - awaiting confirmation</returns>
     [HttpGet("telegramisconnected")]
-    public async Task<object> TelegramIsConnectedAsync()
-    {
-        return (int) await _telegramHelper.UserIsConnectedAsync(_authContext.CurrentAccount.ID, Tenant.Id);
+    public async Task<object> TelegramIsConnectedAsync()
+    {
+        return (int) await _telegramHelper.UserIsConnectedAsync(_authContext.CurrentAccount.ID, Tenant.Id);
     }
 
     /// <summary>
     /// Unlinks TelegramBot from your account
     /// </summary>
     [HttpDelete("telegramdisconnect")]
-    public async Task TelegramDisconnectAsync()
-    {
-        await _telegramHelper.DisconnectAsync(_authContext.CurrentAccount.ID, Tenant.Id);
+    public async Task TelegramDisconnectAsync()
+    {
+        await _telegramHelper.DisconnectAsync(_authContext.CurrentAccount.ID, Tenant.Id);
     }
 }