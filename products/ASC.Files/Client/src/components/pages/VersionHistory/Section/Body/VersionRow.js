import React, { useState } from "react";
import {
  Link,
  Text,
  Box,
  Textarea,
  Button,
  ModalDialog,
  Icons,
} from "@appserver/components";
import { withTranslation } from "react-i18next";
import { withRouter } from "react-router";
<<<<<<< HEAD
import { connect } from "react-redux";
import { api, toastr, store } from "@appserver/common";
import { setIsLoading } from "../../../../../store/files/actions";
import {
  markAsVersion,
  restoreVersion,
  updateCommentVersion,
} from "../../../../../store/files/actions";
=======
import { toastr } from "asc-web-common";
>>>>>>> a586f8fe
import VersionBadge from "./VersionBadge";
import StyledVersionRow from "./StyledVersionRow";
import { inject, observer } from "mobx-react";

const VersionRow = (props) => {
  const {
    info,
    index,
    culture,
    isVersion,
    t,
    markAsVersion,
    restoreVersion,
    updateCommentVersion,
  } = props;
  const [showEditPanel, setShowEditPanel] = useState(false);
  const [commentValue, setCommentValue] = useState(info.comment);

  const canEdit = info.access === 1 || info.access === 0;

  const title = `${new Date(info.updated).toLocaleString(culture)} ${
    info.updatedBy.displayName
  }`;

  const linkStyles = { isHovered: true, type: "action" };

  const onDownloadAction = () =>
    window.open(`${info.viewUrl}&version=${info.version}`);
  const onEditComment = () => setShowEditPanel(!showEditPanel);

  const onChange = (e) => setCommentValue(e.target.value);

  const onSaveClick = () => {
    updateCommentVersion(info.id, commentValue, info.version)
      .catch((err) => toastr.error(err))
      .finally(() => {
        onEditComment();
      });
  };

  const onCancelClick = () => {
    setCommentValue(info.comment);
    setShowEditPanel(!showEditPanel);
  };
  const onOpenFile = () => window.open(info.webUrl);

  const onRestoreClick = () => {
    restoreVersion(info.id, info.version).catch((err) => toastr.error(err));
  };

  const onVersionClick = () => {
    markAsVersion(info.id, isVersion, info.version).catch((err) =>
      toastr.error(err)
    );
  };

  const contextOptions = [
    canEdit && { key: "edit", label: t("EditComment"), onClick: onEditComment },
    canEdit && { key: "restore", label: t("Restore"), onClick: onRestoreClick },
    {
      key: "download",
      label: `${t("Download")} (${info.contentLength})`,
      onClick: onDownloadAction,
    },
  ];

  const onClickProp = canEdit ? { onClick: onVersionClick } : {};
  return (
    <StyledVersionRow
      showEditPanel={showEditPanel}
      contextOptions={contextOptions}
      canEdit={canEdit}
    >
      <>
        <Box displayProp="flex">
          <VersionBadge
            className="version_badge"
            isVersion={isVersion}
            index={index}
            versionGroup={info.versionGroup}
            {...onClickProp}
            t={t}
          />
          <Link
            onClick={onOpenFile}
            fontWeight={600}
            fontSize="14px"
            title={title}
            isTextOverflow={true}
            className="version-link-file"
          >
            {title}
          </Link>
          <Link className="icon-link" onClick={onOpenFile}>
            <Icons.ExternalLinkIcon color="#333333" size="scale" />
          </Link>
          <Text
            className="version_content-length"
            fontWeight={600}
            color="#A3A9AE"
            fontSize="14px"
          >
            {info.contentLength}
          </Text>
        </Box>
        <Box
          className="version-comment-wrapper"
          marginProp="0 0 0 70px"
          displayProp="flex"
        >
          <>
            {showEditPanel && (
              <>
                <Textarea
                  className="version_edit-comment textarea-desktop"
                  onChange={onChange}
                  fontSize={12}
                  heightTextArea={54}
                  value={commentValue}
                />
                <Box className="version_modal-dialog">
                  <ModalDialog
                    displayType="aside"
                    visible={showEditPanel}
                    onClose={onEditComment}
                  >
                    <ModalDialog.Header className="header-version-modal-dialog">
                      {t("EditComment")}
                    </ModalDialog.Header>
                    <ModalDialog.Body>
                      <Textarea
                        className="text-area-mobile-edit-comment"
                        style={{ margin: "8px 24px 8px 0" }}
                        //placeholder="Add comment"
                        onChange={onChange}
                        heightTextArea={298}
                        value={commentValue}
                      />
                    </ModalDialog.Body>
                    <ModalDialog.Footer>
                      <Button
                        className="version_save-button"
                        label={t("AddButton")}
                        size="big"
                        primary
                        onClick={onSaveClick}
                      />
                    </ModalDialog.Footer>
                  </ModalDialog>
                </Box>
              </>
            )}

            <Link
              type="action"
              isHovered
              onClick={onEditComment}
              className="version_link"
            >
              {info.comment}
            </Link>
            <Text className="version_text">{info.comment}</Text>
          </>

          <div className="version_links-container">
            {canEdit && (
          <Link
            onClick={onRestoreClick}
            {...linkStyles}
            className="version_link-action"
          >
            {t("Restore")}
          </Link>
            )}
          <Link
            onClick={onDownloadAction}
            {...linkStyles}
            className="version_link-action"
          >
            {t("Download")}
          </Link>
          </div>
        </Box>
        {showEditPanel && (
          <Box className="version_edit-comment" marginProp="8px 0 2px 70px">
            <Box
              className="version_edit-comment-button-primary"
              displayProp="inline-block"
            >
              <Button
                size="base"
                scale={true}
                primary
                onClick={onSaveClick}
                label={t("AddButton")}
              />
            </Box>
            <Box
              className="version_edit-comment-button-second"
              displayProp="inline-block"
            >
              <Button
                size="base"
                scale={true}
                onClick={onCancelClick}
                label={t("CancelButton")}
              />
            </Box>
          </Box>
        )}
      </>
    </StyledVersionRow>
  );
};

export default inject(({ auth, versionHistoryStore }) => {
  const { user } = auth.userStore;
  const { culture } = auth.settingsStore;
  const language = (user && user.cultureName) || culture || "en-US";

  const {
    markAsVersion,
    restoreVersion,
    updateCommentVersion,
  } = versionHistoryStore;

  return {
    culture: language,

    markAsVersion,
    restoreVersion,
    updateCommentVersion,
  };
})(withRouter(withTranslation("VersionHistory")(observer(VersionRow))));<|MERGE_RESOLUTION|>--- conflicted
+++ resolved
@@ -10,18 +10,7 @@
 } from "@appserver/components";
 import { withTranslation } from "react-i18next";
 import { withRouter } from "react-router";
-<<<<<<< HEAD
-import { connect } from "react-redux";
-import { api, toastr, store } from "@appserver/common";
-import { setIsLoading } from "../../../../../store/files/actions";
-import {
-  markAsVersion,
-  restoreVersion,
-  updateCommentVersion,
-} from "../../../../../store/files/actions";
-=======
-import { toastr } from "asc-web-common";
->>>>>>> a586f8fe
+
 import VersionBadge from "./VersionBadge";
 import StyledVersionRow from "./StyledVersionRow";
 import { inject, observer } from "mobx-react";
