// (c) Copyright Ascensio System SIA 2009-2024
//
// This program is a free software product.
// You can redistribute it and/or modify it under the terms
// of the GNU Affero General Public License (AGPL) version 3 as published by the Free Software
// Foundation. In accordance with Section 7(a) of the GNU AGPL its Section 15 shall be amended
// to the effect that Ascensio System SIA expressly excludes the warranty of non-infringement of
// any third-party rights.
//
// This program is distributed WITHOUT ANY WARRANTY, without even the implied warranty
// of MERCHANTABILITY or FITNESS FOR A PARTICULAR  PURPOSE. For details, see
// the GNU AGPL at: http://www.gnu.org/licenses/agpl-3.0.html
//
// You can contact Ascensio System SIA at Lubanas st. 125a-25, Riga, Latvia, EU, LV-1021.
//
// The  interactive user interfaces in modified source and object code versions of the Program must
// display Appropriate Legal Notices, as required under Section 5 of the GNU AGPL version 3.
//
// Pursuant to Section 7(b) of the License you must retain the original Product logo when
// distributing the program. Pursuant to Section 7(e) we decline to grant you any rights under
// trademark law for use of our trademarks.
//
// All the Product's GUI elements, including illustrations and icon sets, as well as technical writing
// content are licensed under the terms of the Creative Commons Attribution-ShareAlike 4.0
// International. See the License terms at http://creativecommons.org/licenses/by-sa/4.0/legalcode

import styled, { css } from "styled-components";

import { Base } from "@docspace/shared/themes";
import { DropDown } from "@docspace/shared/components/drop-down";
import { DropDownItem } from "@docspace/shared/components/drop-down-item";

type StyledButtonScrollProps = {
  orientation: "left" | "right";
};

type StyledSwitchToolbarProps = {
  left?: boolean;
  isPDFFile?: boolean;
};

type StyledViewerContainerProps = {
  visible: boolean;
};

export const ControlBtn = styled.div`
  display: inline-block;
  height: 30px;
  line-height: 25px;
  margin: 5px;
  width: 40px;
  border-radius: 2px;
  cursor: pointer;
  text-align: center;

  &:hover {
    background-color: ${(props) =>
      props.theme.mediaViewer.controlBtn.backgroundColor};
  }
`;

ControlBtn.defaultProps = { theme: Base };

export const StyledDropDown = styled(DropDown)`
  direction: ${({ theme }) => theme.interfaceDirection};
  background: #333;
`;

export const StyledDropDownItem = styled(DropDownItem)`
  color: #fff;

  .drop-down-item_icon svg {
    path {
      fill: #fff !important;
    }
  }

  &:hover {
    background: #444;
  }
`;

export const StyledButtonScroll = styled.div<StyledButtonScrollProps>`
  z-index: 307;
  position: fixed;
  top: calc(50% - 20px);

  ${(props) => (props.orientation === "left" ? "left: 20px;" : "right: 20px;")}
`;

export const StyledMobileDetails = styled.div`
  direction: ${({ theme }) => theme.interfaceDirection};
  z-index: 307;
  position: fixed;
  top: 0;
  inset-inline: 0;
  height: 53px;
  display: flex;
  justify-content: center;
  align-items: center;
  background: linear-gradient(
    0deg,
    rgba(0, 0, 0, 0) 0%,
    rgba(0, 0, 0, 0.8) 100%
  );

  svg {
    path {
      fill: #fff;
    }
  }

  .mobile-close {
    position: fixed;
    inset-inline-start: 21px;
    top: 22px;
    ${({ theme }) =>
      theme.interfaceDirection === "rtl" && "transform: scaleX(-1);"};
  }

  .mobile-context {
    position: fixed;
    inset-inline-end: 22px;
    top: 22px;
  }

  .title {
    font-weight: 600;
    margin-top: 6px;
    width: calc(100% - 100px);
    white-space: nowrap;
    overflow: hidden;
    text-overflow: ellipsis;
  }
`;

export const StyledSwitchToolbar = styled.div<StyledSwitchToolbarProps>`
  height: 100%;
  z-index: 306;
  position: fixed;
  width: 73px;
  background: inherit;
  display: block;
  opacity: 0;
  transition: all 0.3s;
  top: 0;

  ${(props) =>
    props.left ? "left: 0" : props.isPDFFile ? "right: 20px" : "right: 0"};

  &:hover {
    cursor: pointer;
    opacity: 1;
  }
`;

export const StyledViewerContainer = styled.div<StyledViewerContainerProps>`
  color: ${(props) => props.theme.mediaViewer.color};
  display: ${(props) => (props.visible ? "block" : "none")};
  overflow: hidden;
  > span {
    position: fixed;
    inset-inline-end: 0;
    margin-inline-end: 10px;
    bottom: 5px;
    z-index: 305;
  }
  .deleteBtnContainer,
  .downloadBtnContainer {
    display: block;
    width: 16px;
    height: 16px;
    margin: 4px 12px;
    line-height: 19px;
    svg {
      path {
        fill: ${(props) => props.theme.mediaViewer.fill};
      }
    }
  }
  .details {
    z-index: 307;
    padding-top: 21px;
    height: 64px;
    width: 100%;
    background: linear-gradient(
      0deg,
      rgba(0, 0, 0, 0) 0%,
      rgba(0, 0, 0, 0.8) 100%
    );
    position: fixed;
    top: 0;
    inset-inline-start: 0;

    .title {
      text-align: center;
      white-space: nowrap;
      overflow: hidden;
      font-size: 20px;
      font-weight: 600;
      text-overflow: ellipsis;
      width: calc(100% - 50px);
      padding-inline-start: 16px;
      box-sizing: border-box;
      color: ${(props) => props.theme.mediaViewer.titleColor};
    }
  }
  .mediaPlayerClose {
    position: fixed;
    top: 13px;
    inset-inline-end: 12px;
<<<<<<< HEAD
    ${({ theme }) => (theme.interfaceDirection === "rtl" ? `left` : ``)}
=======
>>>>>>> 671842b5
    height: 17px;
    &:hover {
      background-color: transparent;
    }
    svg {
      path {
        fill: ${(props) => props.theme.mediaViewer.iconColor};
      }
    }
  }

  .containerVideo {
    position: fixed;
    inset: 0;
  }
`;

StyledViewerContainer.defaultProps = { theme: Base };<|MERGE_RESOLUTION|>--- conflicted
+++ resolved
@@ -160,8 +160,16 @@
   overflow: hidden;
   > span {
     position: fixed;
-    inset-inline-end: 0;
-    margin-inline-end: 10px;
+    ${(props) =>
+      props.theme.interfaceDirection === "rtl"
+        ? css`
+            left: 0;
+            margin-left: 10px;
+          `
+        : css`
+            right: 0;
+            margin-right: 10px;
+          `}
     bottom: 5px;
     z-index: 305;
   }
@@ -190,8 +198,14 @@
     );
     position: fixed;
     top: 0;
-    inset-inline-start: 0;
-
+    ${(props) =>
+      props.theme.interfaceDirection === "rtl"
+        ? css`
+            right: 0;
+          `
+        : css`
+            left: 0;
+          `}
     .title {
       text-align: center;
       white-space: nowrap;
@@ -200,7 +214,14 @@
       font-weight: 600;
       text-overflow: ellipsis;
       width: calc(100% - 50px);
-      padding-inline-start: 16px;
+      ${(props) =>
+        props.theme.interfaceDirection === "rtl"
+          ? css`
+              padding-right: 16px;
+            `
+          : css`
+              padding-left: 16px;
+            `}
       box-sizing: border-box;
       color: ${(props) => props.theme.mediaViewer.titleColor};
     }
@@ -209,10 +230,6 @@
     position: fixed;
     top: 13px;
     inset-inline-end: 12px;
-<<<<<<< HEAD
-    ${({ theme }) => (theme.interfaceDirection === "rtl" ? `left` : ``)}
-=======
->>>>>>> 671842b5
     height: 17px;
     &:hover {
       background-color: transparent;
