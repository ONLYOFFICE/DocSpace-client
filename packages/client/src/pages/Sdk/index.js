--- conflicted
+++ resolved
@@ -218,7 +218,6 @@
 };
 
 export default inject(
-<<<<<<< HEAD
   ({
     authStore,
     settingsStore,
@@ -226,12 +225,9 @@
     peopleStore,
     publicRoomStore,
     userStore,
+    filesStore,
   }) => {
     const { login, logout } = authStore;
-=======
-  ({ auth, settingsStore, peopleStore, publicRoomStore, filesStore }) => {
-    const { login, logout, userStore } = auth;
->>>>>>> 68f74565
     const { theme, setFrameConfig, frameConfig, getSettings, isLoaded } =
       settingsStore;
     const { loadCurrentUser, user } = userStore;
