import React from "react";
import { TableHeader } from "@docspace/shared/components/table";
import { inject, observer } from "mobx-react";
import { withTranslation } from "react-i18next";
import { Events } from "@docspace/shared/enums";
import { SortByFieldName } from "SRC_DIR/helpers/enums";

class FilesTableHeader extends React.Component {
  constructor(props) {
    super(props);

    this.getTableColumns();

    this.isBeginScrolling = false;
  }

  getTableColumns = (fromUpdate = false) => {
    const {
      t,
      isRooms,
      isTrashFolder,
      getColumns,
      columnStorageName,
      columnInfoPanelStorageName,
      isPublicRoom,
      isFrame,
      frameTableColumns,
      isDefaultRoomsQuotaSet,
      showStorageInfo,
      isArchiveFolder,
    } = this.props;

    const defaultColumns = [];

    if (isRooms) {
      const columns = [
        {
          key: "Name",
          title: t("Common:Name"),
          resizable: true,
          enable: this.props.roomColumnNameIsEnabled,
          default: true,
          sortBy: SortByFieldName.Name,
          minWidth: 210,
          onClick: this.onRoomsFilter,
        },
        {
          key: "Type",
          title: t("Common:Type"),
          enable: this.props.roomColumnTypeIsEnabled,
          resizable: true,
          sortBy: SortByFieldName.RoomType,
          onChange: this.onColumnChange,
          onClick: this.onRoomsFilter,
        },
        {
          key: "Tags",
          title: t("Common:Tags"),
          enable: this.props.roomColumnTagsIsEnabled,
          resizable: true,
          sortBy: SortByFieldName.Tags,
          withTagRef: true,
          onChange: this.onColumnChange,
          onClick: this.onRoomsFilter,
        },
        {
          key: "Owner",
          title: t("Common:Owner"),
          enable: this.props.roomColumnOwnerIsEnabled,
          resizable: true,
          sortBy: SortByFieldName.Author,
          onChange: this.onColumnChange,
          onClick: this.onRoomsFilter,
        },
        {
          key: "Activity",
          title: t("ByLastModified"),
          enable: this.props.roomColumnActivityIsEnabled,
          resizable: true,
          sortBy: SortByFieldName.ModifiedDate,
          onChange: this.onColumnChange,
          onClick: this.onRoomsFilter,
        },
        {
          key: "QuickButtons",
          title: "",
          enable: this.props.roomColumnQuickButtonsIsEnabled,
          defaultSize: 75,
          resizable: false,
        },
      ];

      showStorageInfo &&
        columns.splice(columns.length - 1, 0, {
          key: "Storage",
          title:
            isDefaultRoomsQuotaSet && !isArchiveFolder
              ? t("Common:StorageAndQuota")
              : t("Common:Storage"),
          enable: this.props.roomQuotaColumnIsEnable,
          sortBy: SortByFieldName.UsedSpace,
          resizable: true,
          onChange: this.onColumnChange,
          onClick: this.onRoomsFilter,
          minWidth: 179,
        });

      defaultColumns.push(...columns);
    } else if (isTrashFolder) {
      const columns = [
        {
          key: "Name",
          title: t("Common:Name"),
          resizable: true,
          enable: this.props.nameColumnIsEnabled,
          default: true,
          sortBy: SortByFieldName.Name,
          minWidth: 210,
          onClick: this.onFilter,
        },
        {
          key: "Room",
          title: t("Common:Room"),
          enable: this.props.roomColumnIsEnabled,
          resizable: true,
          sortBy: SortByFieldName.Room,
          // onClick: this.onFilter,
          onChange: this.onColumnChange,
        },
        {
          key: "AuthorTrash",
          title: t("ByAuthor"),
          enable: this.props.authorTrashColumnIsEnabled,
          resizable: true,
          sortBy: SortByFieldName.Author,
          // onClick: this.onFilter,
          onChange: this.onColumnChange,
        },
        {
          key: "CreatedTrash",
          title: t("ByCreation"),
          enable: this.props.createdTrashColumnIsEnabled,
          resizable: true,
          sortBy: SortByFieldName.CreationDate,
          // onClick: this.onFilter,
          onChange: this.onColumnChange,
        },
        {
          key: "Erasure",
          title: t("ByErasure"),
          enable: this.props.erasureColumnIsEnabled,
          resizable: true,
          sortBy: SortByFieldName.ModifiedDate,
          onClick: this.onFilter,
          onChange: this.onColumnChange,
        },
        {
          key: "SizeTrash",
          title: t("Common:Size"),
          enable: this.props.sizeTrashColumnIsEnabled,
          resizable: true,
          sortBy: SortByFieldName.Size,
          onClick: this.onFilter,
          onChange: this.onColumnChange,
        },
        {
          key: "TypeTrash",
          title: t("Common:Type"),
          enable: this.props.typeTrashColumnIsEnabled,
          resizable: true,
          sortBy: SortByFieldName.Type,
          // onClick: this.onFilter,
          onChange: this.onColumnChange,
        },
        {
          key: "QuickButtons",
          title: "",
          enable: this.props.quickButtonsColumnIsEnabled,
          defaultSize: 75,
          resizable: false,
        },
      ];
      defaultColumns.push(...columns);
    } else {
      const authorBlock = !isPublicRoom
        ? {
            key: "Author",
            title: t("ByAuthor"),
            enable: this.props.authorColumnIsEnabled,
            resizable: true,
            sortBy: SortByFieldName.Author,
            // onClick: this.onFilter,
            onChange: this.onColumnChange,
          }
        : {};

      const columns = [
        {
          key: "Name",
          title: t("Common:Name"),
          resizable: true,
          enable: this.props.nameColumnIsEnabled,
          default: true,
          sortBy: SortByFieldName.Name,
          minWidth: 210,
          onClick: this.onFilter,
        },
        { ...authorBlock },
        {
          key: "Created",
          title: t("ByCreation"),
          enable: this.props.createdColumnIsEnabled,
          resizable: true,
          sortBy: SortByFieldName.CreationDate,
          // onClick: this.onFilter,
          onChange: this.onColumnChange,
        },
        {
          key: "Modified",
          title: t("ByLastModified"),
          enable: this.props.modifiedColumnIsEnabled,
          resizable: true,
          sortBy: SortByFieldName.ModifiedDate,
          onClick: this.onFilter,
          onChange: this.onColumnChange,
        },
        {
          key: "Size",
          title: t("Common:Size"),
          enable: this.props.sizeColumnIsEnabled,
          resizable: true,
          sortBy: SortByFieldName.Size,
          onClick: this.onFilter,
          onChange: this.onColumnChange,
        },
        {
          key: "Type",
          title: t("Common:Type"),
          enable: this.props.typeColumnIsEnabled,
          resizable: true,
          sortBy: SortByFieldName.Type,
          // onClick: this.onFilter,
          onChange: this.onColumnChange,
        },
        {
          key: "QuickButtons",
          title: "",
          enable: this.props.quickButtonsColumnIsEnabled,
          defaultSize: 75,
          resizable: false,
        },
      ];
      defaultColumns.push(...columns);
    }

    let columns = getColumns(defaultColumns);
    const storageColumns = localStorage.getItem(this.props.tableStorageName);
    const splitColumns = storageColumns && storageColumns.split(",");
    const resetColumnsSize =
      (splitColumns && splitColumns.length !== columns.length) ||
      !splitColumns ||
      isFrame;

    if (isFrame && frameTableColumns) {
      const frameTableArray = frameTableColumns.split(",");

      columns = columns.map((col) => {
        col.enable = frameTableArray.includes(col.key) ? true : false;
        return col;
      });
    }

    const tableColumns = columns.map((c) => c.enable && c.key);

    this.setTableColumns(tableColumns);
    if (fromUpdate) {
      this.setState({
        columns,
        resetColumnsSize,
        columnStorageName,
        columnInfoPanelStorageName,
      });
    } else {
      this.state = {
        columns,
        resetColumnsSize,
        columnStorageName,
        columnInfoPanelStorageName,
      };
    }
  };

  setTableColumns = (tableColumns) => {
    localStorage.setItem(this.props.tableStorageName, tableColumns);
  };

  componentDidMount() {
    this.customScrollElm = document.getElementsByClassName("section-scroll")[0];
    this.customScrollElm?.addEventListener("scroll", this.onBeginScroll);
  }

  onBeginScroll = () => {
    const { firstElemChecked } = this.props;

    const currentScrollPosition = this.customScrollElm.scrollTop;
    const elem = document.getElementById("table-container_caption-header");

    if (currentScrollPosition === 0) {
      this.isBeginScrolling = false;

      this.props.headerBorder &&
        elem?.classList?.add("hotkeys-lengthen-header");

      !firstElemChecked && elem?.classList?.remove("lengthen-header");
      return;
    }

    if (!this.isBeginScrolling) {
      elem?.classList?.remove("hotkeys-lengthen-header");
      elem?.classList?.add("lengthen-header");
    }

    this.isBeginScrolling = true;
  };

  componentDidUpdate(prevProps) {
    const {
      isRooms,
      isTrashFolder,
      columnStorageName,
      columnInfoPanelStorageName,
      isArchiveFolder,
    } = this.props;

    if (
      isArchiveFolder !== prevProps.isArchiveFolder ||
      isRooms !== prevProps.isRooms ||
      isTrashFolder !== prevProps.isTrashFolder ||
      columnStorageName !== prevProps.columnStorageName ||
      columnInfoPanelStorageName !== prevProps.columnInfoPanelStorageName
    ) {
      return this.getTableColumns(true);
    }

    const { columns } = this.state;
    if (this.props.withContent !== prevProps.withContent) {
      const columnIndex = columns.findIndex((c) => c.key === "Share");
      if (columnIndex === -1) return;

      columns[columnIndex].enable = this.props.withContent;
      this.setState({ columns });
    }

    if (this.props.headerBorder) {
      const elem = document.getElementById("table-container_caption-header");
      elem?.classList?.add("hotkeys-lengthen-header");
    } else {
      const elem = document.getElementById("table-container_caption-header");
      elem?.classList?.remove("hotkeys-lengthen-header");
    }
  }

  componentWillUnmount() {
    this.customScrollElm?.removeEventListener("scroll", this.onBeginScroll);
  }

  onColumnChange = (key) => {
    const { columns } = this.state;

    const columnIndex = columns.findIndex((c) => c.key === key);
    if (columnIndex === -1) return;

    this.props.setColumnEnable(key);

    columns[columnIndex].enable = !columns[columnIndex].enable;
    this.setState({ columns });

    const tableColumns = columns.map((c) => c.enable && c.key);
    this.setTableColumns(tableColumns);

    const event = new Event(Events.CHANGE_COLUMN);

    window.dispatchEvent(event);
  };

  onFilter = (sortBy) => {
    const { filter, setIsLoading, isPublicRoom, publicRoomKey } = this.props;
    const newFilter = filter.clone();

    if (newFilter.sortBy !== sortBy) {
      newFilter.sortBy = sortBy;
    } else {
      newFilter.sortOrder =
        newFilter.sortOrder === "ascending" ? "descending" : "ascending";
    }

    setIsLoading(true);

    if (isPublicRoom) {
      window.DocSpace.navigate(
        `${
          window.DocSpace.location.pathname
        }?key=${publicRoomKey}&${newFilter.toUrlParams()}`
      );
    } else {
      window.DocSpace.navigate(
        `${window.DocSpace.location.pathname}?${newFilter.toUrlParams()}`
      );
    }
  };

  onRoomsFilter = (sortBy) => {
    const { roomsFilter, setIsLoading, navigate, location, setRoomsFilter } =
      this.props;

    const newFilter = roomsFilter.clone();
    if (newFilter.sortBy !== sortBy) {
      newFilter.sortBy = sortBy;
    } else {
      newFilter.sortOrder =
        newFilter.sortOrder === "ascending" ? "descending" : "ascending";
    }

    setIsLoading(true);
    setRoomsFilter(newFilter);
    navigate(`${location.pathname}?${newFilter.toUrlParams()}`);
  };

  render() {
    const {
      t,
      containerRef,
      isHeaderChecked,
      filter,
      roomsFilter,
      isRooms,
      sectionWidth,
      firstElemChecked,
      sortingVisible,
      infoPanelVisible,

      withPaging,
      tagRef,
      setHideColumns,
      isFrame,
      showSettings,
    } = this.props;

    const {
      columns,
      resetColumnsSize,
      columnStorageName,
      columnInfoPanelStorageName,
    } = this.state;

    const sortBy = isRooms ? roomsFilter.sortBy : filter.sortBy;
    const sortOrder = isRooms ? roomsFilter.sortOrder : filter.sortOrder;

    return (
      <TableHeader
        isLengthenHeader={firstElemChecked || isHeaderChecked}
        checkboxSize="32px"
        sorted={sortOrder === "descending"}
        sortBy={sortBy}
        containerRef={containerRef}
        columns={columns}
        columnStorageName={columnStorageName}
        columnInfoPanelStorageName={columnInfoPanelStorageName}
        sectionWidth={sectionWidth}
        resetColumnsSize={resetColumnsSize}
        sortingVisible={sortingVisible}
        infoPanelVisible={infoPanelVisible}
        useReactWindow={!withPaging}
        tagRef={tagRef}
        setHideColumns={setHideColumns}
        settingsTitle={t("Files:TableSettingsTitle")}
        showSettings={isFrame ? showSettings : true}
      />
    );
  }
}

export default inject(
  ({
    settingsStore,
    filesStore,
    selectedFolderStore,
    treeFoldersStore,
    tableStore,
    publicRoomStore,
    clientLoadingStore,
    infoPanelStore,
    currentQuotaStore,
  }) => {
    const { isVisible: infoPanelVisible } = infoPanelStore;

    const { isDefaultRoomsQuotaSet, showStorageInfo } = currentQuotaStore;

    const {
      isHeaderChecked,

      filter,

      canShare,
      firstElemChecked,
      headerBorder,
      roomsFilter,
      setRoomsFilter,
    } = filesStore;
    const { isRecentFolder, isRoomsFolder, isArchiveFolder, isTrashFolder } =
      treeFoldersStore;
    const isRooms = isRoomsFolder || isArchiveFolder;
    const withContent = canShare;
    const sortingVisible = !isRecentFolder;
    const { withPaging, isFrame, frameConfig } = settingsStore;

    const {
      tableStorageName,
      columnStorageName,
      columnInfoPanelStorageName,

      nameColumnIsEnabled,
      authorColumnIsEnabled,
      authorTrashColumnIsEnabled,
      createdColumnIsEnabled,
      createdTrashColumnIsEnabled,
      modifiedColumnIsEnabled,
      roomColumnIsEnabled,
      erasureColumnIsEnabled,
      sizeColumnIsEnabled,
      sizeTrashColumnIsEnabled,
      typeColumnIsEnabled,
      typeTrashColumnIsEnabled,
      quickButtonsColumnIsEnabled,

      roomColumnNameIsEnabled,
      roomColumnTypeIsEnabled,
      roomColumnTagsIsEnabled,
      roomColumnOwnerIsEnabled,
      roomColumnQuickButtonsIsEnabled,
      roomColumnActivityIsEnabled,
      roomQuotaColumnIsEnable,

      getColumns,
      setColumnEnable,
    } = tableStore;

    const { isPublicRoom, publicRoomKey } = publicRoomStore;

    return {
      setRoomsFilter,
      isHeaderChecked,
      filter,
      selectedFolderId: selectedFolderStore.id,
      withContent,
      sortingVisible,

      setIsLoading: clientLoadingStore.setIsSectionBodyLoading,

      roomsFilter,

      firstElemChecked,
      headerBorder,

      infoPanelVisible,
      withPaging,

      tableStorageName,
      columnStorageName,
      columnInfoPanelStorageName,

      nameColumnIsEnabled,
      authorColumnIsEnabled,
      authorTrashColumnIsEnabled,
      createdColumnIsEnabled,
      createdTrashColumnIsEnabled,
      modifiedColumnIsEnabled,
      roomColumnIsEnabled,
      erasureColumnIsEnabled,
      sizeColumnIsEnabled,
      sizeTrashColumnIsEnabled,
      typeColumnIsEnabled,
      typeTrashColumnIsEnabled,
      quickButtonsColumnIsEnabled,

      roomColumnNameIsEnabled,
      roomColumnTypeIsEnabled,
      roomColumnTagsIsEnabled,
      roomColumnOwnerIsEnabled,
      roomColumnQuickButtonsIsEnabled,
      roomColumnActivityIsEnabled,
      roomQuotaColumnIsEnable,

      getColumns,
      setColumnEnable,
      isRooms,
      isTrashFolder,
      isPublicRoom,
      publicRoomKey,

      isFrame,
      frameTableColumns: frameConfig?.viewTableColumns,
<<<<<<< HEAD
      isDefaultRoomsQuotaSet,
      showStorageInfo,
      isArchiveFolder,
=======
      showSettings: frameConfig?.showSettings,
>>>>>>> 4836c6a3
    };
  }
)(
  withTranslation(["Files", "Common", "Translations", "Notifications"])(
    observer(FilesTableHeader)
  )
);<|MERGE_RESOLUTION|>--- conflicted
+++ resolved
@@ -600,13 +600,10 @@
 
       isFrame,
       frameTableColumns: frameConfig?.viewTableColumns,
-<<<<<<< HEAD
+      showSettings: frameConfig?.showSettings,
       isDefaultRoomsQuotaSet,
       showStorageInfo,
       isArchiveFolder,
-=======
-      showSettings: frameConfig?.showSettings,
->>>>>>> 4836c6a3
     };
   }
 )(
