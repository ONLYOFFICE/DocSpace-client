/*
 * (c) Copyright Ascensio System SIA 2009-2025
 *
 * This program is a free software product.
 * You can redistribute it and/or modify it under the terms
 * of the GNU Affero General Public License (AGPL) version 3 as published by the Free Software
 * Foundation. In accordance with Section 7(a) of the GNU AGPL its Section 15 shall be amended
 * to the effect that Ascensio System SIA expressly excludes the warranty of non-infringement of
 * any third-party rights.
 *
 * This program is distributed WITHOUT ANY WARRANTY, without even the implied warranty
 * of MERCHANTABILITY or FITNESS FOR A PARTICULAR  PURPOSE. For details, see
 * the GNU AGPL at: http://www.gnu.org/licenses/agpl-3.0.html
 *
 * You can contact Ascensio System SIA at Lubanas st. 125a-25, Riga, Latvia, EU, LV-1021.
 *
 * The  interactive user interfaces in modified source and object code versions of the Program must
 * display Appropriate Legal Notices, as required under Section 5 of the GNU AGPL version 3.
 *
 * Pursuant to Section 7(b) of the License you must retain the original Product logo when
 * distributing the program. Pursuant to Section 7(e) we decline to grant you any rights under
 * trademark law for use of our trademarks.
 *
 * All the Product's GUI elements, including illustrations and icon sets, as well as technical writing
 * content are licensed under the terms of the Creative Commons Attribution-ShareAlike 4.0
 * International. See the License terms at http://creativecommons.org/licenses/by-sa/4.0/legalcode
 */

import React from "react";
import { useTranslation } from "react-i18next";
import { inject, observer } from "mobx-react";

import { Link, LinkTarget, LinkType } from "@docspace/shared/components/link";
import { Button, ButtonSize } from "@docspace/shared/components/button";
import { Text } from "@docspace/shared/components/text";
import { FieldContainer } from "@docspace/shared/components/field-container";
import { ComboBox, type TOption } from "@docspace/shared/components/combobox";
import { WebSearchType } from "@docspace/shared/api/ai/enums";
import { RectangleSkeleton } from "@docspace/shared/skeletons";
import { PasswordInput } from "@docspace/shared/components/password-input";
import { Tooltip } from "@docspace/shared/components/tooltip";
import { toastr } from "@docspace/shared/components/toast";
import type { SettingsStore } from "@docspace/shared/store/SettingsStore";

import type AISettingsStore from "SRC_DIR/store/portal-settings/AISettingsStore";

import generalStyles from "../AISettings.module.scss";

import styles from "./Search.module.scss";
import { ResetWebSearchDialog } from "./dialogs/reset";

type TSearchProps = {
  webSearchInitied?: AISettingsStore["webSearchInitied"];
  webSearchConfig?: AISettingsStore["webSearchConfig"];
  restoreWebSearch?: AISettingsStore["restoreWebSearch"];
  updateWebSearch?: AISettingsStore["updateWebSearch"];
  hasAIProviders?: AISettingsStore["hasAIProviders"];
  aiSettingsUrl?: string;
  getAIConfig?: SettingsStore["getAIConfig"];
};

const FAKE_KEY_VALUE = "0000000000000000";

const SearchComponent = ({
  webSearchInitied,
  webSearchConfig,
  updateWebSearch,
  hasAIProviders,
  aiSettingsUrl,
  getAIConfig,
}: TSearchProps) => {
  const { t } = useTranslation(["Common", "AISettings", "Settings"]);

  const [resetDialogVisible, setResetDialogVisible] =
    React.useState<boolean>(false);

  const [isKeyHidden, setIsKeyHidden] = React.useState(
    webSearchConfig?.enabled,
  );
  const [value, setValue] = React.useState(
    webSearchConfig?.enabled ? FAKE_KEY_VALUE : "",
  );
  const [selectedOption, setSelectedOption] = React.useState<WebSearchType>(
    () => {
      if (webSearchConfig?.type === WebSearchType.Exa) return WebSearchType.Exa;

      return WebSearchType.None;
    },
  );
  const [saveRequestRunning, setSaveRequestRunning] = React.useState(false);

  const onChange = (_: React.ChangeEvent<HTMLInputElement>, value?: string) => {
    setValue(value || "");
  };

  const refreshData = () => {
    setValue("");
    setSelectedOption(WebSearchType.None);
    setIsKeyHidden(false);
  };

  const closeDialog = () => {
    setResetDialogVisible(false);
  };

  const onRestoreToDefault = async () => {
    setResetDialogVisible(true);
  };

  const onSave = async () => {
    if (isKeyHidden) return;

    setSaveRequestRunning(true);
    try {
      await updateWebSearch?.(true, selectedOption, value);

      toastr.success(t("AISettings:WebSearchEnabledSuccess"));
    } catch (e) {
      console.error(e);
      toastr.error(e as string);
    }
    setSaveRequestRunning(false);
    getAIConfig?.();
  };

  const items = React.useMemo(() => {
    return [
      {
        key: WebSearchType.Exa,
        label: "Exa",
      },
    ];
  }, []);

  const selectedItem = React.useMemo(() => {
    return items.find((item) => item.key === selectedOption);
  }, [selectedOption, items]);

  React.useEffect(() => {
    if (webSearchConfig?.enabled) {
      setIsKeyHidden(true);
      setValue(FAKE_KEY_VALUE);
    }

    setSelectedOption(() => {
      if (webSearchConfig?.type === WebSearchType.Exa) return WebSearchType.Exa;

      return WebSearchType.None;
    });
  }, [webSearchConfig]);

  if (!webSearchInitied)
    return (
      <div className={generalStyles.search}>
        <RectangleSkeleton
          className={generalStyles.description}
          width="700px"
          height="36px"
        />
        <RectangleSkeleton
          className={generalStyles.learnMoreLink}
          width="100px"
          height="19px"
        />
        <div className={styles.searchForm}>
          <div className={generalStyles.fieldContainer}>
            <RectangleSkeleton width="119px" height="20px" />
            <RectangleSkeleton width="340px" height="32px" />
          </div>
          <div className={generalStyles.fieldContainer}>
            <RectangleSkeleton width="48px" height="32px" />
            <RectangleSkeleton width="340px" height="32px" />
          </div>
        </div>
        <div className={styles.buttonContainer}>
          <RectangleSkeleton
            className={styles.addProviderButton}
            width="128px"
            height="32px"
          />
          <RectangleSkeleton
            className={styles.learnMoreLink}
            width="322px"
            height="32px"
          />
        </div>
      </div>
    );

  const isSaveDisabled =
    !value || selectedOption === WebSearchType.None || isKeyHidden;

  const tooltipId = "tooltip-web-search";

  return (
    <>
      <div
        className={generalStyles.search}
        data-tooltip-id={tooltipId}
        data-tooltip-content={
          !hasAIProviders
            ? t("AISettings:ToUseAddProvider", {
                value: t("AISettings:Search"),
              })
            : undefined
        }
      >
        <Text className={generalStyles.description}>
          {t("AISettings:SearchDescription", {
            productName: t("Common:ProductName"),
          })}
        </Text>
        {aiSettingsUrl ? (
          <Link
            className={generalStyles.learnMoreLink}
            target={LinkTarget.blank}
            type={LinkType.page}
            fontWeight={600}
            isHovered
            href={aiSettingsUrl}
            color="accent"
          >
            {t("Common:LearnMore")}
          </Link>
        ) : null}
        <div className={styles.searchForm}>
          <FieldContainer
            labelVisible
            isVertical
            labelText={t("AISettings:SearchEngine")}
            removeMargin
          >
            <ComboBox
              options={items}
              selectedOption={
                selectedItem ?? ({ label: t("Common:SelectAction") } as TOption)
              }
              scaled
              displayArrow
              onSelect={(option) =>
                setSelectedOption(option.key as WebSearchType)
              }
              displaySelectedOption
              isDisabled={!hasAIProviders || isKeyHidden}
            />
          </FieldContainer>
          <FieldContainer
            labelVisible
            isVertical
            labelText={t("AISettings:APIKey")}
            removeMargin
          >
            {isKeyHidden ? (
<<<<<<< HEAD
              <div className={styles.aiBanner}>
                <Text fontSize="12px" fontWeight={400} lineHeight="16px">
                  {t("AISettings:WebSearchKeyHiddenDescription")}
                </Text>
              </div>
            ) : (
              <PasswordInput
                className={styles.passwordInput}
                placeholder={t("AISettings:EnterKey")}
                inputValue={value}
                onChange={onChange}
                scale
                isSimulateType
                isFullWidth
                isDisableTooltip
                isDisabled={
                  isKeyHidden || selectedOption === WebSearchType.None
                }
                autoComplete="off"
              />
=======
              <Text className={styles.hiddenKeyDescription}>
                {t("AISettings:WebSearchKeyHiddenDescription")}
              </Text>
            ) : (
              <Text className={styles.hiddenKeyDescription}>
                {t("AISettings:WebSearchKeyDescription")}
              </Text>
>>>>>>> 3a909846
            )}
          </FieldContainer>
        </div>
        <div className={styles.buttonContainer}>
          <Button
            primary
            size={ButtonSize.small}
            label={t("SaveButton")}
            scale={false}
            onClick={onSave}
            isLoading={saveRequestRunning}
            isDisabled={isSaveDisabled}
          />
          <Button
            size={ButtonSize.small}
            label={t("Settings:ResetSettings")}
            scale={false}
            onClick={onRestoreToDefault}
            isDisabled={
              !webSearchConfig ||
              webSearchConfig?.type === WebSearchType.None ||
              saveRequestRunning
            }
          />
        </div>
      </div>
      {!hasAIProviders ? (
        <Tooltip id={tooltipId} place="bottom" offset={10} float />
      ) : null}
      {resetDialogVisible ? (
        <ResetWebSearchDialog onSuccess={refreshData} onClose={closeDialog} />
      ) : null}
    </>
  );
};

export const Search = inject(({ aiSettingsStore, settingsStore }: TStore) => {
  return {
    webSearchInitied: aiSettingsStore.webSearchInitied,
    webSearchConfig: aiSettingsStore.webSearchConfig,
    updateWebSearch: aiSettingsStore.updateWebSearch,
    hasAIProviders: aiSettingsStore.hasAIProviders,
    aiSettingsUrl: settingsStore.aiSettingsUrl,
    getAIConfig: settingsStore.getAIConfig,
  };
})(observer(SearchComponent));<|MERGE_RESOLUTION|>--- conflicted
+++ resolved
@@ -251,36 +251,31 @@
             removeMargin
           >
             {isKeyHidden ? (
-<<<<<<< HEAD
               <div className={styles.aiBanner}>
                 <Text fontSize="12px" fontWeight={400} lineHeight="16px">
                   {t("AISettings:WebSearchKeyHiddenDescription")}
                 </Text>
               </div>
             ) : (
-              <PasswordInput
-                className={styles.passwordInput}
-                placeholder={t("AISettings:EnterKey")}
-                inputValue={value}
-                onChange={onChange}
-                scale
-                isSimulateType
-                isFullWidth
-                isDisableTooltip
-                isDisabled={
-                  isKeyHidden || selectedOption === WebSearchType.None
-                }
-                autoComplete="off"
-              />
-=======
-              <Text className={styles.hiddenKeyDescription}>
-                {t("AISettings:WebSearchKeyHiddenDescription")}
-              </Text>
-            ) : (
-              <Text className={styles.hiddenKeyDescription}>
-                {t("AISettings:WebSearchKeyDescription")}
-              </Text>
->>>>>>> 3a909846
+              <>
+                <PasswordInput
+                  className={styles.passwordInput}
+                  placeholder={t("AISettings:EnterKey")}
+                  inputValue={value}
+                  onChange={onChange}
+                  scale
+                  isSimulateType
+                  isFullWidth
+                  isDisableTooltip
+                  isDisabled={
+                    isKeyHidden || selectedOption === WebSearchType.None
+                  }
+                  autoComplete="off"
+                />
+                <Text className={styles.hiddenKeyDescription}>
+                  {t("AISettings:WebSearchKeyDescription")}
+                </Text>
+              </>
             )}
           </FieldContainer>
         </div>
