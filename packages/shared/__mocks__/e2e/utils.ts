--- conflicted
+++ resolved
@@ -92,13 +92,11 @@
 
 export const HEADER_WITHOUT_CUSTOMIZATION = "x-without-customization";
 
-<<<<<<< HEAD
 export const HEADER_OPEN_EDIT_WITH_PASSWORD = "x-open-edit-with-password";
 
 export const HEADER_FORM_YOUR_TURN_FILLING = "x-form-your-turn-filling";
-=======
+
 export const buildSseBody = (events: { event: string; data: unknown }[]) =>
   events
     .map((e) => `event: ${e.event}\n` + `data: ${JSON.stringify(e.data)}\n\n`)
-    .join("");
->>>>>>> c40b4790
+    .join("");