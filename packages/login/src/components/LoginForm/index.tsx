--- conflicted
+++ resolved
@@ -426,11 +426,8 @@
     router,
     clientId,
     referenceUrl,
-<<<<<<< HEAD
     baseDomain,
-=======
     linkData,
->>>>>>> 3edf2f79
   ]);
 
   const onBlurEmail = () => {
