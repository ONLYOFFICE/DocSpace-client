--- conflicted
+++ resolved
@@ -99,11 +99,7 @@
           </div>
           <div className="column-row">
             <Text
-<<<<<<< HEAD
-              className="description"
-=======
               className={isExpired ? "error-description" : "description"}
->>>>>>> 19144175
               fontSize="12px"
               fontWeight={600}
               lineHeight="16px"
