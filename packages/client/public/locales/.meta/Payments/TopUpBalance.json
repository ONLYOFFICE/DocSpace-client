--- conflicted
+++ resolved
@@ -3,11 +3,7 @@
   "content": "Top up balance",
   "content_en_sha1_hash": "c9ec141fc5fcaffb8be65dc754acb82e2c543f06",
   "created_at": "2025-05-28T09:33:06.822Z",
-<<<<<<< HEAD
-  "updated_at": "2025-06-18T17:11:42.487Z",
-=======
   "updated_at": "2025-06-26T19:00:18.244Z",
->>>>>>> 0de93b01
   "comment": {
     "text": "The translation key \"TopUpBalance\" is used to display the text \"Top up balance\" as a label on a button in a payment wallet settings section. This button likely prompts users to add funds to their account balance.",
     "is_auto": true,
