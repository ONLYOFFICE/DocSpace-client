--- conflicted
+++ resolved
@@ -1,10 +1,7 @@
 {
-<<<<<<< HEAD
+  "DeleteGroupUsersSuccessMessage": "Kullanıcılar başarıyla silindi.",
   "DeleteMyDocumentsUser": "Bu kullanıcının Belgelerim bölümündeki tüm kişisel dosya ve klasörler kalıcı olarak silinecektir.",
   "DeleteReassignDescriptionUser": "{{warningMessageMyDocuments}} Bu kullanıcı tarafından oluşturulan odalar ve bu odalarda saklanan dokümanlar, silme işlemini gerçekleştiren yöneticiye otomatik olarak yeniden atanacaktır: <strong>{{userPerformedDeletion}} ({{userYou}})</strong>. Yeniden atama için başka bir hedef kullanıcı seçmek üzere verileri manuel olarak yeniden atayın.",
-=======
-  "DeleteGroupUsersSuccessMessage": "Kullanıcılar başarıyla silindi.",
->>>>>>> 7657988e
   "DeleteUser": "Kullanıcıyı sil",
   "DeleteUserMessage": "{{userCaption}} <strong>{{user}</strong> silinecektir. Bu eylem geri alınamaz.",
   "ReassignDataToAnotherUser": "Verileri başka bir kullanıcıya yeniden ata",
