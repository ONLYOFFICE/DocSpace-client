--- conflicted
+++ resolved
@@ -399,12 +399,9 @@
     } = this.props;
 
     const menuItems = this.getMenuItems();
-<<<<<<< HEAD
+    const isLoading = !title || !tReady;
     const headerMenu = getHeaderMenu(t);
 
-=======
-    const isLoading = !title || !tReady;
->>>>>>> 3c7df89a
     return (
       <Consumer>
         {(context) => (
@@ -415,11 +412,8 @@
             title={title}
             isDesktop={isDesktop}
             isTabletView={isTabletView}
-<<<<<<< HEAD
+            isLoading={isLoading}
             viewAs={viewAs}
-=======
-            isLoading={isLoading}
->>>>>>> 3c7df89a
           >
             {isHeaderVisible ? (
               <TableGroupMenu
