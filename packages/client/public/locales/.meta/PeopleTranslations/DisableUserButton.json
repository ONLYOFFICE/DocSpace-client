{
  "key_path": "DisableUserButton",
  "content": "Disable",
  "content_en_sha1_hash": "9a7d4e0687b14e2b7cda406900b802782cd50a62",
  "created_at": "2025-05-19T21:30:53.466Z",
<<<<<<< HEAD
  "updated_at": "2025-05-26T07:57:32.231Z",
=======
  "updated_at": "2025-06-24T16:31:24.344Z",
>>>>>>> 0de93b01
  "comment": {
    "text": "This translation key is used as a button label in various contexts, including a change user status dialog and options store. It corresponds to the action of disabling or removing users from systems, such as guests or individuals. Translators should provide a clear and concise equivalent for this context.",
    "is_auto": true,
    "updated_at": "2025-05-20T09:43:42.582Z"
  },
  "usage": [
    {
      "file_path": "/packages/client/src/components/dialogs/ChangeUserStatusDialog/index.tsx",
      "line_number": 191,
      "context": "? t(\"DisableGuestsGeneralDescription\")\n : t(\"DisableGeneralDescription\");\n \n buttonLabelSave = isGuests\n ? t(\"Common:Disable\")\n : t(\"PeopleTranslations:DisableUserButton\");\n } else {\n header = onlyOneUser\n ? isGuests\n ? t(\"EnableGuest\")\n : t(\"EnableUser\")",
      "module": "/packages/client"
    },
    {
      "file_path": "/packages/client/src/store/contacts/ContactsContextOptionsStore.ts",
      "line_number": 234,
      "context": "case \"disable\":\n return {\n id: \"option_disable\",\n key: option,\n icon: RemoveReactSvgUrl,\n label: t(\"PeopleTranslations:DisableUserButton\"),\n onClick: () => this.onDisableClick(item),\n };\n case \"reassign-data\":\n return {\n id: \"option_reassign-data\",",
      "module": "/packages/client"
    },
    {
      "file_path": "/packages/client/src/store/contacts/ContactsContextOptionsStore.ts",
      "line_number": 234,
      "context": "case \"disable\":\n return {\n id: \"option_disable\",\n key: option,\n icon: RemoveReactSvgUrl,\n label: t(\"PeopleTranslations:DisableUserButton\"),\n onClick: () => this.onDisableClick(item),\n };\n case \"reassign-data\":\n return {\n id: \"option_reassign-data\",",
      "module": "/packages/client"
    },
    {
      "file_path": "/packages/client/src/store/contacts/HeaderMenuStore.ts",
      "line_number": 222,
      "context": "iconUrl: EnableReactSvgUrl,\n },\n {\n id: \"menu-disable\",\n key: \"disable\",\n label: t(\"PeopleTranslations:DisableUserButton\"),\n disabled: !hasUsersToDisable,\n onClick: () =>\n this.contextOptionsStore.onChangeStatus(EmployeeStatus.Disabled),\n iconUrl: DisableReactSvgUrl,\n },",
      "module": "/packages/client"
    }
  ],
  "languages": {
    "en": {
      "ai_translated": false,
      "ai_model": null,
      "ai_spell_check_issues": [],
      "approved_at": null
    },
    "ar-SA": {
      "ai_translated": false,
      "ai_model": null,
      "ai_spell_check_issues": [],
      "approved_at": null
    },
    "az": {
      "ai_translated": false,
      "ai_model": null,
      "ai_spell_check_issues": [],
      "approved_at": null
    },
    "bg": {
      "ai_translated": false,
      "ai_model": null,
      "ai_spell_check_issues": [],
      "approved_at": null
    },
    "cs": {
      "ai_translated": false,
      "ai_model": null,
      "ai_spell_check_issues": [],
      "approved_at": null
    },
    "de": {
      "ai_translated": false,
      "ai_model": null,
      "ai_spell_check_issues": [],
      "approved_at": null
    },
    "el-GR": {
      "ai_translated": false,
      "ai_model": null,
      "ai_spell_check_issues": [
        {
          "type": "incorrect_translation",
          "description": "While 'Απενεργοποίηση' is a valid Greek word, it's a more formal and general term for 'deactivation' or 'disabling.' In the context of a user button, a more direct and concise translation of 'Disable' would be preferable. A better option would be something like 'Απενεργοποίησε' which translates closer to 'Disable' as an action.",
          "suggestion": "Consider using 'Απενεργοποίησε' or a similar, more direct translation like 'Απενεργοποίηση' for a user action button."
        }
      ],
      "approved_at": null
    },
    "es": {
      "ai_translated": false,
      "ai_model": null,
      "ai_spell_check_issues": [],
      "approved_at": null
    },
    "fi": {
      "ai_translated": false,
      "ai_model": null,
      "ai_spell_check_issues": [
        {
          "type": "incorrect_translation",
          "description": "The Finnish translation \"Poisteta käytöstä\" is not the most natural or idiomatic translation of \"Disable\". While technically correct, it sounds somewhat formal and clunky. A more common and user-friendly translation would be something like \"Poista käytöstä\" or \"Kytke pois päältä\".",
          "suggestion": "Poista käytöstä"
        }
      ],
      "approved_at": null
    },
    "fr": {
      "ai_translated": false,
      "ai_model": null,
      "ai_spell_check_issues": [],
      "approved_at": null
    },
    "hy-AM": {
      "ai_translated": false,
      "ai_model": null,
      "ai_spell_check_issues": [],
      "approved_at": null
    },
    "it": {
      "ai_translated": false,
      "ai_model": null,
      "ai_spell_check_issues": [],
      "approved_at": null
    },
    "ja-JP": {
      "ai_translated": false,
      "ai_model": null,
      "ai_spell_check_issues": [],
      "approved_at": null
    },
    "ko-KR": {
      "ai_translated": false,
      "ai_model": null,
      "ai_spell_check_issues": [],
      "approved_at": null
    },
    "lo-LA": {
      "ai_translated": false,
      "ai_model": null,
      "ai_spell_check_issues": [],
      "approved_at": null
    },
    "lv": {
      "ai_translated": false,
      "ai_model": null,
      "ai_spell_check_issues": [],
      "approved_at": null
    },
    "nl": {
      "ai_translated": false,
      "ai_model": null,
      "ai_spell_check_issues": [],
      "approved_at": null
    },
    "pl": {
      "ai_translated": false,
      "ai_model": null,
      "ai_spell_check_issues": [],
      "approved_at": null
    },
    "pt": {
      "ai_translated": false,
      "ai_model": null,
      "ai_spell_check_issues": [],
      "approved_at": null
    },
    "pt-BR": {
      "ai_translated": false,
      "ai_model": null,
      "ai_spell_check_issues": [],
      "approved_at": null
    },
    "ro": {
      "ai_translated": false,
      "ai_model": null,
      "ai_spell_check_issues": [],
      "approved_at": null
    },
    "ru": {
      "ai_translated": false,
      "ai_model": null,
      "ai_spell_check_issues": [],
      "approved_at": null
    },
    "si": {
      "ai_translated": false,
      "ai_model": null,
      "ai_spell_check_issues": [
        {
          "type": "incorrect_translation",
          "description": "The translation \"අබල කරන්න\" while understandable, isn't the most accurate or common translation for \"Disable\" in this context. \"අවලංගු කරන්න\" or \"නවත්වා දාන්න\" would be more suitable depending on the specific UI element's function.",
          "suggestion": "Consider \"අවලංගු කරන්න\" or \"නවත්වා දාන්න\""
        }
      ],
      "approved_at": null
    },
    "sk": {
      "ai_translated": false,
      "ai_model": null,
      "ai_spell_check_issues": [],
      "approved_at": null
    },
    "sl": {
      "ai_translated": false,
      "ai_model": null,
      "ai_spell_check_issues": [],
      "approved_at": null
    },
    "sr-Cyrl-RS": {
      "ai_translated": false,
      "ai_model": null,
      "ai_spell_check_issues": [],
      "approved_at": null
    },
    "sr-Latn-RS": {
      "ai_translated": false,
      "ai_model": null,
      "ai_spell_check_issues": [
        {
          "type": "incorrect_translation",
          "description": "The translation 'Onemogući' while technically meaning 'disable', is not the most natural or commonly used term in this context. 'Onemogući' is more appropriate for disabling a function or process, not a user.",
          "suggestion": "Isključi"
        }
      ],
      "approved_at": null
    },
    "tr": {
      "ai_translated": false,
      "ai_model": null,
      "ai_spell_check_issues": [
        {
          "type": "incorrect_translation",
          "description": "While \"Devre dışı bırak\" is a technically correct translation of \"Disable\", it is quite formal and lengthy for a button label. A shorter and more user-friendly option is preferred.",
          "suggestion": "Etkisizleştir"
        }
      ],
      "approved_at": null
    },
    "uk-UA": {
      "ai_translated": false,
      "ai_model": null,
      "ai_spell_check_issues": [],
      "approved_at": null
    },
    "vi": {
      "ai_translated": false,
      "ai_model": null,
      "ai_spell_check_issues": [],
      "approved_at": null
    },
    "zh-CN": {
      "ai_translated": false,
      "ai_model": null,
      "ai_spell_check_issues": [],
      "approved_at": null
    }
  }
}<|MERGE_RESOLUTION|>--- conflicted
+++ resolved
@@ -3,11 +3,7 @@
   "content": "Disable",
   "content_en_sha1_hash": "9a7d4e0687b14e2b7cda406900b802782cd50a62",
   "created_at": "2025-05-19T21:30:53.466Z",
-<<<<<<< HEAD
-  "updated_at": "2025-05-26T07:57:32.231Z",
-=======
   "updated_at": "2025-06-24T16:31:24.344Z",
->>>>>>> 0de93b01
   "comment": {
     "text": "This translation key is used as a button label in various contexts, including a change user status dialog and options store. It corresponds to the action of disabling or removing users from systems, such as guests or individuals. Translators should provide a clear and concise equivalent for this context.",
     "is_auto": true,
@@ -82,8 +78,8 @@
       "ai_spell_check_issues": [
         {
           "type": "incorrect_translation",
-          "description": "While 'Απενεργοποίηση' is a valid Greek word, it's a more formal and general term for 'deactivation' or 'disabling.' In the context of a user button, a more direct and concise translation of 'Disable' would be preferable. A better option would be something like 'Απενεργοποίησε' which translates closer to 'Disable' as an action.",
-          "suggestion": "Consider using 'Απενεργοποίησε' or a similar, more direct translation like 'Απενεργοποίηση' for a user action button."
+          "description": "The translation \"Απενεργοποίηση\" while technically meaning 'deactivation' or 'disabling', is a more formal and technical term. 'Disable' in this context, referring to a user button, would be better conveyed by a more direct and user-friendly term.",
+          "suggestion": "Απενεργοποίηση is accurate but may be too formal. Consider alternatives like 'Απενεργοποίηση Λογαριασμού' (Account Deactivation), 'Απενεργοποίηση Χρήστη' (User Deactivation), or a simpler term depending on the UI context."
         }
       ],
       "approved_at": null
@@ -100,7 +96,7 @@
       "ai_spell_check_issues": [
         {
           "type": "incorrect_translation",
-          "description": "The Finnish translation \"Poisteta käytöstä\" is not the most natural or idiomatic translation of \"Disable\". While technically correct, it sounds somewhat formal and clunky. A more common and user-friendly translation would be something like \"Poista käytöstä\" or \"Kytke pois päältä\".",
+          "description": "While \"Poisteta käytöstä\" is understandable, it's a somewhat verbose and not the most natural translation for 'Disable' in this context. A more common and concise translation would be 'Poista käytöstä'.",
           "suggestion": "Poista käytöstä"
         }
       ],
@@ -181,19 +177,19 @@
     "ru": {
       "ai_translated": false,
       "ai_model": null,
-      "ai_spell_check_issues": [],
+      "ai_spell_check_issues": [
+        {
+          "type": "incorrect_translation",
+          "description": "While 'Заблокировать' is a possible translation for 'Disable', it implies a more severe action (block) than simply disabling a feature or user. A more accurate translation, depending on the context, could be 'Отключить' or 'Деактивировать'.",
+          "suggestion": "Consider 'Отключить' or 'Деактивировать' depending on the specific meaning of 'Disable'."
+        }
+      ],
       "approved_at": null
     },
     "si": {
       "ai_translated": false,
       "ai_model": null,
-      "ai_spell_check_issues": [
-        {
-          "type": "incorrect_translation",
-          "description": "The translation \"අබල කරන්න\" while understandable, isn't the most accurate or common translation for \"Disable\" in this context. \"අවලංගු කරන්න\" or \"නවත්වා දාන්න\" would be more suitable depending on the specific UI element's function.",
-          "suggestion": "Consider \"අවලංගු කරන්න\" or \"නවත්වා දාන්න\""
-        }
-      ],
+      "ai_spell_check_issues": [],
       "approved_at": null
     },
     "sk": {
@@ -220,8 +216,8 @@
       "ai_spell_check_issues": [
         {
           "type": "incorrect_translation",
-          "description": "The translation 'Onemogući' while technically meaning 'disable', is not the most natural or commonly used term in this context. 'Onemogući' is more appropriate for disabling a function or process, not a user.",
-          "suggestion": "Isključi"
+          "description": "The translation 'Onemogući' doesn't perfectly capture the nuance of 'Disable' in a user interface context. While it means 'make impossible' or 'prevent,' it's a bit too literal and might not be the most natural-sounding option for a button label.",
+          "suggestion": "Consider 'Isključi' which is a more common and user-friendly translation for 'Disable' in a UI setting. Alternatively, 'Zaključaj' could also work depending on the specific function."
         }
       ],
       "approved_at": null
@@ -232,8 +228,8 @@
       "ai_spell_check_issues": [
         {
           "type": "incorrect_translation",
-          "description": "While \"Devre dışı bırak\" is a technically correct translation of \"Disable\", it is quite formal and lengthy for a button label. A shorter and more user-friendly option is preferred.",
-          "suggestion": "Etkisizleştir"
+          "description": "While \"Devre dışı bırak\" is a valid translation for \"Disable\", it's quite formal and lengthy for a button label. A more user-friendly and concise option would be preferred.",
+          "suggestion": "Pasif"
         }
       ],
       "approved_at": null
