// (c) Copyright Ascensio System SIA 2009-2025
//
// This program is a free software product.
// You can redistribute it and/or modify it under the terms
// of the GNU Affero General Public License (AGPL) version 3 as published by the Free Software
// Foundation. In accordance with Section 7(a) of the GNU AGPL its Section 15 shall be amended
// to the effect that Ascensio System SIA expressly excludes the warranty of non-infringement of
// any third-party rights.
//
// This program is distributed WITHOUT ANY WARRANTY, without even the implied warranty
// of MERCHANTABILITY or FITNESS FOR A PARTICULAR  PURPOSE. For details, see
// the GNU AGPL at: http://www.gnu.org/licenses/agpl-3.0.html
//
// You can contact Ascensio System SIA at Lubanas st. 125a-25, Riga, Latvia, EU, LV-1021.
//
// The  interactive user interfaces in modified source and object code versions of the Program must
// display Appropriate Legal Notices, as required under Section 5 of the GNU AGPL version 3.
//
// Pursuant to Section 7(b) of the License you must retain the original Product logo when
// distributing the program. Pursuant to Section 7(e) we decline to grant you any rights under
// trademark law for use of our trademarks.
//
// All the Product's GUI elements, including illustrations and icon sets, as well as technical writing
// content are licensed under the terms of the Creative Commons Attribution-ShareAlike 4.0
// International. See the License terms at http://creativecommons.org/licenses/by-sa/4.0/legalcode

import {
  TFeedAction,
  FeedAction,
  FeedInfoKey,
  FeedTarget,
  RoomMember,
  TFeedData,
} from "@docspace/shared/api/rooms/types";

export enum FeedActionKeys {
  FileCreated = "FileCreated",
  FileUploaded = "FileUploaded",
  UserFileUpdated = "UserFileUpdated",
  FileConverted = "FileConverted",
  FileRenamed = "FileRenamed",
  FileMoved = "FileMoved",
  FileMovedToTrash = "FileMovedToTrash",
  FileCopied = "FileCopied",
  FileDeleted = "FileDeleted",
  FileIndexChanged = "FileIndexChanged",
  FormSubmit = "FormSubmit",
  FormOpenedForFilling = "FormOpenedForFilling",
  FileLocked = "FileLocked",
  FileUnlocked = "FileUnlocked",
  FileVersionRemoved = "FileVersionRemoved",
  FormStartedToFill = "FormStartedToFill",
  FormPartiallyFilled = "FormPartiallyFilled",
  FormCompletelyFilled = "FormCompletelyFilled",
  FormStopped = "FormStopped",
  FileCustomFilterDisabled = "FileCustomFilterDisabled",
  FileCustomFilterEnabled = "FileCustomFilterEnabled",
  FolderCreated = "FolderCreated",
  FolderRenamed = "FolderRenamed",
  FolderLocked = "FolderLocked",
  FolderUnlocked = "FolderUnlocked",
  FolderMoved = "FolderMoved",
  FolderMovedToTrash = "FolderMovedToTrash",
  FolderCopied = "FolderCopied",
  FolderDeleted = "FolderDeleted",
  FolderIndexChanged = "FolderIndexChanged",
  FolderIndexReordered = "FolderIndexReordered",
  RoomCreated = "RoomCreated",
  RoomRenamed = "RoomRenamed",
  RoomCopied = "RoomCopied",
  RoomWatermarkSet = "RoomWatermarkSet",
  RoomWatermarkDisabled = "RoomWatermarkDisabled",
  RoomIndexingEnabled = "RoomIndexingEnabled",
  RoomIndexingDisabled = "RoomIndexingDisabled",
  RoomLifeTimeSet = "RoomLifeTimeSet",
  RoomLifeTimeDisabled = "RoomLifeTimeDisabled",
  RoomDenyDownloadEnabled = "RoomDenyDownloadEnabled",
  RoomDenyDownloadDisabled = "RoomDenyDownloadDisabled",
  RoomArchived = "RoomArchived",
  RoomUnarchived = "RoomUnarchived",
  RoomIndexExportLocation = "RoomIndexExportLocation",
  AddedRoomTags = "AddedRoomTags",
  DeletedRoomTags = "DeletedRoomTags",
  RoomLogoCreated = "RoomLogoCreated",
  RoomLogoDeleted = "RoomLogoDeleted",
  RoomColorChanged = "RoomColorChanged",
  RoomCoverChanged = "RoomCoverChanged",
  RoomExternalLinkCreated = "RoomExternalLinkCreated",
  RoomExternalLinkRenamed = "RoomExternalLinkRenamed",
  RoomExternalLinkDeleted = "RoomExternalLinkDeleted",
  RoomExternalLinkRevoked = "RoomExternalLinkRevoked",
  RoomCreateUser = "RoomCreateUser",
  RoomUpdateAccessForUser = "RoomUpdateAccessForUser",
  RoomRemoveUser = "RoomRemoveUser",
  RoomInviteResend = "RoomInviteResend",
  RoomGroupAdded = "RoomGroupAdded",
  RoomUpdateAccessForGroup = "RoomUpdateAccessForGroup",
  RoomGroupRemove = "RoomGroupRemove",
}

export const feedInfo = [
  //
  // FILE
  {
<<<<<<< HEAD
    key: FeedInfoKey.FileCreated,
    targetType: FeedTarget.File,
    actionType: FeedAction.Create,
  },
  {
    key: FeedInfoKey.FileUploaded,
    targetType: FeedTarget.File,
    actionType: FeedAction.Upload,
  },
  {
    key: FeedInfoKey.UserFileUpdated,
    targetType: FeedTarget.File,
    actionType: FeedAction.Update,
  },
  {
    key: FeedInfoKey.FileConverted,
    targetType: FeedTarget.File,
    actionType: FeedAction.Convert,
  },
  {
    key: FeedInfoKey.FileRenamed,
    targetType: FeedTarget.File,
    actionType: FeedAction.Rename,
  },
  {
    key: FeedInfoKey.FileMoved,
    targetType: FeedTarget.File,
    actionType: FeedAction.Move,
  },
  {
    key: FeedInfoKey.FileMovedToTrash,
    targetType: FeedTarget.File,
    actionType: FeedAction.Move,
  },
  {
    key: FeedInfoKey.FileCopied,
    targetType: FeedTarget.File,
    actionType: FeedAction.Copy,
  },
  {
    key: FeedInfoKey.FileDeleted,
    targetType: FeedTarget.File,
    actionType: FeedAction.Delete,
  },
  {
    key: FeedInfoKey.FileIndexChanged,
    targetType: FeedTarget.File,
    actionType: FeedAction.Change,
  },
  {
    key: FeedInfoKey.FormSubmit,
    targetType: FeedTarget.File,
    actionType: FeedAction.Submitted,
  },
  {
    key: FeedInfoKey.FormOpenedForFilling,
    targetType: FeedTarget.File,
    actionType: FeedAction.StartedFilling,
  },
  {
    key: FeedInfoKey.FileLocked,
    targetType: FeedTarget.File,
    actionType: FeedAction.Locked,
  },
  {
    key: FeedInfoKey.FileUnlocked,
    targetType: FeedTarget.File,
    actionType: FeedAction.Unlocked,
  },
  {
    key: FeedInfoKey.FileVersionRemoved,
    targetType: FeedTarget.File,
    actionType: FeedAction.DeleteVersion,
  },
  {
    key: FeedInfoKey.FormStartedToFill,
    targetType: FeedTarget.File,
    actionType: FeedAction.FormStartedToFill,
  },
  {
    key: FeedInfoKey.FormPartiallyFilled,
    targetType: FeedTarget.File,
    actionType: FeedAction.FormPartiallyFilled,
  },
  {
    key: FeedInfoKey.FormCompletelyFilled,
    targetType: FeedTarget.File,
    actionType: FeedAction.FormCompletelyFilled,
  },
  {
    key: FeedInfoKey.FormStopped,
    targetType: FeedTarget.File,
    actionType: FeedAction.FormStopped,
=======
    key: FeedActionKeys.FileCreated,
    targetType: `${FeedTarget.File}`,
    actionType: `${FeedAction.Create}`,
  },
  {
    key: FeedActionKeys.FileUploaded,
    targetType: `${FeedTarget.File}`,
    actionType: `${FeedAction.Upload}`,
  },
  {
    key: FeedActionKeys.UserFileUpdated,
    targetType: `${FeedTarget.File}`,
    actionType: `${FeedAction.Update}`,
  },
  {
    key: FeedActionKeys.FileConverted,
    targetType: `${FeedTarget.File}`,
    actionType: `${FeedAction.Convert}`,
  },
  {
    key: FeedActionKeys.FileRenamed,
    targetType: `${FeedTarget.File}`,
    actionType: `${FeedAction.Rename}`,
  },
  {
    key: FeedActionKeys.FileMoved,
    targetType: `${FeedTarget.File}`,
    actionType: `${FeedAction.Move}`,
  },
  {
    key: FeedActionKeys.FileMovedToTrash,
    targetType: `${FeedTarget.File}`,
    actionType: `${FeedAction.Move}`,
  },
  {
    key: FeedActionKeys.FileCopied,
    targetType: `${FeedTarget.File}`,
    actionType: `${FeedAction.Copy}`,
  },
  {
    key: FeedActionKeys.FileDeleted,
    targetType: `${FeedTarget.File}`,
    actionType: `${FeedAction.Delete}`,
  },
  {
    key: FeedActionKeys.FileIndexChanged,
    targetType: `${FeedTarget.File}`,
    actionType: `${FeedAction.Change}`,
  },
  {
    key: FeedActionKeys.FormSubmit,
    targetType: `${FeedTarget.File}`,
    actionType: `${FeedAction.Submitted}`,
  },
  {
    key: FeedActionKeys.FormOpenedForFilling,
    targetType: `${FeedTarget.File}`,
    actionType: `${FeedAction.StartedFilling}`,
  },
  {
    key: FeedActionKeys.FileLocked,
    targetType: `${FeedTarget.File}`,
    actionType: `${FeedAction.Locked}`,
  },
  {
    key: FeedActionKeys.FileUnlocked,
    targetType: `${FeedTarget.File}`,
    actionType: `${FeedAction.Unlocked}`,
  },
  {
    key: FeedActionKeys.FileVersionRemoved,
    targetType: `${FeedTarget.File}`,
    actionType: `${FeedAction.DeleteVersion}`,
  },
  {
    key: FeedActionKeys.FormStartedToFill,
    targetType: `${FeedTarget.File}`,
    actionType: `${FeedAction.FormStartedToFill}`,
  },
  {
    key: FeedActionKeys.FormPartiallyFilled,
    targetType: `${FeedTarget.File}`,
    actionType: `${FeedAction.FormPartiallyFilled}`,
  },
  {
    key: FeedActionKeys.FormCompletelyFilled,
    targetType: `${FeedTarget.File}`,
    actionType: `${FeedAction.FormCompletelyFilled}`,
  },
  {
    key: FeedActionKeys.FormStopped,
    targetType: `${FeedTarget.File}`,
    actionType: `${FeedAction.FormStopped}`,
>>>>>>> 7167364c
  },
  {
<<<<<<< HEAD
    key: FeedInfoKey.FileCustomFilterDisabled,
    targetType: FeedTarget.File,
    actionType: FeedAction.CustomFilterDisabled,
  },
  {
    key: FeedInfoKey.FileCustomFilterEnabled,
    targetType: FeedTarget.File,
    actionType: FeedAction.CustomFilterEnabled,
  },
  // FOLDER
  {
    key: FeedInfoKey.FolderCreated,
    targetType: FeedTarget.Folder,
    actionType: FeedAction.Create,
  },
  {
    key: FeedInfoKey.FolderRenamed,
    targetType: FeedTarget.Folder,
    actionType: FeedAction.Rename,
  },
  {
    key: FeedInfoKey.FolderMoved,
    targetType: FeedTarget.Folder,
    actionType: FeedAction.Move,
  },
  {
    key: FeedInfoKey.FolderMovedToTrash,
    targetType: FeedTarget.Folder,
    actionType: FeedAction.Move,
  },
  {
    key: FeedInfoKey.FolderCopied,
    targetType: FeedTarget.Folder,
    actionType: FeedAction.Copy,
  },
  {
    key: FeedInfoKey.FolderDeleted,
    targetType: FeedTarget.Folder,
    actionType: FeedAction.Delete,
  },
  {
    key: FeedInfoKey.FolderIndexChanged,
    targetType: FeedTarget.Folder,
    actionType: FeedAction.Change,
  },
  {
    key: FeedInfoKey.FolderIndexReordered,
    targetType: FeedTarget.Room,
    actionType: FeedAction.Reorder,
=======
    key: FeedActionKeys.FileCustomFilterDisabled,
    targetType: `${FeedTarget.File}`,
    actionType: `${FeedAction.CustomFilterDisabled}`,
  },
  {
    key: FeedActionKeys.FileCustomFilterEnabled,
    targetType: `${FeedTarget.File}`,
    actionType: `${FeedAction.CustomFilterEnabled}`,
  },
  // FOLDER
  {
    key: FeedActionKeys.FolderCreated,
    targetType: `${FeedTarget.Folder}`,
    actionType: `${FeedAction.Create}`,
  },
  {
    key: FeedActionKeys.FolderRenamed,
    targetType: `${FeedTarget.Folder}`,
    actionType: `${FeedAction.Rename}`,
  },
  {
    key: FeedActionKeys.FolderMoved,
    targetType: `${FeedTarget.Folder}`,
    actionType: `${FeedAction.Move}`,
  },
  {
    key: FeedActionKeys.FolderMovedToTrash,
    targetType: `${FeedTarget.Folder}`,
    actionType: `${FeedAction.Move}`,
  },
  {
    key: FeedActionKeys.FolderCopied,
    targetType: `${FeedTarget.Folder}`,
    actionType: `${FeedAction.Copy}`,
  },
  {
    key: FeedActionKeys.FolderDeleted,
    targetType: `${FeedTarget.Folder}`,
    actionType: `${FeedAction.Delete}`,
  },
  {
    key: FeedActionKeys.FolderIndexChanged,
    targetType: `${FeedTarget.Folder}`,
    actionType: `${FeedAction.Change}`,
  },
  {
    key: FeedActionKeys.FolderIndexReordered,
    targetType: `${FeedTarget.Room}`,
    actionType: `${FeedAction.Reorder}`,
>>>>>>> 7167364c
  },
  //
  // ROOM
  {
<<<<<<< HEAD
    key: FeedInfoKey.RoomCreated,
    targetType: FeedTarget.Room,
    actionType: FeedAction.Create,
  },
  {
    key: FeedInfoKey.RoomRenamed,
    targetType: FeedTarget.Room,
    actionType: FeedAction.Rename,
  },
  {
    key: FeedInfoKey.RoomCopied,
    targetType: FeedTarget.Room,
    actionType: FeedAction.Copy,
  },
  {
    key: FeedInfoKey.RoomWatermarkSet,
    targetType: FeedTarget.Room,
    actionType: FeedAction.Create,
  },
  {
    key: FeedInfoKey.RoomWatermarkDisabled,
    targetType: FeedTarget.Room,
    actionType: FeedAction.Delete,
  },
  {
    key: FeedInfoKey.RoomIndexingEnabled,
    targetType: FeedTarget.Room,
    actionType: FeedAction.Create,
  },
  {
    key: FeedInfoKey.RoomIndexingDisabled,
    targetType: FeedTarget.Room,
    actionType: FeedAction.Delete,
  },
  {
    key: FeedInfoKey.RoomLifeTimeSet,
    targetType: FeedTarget.Room,
    actionType: FeedAction.Create,
  },
  {
    key: FeedInfoKey.RoomLifeTimeDisabled,
    targetType: FeedTarget.Room,
    actionType: FeedAction.Delete,
  },
  {
    key: FeedInfoKey.RoomDenyDownloadEnabled,
    targetType: FeedTarget.Room,
    actionType: FeedAction.Create,
  },
  {
    key: FeedInfoKey.RoomDenyDownloadDisabled,
    targetType: FeedTarget.Room,
    actionType: FeedAction.Delete,
  },
  {
    key: FeedInfoKey.RoomArchived,
    targetType: FeedTarget.Room,
    actionType: FeedAction.Archived,
  },
  {
    key: FeedInfoKey.RoomUnarchived,
    targetType: FeedTarget.Room,
    actionType: FeedAction.Unarchived,
  },
  {
    key: FeedInfoKey.RoomIndexExportLocation,
    targetType: FeedTarget.Room,
    actionType: FeedAction.Export,
  },
  // ROOM TAGS
  {
    key: FeedInfoKey.AddedRoomTags,
    targetType: FeedTarget.RoomTag,
    actionType: FeedAction.Create,
  },
  {
    key: FeedInfoKey.DeletedRoomTags,
    targetType: FeedTarget.RoomTag,
    actionType: FeedAction.Delete,
  },
  // ROOM LOGO
  {
    key: FeedInfoKey.RoomLogoCreated,
    targetType: FeedTarget.RoomLogo,
    actionType: FeedAction.Create,
  },
  {
    key: FeedInfoKey.RoomLogoDeleted,
    targetType: FeedTarget.RoomLogo,
    actionType: FeedAction.Delete,
  },
  {
    key: FeedInfoKey.RoomColorChanged,
    targetType: FeedTarget.RoomLogo,
    actionType: FeedAction.CHANGE_COLOR,
  },
  {
    key: FeedInfoKey.RoomCoverChanged,
    targetType: FeedTarget.RoomLogo,
    actionType: FeedAction.CHANGE_COVER,
  },
  // ROOM EXTERNAL LINK
  {
    key: FeedInfoKey.RoomExternalLinkCreated,
    targetType: FeedTarget.RoomExternalLink,
    actionType: FeedAction.Create,
  },
  {
    key: FeedInfoKey.RoomExternalLinkRenamed,
    targetType: FeedTarget.RoomExternalLink,
    actionType: FeedAction.Rename,
  },
  {
    key: FeedInfoKey.RoomExternalLinkDeleted,
    targetType: FeedTarget.RoomExternalLink,
    actionType: FeedAction.Delete,
  },
  {
    key: FeedInfoKey.RoomExternalLinkRevoked,
    targetType: FeedTarget.RoomExternalLink,
    actionType: FeedAction.Revoke,
=======
    key: FeedActionKeys.RoomCreated,
    targetType: `${FeedTarget.Room}`,
    actionType: `${FeedAction.Create}`,
  },
  {
    key: FeedActionKeys.RoomRenamed,
    targetType: `${FeedTarget.Room}`,
    actionType: `${FeedAction.Rename}`,
  },
  {
    key: FeedActionKeys.RoomCopied,
    targetType: `${FeedTarget.Room}`,
    actionType: `${FeedAction.Copy}`,
  },
  {
    key: FeedActionKeys.RoomWatermarkSet,
    targetType: `${FeedTarget.Room}`,
    actionType: `${FeedAction.Create}`,
  },
  {
    key: FeedActionKeys.RoomWatermarkDisabled,
    targetType: `${FeedTarget.Room}`,
    actionType: `${FeedAction.Delete}`,
  },
  {
    key: FeedActionKeys.RoomIndexingEnabled,
    targetType: `${FeedTarget.Room}`,
    actionType: `${FeedAction.Create}`,
  },
  {
    key: FeedActionKeys.RoomIndexingDisabled,
    targetType: `${FeedTarget.Room}`,
    actionType: `${FeedAction.Delete}`,
  },
  {
    key: FeedActionKeys.RoomLifeTimeSet,
    targetType: `${FeedTarget.Room}`,
    actionType: `${FeedAction.Create}`,
  },
  {
    key: FeedActionKeys.RoomLifeTimeDisabled,
    targetType: `${FeedTarget.Room}`,
    actionType: `${FeedAction.Delete}`,
  },
  {
    key: FeedActionKeys.RoomDenyDownloadEnabled,
    targetType: `${FeedTarget.Room}`,
    actionType: `${FeedAction.Create}`,
  },
  {
    key: FeedActionKeys.RoomDenyDownloadDisabled,
    targetType: `${FeedTarget.Room}`,
    actionType: `${FeedAction.Delete}`,
  },
  {
    key: FeedActionKeys.RoomArchived,
    targetType: `${FeedTarget.Room}`,
    actionType: `${FeedAction.Archived}`,
  },
  {
    key: FeedActionKeys.RoomUnarchived,
    targetType: `${FeedTarget.Room}`,
    actionType: `${FeedAction.Unarchived}`,
  },
  {
    key: FeedActionKeys.RoomIndexExportLocation,
    targetType: `${FeedTarget.Room}`,
    actionType: `${FeedAction.Export}`,
  },
  // ROOM TAGS
  {
    key: FeedActionKeys.AddedRoomTags,
    targetType: `${FeedTarget.RoomTag}`,
    actionType: `${FeedAction.Create}`,
  },
  {
    key: FeedActionKeys.DeletedRoomTags,
    targetType: `${FeedTarget.RoomTag}`,
    actionType: `${FeedAction.Delete}`,
  },
  // ROOM LOGO
  {
    key: FeedActionKeys.RoomLogoCreated,
    targetType: `${FeedTarget.RoomLogo}`,
    actionType: `${FeedAction.Create}`,
  },
  {
    key: FeedActionKeys.RoomLogoDeleted,
    targetType: `${FeedTarget.RoomLogo}`,
    actionType: `${FeedAction.Delete}`,
  },
  {
    key: FeedActionKeys.RoomColorChanged,
    targetType: `${FeedTarget.RoomLogo}`,
    actionType: `${FeedAction.CHANGE_COLOR}`,
  },
  {
    key: FeedActionKeys.RoomCoverChanged,
    targetType: `${FeedTarget.RoomLogo}`,
    actionType: `${FeedAction.CHANGE_COVER}`,
  },
  // ROOM EXTERNAL LINK
  {
    key: FeedActionKeys.RoomExternalLinkCreated,
    targetType: `${FeedTarget.RoomExternalLink}`,
    actionType: `${FeedAction.Create}`,
  },
  {
    key: FeedActionKeys.RoomExternalLinkRenamed,
    targetType: `${FeedTarget.RoomExternalLink}`,
    actionType: `${FeedAction.Rename}`,
  },
  {
    key: FeedActionKeys.RoomExternalLinkDeleted,
    targetType: `${FeedTarget.RoomExternalLink}`,
    actionType: `${FeedAction.Delete}`,
  },
  {
    key: FeedActionKeys.RoomExternalLinkRevoked,
    targetType: `${FeedTarget.RoomExternalLink}`,
    actionType: `${FeedAction.Revoke}`,
>>>>>>> 7167364c
  },
  //
  // USER
  {
<<<<<<< HEAD
    key: FeedInfoKey.RoomCreateUser,
    targetType: FeedTarget.User,
    actionType: FeedAction.Create,
  },
  {
    key: FeedInfoKey.RoomUpdateAccessForUser,
    targetType: FeedTarget.User,
    actionType: FeedAction.Update,
  },
  {
    key: FeedInfoKey.RoomRemoveUser,
    targetType: FeedTarget.User,
    actionType: FeedAction.Delete,
  },
  {
    key: FeedInfoKey.RoomInviteResend,
    targetType: FeedTarget.User,
    actionType: FeedAction.Invite,
=======
    key: FeedActionKeys.RoomCreateUser,
    targetType: `${FeedTarget.User}`,
    actionType: `${FeedAction.Create}`,
  },
  {
    key: FeedActionKeys.RoomUpdateAccessForUser,
    targetType: `${FeedTarget.User}`,
    actionType: `${FeedAction.Update}`,
  },
  {
    key: FeedActionKeys.RoomRemoveUser,
    targetType: `${FeedTarget.User}`,
    actionType: `${FeedAction.Delete}`,
  },
  {
    key: FeedActionKeys.RoomInviteResend,
    targetType: `${FeedTarget.User}`,
    actionType: `${FeedAction.Invite}`,
>>>>>>> 7167364c
  },
  //
  // GROUP
  {
<<<<<<< HEAD
    key: FeedInfoKey.RoomGroupAdded,
    targetType: FeedTarget.Group,
    actionType: FeedAction.Create,
  },
  {
    key: FeedInfoKey.RoomUpdateAccessForGroup,
    targetType: FeedTarget.Group,
    actionType: FeedAction.Update,
  },
  {
    key: FeedInfoKey.RoomGroupRemove,
    targetType: FeedTarget.Group,
    actionType: FeedAction.Delete,
=======
    key: FeedActionKeys.RoomGroupAdded,
    targetType: `${FeedTarget.Group}`,
    actionType: `${FeedAction.Create}`,
  },
  {
    key: FeedActionKeys.RoomUpdateAccessForGroup,
    targetType: `${FeedTarget.Group}`,
    actionType: `${FeedAction.Update}`,
  },
  {
    key: FeedActionKeys.RoomGroupRemove,
    targetType: `${FeedTarget.Group}`,
    actionType: `${FeedAction.Delete}`,
>>>>>>> 7167364c
  },
] as const;

export const getFeedInfo = (feed: TFeedAction<TFeedData | RoomMember>) => {
  return feedInfo.find((info) => info.key === feed.action.key)!;
};<|MERGE_RESOLUTION|>--- conflicted
+++ resolved
@@ -27,176 +27,16 @@
 import {
   TFeedAction,
   FeedAction,
-  FeedInfoKey,
+  FeedActionKeys,
   FeedTarget,
   RoomMember,
   TFeedData,
 } from "@docspace/shared/api/rooms/types";
 
-export enum FeedActionKeys {
-  FileCreated = "FileCreated",
-  FileUploaded = "FileUploaded",
-  UserFileUpdated = "UserFileUpdated",
-  FileConverted = "FileConverted",
-  FileRenamed = "FileRenamed",
-  FileMoved = "FileMoved",
-  FileMovedToTrash = "FileMovedToTrash",
-  FileCopied = "FileCopied",
-  FileDeleted = "FileDeleted",
-  FileIndexChanged = "FileIndexChanged",
-  FormSubmit = "FormSubmit",
-  FormOpenedForFilling = "FormOpenedForFilling",
-  FileLocked = "FileLocked",
-  FileUnlocked = "FileUnlocked",
-  FileVersionRemoved = "FileVersionRemoved",
-  FormStartedToFill = "FormStartedToFill",
-  FormPartiallyFilled = "FormPartiallyFilled",
-  FormCompletelyFilled = "FormCompletelyFilled",
-  FormStopped = "FormStopped",
-  FileCustomFilterDisabled = "FileCustomFilterDisabled",
-  FileCustomFilterEnabled = "FileCustomFilterEnabled",
-  FolderCreated = "FolderCreated",
-  FolderRenamed = "FolderRenamed",
-  FolderLocked = "FolderLocked",
-  FolderUnlocked = "FolderUnlocked",
-  FolderMoved = "FolderMoved",
-  FolderMovedToTrash = "FolderMovedToTrash",
-  FolderCopied = "FolderCopied",
-  FolderDeleted = "FolderDeleted",
-  FolderIndexChanged = "FolderIndexChanged",
-  FolderIndexReordered = "FolderIndexReordered",
-  RoomCreated = "RoomCreated",
-  RoomRenamed = "RoomRenamed",
-  RoomCopied = "RoomCopied",
-  RoomWatermarkSet = "RoomWatermarkSet",
-  RoomWatermarkDisabled = "RoomWatermarkDisabled",
-  RoomIndexingEnabled = "RoomIndexingEnabled",
-  RoomIndexingDisabled = "RoomIndexingDisabled",
-  RoomLifeTimeSet = "RoomLifeTimeSet",
-  RoomLifeTimeDisabled = "RoomLifeTimeDisabled",
-  RoomDenyDownloadEnabled = "RoomDenyDownloadEnabled",
-  RoomDenyDownloadDisabled = "RoomDenyDownloadDisabled",
-  RoomArchived = "RoomArchived",
-  RoomUnarchived = "RoomUnarchived",
-  RoomIndexExportLocation = "RoomIndexExportLocation",
-  AddedRoomTags = "AddedRoomTags",
-  DeletedRoomTags = "DeletedRoomTags",
-  RoomLogoCreated = "RoomLogoCreated",
-  RoomLogoDeleted = "RoomLogoDeleted",
-  RoomColorChanged = "RoomColorChanged",
-  RoomCoverChanged = "RoomCoverChanged",
-  RoomExternalLinkCreated = "RoomExternalLinkCreated",
-  RoomExternalLinkRenamed = "RoomExternalLinkRenamed",
-  RoomExternalLinkDeleted = "RoomExternalLinkDeleted",
-  RoomExternalLinkRevoked = "RoomExternalLinkRevoked",
-  RoomCreateUser = "RoomCreateUser",
-  RoomUpdateAccessForUser = "RoomUpdateAccessForUser",
-  RoomRemoveUser = "RoomRemoveUser",
-  RoomInviteResend = "RoomInviteResend",
-  RoomGroupAdded = "RoomGroupAdded",
-  RoomUpdateAccessForGroup = "RoomUpdateAccessForGroup",
-  RoomGroupRemove = "RoomGroupRemove",
-}
-
 export const feedInfo = [
   //
   // FILE
   {
-<<<<<<< HEAD
-    key: FeedInfoKey.FileCreated,
-    targetType: FeedTarget.File,
-    actionType: FeedAction.Create,
-  },
-  {
-    key: FeedInfoKey.FileUploaded,
-    targetType: FeedTarget.File,
-    actionType: FeedAction.Upload,
-  },
-  {
-    key: FeedInfoKey.UserFileUpdated,
-    targetType: FeedTarget.File,
-    actionType: FeedAction.Update,
-  },
-  {
-    key: FeedInfoKey.FileConverted,
-    targetType: FeedTarget.File,
-    actionType: FeedAction.Convert,
-  },
-  {
-    key: FeedInfoKey.FileRenamed,
-    targetType: FeedTarget.File,
-    actionType: FeedAction.Rename,
-  },
-  {
-    key: FeedInfoKey.FileMoved,
-    targetType: FeedTarget.File,
-    actionType: FeedAction.Move,
-  },
-  {
-    key: FeedInfoKey.FileMovedToTrash,
-    targetType: FeedTarget.File,
-    actionType: FeedAction.Move,
-  },
-  {
-    key: FeedInfoKey.FileCopied,
-    targetType: FeedTarget.File,
-    actionType: FeedAction.Copy,
-  },
-  {
-    key: FeedInfoKey.FileDeleted,
-    targetType: FeedTarget.File,
-    actionType: FeedAction.Delete,
-  },
-  {
-    key: FeedInfoKey.FileIndexChanged,
-    targetType: FeedTarget.File,
-    actionType: FeedAction.Change,
-  },
-  {
-    key: FeedInfoKey.FormSubmit,
-    targetType: FeedTarget.File,
-    actionType: FeedAction.Submitted,
-  },
-  {
-    key: FeedInfoKey.FormOpenedForFilling,
-    targetType: FeedTarget.File,
-    actionType: FeedAction.StartedFilling,
-  },
-  {
-    key: FeedInfoKey.FileLocked,
-    targetType: FeedTarget.File,
-    actionType: FeedAction.Locked,
-  },
-  {
-    key: FeedInfoKey.FileUnlocked,
-    targetType: FeedTarget.File,
-    actionType: FeedAction.Unlocked,
-  },
-  {
-    key: FeedInfoKey.FileVersionRemoved,
-    targetType: FeedTarget.File,
-    actionType: FeedAction.DeleteVersion,
-  },
-  {
-    key: FeedInfoKey.FormStartedToFill,
-    targetType: FeedTarget.File,
-    actionType: FeedAction.FormStartedToFill,
-  },
-  {
-    key: FeedInfoKey.FormPartiallyFilled,
-    targetType: FeedTarget.File,
-    actionType: FeedAction.FormPartiallyFilled,
-  },
-  {
-    key: FeedInfoKey.FormCompletelyFilled,
-    targetType: FeedTarget.File,
-    actionType: FeedAction.FormCompletelyFilled,
-  },
-  {
-    key: FeedInfoKey.FormStopped,
-    targetType: FeedTarget.File,
-    actionType: FeedAction.FormStopped,
-=======
     key: FeedActionKeys.FileCreated,
     targetType: `${FeedTarget.File}`,
     actionType: `${FeedAction.Create}`,
@@ -290,71 +130,25 @@
     key: FeedActionKeys.FormStopped,
     targetType: `${FeedTarget.File}`,
     actionType: `${FeedAction.FormStopped}`,
->>>>>>> 7167364c
-  },
-  {
-<<<<<<< HEAD
-    key: FeedInfoKey.FileCustomFilterDisabled,
-    targetType: FeedTarget.File,
-    actionType: FeedAction.CustomFilterDisabled,
-  },
-  {
-    key: FeedInfoKey.FileCustomFilterEnabled,
-    targetType: FeedTarget.File,
-    actionType: FeedAction.CustomFilterEnabled,
+  },
+
+  // MessageAction.FormStartedToFill,
+  //         MessageAction.FormPartiallyFilled,
+  //         MessageAction.FormCompletelyFilled,
+  //         MessageAction.FormStopped
+
+  {
+    key: FeedActionKeys.FileCustomFilterDisabled,
+    targetType: `${FeedTarget.File}`,
+    actionType: `${FeedAction.CustomFilterDisabled}`,
+  },
+  {
+    key: FeedActionKeys.FileCustomFilterEnabled,
+    targetType: `${FeedTarget.File}`,
+    actionType: `${FeedAction.CustomFilterEnabled}`,
   },
   // FOLDER
   {
-    key: FeedInfoKey.FolderCreated,
-    targetType: FeedTarget.Folder,
-    actionType: FeedAction.Create,
-  },
-  {
-    key: FeedInfoKey.FolderRenamed,
-    targetType: FeedTarget.Folder,
-    actionType: FeedAction.Rename,
-  },
-  {
-    key: FeedInfoKey.FolderMoved,
-    targetType: FeedTarget.Folder,
-    actionType: FeedAction.Move,
-  },
-  {
-    key: FeedInfoKey.FolderMovedToTrash,
-    targetType: FeedTarget.Folder,
-    actionType: FeedAction.Move,
-  },
-  {
-    key: FeedInfoKey.FolderCopied,
-    targetType: FeedTarget.Folder,
-    actionType: FeedAction.Copy,
-  },
-  {
-    key: FeedInfoKey.FolderDeleted,
-    targetType: FeedTarget.Folder,
-    actionType: FeedAction.Delete,
-  },
-  {
-    key: FeedInfoKey.FolderIndexChanged,
-    targetType: FeedTarget.Folder,
-    actionType: FeedAction.Change,
-  },
-  {
-    key: FeedInfoKey.FolderIndexReordered,
-    targetType: FeedTarget.Room,
-    actionType: FeedAction.Reorder,
-=======
-    key: FeedActionKeys.FileCustomFilterDisabled,
-    targetType: `${FeedTarget.File}`,
-    actionType: `${FeedAction.CustomFilterDisabled}`,
-  },
-  {
-    key: FeedActionKeys.FileCustomFilterEnabled,
-    targetType: `${FeedTarget.File}`,
-    actionType: `${FeedAction.CustomFilterEnabled}`,
-  },
-  // FOLDER
-  {
     key: FeedActionKeys.FolderCreated,
     targetType: `${FeedTarget.Folder}`,
     actionType: `${FeedAction.Create}`,
@@ -393,134 +187,10 @@
     key: FeedActionKeys.FolderIndexReordered,
     targetType: `${FeedTarget.Room}`,
     actionType: `${FeedAction.Reorder}`,
->>>>>>> 7167364c
   },
   //
   // ROOM
   {
-<<<<<<< HEAD
-    key: FeedInfoKey.RoomCreated,
-    targetType: FeedTarget.Room,
-    actionType: FeedAction.Create,
-  },
-  {
-    key: FeedInfoKey.RoomRenamed,
-    targetType: FeedTarget.Room,
-    actionType: FeedAction.Rename,
-  },
-  {
-    key: FeedInfoKey.RoomCopied,
-    targetType: FeedTarget.Room,
-    actionType: FeedAction.Copy,
-  },
-  {
-    key: FeedInfoKey.RoomWatermarkSet,
-    targetType: FeedTarget.Room,
-    actionType: FeedAction.Create,
-  },
-  {
-    key: FeedInfoKey.RoomWatermarkDisabled,
-    targetType: FeedTarget.Room,
-    actionType: FeedAction.Delete,
-  },
-  {
-    key: FeedInfoKey.RoomIndexingEnabled,
-    targetType: FeedTarget.Room,
-    actionType: FeedAction.Create,
-  },
-  {
-    key: FeedInfoKey.RoomIndexingDisabled,
-    targetType: FeedTarget.Room,
-    actionType: FeedAction.Delete,
-  },
-  {
-    key: FeedInfoKey.RoomLifeTimeSet,
-    targetType: FeedTarget.Room,
-    actionType: FeedAction.Create,
-  },
-  {
-    key: FeedInfoKey.RoomLifeTimeDisabled,
-    targetType: FeedTarget.Room,
-    actionType: FeedAction.Delete,
-  },
-  {
-    key: FeedInfoKey.RoomDenyDownloadEnabled,
-    targetType: FeedTarget.Room,
-    actionType: FeedAction.Create,
-  },
-  {
-    key: FeedInfoKey.RoomDenyDownloadDisabled,
-    targetType: FeedTarget.Room,
-    actionType: FeedAction.Delete,
-  },
-  {
-    key: FeedInfoKey.RoomArchived,
-    targetType: FeedTarget.Room,
-    actionType: FeedAction.Archived,
-  },
-  {
-    key: FeedInfoKey.RoomUnarchived,
-    targetType: FeedTarget.Room,
-    actionType: FeedAction.Unarchived,
-  },
-  {
-    key: FeedInfoKey.RoomIndexExportLocation,
-    targetType: FeedTarget.Room,
-    actionType: FeedAction.Export,
-  },
-  // ROOM TAGS
-  {
-    key: FeedInfoKey.AddedRoomTags,
-    targetType: FeedTarget.RoomTag,
-    actionType: FeedAction.Create,
-  },
-  {
-    key: FeedInfoKey.DeletedRoomTags,
-    targetType: FeedTarget.RoomTag,
-    actionType: FeedAction.Delete,
-  },
-  // ROOM LOGO
-  {
-    key: FeedInfoKey.RoomLogoCreated,
-    targetType: FeedTarget.RoomLogo,
-    actionType: FeedAction.Create,
-  },
-  {
-    key: FeedInfoKey.RoomLogoDeleted,
-    targetType: FeedTarget.RoomLogo,
-    actionType: FeedAction.Delete,
-  },
-  {
-    key: FeedInfoKey.RoomColorChanged,
-    targetType: FeedTarget.RoomLogo,
-    actionType: FeedAction.CHANGE_COLOR,
-  },
-  {
-    key: FeedInfoKey.RoomCoverChanged,
-    targetType: FeedTarget.RoomLogo,
-    actionType: FeedAction.CHANGE_COVER,
-  },
-  // ROOM EXTERNAL LINK
-  {
-    key: FeedInfoKey.RoomExternalLinkCreated,
-    targetType: FeedTarget.RoomExternalLink,
-    actionType: FeedAction.Create,
-  },
-  {
-    key: FeedInfoKey.RoomExternalLinkRenamed,
-    targetType: FeedTarget.RoomExternalLink,
-    actionType: FeedAction.Rename,
-  },
-  {
-    key: FeedInfoKey.RoomExternalLinkDeleted,
-    targetType: FeedTarget.RoomExternalLink,
-    actionType: FeedAction.Delete,
-  },
-  {
-    key: FeedInfoKey.RoomExternalLinkRevoked,
-    targetType: FeedTarget.RoomExternalLink,
-    actionType: FeedAction.Revoke,
-=======
     key: FeedActionKeys.RoomCreated,
     targetType: `${FeedTarget.Room}`,
     actionType: `${FeedAction.Create}`,
@@ -642,31 +312,10 @@
     key: FeedActionKeys.RoomExternalLinkRevoked,
     targetType: `${FeedTarget.RoomExternalLink}`,
     actionType: `${FeedAction.Revoke}`,
->>>>>>> 7167364c
   },
   //
   // USER
   {
-<<<<<<< HEAD
-    key: FeedInfoKey.RoomCreateUser,
-    targetType: FeedTarget.User,
-    actionType: FeedAction.Create,
-  },
-  {
-    key: FeedInfoKey.RoomUpdateAccessForUser,
-    targetType: FeedTarget.User,
-    actionType: FeedAction.Update,
-  },
-  {
-    key: FeedInfoKey.RoomRemoveUser,
-    targetType: FeedTarget.User,
-    actionType: FeedAction.Delete,
-  },
-  {
-    key: FeedInfoKey.RoomInviteResend,
-    targetType: FeedTarget.User,
-    actionType: FeedAction.Invite,
-=======
     key: FeedActionKeys.RoomCreateUser,
     targetType: `${FeedTarget.User}`,
     actionType: `${FeedAction.Create}`,
@@ -685,26 +334,10 @@
     key: FeedActionKeys.RoomInviteResend,
     targetType: `${FeedTarget.User}`,
     actionType: `${FeedAction.Invite}`,
->>>>>>> 7167364c
   },
   //
   // GROUP
   {
-<<<<<<< HEAD
-    key: FeedInfoKey.RoomGroupAdded,
-    targetType: FeedTarget.Group,
-    actionType: FeedAction.Create,
-  },
-  {
-    key: FeedInfoKey.RoomUpdateAccessForGroup,
-    targetType: FeedTarget.Group,
-    actionType: FeedAction.Update,
-  },
-  {
-    key: FeedInfoKey.RoomGroupRemove,
-    targetType: FeedTarget.Group,
-    actionType: FeedAction.Delete,
-=======
     key: FeedActionKeys.RoomGroupAdded,
     targetType: `${FeedTarget.Group}`,
     actionType: `${FeedAction.Create}`,
@@ -718,7 +351,6 @@
     key: FeedActionKeys.RoomGroupRemove,
     targetType: `${FeedTarget.Group}`,
     actionType: `${FeedAction.Delete}`,
->>>>>>> 7167364c
   },
 ] as const;
 
