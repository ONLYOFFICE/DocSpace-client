--- conflicted
+++ resolved
@@ -90,16 +90,11 @@
   const { settingsStore, currentTariffStatusStore } = auth;
   const { isNotPaidPeriod } = currentTariffStatusStore;
 
-<<<<<<< HEAD
-  const { helpUrlCreatingBackup, isTabletView, currentColorScheme } =
-    settingsStore;
-=======
   const {
     automaticBackupUrl,
     isTabletView,
     currentColorScheme,
   } = settingsStore;
->>>>>>> 91999503
 
   const buttonSize = isTabletView ? "normal" : "small";
 
