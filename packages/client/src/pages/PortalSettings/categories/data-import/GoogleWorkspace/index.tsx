// (c) Copyright Ascensio System SIA 2009-2024
//
// This program is a free software product.
// You can redistribute it and/or modify it under the terms
// of the GNU Affero General Public License (AGPL) version 3 as published by the Free Software
// Foundation. In accordance with Section 7(a) of the GNU AGPL its Section 15 shall be amended
// to the effect that Ascensio System SIA expressly excludes the warranty of non-infringement of
// any third-party rights.
//
// This program is distributed WITHOUT ANY WARRANTY, without even the implied warranty
// of MERCHANTABILITY or FITNESS FOR A PARTICULAR  PURPOSE. For details, see
// the GNU AGPL at: http://www.gnu.org/licenses/agpl-3.0.html
//
// You can contact Ascensio System SIA at Lubanas st. 125a-25, Riga, Latvia, EU, LV-1021.
//
// The  interactive user interfaces in modified source and object code versions of the Program must
// display Appropriate Legal Notices, as required under Section 5 of the GNU AGPL version 3.
//
// Pursuant to Section 7(b) of the License you must retain the original Product logo when
// distributing the program. Pursuant to Section 7(e) we decline to grant you any rights under
// trademark law for use of our trademarks.
//
// All the Product's GUI elements, including illustrations and icon sets, as well as technical writing
// content are licensed under the terms of the Creative Commons Attribution-ShareAlike 4.0
// International. See the License terms at http://creativecommons.org/licenses/by-sa/4.0/legalcode

import { useLayoutEffect } from "react";
import { inject, observer } from "mobx-react";
import { useTranslation } from "react-i18next";

import { getStepsData } from "./Stepper";

import SelectFileLoader from "../sub-components/SelectFileLoader";
import StepLayout from "../sub-components/StepLayout";

import { InjectedWorkspaceProps, WorkspaceProps, TFunciton } from "../types";

const GoogleWorkspace = (props: WorkspaceProps) => {
  const {
    theme,
    filteredUsers,
    step,
    setStep,
    migratingWorkspace,
    migrationPhase,
    isMigrationInit,
    setIsMigrationInit,
  } = props as InjectedWorkspaceProps;

  const { t, ready }: { t: TFunciton; ready: boolean } = useTranslation([
    "Common, SMTPSettings, Settings",
  ]);

  const StepsData = getStepsData(t, filteredUsers.length === 0);

  useLayoutEffect(() => {
    if (migratingWorkspace === "GoogleWorkspace" && !isMigrationInit) {
      if (migrationPhase === "setup") {
        setStep(2);
      } else if (migrationPhase === "migrating") {
        setStep(5);
      } else if (migrationPhase === "complete") {
        setStep(6);
      }
      setIsMigrationInit(true);
    }
    // eslint-disable-next-line react-hooks/exhaustive-deps
  }, []);

  if (!ready) return <SelectFileLoader />;

  return (
    <StepLayout
      t={t}
      theme={theme}
      step={step}
      totalSteps={StepsData.length}
      title={StepsData[step - 1].title}
      description={StepsData[step - 1].description}
      component={StepsData[step - 1].component}
    />
  );
};

<<<<<<< HEAD
export const Component = inject<TStore>(
  ({ settingsStore, importAccountsStore }) => {
    const {
      filteredUsers,
      step,
      setStep,
      setWorkspace,
      migrationPhase,
      migratingWorkspace,
      isMigrationInit,
      setIsMigrationInit,
    } = importAccountsStore;
    const { theme, organizationName } = settingsStore;

    return {
      theme,
      organizationName,
      filteredUsers,
      step,
      setStep,
      setWorkspace,
      migrationPhase,
      migratingWorkspace,
      isMigrationInit,
      setIsMigrationInit,
    };
  },
)(observer(GoogleWorkspace));
=======
export default inject<TStore>(({ settingsStore, importAccountsStore }) => {
  const {
    filteredUsers,
    step,
    setStep,
    setWorkspace,
    migrationPhase,
    migratingWorkspace,
    isMigrationInit,
    setIsMigrationInit,
  } = importAccountsStore;
  const { theme } = settingsStore;

  return {
    theme,
    filteredUsers,
    step,
    setStep,
    setWorkspace,
    migrationPhase,
    migratingWorkspace,
    isMigrationInit,
    setIsMigrationInit,
  };
})(observer(GoogleWorkspace));
>>>>>>> 88c0df3a
<|MERGE_RESOLUTION|>--- conflicted
+++ resolved
@@ -82,7 +82,6 @@
   );
 };
 
-<<<<<<< HEAD
 export const Component = inject<TStore>(
   ({ settingsStore, importAccountsStore }) => {
     const {
@@ -95,11 +94,11 @@
       isMigrationInit,
       setIsMigrationInit,
     } = importAccountsStore;
-    const { theme, organizationName } = settingsStore;
+    const { theme } = settingsStore;
 
     return {
       theme,
-      organizationName,
+
       filteredUsers,
       step,
       setStep,
@@ -110,31 +109,4 @@
       setIsMigrationInit,
     };
   },
-)(observer(GoogleWorkspace));
-=======
-export default inject<TStore>(({ settingsStore, importAccountsStore }) => {
-  const {
-    filteredUsers,
-    step,
-    setStep,
-    setWorkspace,
-    migrationPhase,
-    migratingWorkspace,
-    isMigrationInit,
-    setIsMigrationInit,
-  } = importAccountsStore;
-  const { theme } = settingsStore;
-
-  return {
-    theme,
-    filteredUsers,
-    step,
-    setStep,
-    setWorkspace,
-    migrationPhase,
-    migratingWorkspace,
-    isMigrationInit,
-    setIsMigrationInit,
-  };
-})(observer(GoogleWorkspace));
->>>>>>> 88c0df3a
+)(observer(GoogleWorkspace));