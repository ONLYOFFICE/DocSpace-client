--- conflicted
+++ resolved
@@ -22,373 +22,339 @@
  * Pursuant to Section 7 § 3(e) we decline to grant you any rights under trademark law for use of our trademarks.
  *
 */
-
-using Microsoft.Extensions.Caching.Distributed;
-
-namespace ASC.Common.Threading;
-
-[Transient]
-public class DistributedTaskQueue
-{
-    public const string QUEUE_DEFAULT_PREFIX = "asc_distributed_task_queue_";
-    public static readonly int INSTANCE_ID = Process.GetCurrentProcess().Id;
-
-    private readonly ConcurrentDictionary<string, CancellationTokenSource> _cancelations;
-    private readonly IServiceProvider _serviceProvider;
-    private readonly ICacheNotify<DistributedTaskCancelation> _cancellationCacheNotify;
-    private readonly IDistributedCache _distributedCache;
-    private readonly ILog _logger;
-
-    /// <summary>
-    /// setup -1 for infinity thread counts
-    /// </summary>
-    private int _maxThreadsCount = 1;
-    private string _name;
-    private readonly int _timeUntilUnregisterInSeconds = 60;
-    private TaskScheduler Scheduler { get; set; } = TaskScheduler.Default;
-
-    public DistributedTaskQueue(IServiceProvider serviceProvider,
-                                ICacheNotify<DistributedTaskCancelation> cancelTaskNotify,
-                                IDistributedCache distributedCache,
-                                IOptionsMonitor<ILog> options)
-
-    {
-        _distributedCache = distributedCache;
-        _serviceProvider = serviceProvider;
-        _cancellationCacheNotify = cancelTaskNotify;
-        _cancelations = new ConcurrentDictionary<string, CancellationTokenSource>();
-        _logger = options.CurrentValue;
-
-        _cancellationCacheNotify.Subscribe((c) =>
-        {
-            if (_cancelations.TryGetValue(c.Id, out var s))
-            {
-                s.Cancel();
-            }
-        }, CacheNotifyAction.Remove);
-    }
-
-<<<<<<< HEAD
-[Scope]
-public class ConfigureDistributedTaskQueue : IConfigureNamedOptions<DistributedTaskQueue>
-{
-    private readonly DistributedTaskCacheNotify _distributedTaskCacheNotify;
-    public readonly IServiceProvider ServiceProvider;
-
-    public ConfigureDistributedTaskQueue(
-        DistributedTaskCacheNotify distributedTaskCacheNotify,
-        IServiceProvider serviceProvider)
-    {
-        _distributedTaskCacheNotify = distributedTaskCacheNotify;
-        ServiceProvider = serviceProvider;
-    }
-
-    public void Configure(DistributedTaskQueue queue)
-    {
-        queue.DistributedTaskCacheNotify = _distributedTaskCacheNotify;
-        queue.ServiceProvider = ServiceProvider;
-    }
-
-    public void Configure(string name, DistributedTaskQueue options)
-    {
-        Configure(options);
-        options.Name = name;
-    }
-}
-
-public class DistributedTaskQueue
-{
-    public IServiceProvider ServiceProvider { get; set; }
-    public DistributedTaskCacheNotify DistributedTaskCacheNotify { get; set; }
-=======
->>>>>>> af216229
-    public string Name
-    {
+
+using Microsoft.Extensions.Caching.Distributed;
+
+namespace ASC.Common.Threading;
+
+[Transient]
+public class DistributedTaskQueue
+{
+    public const string QUEUE_DEFAULT_PREFIX = "asc_distributed_task_queue_";
+    public static readonly int INSTANCE_ID = Process.GetCurrentProcess().Id;
+
+    private readonly ConcurrentDictionary<string, CancellationTokenSource> _cancelations;
+    private readonly IServiceProvider _serviceProvider;
+    private readonly ICacheNotify<DistributedTaskCancelation> _cancellationCacheNotify;
+    private readonly IDistributedCache _distributedCache;
+    private readonly ILog _logger;
+
+    /// <summary>
+    /// setup -1 for infinity thread counts
+    /// </summary>
+    private int _maxThreadsCount = 1;
+    private string _name;
+    private readonly int _timeUntilUnregisterInSeconds = 60;
+    private TaskScheduler Scheduler { get; set; } = TaskScheduler.Default;
+
+    public DistributedTaskQueue(IServiceProvider serviceProvider,
+        ICacheNotify<DistributedTaskCancelation> cancelTaskNotify,
+                                IDistributedCache distributedCache,
+                                IOptionsMonitor<ILog> options)
+
+    {
+        _distributedCache = distributedCache;
+        _serviceProvider = serviceProvider;
+        _cancellationCacheNotify = cancelTaskNotify;
+        _cancelations = new ConcurrentDictionary<string, CancellationTokenSource>();
+        _logger = options.CurrentValue;
+
+        _cancellationCacheNotify.Subscribe((c) =>
+        {
+            if (_cancelations.TryGetValue(c.Id, out var s))
+            {
+                s.Cancel();
+            }
+        }, CacheNotifyAction.Remove);
+    }
+
+    public string Name
+    {
         get => _name;
         set => _name = QUEUE_DEFAULT_PREFIX + value;
-    }
-
+    }
+
     public int MaxThreadsCount
-    {
-        get
-        {
-            return _maxThreadsCount;
-        }
-
-        set
-        {
-            Scheduler = value <= 0
+    {
+        get
+    {
+            return _maxThreadsCount;
+    }
+
+        set
+    {
+            Scheduler = value <= 0
                 ? TaskScheduler.Default
                 : new ConcurrentExclusiveSchedulerPair(TaskScheduler.Default, value).ConcurrentScheduler;
+
+            if (value > 0)
+    {
+                _maxThreadsCount = value;
+        }
+    }
+    }
+
+    public void EnqueueTask(DistributedTaskProgress taskProgress)
+    {
+        EnqueueTask((a, b) => taskProgress.RunJob(), taskProgress);
+    }
+
+    public void EnqueueTask(Action<DistributedTask, CancellationToken> action, DistributedTask distributedTask = null)
+    {
+        if (distributedTask == null)
+        {
+            distributedTask = new DistributedTask();
+        }
+
+        distributedTask.InstanceId = INSTANCE_ID;
+
+        var cancelation = new CancellationTokenSource();
+        var token = cancelation.Token;
+        _cancelations[distributedTask.Id] = cancelation;
+
+        var task = new Task(() => { action(distributedTask, token); }, token, TaskCreationOptions.LongRunning);
+
+        task.ConfigureAwait(false)
+            .GetAwaiter()
+            .OnCompleted(() => OnCompleted(task, distributedTask.Id));
+
+        distributedTask.Status = DistributedTaskStatus.Running;
+
+        if (distributedTask.Publication == null)
+        {
+            distributedTask.Publication = GetPublication();
+        }
+
+        distributedTask.PublishChanges();
+
+        task.Start(Scheduler);
+
+        _logger.TraceFormat("EnqueueTask '{DistributedTaskId}' by instanse id '{InstanceId}'", distributedTask.Id, INSTANCE_ID);
+
+    }
+
+    public void EnqueueTask(Func<DistributedTask, CancellationToken, Task> action, DistributedTask distributedTask = null)
+    {
+        if (distributedTask == null)
+        {
+            distributedTask = new DistributedTask();
+        }
+
+        distributedTask.InstanceId = INSTANCE_ID;
+
+        var cancelation = new CancellationTokenSource();
+        var token = cancelation.Token;
+        _cancelations[distributedTask.Id] = cancelation;
+
+            var task = new Task(() =>
+        {
+            var t = action(distributedTask, token);
+            t.ConfigureAwait(false)
+            .GetAwaiter()
+            .OnCompleted(() => OnCompleted(t, distributedTask.Id));
+        }, token, TaskCreationOptions.LongRunning);
+
+            task.ConfigureAwait(false);
 
-            if (value > 0)
-            {
-                _maxThreadsCount = value;
+        distributedTask.Status = DistributedTaskStatus.Running;
+
+        if (distributedTask.Publication == null)
+        {
+            distributedTask.Publication = GetPublication();
+        }
+        distributedTask.PublishChanges();
+
+        task.Start(Scheduler);
+
+        _logger.TraceFormat("EnqueueTask '{DistributedTaskId}' by instanse id '{InstanceId}'", distributedTask.Id, INSTANCE_ID);
+
+            }
+
+    public IEnumerable<DistributedTask> GetAllTasks(int? instanceId = null)
+    {
+        var queueTasks = LoadFromCache();
+
+        queueTasks = DeleteOrphanCacheItem(queueTasks);
+
+        if (instanceId.HasValue)
+        {
+            queueTasks = queueTasks.Where(x => x.InstanceId == instanceId.Value);
+            }
+
+        foreach (var task in queueTasks)
+    {
+            if (task.Publication == null)
+            {
+                task.Publication = GetPublication();
+            }
+        }
+
+        return queueTasks;
+    }
+
+    public IEnumerable<T> GetAllTasks<T>() where T : DistributedTask
+    {
+        return GetAllTasks().Select(x => Map(x, _serviceProvider.GetService<T>()));
+            }
+
+    public T PeekTask<T>(string id) where T : DistributedTask
+    {
+        var taskById = GetAllTasks().FirstOrDefault(x => x.Id == id);
+
+        if (taskById == null) return null;
+
+        return Map(taskById, _serviceProvider.GetService<T>());
+    }
+
+    public void DequeueTask(string id)
+    {
+        var queueTasks = GetAllTasks().ToList();
+
+        if (!queueTasks.Exists(x => x.Id == id)) return;
+
+        _cancellationCacheNotify.Publish(new DistributedTaskCancelation() { Id = id }, CacheNotifyAction.Remove);
+
+        queueTasks = queueTasks.FindAll(x => x.Id != id);
+
+        if (queueTasks.Count == 0)
+    {
+            _distributedCache.Remove(_name);
+    }
+        else
+    {
+            SaveToCache(queueTasks);
+    }
+
+        _logger.TraceFormat("DequeueTask '{DistributedTaskId}' by instanse id '{InstanceId}'", id, INSTANCE_ID);
+
+    }
+
+    private void OnCompleted(Task task, string id)
+    {
+        var distributedTask = GetAllTasks().FirstOrDefault(x => x.Id == id);
+        if (distributedTask != null)
+        {
+            distributedTask.Status = DistributedTaskStatus.Completed;
+            if (task.Exception != null)
+            {
+            distributedTask.Exception = task.Exception;
             }
-        }
-    }
-
-    public void EnqueueTask(DistributedTaskProgress taskProgress)
-    {
-        EnqueueTask((a, b) => taskProgress.RunJob(), taskProgress);
-    }
-
-    public void EnqueueTask(Action<DistributedTask, CancellationToken> action, DistributedTask distributedTask = null)
-    {
-        if (distributedTask == null)
-        {
-            distributedTask = new DistributedTask();
-        }
-
-        distributedTask.InstanceId = INSTANCE_ID;
-
-        var cancelation = new CancellationTokenSource();
-        var token = cancelation.Token;
-        _cancelations[distributedTask.Id] = cancelation;
-
-        var task = new Task(() => { action(distributedTask, token); }, token, TaskCreationOptions.LongRunning);
-
-        task.ConfigureAwait(false)
-            .GetAwaiter()
-            .OnCompleted(() => OnCompleted(task, distributedTask.Id));
-
-        distributedTask.Status = DistributedTaskStatus.Running;
-
-        if (distributedTask.Publication == null)
-        {
-            distributedTask.Publication = GetPublication();
-        }
-
-        distributedTask.PublishChanges();
-
-        task.Start(Scheduler);
-
-        _logger.TraceFormat("EnqueueTask '{DistributedTaskId}' by instanse id '{InstanceId}'", distributedTask.Id, INSTANCE_ID);
-
-    }
-
-    public void EnqueueTask(Func<DistributedTask, CancellationToken, Task> action, DistributedTask distributedTask = null)
-    {
-        if (distributedTask == null)
-        {
-            distributedTask = new DistributedTask();
-        }
-
-        distributedTask.InstanceId = INSTANCE_ID;
-
-        var cancelation = new CancellationTokenSource();
-        var token = cancelation.Token;
-        _cancelations[distributedTask.Id] = cancelation;
-
-        var task = new Task(() =>
-    {
-        var t = action(distributedTask, token);
-        t.ConfigureAwait(false)
-        .GetAwaiter()
-        .OnCompleted(() => OnCompleted(t, distributedTask.Id));
-    }, token, TaskCreationOptions.LongRunning);
-
-        task.ConfigureAwait(false);
-
-        distributedTask.Status = DistributedTaskStatus.Running;
-
-        if (distributedTask.Publication == null)
-        {
-            distributedTask.Publication = GetPublication();
-        }
-        distributedTask.PublishChanges();
-
-        task.Start(Scheduler);
-
-        _logger.TraceFormat("EnqueueTask '{DistributedTaskId}' by instanse id '{InstanceId}'", distributedTask.Id, INSTANCE_ID);
-
-    }
-
-    public IEnumerable<DistributedTask> GetAllTasks(int? instanceId = null)
-    {
-        var queueTasks = LoadFromCache();
-
-        queueTasks = DeleteOrphanCacheItem(queueTasks);
-
-        if (instanceId.HasValue)
-        {
-            queueTasks = queueTasks.Where(x => x.InstanceId == instanceId.Value);
-        }
-
-        foreach (var task in queueTasks)
-        {
-            if (task.Publication == null)
-            {
-                task.Publication = GetPublication();
-            }
-        }
-
-        return queueTasks;
-    }
-
-    public IEnumerable<T> GetAllTasks<T>() where T : DistributedTask
-    {
-        return GetAllTasks().Select(x => Map(x, _serviceProvider.GetService<T>()));
-    }
-
-    public T PeekTask<T>(string id) where T : DistributedTask
-    {
-        var taskById = GetAllTasks().FirstOrDefault(x => x.Id == id);
-
-        if (taskById == null) return null;
-
-        return Map(taskById, _serviceProvider.GetService<T>());
-    }
-
-    public void DequeueTask(string id)
-    {
-        var queueTasks = GetAllTasks().ToList();
-
-        if (!queueTasks.Exists(x => x.Id == id)) return;
-
-        _cancellationCacheNotify.Publish(new DistributedTaskCancelation() { Id = id }, CacheNotifyAction.Remove);
-
-        queueTasks = queueTasks.FindAll(x => x.Id != id);
-
-        if (queueTasks.Count == 0)
-        {
-            _distributedCache.Remove(_name);
-        }
-        else
-        {
-            SaveToCache(queueTasks);
-        }
-
-        _logger.TraceFormat("DequeueTask '{DistributedTaskId}' by instanse id '{InstanceId}'", id, INSTANCE_ID);
-
-    }
-
-    private void OnCompleted(Task task, string id)
-    {
-        var distributedTask = GetAllTasks().FirstOrDefault(x => x.Id == id);
-        if (distributedTask != null)
-        {
-            distributedTask.Status = DistributedTaskStatus.Completed;
-            if (task.Exception != null)
-            {
-                distributedTask.Exception = task.Exception;
-            }
-            if (task.IsFaulted)
-            {
-                distributedTask.Status = DistributedTaskStatus.Failted;
-            }
-
-            if (task.IsCanceled)
-            {
-                distributedTask.Status = DistributedTaskStatus.Canceled;
-            }
-
-            _cancelations.TryRemove(id, out _);
-
-            distributedTask.PublishChanges();
-        }
-    }
-
-    private Action<DistributedTask> GetPublication()
-    {
-        return (task) =>
-        {
-            var queueTasks = GetAllTasks().ToList().FindAll(x => x.Id != task.Id);
-
-            task.LastModifiedOn = DateTime.UtcNow;
-
-            queueTasks.Add(task);
-
-            SaveToCache(queueTasks);
-
-            _logger.TraceFormat("Publication DistributedTask '{DistributedTaskId}' by instanse id '{InstanceId}' ", task.Id, task.InstanceId);
-        };
-    }
-
-
-    private void SaveToCache(IEnumerable<DistributedTask> queueTasks)
-    {
-        using var ms = new MemoryStream();
-
-        Serializer.Serialize(ms, queueTasks);
-
-        _distributedCache.Set(_name, ms.ToArray(), new DistributedCacheEntryOptions
-        {
-            SlidingExpiration = TimeSpan.FromMinutes(15)
-        });
-
-    }
-
-    private IEnumerable<DistributedTask> LoadFromCache()
-    {
-        var serializedObject = _distributedCache.Get(_name);
-
-        if (serializedObject == null) return new List<DistributedTask>();
-
-        using var ms = new MemoryStream(serializedObject);
-
-        return Serializer.Deserialize<List<DistributedTask>>(ms);
-    }
-
-    private IEnumerable<DistributedTask> DeleteOrphanCacheItem(IEnumerable<DistributedTask> queueTasks)
-    {
-        if (!queueTasks.Any()) return queueTasks;
-
-        var orphans = queueTasks.Where(IsOrphanCacheItem);
-
-        if (!orphans.Any()) return queueTasks;
-
-        queueTasks = queueTasks.Except(queueTasks);
-
-        SaveToCache(queueTasks);
-
-        return queueTasks;
-    }
-
-    private bool IsOrphanCacheItem(DistributedTask obj)
-    {
-        return obj.LastModifiedOn.AddSeconds(_timeUntilUnregisterInSeconds) < DateTime.UtcNow;
-    }
-
-
-    /// <summary>
-    /// Maps the source object to destination object.
-    /// </summary>
-    /// <typeparam name="T">Type of destination object.</typeparam>
-    /// <typeparam name="TU">Type of source object.</typeparam>
-    /// <param name="destination">Destination object.</param>
-    /// <param name="source">Source object.</param>
-    /// <returns>Updated destination object.</returns>
-    private T Map<T, TU>(TU source, T destination)
-    {
-        destination.GetType().GetFields(BindingFlags.NonPublic | BindingFlags.Instance)
-                    .ToList()
-                    .ForEach(field =>
-                    {
-                        var sf = source.GetType().GetField(field.Name, BindingFlags.NonPublic | BindingFlags.Instance);
-
-                        if (sf != null)
-                        {
-                            var value = sf.GetValue(source);
-                            destination.GetType().GetField(field.Name, BindingFlags.NonPublic | BindingFlags.Instance).SetValue(destination, value);
-                        }
-                    });
-
-        destination.GetType().GetProperties().Where(p => p.CanWrite == true && !p.GetIndexParameters().Any())
-                    .ToList()
-                    .ForEach(prop =>
-                    {
-                        var sp = source.GetType().GetProperty(prop.Name);
-                        if (sp != null)
-                        {
-                            var value = sp.GetValue(source, null);
-                            destination.GetType().GetProperty(prop.Name).SetValue(destination, value, null);
-                        }
-                    });
-
-
-
-        return destination;
-    }
-
+            if (task.IsFaulted)
+            {
+                distributedTask.Status = DistributedTaskStatus.Failted;
+            }
+
+            if (task.IsCanceled)
+            {
+                distributedTask.Status = DistributedTaskStatus.Canceled;
+            }
+
+            _cancelations.TryRemove(id, out _);
+
+            distributedTask.PublishChanges();
+        }
+    }
+
+    private Action<DistributedTask> GetPublication()
+    {
+        return (task) =>
+        {
+            var queueTasks = GetAllTasks().ToList().FindAll(x => x.Id != task.Id);
+
+            task.LastModifiedOn = DateTime.UtcNow;
+
+            queueTasks.Add(task);
+
+            SaveToCache(queueTasks);
+
+            _logger.TraceFormat("Publication DistributedTask '{DistributedTaskId}' by instanse id '{InstanceId}' ", task.Id, task.InstanceId);
+        };
+    }
+
+
+    private void SaveToCache(IEnumerable<DistributedTask> queueTasks)
+    {
+        using var ms = new MemoryStream();
+
+        Serializer.Serialize(ms, queueTasks);
+
+        _distributedCache.Set(_name, ms.ToArray(), new DistributedCacheEntryOptions
+        {
+            SlidingExpiration = TimeSpan.FromMinutes(15)
+        });
+
+}
+
+    private IEnumerable<DistributedTask> LoadFromCache()
+{
+        var serializedObject = _distributedCache.Get(_name);
+
+        if (serializedObject == null) return new List<DistributedTask>();
+
+        using var ms = new MemoryStream(serializedObject);
+
+        return Serializer.Deserialize<List<DistributedTask>>(ms);
+    }
+
+    private IEnumerable<DistributedTask> DeleteOrphanCacheItem(IEnumerable<DistributedTask> queueTasks)
+    {
+        if (!queueTasks.Any()) return queueTasks;
+
+        var orphans = queueTasks.Where(IsOrphanCacheItem);
+
+        if (!orphans.Any()) return queueTasks;
+
+        queueTasks = queueTasks.Except(queueTasks);
+
+        SaveToCache(queueTasks);
+
+        return queueTasks;
+    }
+
+    private bool IsOrphanCacheItem(DistributedTask obj)
+        {
+        return obj.LastModifiedOn.AddSeconds(_timeUntilUnregisterInSeconds) < DateTime.UtcNow;
+        }
+
+
+    /// <summary>
+    /// Maps the source object to destination object.
+    /// </summary>
+    /// <typeparam name="T">Type of destination object.</typeparam>
+    /// <typeparam name="TU">Type of source object.</typeparam>
+    /// <param name="destination">Destination object.</param>
+    /// <param name="source">Source object.</param>
+    /// <returns>Updated destination object.</returns>
+    private T Map<T, TU>(TU source, T destination)
+        {
+        destination.GetType().GetFields(BindingFlags.NonPublic | BindingFlags.Instance)
+                    .ToList()
+                    .ForEach(field =>
+                    {
+                        var sf = source.GetType().GetField(field.Name, BindingFlags.NonPublic | BindingFlags.Instance);
+
+                        if (sf != null)
+                        {
+                            var value = sf.GetValue(source);
+                            destination.GetType().GetField(field.Name, BindingFlags.NonPublic | BindingFlags.Instance).SetValue(destination, value);
+                        }
+        });
+
+        destination.GetType().GetProperties().Where(p => p.CanWrite == true && !p.GetIndexParameters().Any())
+                    .ToList()
+                    .ForEach(prop =>
+                    {
+                        var sp = source.GetType().GetProperty(prop.Name);
+                        if (sp != null)
+                        {
+                            var value = sp.GetValue(source, null);
+                            destination.GetType().GetProperty(prop.Name).SetValue(destination, value, null);
+    }
+                    });
+
+
+
+        return destination;
+    }
+
 }