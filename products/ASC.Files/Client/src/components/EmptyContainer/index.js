--- conflicted
+++ resolved
@@ -15,16 +15,12 @@
   display: "flex",
 };
 
-<<<<<<< HEAD
 const EmptyContainer = ({
   isFiltered,
   parentId,
   theme,
   setCreateRoomDialogVisible,
 }) => {
-=======
-const EmptyContainer = ({ isFiltered, parentId, theme }) => {
->>>>>>> 55505a43
   linkStyles.color = theme.filesEmptyContainer.linkColor;
 
   const onCreate = (e) => {
@@ -41,18 +37,16 @@
     window.dispatchEvent(event);
   };
 
-<<<<<<< HEAD
   const onCreateRoom = (e) => {
     setCreateRoomDialogVisible(true);
     console.log("create room");
   };
-=======
-  const onCreateRoom = React.useCallback(() => {
-    const event = new Event(Events.ROOM_CREATE);
 
-    window.dispatchEvent(event);
-  }, []);
->>>>>>> 55505a43
+  // const onCreateRoom = React.useCallback(() => {
+  //   const event = new Event(Events.ROOM_CREATE);
+
+  //   window.dispatchEvent(event);
+  // }, []);
 
   return isFiltered ? (
     <EmptyFilterContainer linkStyles={linkStyles} />
@@ -63,11 +57,7 @@
       onCreateRoom={onCreateRoom}
     />
   ) : (
-    <EmptyFolderContainer
-      onCreate={onCreate}
-      onCreateRoom={onCreateRoom}
-      linkStyles={linkStyles}
-    />
+    <EmptyFolderContainer onCreate={onCreate} linkStyles={linkStyles} />
   );
 };
 
@@ -87,11 +77,8 @@
     } = filesStore.filter;
     const { isPrivacyFolder } = treeFoldersStore;
 
-<<<<<<< HEAD
     const { setCreateRoomDialogVisible } = dialogsStore;
 
-=======
->>>>>>> 55505a43
     const isFiltered =
       (authorType || search || !withSubfolders || filterType) &&
       !(isPrivacyFolder && isMobile);
@@ -99,10 +86,7 @@
     return {
       theme: auth.settingsStore.theme,
       isFiltered,
-<<<<<<< HEAD
       setCreateRoomDialogVisible,
-=======
->>>>>>> 55505a43
 
       parentId: selectedFolderStore.parentId,
     };
