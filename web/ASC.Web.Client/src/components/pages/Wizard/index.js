<<<<<<< HEAD
import React, { Component, useEffect } from "react";
import { withRouter } from "react-router";
import styled from "styled-components";
=======
import React, { Component } from "react";
import { withRouter } from "react-router";
import styled from "styled-components";
import i18n from "./i18n";
>>>>>>> 58f4f6b9
import { withTranslation } from "react-i18next";
import { connect } from "react-redux";
import PropTypes from "prop-types";

import {
  PageLayout,
  ErrorContainer,
  history,
<<<<<<< HEAD
=======
  constants,
>>>>>>> 58f4f6b9
  utils as commonUtils,
} from "asc-web-common";
import { Loader, utils } from "asc-web-components";

import HeaderContainer from "./sub-components/header-container";
import ButtonContainer from "./sub-components/button-container";
import SettingsContainer from "./sub-components/settings-container";
import InputContainer from "./sub-components/input-container";
import ModalContainer from "./sub-components/modal-dialog-container";

import {
  getPortalPasswordSettings,
  getPortalTimezones,
  getPortalCultures,
  setIsWizardLoaded,
  getMachineName,
  getIsRequiredLicense,
  setPortalOwner,
  setLicense,
  resetLicenseUploaded,
} from "../../../store/wizard/actions";
<<<<<<< HEAD

import { createI18N } from "../../../helpers/i18n";
import { setDocumentTitle } from "../../../helpers/utils";

const i18n = createI18N({
  page: "Wizard",
  localesPath: "pages/Wizard",
});
=======
>>>>>>> 58f4f6b9

const { tablet } = utils.device;
const { changeLanguage, createPasswordHash } = commonUtils;

const { EmailSettings } = utils.email;
const emailSettings = new EmailSettings();
emailSettings.allowDomainPunycode = true;

const WizardContainer = styled.div`
  width: 960px;
  margin: 0 auto;
  margin-top: 120px;

  .wizard-form {
    margin-top: 32px;
    display: grid;
    grid-template-columns: 1fr;
    grid-row-gap: 32px;
  }

  @media ${tablet} {
    width: 100%;
    max-width: 480px;
  }

  @media (max-width: 520px) {
    width: calc(100% - 32px);
    margin-top: 72px;
  }
`;

class Body extends Component {
  constructor(props) {
    super(props);

    const { t } = props;

    this.state = {
      password: "",
      isValidPass: false,
      errorLoading: false,
      errorMessage: null,
      errorInitWizard: null,
      sending: false,
      visibleModal: false,
      emailValid: false,
      email: "",
      changeEmail: "",
      license: false,
      languages: null,
      timezones: null,
      selectLanguage: null,
      selectTimezone: null,

      emailNeeded: true,
      emailOwner: "fake@mail.com",

      hasErrorEmail: false,
      hasErrorPass: false,
      hasErrorLicense: false,

      checkingMessages: [],
    };

<<<<<<< HEAD
    setDocumentTitle(t("WizardTitle"));
=======
    document.title = t("wizardTitle");
>>>>>>> 58f4f6b9
  }

  async componentDidMount() {
    const {
      t,
      wizardToken,
      getPortalPasswordSettings,
      getPortalCultures,
      getPortalTimezones,
      setIsWizardLoaded,
      getMachineName,
      getIsRequiredLicense,
      history,
    } = this.props;

    window.addEventListener("keyup", this.onKeyPressHandler);

    if (!wizardToken) {
      history.push("/");
    } else {
      await Promise.all([
        getPortalPasswordSettings(wizardToken),
        getMachineName(wizardToken),
        getIsRequiredLicense(),
        getPortalTimezones(wizardToken).then(() => {
          const { timezones, timezone } = this.props;
          const zones = this.mapTimezonesToArray(timezones);
          const select = zones.filter((zone) => zone.key === timezone);
          this.setState({
            timezones: zones,
            selectTimezone: {
              key: select[0].key,
              label: select[0].label,
            },
          });
        }),
        getPortalCultures().then(() => {
          const { cultures, culture } = this.props;
          const languages = this.mapCulturesToArray(cultures, t);
          let select = languages.filter((lang) => lang.key === culture);
          if (!select.length)
            select = languages.filter((lang) => lang.key === "en-US");
          this.setState({
            languages: languages,
            selectLanguage: {
              key: select[0].key,
              label: select[0].label,
            },
          });
        }),
      ])
        .then(() => setIsWizardLoaded(true))
        .catch((e) => {
          this.setState({
            errorInitWizard: e,
          });
        });
    }
  }

  shouldComponentUpdate(nextProps, nextState) {
    if (
      nextProps.isWizardLoaded === true ||
      nextState.errorInitWizard !== null
    ) {
      return true;
    } else {
      return false;
    }
  }

  componentWillUnmount() {
    window.removeEventListener("keyup", this.onKeyPressHandler);
  }

  mapTimezonesToArray = (timezones) => {
    return timezones.map((timezone) => {
      return { key: timezone.id, label: timezone.displayName };
    });
  };

  mapCulturesToArray = (cultures, t) => {
    return cultures.map((culture) => {
      return { key: culture, label: t(`Culture_${culture}`) };
    });
  };

  onKeyPressHandler = (e) => {
    if (e.key === "Enter") this.onContinueHandler();
  };
<<<<<<< HEAD

  isValidPassHandler = (val) => this.setState({ isValidPass: val });

=======

  isValidPassHandler = (val) => this.setState({ isValidPass: val });

>>>>>>> 58f4f6b9
  onChangePassword = (e) =>
    this.setState({ password: e.target.value, hasErrorPass: false });

  onClickChangeEmail = () => this.setState({ visibleModal: true });

  onEmailChangeHandler = (result) => {
    const { emailNeeded } = this.state;

    emailNeeded
      ? this.setState({
          emailValid: result.isValid,
          email: result.value,
          hasErrorEmail: false,
        })
      : this.setState({
          emailValid: result.isValid,
          changeEmail: result.value,
        });
  };

  onChangeLicense = () => this.setState({ license: !this.state.license });

  onContinueHandler = () => {
    const valid = this.checkingValid();

    if (valid) {
<<<<<<< HEAD
      const { setPortalOwner, wizardToken } = this.props;
=======
      const { setPortalOwner, wizardToken, hashSettings } = this.props;
>>>>>>> 58f4f6b9

      const {
        password,
        email,
        selectLanguage,
        selectTimezone,
        emailOwner,
      } = this.state;

      this.setState({ sending: true });

      const emailTrim = email ? email.trim() : emailOwner.trim();
      const analytics = true;

      // console.log(emailTrim, password, selectLanguage.key, selectTimezone.key, analytics, wizardToken);
<<<<<<< HEAD

      setPortalOwner(
        emailTrim,
        password,
=======
      const hash = createPasswordHash(password, hashSettings);

      setPortalOwner(
        emailTrim,
        hash,
>>>>>>> 58f4f6b9
        selectLanguage.key,
        selectTimezone.key,
        wizardToken,
        analytics
      )
        .then(() => history.push("/login"))
        .catch((e) =>
          this.setState({
            errorLoading: true,
            sending: false,
            errorMessage: e,
          })
        );
    } else {
      this.setState({ visibleModal: true });
    }
  };

  checkingValid = () => {
    const { t, isLicenseRequired, licenseUpload } = this.props;
    const { isValidPass, emailValid, license, emailNeeded } = this.state;

    let checkingMessages = [];
    if (!isValidPass) {
<<<<<<< HEAD
      checkingMessages.push(t("ErrorPassword"));
      this.setState({ hasErrorPass: true, checkingMessages: checkingMessages });
    }
    if (!license) {
      checkingMessages.push(t("ErrorLicenseRead"));
=======
      checkingMessages.push(t("errorPassword"));
      this.setState({ hasErrorPass: true, checkingMessages: checkingMessages });
    }
    if (!license) {
      checkingMessages.push(t("errorLicenseRead"));
>>>>>>> 58f4f6b9
      this.setState({ checkingMessages: checkingMessages });
    }

    if (emailNeeded && !isLicenseRequired) {
      if (!emailValid) {
<<<<<<< HEAD
        checkingMessages.push(t("ErrorEmail"));
=======
        checkingMessages.push(t("errorEmail"));
>>>>>>> 58f4f6b9
        this.setState({
          hasErrorEmail: true,
          checkingMessages: checkingMessages,
        });
      }

      if (isValidPass && emailValid && license) {
        return true;
      }
    }

    if (emailNeeded && isLicenseRequired) {
      if (!emailValid) {
<<<<<<< HEAD
        checkingMessages.push(t("ErrorEmail"));
=======
        checkingMessages.push(t("errorEmail"));
>>>>>>> 58f4f6b9
        this.setState({
          hasErrorEmail: true,
          checkingMessages: checkingMessages,
        });
      }

      if (!licenseUpload) {
<<<<<<< HEAD
        checkingMessages.push(t("ErrorUploadLicenseFile"));
=======
        checkingMessages.push(t("errorUploadLicenseFile"));
>>>>>>> 58f4f6b9
        this.setState({
          hasErrorLicense: true,
          checkingMessages: checkingMessages,
        });
      }

      if (isValidPass && emailValid && license && licenseUpload) {
        return true;
      }
    }

    if (!emailNeeded && isLicenseRequired) {
      if (!licenseUpload) {
<<<<<<< HEAD
        checkingMessages.push(t("ErrorUploadLicenseFile"));
=======
        checkingMessages.push(t("errorUploadLicenseFile"));
>>>>>>> 58f4f6b9
        this.setState({
          hasErrorLicense: true,
          checkingMessages: checkingMessages,
        });
      }

      if (isValidPass && license && licenseUpload) {
        return true;
      }
    }

    return false;
  };

  onSaveEmailHandler = () => {
    const { changeEmail, emailValid } = this.state;
    if (emailValid && changeEmail) {
      this.setState({ email: changeEmail });
    }
    this.setState({ visibleModal: false });
  };

  onCloseModal = () => {
    this.setState({
      visibleModal: false,
      errorLoading: false,
      errorMessage: null,
    });
  };

  onSelectTimezoneHandler = (el) => this.setState({ selectTimezone: el });

  onSelectLanguageHandler = (lang) =>
    this.setState({
      selectLanguage: {
        key: lang.key,
        label: lang.label,
      },
    });

  onInputFileHandler = (file) => {
    const {
      setLicense,
      wizardToken,
      licenseUpload,
      resetLicenseUploaded,
    } = this.props;

    if (licenseUpload) resetLicenseUploaded();

    this.setState({ hasErrorLicense: false });

    let fd = new FormData();
    fd.append("files", file);

    setLicense(wizardToken, fd).catch((e) =>
      this.setState({
        errorLoading: true,
        errorMessage: e,
        hasErrorLicense: true,
      })
    );
  };

  render() {
    const {
      t,
      isWizardLoaded,
      machineName,
      passwordSettings,
      culture,
      isLicenseRequired,
      urlLicense,
    } = this.props;

    const {
      sending,
      selectLanguage,
      license,
      selectTimezone,
      languages,
      timezones,
      emailNeeded,
      email,
      emailOwner,
      password,
      errorLoading,
      visibleModal,
      errorMessage,
      errorInitWizard,
      changeEmail,
      hasErrorEmail,
      hasErrorPass,
      hasErrorLicense,
      checkingMessages,
    } = this.state;

    console.log("wizard render");

    if (errorInitWizard) {
      return (
        <ErrorContainer
<<<<<<< HEAD
          headerText={t("ErrorInitWizardHeader")}
          bodyText={t("ErrorInitWizard")}
          buttonText={t("ErrorInitWizardButton")}
=======
          headerText={t("errorInitWizardHeader")}
          bodyText={t("errorInitWizard")}
          buttonText={t("errorInitWizardButton")}
>>>>>>> 58f4f6b9
          buttonUrl="/"
        />
      );
    } else if (isWizardLoaded) {
      return (
        <WizardContainer>
          <ModalContainer
            t={t}
            errorLoading={errorLoading}
            visibleModal={visibleModal}
            errorMessage={errorMessage}
            emailOwner={changeEmail ? changeEmail : emailOwner}
            settings={emailSettings}
            checkingMessages={checkingMessages}
            onEmailChangeHandler={this.onEmailChangeHandler}
            onSaveEmailHandler={this.onSaveEmailHandler}
            onCloseModal={this.onCloseModal}
          />

          <HeaderContainer t={t} />

          <form className="wizard-form">
            <InputContainer
              t={t}
<<<<<<< HEAD
              s
=======
>>>>>>> 58f4f6b9
              settingsPassword={passwordSettings}
              emailNeeded={emailNeeded}
              password={password}
              license={license}
              settings={emailSettings}
              isLicenseRequired={isLicenseRequired}
              hasErrorEmail={hasErrorEmail}
              hasErrorPass={hasErrorPass}
              hasErrorLicense={hasErrorLicense}
              urlLicense={urlLicense}
              onChangeLicense={this.onChangeLicense}
              isValidPassHandler={this.isValidPassHandler}
              onChangePassword={this.onChangePassword}
              onInputFileHandler={this.onInputFileHandler}
              onEmailChangeHandler={this.onEmailChangeHandler}
            />

            <SettingsContainer
              t={t}
              selectLanguage={selectLanguage}
              selectTimezone={selectTimezone}
              languages={languages}
              timezones={timezones}
              emailNeeded={emailNeeded}
              emailOwner={emailOwner}
              email={email}
              machineName={machineName}
              portalCulture={culture}
              onClickChangeEmail={this.onClickChangeEmail}
              onSelectLanguageHandler={this.onSelectLanguageHandler}
              onSelectTimezoneHandler={this.onSelectTimezoneHandler}
            />

            <ButtonContainer
              t={t}
              sending={sending}
              onContinueHandler={this.onContinueHandler}
            />
          </form>
        </WizardContainer>
      );
    }
    return <Loader className="pageLoader" type="rombs" size="40px" />;
  }
}

Body.propTypes = {
  culture: PropTypes.string,
  i18n: PropTypes.object,
  isWizardLoaded: PropTypes.bool.isRequired,
  machineName: PropTypes.string.isRequired,
  wizardToken: PropTypes.string,
  passwordSettings: PropTypes.object,
  cultures: PropTypes.array.isRequired,
  timezones: PropTypes.array.isRequired,
  timezone: PropTypes.string.isRequired,
  licenseUpload: PropTypes.string,
};

const WizardWrapper = withTranslation()(Body);

const WizardPage = (props) => {
  const { isLoaded } = props;

  useEffect(() => {
    changeLanguage(i18n);
  }, []);

  return (
<<<<<<< HEAD
    isLoaded && (
      <PageLayout>
        <PageLayout.SectionBody>
          <WizardWrapper i18n={i18n} {...props} />
        </PageLayout.SectionBody>
      </PageLayout>
    )
=======
    <>
      {isLoaded && (
        <PageLayout
          sectionBodyContent={<WizardWrapper i18n={i18n} {...props} />}
        />
      )}
    </>
>>>>>>> 58f4f6b9
  );
};

WizardPage.propTypes = {
  culture: PropTypes.string.isRequired,
  isLoaded: PropTypes.bool,
};

function mapStateToProps({ wizard, auth }) {
  const {
    isWizardLoaded,
    machineName,
    isLicenseRequired,
    licenseUpload,
  } = wizard;

  const {
    culture,
    wizardToken,
    passwordSettings,
    cultures,
    timezones,
    timezone,
    urlLicense,
<<<<<<< HEAD
=======
    hashSettings,
>>>>>>> 58f4f6b9
  } = auth.settings;

  return {
    isLoaded: auth.isLoaded,
    isWizardLoaded,
    machineName,
    culture,
    wizardToken,
    passwordSettings,
    cultures,
    timezones,
    timezone,
    urlLicense,
    isLicenseRequired,
    licenseUpload,
<<<<<<< HEAD
=======
    hashSettings,
>>>>>>> 58f4f6b9
  };
}

export default connect(mapStateToProps, {
  getPortalPasswordSettings,
  getPortalCultures,
  getPortalTimezones,
  setIsWizardLoaded,
  getMachineName,
  getIsRequiredLicense,
  setPortalOwner,
  setLicense,
  resetLicenseUploaded,
})(withRouter(WizardPage));
<|MERGE_RESOLUTION|>--- conflicted
+++ resolved
@@ -1,661 +1,578 @@
-<<<<<<< HEAD
-import React, { Component, useEffect } from "react";
-import { withRouter } from "react-router";
-import styled from "styled-components";
-=======
-import React, { Component } from "react";
-import { withRouter } from "react-router";
-import styled from "styled-components";
-import i18n from "./i18n";
->>>>>>> 58f4f6b9
-import { withTranslation } from "react-i18next";
-import { connect } from "react-redux";
-import PropTypes from "prop-types";
-
-import {
-  PageLayout,
-  ErrorContainer,
-  history,
-<<<<<<< HEAD
-=======
-  constants,
->>>>>>> 58f4f6b9
-  utils as commonUtils,
-} from "asc-web-common";
-import { Loader, utils } from "asc-web-components";
-
-import HeaderContainer from "./sub-components/header-container";
-import ButtonContainer from "./sub-components/button-container";
-import SettingsContainer from "./sub-components/settings-container";
-import InputContainer from "./sub-components/input-container";
-import ModalContainer from "./sub-components/modal-dialog-container";
-
-import {
-  getPortalPasswordSettings,
-  getPortalTimezones,
-  getPortalCultures,
-  setIsWizardLoaded,
-  getMachineName,
-  getIsRequiredLicense,
-  setPortalOwner,
-  setLicense,
-  resetLicenseUploaded,
-} from "../../../store/wizard/actions";
-<<<<<<< HEAD
-
-import { createI18N } from "../../../helpers/i18n";
-import { setDocumentTitle } from "../../../helpers/utils";
-
-const i18n = createI18N({
-  page: "Wizard",
-  localesPath: "pages/Wizard",
-});
-=======
->>>>>>> 58f4f6b9
-
-const { tablet } = utils.device;
-const { changeLanguage, createPasswordHash } = commonUtils;
-
-const { EmailSettings } = utils.email;
-const emailSettings = new EmailSettings();
-emailSettings.allowDomainPunycode = true;
-
-const WizardContainer = styled.div`
-  width: 960px;
-  margin: 0 auto;
-  margin-top: 120px;
-
-  .wizard-form {
-    margin-top: 32px;
-    display: grid;
-    grid-template-columns: 1fr;
-    grid-row-gap: 32px;
-  }
-
-  @media ${tablet} {
-    width: 100%;
-    max-width: 480px;
-  }
-
-  @media (max-width: 520px) {
-    width: calc(100% - 32px);
-    margin-top: 72px;
-  }
-`;
-
-class Body extends Component {
-  constructor(props) {
-    super(props);
-
-    const { t } = props;
-
-    this.state = {
-      password: "",
-      isValidPass: false,
-      errorLoading: false,
-      errorMessage: null,
-      errorInitWizard: null,
-      sending: false,
-      visibleModal: false,
-      emailValid: false,
-      email: "",
-      changeEmail: "",
-      license: false,
-      languages: null,
-      timezones: null,
-      selectLanguage: null,
-      selectTimezone: null,
-
-      emailNeeded: true,
-      emailOwner: "fake@mail.com",
-
-      hasErrorEmail: false,
-      hasErrorPass: false,
-      hasErrorLicense: false,
-
-      checkingMessages: [],
-    };
-
-<<<<<<< HEAD
-    setDocumentTitle(t("WizardTitle"));
-=======
-    document.title = t("wizardTitle");
->>>>>>> 58f4f6b9
-  }
-
-  async componentDidMount() {
-    const {
-      t,
-      wizardToken,
-      getPortalPasswordSettings,
-      getPortalCultures,
-      getPortalTimezones,
-      setIsWizardLoaded,
-      getMachineName,
-      getIsRequiredLicense,
-      history,
-    } = this.props;
-
-    window.addEventListener("keyup", this.onKeyPressHandler);
-
-    if (!wizardToken) {
-      history.push("/");
-    } else {
-      await Promise.all([
-        getPortalPasswordSettings(wizardToken),
-        getMachineName(wizardToken),
-        getIsRequiredLicense(),
-        getPortalTimezones(wizardToken).then(() => {
-          const { timezones, timezone } = this.props;
-          const zones = this.mapTimezonesToArray(timezones);
-          const select = zones.filter((zone) => zone.key === timezone);
-          this.setState({
-            timezones: zones,
-            selectTimezone: {
-              key: select[0].key,
-              label: select[0].label,
-            },
-          });
-        }),
-        getPortalCultures().then(() => {
-          const { cultures, culture } = this.props;
-          const languages = this.mapCulturesToArray(cultures, t);
-          let select = languages.filter((lang) => lang.key === culture);
-          if (!select.length)
-            select = languages.filter((lang) => lang.key === "en-US");
-          this.setState({
-            languages: languages,
-            selectLanguage: {
-              key: select[0].key,
-              label: select[0].label,
-            },
-          });
-        }),
-      ])
-        .then(() => setIsWizardLoaded(true))
-        .catch((e) => {
-          this.setState({
-            errorInitWizard: e,
-          });
-        });
-    }
-  }
-
-  shouldComponentUpdate(nextProps, nextState) {
-    if (
-      nextProps.isWizardLoaded === true ||
-      nextState.errorInitWizard !== null
-    ) {
-      return true;
-    } else {
-      return false;
-    }
-  }
-
-  componentWillUnmount() {
-    window.removeEventListener("keyup", this.onKeyPressHandler);
-  }
-
-  mapTimezonesToArray = (timezones) => {
-    return timezones.map((timezone) => {
-      return { key: timezone.id, label: timezone.displayName };
-    });
-  };
-
-  mapCulturesToArray = (cultures, t) => {
-    return cultures.map((culture) => {
-      return { key: culture, label: t(`Culture_${culture}`) };
-    });
-  };
-
-  onKeyPressHandler = (e) => {
-    if (e.key === "Enter") this.onContinueHandler();
-  };
-<<<<<<< HEAD
-
-  isValidPassHandler = (val) => this.setState({ isValidPass: val });
-
-=======
-
-  isValidPassHandler = (val) => this.setState({ isValidPass: val });
-
->>>>>>> 58f4f6b9
-  onChangePassword = (e) =>
-    this.setState({ password: e.target.value, hasErrorPass: false });
-
-  onClickChangeEmail = () => this.setState({ visibleModal: true });
-
-  onEmailChangeHandler = (result) => {
-    const { emailNeeded } = this.state;
-
-    emailNeeded
-      ? this.setState({
-          emailValid: result.isValid,
-          email: result.value,
-          hasErrorEmail: false,
-        })
-      : this.setState({
-          emailValid: result.isValid,
-          changeEmail: result.value,
-        });
-  };
-
-  onChangeLicense = () => this.setState({ license: !this.state.license });
-
-  onContinueHandler = () => {
-    const valid = this.checkingValid();
-
-    if (valid) {
-<<<<<<< HEAD
-      const { setPortalOwner, wizardToken } = this.props;
-=======
-      const { setPortalOwner, wizardToken, hashSettings } = this.props;
->>>>>>> 58f4f6b9
-
-      const {
-        password,
-        email,
-        selectLanguage,
-        selectTimezone,
-        emailOwner,
-      } = this.state;
-
-      this.setState({ sending: true });
-
-      const emailTrim = email ? email.trim() : emailOwner.trim();
-      const analytics = true;
-
-      // console.log(emailTrim, password, selectLanguage.key, selectTimezone.key, analytics, wizardToken);
-<<<<<<< HEAD
-
-      setPortalOwner(
-        emailTrim,
-        password,
-=======
-      const hash = createPasswordHash(password, hashSettings);
-
-      setPortalOwner(
-        emailTrim,
-        hash,
->>>>>>> 58f4f6b9
-        selectLanguage.key,
-        selectTimezone.key,
-        wizardToken,
-        analytics
-      )
-        .then(() => history.push("/login"))
-        .catch((e) =>
-          this.setState({
-            errorLoading: true,
-            sending: false,
-            errorMessage: e,
-          })
-        );
-    } else {
-      this.setState({ visibleModal: true });
-    }
-  };
-
-  checkingValid = () => {
-    const { t, isLicenseRequired, licenseUpload } = this.props;
-    const { isValidPass, emailValid, license, emailNeeded } = this.state;
-
-    let checkingMessages = [];
-    if (!isValidPass) {
-<<<<<<< HEAD
-      checkingMessages.push(t("ErrorPassword"));
-      this.setState({ hasErrorPass: true, checkingMessages: checkingMessages });
-    }
-    if (!license) {
-      checkingMessages.push(t("ErrorLicenseRead"));
-=======
-      checkingMessages.push(t("errorPassword"));
-      this.setState({ hasErrorPass: true, checkingMessages: checkingMessages });
-    }
-    if (!license) {
-      checkingMessages.push(t("errorLicenseRead"));
->>>>>>> 58f4f6b9
-      this.setState({ checkingMessages: checkingMessages });
-    }
-
-    if (emailNeeded && !isLicenseRequired) {
-      if (!emailValid) {
-<<<<<<< HEAD
-        checkingMessages.push(t("ErrorEmail"));
-=======
-        checkingMessages.push(t("errorEmail"));
->>>>>>> 58f4f6b9
-        this.setState({
-          hasErrorEmail: true,
-          checkingMessages: checkingMessages,
-        });
-      }
-
-      if (isValidPass && emailValid && license) {
-        return true;
-      }
-    }
-
-    if (emailNeeded && isLicenseRequired) {
-      if (!emailValid) {
-<<<<<<< HEAD
-        checkingMessages.push(t("ErrorEmail"));
-=======
-        checkingMessages.push(t("errorEmail"));
->>>>>>> 58f4f6b9
-        this.setState({
-          hasErrorEmail: true,
-          checkingMessages: checkingMessages,
-        });
-      }
-
-      if (!licenseUpload) {
-<<<<<<< HEAD
-        checkingMessages.push(t("ErrorUploadLicenseFile"));
-=======
-        checkingMessages.push(t("errorUploadLicenseFile"));
->>>>>>> 58f4f6b9
-        this.setState({
-          hasErrorLicense: true,
-          checkingMessages: checkingMessages,
-        });
-      }
-
-      if (isValidPass && emailValid && license && licenseUpload) {
-        return true;
-      }
-    }
-
-    if (!emailNeeded && isLicenseRequired) {
-      if (!licenseUpload) {
-<<<<<<< HEAD
-        checkingMessages.push(t("ErrorUploadLicenseFile"));
-=======
-        checkingMessages.push(t("errorUploadLicenseFile"));
->>>>>>> 58f4f6b9
-        this.setState({
-          hasErrorLicense: true,
-          checkingMessages: checkingMessages,
-        });
-      }
-
-      if (isValidPass && license && licenseUpload) {
-        return true;
-      }
-    }
-
-    return false;
-  };
-
-  onSaveEmailHandler = () => {
-    const { changeEmail, emailValid } = this.state;
-    if (emailValid && changeEmail) {
-      this.setState({ email: changeEmail });
-    }
-    this.setState({ visibleModal: false });
-  };
-
-  onCloseModal = () => {
-    this.setState({
-      visibleModal: false,
-      errorLoading: false,
-      errorMessage: null,
-    });
-  };
-
-  onSelectTimezoneHandler = (el) => this.setState({ selectTimezone: el });
-
-  onSelectLanguageHandler = (lang) =>
-    this.setState({
-      selectLanguage: {
-        key: lang.key,
-        label: lang.label,
-      },
-    });
-
-  onInputFileHandler = (file) => {
-    const {
-      setLicense,
-      wizardToken,
-      licenseUpload,
-      resetLicenseUploaded,
-    } = this.props;
-
-    if (licenseUpload) resetLicenseUploaded();
-
-    this.setState({ hasErrorLicense: false });
-
-    let fd = new FormData();
-    fd.append("files", file);
-
-    setLicense(wizardToken, fd).catch((e) =>
-      this.setState({
-        errorLoading: true,
-        errorMessage: e,
-        hasErrorLicense: true,
-      })
-    );
-  };
-
-  render() {
-    const {
-      t,
-      isWizardLoaded,
-      machineName,
-      passwordSettings,
-      culture,
-      isLicenseRequired,
-      urlLicense,
-    } = this.props;
-
-    const {
-      sending,
-      selectLanguage,
-      license,
-      selectTimezone,
-      languages,
-      timezones,
-      emailNeeded,
-      email,
-      emailOwner,
-      password,
-      errorLoading,
-      visibleModal,
-      errorMessage,
-      errorInitWizard,
-      changeEmail,
-      hasErrorEmail,
-      hasErrorPass,
-      hasErrorLicense,
-      checkingMessages,
-    } = this.state;
-
-    console.log("wizard render");
-
-    if (errorInitWizard) {
-      return (
-        <ErrorContainer
-<<<<<<< HEAD
-          headerText={t("ErrorInitWizardHeader")}
-          bodyText={t("ErrorInitWizard")}
-          buttonText={t("ErrorInitWizardButton")}
-=======
-          headerText={t("errorInitWizardHeader")}
-          bodyText={t("errorInitWizard")}
-          buttonText={t("errorInitWizardButton")}
->>>>>>> 58f4f6b9
-          buttonUrl="/"
-        />
-      );
-    } else if (isWizardLoaded) {
-      return (
-        <WizardContainer>
-          <ModalContainer
-            t={t}
-            errorLoading={errorLoading}
-            visibleModal={visibleModal}
-            errorMessage={errorMessage}
-            emailOwner={changeEmail ? changeEmail : emailOwner}
-            settings={emailSettings}
-            checkingMessages={checkingMessages}
-            onEmailChangeHandler={this.onEmailChangeHandler}
-            onSaveEmailHandler={this.onSaveEmailHandler}
-            onCloseModal={this.onCloseModal}
-          />
-
-          <HeaderContainer t={t} />
-
-          <form className="wizard-form">
-            <InputContainer
-              t={t}
-<<<<<<< HEAD
-              s
-=======
->>>>>>> 58f4f6b9
-              settingsPassword={passwordSettings}
-              emailNeeded={emailNeeded}
-              password={password}
-              license={license}
-              settings={emailSettings}
-              isLicenseRequired={isLicenseRequired}
-              hasErrorEmail={hasErrorEmail}
-              hasErrorPass={hasErrorPass}
-              hasErrorLicense={hasErrorLicense}
-              urlLicense={urlLicense}
-              onChangeLicense={this.onChangeLicense}
-              isValidPassHandler={this.isValidPassHandler}
-              onChangePassword={this.onChangePassword}
-              onInputFileHandler={this.onInputFileHandler}
-              onEmailChangeHandler={this.onEmailChangeHandler}
-            />
-
-            <SettingsContainer
-              t={t}
-              selectLanguage={selectLanguage}
-              selectTimezone={selectTimezone}
-              languages={languages}
-              timezones={timezones}
-              emailNeeded={emailNeeded}
-              emailOwner={emailOwner}
-              email={email}
-              machineName={machineName}
-              portalCulture={culture}
-              onClickChangeEmail={this.onClickChangeEmail}
-              onSelectLanguageHandler={this.onSelectLanguageHandler}
-              onSelectTimezoneHandler={this.onSelectTimezoneHandler}
-            />
-
-            <ButtonContainer
-              t={t}
-              sending={sending}
-              onContinueHandler={this.onContinueHandler}
-            />
-          </form>
-        </WizardContainer>
-      );
-    }
-    return <Loader className="pageLoader" type="rombs" size="40px" />;
-  }
-}
-
-Body.propTypes = {
-  culture: PropTypes.string,
-  i18n: PropTypes.object,
-  isWizardLoaded: PropTypes.bool.isRequired,
-  machineName: PropTypes.string.isRequired,
-  wizardToken: PropTypes.string,
-  passwordSettings: PropTypes.object,
-  cultures: PropTypes.array.isRequired,
-  timezones: PropTypes.array.isRequired,
-  timezone: PropTypes.string.isRequired,
-  licenseUpload: PropTypes.string,
-};
-
-const WizardWrapper = withTranslation()(Body);
-
-const WizardPage = (props) => {
-  const { isLoaded } = props;
-
-  useEffect(() => {
-    changeLanguage(i18n);
-  }, []);
-
-  return (
-<<<<<<< HEAD
-    isLoaded && (
-      <PageLayout>
-        <PageLayout.SectionBody>
-          <WizardWrapper i18n={i18n} {...props} />
-        </PageLayout.SectionBody>
-      </PageLayout>
-    )
-=======
-    <>
-      {isLoaded && (
-        <PageLayout
-          sectionBodyContent={<WizardWrapper i18n={i18n} {...props} />}
-        />
-      )}
-    </>
->>>>>>> 58f4f6b9
-  );
-};
-
-WizardPage.propTypes = {
-  culture: PropTypes.string.isRequired,
-  isLoaded: PropTypes.bool,
-};
-
-function mapStateToProps({ wizard, auth }) {
-  const {
-    isWizardLoaded,
-    machineName,
-    isLicenseRequired,
-    licenseUpload,
-  } = wizard;
-
-  const {
-    culture,
-    wizardToken,
-    passwordSettings,
-    cultures,
-    timezones,
-    timezone,
-    urlLicense,
-<<<<<<< HEAD
-=======
-    hashSettings,
->>>>>>> 58f4f6b9
-  } = auth.settings;
-
-  return {
-    isLoaded: auth.isLoaded,
-    isWizardLoaded,
-    machineName,
-    culture,
-    wizardToken,
-    passwordSettings,
-    cultures,
-    timezones,
-    timezone,
-    urlLicense,
-    isLicenseRequired,
-    licenseUpload,
-<<<<<<< HEAD
-=======
-    hashSettings,
->>>>>>> 58f4f6b9
-  };
-}
-
-export default connect(mapStateToProps, {
-  getPortalPasswordSettings,
-  getPortalCultures,
-  getPortalTimezones,
-  setIsWizardLoaded,
-  getMachineName,
-  getIsRequiredLicense,
-  setPortalOwner,
-  setLicense,
-  resetLicenseUploaded,
-})(withRouter(WizardPage));
+import React, { Component, useEffect } from "react";
+import { withRouter } from "react-router";
+import styled from "styled-components";
+import i18n from "./i18n";
+import { withTranslation } from "react-i18next";
+import { connect } from "react-redux";
+import PropTypes from "prop-types";
+
+import {
+  PageLayout,
+  ErrorContainer,
+  history,
+  constants,
+  utils as commonUtils,
+} from "asc-web-common";
+import { Loader, utils } from "asc-web-components";
+
+import HeaderContainer from "./sub-components/header-container";
+import ButtonContainer from "./sub-components/button-container";
+import SettingsContainer from "./sub-components/settings-container";
+import InputContainer from "./sub-components/input-container";
+import ModalContainer from "./sub-components/modal-dialog-container";
+
+import {
+  getPortalPasswordSettings,
+  getPortalTimezones,
+  getPortalCultures,
+  setIsWizardLoaded,
+  getMachineName,
+  getIsRequiredLicense,
+  setPortalOwner,
+  setLicense,
+  resetLicenseUploaded,
+} from "../../../store/wizard/actions";
+
+import { createI18N } from "../../../helpers/i18n";
+import { setDocumentTitle } from "../../../helpers/utils";
+
+const i18n = createI18N({
+  page: "Wizard",
+  localesPath: "pages/Wizard",
+});
+
+const { tablet } = utils.device;
+const { changeLanguage, createPasswordHash } = commonUtils;
+
+const { EmailSettings } = utils.email;
+const emailSettings = new EmailSettings();
+emailSettings.allowDomainPunycode = true;
+
+const WizardContainer = styled.div`
+  width: 960px;
+  margin: 0 auto;
+  margin-top: 120px;
+
+  .wizard-form {
+    margin-top: 32px;
+    display: grid;
+    grid-template-columns: 1fr;
+    grid-row-gap: 32px;
+  }
+
+  @media ${tablet} {
+    width: 100%;
+    max-width: 480px;
+  }
+
+  @media (max-width: 520px) {
+    width: calc(100% - 32px);
+    margin-top: 72px;
+  }
+`;
+
+class Body extends Component {
+  constructor(props) {
+    super(props);
+
+    const { t } = props;
+
+    this.state = {
+      password: "",
+      isValidPass: false,
+      errorLoading: false,
+      errorMessage: null,
+      errorInitWizard: null,
+      sending: false,
+      visibleModal: false,
+      emailValid: false,
+      email: "",
+      changeEmail: "",
+      license: false,
+      languages: null,
+      timezones: null,
+      selectLanguage: null,
+      selectTimezone: null,
+
+      emailNeeded: true,
+      emailOwner: "fake@mail.com",
+
+      hasErrorEmail: false,
+      hasErrorPass: false,
+      hasErrorLicense: false,
+
+      checkingMessages: [],
+    };
+
+    setDocumentTitle(t("WizardTitle"));
+  }
+
+  async componentDidMount() {
+    const {
+      t,
+      wizardToken,
+      getPortalPasswordSettings,
+      getPortalCultures,
+      getPortalTimezones,
+      setIsWizardLoaded,
+      getMachineName,
+      getIsRequiredLicense,
+      history,
+    } = this.props;
+
+    window.addEventListener("keyup", this.onKeyPressHandler);
+
+    if (!wizardToken) {
+      history.push("/");
+    } else {
+      await Promise.all([
+        getPortalPasswordSettings(wizardToken),
+        getMachineName(wizardToken),
+        getIsRequiredLicense(),
+        getPortalTimezones(wizardToken).then(() => {
+          const { timezones, timezone } = this.props;
+          const zones = this.mapTimezonesToArray(timezones);
+          const select = zones.filter((zone) => zone.key === timezone);
+          this.setState({
+            timezones: zones,
+            selectTimezone: {
+              key: select[0].key,
+              label: select[0].label,
+            },
+          });
+        }),
+        getPortalCultures().then(() => {
+          const { cultures, culture } = this.props;
+          const languages = this.mapCulturesToArray(cultures, t);
+          let select = languages.filter((lang) => lang.key === culture);
+          if (!select.length)
+            select = languages.filter((lang) => lang.key === "en-US");
+          this.setState({
+            languages: languages,
+            selectLanguage: {
+              key: select[0].key,
+              label: select[0].label,
+            },
+          });
+        }),
+      ])
+        .then(() => setIsWizardLoaded(true))
+        .catch((e) => {
+          this.setState({
+            errorInitWizard: e,
+          });
+        });
+    }
+  }
+
+  shouldComponentUpdate(nextProps, nextState) {
+    if (
+      nextProps.isWizardLoaded === true ||
+      nextState.errorInitWizard !== null
+    ) {
+      return true;
+    } else {
+      return false;
+    }
+  }
+
+  componentWillUnmount() {
+    window.removeEventListener("keyup", this.onKeyPressHandler);
+  }
+
+  mapTimezonesToArray = (timezones) => {
+    return timezones.map((timezone) => {
+      return { key: timezone.id, label: timezone.displayName };
+    });
+  };
+
+  mapCulturesToArray = (cultures, t) => {
+    return cultures.map((culture) => {
+      return { key: culture, label: t(`Culture_${culture}`) };
+    });
+  };
+
+  onKeyPressHandler = (e) => {
+    if (e.key === "Enter") this.onContinueHandler();
+  };
+
+  isValidPassHandler = (val) => this.setState({ isValidPass: val });
+
+  onChangePassword = (e) =>
+    this.setState({ password: e.target.value, hasErrorPass: false });
+
+  onClickChangeEmail = () => this.setState({ visibleModal: true });
+
+  onEmailChangeHandler = (result) => {
+    const { emailNeeded } = this.state;
+
+    emailNeeded
+      ? this.setState({
+          emailValid: result.isValid,
+          email: result.value,
+          hasErrorEmail: false,
+        })
+      : this.setState({
+          emailValid: result.isValid,
+          changeEmail: result.value,
+        });
+  };
+
+  onChangeLicense = () => this.setState({ license: !this.state.license });
+
+  onContinueHandler = () => {
+    const valid = this.checkingValid();
+
+    if (valid) {
+      const { setPortalOwner, wizardToken, hashSettings } = this.props;
+
+      const {
+        password,
+        email,
+        selectLanguage,
+        selectTimezone,
+        emailOwner,
+      } = this.state;
+
+      this.setState({ sending: true });
+
+      const emailTrim = email ? email.trim() : emailOwner.trim();
+      const analytics = true;
+
+      // console.log(emailTrim, password, selectLanguage.key, selectTimezone.key, analytics, wizardToken);
+      const hash = createPasswordHash(password, hashSettings);
+
+      setPortalOwner(
+        emailTrim,
+        hash,
+        selectLanguage.key,
+        selectTimezone.key,
+        wizardToken,
+        analytics
+      )
+        .then(() => history.push("/login"))
+        .catch((e) =>
+          this.setState({
+            errorLoading: true,
+            sending: false,
+            errorMessage: e,
+          })
+        );
+    } else {
+      this.setState({ visibleModal: true });
+    }
+  };
+
+  checkingValid = () => {
+    const { t, isLicenseRequired, licenseUpload } = this.props;
+    const { isValidPass, emailValid, license, emailNeeded } = this.state;
+
+    let checkingMessages = [];
+    if (!isValidPass) {
+      checkingMessages.push(t("ErrorPassword"));
+      this.setState({ hasErrorPass: true, checkingMessages: checkingMessages });
+    }
+    if (!license) {
+      checkingMessages.push(t("ErrorLicenseRead"));
+      this.setState({ checkingMessages: checkingMessages });
+    }
+
+    if (emailNeeded && !isLicenseRequired) {
+      if (!emailValid) {
+        checkingMessages.push(t("ErrorEmail"));
+        this.setState({
+          hasErrorEmail: true,
+          checkingMessages: checkingMessages,
+        });
+      }
+
+      if (isValidPass && emailValid && license) {
+        return true;
+      }
+    }
+
+    if (emailNeeded && isLicenseRequired) {
+      if (!emailValid) {
+        checkingMessages.push(t("ErrorEmail"));
+        this.setState({
+          hasErrorEmail: true,
+          checkingMessages: checkingMessages,
+        });
+      }
+
+      if (!licenseUpload) {
+        checkingMessages.push(t("ErrorUploadLicenseFile"));
+        this.setState({
+          hasErrorLicense: true,
+          checkingMessages: checkingMessages,
+        });
+      }
+
+      if (isValidPass && emailValid && license && licenseUpload) {
+        return true;
+      }
+    }
+
+    if (!emailNeeded && isLicenseRequired) {
+      if (!licenseUpload) {
+        checkingMessages.push(t("ErrorUploadLicenseFile"));
+        this.setState({
+          hasErrorLicense: true,
+          checkingMessages: checkingMessages,
+        });
+      }
+
+      if (isValidPass && license && licenseUpload) {
+        return true;
+      }
+    }
+
+    return false;
+  };
+
+  onSaveEmailHandler = () => {
+    const { changeEmail, emailValid } = this.state;
+    if (emailValid && changeEmail) {
+      this.setState({ email: changeEmail });
+    }
+    this.setState({ visibleModal: false });
+  };
+
+  onCloseModal = () => {
+    this.setState({
+      visibleModal: false,
+      errorLoading: false,
+      errorMessage: null,
+    });
+  };
+
+  onSelectTimezoneHandler = (el) => this.setState({ selectTimezone: el });
+
+  onSelectLanguageHandler = (lang) =>
+    this.setState({
+      selectLanguage: {
+        key: lang.key,
+        label: lang.label,
+      },
+    });
+
+  onInputFileHandler = (file) => {
+    const {
+      setLicense,
+      wizardToken,
+      licenseUpload,
+      resetLicenseUploaded,
+    } = this.props;
+
+    if (licenseUpload) resetLicenseUploaded();
+
+    this.setState({ hasErrorLicense: false });
+
+    let fd = new FormData();
+    fd.append("files", file);
+
+    setLicense(wizardToken, fd).catch((e) =>
+      this.setState({
+        errorLoading: true,
+        errorMessage: e,
+        hasErrorLicense: true,
+      })
+    );
+  };
+
+  render() {
+    const {
+      t,
+      isWizardLoaded,
+      machineName,
+      passwordSettings,
+      culture,
+      isLicenseRequired,
+      urlLicense,
+    } = this.props;
+
+    const {
+      sending,
+      selectLanguage,
+      license,
+      selectTimezone,
+      languages,
+      timezones,
+      emailNeeded,
+      email,
+      emailOwner,
+      password,
+      errorLoading,
+      visibleModal,
+      errorMessage,
+      errorInitWizard,
+      changeEmail,
+      hasErrorEmail,
+      hasErrorPass,
+      hasErrorLicense,
+      checkingMessages,
+    } = this.state;
+
+    console.log("wizard render");
+
+    if (errorInitWizard) {
+      return (
+        <ErrorContainer
+          headerText={t("ErrorInitWizardHeader")}
+          bodyText={t("ErrorInitWizard")}
+          buttonText={t("ErrorInitWizardButton")}
+          buttonUrl="/"
+        />
+      );
+    } else if (isWizardLoaded) {
+      return (
+        <WizardContainer>
+          <ModalContainer
+            t={t}
+            errorLoading={errorLoading}
+            visibleModal={visibleModal}
+            errorMessage={errorMessage}
+            emailOwner={changeEmail ? changeEmail : emailOwner}
+            settings={emailSettings}
+            checkingMessages={checkingMessages}
+            onEmailChangeHandler={this.onEmailChangeHandler}
+            onSaveEmailHandler={this.onSaveEmailHandler}
+            onCloseModal={this.onCloseModal}
+          />
+
+          <HeaderContainer t={t} />
+
+          <form className="wizard-form">
+            <InputContainer
+              t={t}
+              settingsPassword={passwordSettings}
+              emailNeeded={emailNeeded}
+              password={password}
+              license={license}
+              settings={emailSettings}
+              isLicenseRequired={isLicenseRequired}
+              hasErrorEmail={hasErrorEmail}
+              hasErrorPass={hasErrorPass}
+              hasErrorLicense={hasErrorLicense}
+              urlLicense={urlLicense}
+              onChangeLicense={this.onChangeLicense}
+              isValidPassHandler={this.isValidPassHandler}
+              onChangePassword={this.onChangePassword}
+              onInputFileHandler={this.onInputFileHandler}
+              onEmailChangeHandler={this.onEmailChangeHandler}
+            />
+
+            <SettingsContainer
+              t={t}
+              selectLanguage={selectLanguage}
+              selectTimezone={selectTimezone}
+              languages={languages}
+              timezones={timezones}
+              emailNeeded={emailNeeded}
+              emailOwner={emailOwner}
+              email={email}
+              machineName={machineName}
+              portalCulture={culture}
+              onClickChangeEmail={this.onClickChangeEmail}
+              onSelectLanguageHandler={this.onSelectLanguageHandler}
+              onSelectTimezoneHandler={this.onSelectTimezoneHandler}
+            />
+
+            <ButtonContainer
+              t={t}
+              sending={sending}
+              onContinueHandler={this.onContinueHandler}
+            />
+          </form>
+        </WizardContainer>
+      );
+    }
+    return <Loader className="pageLoader" type="rombs" size="40px" />;
+  }
+}
+
+Body.propTypes = {
+  culture: PropTypes.string,
+  i18n: PropTypes.object,
+  isWizardLoaded: PropTypes.bool.isRequired,
+  machineName: PropTypes.string.isRequired,
+  wizardToken: PropTypes.string,
+  passwordSettings: PropTypes.object,
+  cultures: PropTypes.array.isRequired,
+  timezones: PropTypes.array.isRequired,
+  timezone: PropTypes.string.isRequired,
+  licenseUpload: PropTypes.string,
+};
+
+const WizardWrapper = withTranslation()(Body);
+
+const WizardPage = (props) => {
+  const { isLoaded } = props;
+
+  useEffect(() => {
+    changeLanguage(i18n);
+  }, []);
+
+  return (
+    isLoaded && (
+      <PageLayout>
+        <PageLayout.SectionBody>
+          <WizardWrapper i18n={i18n} {...props} />
+        </PageLayout.SectionBody>
+      </PageLayout>
+    )
+  );
+};
+
+WizardPage.propTypes = {
+  culture: PropTypes.string.isRequired,
+  isLoaded: PropTypes.bool,
+};
+
+function mapStateToProps({ wizard, auth }) {
+  const {
+    isWizardLoaded,
+    machineName,
+    isLicenseRequired,
+    licenseUpload,
+  } = wizard;
+
+  const {
+    culture,
+    wizardToken,
+    passwordSettings,
+    cultures,
+    timezones,
+    timezone,
+    urlLicense,
+    hashSettings,
+  } = auth.settings;
+
+  return {
+    isLoaded: auth.isLoaded,
+    isWizardLoaded,
+    machineName,
+    culture,
+    wizardToken,
+    passwordSettings,
+    cultures,
+    timezones,
+    timezone,
+    urlLicense,
+    isLicenseRequired,
+    licenseUpload,
+    hashSettings,
+  };
+}
+
+export default connect(mapStateToProps, {
+  getPortalPasswordSettings,
+  getPortalCultures,
+  getPortalTimezones,
+  setIsWizardLoaded,
+  getMachineName,
+  getIsRequiredLicense,
+  setPortalOwner,
+  setLicense,
+  resetLicenseUploaded,
+})(withRouter(WizardPage));