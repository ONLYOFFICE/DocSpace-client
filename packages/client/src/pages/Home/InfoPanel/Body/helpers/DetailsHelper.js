--- conflicted
+++ resolved
@@ -15,11 +15,8 @@
   getFileTypeName,
 } from "@docspace/client/src/helpers/filesUtils";
 import CommentEditor from "../sub-components/CommentEditor";
-<<<<<<< HEAD
-import { getCookie } from "@docspace/components/utils/cookie";
+
 import SpaceQuota from "SRC_DIR/components/SpaceQuota";
-=======
->>>>>>> 1bbb151d
 
 // Property Content Components
 
@@ -141,27 +138,27 @@
             "Storage",
           ]
         : this.item.isFolder
-          ? [
-              "Owner",
-              //"Location",
-              "Type",
-              "Content",
-              "Date modified",
-              "Last modified by",
-              "Creation date",
-            ]
-          : [
-              "Owner",
-              //"Location",
-              "Type",
-              "File extension",
-              "Size",
-              "Date modified",
-              "Last modified by",
-              "Creation date",
-              "Versions",
-              "Comments",
-            ]
+        ? [
+            "Owner",
+            //"Location",
+            "Type",
+            "Content",
+            "Date modified",
+            "Last modified by",
+            "Creation date",
+          ]
+        : [
+            "Owner",
+            //"Location",
+            "Type",
+            "File extension",
+            "Size",
+            "Date modified",
+            "Last modified by",
+            "Creation date",
+            "Versions",
+            "Comments",
+          ]
     ).filter((nP) => !!nP);
   };
 
