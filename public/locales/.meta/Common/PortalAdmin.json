--- conflicted
+++ resolved
@@ -3,11 +3,7 @@
   "content": "{{productName}} admin",
   "content_en_sha1_hash": "c2ab2049e1e222685c5af15f68e5f6c5b11e8747",
   "created_at": "2025-05-19T21:30:47.411Z",
-<<<<<<< HEAD
-  "updated_at": "2025-10-03T10:07:11.702Z",
-=======
   "updated_at": "2025-10-13T13:22:35.786Z",
->>>>>>> 93ebd7b5
   "comment": {
     "text": "This translation key is used to display \"PortalAdmin\" as a label for users who have full access, appearing in tooltips and UI elements related to user management. It is likely to be displayed on buttons, dropdowns, or other interactive elements where user permissions are being managed. The key is used consistently with other labels, such as \"Common:PortalOwner\", suggesting it may appear in multiple places throughout the application.",
     "is_auto": true,
@@ -16,7 +12,7 @@
   "usage": [
     {
       "file_path": "/packages/client/src/pages/PortalSettings/categories/data-import/components/SelectUsersTypeStep/AccountsTable/index.tsx",
-      "line_number": 82,
+      "line_number": 81,
       "context": "];\n \n if (isOwner) {\n typeOptions.unshift({\n key: UserTypes.PortalAdmin,\n label: t(`Common:PortalAdmin`, {\n productName: t(\"Common:ProductName\"),\n }),\n onClick: setTypePortalAdmin,\n });\n }",
       "module": "/packages/client"
     },
