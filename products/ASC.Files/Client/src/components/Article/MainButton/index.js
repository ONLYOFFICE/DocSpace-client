import React, { useEffect } from "react";
import { connect } from "react-redux";
import PropTypes from "prop-types";
import { withRouter } from "react-router";
import { MainButton, DropDownItem } from "asc-web-components";
import { withTranslation, I18nextProvider } from "react-i18next";
import { setAction, startUpload } from "../../../store/files/actions";
<<<<<<< HEAD
import { isCanCreate, getFilter, getSelectedFolder } from "../../../store/files/selectors";
import { utils as commonUtils, constants, store as initStore } from "asc-web-common";
=======
import { getFirstLoad, isCanCreate } from "../../../store/files/selectors";
import { utils as commonUtils, constants, Loaders } from "asc-web-common";
>>>>>>> 49f5a524
import { createI18N } from "../../../helpers/i18n";

const { getSettings } = initStore.auth.selectors;
const i18n = createI18N({
  page: "Article",
  localesPath: "Article",
});

const { changeLanguage } = commonUtils;
const { FileAction } = constants;

class PureArticleMainButtonContent extends React.Component {
  onCreate = (e) => {
    this.goToHomePage();
    const format = e.currentTarget.dataset.format || null;
    this.props.setAction({
      type: FileAction.Create,
      extension: format,
      id: -1,
    });
  };

  onUploadFileClick = () => this.inputFilesElement.click();
  onUploadFolderClick = () => this.inputFolderElement.click();

  goToHomePage = () => {
    const { settings, history, filter } = this.props;
    const urlFilter = filter.toUrlParams();
    history.push(`${settings.homepage}/filter?${urlFilter}`);
  };

  onFileChange = (e) => {
    const { selectedFolder, startUpload, t } = this.props;

    this.goToHomePage();
    startUpload(e.target.files, selectedFolder.id, t);
  };
  onInputClick = (e) => (e.target.value = null);

  shouldComponentUpdate(nextProps, nextState) {
    return (
      nextProps.isCanCreate !== this.props.isCanCreate ||
      nextProps.firstLoad !== this.props.firstLoad
    );
  }

  render() {
    //console.log("Files ArticleMainButtonContent render");
    const { t, isCanCreate, isDisabled, firstLoad } = this.props;

    return firstLoad ? (
      <Loaders.Filter />
    ) : (
      <MainButton
        isDisabled={isDisabled ? isDisabled : !isCanCreate}
        isDropdown={true}
        text={t("Actions")}
      >
        <DropDownItem
          icon="ActionsDocumentsIcon"
          label={t("NewDocument")}
          onClick={this.onCreate}
          data-format="docx"
        />
        <DropDownItem
          icon="SpreadsheetIcon"
          label={t("NewSpreadsheet")}
          onClick={this.onCreate}
          data-format="xlsx"
        />
        <DropDownItem
          icon="ActionsPresentationIcon"
          label={t("NewPresentation")}
          onClick={this.onCreate}
          data-format="pptx"
        />
        <DropDownItem
          icon="CatalogFolderIcon"
          label={t("NewFolder")}
          onClick={this.onCreate}
        />
        <DropDownItem isSeparator />
        <DropDownItem
          icon="ActionsUploadIcon"
          label={t("UploadFiles")}
          onClick={this.onUploadFileClick}
        />
        <DropDownItem
          icon="ActionsUploadIcon"
          label={t("UploadFolder")}
          onClick={this.onUploadFolderClick}
        />
        <input
          id="customFileInput"
          className="custom-file-input"
          multiple
          type="file"
          onChange={this.onFileChange}
          onClick={this.onInputClick}
          ref={(input) => (this.inputFilesElement = input)}
          style={{ display: "none" }}
        />
        <input
          id="customFolderInput"
          className="custom-file-input"
          webkitdirectory=""
          mozdirectory=""
          type="file"
          onChange={this.onFileChange}
          onClick={this.onInputClick}
          ref={(input) => (this.inputFolderElement = input)}
          style={{ display: "none" }}
        />
      </MainButton>
    );
  }
}

const ArticleMainButtonContentContainer = withTranslation()(
  PureArticleMainButtonContent
);

const ArticleMainButtonContent = (props) => {
  useEffect(() => {
    changeLanguage(i18n);
  }, []);
  return (
    <I18nextProvider i18n={i18n}>
      <ArticleMainButtonContentContainer {...props} />
    </I18nextProvider>
  );
};

ArticleMainButtonContent.propTypes = {
  history: PropTypes.object.isRequired,
};

<<<<<<< HEAD
const mapStateToProps = state => {
  return {
    isCanCreate: isCanCreate(state),
    settings: getSettings(state),
    filter: getFilter(state),
    selectedFolder: getSelectedFolder(state)
=======
const mapStateToProps = (state) => {
  const { selectedFolder, filter } = state.files;
  const { user, settings } = state.auth;

  return {
    isCanCreate: isCanCreate(selectedFolder, user),
    firstLoad: getFirstLoad(state),
    settings,
    filter,
    selectedFolder,
>>>>>>> 49f5a524
  };
};

export default connect(mapStateToProps, { setAction, startUpload })(
  withRouter(ArticleMainButtonContent)
);<|MERGE_RESOLUTION|>--- conflicted
+++ resolved
@@ -5,13 +5,8 @@
 import { MainButton, DropDownItem } from "asc-web-components";
 import { withTranslation, I18nextProvider } from "react-i18next";
 import { setAction, startUpload } from "../../../store/files/actions";
-<<<<<<< HEAD
-import { isCanCreate, getFilter, getSelectedFolder } from "../../../store/files/selectors";
-import { utils as commonUtils, constants, store as initStore } from "asc-web-common";
-=======
-import { getFirstLoad, isCanCreate } from "../../../store/files/selectors";
-import { utils as commonUtils, constants, Loaders } from "asc-web-common";
->>>>>>> 49f5a524
+import { isCanCreate, getFilter, getSelectedFolder, getFirstLoad } from "../../../store/files/selectors";
+import { utils as commonUtils, constants, store as initStore, Loaders } from "asc-web-common";
 import { createI18N } from "../../../helpers/i18n";
 
 const { getSettings } = initStore.auth.selectors;
@@ -149,25 +144,13 @@
   history: PropTypes.object.isRequired,
 };
 
-<<<<<<< HEAD
-const mapStateToProps = state => {
+const mapStateToProps = (state) => {
   return {
     isCanCreate: isCanCreate(state),
+	  firstLoad: getFirstLoad(state),
     settings: getSettings(state),
     filter: getFilter(state),
     selectedFolder: getSelectedFolder(state)
-=======
-const mapStateToProps = (state) => {
-  const { selectedFolder, filter } = state.files;
-  const { user, settings } = state.auth;
-
-  return {
-    isCanCreate: isCanCreate(selectedFolder, user),
-    firstLoad: getFirstLoad(state),
-    settings,
-    filter,
-    selectedFolder,
->>>>>>> 49f5a524
   };
 };
 
