--- conflicted
+++ resolved
@@ -269,16 +269,12 @@
                 currentDeviceType={currentDeviceType}
                 navigationTitleContainerNode={navigationTitleContainerNode}
                 onCloseDropBox={onCloseDropBox}
-<<<<<<< HEAD
                 withChat={withChat}
                 chatOpen={chatOpen}
                 toggleChat={toggleChat}
-                isContextButtonVisible={isContextButtonVisible}
-=======
                 isFrame={isFrame}
                 isContextButtonVisible={isContextButtonVisible}
                 isPublicRoom={isPublicRoom}
->>>>>>> 408123d4
               />
             </>
           ) : null}
