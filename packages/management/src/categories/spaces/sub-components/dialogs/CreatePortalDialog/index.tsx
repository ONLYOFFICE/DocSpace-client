// (c) Copyright Ascensio System SIA 2009-2024
//
// This program is a free software product.
// You can redistribute it and/or modify it under the terms
// of the GNU Affero General Public License (AGPL) version 3 as published by the Free Software
// Foundation. In accordance with Section 7(a) of the GNU AGPL its Section 15 shall be amended
// to the effect that Ascensio System SIA expressly excludes the warranty of non-infringement of
// any third-party rights.
//
// This program is distributed WITHOUT ANY WARRANTY, without even the implied warranty
// of MERCHANTABILITY or FITNESS FOR A PARTICULAR  PURPOSE. For details, see
// the GNU AGPL at: http://www.gnu.org/licenses/agpl-3.0.html
//
// You can contact Ascensio System SIA at Lubanas st. 125a-25, Riga, Latvia, EU, LV-1021.
//
// The  interactive user interfaces in modified source and object code versions of the Program must
// display Appropriate Legal Notices, as required under Section 5 of the GNU AGPL version 3.
//
// Pursuant to Section 7(b) of the License you must retain the original Product logo when
// distributing the program. Pursuant to Section 7(e) we decline to grant you any rights under
// trademark law for use of our trademarks.
//
// All the Product's GUI elements, including illustrations and icon sets, as well as technical writing
// content are licensed under the terms of the Creative Commons Attribution-ShareAlike 4.0
// International. See the License terms at http://creativecommons.org/licenses/by-sa/4.0/legalcode

import React from "react";
import styled from "styled-components";
import ModalDialogContainer from "@docspace/client/src/components/dialogs/ModalDialogContainer";
import { Text } from "@docspace/shared/components/text";
import { Button } from "@docspace/shared/components/button";
import { ModalDialog } from "@docspace/shared/components/modal-dialog";
import { useTranslation } from "react-i18next";
import { observer } from "mobx-react";
import { TextInput } from "@docspace/shared/components/text-input";
import { Checkbox } from "@docspace/shared/components/checkbox";
import toLower from "lodash/toLower";
import { useStore } from "SRC_DIR/store";
import { validatePortalName } from "@docspace/shared/utils/common";
import { PRODUCT_NAME } from "@docspace/shared/constants";

const StyledModal = styled(ModalDialogContainer)`
  #modal-dialog {
    min-height: 326px;
  }

  .create-portal-input-block {
    padding: 16px 0;
  }

  .cancel-btn {
    display: inline-block;
    ${({ theme }) =>
      theme.interfaceDirection === "rtl"
        ? `margin-right: 8px;`
        : `margin-left: 8px;`}
  }

  .create-portal-checkbox {
    margin-bottom: 10px;
  }

  .create-portal-input {
    width: 100%;
  }
`;

const CreatePortalDialog = () => {
  const [visit, setVisit] = React.useState<boolean>(false);
  const [restrictAccess, setRestrictAccess] = React.useState<boolean>(false);
  const [registerError, setRegisterError] = React.useState<null | string>(null);
  const [isLoading, setIsLoading] = React.useState<boolean>(false);

  const { spacesStore, settingsStore, userStore } = useStore();
  const { tenantAlias, baseDomain, domainValidator } = settingsStore;

  const {
    createPortalDialogVisible: visible,
    setCreatePortalDialogVisible,
    createNewPortal,
  } = spacesStore;

  const { t } = useTranslation(["Management", "Common"]);

  const [name, setName] = React.useState<string>("");

  const onHandleName = (e) => {
    setName(toLower(e.target.value));
    if (registerError) setRegisterError(null);
  };

  const onHandleClick = async () => {
    const { user } = userStore;

    const firstName = user?.firstName;
    const lastName = user?.lastName;
    const email = user?.email;

    const data = {
      firstName,
      lastName,
      email,
      portalName: name,
      limitedAccessSpace: restrictAccess,
    };

    const protocol = window?.location?.protocol;
    const host = `${tenantAlias}.${baseDomain}`;

    const isValidPortalName = validatePortalName(
      name,
      domainValidator,
      setRegisterError,
      t
    );

    if (isValidPortalName) {
      setIsLoading(true);
      await createNewPortal(data)
        .then(async (data) => {
          const { tenant } = data;
          if (visit) {
            const portalUrl = `${protocol}//${tenant?.domain}/`;

            return window.open(portalUrl, "_self");
          }

          await settingsStore.getAllPortals();
          onClose();
        })
        .catch((error) => {
          setRegisterError(error?.response?.data?.message);
        })
        .finally(() => setIsLoading(false));
    }
  };

  const onClose = () => {
    setCreatePortalDialogVisible(false);
  };

  return (
    <StyledModal
      isLarge
      visible={visible}
      onClose={onClose}
      displayType="modal"
    >
      <ModalDialog.Header>
<<<<<<< HEAD
        {t("CreatingPortal", { portalName: PORTAL })}
=======
        {t("CreatingDocspace", { productName: PRODUCT_NAME })}
>>>>>>> caacc6e5
      </ModalDialog.Header>
      <ModalDialog.Body className="create-docspace-body">
        <Text noSelect={true}>
          {t("CreateSpaceDescription", { productName: PRODUCT_NAME })}
        </Text>
        <div className="create-portal-input-block">
          <Text
            fontSize="13px"
            fontWeight="600"
            style={{ paddingBottom: "5px" }}
          >
            {t("PortalName")}
          </Text>
          <TextInput
            onChange={onHandleName}
            value={name}
            hasError={!!registerError}
            placeholder={t("EnterName")}
            className="create-portal-input"
          />
          <div>
            <Text fontSize="12px" fontWeight="400" color="#F24724">
              {registerError}
            </Text>
          </div>
          <div style={{ marginTop: "6px", wordWrap: "break-word" }}>
            <Text
              fontSize="12px"
              fontWeight="400"
              color="#A3A9AE"
            >{`${name}.${baseDomain}`}</Text>
          </div>
        </div>
        <div>
          <Checkbox
            className="create-portal-checkbox"
            label={t("VisitSpace")}
            onChange={() => setVisit((visit) => !visit)}
            isChecked={visit}
          />

          <Checkbox
            label={t("RestrictAccess")}
            onChange={() => setRestrictAccess((access) => !access)}
            isChecked={restrictAccess}
          />
        </div>
      </ModalDialog.Body>
      <ModalDialog.Footer>
        <Button
          isLoading={isLoading}
          key="CreateButton"
          label={t("Common:Create")}
          size="normal"
          scale
          primary
          onClick={onHandleClick}
        />
        <Button
          key="CancelButton"
          label={t("Common:CancelButton")}
          size="normal"
          onClick={onClose}
          scale
        />
      </ModalDialog.Footer>
    </StyledModal>
  );
};

export default observer(CreatePortalDialog);<|MERGE_RESOLUTION|>--- conflicted
+++ resolved
@@ -147,11 +147,7 @@
       displayType="modal"
     >
       <ModalDialog.Header>
-<<<<<<< HEAD
-        {t("CreatingPortal", { portalName: PORTAL })}
-=======
-        {t("CreatingDocspace", { productName: PRODUCT_NAME })}
->>>>>>> caacc6e5
+        {t("PortalName", { productName: PRODUCT_NAME })}
       </ModalDialog.Header>
       <ModalDialog.Body className="create-docspace-body">
         <Text noSelect={true}>
