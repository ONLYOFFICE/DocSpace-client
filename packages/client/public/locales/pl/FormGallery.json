{
  "Categories": "Kategorie",
  "EmptyFormGalleryScreenDescription": "Brak rezultatów pasujących do Twojego zapytania",
  "ErrorViewDescription": "Spróbuj ponownie później",
<<<<<<< HEAD
=======
  "ErrorViewDescriptionNetworkError": "Wygląda na to, że nie ma połączenia z Internetem.",
  "ErrorViewHeader": "Galeria formularzy jest chwilowo niedostępna",
  "SelectForm": "Wybierz formularz",
  "SubmitToGalleryDialogGuideInfo": "Dowiedz się, jak tworzyć idealne formularze i zwiększyć swoje szanse na uzyskanie zgody w naszym <1>guide</1>.",
  "SubmitToGalleryDialogMainInfo": "Prześlij swój formularz do galerii publicznej, aby umożliwić innym skorzystanie z niego w swojej pracy. Gdy formularz przejdzie moderację, otrzymasz powiadomienie i nagrodę za swój wkład.",
>>>>>>> 1896187c
  "SuggestChanges": "Zasugeruj zmiany",
  "TemplateInfo": "Dane szablonu",
  "ViewAllTemplates": "Zobacz wszystkie szablony"
}<|MERGE_RESOLUTION|>--- conflicted
+++ resolved
@@ -2,14 +2,7 @@
   "Categories": "Kategorie",
   "EmptyFormGalleryScreenDescription": "Brak rezultatów pasujących do Twojego zapytania",
   "ErrorViewDescription": "Spróbuj ponownie później",
-<<<<<<< HEAD
-=======
   "ErrorViewDescriptionNetworkError": "Wygląda na to, że nie ma połączenia z Internetem.",
-  "ErrorViewHeader": "Galeria formularzy jest chwilowo niedostępna",
-  "SelectForm": "Wybierz formularz",
-  "SubmitToGalleryDialogGuideInfo": "Dowiedz się, jak tworzyć idealne formularze i zwiększyć swoje szanse na uzyskanie zgody w naszym <1>guide</1>.",
-  "SubmitToGalleryDialogMainInfo": "Prześlij swój formularz do galerii publicznej, aby umożliwić innym skorzystanie z niego w swojej pracy. Gdy formularz przejdzie moderację, otrzymasz powiadomienie i nagrodę za swój wkład.",
->>>>>>> 1896187c
   "SuggestChanges": "Zasugeruj zmiany",
   "TemplateInfo": "Dane szablonu",
   "ViewAllTemplates": "Zobacz wszystkie szablony"
