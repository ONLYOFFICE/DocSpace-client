--- conflicted
+++ resolved
@@ -59,15 +59,11 @@
     private readonly ILogger _log;
     private readonly TelegramHelper _telegramHelper;
     private readonly FirebaseHelper _firebaseHelper;
-    private readonly Constants _constants;
-    private readonly DnsSettings _dnsSettings;
-    private readonly AdditionalWhiteLabelSettingsHelper _additionalWhiteLabelSettingsHelper;
-<<<<<<< HEAD
-    private readonly IMapper _mapper;
-=======
+    private readonly Constants _constants;
+    private readonly DnsSettings _dnsSettings;
+    private readonly AdditionalWhiteLabelSettingsHelper _additionalWhiteLabelSettingsHelper;
     private readonly CustomColorThemesSettingsHelper _customColorThemesSettingsHelper;
->>>>>>> 4ee2700a
-
+
     public SettingsController(
         ILoggerProvider option,
         MessageService messageService,
@@ -99,15 +95,11 @@
         FirebaseHelper firebaseHelper,
         UrlShortener urlShortener,
         PasswordHasher passwordHasher,
-        Constants constants,
-        IHttpContextAccessor httpContextAccessor,
-        DnsSettings dnsSettings,
+        Constants constants,
+        IHttpContextAccessor httpContextAccessor,
+        DnsSettings dnsSettings,
         AdditionalWhiteLabelSettingsHelper additionalWhiteLabelSettingsHelper,
-<<<<<<< HEAD
-        IMapper mapper
-=======
         CustomColorThemesSettingsHelper customColorThemesSettingsHelper
->>>>>>> 4ee2700a
         ) : base(apiContext, memoryCache, webItemManager, httpContextAccessor)
     {
         _log = option.CreateLogger("ASC.Api");
@@ -137,33 +129,29 @@
         _urlShortener = urlShortener;
         _telegramHelper = telegramHelper;
         _firebaseHelper = firebaseHelper;
-        _constants = constants;
-        _dnsSettings = dnsSettings;
-        _additionalWhiteLabelSettingsHelper = additionalWhiteLabelSettingsHelper;
-<<<<<<< HEAD
-        _mapper = mapper;
-=======
+        _constants = constants;
+        _dnsSettings = dnsSettings;
+        _additionalWhiteLabelSettingsHelper = additionalWhiteLabelSettingsHelper;
         _customColorThemesSettingsHelper = customColorThemesSettingsHelper;
->>>>>>> 4ee2700a
-    }
-
-    [HttpGet("")]
+    }
+
+    [HttpGet("")]
     [AllowNotPayment]
     [AllowAnonymous]
     public SettingsDto GetSettings(bool? withpassword)
-    {
-        var studioAdminMessageSettings = _settingsManager.Load<StudioAdminMessageSettings>();
+    {
+        var studioAdminMessageSettings = _settingsManager.Load<StudioAdminMessageSettings>();
 
         var settings = new SettingsDto
         {
             Culture = Tenant.GetCulture().ToString(),
             GreetingSettings = Tenant.Name,
-            Personal = _coreBaseSettings.Personal,
+            Personal = _coreBaseSettings.Personal,
             DocSpace = !_coreBaseSettings.DisableDocSpace,
-            Version = _configuration["version:number"] ?? "",
-            TenantStatus = _tenantManager.GetCurrentTenant().Status,
-            TenantAlias = Tenant.Alias,
-            EnableAdmMess = studioAdminMessageSettings.Enable || _tenantExtra.IsNotPaid()
+            Version = _configuration["version:number"] ?? "",
+            TenantStatus = _tenantManager.GetCurrentTenant().Status,
+            TenantAlias = Tenant.Alias,
+            EnableAdmMess = studioAdminMessageSettings.Enable || _tenantExtra.IsNotPaid()
         };
 
         if (_authContext.IsAuthenticated)
@@ -176,7 +164,7 @@
             settings.UtcHoursOffset = settings.UtcOffset.TotalHours;
             settings.OwnerId = Tenant.OwnerId;
             settings.NameSchemaId = _customNamingPeople.Current.Id;
-            settings.SocketUrl = _configuration["web:hub:url"] ?? "";
+            settings.SocketUrl = _configuration["web:hub:url"] ?? "";
 
             settings.Firebase = new FirebaseDto
             {
@@ -187,25 +175,25 @@
                 MessagingSenderId = _configuration["firebase:messagingSenderId"] ?? "",
                 AppId = _configuration["firebase:appId"] ?? "",
                 MeasurementId = _configuration["firebase:measurementId"] ?? ""
-            };
-
-            settings.HelpLink = _commonLinkUtility.GetHelpLink(_settingsManager, _additionalWhiteLabelSettingsHelper, true);
+            };
+
+            settings.HelpLink = _commonLinkUtility.GetHelpLink(_settingsManager, _additionalWhiteLabelSettingsHelper, true);
 
             bool debugInfo;
             if (bool.TryParse(_configuration["debug-info:enabled"], out debugInfo))
             {
                 settings.DebugInfo = debugInfo;
             }
-
-            settings.Plugins = new PluginsDto();
-
-            bool pluginsEnabled;
-            if (bool.TryParse(_configuration["plugins:enabled"], out pluginsEnabled))
-            {
-                settings.Plugins.Enabled = pluginsEnabled;
-            }
-
-            settings.Plugins.Allow = _configuration.GetSection("plugins:allow").Get<List<string>>() ?? new List<string>();
+
+            settings.Plugins = new PluginsDto();
+
+            bool pluginsEnabled;
+            if (bool.TryParse(_configuration["plugins:enabled"], out pluginsEnabled))
+            {
+                settings.Plugins.Enabled = pluginsEnabled;
+            }
+
+            settings.Plugins.Allow = _configuration.GetSection("plugins:allow").Get<List<string>>() ?? new List<string>();
         }
         else
         {
@@ -240,12 +228,12 @@
 
     [HttpPost("maildomainsettings")]
     public object SaveMailDomainSettings(MailDomainSettingsRequestsDto inDto)
-    {
+    {
         _permissionContext.DemandPermissions(SecutiryConstants.EditPortalSettings);
 
         if (inDto.Type == TenantTrustedDomainsType.Custom)
         {
-            Tenant.TrustedDomainsRaw = "";
+            Tenant.TrustedDomainsRaw = "";
             Tenant.TrustedDomains.Clear();
             foreach (var d in inDto.Domains.Select(domain => (domain ?? "").Trim().ToLower()))
             {
@@ -280,7 +268,7 @@
         return new QuotaDto(Tenant, _coreBaseSettings, _coreConfiguration, _tenantExtra, _tenantStatisticsProvider, _authContext, _settingsManager, WebItemManager, _constants);
     }
 
-    [AllowAnonymous]
+    [AllowAnonymous]
     [AllowNotPayment]
     [HttpGet("cultures")]
     public IEnumerable<object> GetSupportedCultures()
@@ -289,7 +277,7 @@
     }
 
     [Authorize(AuthenticationSchemes = "confirm", Roles = "Wizard,Administrators")]
-    [HttpGet("timezones")]
+    [HttpGet("timezones")]
     [AllowNotPayment]
     public List<TimezonesRequestsDto> GetTimeZones()
     {
@@ -316,18 +304,18 @@
     }
 
     [Authorize(AuthenticationSchemes = "confirm", Roles = "Wizard")]
-    [HttpGet("machine")]
+    [HttpGet("machine")]
     [AllowNotPayment]
     public object GetMachineName()
     {
         return Dns.GetHostName().ToLowerInvariant();
-    }
-
-    [HttpPut("dns")]
-    public object SaveDnsSettings(DnsSettingsRequestsDto model)
-    {
-        return _dnsSettings.SaveDnsSettings(model.DnsName, model.Enable);
-    }
+    }
+
+    [HttpPut("dns")]
+    public object SaveDnsSettings(DnsSettingsRequestsDto model)
+    {
+        return _dnsSettings.SaveDnsSettings(model.DnsName, model.Enable);
+    }
 
     //[HttpGet("recalculatequota")]
     //public void RecalculateQuota()
@@ -368,12 +356,12 @@
     {
         return _tenantInfoSettingsHelper.GetAbsoluteCompanyLogoPath(_settingsManager.Load<TenantInfoSettings>());
     }
-
+
     [AllowNotPayment]
     [HttpPut("wizard/complete")]
     [Authorize(AuthenticationSchemes = "confirm", Roles = "Wizard")]
     public WizardSettings CompleteWizard(WizardRequestsDto inDto)
-    {
+    {
         ApiContext.AuthByClaim();
 
         _permissionContext.DemandPermissions(SecutiryConstants.EditPortalSettings);
@@ -401,94 +389,94 @@
     [AllowAnonymous]
     [HttpGet("colortheme")]
     public CustomColorThemesSettingsDto GetColorTheme()
-    {
+    {
         return new CustomColorThemesSettingsDto(_settingsManager.Load<CustomColorThemesSettings>(), _customColorThemesSettingsHelper.Limit);
-    }
+    }
 
     [HttpPut("colortheme")]
     public CustomColorThemesSettingsDto SaveColorTheme(CustomColorThemesSettingsRequestsDto inDto)
-    {
+    {
         _permissionContext.DemandPermissions(SecutiryConstants.EditPortalSettings);
-        var settings = _settingsManager.Load<CustomColorThemesSettings>();
-
-        if (inDto.Themes != null)
-        {
-            lock (locked)
-            {
-                foreach (var item in inDto.Themes)
-                {
-                    var settingItem = settings.Themes.SingleOrDefault(r => r.Id == item.Id);
-                    if (settingItem != null)
-                    {
-                        settingItem.AccentColor = item.AccentColor;
-                        settingItem.ButtonsMain = item.ButtonsMain;
-                        settingItem.TextColor = item.TextColor;
-                    }
-                    else
-                    {
-                        if (_customColorThemesSettingsHelper.Limit == 0 || settings.Themes.Count() < _customColorThemesSettingsHelper.Limit)
-                        {
-                            if (item.Id == 0)
-                            {
-                                item.Id = settings.Themes.Max(r => r.Id) + 1;
-                            }
-
-                            settings.Themes = settings.Themes.Append(item).ToList();
-                        }
-                    }
-                }
-
-                _settingsManager.Save(settings);
-            }
-        }
-
-        if (inDto.Selected.HasValue && settings.Themes.Any(r => r.Id == inDto.Selected.Value))
-        {
-            settings.Selected = inDto.Selected.Value;
-            _settingsManager.Save(settings);
-            _messageService.Send(MessageAction.ColorThemeChanged);
-        }
-
+        var settings = _settingsManager.Load<CustomColorThemesSettings>();
+
+        if (inDto.Themes != null)
+        {
+            lock (locked)
+            {
+                foreach (var item in inDto.Themes)
+                {
+                    var settingItem = settings.Themes.SingleOrDefault(r => r.Id == item.Id);
+                    if (settingItem != null)
+                    {
+                        settingItem.AccentColor = item.AccentColor;
+                        settingItem.ButtonsMain = item.ButtonsMain;
+                        settingItem.TextColor = item.TextColor;
+                    }
+                    else
+                    {
+                        if (_customColorThemesSettingsHelper.Limit == 0 || settings.Themes.Count() < _customColorThemesSettingsHelper.Limit)
+                        {
+                            if (item.Id == 0)
+                            {
+                                item.Id = settings.Themes.Max(r => r.Id) + 1;
+                            }
+
+                            settings.Themes = settings.Themes.Append(item).ToList();
+                        }
+                    }
+                }
+
+                _settingsManager.Save(settings);
+            }
+        }
+
+        if (inDto.Selected.HasValue && settings.Themes.Any(r => r.Id == inDto.Selected.Value))
+        {
+            settings.Selected = inDto.Selected.Value;
+            _settingsManager.Save(settings);
+            _messageService.Send(MessageAction.ColorThemeChanged);
+        }
+
         return new CustomColorThemesSettingsDto(settings, _customColorThemesSettingsHelper.Limit);
-    }
-
+    }
+
     [HttpDelete("colortheme")]
     public CustomColorThemesSettingsDto DeleteColorTheme(int id)
-    {
-        _permissionContext.DemandPermissions(SecutiryConstants.EditPortalSettings);
-
-        var settings = _settingsManager.Load<CustomColorThemesSettings>();
-
-        if (CustomColorThemesSettingsItem.Default.Any(r => r.Id == id))
-        {
-            return new CustomColorThemesSettingsDto(settings, _customColorThemesSettingsHelper.Limit);
-        }
-
-        settings.Themes = settings.Themes.Where(r => r.Id != id).ToList();
-
-        if (settings.Selected == id)
-        {
-            settings.Selected = settings.Themes.Min(r => r.Id);
-            _messageService.Send(MessageAction.ColorThemeChanged);
-        }
-
-        _settingsManager.Save(settings);
-
+    {
+        _permissionContext.DemandPermissions(SecutiryConstants.EditPortalSettings);
+
+        var settings = _settingsManager.Load<CustomColorThemesSettings>();
+
+        if (CustomColorThemesSettingsItem.Default.Any(r => r.Id == id))
+        {
+            return new CustomColorThemesSettingsDto(settings, _customColorThemesSettingsHelper.Limit);
+        }
+
+        settings.Themes = settings.Themes.Where(r => r.Id != id).ToList();
+
+        if (settings.Selected == id)
+        {
+            settings.Selected = settings.Themes.Min(r => r.Id);
+            _messageService.Send(MessageAction.ColorThemeChanged);
+        }
+
+        _settingsManager.Save(settings);
+
         return new CustomColorThemesSettingsDto(settings, _customColorThemesSettingsHelper.Limit);
-    }
-
-    [HttpPut("closeadminhelper")]
-    public void CloseAdminHelper()
-    {
-        if (!_userManager.GetUsers(_authContext.CurrentAccount.ID).IsAdmin(_userManager) || _coreBaseSettings.CustomMode || !_coreBaseSettings.Standalone)
-        {
-            throw new NotSupportedException("Not available.");
-        }
-
-        var adminHelperSettings = _settingsManager.LoadForCurrentUser<AdminHelperSettings>();
-        adminHelperSettings.Viewed = true;
-        _settingsManager.SaveForCurrentUser(adminHelperSettings);
-    }
+    }
+
+    [HttpPut("closeadminhelper")]
+    public void CloseAdminHelper()
+    {
+        if (!_userManager.GetUsers(_authContext.CurrentAccount.ID).IsAdmin(_userManager) || _coreBaseSettings.CustomMode || !_coreBaseSettings.Standalone)
+        {
+            throw new NotSupportedException("Not available.");
+        }
+
+        var adminHelperSettings = _settingsManager.LoadForCurrentUser<AdminHelperSettings>();
+        adminHelperSettings.Viewed = true;
+        _settingsManager.SaveForCurrentUser(adminHelperSettings);
+    }
 
     ///<visible>false</visible>
     [HttpPut("timeandlanguage")]
@@ -531,7 +519,7 @@
         }
 
         return Resource.SuccessfullySaveSettingsMessage;
-    }
+    }
 
     ///<visible>false</visible>
     [HttpPut("defaultpage")]
@@ -736,8 +724,8 @@
         }
 
         return changed;
-    }
-
+    }
+
     [AllowNotPayment]
     [HttpGet("payment")]
     public object PaymentSettings()
