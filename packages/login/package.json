{
  "name": "@docspace/login",
  "version": "3.2.1",
  "private": true,
  "scripts": {
    "build:translations": "node ./scripts/buildTranslations.js",
    "build": "next build",
    "build:deploy": "cross-env DEPLOY=true next build",
    "start": "cross-env NODE_ENV=development PORT=5011 node server.js",
    "start-prod": "cross-env NODE_ENV=production node server.js",
    "lint": "eslint ./src --max-warnings=0",
    "lint:fix": "eslint ./src --fix",
    "tsc": "tsc",
    "clean": "shx rm -rf .next",
<<<<<<< HEAD
    "deploy": "shx --silent mkdir -p ../../../publish/web/login && shx --silent mkdir -p ../../../publish/web/login/.next && shx --silent mkdir -p ../../../publish/web/login/node_modules && shx --silent mkdir -p ../../../publish/web/login/.next/static && shx cp -r .next/standalone/node_modules/* ../../../publish/web/login/node_modules && shx cp -r .next/static/* ../../../publish/web/login/.next/static    && shx cp -r .next/standalone/packages/login/.next/* ../../../publish/web/login/.next &&  shx cp -f server.prod.js ../../../publish/web/login/server.js && shx cp -f logger.mjs ../../../publish/web/login/logger.mjs && shx --silent mkdir -p ../../../publish/web/login/config && shx cp -r config/* ../../../publish/web/login/config",
    "test:build": "node ./scripts/buildTranslations.js && NODE_ENV=production next build",
    "test:start": "NODE_ENV=production node server.js",
=======
    "deploy": "shx --silent mkdir -p ../../../publish/web/login && shx cp -r .next/standalone/* ../../../publish/web/login && shx --silent mkdir -p ../../../publish/web/login/packages/login/.next/static && shx cp -r .next/static/* ../../../publish/web/login/packages/login/.next/static && shx cp -f server.prod.js ../../../publish/web/login/server.js",
    "test:build": "cross-env E2E_TEST=true next build",
    "test:start": "cross-env PORT=5111 NODE_ENV=production E2E_TEST=true node server.js",
>>>>>>> f03c97db
    "test:e2e:docker:build": "docker-compose build",
    "test:e2e:docker:start": "docker-compose run --rm tests-local pnpm exec playwright test",
    "test:e2e:docker:clear": "docker rmi tests",
    "test:clean-failed-tests": "node scripts/cleanFailedTests.js"
  },
  "dependencies": {
    "@aws-sdk/client-cloudwatch-logs": "3.816.0",
    "@docspace/shared": "workspace:*",
    "@hcaptcha/react-hcaptcha": "1.11.0",
    "classnames": "2.5.1",
    "crypto-js": "4.2.0",
    "csvjson-json_beautifier": "5.0.4",
    "date-and-time": "3.6.0",
    "i18next": "23.7.19",
    "nconf": "0.12.1",
    "next": "15.3.2",
    "react": "19.1.0",
    "react-device-detect": "2.2.3",
    "react-dom": "19.1.0",
    "react-google-recaptcha": "3.1.0",
    "react-i18next": "14.0.1",
    "react-router": "7.5.2",
    "react-toastify": "10.0.6",
    "resize-image": "0.1.0",
    "sass": "1.79.5",
    "styled-components": "5.3.11",
    "ts-pattern": "5.5.0",
    "winston": "3.17.0",
    "winston-cloudwatch": "6.3.0",
    "winston-daily-rotate-file": "5.0.0"
  },
  "devDependencies": {
    "@babel/core": "7.25.8",
    "@playwright/test": "1.48.0",
    "@svgr/webpack": "8.1.0",
    "@types/crypto-js": "4.2.2",
    "@types/nconf": "^0",
    "@types/node": "22.7.5",
    "@types/react": "19.1.4",
    "@types/react-dom": "19.1.5",
    "@types/react-google-recaptcha": "2.1.9",
    "@types/styled-components": "5.1.34",
    "babel-plugin-styled-components": "2.1.4",
    "cross-env": "^7.0.3",
    "eslint": "8.57.1",
    "eslint-config-next": "15.3.2",
    "prettier": "3.3.3",
    "sass": "1.79.5",
    "shx": "0.3.4",
    "terser-webpack-plugin": "5.3.10",
    "typescript": "5.6.3"
  },
  "nx": {
    "targets": {
      "build": {
        "dependsOn": [
          "build:translations"
        ]
      },
      "build:deploy": {
        "dependsOn": [
          "build:translations"
        ]
      },
      "start": {
        "continuous": true,
        "dependsOn": [
          "build:translations"
        ]
      },
      "start-prod": {
        "continuous": true,
        "dependsOn": [
          "build"
        ]
      },
      "lint": {
        "dependsOn": [
          "build:translations"
        ]
      },
      "lint:fix": {
        "dependsOn": [
          "build:translations"
        ]
      },
      "tsc": {
        "dependsOn": [
          "build:translations"
        ]
      },
      "deploy": {
        "dependsOn": [
          "build:deploy"
        ]
      },
      "test:build": {
        "dependsOn": [
          "build:translations"
        ]
      }
    }
  }
}<|MERGE_RESOLUTION|>--- conflicted
+++ resolved
@@ -12,15 +12,9 @@
     "lint:fix": "eslint ./src --fix",
     "tsc": "tsc",
     "clean": "shx rm -rf .next",
-<<<<<<< HEAD
-    "deploy": "shx --silent mkdir -p ../../../publish/web/login && shx --silent mkdir -p ../../../publish/web/login/.next && shx --silent mkdir -p ../../../publish/web/login/node_modules && shx --silent mkdir -p ../../../publish/web/login/.next/static && shx cp -r .next/standalone/node_modules/* ../../../publish/web/login/node_modules && shx cp -r .next/static/* ../../../publish/web/login/.next/static    && shx cp -r .next/standalone/packages/login/.next/* ../../../publish/web/login/.next &&  shx cp -f server.prod.js ../../../publish/web/login/server.js && shx cp -f logger.mjs ../../../publish/web/login/logger.mjs && shx --silent mkdir -p ../../../publish/web/login/config && shx cp -r config/* ../../../publish/web/login/config",
-    "test:build": "node ./scripts/buildTranslations.js && NODE_ENV=production next build",
-    "test:start": "NODE_ENV=production node server.js",
-=======
     "deploy": "shx --silent mkdir -p ../../../publish/web/login && shx cp -r .next/standalone/* ../../../publish/web/login && shx --silent mkdir -p ../../../publish/web/login/packages/login/.next/static && shx cp -r .next/static/* ../../../publish/web/login/packages/login/.next/static && shx cp -f server.prod.js ../../../publish/web/login/server.js",
-    "test:build": "cross-env E2E_TEST=true next build",
-    "test:start": "cross-env PORT=5111 NODE_ENV=production E2E_TEST=true node server.js",
->>>>>>> f03c97db
+    "test:build": "cross-env NODE_ENV=production next build",
+    "test:start": "cross-env NODE_ENV=production node server.js",
     "test:e2e:docker:build": "docker-compose build",
     "test:e2e:docker:start": "docker-compose run --rm tests-local pnpm exec playwright test",
     "test:e2e:docker:clear": "docker rmi tests",
