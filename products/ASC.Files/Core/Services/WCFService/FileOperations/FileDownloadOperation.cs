--- conflicted
+++ resolved
@@ -28,28 +28,28 @@
 using System.Collections.Generic;
 using System.IO;
 using System.Linq;
-using System.Threading;
-using System.Threading.Tasks;
-
+using System.Threading;
+using System.Threading.Tasks;
+
 using ASC.Common;
 using ASC.Common.Security.Authentication;
 using ASC.Common.Threading;
-using ASC.Common.Web;
+using ASC.Common.Web;
 using ASC.Core.Tenants;
 using ASC.Files.Core;
-using ASC.Files.Core.EF;
+using ASC.Files.Core.EF;
 using ASC.Files.Core.Resources;
 using ASC.MessagingSystem;
 using ASC.Web.Core.Files;
 using ASC.Web.Files.Classes;
-using ASC.Web.Files.Core.Compress;
+using ASC.Web.Files.Core.Compress;
 using ASC.Web.Files.Helpers;
 using ASC.Web.Files.Utils;
 using ASC.Web.Studio.Core;
 
 using Microsoft.Extensions.DependencyInjection;
-using Microsoft.Extensions.Primitives;
-
+using Microsoft.Extensions.Primitives;
+
 namespace ASC.Web.Files.Services.WCFService.FileOperations
 {
     internal class FileDownloadOperationData<T> : FileOperationData<T>
@@ -64,23 +64,23 @@
             Headers = headers;
         }
     }
-
+
     [Transient]
     class FileDownloadOperation : ComposeFileOperation<FileDownloadOperationData<string>, FileDownloadOperationData<int>>
     {
         public FileDownloadOperation(IServiceProvider serviceProvider, TempStream tempStream, FileOperation<FileDownloadOperationData<string>, string> f1, FileOperation<FileDownloadOperationData<int>, int> f2)
             : base(serviceProvider, f1, f2)
-        {
-            TempStream = tempStream;
+        {
+            TempStream = tempStream;
         }
 
         public override FileOperationType OperationType
         {
             get { return FileOperationType.Download; }
-        }
-
-        private TempStream TempStream { get; }
-
+        }
+
+        private TempStream TempStream { get; }
+
         public override void RunJob(DistributedTask distributedTask, CancellationToken cancellationToken)
         {
             base.RunJob(distributedTask, cancellationToken);
@@ -88,29 +88,29 @@
             using var scope = ThirdPartyOperation.CreateScope();
             var scopeClass = scope.ServiceProvider.GetService<FileDownloadOperationScope>();
             var (globalStore, filesLinkUtility, _, _, _) = scopeClass;
-            var stream = TempStream.Create();
+            var stream = TempStream.Create();
 
             (ThirdPartyOperation as FileDownloadOperation<string>).CompressToZip(stream, scope);
             (DaoOperation as FileDownloadOperation<int>).CompressToZip(stream, scope);
 
             if (stream != null)
-            {
-                var archiveExtension = "";
-
-                using(var zip = scope.ServiceProvider.GetService<CompressToArchive>())
-                {
-                    archiveExtension = zip.ArchiveExtension;
-                }
-
-                stream.Position = 0;
-                string fileName = FileConstant.DownloadTitle + archiveExtension;
-                var store = globalStore.GetStore();
-                var path = string.Format(@"{0}\{1}", ((IAccount)Thread.CurrentPrincipal.Identity).ID, fileName);
-
-                if (store.IsFile(FileConstant.StorageDomainTmp, path))
-                {
-                    store.Delete(FileConstant.StorageDomainTmp, path);
-                }
+            {
+                var archiveExtension = "";
+
+                using(var zip = scope.ServiceProvider.GetService<CompressToArchive>())
+                {
+                    archiveExtension = zip.ArchiveExtension;
+                }
+
+                stream.Position = 0;
+                string fileName = FileConstant.DownloadTitle + archiveExtension;
+                var store = globalStore.GetStore();
+                var path = string.Format(@"{0}\{1}", ((IAccount)Thread.CurrentPrincipal.Identity).ID, fileName);
+
+                if (store.IsFile(FileConstant.StorageDomainTmp, path))
+                {
+                    store.Delete(FileConstant.StorageDomainTmp, path);
+                }
 
                 store.Save(
                     FileConstant.StorageDomainTmp,
@@ -119,17 +119,16 @@
                     MimeMapping.GetMimeMapping(path),
                     "attachment; filename=\"" + fileName + "\"");
                 Result = string.Format("{0}?{1}=bulk&ext={2}", filesLinkUtility.FileHandlerPath, FilesLinkUtility.Action, archiveExtension);
-
-                TaskInfo.SetProperty(PROGRESS, 100);
-                TaskInfo.SetProperty(RESULT, Result);
-                TaskInfo.SetProperty(FINISHED, true);
+
+                TaskInfo.SetProperty(PROGRESS, 100);
+                TaskInfo.SetProperty(RESULT, Result);
+                TaskInfo.SetProperty(FINISHED, true);
 
             }
 
             TaskInfo.PublishChanges();
-        }
-
-<<<<<<< HEAD
+        }
+
         public override async Task RunJobAsync(DistributedTask distributedTask, CancellationToken cancellationToken)
         {
             await base .RunJobAsync(distributedTask, cancellationToken);
@@ -172,8 +171,9 @@
 
             FillDistributedTask();
             TaskInfo.PublishChanges();
-=======
-        public override void PublishChanges(DistributedTask task)
+        } 
+
+		public override void PublishChanges(DistributedTask task)
         {
             var thirdpartyTask = ThirdPartyOperation.GetDistributedTask();
             var daoTask = DaoOperation.GetDistributedTask();
@@ -200,7 +200,6 @@
 
             TaskInfo.SetProperty(PROGRESS, progress < 100 ? progress : progress);
             TaskInfo.PublishChanges();
->>>>>>> 678b9ae1
         }
     }
 
@@ -237,10 +236,13 @@
                 throw new DirectoryNotFoundException(FilesCommonResource.ErrorMassage_FolderNotFound);
             }
 
-<<<<<<< HEAD
             ReplaceLongPath(entriesPathId);
-        }
-
+
+            Total = entriesPathId.Count;
+
+            TaskInfo.PublishChanges();
+        }
+
         protected override async Task DoAsync(IServiceScope scope)
         {
             if (!Files.Any() && !Folders.Any()) return;
@@ -257,13 +259,6 @@
             }
 
             ReplaceLongPath(entriesPathId);
-=======
-            ReplaceLongPath(entriesPathId);
-
-            Total = entriesPathId.Count;
-
-            TaskInfo.PublishChanges();
->>>>>>> 678b9ae1
         }
 
         private ItemNameValueCollection<T> ExecPathFromFile(IServiceScope scope, File<T> file, string path)
@@ -308,8 +303,8 @@
                 entriesPathId.Add(filesInFolder);
             }
             return entriesPathId;
-        }
-
+        }
+
         private async Task<ItemNameValueCollection<T>> GetEntriesPathIdAsync(IServiceScope scope)
         {
             var fileMarker = scope.ServiceProvider.GetService<FileMarker>();
@@ -370,241 +365,241 @@
             if (entriesPathId == null) return;
             var scopeClass = scope.ServiceProvider.GetService<FileDownloadOperationScope>();
             var (_, _, _, fileConverter, filesMessageService) = scopeClass;
-            var FileDao = scope.ServiceProvider.GetService<IFileDao<T>>();
-
-            using (var compressTo = scope.ServiceProvider.GetService<CompressToArchive>())
-            {
-                compressTo.SetStream(stream);
-
-                foreach (var path in entriesPathId.AllKeys)
-                {
-                    var counter = 0;
-                    foreach (var entryId in entriesPathId[path])
-                    {
-                        if (CancellationToken.IsCancellationRequested)
-                        {
-                            compressTo.Dispose();
-                            stream.Dispose();
-                            CancellationToken.ThrowIfCancellationRequested();
-                        }
-
-                        var newtitle = path;
-
-                        File<T> file = null;
-                        var convertToExt = string.Empty;
-
-                        if (!Equals(entryId, default(T)))
-                        {
-                            FileDao.InvalidateCacheAsync(entryId).Wait();
-                            file = FileDao.GetFileAsync(entryId).Result;
-
-                            if (file == null)
-                            {
-                                Error = FilesCommonResource.ErrorMassage_FileNotFound;
-                                continue;
-                            }
-
-                            if (files.ContainsKey(file.ID))
-                            {
-                                convertToExt = files[file.ID];
-                                if (!string.IsNullOrEmpty(convertToExt))
-                                {
-                                    newtitle = FileUtility.ReplaceFileExtension(path, convertToExt);
-                                }
-                            }
-                        }
-
-                        if (0 < counter)
-                        {
-                            var suffix = " (" + counter + ")";
-
-                            if (!Equals(entryId, default(T)))
-                            {
-                                newtitle = 0 < newtitle.IndexOf('.') ? newtitle.Insert(newtitle.LastIndexOf('.'), suffix) : newtitle + suffix;
-                            }
-                            else
-                            {
-                                break;
-                            }
-                        }
-
-                        compressTo.CreateEntry(newtitle);
-
-                        if (!Equals(entryId, default(T)) && file != null)
-                        {
-                            try
-                            {
-                                if (fileConverter.EnableConvert(file, convertToExt))
-                                {
-                                    //Take from converter
-                                    using (var readStream = fileConverter.Exec(file, convertToExt))
-                                    {
-                                        compressTo.PutStream(readStream);
-
-                                        if (!string.IsNullOrEmpty(convertToExt))
-                                        {
-                                            filesMessageService.Send(file, headers, MessageAction.FileDownloadedAs, file.Title, convertToExt);
-                                        }
-                                        else
-                                        {
-                                            filesMessageService.Send(file, headers, MessageAction.FileDownloaded, file.Title);
-                                        }
-                                    }
-                                }
-                                else
-                                {
-                                    using (var readStream = FileDao.GetFileStreamAsync(file).Result)
-                                    {
-                                        compressTo.PutStream(readStream);
-
-                                        filesMessageService.Send(file, headers, MessageAction.FileDownloaded, file.Title);
-                                    }
-                                }
-                            }
-                            catch (Exception ex)
-                            {
-                                Error = ex.Message;
-                                Logger.Error(Error, ex);
-                            }
-                        }
-                        else
-                        {
-                            compressTo.PutNextEntry();
-                        }
-                        compressTo.CloseEntry();
-                        counter++;
-                    }
-
-                    ProgressStep();
-                }
-            }
-
-
-        }
-
+            var FileDao = scope.ServiceProvider.GetService<IFileDao<T>>();
+
+            using (var compressTo = scope.ServiceProvider.GetService<CompressToArchive>())
+            {
+                compressTo.SetStream(stream);
+
+                foreach (var path in entriesPathId.AllKeys)
+                {
+                    var counter = 0;
+                    foreach (var entryId in entriesPathId[path])
+                    {
+                        if (CancellationToken.IsCancellationRequested)
+                        {
+                            compressTo.Dispose();
+                            stream.Dispose();
+                            CancellationToken.ThrowIfCancellationRequested();
+                        }
+
+                        var newtitle = path;
+
+                        File<T> file = null;
+                        var convertToExt = string.Empty;
+
+                        if (!Equals(entryId, default(T)))
+                        {
+                            FileDao.InvalidateCacheAsync(entryId).Wait();
+                            file = FileDao.GetFileAsync(entryId).Result;
+
+                            if (file == null)
+                            {
+                                Error = FilesCommonResource.ErrorMassage_FileNotFound;
+                                continue;
+                            }
+
+                            if (files.ContainsKey(file.ID))
+                            {
+                                convertToExt = files[file.ID];
+                                if (!string.IsNullOrEmpty(convertToExt))
+                                {
+                                    newtitle = FileUtility.ReplaceFileExtension(path, convertToExt);
+                                }
+                            }
+                        }
+
+                        if (0 < counter)
+                        {
+                            var suffix = " (" + counter + ")";
+
+                            if (!Equals(entryId, default(T)))
+                            {
+                                newtitle = 0 < newtitle.IndexOf('.') ? newtitle.Insert(newtitle.LastIndexOf('.'), suffix) : newtitle + suffix;
+                            }
+                            else
+                            {
+                                break;
+                            }
+                        }
+
+                        compressTo.CreateEntry(newtitle);
+
+                        if (!Equals(entryId, default(T)) && file != null)
+                        {
+                            try
+                            {
+                                if (fileConverter.EnableConvert(file, convertToExt))
+                                {
+                                    //Take from converter
+                                    using (var readStream = fileConverter.Exec(file, convertToExt))
+                                    {
+                                        compressTo.PutStream(readStream);
+
+                                        if (!string.IsNullOrEmpty(convertToExt))
+                                        {
+                                            filesMessageService.Send(file, headers, MessageAction.FileDownloadedAs, file.Title, convertToExt);
+                                        }
+                                        else
+                                        {
+                                            filesMessageService.Send(file, headers, MessageAction.FileDownloaded, file.Title);
+                                        }
+                                    }
+                                }
+                                else
+                                {
+                                    using (var readStream = FileDao.GetFileStreamAsync(file).Result)
+                                    {
+                                        compressTo.PutStream(readStream);
+
+                                        filesMessageService.Send(file, headers, MessageAction.FileDownloaded, file.Title);
+                                    }
+                                }
+                            }
+                            catch (Exception ex)
+                            {
+                                Error = ex.Message;
+                                Logger.Error(Error, ex);
+                            }
+                        }
+                        else
+                        {
+                            compressTo.PutNextEntry();
+                        }
+                        compressTo.CloseEntry();
+                        counter++;
+
+                        if (!Equals(entryId, default(T)) && file != null)
+                        {
+                            ProcessedFile(entryId);
+                        }
+                        else
+                        {
+                            ProcessedFolder(default(T));
+                        }
+                    }
+
+                    ProgressStep();
+                }
+            }
+
+
+        }
+
         internal async Task CompressToZipAsync(Stream stream, IServiceScope scope)
         {
             if (entriesPathId == null) return;
             var scopeClass = scope.ServiceProvider.GetService<FileDownloadOperationScope>();
             var (_, _, _, fileConverter, filesMessageService) = scopeClass;
-            var FileDao = scope.ServiceProvider.GetService<IFileDao<T>>();
-
-            using (var compressTo = scope.ServiceProvider.GetService<CompressToArchive>())
-            {
-                compressTo.SetStream(stream);
-
-                foreach (var path in entriesPathId.AllKeys)
-                {
-                    var counter = 0;
-                    foreach (var entryId in entriesPathId[path])
-                    {
-                        if (CancellationToken.IsCancellationRequested)
-                        {
-                            compressTo.Dispose();
-                            stream.Dispose();
-                            CancellationToken.ThrowIfCancellationRequested();
-                        }
-
-                        var newtitle = path;
-
-                        File<T> file = null;
-                        var convertToExt = string.Empty;
-
-                        if (!Equals(entryId, default(T)))
-                        {
-                            await FileDao.InvalidateCacheAsync(entryId);
-                            file = await FileDao.GetFileAsync(entryId);
-
-                            if (file == null)
-                            {
-                                Error = FilesCommonResource.ErrorMassage_FileNotFound;
-                                continue;
-                            }
-
-                            if (files.ContainsKey(file.ID))
-                            {
-                                convertToExt = files[file.ID];
-                                if (!string.IsNullOrEmpty(convertToExt))
-                                {
-                                    newtitle = FileUtility.ReplaceFileExtension(path, convertToExt);
-                                }
-                            }
-                        }
-
-                        if (0 < counter)
-                        {
-                            var suffix = " (" + counter + ")";
-
-                            if (!Equals(entryId, default(T)))
-                            {
-                                newtitle = 0 < newtitle.IndexOf('.') ? newtitle.Insert(newtitle.LastIndexOf('.'), suffix) : newtitle + suffix;
-                            }
-                            else
-                            {
-                                break;
-                            }
-                        }
-
-                        compressTo.CreateEntry(newtitle);
-
-                        if (!Equals(entryId, default(T)) && file != null)
-                        {
-                            try
-                            {
-                                if (fileConverter.EnableConvert(file, convertToExt))
-                                {
-                                    //Take from converter
-                                    using (var readStream = fileConverter.Exec(file, convertToExt))
-                                    {
-                                        compressTo.PutStream(readStream);
-
-                                        if (!string.IsNullOrEmpty(convertToExt))
-                                        {
-                                            filesMessageService.Send(file, headers, MessageAction.FileDownloadedAs, file.Title, convertToExt);
-                                        }
-                                        else
-                                        {
-                                            filesMessageService.Send(file, headers, MessageAction.FileDownloaded, file.Title);
-                                        }
-                                    }
-                                }
-                                else
-                                {
-                                    using (var readStream = FileDao.GetFileStreamAsync(file).Result)
-                                    {
-                                        compressTo.PutStream(readStream);
-
-                                        filesMessageService.Send(file, headers, MessageAction.FileDownloaded, file.Title);
-                                    }
-                                }
-                            }
-                            catch (Exception ex)
-                            {
-                                Error = ex.Message;
-                                Logger.Error(Error, ex);
-                            }
-                        }
-                        else
-                        {
-                            compressTo.PutNextEntry();
-                        }
-                        compressTo.CloseEntry();
-                        counter++;
-
-                        if (!Equals(entryId, default(T)) && file != null)
-                        {
-                            ProcessedFile(entryId);
-                        }
-                        else
-                        {
-                            ProcessedFolder(default(T));
-                        }
-                    }
-
-                    ProgressStep();
-                }
-            }
-
+            var FileDao = scope.ServiceProvider.GetService<IFileDao<T>>();
+
+            using (var compressTo = scope.ServiceProvider.GetService<CompressToArchive>())
+            {
+                compressTo.SetStream(stream);
+
+                foreach (var path in entriesPathId.AllKeys)
+                {
+                    var counter = 0;
+                    foreach (var entryId in entriesPathId[path])
+                    {
+                        if (CancellationToken.IsCancellationRequested)
+                        {
+                            compressTo.Dispose();
+                            stream.Dispose();
+                            CancellationToken.ThrowIfCancellationRequested();
+                        }
+
+                        var newtitle = path;
+
+                        File<T> file = null;
+                        var convertToExt = string.Empty;
+
+                        if (!Equals(entryId, default(T)))
+                        {
+                            await FileDao.InvalidateCacheAsync(entryId);
+                            file = await FileDao.GetFileAsync(entryId);
+
+                            if (file == null)
+                            {
+                                Error = FilesCommonResource.ErrorMassage_FileNotFound;
+                                continue;
+                            }
+
+                            if (files.ContainsKey(file.ID))
+                            {
+                                convertToExt = files[file.ID];
+                                if (!string.IsNullOrEmpty(convertToExt))
+                                {
+                                    newtitle = FileUtility.ReplaceFileExtension(path, convertToExt);
+                                }
+                            }
+                        }
+
+                        if (0 < counter)
+                        {
+                            var suffix = " (" + counter + ")";
+
+                            if (!Equals(entryId, default(T)))
+                            {
+                                newtitle = 0 < newtitle.IndexOf('.') ? newtitle.Insert(newtitle.LastIndexOf('.'), suffix) : newtitle + suffix;
+                            }
+                            else
+                            {
+                                break;
+                            }
+                        }
+
+                        compressTo.CreateEntry(newtitle);
+
+                        if (!Equals(entryId, default(T)) && file != null)
+                        {
+                            try
+                            {
+                                if (fileConverter.EnableConvert(file, convertToExt))
+                                {
+                                    //Take from converter
+                                    using (var readStream = fileConverter.Exec(file, convertToExt))
+                                    {
+                                        compressTo.PutStream(readStream);
+
+                                        if (!string.IsNullOrEmpty(convertToExt))
+                                        {
+                                            filesMessageService.Send(file, headers, MessageAction.FileDownloadedAs, file.Title, convertToExt);
+                                        }
+                                        else
+                                        {
+                                            filesMessageService.Send(file, headers, MessageAction.FileDownloaded, file.Title);
+                                        }
+                                    }
+                                }
+                                else
+                                {
+                                    using (var readStream = FileDao.GetFileStreamAsync(file).Result)
+                                    {
+                                        compressTo.PutStream(readStream);
+
+                                        filesMessageService.Send(file, headers, MessageAction.FileDownloaded, file.Title);
+                                    }
+                                }
+                            }
+                            catch (Exception ex)
+                            {
+                                Error = ex.Message;
+                                Logger.Error(Error, ex);
+                            }
+                        }
+                        else
+                        {
+                            compressTo.PutNextEntry();
+                        }
+                        compressTo.CloseEntry();
+                        counter++;
+                    }
+
+                    ProgressStep();
+                }
+            }
+
 
         }
 
@@ -680,7 +675,7 @@
             dic.Remove(name);
         }
     }
-
+
     [Scope]
     public class FileDownloadOperationScope
     {
@@ -688,24 +683,24 @@
         private FilesLinkUtility FilesLinkUtility { get; }
         private SetupInfo SetupInfo { get; }
         private FileConverter FileConverter { get; }
-        private FilesMessageService FilesMessageService { get; }
-
-        public FileDownloadOperationScope(
-            GlobalStore globalStore,
-            FilesLinkUtility filesLinkUtility,
-            SetupInfo setupInfo,
-            FileConverter fileConverter,
+        private FilesMessageService FilesMessageService { get; }
+
+        public FileDownloadOperationScope(
+            GlobalStore globalStore,
+            FilesLinkUtility filesLinkUtility,
+            SetupInfo setupInfo,
+            FileConverter fileConverter,
             FilesMessageService filesMessageService)
         {
             GlobalStore = globalStore;
             FilesLinkUtility = filesLinkUtility;
             SetupInfo = setupInfo;
             FileConverter = fileConverter;
-            FilesMessageService = filesMessageService;
+            FilesMessageService = filesMessageService;
         }
 
         public void Deconstruct(out GlobalStore globalStore, out FilesLinkUtility filesLinkUtility, out SetupInfo setupInfo, out FileConverter fileConverter, out FilesMessageService filesMessageService)
-        {
+        {
             globalStore = GlobalStore;
             filesLinkUtility = FilesLinkUtility;
             setupInfo = SetupInfo;
