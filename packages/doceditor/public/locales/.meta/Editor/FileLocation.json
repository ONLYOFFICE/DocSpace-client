{
  "key_path": "FileLocation",
  "content": "Open file location",
  "content_en_sha1_hash": "3e3e6fccc753b74da3c1194baf8f98ec4f2b9768",
  "created_at": "2025-05-19T21:30:57.126Z",
<<<<<<< HEAD
  "updated_at": "2025-05-26T07:57:32.846Z",
=======
  "updated_at": "2025-06-24T16:31:24.487Z",
>>>>>>> 0de93b01
  "comment": {
    "text": "The \"Open file location\" translation key is used to display a button or link that opens the file location associated with the Editor component. It appears in a likely dialog or settings section where users can access or edit the editor's configuration.",
    "is_auto": true,
    "updated_at": "2025-05-20T09:47:20.641Z"
  },
  "usage": [
    {
      "file_path": "/packages/doceditor/src/components/Editor.tsx",
      "line_number": 164,
      "context": "let goBack: TGoBack = {} as TGoBack;\n \n if (fileInfo) {\n const editorGoBack = sdkConfig?.editorGoBack;\n \n const openFileLocationText = (\n (\n i18n.getDataByLanguage(i18n.language) as unknown as {\n Editor: { [key: string]: string };\n }\n )?.[\"Editor\"] as {",
      "module": "/packages/doceditor"
    }
  ],
  "languages": {
    "en": {
      "ai_translated": false,
      "ai_model": null,
      "ai_spell_check_issues": [],
      "approved_at": null
    },
    "ar-SA": {
      "ai_translated": false,
      "ai_model": null,
      "ai_spell_check_issues": [
        {
          "type": "incorrect_translation",
          "description": "The translation \"افتح موقع ملف\" is a literal translation that doesn't quite convey the intended meaning of \"Open file location.\" A more natural phrasing would be something that implies opening the location *of* the file, not opening the file itself and then finding the location.",
          "suggestion": "فتح مسار الملف (Fath masar al-milaf) - which means \"Open file path\" or افتح مكان الملف (Iftah makan al-milaf) - which means \"Open the location of the file\"."
        }
      ],
      "approved_at": null
    },
    "az": {
      "ai_translated": false,
      "ai_model": null,
      "ai_spell_check_issues": [
        {
          "type": "incorrect_translation",
          "description": "The translation 'Faylın yerləşdiyi yeri açın' is a bit literal and doesn't flow naturally in Azerbaijani. 'Open file location' generally implies navigating to the file's location, not necessarily opening *the place where it is located*.",
          "suggestion": "Consider a more natural translation like 'Faylın açılışına keçid et' or 'Faylın yerini göstər'."
        }
      ],
      "approved_at": null
    },
    "bg": {
      "ai_translated": false,
      "ai_model": null,
      "ai_spell_check_issues": [
        {
          "type": "incorrect_translation",
          "description": "The translation \"Mестоположението на файла\" is too literal. While technically correct, it doesn't convey the intended meaning of 'Open file location'. It translates to 'The file location'.",
          "suggestion": "A better translation would be something like \"Отвори местоположението на файла\" or \"Отвори файла\" (Open the file) depending on the context."
        }
      ],
      "approved_at": null
    },
    "cs": {
      "ai_translated": false,
      "ai_model": null,
      "ai_spell_check_issues": [
        {
          "type": "incorrect_translation",
          "description": "While \"Otevřít umístění souboru\" is technically correct, it's not the most natural or idiomatic translation for \"Open file location.\" A more common and user-friendly phrasing would be \"Otevřít umístění souboru\" or \"Otevřít složku se souborem\".",
          "suggestion": "Otevřít složku se souborem"
        }
      ],
      "approved_at": null
    },
    "de": {
      "ai_translated": false,
      "ai_model": null,
      "ai_spell_check_issues": [
        {
          "type": "incorrect_translation",
          "description": "The translation 'Dateispeicherort öffnen' is not the most natural or idiomatic way to say 'Open file location' in German. 'Dateispeicherort' is technically correct but a bit clunky. A more common and user-friendly translation would be something like 'Datei öffnen' or 'Datei speichern öffnen' (depending on the intended functionality).",
          "suggestion": "Datei öffnen"
        }
      ],
      "approved_at": null
    },
    "el-GR": {
      "ai_translated": false,
      "ai_model": null,
      "ai_spell_check_issues": [
        {
          "type": "incorrect_translation",
          "description": "The translation 'Άνοιγμα τοποθεσίας αρχείου' is a literal translation and doesn't convey the intended meaning of 'Open file location' in a natural Greek way. It sounds overly formal and technical.",
          "suggestion": "Επιλογή τοποθεσίας αρχείου' or 'Εμφάνιση τοποθεσίας αρχείου' would be more natural and idiomatic translations. 'Άνοιγμα' (opening) is not always the best equivalent for 'Open' in UI contexts."
        }
      ],
      "approved_at": null
    },
    "es": {
      "ai_translated": false,
      "ai_model": null,
      "ai_spell_check_issues": [],
      "approved_at": null
    },
    "fi": {
      "ai_translated": false,
      "ai_model": null,
      "ai_spell_check_issues": [
        {
          "type": "incorrect_translation",
          "description": "The translation 'Siirry asiakirjoihin' does not accurately convey the meaning of 'Open file location'. 'Siirry asiakirjoihin' translates to 'Go to documents' which is not the same as 'Open file location'. It implies navigation to a list of documents, not opening a specific file's location.",
          "suggestion": "Avaa tiedoston sijainti"
        }
      ],
      "approved_at": null
    },
    "fr": {
      "ai_translated": false,
      "ai_model": null,
      "ai_spell_check_issues": [
        {
          "type": "incorrect_translation",
          "description": "The translation 'Ouvrir l'emplacement du fichier' is technically correct but a more natural and idiomatic translation for 'Open file location' would be 'Afficher l'emplacement du fichier' or 'Ouvrir l'emplacement du fichier source'. 'Ouvrir' can imply opening the file itself, not just the location.",
          "suggestion": "Afficher l'emplacement du fichier"
        }
      ],
      "approved_at": null
    },
    "hy-AM": {
      "ai_translated": false,
      "ai_model": null,
      "ai_spell_check_issues": [
        {
          "type": "incorrect_translation",
          "description": "The translation \"Բացել ֆայլի գտնվելու վայրը\" (Bacil fayli gtnvelu vayru) translates to 'Open the location of the file,' which is a bit verbose. A more natural and concise translation of \"Open file location\" would be something like \"Ֆայլի տեղը բացել\" (Fayli teghu bacel).",
          "suggestion": "Ֆայլի տեղը բացել (Fayli teghu bacel)"
        }
      ],
      "approved_at": null
    },
    "it": {
      "ai_translated": false,
      "ai_model": null,
      "ai_spell_check_issues": [
        {
          "type": "incorrect_translation",
          "description": "The translation 'Aprire la posizione del file' is too literal. A more natural Italian translation for 'Open file location' would be 'Apri percorso file' or 'Apri posizione del file'. The current translation sounds awkward.",
          "suggestion": "Apri percorso file"
        }
      ],
      "approved_at": null
    },
    "ja-JP": {
      "ai_translated": false,
      "ai_model": null,
      "ai_spell_check_issues": [],
      "approved_at": null
    },
    "ko-KR": {
      "ai_translated": false,
      "ai_model": null,
      "ai_spell_check_issues": [],
      "approved_at": null
    },
    "lo-LA": {
      "ai_translated": false,
      "ai_model": null,
      "ai_spell_check_issues": [
        {
          "type": "incorrect_translation",
          "description": "The translation \"ເປີດບ່ອນຕຳແໜ່ງເອກະສານ\" is a literal translation and doesn't convey the meaning of \"Open file location\" naturally in Lao. It translates to something like \"Open document location\" which is not as idiomatic.",
          "suggestion": "A more natural translation would be something like \"ເປີດເອກະສານຢູ່ບ່ອນໃດ\" (Open where the document is) or \"ເປີດບ່ອນທີ່ເອກະສານຕັ້ງຢູ່\" (Open the location where the document is located)."
        }
      ],
      "approved_at": null
    },
    "lv": {
      "ai_translated": false,
      "ai_model": null,
      "ai_spell_check_issues": [
        {
          "type": "incorrect_translation",
          "description": "The translation \"Atvērt faila atrašanās vietu\" is a bit literal and doesn't flow naturally in Latvian. \"File location\" is usually referred to more simply.",
          "suggestion": "Atvērt failu"
        }
      ],
      "approved_at": null
    },
    "nl": {
      "ai_translated": false,
      "ai_model": null,
      "ai_spell_check_issues": [],
      "approved_at": null
    },
    "pl": {
      "ai_translated": false,
      "ai_model": null,
      "ai_spell_check_issues": [],
      "approved_at": null
    },
    "pt": {
      "ai_translated": false,
      "ai_model": null,
      "ai_spell_check_issues": [
        {
          "type": "incorrect_translation",
          "description": "The translation 'Abrir localização' is a literal translation of 'Open file location' but doesn't convey the intended meaning. 'Location' in this context refers to the file's path or directory.",
          "suggestion": "A more accurate translation would be something like 'Abrir caminho do arquivo' (Open file path) or 'Abrir diretório do arquivo' (Open file directory)."
        }
      ],
      "approved_at": null
    },
    "pt-BR": {
      "ai_translated": false,
      "ai_model": null,
      "ai_spell_check_issues": [
        {
          "type": "incorrect_translation",
          "description": "The translation 'Local do arquivo aberto' literally translates to 'Open file location'. However, a more natural and accurate translation would be 'Abrir localização do arquivo' or 'Localização do arquivo'. The existing translation sounds awkward in Portuguese.",
          "suggestion": "Abrir localização do arquivo"
        }
      ],
      "approved_at": null
    },
    "ro": {
      "ai_translated": false,
      "ai_model": null,
      "ai_spell_check_issues": [
        {
          "type": "incorrect_translation",
          "description": "The translation \"Deschidere locația fișierului\" is too literal. A more natural Romanian translation for \"Open file location\" would be something like \"Deschide locația fișierului\" or \"Deschide fișierul\".",
          "suggestion": "Deschide locația fișierului"
        }
      ],
      "approved_at": null
    },
    "ru": {
      "ai_translated": false,
      "ai_model": null,
      "ai_spell_check_issues": [],
      "approved_at": null
    },
    "si": {
      "ai_translated": false,
      "ai_model": null,
      "ai_spell_check_issues": [
        {
          "type": "incorrect_translation",
          "description": "The translation \"ගොනුවේ ස්ථානය අරින්න\" is a literal translation of \"file location\" and doesn't accurately convey the meaning of \"Open file location.\" It implies opening the location *of* the file, rather than opening the file itself.",
          "suggestion": "Open the file: ගොනුව අරින්න (Gonuw arinna)"
        }
      ],
      "approved_at": null
    },
    "sk": {
      "ai_translated": false,
      "ai_model": null,
      "ai_spell_check_issues": [],
      "approved_at": null
    },
    "sl": {
      "ai_translated": false,
      "ai_model": null,
      "ai_spell_check_issues": [
        {
          "type": "incorrect_translation",
          "description": "The translation \"Pojdi v dokumente\" does not accurately convey the meaning of \"Open file location.\" \"Pojdi v dokumente\" translates to \"Go to documents,\" which is a different action than opening a file location.",
          "suggestion": "A more accurate translation would be something like \"Odprti lokacijo datoteke\" or \"Pokaži lokacijo datoteke\" (Show file location)."
        }
      ],
      "approved_at": null
    },
    "sr-Cyrl-RS": {
      "ai_translated": false,
      "ai_model": null,
      "ai_spell_check_issues": [
        {
          "type": "incorrect_translation",
          "description": "The translation 'Отвори локацију датотеке' while literally meaning 'Open file location', doesn't perfectly capture the nuance of the English phrase 'Open file location' in a UI context. It sounds a bit formal and technical. A more natural and common phrase for a button or menu item would be 'Прикажи локацију датотеке' or 'Отвори фајл'.",
          "suggestion": "Прикажи локацију датотеке"
        }
      ],
      "approved_at": null
    },
    "sr-Latn-RS": {
      "ai_translated": false,
      "ai_model": null,
      "ai_spell_check_issues": [
        {
          "type": "incorrect_translation",
          "description": "The translation 'Otvori lokaciju datoteke' is a literal translation of 'Open file location' but doesn't quite capture the natural flow in Serbian. A more idiomatic translation would be 'Otvor lokaciju fajla' or 'Otvor mesto fajla'.",
          "suggestion": "Otvor lokaciju fajla"
        }
      ],
      "approved_at": null
    },
    "tr": {
      "ai_translated": false,
      "ai_model": null,
      "ai_spell_check_issues": [
        {
          "type": "incorrect_translation",
          "description": "The translation \"Dosya konumunu aç\" is not the most natural or accurate translation of \"Open file location.\" It literally translates to \"Open file location.\" A more idiomatic translation would be something like \"Dosya konumuna git\" (Go to file location) or \"Dosya konumunu göster\" (Show file location).",
          "suggestion": "Dosya konumuna git"
        }
      ],
      "approved_at": null
    },
    "uk-UA": {
      "ai_translated": false,
      "ai_model": null,
      "ai_spell_check_issues": [
        {
          "type": "incorrect_translation",
          "description": "The Ukrainian translation \"Перейти до документів\" (Go to documents) does not accurately reflect the English phrase \"Open file location\". The English phrase implies opening a specific file's location, not just navigating to a general documents folder.",
          "suggestion": "A more accurate translation would be something like \"Відкрити розташування файлу\" (Vidkryty roztashuvannya faylu) or \"Перейти до розташування файлу\" (Pereйти do roztashuvannya faylu)."
        }
      ],
      "approved_at": null
    },
    "vi": {
      "ai_translated": false,
      "ai_model": null,
      "ai_spell_check_issues": [
        {
          "type": "incorrect_translation",
          "description": "The translation \"Đi tới Tài liệu\" doesn't accurately convey the meaning of \"Open file location.\" \"Đi tới\" means \"go to\" and \"Tài liệu\" means \"documents.\" The intended meaning is to open the location of a file, not simply navigate to a folder of documents.",
          "suggestion": "Mở vị trí tệp"
        }
      ],
      "approved_at": null
    },
    "zh-CN": {
      "ai_translated": false,
      "ai_model": null,
      "ai_spell_check_issues": [
        {
          "type": "incorrect_translation",
          "description": "While technically correct, \"打开文件的位置\" (dǎ kāi wén jiàn de wèizhi) is a very literal translation and sounds unnatural. It translates to 'Open the location of the file' rather than the intended 'Open file location'. A more natural phrasing would be '打开文件' (dǎ kāi wén jiàn).",
          "suggestion": "打开文件 (dǎ kāi wén jiàn)"
        }
      ],
      "approved_at": null
    }
  }
}<|MERGE_RESOLUTION|>--- conflicted
+++ resolved
@@ -3,11 +3,7 @@
   "content": "Open file location",
   "content_en_sha1_hash": "3e3e6fccc753b74da3c1194baf8f98ec4f2b9768",
   "created_at": "2025-05-19T21:30:57.126Z",
-<<<<<<< HEAD
-  "updated_at": "2025-05-26T07:57:32.846Z",
-=======
   "updated_at": "2025-06-24T16:31:24.487Z",
->>>>>>> 0de93b01
   "comment": {
     "text": "The \"Open file location\" translation key is used to display a button or link that opens the file location associated with the Editor component. It appears in a likely dialog or settings section where users can access or edit the editor's configuration.",
     "is_auto": true,
@@ -31,73 +27,37 @@
     "ar-SA": {
       "ai_translated": false,
       "ai_model": null,
-      "ai_spell_check_issues": [
-        {
-          "type": "incorrect_translation",
-          "description": "The translation \"افتح موقع ملف\" is a literal translation that doesn't quite convey the intended meaning of \"Open file location.\" A more natural phrasing would be something that implies opening the location *of* the file, not opening the file itself and then finding the location.",
-          "suggestion": "فتح مسار الملف (Fath masar al-milaf) - which means \"Open file path\" or افتح مكان الملف (Iftah makan al-milaf) - which means \"Open the location of the file\"."
-        }
-      ],
+      "ai_spell_check_issues": [],
       "approved_at": null
     },
     "az": {
       "ai_translated": false,
       "ai_model": null,
-      "ai_spell_check_issues": [
-        {
-          "type": "incorrect_translation",
-          "description": "The translation 'Faylın yerləşdiyi yeri açın' is a bit literal and doesn't flow naturally in Azerbaijani. 'Open file location' generally implies navigating to the file's location, not necessarily opening *the place where it is located*.",
-          "suggestion": "Consider a more natural translation like 'Faylın açılışına keçid et' or 'Faylın yerini göstər'."
-        }
-      ],
+      "ai_spell_check_issues": [],
       "approved_at": null
     },
     "bg": {
       "ai_translated": false,
       "ai_model": null,
-      "ai_spell_check_issues": [
-        {
-          "type": "incorrect_translation",
-          "description": "The translation \"Mестоположението на файла\" is too literal. While technically correct, it doesn't convey the intended meaning of 'Open file location'. It translates to 'The file location'.",
-          "suggestion": "A better translation would be something like \"Отвори местоположението на файла\" or \"Отвори файла\" (Open the file) depending on the context."
-        }
-      ],
+      "ai_spell_check_issues": [],
       "approved_at": null
     },
     "cs": {
       "ai_translated": false,
       "ai_model": null,
-      "ai_spell_check_issues": [
-        {
-          "type": "incorrect_translation",
-          "description": "While \"Otevřít umístění souboru\" is technically correct, it's not the most natural or idiomatic translation for \"Open file location.\" A more common and user-friendly phrasing would be \"Otevřít umístění souboru\" or \"Otevřít složku se souborem\".",
-          "suggestion": "Otevřít složku se souborem"
-        }
-      ],
+      "ai_spell_check_issues": [],
       "approved_at": null
     },
     "de": {
       "ai_translated": false,
       "ai_model": null,
-      "ai_spell_check_issues": [
-        {
-          "type": "incorrect_translation",
-          "description": "The translation 'Dateispeicherort öffnen' is not the most natural or idiomatic way to say 'Open file location' in German. 'Dateispeicherort' is technically correct but a bit clunky. A more common and user-friendly translation would be something like 'Datei öffnen' or 'Datei speichern öffnen' (depending on the intended functionality).",
-          "suggestion": "Datei öffnen"
-        }
-      ],
+      "ai_spell_check_issues": [],
       "approved_at": null
     },
     "el-GR": {
       "ai_translated": false,
       "ai_model": null,
-      "ai_spell_check_issues": [
-        {
-          "type": "incorrect_translation",
-          "description": "The translation 'Άνοιγμα τοποθεσίας αρχείου' is a literal translation and doesn't convey the intended meaning of 'Open file location' in a natural Greek way. It sounds overly formal and technical.",
-          "suggestion": "Επιλογή τοποθεσίας αρχείου' or 'Εμφάνιση τοποθεσίας αρχείου' would be more natural and idiomatic translations. 'Άνοιγμα' (opening) is not always the best equivalent for 'Open' in UI contexts."
-        }
-      ],
+      "ai_spell_check_issues": [],
       "approved_at": null
     },
     "es": {
@@ -109,49 +69,25 @@
     "fi": {
       "ai_translated": false,
       "ai_model": null,
-      "ai_spell_check_issues": [
-        {
-          "type": "incorrect_translation",
-          "description": "The translation 'Siirry asiakirjoihin' does not accurately convey the meaning of 'Open file location'. 'Siirry asiakirjoihin' translates to 'Go to documents' which is not the same as 'Open file location'. It implies navigation to a list of documents, not opening a specific file's location.",
-          "suggestion": "Avaa tiedoston sijainti"
-        }
-      ],
+      "ai_spell_check_issues": [],
       "approved_at": null
     },
     "fr": {
       "ai_translated": false,
       "ai_model": null,
-      "ai_spell_check_issues": [
-        {
-          "type": "incorrect_translation",
-          "description": "The translation 'Ouvrir l'emplacement du fichier' is technically correct but a more natural and idiomatic translation for 'Open file location' would be 'Afficher l'emplacement du fichier' or 'Ouvrir l'emplacement du fichier source'. 'Ouvrir' can imply opening the file itself, not just the location.",
-          "suggestion": "Afficher l'emplacement du fichier"
-        }
-      ],
+      "ai_spell_check_issues": [],
       "approved_at": null
     },
     "hy-AM": {
       "ai_translated": false,
       "ai_model": null,
-      "ai_spell_check_issues": [
-        {
-          "type": "incorrect_translation",
-          "description": "The translation \"Բացել ֆայլի գտնվելու վայրը\" (Bacil fayli gtnvelu vayru) translates to 'Open the location of the file,' which is a bit verbose. A more natural and concise translation of \"Open file location\" would be something like \"Ֆայլի տեղը բացել\" (Fayli teghu bacel).",
-          "suggestion": "Ֆայլի տեղը բացել (Fayli teghu bacel)"
-        }
-      ],
+      "ai_spell_check_issues": [],
       "approved_at": null
     },
     "it": {
       "ai_translated": false,
       "ai_model": null,
-      "ai_spell_check_issues": [
-        {
-          "type": "incorrect_translation",
-          "description": "The translation 'Aprire la posizione del file' is too literal. A more natural Italian translation for 'Open file location' would be 'Apri percorso file' or 'Apri posizione del file'. The current translation sounds awkward.",
-          "suggestion": "Apri percorso file"
-        }
-      ],
+      "ai_spell_check_issues": [],
       "approved_at": null
     },
     "ja-JP": {
@@ -169,25 +105,13 @@
     "lo-LA": {
       "ai_translated": false,
       "ai_model": null,
-      "ai_spell_check_issues": [
-        {
-          "type": "incorrect_translation",
-          "description": "The translation \"ເປີດບ່ອນຕຳແໜ່ງເອກະສານ\" is a literal translation and doesn't convey the meaning of \"Open file location\" naturally in Lao. It translates to something like \"Open document location\" which is not as idiomatic.",
-          "suggestion": "A more natural translation would be something like \"ເປີດເອກະສານຢູ່ບ່ອນໃດ\" (Open where the document is) or \"ເປີດບ່ອນທີ່ເອກະສານຕັ້ງຢູ່\" (Open the location where the document is located)."
-        }
-      ],
+      "ai_spell_check_issues": [],
       "approved_at": null
     },
     "lv": {
       "ai_translated": false,
       "ai_model": null,
-      "ai_spell_check_issues": [
-        {
-          "type": "incorrect_translation",
-          "description": "The translation \"Atvērt faila atrašanās vietu\" is a bit literal and doesn't flow naturally in Latvian. \"File location\" is usually referred to more simply.",
-          "suggestion": "Atvērt failu"
-        }
-      ],
+      "ai_spell_check_issues": [],
       "approved_at": null
     },
     "nl": {
@@ -205,37 +129,19 @@
     "pt": {
       "ai_translated": false,
       "ai_model": null,
-      "ai_spell_check_issues": [
-        {
-          "type": "incorrect_translation",
-          "description": "The translation 'Abrir localização' is a literal translation of 'Open file location' but doesn't convey the intended meaning. 'Location' in this context refers to the file's path or directory.",
-          "suggestion": "A more accurate translation would be something like 'Abrir caminho do arquivo' (Open file path) or 'Abrir diretório do arquivo' (Open file directory)."
-        }
-      ],
+      "ai_spell_check_issues": [],
       "approved_at": null
     },
     "pt-BR": {
       "ai_translated": false,
       "ai_model": null,
-      "ai_spell_check_issues": [
-        {
-          "type": "incorrect_translation",
-          "description": "The translation 'Local do arquivo aberto' literally translates to 'Open file location'. However, a more natural and accurate translation would be 'Abrir localização do arquivo' or 'Localização do arquivo'. The existing translation sounds awkward in Portuguese.",
-          "suggestion": "Abrir localização do arquivo"
-        }
-      ],
+      "ai_spell_check_issues": [],
       "approved_at": null
     },
     "ro": {
       "ai_translated": false,
       "ai_model": null,
-      "ai_spell_check_issues": [
-        {
-          "type": "incorrect_translation",
-          "description": "The translation \"Deschidere locația fișierului\" is too literal. A more natural Romanian translation for \"Open file location\" would be something like \"Deschide locația fișierului\" or \"Deschide fișierul\".",
-          "suggestion": "Deschide locația fișierului"
-        }
-      ],
+      "ai_spell_check_issues": [],
       "approved_at": null
     },
     "ru": {
@@ -247,13 +153,7 @@
     "si": {
       "ai_translated": false,
       "ai_model": null,
-      "ai_spell_check_issues": [
-        {
-          "type": "incorrect_translation",
-          "description": "The translation \"ගොනුවේ ස්ථානය අරින්න\" is a literal translation of \"file location\" and doesn't accurately convey the meaning of \"Open file location.\" It implies opening the location *of* the file, rather than opening the file itself.",
-          "suggestion": "Open the file: ගොනුව අරින්න (Gonuw arinna)"
-        }
-      ],
+      "ai_spell_check_issues": [],
       "approved_at": null
     },
     "sk": {
@@ -265,85 +165,43 @@
     "sl": {
       "ai_translated": false,
       "ai_model": null,
-      "ai_spell_check_issues": [
-        {
-          "type": "incorrect_translation",
-          "description": "The translation \"Pojdi v dokumente\" does not accurately convey the meaning of \"Open file location.\" \"Pojdi v dokumente\" translates to \"Go to documents,\" which is a different action than opening a file location.",
-          "suggestion": "A more accurate translation would be something like \"Odprti lokacijo datoteke\" or \"Pokaži lokacijo datoteke\" (Show file location)."
-        }
-      ],
+      "ai_spell_check_issues": [],
       "approved_at": null
     },
     "sr-Cyrl-RS": {
       "ai_translated": false,
       "ai_model": null,
-      "ai_spell_check_issues": [
-        {
-          "type": "incorrect_translation",
-          "description": "The translation 'Отвори локацију датотеке' while literally meaning 'Open file location', doesn't perfectly capture the nuance of the English phrase 'Open file location' in a UI context. It sounds a bit formal and technical. A more natural and common phrase for a button or menu item would be 'Прикажи локацију датотеке' or 'Отвори фајл'.",
-          "suggestion": "Прикажи локацију датотеке"
-        }
-      ],
+      "ai_spell_check_issues": [],
       "approved_at": null
     },
     "sr-Latn-RS": {
       "ai_translated": false,
       "ai_model": null,
-      "ai_spell_check_issues": [
-        {
-          "type": "incorrect_translation",
-          "description": "The translation 'Otvori lokaciju datoteke' is a literal translation of 'Open file location' but doesn't quite capture the natural flow in Serbian. A more idiomatic translation would be 'Otvor lokaciju fajla' or 'Otvor mesto fajla'.",
-          "suggestion": "Otvor lokaciju fajla"
-        }
-      ],
+      "ai_spell_check_issues": [],
       "approved_at": null
     },
     "tr": {
       "ai_translated": false,
       "ai_model": null,
-      "ai_spell_check_issues": [
-        {
-          "type": "incorrect_translation",
-          "description": "The translation \"Dosya konumunu aç\" is not the most natural or accurate translation of \"Open file location.\" It literally translates to \"Open file location.\" A more idiomatic translation would be something like \"Dosya konumuna git\" (Go to file location) or \"Dosya konumunu göster\" (Show file location).",
-          "suggestion": "Dosya konumuna git"
-        }
-      ],
+      "ai_spell_check_issues": [],
       "approved_at": null
     },
     "uk-UA": {
       "ai_translated": false,
       "ai_model": null,
-      "ai_spell_check_issues": [
-        {
-          "type": "incorrect_translation",
-          "description": "The Ukrainian translation \"Перейти до документів\" (Go to documents) does not accurately reflect the English phrase \"Open file location\". The English phrase implies opening a specific file's location, not just navigating to a general documents folder.",
-          "suggestion": "A more accurate translation would be something like \"Відкрити розташування файлу\" (Vidkryty roztashuvannya faylu) or \"Перейти до розташування файлу\" (Pereйти do roztashuvannya faylu)."
-        }
-      ],
+      "ai_spell_check_issues": [],
       "approved_at": null
     },
     "vi": {
       "ai_translated": false,
       "ai_model": null,
-      "ai_spell_check_issues": [
-        {
-          "type": "incorrect_translation",
-          "description": "The translation \"Đi tới Tài liệu\" doesn't accurately convey the meaning of \"Open file location.\" \"Đi tới\" means \"go to\" and \"Tài liệu\" means \"documents.\" The intended meaning is to open the location of a file, not simply navigate to a folder of documents.",
-          "suggestion": "Mở vị trí tệp"
-        }
-      ],
+      "ai_spell_check_issues": [],
       "approved_at": null
     },
     "zh-CN": {
       "ai_translated": false,
       "ai_model": null,
-      "ai_spell_check_issues": [
-        {
-          "type": "incorrect_translation",
-          "description": "While technically correct, \"打开文件的位置\" (dǎ kāi wén jiàn de wèizhi) is a very literal translation and sounds unnatural. It translates to 'Open the location of the file' rather than the intended 'Open file location'. A more natural phrasing would be '打开文件' (dǎ kāi wén jiàn).",
-          "suggestion": "打开文件 (dǎ kāi wén jiàn)"
-        }
-      ],
+      "ai_spell_check_issues": [],
       "approved_at": null
     }
   }
