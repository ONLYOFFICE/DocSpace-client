import React from "react";
import { withRouter } from "react-router";
import { connect } from "react-redux";
import {
  Avatar,
  Button,
  Textarea,
  Text,
  AvatarEditor,
  Link,
  utils,
} from "asc-web-components";
import { withTranslation, Trans } from "react-i18next";
import {
  toEmployeeWrapper,
  getUserRole,
  getUserContactsPattern,
  getUserContacts,
  mapGroupsToGroupSelectorOptions,
  mapGroupSelectorOptionsToGroups,
  filterGroupSelectorOptions,
} from "../../../../../store/people/selectors";
import {
  updateProfile,
  // getUserPhoto,
  fetchProfile,
  setAvatarMax,
} from "../../../../../store/profile/actions";
import {
  // setFilter,
  updateProfileInUsers,
  setIsVisibleDataLossDialog,
  setIsEditingForm,
  toggleAvatarEditor,
} from "../../../../../store/people/actions";
import { getDisableProfileType } from "../../../../../store/profile/selectors";
import {
  MainContainer,
  AvatarContainer,
  MainFieldsContainer,
} from "./FormFields/Form";
import TextField from "./FormFields/TextField";
import TextChangeField from "./FormFields/TextChangeField";
import DateField from "./FormFields/DateField";
import RadioField from "./FormFields/RadioField";
import DepartmentField from "./FormFields/DepartmentField";
import ContactsField from "./FormFields/ContactsField";
import InfoFieldContainer from "./FormFields/InfoFieldContainer";
import styled from "styled-components";
import { DataLossWarningDialog } from "../../../../dialogs";
import { api, toastr, store } from "asc-web-common";
import {
  ChangeEmailDialog,
  ChangePasswordDialog,
  ChangePhoneDialog,
} from "../../../../dialogs";
import { isMobile } from "react-device-detect";
import { inject, observer } from "mobx-react";

const { createThumbnailsAvatar, loadAvatar, deleteAvatar } = api.people;
const { isTablet } = utils.device;
const { isAdmin } = store.auth.selectors;
const { settingsStore } = store;

const dialogsDataset = {
  changeEmail: "changeEmail",
  changePassword: "changePassword",
  changePhone: "changePhone",
};

const Table = styled.table`
  width: 100%;
  margin-bottom: 23px;
`;

const Th = styled.th`
  padding: 11px 0 10px 0px;
  border-top: 1px solid #eceef1;
`;

const Td = styled.td``;

class UpdateUserForm extends React.Component {
  constructor(props) {
    super(props);

    this.state = this.mapPropsToState(props);

    this.validate = this.validate.bind(this);
    this.handleSubmit = this.handleSubmit.bind(this);
    this.onInputChange = this.onInputChange.bind(this);
    this.onUserTypeChange = this.onUserTypeChange.bind(this);
    this.onBirthdayDateChange = this.onBirthdayDateChange.bind(this);
    this.onWorkFromDateChange = this.onWorkFromDateChange.bind(this);
    this.onCancel = this.onCancel.bind(this);
    this.onCancelHandler = this.onCancelHandler.bind(this);

    this.onContactsItemAdd = this.onContactsItemAdd.bind(this);
    this.onContactsItemTypeChange = this.onContactsItemTypeChange.bind(this);
    this.onContactsItemTextChange = this.onContactsItemTextChange.bind(this);
    this.onContactsItemRemove = this.onContactsItemRemove.bind(this);

    this.openAvatarEditor = this.openAvatarEditor.bind(this);
    this.openAvatarEditorPage = this.openAvatarEditorPage.bind(this);
    this.onSaveAvatar = this.onSaveAvatar.bind(this);
    this.onCloseAvatarEditor = this.onCloseAvatarEditor.bind(this);
    this.onLoadFileAvatar = this.onLoadFileAvatar.bind(this);

    this.onShowGroupSelector = this.onShowGroupSelector.bind(this);
    this.onCloseGroupSelector = this.onCloseGroupSelector.bind(this);
    this.onSearchGroups = this.onSearchGroups.bind(this);
    this.onSelectGroups = this.onSelectGroups.bind(this);
    this.onRemoveGroup = this.onRemoveGroup.bind(this);

    this.mainFieldsContainerRef = React.createRef();
  }

  componentDidUpdate(prevProps, prevState) {
    if (this.props.match.params.userId !== prevProps.match.params.userId) {
      this.setState(this.mapPropsToState(this.props));
    }

    const isMobileDevice = isMobile || isTablet();

    if (prevState.isMobile !== isMobileDevice) {
      this.setState({ isMobile: isMobileDevice });
    }
  }

  updateUserPhotoInState = () => {
    var profile = toEmployeeWrapper(this.props.profile);
    this.props.getUserPhoto(profile.id).then((userPhotoData) => {
      if (userPhotoData.original) {
        let avatarDefaultSizes = /_(\d*)-(\d*)./g.exec(userPhotoData.original);
        if (avatarDefaultSizes !== null && avatarDefaultSizes.length > 2) {
          this.setState({
            avatar: {
              tmpFile: this.state.avatar.tmpFile,
              defaultWidth: avatarDefaultSizes[1],
              defaultHeight: avatarDefaultSizes[2],
              image: userPhotoData.original
                ? userPhotoData.original.indexOf("default_user_photo") !== -1
                  ? null
                  : userPhotoData.original
                : null,
            },
          });
        }
      }
    });
  };

  mapPropsToState = (props) => {
    var profile = toEmployeeWrapper(props.profile);
    var allOptions = mapGroupsToGroupSelectorOptions(props.groups);
    var selected = mapGroupsToGroupSelectorOptions(profile.groups);

    this.props.getUserPhoto(profile.id).then((userPhotoData) => {
      if (userPhotoData.original) {
        let avatarDefaultSizes = /_(\d*)-(\d*)./g.exec(userPhotoData.original);
        if (avatarDefaultSizes !== null && avatarDefaultSizes.length > 2) {
          this.setState({
            avatar: {
              tmpFile: this.state.avatar.tmpFile,
              defaultWidth: avatarDefaultSizes[1],
              defaultHeight: avatarDefaultSizes[2],
              image: userPhotoData.original
                ? userPhotoData.original.indexOf("default_user_photo") !== -1
                  ? null
                  : userPhotoData.original
                : null,
            },
          });
        }
      }
    });

    const newState = {
      isLoading: false,
      errors: {
        firstName: false,
        lastName: false,
      },
      profile: profile,
      visibleAvatarEditor: false,
      selector: {
        visible: false,
        allOptions: allOptions,
        options: [...allOptions],
        selected: selected,
      },
      avatar: {
        tmpFile: "",
        image: null,
        defaultWidth: 0,
        defaultHeight: 0,
      },
      dialogsVisible: {
        [dialogsDataset.changePassword]: false,
        [dialogsDataset.changePhone]: false,
        [dialogsDataset.changeEmail]: false,
        currentDialog: "",
      },
      isMobile: isMobile || isTablet,
    };

    //Set unique contacts id
    const now = new Date().getTime();

    newState.profile.contacts.forEach((contact, index) => {
      contact.id = (now + index).toString();
    });

    return newState;
  };

  setIsEdit() {
    const { editingForm, setIsEditingForm } = this.props;
    if (!editingForm.isEdit) setIsEditingForm(true);
  }

  onInputChange(event) {
    var stateCopy = Object.assign({}, this.state);
    stateCopy.profile[event.target.name] = event.target.value;
    this.setState(stateCopy);
    this.setIsEdit();
  }

  toggleDialogsVisible = (e) => {
    const stateCopy = Object.assign({}, {}, this.state.dialogsVisible);
    const selectedDialog = e ? e.target.dataset.dialog : e;
    if (selectedDialog) {
      stateCopy[selectedDialog] = true;
      stateCopy.currentDialog = selectedDialog;
    } else {
      stateCopy[stateCopy.currentDialog] = false;
      stateCopy.currentDialog = "";
    }
    this.setState({ dialogsVisible: stateCopy });
  };

  onUserTypeChange(event) {
    var stateCopy = Object.assign({}, this.state);
    stateCopy.profile.isVisitor = event.target.value === "true";
    this.setState(stateCopy);
    this.setIsEdit();
  }

  onBirthdayDateChange(value) {
    var stateCopy = Object.assign({}, this.state);
    stateCopy.profile.birthday = value ? value.toJSON() : null;
    this.setState(stateCopy);
    this.setIsEdit();
  }

  onWorkFromDateChange(value) {
    var stateCopy = Object.assign({}, this.state);
    stateCopy.profile.workFrom = value ? value.toJSON() : null;
    this.setState(stateCopy);
    this.setIsEdit();
  }

  validate() {
    const { profile } = this.state;
    const errors = {
      firstName: !profile.firstName.trim(),
      lastName: !profile.lastName.trim(),
    };
    const hasError = errors.firstName || errors.lastName;

    if (hasError) {
      const element = this.mainFieldsContainerRef.current;
      const parent = element.closest(".scroll-body");
      (parent || window).scrollTo(0, element.offsetTop);
    }

    this.setState({ errors: errors });
    return !hasError;
  }

  handleSubmit() {
    if (!this.validate()) return false;
    const { setIsEditingForm } = this.props;

    this.setState({ isLoading: true });

    this.props
      .updateProfile(this.state.profile)
      .then((profile) => {
        this.props.updateProfileInUsers(profile);
        toastr.success(this.props.t("ChangesSavedSuccessfully"));
        setIsEditingForm(false);
        this.props.history.push(
          `${this.props.settings.homepage}/view/${profile.userName}`
        );
      })
      .catch((error) => {
        toastr.error(error);
        this.setState({ isLoading: false });
      });
  }
  onCancelHandler() {
    const { editingForm, setIsVisibleDataLossDialog } = this.props;

    if (editingForm.isEdit) {
      setIsVisibleDataLossDialog(true);
    } else {
      this.onCancel();
    }
  }

  onCancel() {
    const { filter, setFilter } = this.props;

    if (document.referrer) {
      this.props.history.goBack();
    } else {
      setFilter(filter);
    }
  }

  onContactsItemAdd(item) {
    var stateCopy = Object.assign({}, this.state);
    stateCopy.profile.contacts.push({
      id: new Date().getTime().toString(),
      type: item.value,
      value: "",
    });
    this.setState(stateCopy);
    this.setIsEdit();
  }

  onContactsItemTypeChange(item) {
    const id = item.key.split("_")[0];
    var stateCopy = Object.assign({}, this.state);
    stateCopy.profile.contacts.forEach((element) => {
      if (element.id === id) element.type = item.value;
    });
    this.setState(stateCopy);
    this.setIsEdit();
  }

  onContactsItemTextChange(event) {
    const id = event.target.name.split("_")[0];
    var stateCopy = Object.assign({}, this.state);
    stateCopy.profile.contacts.forEach((element) => {
      if (element.id === id) element.value = event.target.value;
    });
    this.setState(stateCopy);
    this.setIsEdit();
  }

  onContactsItemRemove(event) {
    const id = event.target.closest(".remove_icon").dataset.for.split("_")[0];
    var stateCopy = Object.assign({}, this.state);
    const filteredArray = stateCopy.profile.contacts.filter((element) => {
      return element.id !== id;
    });
    stateCopy.profile.contacts = filteredArray;
    this.setState(stateCopy);
    this.setIsEdit();
  }

  openAvatarEditor() {
    let avatarDefault = this.state.avatar.image;
    let avatarDefaultSizes = /_orig_(\d*)-(\d*)./g.exec(
      this.state.avatar.image
    );
    if (
      avatarDefault !== null &&
      avatarDefaultSizes !== null &&
      avatarDefaultSizes.length > 2
    ) {
      this.setState({
        avatar: {
          tmpFile: this.state.avatar.tmpFile,
          image: this.state.avatar.image,
          defaultWidth: avatarDefaultSizes[1],
          defaultHeight: avatarDefaultSizes[2],
        },
      });
    }
    this.setState({
      visibleAvatarEditor: true,
    });
  }

  openAvatarEditorPage() {
    const { toggleAvatarEditor } = this.props;

    toggleAvatarEditor(true);
  }

  onLoadFileAvatar = (file, fileData) => {
    let data = new FormData();
    let _this = this;

    if (!file) {
      _this.onSaveAvatar(false);
      return;
    }

    data.append("file", file);
    data.append("Autosave", false);
    loadAvatar(this.state.profile.id, data)
      .then((response) => {
        var img = new Image();
        img.onload = function () {
          _this.setState({ isLoading: false });
          if (fileData) {
            fileData.avatar = {
              tmpFile: response.data,
              image: response.data,
              defaultWidth: img.width,
              defaultHeight: img.height,
            };
            if (!fileData.existImage) {
              _this.onSaveAvatar(fileData.existImage); // saving empty avatar
            } else {
              _this.onSaveAvatar(
                fileData.existImage,
                fileData.position,
                fileData.avatar
              );
            }
          }
        };
        img.src = response.data;
      })
      .catch((error) => {
        toastr.error(error);
        this.setState({ isLoading: false });
      });
  };

  onSaveAvatar = (isUpdate, result, avatar) => {
    this.setState({ isLoading: true });
    const { profile, setAvatarMax } = this.props;
    if (isUpdate) {
      createThumbnailsAvatar(profile.id, {
        x: Math.round(result.x * avatar.defaultWidth - result.width / 2),
        y: Math.round(result.y * avatar.defaultHeight - result.height / 2),
        width: result.width,
        height: result.height,
        tmpFile: avatar.tmpFile,
      })
        .then((response) => {
          let stateCopy = Object.assign({}, this.state);
          const avatarMax =
            response.max +
            "?_=" +
            Math.floor(Math.random() * Math.floor(10000));

          stateCopy.visibleAvatarEditor = false;
          stateCopy.isLoading = false;
          stateCopy.avatar.tmpFile = "";
          this.setState(stateCopy);

          setAvatarMax(avatarMax);
          this.setIsEdit();
          toastr.success(this.props.t("ChangesSavedSuccessfully"));
        })
        .catch((error) => {
          toastr.error(error);
          this.setState({ isLoading: false });
        })
        .then(() => {
          this.props.updateProfile(this.props.profile);
        })
        .then(() => {
          this.updateUserPhotoInState();
        })
        .then(() => this.props.fetchProfile(profile.id));
    } else {
      deleteAvatar(profile.id)
        .then((response) => {
          let stateCopy = Object.assign({}, this.state);
          stateCopy.visibleAvatarEditor = false;
          toastr.success(this.props.t("ChangesSavedSuccessfully"));
          this.setState(stateCopy);

          setAvatarMax(response.big);
          this.setIsEdit();
        })
        .catch((error) => toastr.error(error))
        .then(() => this.props.updateProfile(this.props.profile))
        .then(() => {
          this.setState(this.mapPropsToState(this.props));
        })
        .then(() => this.props.fetchProfile(profile.id));
    }
  };

  onCloseAvatarEditor() {
    this.setState({
      visibleAvatarEditor: false,
    });
  }

  onShowGroupSelector() {
    var stateCopy = Object.assign({}, this.state);
    stateCopy.selector.visible = true;
    this.setState(stateCopy);
  }

  onCloseGroupSelector() {
    var stateCopy = Object.assign({}, this.state);
    stateCopy.selector.visible = false;
    this.setState(stateCopy);
  }

  onSearchGroups(template) {
    var stateCopy = Object.assign({}, this.state);
    stateCopy.selector.options = filterGroupSelectorOptions(
      stateCopy.selector.allOptions,
      template
    );
    this.setState(stateCopy);
  }

  onSelectGroups(selected) {
    var stateCopy = Object.assign({}, this.state);
    stateCopy.profile.groups = mapGroupSelectorOptionsToGroups(selected);
    stateCopy.selector.selected = selected;
    stateCopy.selector.visible = false;
    this.setState(stateCopy);
    this.setIsEdit();
  }

  onRemoveGroup(id) {
    var stateCopy = Object.assign({}, this.state);
    stateCopy.profile.groups = stateCopy.profile.groups.filter(
      (group) => group.id !== id
    );
    stateCopy.selector.selected = stateCopy.selector.selected.filter(
      (option) => option.key !== id
    );
    this.setState(stateCopy);
    this.setIsEdit();
  }

  render() {
    const {
      isLoading,
      errors,
      profile,
      selector,
      dialogsVisible,
      isMobile,
    } = this.state;
    const {
      t,
      i18n,
      settings,
      avatarMax,
      disableProfileType,
      isAdmin,
    } = this.props;
    const {
      guestCaption,
      userCaption,
      regDateCaption,
      userPostCaption,
      groupCaption,
    } = settings.customNames;

    const pattern = getUserContactsPattern();
    const contacts = getUserContacts(profile.contacts);
    //TODO: inject guestsCaption in 'ProfileTypePopupHelper' key instead of hardcoded 'Guests'
    const tooltipTypeContent = (
      <>
        <Text style={{ paddingBottom: 17 }} fontSize="13px">
          {t("ProfileTypePopupHelper")}
        </Text>

        <Text fontSize="12px" as="div">
          <Table>
            <tbody>
              <tr>
                <Th>
                  <Text isBold fontSize="13px">
                    {t("ProductsAndInstruments_Products")}
                  </Text>
                </Th>
                <Th>
                  <Text isBold fontSize="13px">
                    {userCaption}
                  </Text>
                </Th>
                <Th>
                  <Text isBold fontSize="13px">
                    {guestCaption}
                  </Text>
                </Th>
              </tr>
              <tr>
                <Td>{t("Mail")}</Td>
                <Td>{t("ReviewingCustomMode")}</Td>
                <Td>-</Td>
              </tr>
              <tr>
                <Td>{t("DocumentsProduct")}</Td>
                <Td>{t("AccessRightsFullAccess")}</Td>
                <Td>{t("ViewAccess")}</Td>
              </tr>
              <tr>
                <Td>{t("ProjectsProduct")}</Td>
                <Td>{t("ReviewingCustomMode")}</Td>
                <Td>-</Td>
              </tr>
              <tr>
                <Td>{t("CommunityProduct")}</Td>
                <Td>{t("AccessRightsFullAccess")}</Td>
                <Td>{t("ViewAccess")}</Td>
              </tr>
              <tr>
                <Td>{t("People")}</Td>
                <Td>{t("ReviewingCustomMode")}</Td>
                <Td>-</Td>
              </tr>
              <tr>
                <Td>{t("Message")}</Td>
                <Td>{t("ReviewingCustomMode")}</Td>
                <Td>{t("ReviewingCustomMode")}</Td>
              </tr>
              <tr>
                <Td>{t("Calendar")}</Td>
                <Td>{t("ReviewingCustomMode")}</Td>
                <Td>{t("ReviewingCustomMode")}</Td>
              </tr>
            </tbody>
          </Table>
        </Text>
        <Link
          color="#316DAA"
          isHovered={true}
          href="https://helpcenter.onlyoffice.com/ru/gettingstarted/people.aspx#ManagingAccessRights_block"
          style={{ marginTop: 23 }}
        >
          {t("TermsOfUsePopupHelperLink")}
        </Link>
      </>
    );

    return (
      <>
        <MainContainer>
          <DataLossWarningDialog onContinue={this.onCancel} />
          <AvatarContainer>
            <Avatar
              size="max"
              role={getUserRole(profile)}
              source={this.props.avatarMax || profile.avatarMax}
              userName={profile.displayName}
              editing={true}
              editLabel={t("editAvatar")}
              editAction={
                isMobile ? this.openAvatarEditorPage : this.openAvatarEditor
              }
            />
            <AvatarEditor
              image={this.state.avatar.image}
              visible={this.state.visibleAvatarEditor}
              onClose={this.onCloseAvatarEditor}
              onSave={this.onSaveAvatar}
              onLoadFile={this.onLoadFileAvatar}
              headerLabel={t("EditPhoto")}
              selectNewPhotoLabel={t("selectNewPhotoLabel")}
              orDropFileHereLabel={t("orDropFileHereLabel")}
              unknownTypeError={t("ErrorUnknownFileImageType")}
              maxSizeFileError={t("maxSizeFileError")}
              unknownError={t("Error")}
              saveButtonLabel={
                this.state.isLoading ? t("UpdatingProcess") : t("SaveButton")
              }
              saveButtonLoading={this.state.isLoading}
            />
          </AvatarContainer>
          <MainFieldsContainer ref={this.mainFieldsContainerRef}>
            <TextChangeField
              labelText={`${t("Email")}:`}
              inputName="email"
              inputValue={profile.email}
              buttonText={t("ChangeButton")}
              buttonIsDisabled={isLoading}
              buttonOnClick={this.toggleDialogsVisible}
              buttonTabIndex={1}
              helpButtonHeaderContent={t("Mail")}
              tooltipContent={
                <Text fontSize="13px" as="div">
                  <Trans i18nKey="EmailPopupHelper" i18n={i18n}>
                    The main e-mail is needed to restore access to the portal in
                    case of loss of the password and send notifications.
                    <p
                      style={{
                        margin:
                          "1rem 0" /*, height: "0", visibility: "hidden"*/,
                      }}
                    >
                      You can create a new mail on the domain as the primary. In
                      this case, you must set a one-time password so that the
                      user can log in to the portal for the first time.
                    </p>
                    The main e-mail can be used as a login when logging in to
                    the portal.
                  </Trans>
                </Text>
              }
              dataDialog={dialogsDataset.changeEmail}
            />
            <TextChangeField
              labelText={`${t("Password")}:`}
              inputName="password"
              inputValue={"********"}
              buttonText={t("ChangeButton")}
              buttonIsDisabled={isLoading}
              buttonOnClick={this.toggleDialogsVisible}
              buttonTabIndex={2}
              dataDialog={dialogsDataset.changePassword}
            />
            <TextChangeField
              labelText={`${t("Phone")}:`}
              inputName="phone"
              inputValue={profile.mobilePhone}
              buttonText={t("ChangeButton")}
              buttonIsDisabled={isLoading}
              buttonOnClick={this.toggleDialogsVisible}
              buttonTabIndex={3}
              dataDialog={dialogsDataset.changePhone}
            />
            <TextField
              isRequired={true}
              hasError={errors.firstName}
              labelText={`${t("FirstName")}:`}
              inputName="firstName"
              inputValue={profile.firstName}
              inputIsDisabled={isLoading}
              inputOnChange={this.onInputChange}
              inputAutoFocussed={!isMobile}
              inputTabIndex={4}
              maxLength={50}
            />
            <TextField
              isRequired={true}
              hasError={errors.lastName}
              labelText={`${t("LastName")}:`}
              inputName="lastName"
              inputValue={profile.lastName}
              inputIsDisabled={isLoading}
              inputOnChange={this.onInputChange}
              inputTabIndex={5}
              maxLength={50}
            />
            <DateField
              calendarHeaderContent={`${t("CalendarSelectDate")}:`}
              labelText={`${t("Birthdate")}:`}
              inputName="birthday"
              inputValue={
                profile.birthday ? new Date(profile.birthday) : undefined
              }
              inputIsDisabled={isLoading}
              inputOnChange={this.onBirthdayDateChange}
              inputTabIndex={6}
            />
            <RadioField
              labelText={`${t("Sex")}:`}
              radioName="sex"
              radioValue={profile.sex}
              radioOptions={[
                { value: "male", label: t("MaleSexStatus") },
                { value: "female", label: t("FemaleSexStatus") },
              ]}
              radioIsDisabled={isLoading}
              radioOnChange={this.onInputChange}
            />
            <RadioField
              labelText={`${t("UserType")}:`}
              radioName="isVisitor"
              radioValue={profile.isVisitor.toString()}
              radioOptions={[
                { value: "true", label: guestCaption },
                { value: "false", label: userCaption },
              ]}
              radioIsDisabled={isLoading || disableProfileType}
              radioOnChange={this.onUserTypeChange}
              tooltipContent={tooltipTypeContent}
              helpButtonHeaderContent={t("UserType")}
            />
            <DateField
              calendarHeaderContent={`${t("CalendarSelectDate")}:`}
              labelText={`${regDateCaption}:`}
              inputName="workFrom"
              inputValue={
                profile.workFrom ? new Date(profile.workFrom) : undefined
              }
              inputIsDisabled={isLoading || !isAdmin}
              inputOnChange={this.onWorkFromDateChange}
              inputTabIndex={7}
              calendarMinDate={
                profile.birthday ? new Date(profile.birthday) : new Date()
              }
            />
            <TextField
              labelText={`${t("Location")}:`}
              inputName="location"
              inputValue={profile.location}
              inputIsDisabled={isLoading}
              inputOnChange={this.onInputChange}
              inputTabIndex={8}
            />
            <TextField
              labelText={`${userPostCaption}:`}
              inputName="title"
              inputValue={profile.title}
              inputIsDisabled={isLoading || !isAdmin}
              inputOnChange={this.onInputChange}
              inputTabIndex={9}
            />
            <DepartmentField
              labelText={`${groupCaption}:`}
              isDisabled={isLoading || !isAdmin}
              showGroupSelectorButtonTitle={t("AddButton")}
              onShowGroupSelector={this.onShowGroupSelector}
              onCloseGroupSelector={this.onCloseGroupSelector}
              onRemoveGroup={this.onRemoveGroup}
              selectorIsVisible={selector.visible}
              selectorOptions={selector.options}
              selectorSelectedOptions={selector.selected}
              selectorSelectAllText={t("SelectAll")}
              selectorOnSearchGroups={this.onSearchGroups}
              selectorOnSelectGroups={this.onSelectGroups}
            />
          </MainFieldsContainer>
        </MainContainer>
        <InfoFieldContainer headerText={t("Comments")}>
          <Textarea
            placeholder={t("WriteComment")}
            name="notes"
            value={profile.notes}
            isDisabled={isLoading}
            onChange={this.onInputChange}
            tabIndex={10}
          />
        </InfoFieldContainer>
        <InfoFieldContainer headerText={t("ContactInformation")}>
          <ContactsField
            pattern={pattern.contact}
            contacts={contacts.contact}
            isDisabled={isLoading}
            addItemText={t("AddContact")}
            onItemAdd={this.onContactsItemAdd}
            onItemTypeChange={this.onContactsItemTypeChange}
            onItemTextChange={this.onContactsItemTextChange}
            onItemRemove={this.onContactsItemRemove}
          />
        </InfoFieldContainer>
        <InfoFieldContainer headerText={t("SocialProfiles")}>
          <ContactsField
            pattern={pattern.social}
            contacts={contacts.social}
            isDisabled={isLoading}
            addItemText={t("AddContact")}
            onItemAdd={this.onContactsItemAdd}
            onItemTypeChange={this.onContactsItemTypeChange}
            onItemTextChange={this.onContactsItemTextChange}
            onItemRemove={this.onContactsItemRemove}
          />
        </InfoFieldContainer>
        <div>
          <Button
            label={t("SaveButton")}
            onClick={this.handleSubmit}
            primary
            isDisabled={isLoading}
            size="big"
            tabIndex={11}
          />
          <Button
            label={t("CancelButton")}
            onClick={this.onCancelHandler}
            isDisabled={isLoading}
            size="big"
            style={{ marginLeft: "8px" }}
            tabIndex={12}
          />
        </div>

        {dialogsVisible.changeEmail && (
          <ChangeEmailDialog
            visible={dialogsVisible.changeEmail}
            onClose={this.toggleDialogsVisible}
            user={profile}
          />
        )}

        {dialogsVisible.changePassword && (
          <ChangePasswordDialog
            visible={dialogsVisible.changePassword}
            onClose={this.toggleDialogsVisible}
            email={profile.email}
          />
        )}

        {dialogsVisible.changePhone && (
          <ChangePhoneDialog
            visible={dialogsVisible.changePhone}
            onClose={this.toggleDialogsVisible}
            user={profile}
          />
        )}
      </>
    );
  }
}

const mapStateToProps = (state) => {
  return {
    // profile: state.profile.targetUser,
    //avatarMax: state.profile.avatarMax,
    //settings: state.auth.settings,
    //groups: state.people.groups,
    //editingForm: state.people.editingForm,
    //filter: state.people.filter,
    // disableProfileType: getDisableProfileType(state),
    // isAdmin: isAdmin(state),
  };
};

<<<<<<< HEAD
// const UpdateUserFormWrapper = observer((props) => {
//   return <UpdateUserForm settings={settingsStore.settings} {...props} />;
// });

export default connect(mapStateToProps, {
  updateProfile,
  // fetchProfile,
  // updateProfileInUsers,
  // setIsVisibleDataLossDialog,
  // setIsEditingForm,
  // setFilter,
  // toggleAvatarEditor,
  //setAvatarMax,
})(
  inject(({ auth, peopleStore }) => ({
    settings: auth.settingsStore,
    isAdmin: auth.isAdmin,
=======
export default connect(mapStateToProps)(
  inject(({ store, peopleStore }) => ({
    settings: store.settingsStore,
    isAdmin: store.isAdmin,
>>>>>>> b37ee479
    groups: peopleStore.groupsStore.groups,
    editingForm: peopleStore.editingFormStore,
    setIsVisibleDataLossDialog:
      peopleStore.editingFormStore.setIsVisibleDataLossDialog,
    setIsEditingForm: peopleStore.editingFormStore.setIsEditingForm,
    filter: peopleStore.filterStore.filter,
    setFilter: peopleStore.filterStore.setFilterParams,
    toggleAvatarEditor: peopleStore.avatarEditorStore.toggleAvatarEditor,
    profile: peopleStore.targetUserStore.targetUser,
    fetchProfile: peopleStore.targetUserStore.getTargetUser,
    avatarMax: peopleStore.avatarEditorStore.avatarMax,
    setAvatarMax: peopleStore.avatarEditorStore.setAvatarMax,
    updateProfileInUsers: peopleStore.usersStore.updateProfileInUsers,
    updateProfile: peopleStore.targetUserStore.updateProfile,
    getUserPhoto: peopleStore.targetUserStore.getUserPhoto,
    disableProfileType: peopleStore.targetUserStore.getDisableProfileType,
  }))(observer(withRouter(withTranslation()(UpdateUserForm))))
);<|MERGE_RESOLUTION|>--- conflicted
+++ resolved
@@ -926,30 +926,10 @@
   };
 };
 
-<<<<<<< HEAD
-// const UpdateUserFormWrapper = observer((props) => {
-//   return <UpdateUserForm settings={settingsStore.settings} {...props} />;
-// });
-
-export default connect(mapStateToProps, {
-  updateProfile,
-  // fetchProfile,
-  // updateProfileInUsers,
-  // setIsVisibleDataLossDialog,
-  // setIsEditingForm,
-  // setFilter,
-  // toggleAvatarEditor,
-  //setAvatarMax,
-})(
+export default connect(mapStateToProps)(
   inject(({ auth, peopleStore }) => ({
     settings: auth.settingsStore,
     isAdmin: auth.isAdmin,
-=======
-export default connect(mapStateToProps)(
-  inject(({ store, peopleStore }) => ({
-    settings: store.settingsStore,
-    isAdmin: store.isAdmin,
->>>>>>> b37ee479
     groups: peopleStore.groupsStore.groups,
     editingForm: peopleStore.editingFormStore,
     setIsVisibleDataLossDialog:
