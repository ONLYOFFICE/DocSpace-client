// (c) Copyright Ascensio System SIA 2009-2024
//
// This program is a free software product.
// You can redistribute it and/or modify it under the terms
// of the GNU Affero General Public License (AGPL) version 3 as published by the Free Software
// Foundation. In accordance with Section 7(a) of the GNU AGPL its Section 15 shall be amended
// to the effect that Ascensio System SIA expressly excludes the warranty of non-infringement of
// any third-party rights.
//
// This program is distributed WITHOUT ANY WARRANTY, without even the implied warranty
// of MERCHANTABILITY or FITNESS FOR A PARTICULAR  PURPOSE. For details, see
// the GNU AGPL at: http://www.gnu.org/licenses/agpl-3.0.html
//
// You can contact Ascensio System SIA at Lubanas st. 125a-25, Riga, Latvia, EU, LV-1021.
//
// The  interactive user interfaces in modified source and object code versions of the Program must
// display Appropriate Legal Notices, as required under Section 5 of the GNU AGPL version 3.
//
// Pursuant to Section 7(b) of the License you must retain the original Product logo when
// distributing the program. Pursuant to Section 7(e) we decline to grant you any rights under
// trademark law for use of our trademarks.
//
// All the Product's GUI elements, including illustrations and icon sets, as well as technical writing
// content are licensed under the terms of the Creative Commons Attribution-ShareAlike 4.0
// International. See the License terms at http://creativecommons.org/licenses/by-sa/4.0/legalcode

import React, { useEffect, useState, useTransition, Suspense } from "react";
import styled, { css } from "styled-components";
import { Submenu } from "@docspace/shared/components/submenu";

import { Box } from "@docspace/shared/components/box";
import { inject, observer } from "mobx-react";
import { combineUrl } from "@docspace/shared/utils/combineUrl";
import config from "PACKAGE_FILE";

import { useNavigate } from "react-router-dom";
import JavascriptSDK from "./JavascriptSDK";
import Webhooks from "./Webhooks";

import Api from "./Api";

import { useTranslation } from "react-i18next";
import { isMobile, isMobileOnly } from "react-device-detect";
import AppLoader from "@docspace/shared/components/app-loader";
import SSOLoader from "./sub-components/ssoLoader";
import { WebhookConfigsLoader } from "./Webhooks/sub-components/Loaders";
<<<<<<< HEAD
import OAuth from "./OAuth";
import { DeviceType } from "@docspace/shared/enums";
=======
>>>>>>> d90ad9d9
import PluginSDK from "./PluginSDK";
import { Badge } from "@docspace/shared/components/badge";
import { SECTION_HEADER_HEIGHT } from "@docspace/shared/components/section/Section.constants";

const StyledSubmenu = styled(Submenu)`
  .sticky {
    z-index: 201;
  }
`;

const DeveloperToolsWrapper = (props) => {
  const { loadBaseInfo, currentDeviceType } = props;
  const navigate = useNavigate();

  const [isLoading, setIsLoading] = useState(false);

  const { t, ready } = useTranslation([
    "JavascriptSdk",
    "Webhooks",
    "Settings",
    "OAuth",
    "WebPlugins",
    "Common",
  ]);
  const [isPending, startTransition] = useTransition();

  const sdkLabel = (
    <Box displayProp="flex" style={{ gap: "8px" }}>
      {t("JavascriptSdk")}
    </Box>
  );

  const pluginLabel = (
    <Box displayProp="flex" style={{ gap: "8px" }}>
      {t("WebPlugins:PluginSDK")}

      <Badge
        label={t("Common:BetaLabel")}
        backgroundColor="#533ED1"
        fontSize="9px"
        borderRadius="50px"
        noHover={true}
        isHovered={false}
      />
    </Box>
  );

  const data = [
    {
      id: "api",
      name: t("Settings:Api"),
      content: <Api />,
    },
    {
      id: "javascript-sdk",
      name: sdkLabel,
      content: <JavascriptSDK />,
    },
    {
      id: "plugin-sdk",
      name: pluginLabel,
      content: <PluginSDK />,
    },
    {
      id: "webhooks",
      name: t("Webhooks:Webhooks"),
      content: <Webhooks />,
    },
    {
      id: "oauth",
      name: t("OAuth:OAuth"),
      content: <OAuth />,
    },
  ];

  const [currentTab, setCurrentTab] = useState(
    data.findIndex((item) => location.pathname.includes(item.id)),
  );

  const load = async () => {
    //await loadBaseInfo();
  };

  useEffect(() => {
    const path = location.pathname;
    const currentTab = data.findIndex((item) => path.includes(item.id));
    if (currentTab !== -1) {
      setCurrentTab(currentTab);
    }
  }, []);

  useEffect(() => {
    ready && startTransition(load);
  }, [ready]);

  const onSelect = (e) => {
    navigate(
      combineUrl(
        window.DocSpaceConfig?.proxy?.url,
        config.homepage,
        `/portal-settings/developer-tools/${e.id}`,
      ),
    );
  };

  const loaders = [<SSOLoader />, <AppLoader />];

  return (
    <Suspense fallback={loaders[currentTab] || <AppLoader />}>
      <StyledSubmenu
        data={data}
        startSelect={currentTab}
        onSelect={onSelect}
        topProps={SECTION_HEADER_HEIGHT[currentDeviceType]}
      />
    </Suspense>
  );
};

export default inject(({ setup, settingsStore }) => {
  const { initSettings } = setup;

  return {
    currentDeviceType: settingsStore.currentDeviceType,
    loadBaseInfo: async () => {
      await initSettings();
    },
  };
})(observer(DeveloperToolsWrapper));<|MERGE_RESOLUTION|>--- conflicted
+++ resolved
@@ -44,13 +44,11 @@
 import AppLoader from "@docspace/shared/components/app-loader";
 import SSOLoader from "./sub-components/ssoLoader";
 import { WebhookConfigsLoader } from "./Webhooks/sub-components/Loaders";
-<<<<<<< HEAD
 import OAuth from "./OAuth";
 import { DeviceType } from "@docspace/shared/enums";
-=======
->>>>>>> d90ad9d9
 import PluginSDK from "./PluginSDK";
 import { Badge } from "@docspace/shared/components/badge";
+
 import { SECTION_HEADER_HEIGHT } from "@docspace/shared/components/section/Section.constants";
 
 const StyledSubmenu = styled(Submenu)`
@@ -69,9 +67,9 @@
     "JavascriptSdk",
     "Webhooks",
     "Settings",
-    "OAuth",
     "WebPlugins",
     "Common",
+    "OAuth",
   ]);
   const [isPending, startTransition] = useTransition();
 
@@ -116,11 +114,6 @@
       id: "webhooks",
       name: t("Webhooks:Webhooks"),
       content: <Webhooks />,
-    },
-    {
-      id: "oauth",
-      name: t("OAuth:OAuth"),
-      content: <OAuth />,
     },
   ];
 
