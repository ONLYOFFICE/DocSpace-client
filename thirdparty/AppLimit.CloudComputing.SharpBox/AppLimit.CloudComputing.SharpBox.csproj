--- conflicted
+++ resolved
@@ -1,50 +1,39 @@
-﻿<Project Sdk="Microsoft.NET.Sdk">
-  <PropertyGroup>
-    <ProductVersion>9.0.30729</ProductVersion>
-<<<<<<< HEAD
-    <TargetFrameworks>net6.0;net4.8</TargetFrameworks>
-=======
-    <TargetFrameworks>net4.8;net5.0</TargetFrameworks>
->>>>>>> 94a466ed
-    <FileUpgradeFlags />
-    <UpgradeBackupLocation />
-    <AssemblyTitle>AppLimit.CloudComputing.SharpBox</AssemblyTitle>
-    <Company>Ascensio System SIA</Company>
-    <Product>AppLimit.CloudComputing.SharpBox</Product>
-    <Copyright>(c) Ascensio System SIA. All rights reserved</Copyright>
-    <AppendTargetFrameworkToOutputPath>true</AppendTargetFrameworkToOutputPath>
-    <WarningsAsErrors></WarningsAsErrors>
-    <GeneratePackageOnBuild>true</GeneratePackageOnBuild>
-<<<<<<< HEAD
-    <Version>1.2.0.0</Version>
-    <PackageLicenseExpression></PackageLicenseExpression>
-    <AssemblyVersion>1.2.0.0</AssemblyVersion>
-    <FileVersion>1.2.0.0</FileVersion>
-=======
-    <Version>1.1.0.457</Version>
-    <PackageLicenseExpression></PackageLicenseExpression>
-    <AssemblyVersion>1.1.0.457</AssemblyVersion>
-    <FileVersion>1.1.0.457</FileVersion>
->>>>>>> 94a466ed
-  </PropertyGroup>
-  <PropertyGroup Condition=" '$(Configuration)|$(Platform)' == 'Debug|AnyCPU' ">
-    <DebugType>full</DebugType>
-  </PropertyGroup>
-  <PropertyGroup Condition=" '$(Configuration)|$(Platform)' == 'Release|AnyCPU' ">
-    <DebugType>none</DebugType>
-  </PropertyGroup>
-  <ItemGroup>
-    <PackageReference Include="Newtonsoft.Json" Version="12.0.3" />
-  </ItemGroup>
-  <ItemGroup>
-    <Folder Include="Properties\" />
-  </ItemGroup>
-  <ItemGroup Condition="'$(TargetFramework)' == 'net6.0'">
-    <PackageReference Include="Microsoft.Extensions.Caching.Memory">
-      <Version>6.0.0-rc.2.21480.5</Version>
-    </PackageReference>
-  </ItemGroup>
-  <ItemGroup Condition="'$(TargetFramework)' == 'net4.8'">
-    <Reference Include="System.Web" />
-  </ItemGroup>
+﻿<Project Sdk="Microsoft.NET.Sdk">
+  <PropertyGroup>
+    <ProductVersion>9.0.30729</ProductVersion>
+    <TargetFrameworks>net6.0;net4.8</TargetFrameworks>
+    <FileUpgradeFlags />
+    <UpgradeBackupLocation />
+    <AssemblyTitle>AppLimit.CloudComputing.SharpBox</AssemblyTitle>
+    <Company>Ascensio System SIA</Company>
+    <Product>AppLimit.CloudComputing.SharpBox</Product>
+    <Copyright>(c) Ascensio System SIA. All rights reserved</Copyright>
+    <AppendTargetFrameworkToOutputPath>true</AppendTargetFrameworkToOutputPath>
+    <WarningsAsErrors></WarningsAsErrors>
+    <GeneratePackageOnBuild>true</GeneratePackageOnBuild>
+    <Version>1.2.0.0</Version>
+    <PackageLicenseExpression></PackageLicenseExpression>
+    <AssemblyVersion>1.2.0.0</AssemblyVersion>
+    <FileVersion>1.2.0.0</FileVersion>
+  </PropertyGroup>
+  <PropertyGroup Condition=" '$(Configuration)|$(Platform)' == 'Debug|AnyCPU' ">
+    <DebugType>full</DebugType>
+  </PropertyGroup>
+  <PropertyGroup Condition=" '$(Configuration)|$(Platform)' == 'Release|AnyCPU' ">
+    <DebugType>none</DebugType>
+  </PropertyGroup>
+  <ItemGroup>
+    <PackageReference Include="Newtonsoft.Json" Version="12.0.3" />
+  </ItemGroup>
+  <ItemGroup>
+    <Folder Include="Properties\" />
+  </ItemGroup>
+  <ItemGroup Condition="'$(TargetFramework)' == 'net6.0'">
+    <PackageReference Include="Microsoft.Extensions.Caching.Memory">
+      <Version>6.0.0-rc.2.21480.5</Version>
+    </PackageReference>
+  </ItemGroup>
+  <ItemGroup Condition="'$(TargetFramework)' == 'net4.8'">
+    <Reference Include="System.Web" />
+  </ItemGroup>
 </Project>