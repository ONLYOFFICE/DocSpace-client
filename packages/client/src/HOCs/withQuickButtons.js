--- conflicted
+++ resolved
@@ -133,10 +133,6 @@
       }
     };
 
-<<<<<<< HEAD
-    onCreateRoom = () => {
-      this.props.onCreateRoomFromTemplate(this.props.item);
-=======
     getShowLifetimeIcon = () => {
       const { item } = this.props;
 
@@ -152,7 +148,10 @@
 
       const locale = getCookie(LANGUAGE) || culture;
       return getCorrectDate(locale, item.expired);
->>>>>>> 811d6e73
+    };
+
+    onCreateRoom = () => {
+      this.props.onCreateRoomFromTemplate(this.props.item);
     };
 
     render() {
@@ -171,12 +170,9 @@
         isArchiveFolder,
         isIndexEditingMode,
         currentDeviceType,
-<<<<<<< HEAD
-        isTemplatesFolder,
-=======
         roomLifetime,
         currentColorScheme,
->>>>>>> 811d6e73
+        isTemplatesFolder,
       } = this.props;
 
       const showLifetimeIcon =
@@ -204,15 +200,12 @@
           isArchiveFolder={isArchiveFolder}
           isIndexEditingMode={isIndexEditingMode}
           currentDeviceType={currentDeviceType}
-<<<<<<< HEAD
-          onCreateRoom={this.onCreateRoom}
-          isTemplatesFolder={isTemplatesFolder}
-=======
           showLifetimeIcon={showLifetimeIcon}
           expiredDate={expiredDate}
           roomLifetime={roomLifetime}
           currentColorScheme={currentColorScheme}
->>>>>>> 811d6e73
+          onCreateRoom={this.onCreateRoom}
+          isTemplatesFolder={isTemplatesFolder}
         />
       );
 
@@ -283,15 +276,12 @@
         isArchiveFolder,
         getPrimaryFileLink,
         setShareChanged,
-<<<<<<< HEAD
-        isTemplatesFolder,
-        onCreateRoomFromTemplate,
-=======
         isIndexEditingMode,
         roomLifetime: infoPanelRoom?.lifetime ?? selectedFolderStore?.lifetime,
         getManageLinkOptions,
         currentColorScheme: settingsStore.currentColorScheme,
->>>>>>> 811d6e73
+        isTemplatesFolder,
+        onCreateRoomFromTemplate,
       };
     },
   )(observer(WithQuickButtons));
