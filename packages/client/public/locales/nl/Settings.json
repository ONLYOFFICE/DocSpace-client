--- conflicted
+++ resolved
@@ -1,9 +1,5 @@
-<<<<<<< HEAD
 {
   "AboutDataImport": "Het importeren van gegevens bestaat uit verschillende stappen: gegevens uploaden, parseren, importconfiguratie en importeren. Uw back-up bestand wordt gedurende 24 uur opgeslagen op de ONLYOFFICE DocSpace servers, en daarna wordt het automatisch verwijderd.",
-=======
-﻿{
->>>>>>> e998e52e
   "AccentColor": "Accent",
   "AccessRightsAccessToProduct": "Toegang tot {{product}} module wordt gegeven aan",
   "AccessRightsAllUsers": "Alle {{users}}",
@@ -100,11 +96,7 @@
   "DeleteTheme": "Thema verwijderen",
   "DeleteThemeForever": "Thema voorgoed verwijderen?",
   "DeleteThemeNotice": "Het thema wordt definitief verwijderd. U kunt deze actie niet ongedaan maken.",
-<<<<<<< HEAD
-  "Disabled": "Uitgeschakeld",
   "DiskSpaceUsed": "Gebruikte schijfruimte",
-=======
->>>>>>> e998e52e
   "DNSSettings": "DNS instellingen",
   "DNSSettingsDescription": "Stel een alternatief URL-adres in voor uw ruimte. Stuur uw verzoek naar ons ondersteuningsteam voor hulp bij de instellingen.",
   "DNSSettingsHint": "Voer de domeinnaam als volgt in:",
