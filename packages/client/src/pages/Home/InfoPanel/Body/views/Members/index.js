--- conflicted
+++ resolved
@@ -35,10 +35,7 @@
   roomsView,
   resendEmailInvitations,
   setInvitePanelOptions,
-<<<<<<< HEAD
-=======
   changeUserType,
->>>>>>> b39b2949
 }) => {
   const membersHelper = new MembersHelper({ t });
 
@@ -177,10 +174,7 @@
             roomType={selectionParentRoom.roomType}
             selectionParentRoom={selectionParentRoom}
             setSelectionParentRoom={setSelectionParentRoom}
-<<<<<<< HEAD
-=======
             changeUserType={changeUserType}
->>>>>>> b39b2949
           />
         ))}
       </StyledUserList>
@@ -225,9 +219,6 @@
 };
 
 export default inject(
-<<<<<<< HEAD
-  ({ auth, filesStore, peopleStore, dialogsStore, accessRightsStore }) => {
-=======
   ({
     auth,
     filesStore,
@@ -236,7 +227,6 @@
     dialogsStore,
     accessRightsStore,
   }) => {
->>>>>>> b39b2949
     const {
       setIsMobileHidden,
       selectionParentRoom,
@@ -255,11 +245,8 @@
     } = filesStore;
     const { id: selfId } = auth.userStore.user;
     const { setInvitePanelOptions } = dialogsStore;
-<<<<<<< HEAD
-=======
 
     const { changeType: changeUserType } = peopleStore;
->>>>>>> b39b2949
 
     return {
       setView,
@@ -274,19 +261,11 @@
       updateRoomMembers,
       setUpdateRoomMembers,
 
-<<<<<<< HEAD
-      isOwner,
-      isAdmin,
-=======
->>>>>>> b39b2949
       selfId,
 
       setInvitePanelOptions,
       resendEmailInvitations,
-<<<<<<< HEAD
-=======
       changeUserType,
->>>>>>> b39b2949
     };
   }
 )(
