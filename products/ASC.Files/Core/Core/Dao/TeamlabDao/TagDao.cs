--- conflicted
+++ resolved
@@ -1,879 +1,875 @@
-// (c) Copyright Ascensio System SIA 2010-2022
-//
-// This program is a free software product.
-// You can redistribute it and/or modify it under the terms
-// of the GNU Affero General Public License (AGPL) version 3 as published by the Free Software
-// Foundation. In accordance with Section 7(a) of the GNU AGPL its Section 15 shall be amended
-// to the effect that Ascensio System SIA expressly excludes the warranty of non-infringement of
-// any third-party rights.
-//
-// This program is distributed WITHOUT ANY WARRANTY, without even the implied warranty
-// of MERCHANTABILITY or FITNESS FOR A PARTICULAR  PURPOSE. For details, see
-// the GNU AGPL at: http://www.gnu.org/licenses/agpl-3.0.html
-//
-// You can contact Ascensio System SIA at Lubanas st. 125a-25, Riga, Latvia, EU, LV-1021.
-//
-// The  interactive user interfaces in modified source and object code versions of the Program must
-// display Appropriate Legal Notices, as required under Section 5 of the GNU AGPL version 3.
-//
-// Pursuant to Section 7(b) of the License you must retain the original Product logo when
-// distributing the program. Pursuant to Section 7(e) we decline to grant you any rights under
-// trademark law for use of our trademarks.
-//
-// All the Product's GUI elements, including illustrations and icon sets, as well as technical writing
-// content are licensed under the terms of the Creative Commons Attribution-ShareAlike 4.0
-// International. See the License terms at http://creativecommons.org/licenses/by-sa/4.0/legalcode
-
-namespace ASC.Files.Core.Data;
-
-[Scope]
-internal class TagDao<T> : AbstractDao, ITagDao<T>
-{
-    private static readonly object _syncRoot = new object();
-    private readonly IMapper _mapper;
-
-    public TagDao(
-        UserManager userManager,
-        DbContextManager<FilesDbContext> dbContextManager,
-        TenantManager tenantManager,
-        TenantUtil tenantUtil,
-        SetupInfo setupInfo,
-        TenantExtra tenantExtra,
-        TenantStatisticsProvider tenantStatisticProvider,
-        CoreBaseSettings coreBaseSettings,
-        CoreConfiguration coreConfiguration,
-        SettingsManager settingsManager,
-        AuthContext authContext,
-        IServiceProvider serviceProvider,
-        ICache cache,
-        IMapper mapper)
-        : base(dbContextManager,
-              userManager,
-              tenantManager,
-              tenantUtil,
-              setupInfo,
-              tenantExtra,
-              tenantStatisticProvider,
-              coreBaseSettings,
-              coreConfiguration,
-              settingsManager,
-              authContext,
-              serviceProvider,
-              cache)
-    {
-        _mapper = mapper;
-    }
-
-    public async IAsyncEnumerable<Tag> GetTagsAsync(Guid subject, TagType tagType, IEnumerable<FileEntry<T>> fileEntries)
-    {
-        var filesId = new HashSet<string>();
-        var foldersId = new HashSet<string>();
-
-        foreach (var f in fileEntries)
-        {
-            var idObj = await MappingIDAsync(f.Id).ConfigureAwait(false);
-            var id = idObj.ToString();
-            if (f.FileEntryType == FileEntryType.File)
-            {
-                filesId.Add(id);
-            }
-            else if (f.FileEntryType == FileEntryType.Folder)
-            {
-                foldersId.Add(id);
-            }
-        }
-
-        var q = Query(FilesDbContext.Tag)
-            .Join(FilesDbContext.TagLink, r => r.Id, l => l.TagId, (tag, link) => new TagLinkData { Tag = tag, Link = link })
-            .Where(r => r.Link.TenantId == r.Tag.TenantId)
-            .Where(r => r.Tag.Type == tagType)
-            .Where(r => r.Link.EntryType == FileEntryType.File && filesId.Contains(r.Link.EntryId)
-            || r.Link.EntryType == FileEntryType.Folder && foldersId.Contains(r.Link.EntryId));
-
-        if (subject != Guid.Empty)
-        {
-            q = q.Where(r => r.Link.CreateBy == subject);
-        }
-
-        await foreach (var e in FromQueryAsync(q).ConfigureAwait(false))
-        {
-            yield return e;
-        }
-    }
-
-    static readonly Func<FilesDbContext, int, Guid, IEnumerable<TagType>, HashSet<string>, HashSet<string>, IAsyncEnumerable<TagLinkData>> _getTagsQuery =
-        Microsoft.EntityFrameworkCore.EF.CompileAsyncQuery((FilesDbContext ctx, int tenantId, Guid subject, IEnumerable<TagType> tagType, HashSet<string> filesId, HashSet<string> foldersId) =>
-            ctx.Tag.AsNoTracking()
-            .Where(r => r.TenantId == tenantId)
-            .Where(r => tagType.Contains(r.Type))
-            .Join(ctx.TagLink, r => r.Id, l => l.TagId, (tag, link) => new TagLinkData { Tag = tag, Link = link })
-            .Where(r => r.Link.TenantId == r.Tag.TenantId)
-            .Where(r => r.Link.EntryType == FileEntryType.File && filesId.Contains(r.Link.EntryId) || r.Link.EntryType == FileEntryType.Folder && foldersId.Contains(r.Link.EntryId))
-            .Where(r => subject == Guid.Empty || r.Link.CreateBy == subject));
-
-    public async Task<IDictionary<object, IEnumerable<Tag>>> GetTagsAsync(Guid subject, IEnumerable<TagType> tagType, IEnumerable<FileEntry<T>> fileEntries)
-    {
-        var filesId = new HashSet<string>();
-        var foldersId = new HashSet<string>();
-
-        foreach (var f in fileEntries)
-        {
-            var idObj = await MappingIDAsync(f.Id).ConfigureAwait(false);
-            var id = idObj.ToString();
-            if (f.FileEntryType == FileEntryType.File)
-            {
-                filesId.Add(id);
-            }
-            else if (f.FileEntryType == FileEntryType.Folder)
-            {
-                foldersId.Add(id);
-            }
-        }
-
-        if (fileEntries.Any())
-        {
-            var fromQuery = await FromQueryAsync(_getTagsQuery(FilesDbContext, TenantID, subject, tagType, filesId, foldersId))
-                .ToListAsync()
-                .ConfigureAwait(false);
-
-            return fromQuery
-                .GroupBy(r => r.EntryId)
-                .ToDictionary(r => r.Key, r => r.AsEnumerable());
-        }
-
-        return new Dictionary<object, IEnumerable<Tag>>();
-    }
-
-    public IAsyncEnumerable<Tag> GetTagsAsync(TagType tagType, IEnumerable<FileEntry<T>> fileEntries)
-    {
-        return GetTagsAsync(Guid.Empty, tagType, fileEntries);
-    }
-
-    public async IAsyncEnumerable<Tag> GetTagsAsync(T entryID, FileEntryType entryType, TagType tagType)
-    {
-        var mappedId = (await MappingIDAsync(entryID)).ToString();
-        var q = Query(FilesDbContext.Tag)
-            .Join(FilesDbContext.TagLink, r => r.Id, l => l.TagId, (tag, link) => new TagLinkData { Tag = tag, Link = link })
-            .Where(r => r.Link.TenantId == r.Tag.TenantId)
-            .Where(r => r.Link.EntryType == entryType)
-            .Where(r => r.Link.EntryId == mappedId)
-            .Where(r => r.Tag.Type == tagType);
-
-        await foreach (var e in FromQueryAsync(q).ConfigureAwait(false))
-        {
-            yield return e;
-        }
-    }
-
-    public IAsyncEnumerable<Tag> GetTagsAsync(string[] names, TagType tagType)
-    {
-        ArgumentNullException.ThrowIfNull(names);
-
-        return InternalGetTagsAsync(names, tagType);
-    }
-
-    public async IAsyncEnumerable<Tag> InternalGetTagsAsync(string[] names, TagType tagType)
-    {
-        var q = Query(FilesDbContext.Tag)
-            .Join(FilesDbContext.TagLink, r => r.Id, l => l.TagId, (tag, link) => new TagLinkData { Tag = tag, Link = link })
-            .Where(r => r.Link.TenantId == r.Tag.TenantId)
-            .Where(r => r.Tag.Owner == Guid.Empty)
-            .Where(r => names.Contains(r.Tag.Name))
-            .Where(r => r.Tag.Type == tagType);
-
-        await foreach (var e in FromQueryAsync(q).ConfigureAwait(false))
-        {
-            yield return e;
-        }
-    }
-
-    public IAsyncEnumerable<Tag> GetTagsAsync(string name, TagType tagType)
-    {
-        ArgumentNullOrEmptyException.ThrowIfNullOrEmpty(name);
-
-        return GetTagsAsync(new[] { name }, tagType);
-    }
-
-    public async IAsyncEnumerable<Tag> GetTagsAsync(Guid owner, TagType tagType)
-    {
-        var q =
-            Query(FilesDbContext.Tag)
-            .Join(FilesDbContext.TagLink, r => r.Id, l => l.TagId, (tag, link) => new TagLinkData { Tag = tag, Link = link })
-            .Where(r => r.Link.TenantId == r.Tag.TenantId)
-            .Where(r => r.Tag.Type == tagType);
-
-        if (owner != Guid.Empty)
-        {
-            q = q.Where(r => r.Tag.Owner == owner);
-        }
-
-        q = q.OrderByDescending(r => r.Link.CreateOn);
-
-        await foreach (var e in FromQueryAsync(q).ConfigureAwait(false))
-        {
-            yield return e;
-        }
-    }
-
-    public IEnumerable<Tag> SaveTags(IEnumerable<Tag> tags)
-    {
-        var result = new List<Tag>();
-
-        if (tags == null)
-        {
-            return result;
-        }
-
-        tags = tags.Where(x => x != null && !x.EntryId.Equals(null) && !x.EntryId.Equals(0)).ToArray();
-
-        if (!tags.Any())
-        {
-            return result;
-        }
-
-        lock (_syncRoot)
-        {
-            using var tx = FilesDbContext.Database.BeginTransaction();
-            DeleteTagsBeforeSave();
-
-            var createOn = _tenantUtil.DateTimeToUtc(_tenantUtil.DateTimeNow());
-            var cacheTagId = new Dictionary<string, int>();
-
-            result.AddRange(tags.Select(t => SaveTagAsync(t, cacheTagId, createOn).Result));
-
-            tx.Commit();
-        }
-
-        return result;
-    }
-
-    public IEnumerable<Tag> SaveTags(Tag tag)
-    {
-        var result = new List<Tag>();
-
-        if (tag == null)
-        {
-            return result;
-        }
-
-        if (tag.EntryId.Equals(null) || tag.EntryId.Equals(0))
-        {
-            return result;
-        }
-
-        lock (_syncRoot)
-        {
-            using var tx = FilesDbContext.Database.BeginTransaction();
-            DeleteTagsBeforeSave();
-
-            var createOn = _tenantUtil.DateTimeToUtc(_tenantUtil.DateTimeNow());
-            var cacheTagId = new Dictionary<string, int>();
-
-            result.Add(SaveTagAsync(tag, cacheTagId, createOn).Result);
-
-            tx.Commit();
-        }
-
-        return result;
-    }
-
-    private void DeleteTagsBeforeSave()
-    {
-        var mustBeDeleted =
-            Query(FilesDbContext.Tag)
-            .Join(FilesDbContext.TagLink, r => r.Id, l => l.TagId, (tag, link) => new TagLinkData { Tag = tag, Link = link })
-            .Where(r => r.Link.TenantId == r.Tag.TenantId)
-<<<<<<< HEAD
-            .Where(r => (r.Tag.Flag == TagType.New || r.Tag.Flag == TagType.Recent) && r.Link.CreateOn <= _tenantUtil.DateTimeNow().AddMonths(-1))
-=======
-            .Where(r => (r.Tag.Type == TagType.New || r.Tag.Type == TagType.Recent) && r.Link.CreateOn <= TenantUtil.DateTimeNow().AddMonths(-1))
->>>>>>> af216229
-            .ToList();
-
-        foreach (var row in mustBeDeleted)
-        {
-            var linksToRemove = Query(FilesDbContext.TagLink)
-                .Where(r => r.TagId == row.Link.TagId)
-                .Where(r => r.EntryId == row.Link.EntryId)
-                .Where(r => r.EntryType == row.Link.EntryType)
-                .ToList();
-            FilesDbContext.TagLink.RemoveRange(linksToRemove);
-        }
-
-        FilesDbContext.SaveChanges();
-
-        var tagsToRemove = from ft in FilesDbContext.Tag
-                           join ftl in FilesDbContext.TagLink.DefaultIfEmpty() on new { TenantId = ft.TenantId, Id = ft.Id } equals new { TenantId = ftl.TenantId, Id = ftl.TagId }
-                           where ftl == null
-                           select ft;
-
-        FilesDbContext.Tag.RemoveRange(tagsToRemove.ToList());
-        FilesDbContext.SaveChanges();
-    }
-
-    private async Task<Tag> SaveTagAsync(Tag t, Dictionary<string, int> cacheTagId, DateTime createOn)
-    {
-        var cacheTagIdKey = string.Join("/", new[] { TenantID.ToString(), t.Owner.ToString(), t.Name, ((int)t.Type).ToString(CultureInfo.InvariantCulture) });
-
-        if (!cacheTagId.TryGetValue(cacheTagIdKey, out var id))
-        {
-            id = await FilesDbContext.Tag
-                .AsQueryable()
-                .Where(r => r.Owner == t.Owner)
-                .Where(r => r.Name == t.Name)
-                .Where(r => r.Type == t.Type)
-                .Select(r => r.Id)
-                .FirstOrDefaultAsync();
-
-            if (id == 0)
-            {
-                var toAdd = new DbFilesTag
-                {
-                    Id = 0,
-                    Name = t.Name,
-                    Owner = t.Owner,
-                    Type = t.Type,
-                    TenantId = TenantID
-                };
-
-                toAdd = FilesDbContext.Tag.Add(toAdd).Entity;
-                await FilesDbContext.SaveChangesAsync();
-                id = toAdd.Id;
-            }
-
-            cacheTagId.Add(cacheTagIdKey, id);
-        }
-
-        t.Id = id;
-
-        var linkToInsert = new DbFilesTagLink
-        {
-            TenantId = TenantID,
-            TagId = id,
-            EntryId = (await MappingIDAsync(t.EntryId, true)).ToString(),
-            EntryType = t.EntryType,
-            CreateBy = _authContext.CurrentAccount.ID,
-            CreateOn = createOn,
-            Count = t.Count
-        };
-
-        await FilesDbContext.AddOrUpdateAsync(r => r.TagLink, linkToInsert);
-        await FilesDbContext.SaveChangesAsync();
-
-        return t;
-    }
-
-    public void UpdateNewTags(IEnumerable<Tag> tags)
-    {
-        if (tags == null || !tags.Any())
-        {
-            return;
-        }
-
-        lock (_syncRoot)
-        {
-            using var tx = FilesDbContext.Database.BeginTransaction();
-            var createOn = _tenantUtil.DateTimeToUtc(_tenantUtil.DateTimeNow());
-
-            foreach (var tag in tags)
-            {
-                UpdateNewTagsInDbAsync(tag, createOn).Wait();
-            }
-
-            tx.Commit();
-        }
-    }
-
-    public void UpdateNewTags(Tag tag)
-    {
-        if (tag == null)
-        {
-            return;
-        }
-
-        lock (_syncRoot)
-        {
-            var createOn = _tenantUtil.DateTimeToUtc(_tenantUtil.DateTimeNow());
-
-            UpdateNewTagsInDbAsync(tag, createOn).Wait();
-        }
-    }
-
-    private Task UpdateNewTagsInDbAsync(Tag tag, DateTime createOn)
-    {
-        if (tag == null)
-        {
-            return Task.CompletedTask;
-        }
-
-        return InternalUpdateNewTagsInDbAsync(tag, createOn);
-    }
-
-    private async Task InternalUpdateNewTagsInDbAsync(Tag tag, DateTime createOn)
-    {
-        var mappedId = (await MappingIDAsync(tag.EntryId)).ToString();
-        var forUpdate = Query(FilesDbContext.TagLink)
-            .Where(r => r.TagId == tag.Id)
-            .Where(r => r.EntryType == tag.EntryType)
-            .Where(r => r.EntryId == mappedId);
-
-        foreach (var f in forUpdate)
-        {
-            f.CreateBy = _authContext.CurrentAccount.ID;
-            f.CreateOn = createOn;
-            f.Count = tag.Count;
-        }
-
-        await FilesDbContext.SaveChangesAsync();
-    }
-
-    public void RemoveTags(IEnumerable<Tag> tags)
-    {
-        if (tags == null || !tags.Any())
-        {
-            return;
-        }
-
-        lock (_syncRoot)
-        {
-            using var tx = FilesDbContext.Database.BeginTransaction();
-            foreach (var t in tags)
-            {
-                RemoveTagInDbAsync(t).Wait();
-            }
-
-            tx.Commit();
-        }
-    }
-
-    public void RemoveTags(Tag tag)
-    {
-        if (tag == null)
-        {
-            return;
-        }
-
-        lock (_syncRoot)
-        {
-            using var tx = FilesDbContext.Database.BeginTransaction();
-            RemoveTagInDbAsync(tag).Wait();
-
-            tx.Commit();
-        }
-    }
-
-    private Task RemoveTagInDbAsync(Tag tag)
-    {
-        if (tag == null)
-        {
-            return Task.CompletedTask;
-        }
-
-        return InternalRemoveTagInDbAsync(tag);
-    }
-
-    private async Task InternalRemoveTagInDbAsync(Tag tag)
-    {
-        var id = await Query(FilesDbContext.Tag)
-            .Where(r => r.Name == tag.Name &&
-                        r.Owner == tag.Owner &&
-                        r.Type == tag.Type)
-            .Select(r => r.Id)
-            .FirstOrDefaultAsync()
-            .ConfigureAwait(false);
-
-        if (id != 0)
-        {
-            var entryId = (await MappingIDAsync(tag.EntryId).ConfigureAwait(false)).ToString();
-            var toDelete = await Query(FilesDbContext.TagLink)
-                .Where(r => r.TagId == id &&
-                            r.EntryId == entryId &&
-                            r.EntryType == tag.EntryType)
-                .ToListAsync();
-
-            FilesDbContext.TagLink.RemoveRange(toDelete);
-            await FilesDbContext.SaveChangesAsync().ConfigureAwait(false);
-
-            var any = await Query(FilesDbContext.TagLink).AnyAsync(r => r.TagId == id).ConfigureAwait(false);
-            if (!any)
-            {
-                var tagToDelete = await Query(FilesDbContext.Tag).Where(r => r.Id == id).ToListAsync();
-                FilesDbContext.Tag.RemoveRange(tagToDelete);
-                await FilesDbContext.SaveChangesAsync().ConfigureAwait(false);
-            }
-        }
-    }
-
-    static readonly Func<FilesDbContext, int, Guid, List<string>, IAsyncEnumerable<TagLinkData>> _newTagsForFilesQuery =
-        Microsoft.EntityFrameworkCore.EF.CompileAsyncQuery((EF.FilesDbContext ctx, int tenantId, Guid subject, List<string> where) =>
-        ctx.Tag
-        .AsNoTracking()
-        .Where(r => r.TenantId == tenantId)
-        .Where(r => subject == Guid.Empty || r.Owner == subject)
-        .Where(r => r.Type == TagType.New)
-        .Join(ctx.TagLink, r => r.Id, l => l.TagId, (tag, link) => new TagLinkData
-        {
-            Tag = tag,
-            Link = link
-        })
-        .Where(r => r.Link.TenantId == r.Tag.TenantId)
-        .Join(ctx.Files, r => Regex.IsMatch(r.Link.EntryId, "^[0-9]+$") ? Convert.ToInt32(r.Link.EntryId) : -1, r => r.Id, (tagLink, file) => new { tagLink, file })
-        .Where(r => r.file.TenantId == r.tagLink.Link.TenantId)
-        .Where(r => where.Contains(r.file.ParentId.ToString()))
-        .Where(r => r.tagLink.Link.EntryType == FileEntryType.File)
-        .Select(r => r.tagLink)
-        .Distinct()
-        );
-
-    static readonly Func<FilesDbContext, int, Guid, List<string>, IAsyncEnumerable<TagLinkData>> _newTagsForFoldersQuery =
-        Microsoft.EntityFrameworkCore.EF.CompileAsyncQuery((EF.FilesDbContext ctx, int tenantId, Guid subject, List<string> monitorFolderIdsStrings) =>
-        ctx.Tag
-        .AsNoTracking()
-        .Where(r => r.TenantId == tenantId)
-        .Where(r => subject == Guid.Empty || r.Owner == subject)
-        .Where(r => r.Type == TagType.New)
-        .Join(ctx.TagLink, r => r.Id, l => l.TagId, (tag, link) => new TagLinkData
-        {
-            Tag = tag,
-            Link = link
-        })
-        .Where(r => r.Link.TenantId == r.Tag.TenantId)
-        .Where(r => monitorFolderIdsStrings.Contains(r.Link.EntryId))
-        .Where(r => r.Link.EntryType == FileEntryType.Folder)
-        );
-
-    static readonly Func<FilesDbContext, int, Guid, FolderType, IAsyncEnumerable<TagLinkData>> _tmpShareFileTagsQuery =
-        Microsoft.EntityFrameworkCore.EF.CompileAsyncQuery((EF.FilesDbContext ctx, int tenantId, Guid subject, FolderType folderType) =>
-        ctx.Tag
-        .AsNoTracking()
-        .Where(r => r.TenantId == tenantId)
-        .Where(r => subject == Guid.Empty || r.Owner == subject)
-        .Where(r => r.Type == TagType.New)
-        .Join(ctx.TagLink, r => r.Id, l => l.TagId, (tag, link) => new TagLinkData
-        {
-            Tag = tag,
-            Link = link
-        })
-        .Where(r => r.Link.TenantId == r.Tag.TenantId)
-        .Where(r => ctx.Security.Any(a => a.TenantId == tenantId && a.EntryId == r.Link.EntryId && a.EntryType == r.Link.EntryType))
-        .Join(ctx.Files, r => Regex.IsMatch(r.Link.EntryId, "^[0-9]+$") ? Convert.ToInt32(r.Link.EntryId) : -1, f => f.Id, (tagLink, file) => new { tagLink, file })
-        .Where(r => r.file.TenantId == tenantId && r.file.CreateBy != subject && r.tagLink.Link.EntryType == FileEntryType.File)
-        .Select(r => new
-        {
-            r.tagLink,
-            root = ctx.Folders
-                .Join(ctx.Tree, a => a.Id, b => b.ParentId, (folder, tree) => new { folder, tree })
-                .Where(x => x.folder.TenantId == tenantId && x.tree.FolderId == r.file.ParentId)
-                .OrderByDescending(r => r.tree.Level)
-                .Select(r => r.folder)
-                .Take(1)
-                .FirstOrDefault()
-        })
-        .Where(r => r.root.FolderType == folderType)
-        .Select(r => r.tagLink)
-        .Distinct()
-        );
-
-    static readonly Func<FilesDbContext, int, Guid, FolderType, IAsyncEnumerable<TagLinkData>> _tmpShareFolderTagsQuery =
-        Microsoft.EntityFrameworkCore.EF.CompileAsyncQuery((EF.FilesDbContext ctx, int tenantId, Guid subject, FolderType folderType) =>
-            ctx.Tag
-            .AsNoTracking()
-            .Where(r => r.TenantId == tenantId)
-            .Where(r => subject == Guid.Empty || r.Owner == subject)
-            .Where(r => r.Type == TagType.New)
-            .Join(ctx.TagLink, r => r.Id, l => l.TagId, (tag, link) => new TagLinkData
-            {
-                Tag = tag,
-                Link = link
-            })
-            .Where(r => r.Link.TenantId == r.Tag.TenantId)
-            .Where(r => ctx.Security.Any(a => a.TenantId == tenantId && a.EntryId == r.Link.EntryId && a.EntryType == r.Link.EntryType))
-            .Join(ctx.Folders, r => Regex.IsMatch(r.Link.EntryId, "^[0-9]+$") ? Convert.ToInt32(r.Link.EntryId) : -1, f => f.Id, (tagLink, folder) => new { tagLink, folder })
-                .Where(r => r.folder.TenantId == tenantId && r.folder.CreateBy != subject && r.tagLink.Link.EntryType == FileEntryType.Folder)
-                .Select(r => new
-                {
-                    r.tagLink,
-                    root = ctx.Folders
-                        .Join(ctx.Tree, a => a.Id, b => b.ParentId, (folder, tree) => new { folder, tree })
-                        .Where(x => x.folder.TenantId == tenantId)
-                        .Where(x => x.tree.FolderId == r.folder.ParentId)
-                        .OrderByDescending(r => r.tree.Level)
-                        .Select(r => r.folder)
-                        .Take(1)
-                        .FirstOrDefault()
-                })
-                .Where(r => r.root.FolderType == folderType)
-                .Select(r => r.tagLink)
-                .Distinct()
-            );
-
-    static readonly Func<FilesDbContext, int, Guid, IAsyncEnumerable<TagLinkData>> _tmpShareSboxTagsQuery =
-        Microsoft.EntityFrameworkCore.EF.CompileAsyncQuery((EF.FilesDbContext ctx, int tenantId, Guid subject) =>
-            ctx.Tag
-            .AsNoTracking()
-            .Where(r => r.TenantId == tenantId)
-            .Where(r => subject == Guid.Empty || r.Owner == subject)
-            .Where(r => r.Type == TagType.New)
-            .Join(ctx.TagLink, r => r.Id, l => l.TagId, (tag, link) => new TagLinkData
-            {
-                Tag = tag,
-                Link = link
-            })
-            .Where(r => r.Link.TenantId == r.Tag.TenantId)
-            .Where(r => ctx.Security.Any(a => a.TenantId == tenantId && a.EntryId == r.Link.EntryId && a.EntryType == r.Link.EntryType))
-            .Join(ctx.ThirdpartyIdMapping, r => r.Link.EntryId, r => r.HashId, (tagLink, mapping) => new { tagLink, mapping })
-            .Where(r => r.mapping.TenantId == r.tagLink.Link.TenantId)
-            .Join(ctx.ThirdpartyAccount, r => r.mapping.TenantId, r => r.TenantId, (tagLinkMapping, account) => new { tagLinkMapping.tagLink, tagLinkMapping.mapping, account })
-            .Where(r => r.account.UserId != subject &&
-                        r.account.FolderType == FolderType.USER &&
-                        (r.mapping.Id.StartsWith("sbox-" + r.account.Id) ||
-                        r.mapping.Id.StartsWith("box-" + r.account.Id) ||
-                        r.mapping.Id.StartsWith("dropbox-" + r.account.Id) ||
-                        r.mapping.Id.StartsWith("spoint-" + r.account.Id) ||
-                        r.mapping.Id.StartsWith("drive-" + r.account.Id) ||
-                        r.mapping.Id.StartsWith("onedrive-" + r.account.Id))
-                )
-                .Select(r => r.tagLink)
-                .Distinct()
-            );
-
-    static readonly Func<FilesDbContext, int, Guid, IAsyncEnumerable<TagLinkData>> _projectsQuery =
-        Microsoft.EntityFrameworkCore.EF.CompileAsyncQuery((EF.FilesDbContext ctx, int tenantId, Guid subject) =>
-            ctx.Tag
-            .AsNoTracking()
-            .Where(r => r.TenantId == tenantId)
-            .Where(r => subject == Guid.Empty || r.Owner == subject)
-            .Where(r => r.Type == TagType.New)
-            .Join(ctx.TagLink, r => r.Id, l => l.TagId, (tag, link) => new TagLinkData
-            {
-                Tag = tag,
-                Link = link
-            })
-            .Where(r => r.Link.TenantId == r.Tag.TenantId)
-            .Join(ctx.BunchObjects, r => r.Link.TenantId, r => r.TenantId, (tagLink, bunch) => new { tagLink, bunch })
-                .Where(r => r.bunch.LeftNode == r.tagLink.Link.EntryId &&
-                            r.tagLink.Link.EntryType == FileEntryType.Folder &&
-                            r.bunch.RightNode.StartsWith("projects/project/"))
-                .Select(r => r.tagLink)
-                .Distinct()
-            );
-
-    static readonly Func<FilesDbContext, int, Guid, List<string>, IAsyncEnumerable<TagLinkData>> _newTagsForSBoxQuery =
-        Microsoft.EntityFrameworkCore.EF.CompileAsyncQuery((EF.FilesDbContext ctx, int tenantId, Guid subject, List<string> thirdpartyFolderIds) =>
-            ctx.Tag
-            .AsNoTracking()
-            .Where(r => r.TenantId == tenantId)
-            .Where(r => subject == Guid.Empty || r.Owner == subject)
-            .Where(r => r.Type == TagType.New)
-            .Join(ctx.TagLink, r => r.Id, l => l.TagId, (tag, link) => new TagLinkData
-            {
-                Tag = tag,
-                Link = link
-            })
-            .Where(r => r.Link.TenantId == r.Tag.TenantId)
-            .Join(ctx.ThirdpartyIdMapping, r => r.Link.EntryId, r => r.HashId, (tagLink, mapping) => new { tagLink, mapping })
-                    .Where(r => r.mapping.TenantId == tenantId &&
-                                thirdpartyFolderIds.Contains(r.mapping.Id) &&
-                                r.tagLink.Tag.Owner == subject &&
-                                r.tagLink.Link.EntryType == FileEntryType.Folder)
-                    .Select(r => r.tagLink)
-                    .Distinct()
-            );
-
-    static readonly Func<FilesDbContext, List<int>, bool, IAsyncEnumerable<int>> _getFolderQuery = Microsoft.EntityFrameworkCore.EF.CompileAsyncQuery((EF.FilesDbContext ctx, List<int> monitorFolderIdsInt, bool deepSearch) =>
-          ctx.Tree
-              .AsNoTracking()
-              .Where(r => monitorFolderIdsInt.Contains(r.ParentId))
-              .Where(r => deepSearch || r.Level == 1)
-              .Select(r => r.FolderId));
-
-    static readonly Func<FilesDbContext, int, FolderType, Guid, IAsyncEnumerable<int>> _getThirdpartyAccountQuery = Microsoft.EntityFrameworkCore.EF.CompileAsyncQuery((EF.FilesDbContext ctx, int tenantId, FolderType folderType, Guid subject) =>
-          ctx.ThirdpartyAccount
-                .Where(r => r.TenantId == tenantId)
-                .Where(r => r.FolderType == folderType)
-                .Where(r => folderType != FolderType.USER || r.UserId == subject)
-                .Select(r => r.Id));
-
-    public IAsyncEnumerable<Tag> GetNewTagsAsync(Guid subject, FileEntry<T> fileEntry)
-    {
-        return GetNewTagsAsync(subject, new List<FileEntry<T>>(1) { fileEntry });
-    }
-
-    public async IAsyncEnumerable<Tag> GetNewTagsAsync(Guid subject, IEnumerable<FileEntry<T>> fileEntries)
-    {
-        var tags = new List<DbFilesTagLink>();
-        var entryIds = new HashSet<string>();
-        var entryTypes = new HashSet<int>();
-
-        foreach (var r in fileEntries)
-        {
-            var idObj = await MappingIDAsync(r.Id).ConfigureAwait(false);
-            var id = idObj.ToString();
-            var entryType = (r.FileEntryType == FileEntryType.File) ? FileEntryType.File : FileEntryType.Folder;
-
-            tags.Add(new DbFilesTagLink
-            {
-                TenantId = TenantID,
-                EntryId = id,
-                EntryType = entryType
-            });
-
-            entryIds.Add(id);
-            entryTypes.Add((int)entryType);
-        }
-
-        if (entryIds.Count > 0)
-        {
-            var sqlQuery = Query(FilesDbContext.Tag)
-                .Join(FilesDbContext.TagLink, r => r.Id, l => l.TagId, (tag, link) => new TagLinkData { Tag = tag, Link = link })
-                .Where(r => r.Link.TenantId == r.Tag.TenantId)
-                .Where(r => r.Tag.Type == TagType.New)
-                .Where(x => x.Link.EntryId != null)
-                //.Where(r => tags.Any(t => t.TenantId == r.Link.TenantId && t.EntryId == r.Link.EntryId && t.EntryType == (int)r.Link.EntryType)); ;
-                .Where(r => entryIds.Contains(r.Link.EntryId) && entryTypes.Contains((int)r.Link.EntryType));
-
-            if (subject != Guid.Empty)
-            {
-                sqlQuery = sqlQuery.Where(r => r.Tag.Owner == subject);
-            }
-
-            await foreach (var e in FromQueryAsync(sqlQuery).ConfigureAwait(false))
-            {
-                yield return e;
-            }
-        }
-
-        yield break;
-    }
-
-    public IAsyncEnumerable<Tag> GetNewTagsAsync(Guid subject, Folder<T> parentFolder, bool deepSearch)
-    {
-        if (parentFolder == null || EqualityComparer<T>.Default.Equals(parentFolder.Id, default(T)))
-        {
-            throw new ArgumentException("folderId");
-        }
-
-        return InternalGetNewTagsAsync(subject, parentFolder, deepSearch);
-    }
-
-    private async IAsyncEnumerable<Tag> InternalGetNewTagsAsync(Guid subject, Folder<T> parentFolder, bool deepSearch)
-    {
-        var result = AsyncEnumerable.Empty<Tag>();
-
-        var monitorFolderIds = new object[] { parentFolder.Id }.ToAsyncEnumerable();
-
-        var tenantId = TenantID;
-
-        var tempTags = AsyncEnumerable.Empty<Tag>();
-
-        if (parentFolder.FolderType == FolderType.SHARE)
-        {
-            tempTags = tempTags.Concat(FromQueryAsync(_tmpShareFileTagsQuery(FilesDbContext, tenantId, subject, FolderType.USER)));
-            tempTags = tempTags.Concat(FromQueryAsync(_tmpShareFolderTagsQuery(FilesDbContext, tenantId, subject, FolderType.USER)));
-            tempTags = tempTags.Concat(FromQueryAsync(_tmpShareSboxTagsQuery(FilesDbContext, tenantId, subject)));
-        }
-        else if (parentFolder.FolderType == FolderType.Privacy)
-        {
-            tempTags = tempTags.Concat(FromQueryAsync(_tmpShareFileTagsQuery(FilesDbContext, tenantId, subject, FolderType.Privacy)));
-            tempTags = tempTags.Concat(FromQueryAsync(_tmpShareFolderTagsQuery(FilesDbContext, tenantId, subject, FolderType.Privacy)));
-        }
-        else if (parentFolder.FolderType == FolderType.Projects)
-        {
-            tempTags = tempTags.Concat(FromQueryAsync(_projectsQuery(FilesDbContext, tenantId, subject)));
-        }
-
-        if (await tempTags.AnyAsync().ConfigureAwait(false))
-        {
-            if (!deepSearch)
-            {
-                await foreach (var e in tempTags)
-                {
-                    yield return e;
-                }
-
-                yield break;
-            }
-
-            monitorFolderIds = monitorFolderIds.Concat(tempTags.Where(x => x.EntryType == FileEntryType.Folder).Select(x => x.EntryId));
-            result.Concat(tempTags);
-        }
-
-        var monitorFolderIdsInt = await monitorFolderIds.OfType<int>().ToListAsync();
-        var subFoldersSqlQuery = _getFolderQuery(FilesDbContext, monitorFolderIdsInt, deepSearch);
-
-        monitorFolderIds = monitorFolderIds.Concat(subFoldersSqlQuery.Select(r => (object)r));
-
-        var monitorFolderIdsStrings = await monitorFolderIds.Select(r => r.ToString()).ToListAsync();
-
-        result.Concat(FromQueryAsync(_newTagsForFoldersQuery(FilesDbContext, tenantId, subject, monitorFolderIdsStrings)));
-
-        var where = (deepSearch ? await monitorFolderIds.ToArrayAsync().ConfigureAwait(false) : new object[] { parentFolder.Id })
-            .Select(r => r.ToString())
-            .ToList();
-
-        result.Concat(FromQueryAsync(_newTagsForFilesQuery(FilesDbContext, tenantId, subject, where)));
-
-        if (parentFolder.FolderType == FolderType.USER || parentFolder.FolderType == FolderType.COMMON)
-        {
-            var folderIds = await _getThirdpartyAccountQuery(FilesDbContext, tenantId, parentFolder.FolderType, subject).ToListAsync().ConfigureAwait(false);
-
-            var thirdpartyFolderIds = folderIds.ConvertAll(r => "sbox-" + r)
-                                                .Concat(folderIds.ConvertAll(r => $"box-{r}"))
-                                                .Concat(folderIds.ConvertAll(r => $"dropbox-{r}"))
-                                                .Concat(folderIds.ConvertAll(r => $"spoint-{r}"))
-                                                .Concat(folderIds.ConvertAll(r => $"drive-{r}"))
-                                                .Concat(folderIds.ConvertAll(r => $"onedrive-{r}"))
-                                                .ToList();
-
-            if (thirdpartyFolderIds.Count > 0)
-            {
-                result.Concat(FromQueryAsync(_newTagsForSBoxQuery(FilesDbContext, tenantId, subject, thirdpartyFolderIds)));
-            }
-        }
-
-        await foreach (var e in result)
-        {
-            yield return e;
-        }
-    }
-
-    protected async IAsyncEnumerable<Tag> FromQueryAsync(IQueryable<TagLinkData> dbFilesTags)
-    {
-        var files = await dbFilesTags
-            .ToListAsync()
-            .ConfigureAwait(false);
-
-        foreach (var file in files)
-        {
-            yield return await ToTagAsync(file).ConfigureAwait(false);
-        }
-    }
-
-    protected async IAsyncEnumerable<Tag> FromQueryAsync(IAsyncEnumerable<TagLinkData> dbFilesTags)
-    {
-        var files = await dbFilesTags
-            .ToListAsync()
-            .ConfigureAwait(false);
-
-        foreach (var file in files)
-        {
-            yield return await ToTagAsync(file).ConfigureAwait(false);
-        }
-    }
-
-    private async ValueTask<Tag> ToTagAsync(TagLinkData r)
-    {
-        var result = _mapper.Map<DbFilesTag, Tag>(r.Tag);
-        _mapper.Map(r.Link, result);
-
-        result.EntryId = await MappingIDAsync(r.Link.EntryId).ConfigureAwait(false);
-
-        return result;
-    }
-}
-
-public class TagLinkData
-{
-    public DbFilesTag Tag { get; set; }
-    public DbFilesTagLink Link { get; set; }
-}
+// (c) Copyright Ascensio System SIA 2010-2022
+//
+// This program is a free software product.
+// You can redistribute it and/or modify it under the terms
+// of the GNU Affero General Public License (AGPL) version 3 as published by the Free Software
+// Foundation. In accordance with Section 7(a) of the GNU AGPL its Section 15 shall be amended
+// to the effect that Ascensio System SIA expressly excludes the warranty of non-infringement of
+// any third-party rights.
+//
+// This program is distributed WITHOUT ANY WARRANTY, without even the implied warranty
+// of MERCHANTABILITY or FITNESS FOR A PARTICULAR  PURPOSE. For details, see
+// the GNU AGPL at: http://www.gnu.org/licenses/agpl-3.0.html
+//
+// You can contact Ascensio System SIA at Lubanas st. 125a-25, Riga, Latvia, EU, LV-1021.
+//
+// The  interactive user interfaces in modified source and object code versions of the Program must
+// display Appropriate Legal Notices, as required under Section 5 of the GNU AGPL version 3.
+//
+// Pursuant to Section 7(b) of the License you must retain the original Product logo when
+// distributing the program. Pursuant to Section 7(e) we decline to grant you any rights under
+// trademark law for use of our trademarks.
+//
+// All the Product's GUI elements, including illustrations and icon sets, as well as technical writing
+// content are licensed under the terms of the Creative Commons Attribution-ShareAlike 4.0
+// International. See the License terms at http://creativecommons.org/licenses/by-sa/4.0/legalcode
+
+namespace ASC.Files.Core.Data;
+
+[Scope]
+internal class TagDao<T> : AbstractDao, ITagDao<T>
+{
+    private static readonly object _syncRoot = new object();
+    private readonly IMapper _mapper;
+
+    public TagDao(
+        UserManager userManager,
+        DbContextManager<FilesDbContext> dbContextManager,
+        TenantManager tenantManager,
+        TenantUtil tenantUtil,
+        SetupInfo setupInfo,
+        TenantExtra tenantExtra,
+        TenantStatisticsProvider tenantStatisticProvider,
+        CoreBaseSettings coreBaseSettings,
+        CoreConfiguration coreConfiguration,
+        SettingsManager settingsManager,
+        AuthContext authContext,
+        IServiceProvider serviceProvider,
+        ICache cache,
+        IMapper mapper)
+        : base(dbContextManager,
+              userManager,
+              tenantManager,
+              tenantUtil,
+              setupInfo,
+              tenantExtra,
+              tenantStatisticProvider,
+              coreBaseSettings,
+              coreConfiguration,
+              settingsManager,
+              authContext,
+              serviceProvider,
+              cache)
+    {
+        _mapper = mapper;
+    }
+
+    public async IAsyncEnumerable<Tag> GetTagsAsync(Guid subject, TagType tagType, IEnumerable<FileEntry<T>> fileEntries)
+    {
+        var filesId = new HashSet<string>();
+        var foldersId = new HashSet<string>();
+
+        foreach (var f in fileEntries)
+        {
+            var idObj = await MappingIDAsync(f.Id).ConfigureAwait(false);
+            var id = idObj.ToString();
+            if (f.FileEntryType == FileEntryType.File)
+            {
+                filesId.Add(id);
+            }
+            else if (f.FileEntryType == FileEntryType.Folder)
+            {
+                foldersId.Add(id);
+            }
+        }
+
+        var q = Query(FilesDbContext.Tag)
+            .Join(FilesDbContext.TagLink, r => r.Id, l => l.TagId, (tag, link) => new TagLinkData { Tag = tag, Link = link })
+            .Where(r => r.Link.TenantId == r.Tag.TenantId)
+            .Where(r => r.Tag.Type == tagType)
+            .Where(r => r.Link.EntryType == FileEntryType.File && filesId.Contains(r.Link.EntryId)
+            || r.Link.EntryType == FileEntryType.Folder && foldersId.Contains(r.Link.EntryId));
+
+        if (subject != Guid.Empty)
+        {
+            q = q.Where(r => r.Link.CreateBy == subject);
+        }
+
+        await foreach (var e in FromQueryAsync(q).ConfigureAwait(false))
+        {
+            yield return e;
+        }
+    }
+
+    static readonly Func<FilesDbContext, int, Guid, IEnumerable<TagType>, HashSet<string>, HashSet<string>, IAsyncEnumerable<TagLinkData>> _getTagsQuery =
+        Microsoft.EntityFrameworkCore.EF.CompileAsyncQuery((FilesDbContext ctx, int tenantId, Guid subject, IEnumerable<TagType> tagType, HashSet<string> filesId, HashSet<string> foldersId) =>
+            ctx.Tag.AsNoTracking()
+            .Where(r => r.TenantId == tenantId)
+            .Where(r => tagType.Contains(r.Type))
+            .Join(ctx.TagLink, r => r.Id, l => l.TagId, (tag, link) => new TagLinkData { Tag = tag, Link = link })
+            .Where(r => r.Link.TenantId == r.Tag.TenantId)
+            .Where(r => r.Link.EntryType == FileEntryType.File && filesId.Contains(r.Link.EntryId) || r.Link.EntryType == FileEntryType.Folder && foldersId.Contains(r.Link.EntryId))
+            .Where(r => subject == Guid.Empty || r.Link.CreateBy == subject));
+
+    public async Task<IDictionary<object, IEnumerable<Tag>>> GetTagsAsync(Guid subject, IEnumerable<TagType> tagType, IEnumerable<FileEntry<T>> fileEntries)
+    {
+        var filesId = new HashSet<string>();
+        var foldersId = new HashSet<string>();
+
+        foreach (var f in fileEntries)
+        {
+            var idObj = await MappingIDAsync(f.Id).ConfigureAwait(false);
+            var id = idObj.ToString();
+            if (f.FileEntryType == FileEntryType.File)
+            {
+                filesId.Add(id);
+            }
+            else if (f.FileEntryType == FileEntryType.Folder)
+            {
+                foldersId.Add(id);
+            }
+        }
+
+        if (fileEntries.Any())
+        {
+            var fromQuery = await FromQueryAsync(_getTagsQuery(FilesDbContext, TenantID, subject, tagType, filesId, foldersId))
+                .ToListAsync()
+                .ConfigureAwait(false);
+
+            return fromQuery
+                .GroupBy(r => r.EntryId)
+                .ToDictionary(r => r.Key, r => r.AsEnumerable());
+        }
+
+        return new Dictionary<object, IEnumerable<Tag>>();
+    }
+
+    public IAsyncEnumerable<Tag> GetTagsAsync(TagType tagType, IEnumerable<FileEntry<T>> fileEntries)
+    {
+        return GetTagsAsync(Guid.Empty, tagType, fileEntries);
+    }
+
+    public async IAsyncEnumerable<Tag> GetTagsAsync(T entryID, FileEntryType entryType, TagType tagType)
+    {
+        var mappedId = (await MappingIDAsync(entryID)).ToString();
+        var q = Query(FilesDbContext.Tag)
+            .Join(FilesDbContext.TagLink, r => r.Id, l => l.TagId, (tag, link) => new TagLinkData { Tag = tag, Link = link })
+            .Where(r => r.Link.TenantId == r.Tag.TenantId)
+            .Where(r => r.Link.EntryType == entryType)
+            .Where(r => r.Link.EntryId == mappedId)
+            .Where(r => r.Tag.Type == tagType);
+
+        await foreach (var e in FromQueryAsync(q).ConfigureAwait(false))
+        {
+            yield return e;
+        }
+    }
+
+    public IAsyncEnumerable<Tag> GetTagsAsync(string[] names, TagType tagType)
+    {
+        ArgumentNullException.ThrowIfNull(names);
+
+        return InternalGetTagsAsync(names, tagType);
+    }
+
+    public async IAsyncEnumerable<Tag> InternalGetTagsAsync(string[] names, TagType tagType)
+    {
+        var q = Query(FilesDbContext.Tag)
+            .Join(FilesDbContext.TagLink, r => r.Id, l => l.TagId, (tag, link) => new TagLinkData { Tag = tag, Link = link })
+            .Where(r => r.Link.TenantId == r.Tag.TenantId)
+            .Where(r => r.Tag.Owner == Guid.Empty)
+            .Where(r => names.Contains(r.Tag.Name))
+            .Where(r => r.Tag.Type == tagType);
+
+        await foreach (var e in FromQueryAsync(q).ConfigureAwait(false))
+        {
+            yield return e;
+        }
+    }
+
+    public IAsyncEnumerable<Tag> GetTagsAsync(string name, TagType tagType)
+    {
+        ArgumentNullOrEmptyException.ThrowIfNullOrEmpty(name);
+
+        return GetTagsAsync(new[] { name }, tagType);
+    }
+
+    public async IAsyncEnumerable<Tag> GetTagsAsync(Guid owner, TagType tagType)
+    {
+        var q =
+            Query(FilesDbContext.Tag)
+            .Join(FilesDbContext.TagLink, r => r.Id, l => l.TagId, (tag, link) => new TagLinkData { Tag = tag, Link = link })
+            .Where(r => r.Link.TenantId == r.Tag.TenantId)
+            .Where(r => r.Tag.Type == tagType);
+
+        if (owner != Guid.Empty)
+        {
+            q = q.Where(r => r.Tag.Owner == owner);
+        }
+
+        q = q.OrderByDescending(r => r.Link.CreateOn);
+
+        await foreach (var e in FromQueryAsync(q).ConfigureAwait(false))
+        {
+            yield return e;
+        }
+    }
+
+    public IEnumerable<Tag> SaveTags(IEnumerable<Tag> tags)
+    {
+        var result = new List<Tag>();
+
+        if (tags == null)
+        {
+            return result;
+        }
+
+        tags = tags.Where(x => x != null && !x.EntryId.Equals(null) && !x.EntryId.Equals(0)).ToArray();
+
+        if (!tags.Any())
+        {
+            return result;
+        }
+
+        lock (_syncRoot)
+        {
+            using var tx = FilesDbContext.Database.BeginTransaction();
+            DeleteTagsBeforeSave();
+
+            var createOn = _tenantUtil.DateTimeToUtc(_tenantUtil.DateTimeNow());
+            var cacheTagId = new Dictionary<string, int>();
+
+            result.AddRange(tags.Select(t => SaveTagAsync(t, cacheTagId, createOn).Result));
+
+            tx.Commit();
+        }
+
+        return result;
+    }
+
+    public IEnumerable<Tag> SaveTags(Tag tag)
+    {
+        var result = new List<Tag>();
+
+        if (tag == null)
+        {
+            return result;
+        }
+
+        if (tag.EntryId.Equals(null) || tag.EntryId.Equals(0))
+        {
+            return result;
+        }
+
+        lock (_syncRoot)
+        {
+            using var tx = FilesDbContext.Database.BeginTransaction();
+            DeleteTagsBeforeSave();
+
+            var createOn = _tenantUtil.DateTimeToUtc(_tenantUtil.DateTimeNow());
+            var cacheTagId = new Dictionary<string, int>();
+
+            result.Add(SaveTagAsync(tag, cacheTagId, createOn).Result);
+
+            tx.Commit();
+        }
+
+        return result;
+    }
+
+    private void DeleteTagsBeforeSave()
+    {
+        var mustBeDeleted =
+            Query(FilesDbContext.Tag)
+            .Join(FilesDbContext.TagLink, r => r.Id, l => l.TagId, (tag, link) => new TagLinkData { Tag = tag, Link = link })
+            .Where(r => r.Link.TenantId == r.Tag.TenantId)
+            .Where(r => (r.Tag.Type == TagType.New || r.Tag.Type == TagType.Recent) && r.Link.CreateOn <= _tenantUtil.DateTimeNow().AddMonths(-1))
+            .ToList();
+
+        foreach (var row in mustBeDeleted)
+        {
+            var linksToRemove = Query(FilesDbContext.TagLink)
+                .Where(r => r.TagId == row.Link.TagId)
+                .Where(r => r.EntryId == row.Link.EntryId)
+                .Where(r => r.EntryType == row.Link.EntryType)
+                .ToList();
+            FilesDbContext.TagLink.RemoveRange(linksToRemove);
+        }
+
+        FilesDbContext.SaveChanges();
+
+        var tagsToRemove = from ft in FilesDbContext.Tag
+                           join ftl in FilesDbContext.TagLink.DefaultIfEmpty() on new { TenantId = ft.TenantId, Id = ft.Id } equals new { TenantId = ftl.TenantId, Id = ftl.TagId }
+                           where ftl == null
+                           select ft;
+
+        FilesDbContext.Tag.RemoveRange(tagsToRemove.ToList());
+        FilesDbContext.SaveChanges();
+    }
+
+    private async Task<Tag> SaveTagAsync(Tag t, Dictionary<string, int> cacheTagId, DateTime createOn)
+    {
+        var cacheTagIdKey = string.Join("/", new[] { TenantID.ToString(), t.Owner.ToString(), t.Name, ((int)t.Type).ToString(CultureInfo.InvariantCulture) });
+
+        if (!cacheTagId.TryGetValue(cacheTagIdKey, out var id))
+        {
+            id = await FilesDbContext.Tag
+                .AsQueryable()
+                .Where(r => r.Owner == t.Owner)
+                .Where(r => r.Name == t.Name)
+                .Where(r => r.Type == t.Type)
+                .Select(r => r.Id)
+                .FirstOrDefaultAsync();
+
+            if (id == 0)
+            {
+                var toAdd = new DbFilesTag
+                {
+                    Id = 0,
+                    Name = t.Name,
+                    Owner = t.Owner,
+                    Type = t.Type,
+                    TenantId = TenantID
+                };
+
+                toAdd = FilesDbContext.Tag.Add(toAdd).Entity;
+                await FilesDbContext.SaveChangesAsync();
+                id = toAdd.Id;
+            }
+
+            cacheTagId.Add(cacheTagIdKey, id);
+        }
+
+        t.Id = id;
+
+        var linkToInsert = new DbFilesTagLink
+        {
+            TenantId = TenantID,
+            TagId = id,
+            EntryId = (await MappingIDAsync(t.EntryId, true)).ToString(),
+            EntryType = t.EntryType,
+            CreateBy = _authContext.CurrentAccount.ID,
+            CreateOn = createOn,
+            Count = t.Count
+        };
+
+        await FilesDbContext.AddOrUpdateAsync(r => r.TagLink, linkToInsert);
+        await FilesDbContext.SaveChangesAsync();
+
+        return t;
+    }
+
+    public void UpdateNewTags(IEnumerable<Tag> tags)
+    {
+        if (tags == null || !tags.Any())
+        {
+            return;
+        }
+
+        lock (_syncRoot)
+        {
+            using var tx = FilesDbContext.Database.BeginTransaction();
+            var createOn = _tenantUtil.DateTimeToUtc(_tenantUtil.DateTimeNow());
+
+            foreach (var tag in tags)
+            {
+                UpdateNewTagsInDbAsync(tag, createOn).Wait();
+            }
+
+            tx.Commit();
+        }
+    }
+
+    public void UpdateNewTags(Tag tag)
+    {
+        if (tag == null)
+        {
+            return;
+        }
+
+        lock (_syncRoot)
+        {
+            var createOn = _tenantUtil.DateTimeToUtc(_tenantUtil.DateTimeNow());
+
+            UpdateNewTagsInDbAsync(tag, createOn).Wait();
+        }
+    }
+
+    private Task UpdateNewTagsInDbAsync(Tag tag, DateTime createOn)
+    {
+        if (tag == null)
+        {
+            return Task.CompletedTask;
+        }
+
+        return InternalUpdateNewTagsInDbAsync(tag, createOn);
+    }
+
+    private async Task InternalUpdateNewTagsInDbAsync(Tag tag, DateTime createOn)
+    {
+        var mappedId = (await MappingIDAsync(tag.EntryId)).ToString();
+        var forUpdate = Query(FilesDbContext.TagLink)
+            .Where(r => r.TagId == tag.Id)
+            .Where(r => r.EntryType == tag.EntryType)
+            .Where(r => r.EntryId == mappedId);
+
+        foreach (var f in forUpdate)
+        {
+            f.CreateBy = _authContext.CurrentAccount.ID;
+            f.CreateOn = createOn;
+            f.Count = tag.Count;
+        }
+
+        await FilesDbContext.SaveChangesAsync();
+    }
+
+    public void RemoveTags(IEnumerable<Tag> tags)
+    {
+        if (tags == null || !tags.Any())
+        {
+            return;
+        }
+
+        lock (_syncRoot)
+        {
+            using var tx = FilesDbContext.Database.BeginTransaction();
+            foreach (var t in tags)
+            {
+                RemoveTagInDbAsync(t).Wait();
+            }
+
+            tx.Commit();
+        }
+    }
+
+    public void RemoveTags(Tag tag)
+    {
+        if (tag == null)
+        {
+            return;
+        }
+
+        lock (_syncRoot)
+        {
+            using var tx = FilesDbContext.Database.BeginTransaction();
+            RemoveTagInDbAsync(tag).Wait();
+
+            tx.Commit();
+        }
+    }
+
+    private Task RemoveTagInDbAsync(Tag tag)
+    {
+        if (tag == null)
+        {
+            return Task.CompletedTask;
+        }
+
+        return InternalRemoveTagInDbAsync(tag);
+    }
+
+    private async Task InternalRemoveTagInDbAsync(Tag tag)
+    {
+        var id = await Query(FilesDbContext.Tag)
+            .Where(r => r.Name == tag.Name &&
+                        r.Owner == tag.Owner &&
+                        r.Type == tag.Type)
+            .Select(r => r.Id)
+            .FirstOrDefaultAsync()
+            .ConfigureAwait(false);
+
+        if (id != 0)
+        {
+            var entryId = (await MappingIDAsync(tag.EntryId).ConfigureAwait(false)).ToString();
+            var toDelete = await Query(FilesDbContext.TagLink)
+                .Where(r => r.TagId == id &&
+                            r.EntryId == entryId &&
+                            r.EntryType == tag.EntryType)
+                .ToListAsync();
+
+            FilesDbContext.TagLink.RemoveRange(toDelete);
+            await FilesDbContext.SaveChangesAsync().ConfigureAwait(false);
+
+            var any = await Query(FilesDbContext.TagLink).AnyAsync(r => r.TagId == id).ConfigureAwait(false);
+            if (!any)
+            {
+                var tagToDelete = await Query(FilesDbContext.Tag).Where(r => r.Id == id).ToListAsync();
+                FilesDbContext.Tag.RemoveRange(tagToDelete);
+                await FilesDbContext.SaveChangesAsync().ConfigureAwait(false);
+            }
+        }
+    }
+
+    static readonly Func<FilesDbContext, int, Guid, List<string>, IAsyncEnumerable<TagLinkData>> _newTagsForFilesQuery =
+        Microsoft.EntityFrameworkCore.EF.CompileAsyncQuery((EF.FilesDbContext ctx, int tenantId, Guid subject, List<string> where) =>
+        ctx.Tag
+        .AsNoTracking()
+        .Where(r => r.TenantId == tenantId)
+        .Where(r => subject == Guid.Empty || r.Owner == subject)
+        .Where(r => r.Type == TagType.New)
+        .Join(ctx.TagLink, r => r.Id, l => l.TagId, (tag, link) => new TagLinkData
+        {
+            Tag = tag,
+            Link = link
+        })
+        .Where(r => r.Link.TenantId == r.Tag.TenantId)
+        .Join(ctx.Files, r => Regex.IsMatch(r.Link.EntryId, "^[0-9]+$") ? Convert.ToInt32(r.Link.EntryId) : -1, r => r.Id, (tagLink, file) => new { tagLink, file })
+        .Where(r => r.file.TenantId == r.tagLink.Link.TenantId)
+        .Where(r => where.Contains(r.file.ParentId.ToString()))
+        .Where(r => r.tagLink.Link.EntryType == FileEntryType.File)
+        .Select(r => r.tagLink)
+        .Distinct()
+        );
+
+    static readonly Func<FilesDbContext, int, Guid, List<string>, IAsyncEnumerable<TagLinkData>> _newTagsForFoldersQuery =
+        Microsoft.EntityFrameworkCore.EF.CompileAsyncQuery((EF.FilesDbContext ctx, int tenantId, Guid subject, List<string> monitorFolderIdsStrings) =>
+        ctx.Tag
+        .AsNoTracking()
+        .Where(r => r.TenantId == tenantId)
+        .Where(r => subject == Guid.Empty || r.Owner == subject)
+        .Where(r => r.Type == TagType.New)
+        .Join(ctx.TagLink, r => r.Id, l => l.TagId, (tag, link) => new TagLinkData
+        {
+            Tag = tag,
+            Link = link
+        })
+        .Where(r => r.Link.TenantId == r.Tag.TenantId)
+        .Where(r => monitorFolderIdsStrings.Contains(r.Link.EntryId))
+        .Where(r => r.Link.EntryType == FileEntryType.Folder)
+        );
+
+    static readonly Func<FilesDbContext, int, Guid, FolderType, IAsyncEnumerable<TagLinkData>> _tmpShareFileTagsQuery =
+        Microsoft.EntityFrameworkCore.EF.CompileAsyncQuery((EF.FilesDbContext ctx, int tenantId, Guid subject, FolderType folderType) =>
+        ctx.Tag
+        .AsNoTracking()
+        .Where(r => r.TenantId == tenantId)
+        .Where(r => subject == Guid.Empty || r.Owner == subject)
+        .Where(r => r.Type == TagType.New)
+        .Join(ctx.TagLink, r => r.Id, l => l.TagId, (tag, link) => new TagLinkData
+        {
+            Tag = tag,
+            Link = link
+        })
+        .Where(r => r.Link.TenantId == r.Tag.TenantId)
+        .Where(r => ctx.Security.Any(a => a.TenantId == tenantId && a.EntryId == r.Link.EntryId && a.EntryType == r.Link.EntryType))
+        .Join(ctx.Files, r => Regex.IsMatch(r.Link.EntryId, "^[0-9]+$") ? Convert.ToInt32(r.Link.EntryId) : -1, f => f.Id, (tagLink, file) => new { tagLink, file })
+        .Where(r => r.file.TenantId == tenantId && r.file.CreateBy != subject && r.tagLink.Link.EntryType == FileEntryType.File)
+        .Select(r => new
+        {
+            r.tagLink,
+            root = ctx.Folders
+                .Join(ctx.Tree, a => a.Id, b => b.ParentId, (folder, tree) => new { folder, tree })
+                .Where(x => x.folder.TenantId == tenantId && x.tree.FolderId == r.file.ParentId)
+                .OrderByDescending(r => r.tree.Level)
+                .Select(r => r.folder)
+                .Take(1)
+                .FirstOrDefault()
+        })
+        .Where(r => r.root.FolderType == folderType)
+        .Select(r => r.tagLink)
+        .Distinct()
+        );
+
+    static readonly Func<FilesDbContext, int, Guid, FolderType, IAsyncEnumerable<TagLinkData>> _tmpShareFolderTagsQuery =
+        Microsoft.EntityFrameworkCore.EF.CompileAsyncQuery((EF.FilesDbContext ctx, int tenantId, Guid subject, FolderType folderType) =>
+            ctx.Tag
+            .AsNoTracking()
+            .Where(r => r.TenantId == tenantId)
+            .Where(r => subject == Guid.Empty || r.Owner == subject)
+            .Where(r => r.Type == TagType.New)
+            .Join(ctx.TagLink, r => r.Id, l => l.TagId, (tag, link) => new TagLinkData
+            {
+                Tag = tag,
+                Link = link
+            })
+            .Where(r => r.Link.TenantId == r.Tag.TenantId)
+            .Where(r => ctx.Security.Any(a => a.TenantId == tenantId && a.EntryId == r.Link.EntryId && a.EntryType == r.Link.EntryType))
+            .Join(ctx.Folders, r => Regex.IsMatch(r.Link.EntryId, "^[0-9]+$") ? Convert.ToInt32(r.Link.EntryId) : -1, f => f.Id, (tagLink, folder) => new { tagLink, folder })
+                .Where(r => r.folder.TenantId == tenantId && r.folder.CreateBy != subject && r.tagLink.Link.EntryType == FileEntryType.Folder)
+                .Select(r => new
+                {
+                    r.tagLink,
+                    root = ctx.Folders
+                        .Join(ctx.Tree, a => a.Id, b => b.ParentId, (folder, tree) => new { folder, tree })
+                        .Where(x => x.folder.TenantId == tenantId)
+                        .Where(x => x.tree.FolderId == r.folder.ParentId)
+                        .OrderByDescending(r => r.tree.Level)
+                        .Select(r => r.folder)
+                        .Take(1)
+                        .FirstOrDefault()
+                })
+                .Where(r => r.root.FolderType == folderType)
+                .Select(r => r.tagLink)
+                .Distinct()
+            );
+
+    static readonly Func<FilesDbContext, int, Guid, IAsyncEnumerable<TagLinkData>> _tmpShareSboxTagsQuery =
+        Microsoft.EntityFrameworkCore.EF.CompileAsyncQuery((EF.FilesDbContext ctx, int tenantId, Guid subject) =>
+            ctx.Tag
+            .AsNoTracking()
+            .Where(r => r.TenantId == tenantId)
+            .Where(r => subject == Guid.Empty || r.Owner == subject)
+            .Where(r => r.Type == TagType.New)
+            .Join(ctx.TagLink, r => r.Id, l => l.TagId, (tag, link) => new TagLinkData
+            {
+                Tag = tag,
+                Link = link
+            })
+            .Where(r => r.Link.TenantId == r.Tag.TenantId)
+            .Where(r => ctx.Security.Any(a => a.TenantId == tenantId && a.EntryId == r.Link.EntryId && a.EntryType == r.Link.EntryType))
+            .Join(ctx.ThirdpartyIdMapping, r => r.Link.EntryId, r => r.HashId, (tagLink, mapping) => new { tagLink, mapping })
+            .Where(r => r.mapping.TenantId == r.tagLink.Link.TenantId)
+            .Join(ctx.ThirdpartyAccount, r => r.mapping.TenantId, r => r.TenantId, (tagLinkMapping, account) => new { tagLinkMapping.tagLink, tagLinkMapping.mapping, account })
+            .Where(r => r.account.UserId != subject &&
+                        r.account.FolderType == FolderType.USER &&
+                        (r.mapping.Id.StartsWith("sbox-" + r.account.Id) ||
+                        r.mapping.Id.StartsWith("box-" + r.account.Id) ||
+                        r.mapping.Id.StartsWith("dropbox-" + r.account.Id) ||
+                        r.mapping.Id.StartsWith("spoint-" + r.account.Id) ||
+                        r.mapping.Id.StartsWith("drive-" + r.account.Id) ||
+                        r.mapping.Id.StartsWith("onedrive-" + r.account.Id))
+                )
+                .Select(r => r.tagLink)
+                .Distinct()
+            );
+
+    static readonly Func<FilesDbContext, int, Guid, IAsyncEnumerable<TagLinkData>> _projectsQuery =
+        Microsoft.EntityFrameworkCore.EF.CompileAsyncQuery((EF.FilesDbContext ctx, int tenantId, Guid subject) =>
+            ctx.Tag
+            .AsNoTracking()
+            .Where(r => r.TenantId == tenantId)
+            .Where(r => subject == Guid.Empty || r.Owner == subject)
+            .Where(r => r.Type == TagType.New)
+            .Join(ctx.TagLink, r => r.Id, l => l.TagId, (tag, link) => new TagLinkData
+            {
+                Tag = tag,
+                Link = link
+            })
+            .Where(r => r.Link.TenantId == r.Tag.TenantId)
+            .Join(ctx.BunchObjects, r => r.Link.TenantId, r => r.TenantId, (tagLink, bunch) => new { tagLink, bunch })
+                .Where(r => r.bunch.LeftNode == r.tagLink.Link.EntryId &&
+                            r.tagLink.Link.EntryType == FileEntryType.Folder &&
+                            r.bunch.RightNode.StartsWith("projects/project/"))
+                .Select(r => r.tagLink)
+                .Distinct()
+            );
+
+    static readonly Func<FilesDbContext, int, Guid, List<string>, IAsyncEnumerable<TagLinkData>> _newTagsForSBoxQuery =
+        Microsoft.EntityFrameworkCore.EF.CompileAsyncQuery((EF.FilesDbContext ctx, int tenantId, Guid subject, List<string> thirdpartyFolderIds) =>
+            ctx.Tag
+            .AsNoTracking()
+            .Where(r => r.TenantId == tenantId)
+            .Where(r => subject == Guid.Empty || r.Owner == subject)
+            .Where(r => r.Type == TagType.New)
+            .Join(ctx.TagLink, r => r.Id, l => l.TagId, (tag, link) => new TagLinkData
+            {
+                Tag = tag,
+                Link = link
+            })
+            .Where(r => r.Link.TenantId == r.Tag.TenantId)
+            .Join(ctx.ThirdpartyIdMapping, r => r.Link.EntryId, r => r.HashId, (tagLink, mapping) => new { tagLink, mapping })
+                    .Where(r => r.mapping.TenantId == tenantId &&
+                                thirdpartyFolderIds.Contains(r.mapping.Id) &&
+                                r.tagLink.Tag.Owner == subject &&
+                                r.tagLink.Link.EntryType == FileEntryType.Folder)
+                    .Select(r => r.tagLink)
+                    .Distinct()
+            );
+
+    static readonly Func<FilesDbContext, List<int>, bool, IAsyncEnumerable<int>> _getFolderQuery = Microsoft.EntityFrameworkCore.EF.CompileAsyncQuery((EF.FilesDbContext ctx, List<int> monitorFolderIdsInt, bool deepSearch) =>
+          ctx.Tree
+              .AsNoTracking()
+              .Where(r => monitorFolderIdsInt.Contains(r.ParentId))
+              .Where(r => deepSearch || r.Level == 1)
+              .Select(r => r.FolderId));
+
+    static readonly Func<FilesDbContext, int, FolderType, Guid, IAsyncEnumerable<int>> _getThirdpartyAccountQuery = Microsoft.EntityFrameworkCore.EF.CompileAsyncQuery((EF.FilesDbContext ctx, int tenantId, FolderType folderType, Guid subject) =>
+          ctx.ThirdpartyAccount
+                .Where(r => r.TenantId == tenantId)
+                .Where(r => r.FolderType == folderType)
+                .Where(r => folderType != FolderType.USER || r.UserId == subject)
+                .Select(r => r.Id));
+
+    public IAsyncEnumerable<Tag> GetNewTagsAsync(Guid subject, FileEntry<T> fileEntry)
+    {
+        return GetNewTagsAsync(subject, new List<FileEntry<T>>(1) { fileEntry });
+    }
+
+    public async IAsyncEnumerable<Tag> GetNewTagsAsync(Guid subject, IEnumerable<FileEntry<T>> fileEntries)
+    {
+        var tags = new List<DbFilesTagLink>();
+        var entryIds = new HashSet<string>();
+        var entryTypes = new HashSet<int>();
+
+        foreach (var r in fileEntries)
+        {
+            var idObj = await MappingIDAsync(r.Id).ConfigureAwait(false);
+            var id = idObj.ToString();
+            var entryType = (r.FileEntryType == FileEntryType.File) ? FileEntryType.File : FileEntryType.Folder;
+
+            tags.Add(new DbFilesTagLink
+            {
+                TenantId = TenantID,
+                EntryId = id,
+                EntryType = entryType
+            });
+
+            entryIds.Add(id);
+            entryTypes.Add((int)entryType);
+        }
+
+        if (entryIds.Count > 0)
+        {
+            var sqlQuery = Query(FilesDbContext.Tag)
+                .Join(FilesDbContext.TagLink, r => r.Id, l => l.TagId, (tag, link) => new TagLinkData { Tag = tag, Link = link })
+                .Where(r => r.Link.TenantId == r.Tag.TenantId)
+                .Where(r => r.Tag.Type == TagType.New)
+                .Where(x => x.Link.EntryId != null)
+                //.Where(r => tags.Any(t => t.TenantId == r.Link.TenantId && t.EntryId == r.Link.EntryId && t.EntryType == (int)r.Link.EntryType)); ;
+                .Where(r => entryIds.Contains(r.Link.EntryId) && entryTypes.Contains((int)r.Link.EntryType));
+
+            if (subject != Guid.Empty)
+            {
+                sqlQuery = sqlQuery.Where(r => r.Tag.Owner == subject);
+            }
+
+            await foreach (var e in FromQueryAsync(sqlQuery).ConfigureAwait(false))
+            {
+                yield return e;
+            }
+        }
+
+        yield break;
+    }
+
+    public IAsyncEnumerable<Tag> GetNewTagsAsync(Guid subject, Folder<T> parentFolder, bool deepSearch)
+    {
+        if (parentFolder == null || EqualityComparer<T>.Default.Equals(parentFolder.Id, default(T)))
+        {
+            throw new ArgumentException("folderId");
+        }
+
+        return InternalGetNewTagsAsync(subject, parentFolder, deepSearch);
+    }
+
+    private async IAsyncEnumerable<Tag> InternalGetNewTagsAsync(Guid subject, Folder<T> parentFolder, bool deepSearch)
+    {
+        var result = AsyncEnumerable.Empty<Tag>();
+
+        var monitorFolderIds = new object[] { parentFolder.Id }.ToAsyncEnumerable();
+
+        var tenantId = TenantID;
+
+        var tempTags = AsyncEnumerable.Empty<Tag>();
+
+        if (parentFolder.FolderType == FolderType.SHARE)
+        {
+            tempTags = tempTags.Concat(FromQueryAsync(_tmpShareFileTagsQuery(FilesDbContext, tenantId, subject, FolderType.USER)));
+            tempTags = tempTags.Concat(FromQueryAsync(_tmpShareFolderTagsQuery(FilesDbContext, tenantId, subject, FolderType.USER)));
+            tempTags = tempTags.Concat(FromQueryAsync(_tmpShareSboxTagsQuery(FilesDbContext, tenantId, subject)));
+        }
+        else if (parentFolder.FolderType == FolderType.Privacy)
+        {
+            tempTags = tempTags.Concat(FromQueryAsync(_tmpShareFileTagsQuery(FilesDbContext, tenantId, subject, FolderType.Privacy)));
+            tempTags = tempTags.Concat(FromQueryAsync(_tmpShareFolderTagsQuery(FilesDbContext, tenantId, subject, FolderType.Privacy)));
+        }
+        else if (parentFolder.FolderType == FolderType.Projects)
+        {
+            tempTags = tempTags.Concat(FromQueryAsync(_projectsQuery(FilesDbContext, tenantId, subject)));
+        }
+
+        if (await tempTags.AnyAsync().ConfigureAwait(false))
+        {
+            if (!deepSearch)
+            {
+                await foreach (var e in tempTags)
+                {
+                    yield return e;
+                }
+
+                yield break;
+            }
+
+            monitorFolderIds = monitorFolderIds.Concat(tempTags.Where(x => x.EntryType == FileEntryType.Folder).Select(x => x.EntryId));
+            result.Concat(tempTags);
+        }
+
+        var monitorFolderIdsInt = await monitorFolderIds.OfType<int>().ToListAsync();
+        var subFoldersSqlQuery = _getFolderQuery(FilesDbContext, monitorFolderIdsInt, deepSearch);
+
+        monitorFolderIds = monitorFolderIds.Concat(subFoldersSqlQuery.Select(r => (object)r));
+
+        var monitorFolderIdsStrings = await monitorFolderIds.Select(r => r.ToString()).ToListAsync();
+
+        result.Concat(FromQueryAsync(_newTagsForFoldersQuery(FilesDbContext, tenantId, subject, monitorFolderIdsStrings)));
+
+        var where = (deepSearch ? await monitorFolderIds.ToArrayAsync().ConfigureAwait(false) : new object[] { parentFolder.Id })
+            .Select(r => r.ToString())
+            .ToList();
+
+        result.Concat(FromQueryAsync(_newTagsForFilesQuery(FilesDbContext, tenantId, subject, where)));
+
+        if (parentFolder.FolderType == FolderType.USER || parentFolder.FolderType == FolderType.COMMON)
+        {
+            var folderIds = await _getThirdpartyAccountQuery(FilesDbContext, tenantId, parentFolder.FolderType, subject).ToListAsync().ConfigureAwait(false);
+
+            var thirdpartyFolderIds = folderIds.ConvertAll(r => "sbox-" + r)
+                                                .Concat(folderIds.ConvertAll(r => $"box-{r}"))
+                                                .Concat(folderIds.ConvertAll(r => $"dropbox-{r}"))
+                                                .Concat(folderIds.ConvertAll(r => $"spoint-{r}"))
+                                                .Concat(folderIds.ConvertAll(r => $"drive-{r}"))
+                                                .Concat(folderIds.ConvertAll(r => $"onedrive-{r}"))
+                                                .ToList();
+
+            if (thirdpartyFolderIds.Count > 0)
+            {
+                result.Concat(FromQueryAsync(_newTagsForSBoxQuery(FilesDbContext, tenantId, subject, thirdpartyFolderIds)));
+            }
+        }
+
+        await foreach (var e in result)
+        {
+            yield return e;
+        }
+    }
+
+    protected async IAsyncEnumerable<Tag> FromQueryAsync(IQueryable<TagLinkData> dbFilesTags)
+    {
+        var files = await dbFilesTags
+            .ToListAsync()
+            .ConfigureAwait(false);
+
+        foreach (var file in files)
+        {
+            yield return await ToTagAsync(file).ConfigureAwait(false);
+        }
+    }
+
+    protected async IAsyncEnumerable<Tag> FromQueryAsync(IAsyncEnumerable<TagLinkData> dbFilesTags)
+    {
+        var files = await dbFilesTags
+            .ToListAsync()
+            .ConfigureAwait(false);
+
+        foreach (var file in files)
+        {
+            yield return await ToTagAsync(file).ConfigureAwait(false);
+        }
+    }
+
+    private async ValueTask<Tag> ToTagAsync(TagLinkData r)
+    {
+        var result = _mapper.Map<DbFilesTag, Tag>(r.Tag);
+        _mapper.Map(r.Link, result);
+
+        result.EntryId = await MappingIDAsync(r.Link.EntryId).ConfigureAwait(false);
+
+        return result;
+    }
+}
+
+public class TagLinkData
+{
+    public DbFilesTag Tag { get; set; }
+    public DbFilesTagLink Link { get; set; }
+}