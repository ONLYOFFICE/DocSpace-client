// (c) Copyright Ascensio System SIA 2009-2024
//
// This program is a free software product.
// You can redistribute it and/or modify it under the terms
// of the GNU Affero General Public License (AGPL) version 3 as published by the Free Software
// Foundation. In accordance with Section 7(a) of the GNU AGPL its Section 15 shall be amended
// to the effect that Ascensio System SIA expressly excludes the warranty of non-infringement of
// any third-party rights.
//
// This program is distributed WITHOUT ANY WARRANTY, without even the implied warranty
// of MERCHANTABILITY or FITNESS FOR A PARTICULAR  PURPOSE. For details, see
// the GNU AGPL at: http://www.gnu.org/licenses/agpl-3.0.html
//
// You can contact Ascensio System SIA at Lubanas st. 125a-25, Riga, Latvia, EU, LV-1021.
//
// The  interactive user interfaces in modified source and object code versions of the Program must
// display Appropriate Legal Notices, as required under Section 5 of the GNU AGPL version 3.
//
// Pursuant to Section 7(b) of the License you must retain the original Product logo when
// distributing the program. Pursuant to Section 7(e) we decline to grant you any rights under
// trademark law for use of our trademarks.
//
// All the Product's GUI elements, including illustrations and icon sets, as well as technical writing
// content are licensed under the terms of the Creative Commons Attribution-ShareAlike 4.0
// International. See the License terms at http://creativecommons.org/licenses/by-sa/4.0/legalcode

import React from "react";
import { inject, observer } from "mobx-react";
import { withTranslation } from "react-i18next";
import { useNavigate } from "react-router-dom";
import withLoader from "@docspace/client/src/HOCs/withLoader";
import InfoPanelViewLoader from "@docspace/shared/skeletons/info-panel/body";
import { Link } from "@docspace/shared/components/link";

import { Text } from "@docspace/shared/components/text";
import { ComboBox } from "@docspace/shared/components/combobox";
import SpaceQuota from "SRC_DIR/components/SpaceQuota";
import { getUserStatus } from "SRC_DIR/helpers/people-helpers";
import { StyledAccountContent } from "../../styles/accounts";
import { getUserTypeLabel } from "@docspace/shared/utils/common";
import { PRODUCT_NAME } from "@docspace/shared/constants";
import { EmployeeStatus } from "@docspace/shared/enums";

const Accounts = (props) => {
  const {
    t,
    infoPanelSelection,
    isOwner,
    isAdmin,
    changeUserType,
    canChangeUserType,
    setInfoPanelSelection,
    getPeopleListItem,
    setPeopleSelection,
    setPeopleBufferSelection,

    showStorageInfo,
    standalone,
  } = props;

  const navigate = useNavigate();

  const [statusLabel, setStatusLabel] = React.useState("");
  const [isLoading, setIsLoading] = React.useState(false);

  const { role, id, isVisitor, isCollaborator } = infoPanelSelection;

  React.useEffect(() => {
    getStatusLabel();
  }, [infoPanelSelection, getStatusLabel]);

  const getStatusLabel = React.useCallback(() => {
    switch (infoPanelSelection?.status) {
      case EmployeeStatus.Active:
        return setStatusLabel(t("Common:Active"));
      case EmployeeStatus.Pending:
        return setStatusLabel(t("PeopleTranslations:PendingTitle"));
      case EmployeeStatus.Disabled:
        return setStatusLabel(t("PeopleTranslations:DisabledEmployeeStatus"));
      default:
        return setStatusLabel(t("Common:Active"));
    }
  }, [infoPanelSelection]);

  const getTypesOptions = React.useCallback(() => {
    const options = [];

    const adminOption = {
      id: "info-account-type_docspace-admin",
      key: "admin",
<<<<<<< HEAD
      title: t("Common:PortalAdmin", { portalName: PORTAL }),
      label: t("Common:PortalAdmin", { portalName: PORTAL }),
=======
      title: t("Common:DocspaceAdmin", { productName: PRODUCT_NAME }),
      label: t("Common:DocspaceAdmin", { productName: PRODUCT_NAME }),
>>>>>>> caacc6e5
      action: "admin",
    };
    const managerOption = {
      id: "info-account-type_room-admin",
      key: "manager",
      title: t("Common:RoomAdmin"),
      label: t("Common:RoomAdmin"),
      action: "manager",
    };
    const collaboratorOption = {
      id: "info-account-type_collaborator",
      key: "collaborator",
      title: t("Common:PowerUser"),
      label: t("Common:PowerUser"),
      action: "collaborator",
    };
    const userOption = {
      id: "info-account-type_user",
      key: "user",
      title: t("Common:User"),
      label: t("Common:User"),
      action: "user",
    };

    isOwner && options.push(adminOption);

    options.push(managerOption);

    if (isVisitor || isCollaborator) options.push(collaboratorOption);

    isVisitor && options.push(userOption);

    return options;
  }, [t, isAdmin, isOwner, isVisitor, isCollaborator]);

  const onAbort = () => {
    setIsLoading(false);
  };

  const onSuccess = (users) => {
    if (users) {
      const items = [];
      users.map((u) => items.push(getPeopleListItem(u)));
      if (items.length === 1) {
        setInfoPanelSelection(getPeopleListItem(items[0]));
      } else {
        setInfoPanelSelection(items);
      }
    }
    setIsLoading(false);
  };

  const onTypeChange = React.useCallback(
    ({ action }) => {
      setIsLoading(true);
      if (!changeUserType(action, [infoPanelSelection], onSuccess, onAbort)) {
        setIsLoading(false);
      }
    },
    [infoPanelSelection, changeUserType, t],
  );

  const onGroupClick = (groupId) => {
    navigate(`/accounts/groups/${groupId}/filter`);
    setPeopleSelection([]);
    setPeopleBufferSelection(null);
  };

  const renderTypeData = () => {
    const typesOptions = getTypesOptions();

    const typeLabel = getUserTypeLabel(role, t);

    const combobox = (
      <ComboBox
        id="info-account-type-select"
        className="type-combobox"
        selectedOption={
          typesOptions.find((option) => option.key === role) || {}
        }
        options={typesOptions}
        onSelect={onTypeChange}
        scaled={false}
        size="content"
        displaySelectedOption
        modernView
        manualWidth={"fit-content"}
        isLoading={isLoading}
      />
    );

    const text = (
      <Text
        type="page"
        title={typeLabel}
        fontSize="13px"
        fontWeight={600}
        truncate
        noSelect
      >
        {typeLabel}
      </Text>
    );

    const status = getUserStatus(infoPanelSelection);

    const canChange = canChangeUserType({
      ...infoPanelSelection,
      statusType: status,
    });

    return canChange ? combobox : text;
  };

  const typeData = renderTypeData();

  const statusText = isVisitor ? t("Common:Free") : t("Common:Paid");

  return (
    <>
      <StyledAccountContent>
        <div className="data__header">
          <Text className={"header__text"} noSelect title={t("Data")}>
            {t("InfoPanel:Data")}
          </Text>
        </div>
        <div className="data__body">
          <Text className={"info_field first-row"} noSelect title={t("Data")}>
            {t("ConnectDialog:Account")}
          </Text>
          <Text
            className={"info_data first-row"}
            fontSize={"13px"}
            fontWeight={600}
            noSelect
            title={statusLabel}
          >
            {statusLabel}
          </Text>

          <Text className={"info_field"} noSelect title={t("Common:Type")}>
            {t("Common:Type")}
          </Text>
          {typeData}

          {!standalone && (
            <>
              <Text className={"info_field"} noSelect title={t("UserStatus")}>
                {t("UserStatus")}
              </Text>
              <Text
                className={"info_data first-row"}
                fontSize={"13px"}
                fontWeight={600}
                noSelect
                title={statusLabel}
              >
                {statusText}
              </Text>
            </>
          )}
          {showStorageInfo && (
            <>
              <Text
                className={"info_field"}
                noSelect
                title={t("Common:Storage")}
              >
                {t("Common:Storage")}
              </Text>
              <SpaceQuota
                type="user"
                item={infoPanelSelection}
                className="type-combobox"
                onSuccess={onSuccess}
                onAbort={onAbort}
              />
            </>
          )}

          {/* <Text className={"info_field"} noSelect title={t("Common:Room")}>
            {t("Common:Room")}
          </Text>
          <div>Rooms list</div> */}

          {infoPanelSelection?.groups?.length && (
            <>
              <Text
                className={`info_field info_field_groups`}
                noSelect
                title={t("Common:Group")}
              >
                {t("Common:Group")}
              </Text>

              <div className={"info_groups"}>
                {infoPanelSelection.groups.map((group) => (
                  <Link
                    key={group.id}
                    className={"info_data info_group"}
                    isHovered={true}
                    fontSize={"13px"}
                    lineHeight={"20px"}
                    fontWeight={600}
                    title={group.name}
                    onClick={() => onGroupClick(group.id)}
                  >
                    {group.name}
                  </Link>
                ))}
              </div>
            </>
          )}
        </div>
      </StyledAccountContent>
    </>
  );
};

export default inject(
  ({
    userStore,
    peopleStore,
    accessRightsStore,
    infoPanelStore,
    currentQuotaStore,
    settingsStore,
  }) => {
    const { isOwner, isAdmin, id: selfId } = userStore.user;
    const { changeType: changeUserType, usersStore } = peopleStore;
    const { canChangeUserType } = accessRightsStore;

    const { setInfoPanelSelection } = infoPanelStore;

    const {
      setSelection: setPeopleSelection,
      setBufferSelection: setPeopleBufferSelection,
    } = peopleStore.selectionStore;

    const { showStorageInfo } = currentQuotaStore;
    const { standalone } = settingsStore;

    return {
      isOwner,
      isAdmin,
      changeUserType,
      selfId,
      canChangeUserType,
      loading: usersStore.operationRunning,
      getPeopleListItem: usersStore.getPeopleListItem,
      setInfoPanelSelection,
      setPeopleSelection,
      setPeopleBufferSelection,
      showStorageInfo,
      standalone,
    };
  },
)(
  withTranslation([
    "People",
    "InfoPanel",
    "ConnectDialog",
    "Common",
    "PeopleTranslations",
    "People",
    "Settings",
    "SmartBanner",
    "DeleteProfileEverDialog",
    "Translations",
  ])(withLoader(observer(Accounts))(<InfoPanelViewLoader view="accounts" />)),
);<|MERGE_RESOLUTION|>--- conflicted
+++ resolved
@@ -88,13 +88,8 @@
     const adminOption = {
       id: "info-account-type_docspace-admin",
       key: "admin",
-<<<<<<< HEAD
-      title: t("Common:PortalAdmin", { portalName: PORTAL }),
-      label: t("Common:PortalAdmin", { portalName: PORTAL }),
-=======
-      title: t("Common:DocspaceAdmin", { productName: PRODUCT_NAME }),
-      label: t("Common:DocspaceAdmin", { productName: PRODUCT_NAME }),
->>>>>>> caacc6e5
+      title: t("Common:PortalAdmin", { productName: PRODUCT_NAME }),
+      label: t("Common:PortalAdmin", { productName: PRODUCT_NAME }),
       action: "admin",
     };
     const managerOption = {
