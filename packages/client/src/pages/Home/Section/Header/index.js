--- conflicted
+++ resolved
@@ -58,11 +58,8 @@
 import { globalColors } from "@docspace/shared/themes";
 import getFilesFromEvent from "@docspace/shared/components/drag-and-drop/get-files-from-event";
 import { toastr } from "@docspace/shared/components/toast";
-<<<<<<< HEAD
 import { Button, ButtonSize } from "@docspace/shared/components/button";
-=======
 import { useContactsHeader } from "./useContacts";
->>>>>>> a5325364
 
 const StyledContainer = styled.div`
   width: 100%;
@@ -421,7 +418,6 @@
     setReorderDialogVisible(true);
   };
 
-<<<<<<< HEAD
   const getTitleIcon = () => {
     if (selectedFolder.external && !isPublicRoom) return SharedLinkSvgUrl;
 
@@ -431,10 +427,9 @@
       return LifetimeRoomIconUrl;
 
     return "";
-=======
+  };
   const onLogoClick = () => {
     moveToPublicRoom(props.rootFolderId);
->>>>>>> a5325364
   };
 
   const headerMenu = isIndexEditingMode
