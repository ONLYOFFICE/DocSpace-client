import axios, { AxiosRequestConfig } from "axios";

import { ConflictResolveType, FolderType } from "../../enums";
import {
  checkFilterInstance,
  decodeDisplayName,
  getFolderClassNameByType,
  sortInDisplayOrder,
} from "../../utils/common";

import { request } from "../client";

import FilesFilter from "./filter";
import {
  TDocServiceLocation,
  TEditDiff,
  TEditHistory,
  TFile,
  TFileLink,
  TFilesSettings,
  TFilesUsedSpace,
  TFolder,
  TGetFolder,
  TGetFolderPath,
  TGetReferenceDataRequest,
  TOpenEditRequest,
  TOperation,
  TPresignedUri,
  TSendEditorNotify,
  TSharedUsers,
  TThirdPartyCapabilities,
  TTirdParties,
  TUploadOperation,
} from "./types";

export async function openEdit(
  fileId: number,
  version: string,
  doc: string,
  view: string,
  headers: Record<string, string>,
  shareKey: string,
) {
  const params = []; // doc ? `?doc=${doc}` : "";

  if (view) {
    params.push(`view=${view}`);
  }

  if (version) {
    params.push(`version=${version}`);
  }

  if (doc) {
    params.push(`doc=${doc}`);
  }

  if (shareKey) {
    params.push(`share=${shareKey}`);
  }

  const paramsString = params.length > 0 ? `?${params.join("&")}` : "";

  const options: AxiosRequestConfig = {
    method: "get",
    url: `/files/file/${fileId}/openedit${paramsString}`,
  };

  if (headers) options.headers = headers;

  const res = (await request(options)) as TOpenEditRequest;

  return res;
}

export async function getReferenceData(data: {
  fileKey: number;
  instanceId: string;
  sourceFileId: number;
  path: string;
}) {
  const options: AxiosRequestConfig = {
    method: "post",
    url: `/files/file/referencedata`,
    data,
  };

  const res = (await request(options)) as TGetReferenceDataRequest;

  return res;
}

export async function getFolderInfo(folderId: number, skipRedirect = false) {
  const options: AxiosRequestConfig = {
    method: "get",
    url: `/files/folder/${folderId}`,
  };

  const res = (await request(options, skipRedirect)) as TFolder;

  return res;
}

export async function getFolderPath(folderId: number) {
  const options: AxiosRequestConfig = {
    method: "get",
    url: `/files/folder/${folderId}/path`,
  };

  const res = (await request(options)) as TGetFolderPath;

  return res;
}

export async function getFolder(
  folderId: string | number,
  filter: FilesFilter,
  signal: AbortSignal,
) {
  let params = folderId;

  if (folderId && typeof folderId === "string") {
    folderId = encodeURIComponent(folderId.replace(/\\\\/g, "\\"));
  }

  if (filter) {
    checkFilterInstance(filter, FilesFilter);

    params = `${folderId}?${filter.toApiUrlParams()}`;
  }

  const options: AxiosRequestConfig = {
    method: "get",
    url: `/files/${params}`,
    signal,
  };

  const res = (await request(options)) as TGetFolder;

  res.files = decodeDisplayName(res.files);
  res.folders = decodeDisplayName(res.folders);

  res.current.isArchive =
    !!res.current.roomType && res.current.rootFolderType === FolderType.Archive;

  return res;
}

export async function getFoldersTree() {
  const res = (await request({
    method: "get",
    url: "/files/@root?filterType=2&count=1",
  })) as TGetFolder[];

  const folders = sortInDisplayOrder(res);

  return folders.map((data, index) => {
    const { new: newItems, pathParts, current } = data;
    const { foldersCount, filesCount } = current;
    const { parentId, title, id, rootFolderType, security } = current;

    const type = +rootFolderType;

    const name = getFolderClassNameByType(type);

    return {
      id,
      key: `0-${index}`,
      parentId,
      title,
      rootFolderType: type,
      folderClassName: name,
      folders: null,
      pathParts,
      foldersCount,
      filesCount,
      newItems,
      security,
    };
  });
}

export async function getCommonFoldersTree() {
  const index = 1;
  const res = (await request({
    method: "get",
    url: "/files/@common",
  })) as TGetFolder;

  return [
    {
      id: res.current.id,
      key: `0-${index}`,
      parentId: res.current.parentId,
      title: res.current.title,
      rootFolderType: +res.current.rootFolderType,
      rootFolderName: "@common",
      pathParts: res.pathParts,
      foldersCount: res.current.foldersCount,
      newItems: res.new,
    },
  ];
}
// export function getSharedRoomsTree(filter: FilesFilter) {
//   const filterData = filter ? filter.clone() : RoomsFilter.getDefault();

//   const searchArea = RoomSearchArea.Active;

//   filterData.searchArea = searchArea;

//   return getRooms(filterData).then((sharedRooms) => {
//     let result = [];

//     sharedRooms?.folders.map((currentValue, index) => {
//       currentValue.key = `0-${index}`;
//       result.push(currentValue);
//     });

//     return result;
//   });
// }

// export function getThirdPartyCommonFolderTree() {
//   return request({ method: "get", url: "/files/thirdparty/common" })?.then(
//     (commonThirdPartyArray) => {
//       commonThirdPartyArray.map((currentValue, index) => {
//         commonThirdPartyArray[index].key = `0-${index}`;
//       });
//       return commonThirdPartyArray;
//     },
//   );
// }

// export function getMyFolderList() {
//   const options: AxiosRequestConfig = {
//     method: "get",
//     url: `/files/@my`,
//   };

//   return request(options);
// }

// export function getCommonFolderList() {
//   const options: AxiosRequestConfig = {
//     method: "get",
//     url: `/files/@common`,
//   };

//   return request(options);
// }

// export function getFavoritesFolderList() {
//   const options: AxiosRequestConfig = {
//     method: "get",
//     url: `/files/@favorites`,
//   };

//   return request(options);
// }

// export function getProjectsFolderList() {
//   const options: AxiosRequestConfig = {
//     method: "get",
//     url: `/files/@projects`,
//   };

//   return request(options);
// }

export async function getTrashFolderList() {
  const options: AxiosRequestConfig = {
    method: "get",
    url: `/files/@trash`,
  };

  const res = (await request(options)) as TGetFolder;

  return res;
}

// export function getSharedFolderList() {
//   const options: AxiosRequestConfig = {
//     method: "get",
//     url: `/files/@share`,
//   };

//   return request(options);
// }

// export function getRecentFolderList() {
//   const options: AxiosRequestConfig = {
//     method: "get",
//     url: `/files/@recent`,
//   };

//   return request(options);
// }

export async function createFolder(parentFolderId: number, title: string) {
  const data = { title };
  const options: AxiosRequestConfig = {
    method: "post",
    url: `/files/folder/${parentFolderId}`,
    data,
  };

  const res = (await request(options)) as TFolder;

  return res;
}

export async function renameFolder(folderId: number, title: string) {
  const data = { title };
  const options: AxiosRequestConfig = {
    method: "put",
    url: `/files/folder/${folderId}`,
    data,
  };

  const res = (await request(options)) as TFolder;

  return res;
}

export async function deleteFolder(
  folderId: number,
  deleteAfter: boolean,
  immediately: boolean,
) {
  const data = { deleteAfter, immediately };
  const options: AxiosRequestConfig = {
    method: "delete",
    url: `/files/folder/${folderId}`,
    data,
  };

  const res = (await request(options)) as TOperation[];

  return res;
}

export async function createFile(
  folderId: number,
  title: string,
  templateId: number,
  formId: number,
) {
  const data = { title, templateId, formId };
  const options: AxiosRequestConfig = {
    method: "post",
    url: `/files/${folderId}/file`,
    data,
  };

  const res = (await request(options)) as TFile;

  return res;
}

// export function createTextFile(
//   folderId: number,
//   title: string,
//   content: string,
// ) {
//   const data = { title, content };
//   const options: AxiosRequestConfig = {
//     method: "post",
//     url: `/files/${folderId}/text`,
//     data,
//   };

//   return request(options);
// }

// export function createTextFileInMy(title: string) {
//   const data = { title };
//   const options: AxiosRequestConfig = {
//     method: "post",
//     url: "/files/@my/file",
//     data,
//   };

//   return request(options);
// }

// export function createTextFileInCommon(title: string) {
//   const data = { title };
//   const options: AxiosRequestConfig = {
//     method: "post",
//     url: "/files/@common/file",
//     data,
//   };

//   return request(options);
// }

// export function createHtmlFile(
//   folderId: number,
//   title: string,
//   content: string,
// ) {
//   const data = { title, content };
//   const options: AxiosRequestConfig = {
//     method: "post",
//     url: `/files/${folderId}/html`,
//     data,
//   };

//   return request(options);
// }

// export function createHtmlFileInMy(title: string, content: string) {
//   const data = { title, content };
//   const options: AxiosRequestConfig = {
//     method: "post",
//     url: "/files/@my/html",
//     data,
//   };

//   return request(options);
// }

// export function createHtmlFileInCommon(title: string, content: string) {
//   const data = { title, content };
//   const options: AxiosRequestConfig = {
//     method: "post",
//     url: "/files/@common/html",
//     data,
//   };

//   return request(options);
// }

export async function getFileInfo(fileId: number) {
  const options: AxiosRequestConfig = {
    method: "get",
    url: `/files/file/${fileId}`,
  };

  const res = (await request(options)) as TFile;

  return res;
}

export async function updateFile(
  fileId: string,
  title: string,
  lastVersion: number,
) {
  const data = { title, lastVersion };
  const options: AxiosRequestConfig = {
    method: "put",
    url: `/files/file/${fileId}`,
    data,
  };

  const res = (await request(options)) as TFile;

  return res;
}

export async function addFileToRecentlyViewed(fileId: number) {
  const data = { fileId };
  const options: AxiosRequestConfig = {
    method: "post",
    url: `/files/file/${fileId}/recent`,
    data,
  };

  await request(options);
}

export async function deleteFile(
  fileId: number,
  deleteAfter: boolean,
  immediately: boolean,
) {
  const data = { deleteAfter, immediately };
  const options: AxiosRequestConfig = {
    method: "delete",
    url: `/files/file/${fileId}`,
    data,
  };

  const res = (await request(options)) as TOperation[];

  return res;
}

export async function emptyTrash() {
  const res = (await request({
    method: "put",
    url: "/files/fileops/emptytrash",
  })) as TOperation[];
  return res;
}

export async function removeFiles(
  folderIds: number[],
  fileIds: number[],
  deleteAfter: boolean,
  immediately: boolean,
) {
  const data = { folderIds, fileIds, deleteAfter, immediately };
  const res = (await request({
    method: "put",
    url: "/files/fileops/delete",
    data,
  })) as TOperation[];

  return res;
}

// export function getShareFiles(fileIds: number[], folderIds: number[]) {
//   const data = { fileIds, folderIds };
//   return request({
//     method: "post",
//     url: "/files/share",
//     data,
//   });
// }

// export function setExternalAccess(fileId: number[], accessType: number[]) {
//   const data = { share: accessType };
//   return request({
//     method: "put",
//     url: `/files/${fileId}/setacelink`,
//     data,
//   });
// }

// export function setShareFiles(
//   fileIds: number[],
//   folderIds: number[],
//   share: unknown,
//   notify: unknown,
//   sharingMessage: string,
// ) {
//   const data = { fileIds, folderIds, share, notify, sharingMessage };

//   return request({
//     method: "put",
//     url: "/files/share",
//     data,
//   });
// }

// export function removeShareFiles(fileIds, folderIds) {
//   const data = { fileIds, folderIds };
//   return request({
//     method: "delete",
//     url: "/files/share",
//     data,
//   });
// }

export async function setFileOwner(userId: string, folderIds: number[]) {
  const data = { userId, folderIds };

  const res = (await request({
    method: "post",
    url: "/files/owner",
    data,
  })) as TFolder[];

  return res;
}

export async function startUploadSession(
  folderId: string | number,
  fileName: string,
  fileSize: number,
  relativePath: boolean,
  encrypted: boolean,
  createOn: unknown,
  CreateNewIfExist: boolean,
) {
  const data = {
    fileName,
    fileSize,
    relativePath,
    encrypted,
    createOn,
    CreateNewIfExist,
  };
  const res = (await request({
    method: "post",
    url: `/files/${folderId}/upload/create_session`,
    data,
  })) as TUploadOperation;

  return res;
}

// TODO: Need update res type and remove unknown
export function uploadFile(url: string, data: unknown) {
  return axios.post(url, data);
}

// TODO: Need update res type and remove unknown
export function uploadBackup(url: string, data: unknown) {
  return axios.post(url, data);
}

export async function downloadFiles(
  fileIds: number[],
  folderIds: number[],
  shareKey: string,
) {
  const data = { fileIds, folderIds };
  const share = shareKey ? `?share=${shareKey}` : "";

  const res = (await request({
    method: "put",
    url: `/files/fileops/bulkdownload${share}`,
    data,
  })) as TOperation[];

  return res;
}

export async function getProgress() {
  const res = (await request({
    method: "get",
    url: "/files/fileops",
  })) as TOperation[];
  return res;
}

export async function checkFileConflicts(
  destFolderId: number,
  folderIds: number[],
  fileIds: number[],
) {
  let paramsString =
    folderIds.length > 0 ? `&folderIds=${folderIds.join("&folderIds=")}` : "";
  paramsString +=
    fileIds.length > 0 ? `&fileIds=${fileIds.join("&fileIds=")}` : "";

  const res = (await request({
    method: "get",
    url: `/files/fileops/move?destFolderId=${destFolderId}${paramsString}`,
  })) as (TFile | TFolder)[];

  return res;
}

export async function copyToFolder(
  destFolderId: number,
  folderIds: number[],
  fileIds: number[],
  conflictResolveType: ConflictResolveType,
  deleteAfter: boolean,
  content = false,
) {
  const data = {
    destFolderId,
    folderIds,
    fileIds,
    conflictResolveType,
    deleteAfter,
    content,
  };

  const res = (await request({
    method: "put",
    url: "/files/fileops/copy",
    data,
  })) as TOperation[];

  return res;
}

export async function moveToFolder(
  destFolderId: number,
  folderIds: number[],
  fileIds: number[],
  conflictResolveType: ConflictResolveType,
  deleteAfter: boolean,
) {
  const data = {
    destFolderId,
    folderIds,
    fileIds,
    conflictResolveType,
    deleteAfter,
  };
  const res = (await request({
    method: "put",
    url: "/files/fileops/move",
    data,
  })) as TOperation[];

  return res;
}

export async function getFileVersionInfo(fileId: number) {
  const res = (await request({
    method: "get",
    url: `/files/file/${fileId}/history`,
  })) as TFile[];
  return res;
}

export async function markAsRead(folderIds: number[], fileIds: number[]) {
  const data = { folderIds, fileIds };
  const res = (await request({
    method: "put",
    url: "/files/fileops/markasread",
    data,
  })) as TOperation[];

  return res;
}

export async function getNewFiles(folderId: number) {
  const res = (await request({
    method: "get",
    url: `/files/${folderId}/news`,
  })) as TFile[];

  return res;
}

// TODO: update res type
export async function convertFile(fileId: null, password = null, sync = false) {
  const data = { password, sync };

  const res = await request({
    method: "put",
    url: `/files/file/${fileId}/checkconversion`,
    data,
  });

  return res;
}

// TODO: update res type
export function getFileConversationProgress(fileId: number) {
  return request({
    method: "get",
    url: `/files/file/${fileId}/checkconversion`,
  });
}

// TODO: Need update res type
export function finalizeVersion(
  fileId: number,
  version: number,
  continueVersion: boolean,
) {
  const data = { fileId, version, continueVersion };
  return request({
    method: "put",
    url: `/files/file/${fileId}/history`,
    data,
  });
}

// TODO: Need update res type
export function markAsVersion(
  fileId: number,
  continueVersion: boolean,
  version: number,
) {
  const data = { continueVersion, version };
  return request({ method: "put", url: `/files/file/${fileId}/history`, data });
}

export async function versionEditComment(
  fileId: number,
  comment: string,
  version: number,
) {
  const data = { comment, version };

  const res = (await request({
    method: "put",
    url: `/files/file/${fileId}/comment`,
    data,
  })) as string;
  return res;
}

export async function versionRestore(fileId: number, lastversion: number) {
  const data = { lastversion };

  const res = (await request({
    method: "put",
    url: `/files/file/${fileId}`,
    data,
  })) as TFile;

  return res;
}

export async function lockFile(fileId: number, lock: boolean) {
  const data = { lockFile: lock };

  const res = (await request({
    method: "put",
    url: `/files/file/${fileId}/lock`,
    data,
  })) as TFile;

  return res;
}

export async function updateIfExist(val: boolean) {
  const data = { set: val };
  const res = (await request({
    method: "put",
    url: "files/updateifexist",
    data,
  })) as boolean;

  return res;
}

export async function storeOriginal(val: boolean) {
  const data = { set: val };
  const res = (await request({
    method: "put",
    url: "files/storeoriginal",
    data,
  })) as boolean;

  return res;
}

export async function changeDeleteConfirm(val: boolean) {
  const data = { set: val };
  const res = await request({
    method: "put",
    url: "files/changedeleteconfrim",
    data,
  });

  return res;
}

// export function storeForceSave(val) {
//   const data = { set: val };
//   return request({ method: "put", url: "files/storeforcesave", data });

//   return res;
// }

// export function forceSave(val) {
//   const data = { set: val };
//   return request({ method: "put", url: "files/forcesave", data });
// }

export async function changeKeepNewFileName(val: boolean) {
  const data = { set: val };
  const res = (await request({
    method: "put",
    url: "files/keepnewfilename",
    data,
  })) as boolean;

  return res;
}

export function enableThirdParty(val: boolean) {
  const data = { set: val };
  return request({ method: "put", url: "files/thirdparty", data });
}

export async function getThirdPartyList() {
  const res = (await request({
    method: "get",
    url: "files/thirdparty",
  })) as TTirdParties;

  return res;
}

export function saveThirdParty(
  url: string,
  login: string,
  password: string,
  token: string,
  isCorporate: boolean,
  customerTitle: string,
  providerKey: string,
  providerId: string,
  isRoomsStorage: boolean,
) {
  const data = {
    url,
    login,
    password,
    token,
    isCorporate,
    customerTitle,
    providerKey,
    providerId,
    isRoomsStorage,
  };
  return request({ method: "post", url: "files/thirdparty", data });
}

// TODO: Need update res type
export function saveSettingsThirdParty(
  url: string,
  login: string,
  password: string,
  token: string,
  isCorporate: boolean,
  customerTitle: string,
  providerKey: string,
  providerId: string,
) {
  const data = {
    url,
    login,
    password,
    token,
    isCorporate,
    customerTitle,
    providerKey,
    providerId,
  };
  return request({ method: "post", url: "files/thirdparty/backup", data });
}

// TODO: Need update res type
export function getSettingsThirdParty() {
  return request({ method: "get", url: "files/thirdparty/backup" });
}

// export function deleteThirdParty(providerId) {
//   return request({ method: "delete", url: `files/thirdparty/${providerId}` });
// }

export async function getThirdPartyCapabilities() {
  const res = (await request({
    method: "get",
    url: "files/thirdparty/capabilities",
  })) as TThirdPartyCapabilities;

  return res;
}

export async function openConnectWindow(service: string) {
  const res = (await request({
    method: "get",
    url: `thirdparty/${service}`,
  })) as string;

  return res;
}

export async function getSettingsFiles(headers = null) {
  const options: AxiosRequestConfig = { method: "get", url: `/files/settings` };

  if (headers) options.headers = headers;

  const res = (await request(options)) as TFilesSettings;

  return res;
}

export async function markAsFavorite(ids: number[]) {
  const data = { fileIds: ids };
  const options: AxiosRequestConfig = {
    method: "post",
    url: "/files/favorites",
    data,
  };
  const res = (await request(options)) as boolean;
  return res;
}

export async function removeFromFavorite(ids: number[]) {
  const data = { fileIds: ids };
  const options: AxiosRequestConfig = {
    method: "delete",
    url: "/files/favorites",
    data,
  };
  const res = (await request(options)) as boolean;
  return res;
}

export async function getIsEncryptionSupport() {
  const res = (await request({
    method: "get",
    url: "/files/@privacy/available",
  })) as boolean;

  return res;
}

// TODO: Need update res type
export function setEncryptionKeys(keys: { [key: string]: string | boolean }) {
  const data = {
    publicKey: keys.publicKey,
    privateKeyEnc: keys.privateKeyEnc,
    enable: keys.enable,
    update: keys.update,
  };
  return request({
    method: "put",
    url: "privacyroom/keys",
    data,
  });
}

export async function getEncryptionKeys() {
  const res = (await request({
    method: "get",
    url: "privacyroom/keys",
  })) as { [key: string]: string | boolean };

  return res;
}

// TODO: Need update res type
export function getEncryptionAccess(fileId: number) {
  return request({
    method: "get",
    url: `privacyroom/access/${fileId}`,
    data: fileId,
  });
}

// export function updateFileStream(file, fileId, encrypted, forcesave) {
//   let fd = new FormData();
//   fd.append("file", file);
//   fd.append("encrypted", encrypted);
//   fd.append("forcesave", forcesave);

//   return request({
//     method: "put",
//     url: `/files/${fileId}/update`,
//     data: fd,
//   });
// }

export async function setFavoritesSetting(set: boolean) {
  const res = (await request({
    method: "put",
    url: "/files/settings/favorites",
    data: { set },
  })) as boolean;

  return res;
}

export async function setRecentSetting(set: boolean) {
  const res = (await request({
    method: "put",
    url: "/files/displayRecent",
    data: { set },
  })) as boolean;

  return res;
}

export async function hideConfirmConvert(save: boolean) {
  const res = (await request({
    method: "put",
    url: "/files/hideconfirmconvert",
    data: { save },
  })) as boolean;

  return res;
}

export async function getSubfolders(folderId: number) {
  const res = (await request({
    method: "get",
    url: `files/${folderId}/subfolders`,
  })) as TFolder[];

  return res;
}

export async function createThumbnails(fileIds: number[]) {
  const options: AxiosRequestConfig = {
    method: "post",
    url: "/files/thumbnails",
    data: { fileIds },
  };

  const res = (await request(options)) as number[];

  return res;
}

export async function getPresignedUri(fileId: number) {
  const res = (await request({
    method: "get",
    url: `files/file/${fileId}/presigned`,
  })) as TPresignedUri;

  return res;
}

// TODO: Need update res type
export function checkFillFormDraft(fileId: number) {
  return request({
    method: "post",
    url: `files/masterform/${fileId}/checkfillformdraft`,
    data: { fileId },
  });
}

export async function fileCopyAs(
  fileId: number,
  destTitle: string,
  destFolderId: number,
  enableExternalExt: boolean,
  password: string,
) {
  const res = (await request({
    method: "post",
    url: `files/file/${fileId}/copyas`,
    data: {
      destTitle,
      destFolderId,
      enableExternalExt,
      password,
    },
  })) as TFile;

  return res;
}

export async function getEditHistory(
  fileId: number,
  doc: null | string | number,
) {
  const res = (await request({
    method: "get",
    url: `files/file/${fileId}/edit/history?doc=${doc}`,
  })) as TEditHistory[];

  return res;
}

export async function getEditDiff(
  fileId: number,
  version: number,
  doc: null | number | string,
) {
  const res = (await request({
    method: "get",
    url: `files/file/${fileId}/edit/diff?version=${version}&doc=${doc}`,
  })) as TEditDiff;

  return res;
}

export async function restoreDocumentsVersion(
  fileId: number,
  version: number,
  doc: null | number | string,
) {
  const options: AxiosRequestConfig = {
    method: "get",
    url: `files/file/${fileId}/restoreversion?version=${version}&doc=${doc}`,
  };

  const res = (await request(options)) as TEditHistory[];

  return res;
}

export async function getSharedUsers(fileId: number) {
  const options: AxiosRequestConfig = {
    method: "get",
    url: `/files/file/${fileId}/sharedusers`,
  };

  const res = (await request(options)) as TSharedUsers;

  return res;
}

export async function getProtectUsers(fileId: number) {
  const options: AxiosRequestConfig = {
    method: "get",
    url: `/files/file/${fileId}/protectusers`,
  };

  const res = (await request(options)) as TSharedUsers;

  return res;
}



export async function sendEditorNotify(
  fileId: number,
  actionLink: {},
  emails: string[],
  message: string,
) {
  const res = (await request({
    method: "post",
    url: `files/file/${fileId}/sendeditornotify`,
    data: {
      actionLink,
      emails,
      message,
    },
  })) as TSendEditorNotify;

  return res;
}

export async function getDocumentServiceLocation(version?: number | string) {
  const params: { version?: string | number } = {};

  if (version !== undefined) {
    params.version = version;
  }

  const res = (await request({
    method: "get",
    url: `/files/docservice`,
    params,
  })) as TDocServiceLocation;

  return res;
}

export async function changeDocumentServiceLocation(
  docServiceUrl: string,
  internalUrl: string,
  portalUrl: string,
) {
  const res = (await request({
    method: "put",
    url: `files/docservice`,
    data: {
      DocServiceUrl: docServiceUrl,
      DocServiceUrlInternal: internalUrl,
      DocServiceUrlPortal: portalUrl,
    },
  })) as TDocServiceLocation;

  return res;
}

export async function getFileLink(fileId: number) {
  const res = (await request({
    method: "get",
    url: `/files/file/${fileId}/link`,
  })) as TFileLink;

  return res;
}

export async function getExternalLinks(
  fileId: number,
  startIndex = 0,
  count = 50,
) {
  const linkParams = `?startIndex=${startIndex}&count=${count}`;

  const res = (await request({
    method: "get",
    url: `files/file/${fileId}/links${linkParams}`,
  })) as TFileLink[];

  return res;
}

export async function getPrimaryLink(fileId: number) {
  const res = (await request({
    method: "get",
    url: `files/file/${fileId}/link`,
  })) as TFileLink;

  return res;
}

export async function editExternalLink(
  fileId: number,
  linkId: number,
  access: number,
  primary: boolean,
  internal: boolean,
  expirationDate: string,
) {
  const res = (await request({
    method: "put",
    url: `/files/file/${fileId}/links`,
    data: { linkId, access, primary, internal, expirationDate },
  })) as TFileLink;

  return res;
}

export async function addExternalLink(
  fileId: number,
  access: number,
  primary: boolean,
  internal: boolean,
) {
  const res = (await request({
    method: "put",
    url: `/files/file/${fileId}/links`,
    data: { access, primary, internal },
  })) as TFileLink;

  return res;
}

// TODO: Need update res type
export function checkIsFileExist(folderId: number, filesTitle: string[]) {
  return request({
    method: "post",
    url: `files/${folderId}/upload/check`,
    data: {
      filesTitle,
    },
  });
}

export function deleteFilesFromRecent(fileIds: number[]) {
  return request({
    method: "delete",
    url: `files/recent`,
    data: {
      fileIds,
    },
  });
}
<<<<<<< HEAD

export async function getFilesUsedSpace() {
  const options: AxiosRequestConfig = {
    method: "get",
    url: `/files/filesusedspace`,
  };

  const res = (await request(options)) as TFilesUsedSpace;

  return res;
}
=======
>>>>>>> cef218c4
<|MERGE_RESOLUTION|>--- conflicted
+++ resolved
@@ -1331,7 +1331,6 @@
     },
   });
 }
-<<<<<<< HEAD
 
 export async function getFilesUsedSpace() {
   const options: AxiosRequestConfig = {
@@ -1342,6 +1341,4 @@
   const res = (await request(options)) as TFilesUsedSpace;
 
   return res;
-}
-=======
->>>>>>> cef218c4
+}