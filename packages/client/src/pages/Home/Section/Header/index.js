// (c) Copyright Ascensio System SIA 2009-2025
//
// This program is a free software product.
// You can redistribute it and/or modify it under the terms
// of the GNU Affero General Public License (AGPL) version 3 as published by the Free Software
// Foundation. In accordance with Section 7(a) of the GNU AGPL its Section 15 shall be amended
// to the effect that Ascensio System SIA expressly excludes the warranty of non-infringement of
// any third-party rights.
//
// This program is distributed WITHOUT ANY WARRANTY, without even the implied warranty
// of MERCHANTABILITY or FITNESS FOR A PARTICULAR  PURPOSE. For details, see
// the GNU AGPL at: http://www.gnu.org/licenses/agpl-3.0.html
//
// You can contact Ascensio System SIA at Lubanas st. 125a-25, Riga, Latvia, EU, LV-1021.
//
// The  interactive user interfaces in modified source and object code versions of the Program must
// display Appropriate Legal Notices, as required under Section 5 of the GNU AGPL version 3.
//
// Pursuant to Section 7(b) of the License you must retain the original Product logo when
// distributing the program. Pursuant to Section 7(e) we decline to grant you any rights under
// trademark law for use of our trademarks.
//
// All the Product's GUI elements, including illustrations and icon sets, as well as technical writing
// content are licensed under the terms of the Creative Commons Attribution-ShareAlike 4.0
// International. See the License terms at http://creativecommons.org/licenses/by-sa/4.0/legalcode

import PublicRoomIconUrl from "PUBLIC_DIR/images/public-room.react.svg?url";
import LifetimeRoomIconUrl from "PUBLIC_DIR/images/lifetime-room.react.svg?url";
import RoundedArrowSvgUrl from "PUBLIC_DIR/images/rounded arrow.react.svg?url";
import SharedLinkSvgUrl from "PUBLIC_DIR/images/icons/16/shared.link.svg?url";
import CheckIcon from "PUBLIC_DIR/images/check.edit.react.svg?url";

import React from "react";
import classnames from "classnames";

import { inject, observer } from "mobx-react";
import { withTranslation } from "react-i18next";
import { useLocation } from "react-router";

import { SectionHeaderSkeleton } from "@docspace/shared/skeletons/sections";
import Navigation from "@docspace/shared/components/navigation";
import FilesFilter from "@docspace/shared/api/files/filter";
import { DropDownItem } from "@docspace/shared/components/drop-down-item";
import {
  Consumer,
  getLogoUrl,
  getCheckboxItemId,
  getCheckboxItemLabel,
} from "@docspace/shared/utils";
import { TableGroupMenu } from "@docspace/shared/components/table";
import {
  RoomsType,
  DeviceType,
  FolderType,
  WhiteLabelLogoType,
  SearchArea,
} from "@docspace/shared/enums";

import { CategoryType } from "SRC_DIR/helpers/constants";
import {
  getCategoryTypeByFolderType,
  getCategoryUrl,
} from "SRC_DIR/helpers/utils";
<<<<<<< HEAD
import {
  showInfoPanel,
  hideInfoPanel as hideInfoPanelEvent,
} from "SRC_DIR/helpers/info-panel";
=======
import { getContactsView, createGroup } from "SRC_DIR/helpers/contacts";
>>>>>>> 6ba12fd3
import TariffBar from "SRC_DIR/components/TariffBar";
import { getLifetimePeriodTranslation } from "@docspace/shared/utils/common";
import { GuidanceRefKey } from "@docspace/shared/components/guidance/sub-components/Guid.types";
import getFilesFromEvent from "@docspace/shared/utils/get-files-from-event";
import { toastr } from "@docspace/shared/components/toast";
import { Button, ButtonSize } from "@docspace/shared/components/button";
import styles from "@docspace/shared/styles/SectionHeader.module.scss";
import useProfileHeader from "SRC_DIR/pages/Profile/Section/Header/useProfileHeader";

import { useContactsHeader } from "./useContacts";

const SectionHeaderContent = (props) => {
  const {
    currentGroup,
    insideGroupTempTitle,
    getGroupContextOptions,
    t,
    isRoomsFolder,
    security,
    setIsIndexEditingMode,
    tReady,
    isInfoPanelVisible,
    isRootFolder,
    title,
    showHeaderLoader,
    isDesktop,
    isTabletView,
    navigationPath,
    getHeaderMenu,
    isRecycleBinFolder,
    isArchiveFolder,
    isEmptyFilesList,
    isHeaderVisible,
    isIndexEditingMode,
    isHeaderChecked,
    isHeaderIndeterminate,
    showText,

    isEmptyArchive,

    isRoom,
    isGroupMenuBlocked,

    onClickBack,
    selectedFolder,

    setSelected,
    cbMenuItems,
    setSelectedNode,
    setIsLoading,

    moveToRoomsPage,
    // setIsInfoPanelVisible,

    getContactsHeaderMenu,
    isUsersHeaderVisible,
    isGroupsHeaderVisible,
    isGroupsHeaderIndeterminate,
    isGroupsHeaderChecked,
    isUsersHeaderIndeterminate,
    isUsersHeaderChecked,
    cbContactsMenuItems,
    setUsersSelected,
    setGroupsSelected,
    isRoomAdmin,
    isEmptyPage,

    isLoading,

    categoryType,
    isPublicRoom,
    theme,

    moveToPublicRoom,
    currentDeviceType,
    isFrame,
    showTitle,
    hideInfoPanel,
    showMenu,
    onCreateAndCopySharedLink,
    showNavigationButton,
    startUpload,
    getFolderModel,
    getContactsModel,
    contactsCanCreate,
    onCreateRoom,
    onEmptyTrashAction,
    getHeaderOptions,
    setBufferSelection,
    setReorderDialogVisible,
    setGroupsBufferSelection,
    createFoldersTree,
    showSignInButton,
    onSignInClick,
    signInButtonIsDisabled,
    displayAbout,
    revokeFilesOrder,
    saveIndexOfFiles,
    infoPanelRoom,
    getPublicKey,
    getIndexingArray,
    setCloseEditIndexDialogVisible,
    rootFolderId,
    guidAnimationVisible,
    setGuidAnimationVisible,
    setRefMap,
    deleteRefMap,
    isPersonalReadOnly,
    showTemplateBadge,

    allowInvitingMembers,
<<<<<<< HEAD

    isAIRoom,
    isKnowledgeTab,
    contactsTab,
=======
>>>>>>> 6ba12fd3
    currentClientView,
    profile,
    profileClicked,
    enabledHotkeys,

    setDialogData,
    setChangeEmailVisible,
    setChangePasswordVisible,
    setChangeAvatarVisible,
    setChangeNameVisible,
    contactsTab,
  } = props;

  const location = useLocation();

  const contactsView = getContactsView(location);
  const isContactsPage = !!contactsView;
  const isContactsGroupsPage = contactsView === "groups";
  const isContactsInsideGroupPage = contactsView === "inside_group";
  const isProfile = currentClientView === "profile";

  const addButtonRefCallback = React.useCallback(
    (ref) => {
      if (ref) {
        setRefMap(GuidanceRefKey.Uploading, ref);
      }
    },
    [setRefMap],
  );

  const buttonRefCallback = React.useCallback(
    (ref) => {
      if (ref) {
        setRefMap(GuidanceRefKey.Share, ref);
      }
    },
    [setRefMap],
  );

  const { getContactsMenuItems, onContactsChange } = useContactsHeader({
    setUsersSelected,
    setGroupsSelected,

    cbContactsMenuItems,
    t,

    isContactsGroupsPage,
  });

  const {
    profileDialogs,
    getUserContextOptions,
    onClickBack: onClickBackProfile,
  } = useProfileHeader({
    profile,
    profileClicked,
    enabledHotkeys,

    setDialogData,
    setChangeEmailVisible,
    setChangePasswordVisible,
    setChangeAvatarVisible,
    setChangeNameVisible,
  });

  const isSettingsPage = location.pathname.includes("/settings");

  const onFileChange = React.useCallback(
    async (e) => {
      const files = await getFilesFromEvent(e);

      createFoldersTree(t, files)
        .then((f) => {
          if (f.length > 0) startUpload(f, null, t);
        })
        .catch((err) => {
          toastr.error(err, null, 0, true);
        });
    },
    [startUpload, t],
  );

  const onInputClick = React.useCallback((e) => (e.target.value = null), []);

  const onToggleInfoPanel = () => {
    if (!isInfoPanelVisible) {
      showInfoPanel();
    } else {
      hideInfoPanelEvent();
    }
    // setIsInfoPanelVisible(!isInfoPanelVisible);
  };

  const contextButtonAnimation = (setAnimationClasses) => {
    setAnimationClasses(["guid-animation-after"]);

    const beforeTimer = setTimeout(() => {
      setAnimationClasses(["guid-animation-after", "guid-animation-before"]);
    }, 1000);

    const removeTimer = setTimeout(() => {
      setAnimationClasses([]);
      setGuidAnimationVisible(false);
    }, 3000);

    return () => {
      clearTimeout(beforeTimer);
      clearTimeout(removeTimer);
    };
  };

  const getContextOptionsFolder = () => {
    if (isProfile) return getUserContextOptions();

    if (isContactsInsideGroupPage) {
      return getGroupContextOptions(t, currentGroup, false, true);
    }

    return getHeaderOptions(t, selectedFolder);
  };

  const onContextOptionsClick = () => {
    if (isContactsInsideGroupPage) setGroupsBufferSelection(currentGroup);
    else if (!isContactsPage) setBufferSelection(selectedFolder);
  };

  const onSelect = (e) => {
    const key = e.currentTarget.dataset.key;

    setSelected(key);
  };

  const onClose = () => {
    isContactsPage ? setUsersSelected("close") : setSelected("close");
  };

  const getMenuItems = () => {
    const checkboxOptions = isContactsPage ? (
      getContactsMenuItems()
    ) : (
      <>
        {cbMenuItems.map((key) => {
          const label = getCheckboxItemLabel(t, key);
          const id = getCheckboxItemId(key);
          return (
            <DropDownItem
              id={id}
              key={key}
              label={label}
              data-key={key}
              onClick={onSelect}
            />
          );
        })}
      </>
    );

    return checkboxOptions;
  };

  const onChange = (checked) => {
    if (isProfile) return;

    isContactsPage
      ? onContactsChange(checked)
      : setSelected(checked ? "all" : "none");
  };

  const onClickFolder = async (id, isRootRoom, isRootTemplates) => {
    if (isPublicRoom) {
      return moveToPublicRoom(id);
    }

    if (isRootRoom || isRootTemplates) {
      return moveToRoomsPage();
    }

    setSelectedNode(id);

    const rootFolderType = selectedFolder.rootFolderType;

    const path = getCategoryUrl(
      getCategoryTypeByFolderType(rootFolderType, id),
      id,
    );

    const filter = FilesFilter.getDefault();

    filter.folder = id;
    const shareKey = await getPublicKey(selectedFolder);
    if (shareKey) filter.key = shareKey;

    const itemIdx = selectedFolder.navigationPath.findIndex((v) => v.id === id);

    const isRoomCalc = selectedFolder.navigationPath[itemIdx]?.isRoom || false;

    if (isAIRoom && isRoomCalc) {
      filter.searchArea = SearchArea.ResultStorage;
    }

    const state = {
      title: selectedFolder.navigationPath[itemIdx]?.title || "",
      isRoot: itemIdx === selectedFolder.navigationPath.length - 1,
      isRoom: isRoomCalc,
      rootFolderType,
      isPublicRoomType: selectedFolder.navigationPath[itemIdx]?.isRoom
        ? selectedFolder.navigationPath[itemIdx]?.roomType ===
          RoomsType.PublicRoom
        : false,
      rootRoomTitle:
        selectedFolder.navigationPath.length > 1 &&
        selectedFolder.navigationPath[1]?.isRoom
          ? selectedFolder.navigationPath[1].title
          : "",
    };

    setSelected("none");
    setIsLoading(true);

    window.DocSpace.navigate(`${path}?${filter.toUrlParams()}`, { state });
  };

  const getContextOptionsPlus = () => {
    if (isContactsPage) return getContactsModel(t);
    return getFolderModel(t);
  };

  const onNavigationButtonClick = () => {
    onCreateAndCopySharedLink(selectedFolder, t);
  };

  const onCloseIndexMenu = () => {
    const items = getIndexingArray();

    if (items.length) {
      setCloseEditIndexDialogVisible(true);
      return;
    }

    revokeFilesOrder();
    setIsIndexEditingMode(false);
  };

  const onIndexReorder = () => {
    setReorderDialogVisible(true);
  };

  const onIndexApply = () => {
    saveIndexOfFiles(t);
    setIsIndexEditingMode(false);
  };

  const isRoot = isRootFolder || isContactsPage || isSettingsPage || isProfile;

  const isLifetimeEnabled = Boolean(
    !isRoot && (selectedFolder?.lifetime || infoPanelRoom?.lifetime),
  );

  const navigationButtonIsVisible = !!(
    showNavigationButton || location.state?.isShared
  );

  const getInsideGroupTitle = () => {
    return isLoading && insideGroupTempTitle
      ? insideGroupTempTitle
      : currentGroup?.name;
  };

  const lifetime = selectedFolder?.lifetime || infoPanelRoom?.lifetime;
  const sharedType = location.state?.isExternal && !isPublicRoom;

  const getTitleIcon = () => {
    if (sharedType) return SharedLinkSvgUrl;

    if (navigationButtonIsVisible && !isPublicRoom) return PublicRoomIconUrl;

    if (isLifetimeEnabled) return LifetimeRoomIconUrl;

    return "";
  };

  const getTitleIconTooltip = () => {
    if (sharedType) return t("Files:RecentlyOpenedTooltip");

    if (lifetime)
      return `${t("Files:RoomFilesLifetime", {
        days: lifetime.value,
        period: getLifetimePeriodTranslation(lifetime.period, t),
      })}. ${
        lifetime.deletePermanently
          ? t("Files:AfterFilesWillBeDeletedPermanently")
          : t("Files:FilesMovedToTrashNotice", {
              sectionName: t("Common:TrashSection"),
            })
      }`;

    return null;
  };

  const onLogoClick = () => {
    if (isFrame) return;
    moveToPublicRoom(rootFolderId);
  };

  const headerMenu = isIndexEditingMode
    ? [
        {
          id: "reorder-index",
          label: t("Files:Reorder"),
          onClick: onIndexReorder,
          iconUrl: RoundedArrowSvgUrl,
        },
        {
          id: "save-index",
          label: t("Common:ApplyButton"),
          onClick: onIndexApply,
          iconUrl: CheckIcon,
        },
      ]
    : isContactsPage
      ? getContactsHeaderMenu(t, isContactsGroupsPage)
      : getHeaderMenu(t);

  const menuItems = getMenuItems();

  let tableGroupMenuVisible = headerMenu.length;
  const tableGroupMenuProps = {
    checkboxOptions: menuItems,
    onChange,
    headerMenu,
    isInfoPanelVisible,
    toggleInfoPanel: onToggleInfoPanel,
    isMobileView: currentDeviceType === DeviceType.mobile,
  };

  if (isContactsPage && !(isContactsGroupsPage && isRoomAdmin)) {
    tableGroupMenuVisible =
      (!isContactsGroupsPage ? isUsersHeaderVisible : isGroupsHeaderVisible) &&
      tableGroupMenuVisible &&
      headerMenu.some((x) => !x.disabled);
    tableGroupMenuProps.isChecked = !isContactsGroupsPage
      ? isUsersHeaderChecked
      : isGroupsHeaderChecked;
    tableGroupMenuProps.isIndeterminate = !isContactsGroupsPage
      ? isUsersHeaderIndeterminate
      : isGroupsHeaderIndeterminate;
    tableGroupMenuProps.withoutInfoPanelToggler = false;
  } else {
    tableGroupMenuVisible =
      (isIndexEditingMode || isHeaderVisible) && tableGroupMenuVisible;
    tableGroupMenuProps.isChecked = isHeaderChecked;
    tableGroupMenuProps.isIndeterminate = isHeaderIndeterminate;
    tableGroupMenuProps.isBlocked = isGroupMenuBlocked;
    tableGroupMenuProps.withoutInfoPanelToggler =
      isIndexEditingMode || isPublicRoom;
  }

  const getAccountsTitle = () => {
    switch (contactsTab) {
      case "people":
        return t("Common:Members");
      case "groups":
        return t("Common:Groups");
      case "inside_group":
        return getInsideGroupTitle();
      case "guests":
        return t("Common:Guests");
      default:
        return t("Common:Members");
    }
  };

  const currentTitle = isProfile
    ? t("Profile:MyProfile")
    : isSettingsPage
      ? t("Common:Settings")
      : isContactsPage
        ? getAccountsTitle()
        : title;

  const currentCanCreate =
    isAIRoom && !isKnowledgeTab ? false : security?.Create;

  const currentRootRoomTitle =
    navigationPath &&
    navigationPath.length > 1 &&
    navigationPath[navigationPath.length - 2].title;

  const accountsNavigationPath = isContactsInsideGroupPage && [
    {
      id: 0,
      title: t("Common:Contacts"),
      isRoom: false,
      isRootRoom: true,
    },
  ];

  React.useEffect(() => {
    return () => {
      deleteRefMap(GuidanceRefKey.Share);
      deleteRefMap(GuidanceRefKey.Uploading);
    };
  }, [deleteRefMap]);

  const isCurrentRoom = isRoom;

  if (showHeaderLoader) return <SectionHeaderSkeleton />;

  const insideTheRoom =
    (categoryType === CategoryType.SharedRoom ||
      categoryType === CategoryType.Archive) &&
    !isCurrentRoom;

  const logo = getLogoUrl(WhiteLabelLogoType.LightSmall, !theme.isBase);
  const burgerLogo = getLogoUrl(WhiteLabelLogoType.LeftMenu, !theme.isBase);

  const titleIcon = getTitleIcon();

  const titleIconTooltip = getTitleIconTooltip();

  const navigationButtonLabel = showNavigationButton
    ? t("Files:ShareRoom")
    : null;

  const headerProps = isIndexEditingMode
    ? { headerLabel: t("Common:SortingIndex") }
    : {};

  const closeProps = isIndexEditingMode
    ? { isCloseable: true, onCloseClick: onCloseIndexMenu }
    : {};

  const badgeLabel = showTemplateBadge ? t("Files:Template") : "";

  const warningText = isRecycleBinFolder
    ? t("TrashAutoDeleteWarning", {
        sectionName: t("Common:TrashSection"),
      })
    : isPersonalReadOnly
      ? t("PersonalFolderErasureWarning")
      : "";

  const isContextButtonVisible = () => {
    if (isProfile) return true;

    if (isContactsPage && !isContactsInsideGroupPage) {
      return false;
    }

    if (isPersonalReadOnly) {
      return isRootFolder;
    }

    return (isRecycleBinFolder && !isEmptyFilesList) || !isRootFolder;
  };

  const onPlusClick = () => {
    if (!isContactsPage) return onCreateRoom();
    if (isContactsGroupsPage) return createGroup();
  };

  const isPlusButtonVisible = () => {
    if (!isContactsPage || isContactsInsideGroupPage) return true;

    const lengthList = getContextOptionsPlus()?.length;
    if (lengthList === 0) return false;

    return true;
  };

  const withMenu = !isRoomsFolder && !isContactsGroupsPage;

  return (
    <Consumer key="header">
      {(context) => (
        <div
          className={classnames(styles.headerContainer, {
            [styles.infoPanelVisible]: isInfoPanelVisible,
            [styles.isExternalFolder]: location.state?.isExternal,
            [styles.isLifetimeEnabled]: isLifetimeEnabled,
          })}
        >
          {tableGroupMenuVisible ? (
            <TableGroupMenu
              withComboBox={!isIndexEditingMode ? !!menuItems : null}
              {...tableGroupMenuProps}
              {...headerProps}
              {...closeProps}
            />
          ) : (
            <div className="header-container">
              <Navigation
                sectionWidth={context.sectionWidth}
                showText={showText}
                isRootFolder={isRoot ? !isContactsInsideGroupPage : null}
                canCreate={
                  (currentCanCreate || (isContactsPage && contactsCanCreate)) &&
                  !isSettingsPage &&
                  !isProfile
                    ? !isPublicRoom
                    : null
                }
                rootRoomTitle={currentRootRoomTitle}
                title={currentTitle}
                isDesktop={isDesktop}
                isTabletView={isTabletView}
                tReady={tReady}
                menuItems={menuItems}
                navigationItems={
                  !isContactsInsideGroupPage
                    ? navigationPath
                    : accountsNavigationPath
                }
                getContextOptionsPlus={getContextOptionsPlus}
                getContextOptionsFolder={getContextOptionsFolder}
                onClose={onClose}
                onClickFolder={onClickFolder}
                isTrashFolder={isRecycleBinFolder}
                isEmptyFilesList={
                  isArchiveFolder ? isEmptyArchive : isEmptyFilesList
                }
                clearTrash={onEmptyTrashAction}
                onBackToParentFolder={
                  isProfile ? onClickBackProfile : onClickBack
                }
                toggleInfoPanel={isProfile ? undefined : onToggleInfoPanel}
                isInfoPanelVisible={isProfile ? false : isInfoPanelVisible}
                titles={{
                  warningText,
                  actions: isRoomsFolder
                    ? t("Common:NewRoom")
                    : t("Common:Actions"),
                  contextMenu: t("Translations:TitleShowFolderActions"),
                  infoPanel: t("Common:InfoPanel"),
                }}
                withMenu={withMenu}
                onPlusClick={onPlusClick}
                isEmptyPage={isEmptyPage}
                isRoom={isCurrentRoom || isContactsPage || isProfile}
                hideInfoPanel={
                  hideInfoPanel || isSettingsPage || isPublicRoom || isProfile
                }
                withLogo={
                  isPublicRoom || (isFrame && !showMenu && displayAbout)
                    ? logo
                    : null
                }
                burgerLogo={
                  isPublicRoom || (isFrame && !showMenu && displayAbout)
                    ? burgerLogo
                    : null
                }
                isPublicRoom={isPublicRoom}
                titleIcon={titleIcon}
                titleIconTooltip={titleIconTooltip}
                showRootFolderTitle={insideTheRoom || isContactsInsideGroupPage}
                currentDeviceType={currentDeviceType}
                isFrame={isFrame}
                showTitle={isFrame ? showTitle : true}
                navigationButtonLabel={navigationButtonLabel}
                onNavigationButtonClick={onNavigationButtonClick}
                tariffBar={<TariffBar />}
                showNavigationButton={!!showNavigationButton}
                badgeLabel={badgeLabel}
                onContextOptionsClick={onContextOptionsClick}
                onLogoClick={onLogoClick}
                buttonRef={buttonRefCallback}
                addButtonRef={addButtonRefCallback}
                contextButtonAnimation={contextButtonAnimation}
                guidAnimationVisible={guidAnimationVisible}
                setGuidAnimationVisible={setGuidAnimationVisible}
                isContextButtonVisible={isContextButtonVisible()}
                isPlusButtonVisible={
                  !allowInvitingMembers ? isPlusButtonVisible() : true
                }
                showBackButton={isProfile}
              />
              {showSignInButton ? (
                <Button
                  className="header_sign-in-button"
                  label={t("Common:LoginButton")}
                  size={ButtonSize.small}
                  onClick={onSignInClick}
                  isDisabled={signInButtonIsDisabled}
                  primary
                />
              ) : null}
            </div>
          )}
          {isFrame ? (
            <>
              <input
                id="customFileInput"
                className="custom-file-input"
                multiple
                type="file"
                style={{ display: "none" }}
                onChange={onFileChange}
                onClick={onInputClick}
              />
              <input
                id="customFolderInput"
                className="custom-file-input"
                webkitdirectory=""
                mozdirectory=""
                type="file"
                style={{ display: "none" }}
                onChange={onFileChange}
                onClick={onInputClick}
              />
            </>
          ) : null}
          {isProfile ? profileDialogs : null}
        </div>
      )}
    </Consumer>
  );
};

export default inject(
  ({
    filesStore,
    peopleStore,
    selectedFolderStore,
    treeFoldersStore,
    filesActionsStore,
    clientLoadingStore,
    publicRoomStore,
    contextOptionsStore,
    infoPanelStore,
    userStore,
    settingsStore,
    uploadDataStore,
    indexingStore,
    dialogsStore,
    guidanceStore,
    aiRoomStore,
    profileActionsStore,
    mediaViewerDataStore,
  }) => {
    const { startUpload } = uploadDataStore;

    const isRoomAdmin = userStore.user?.isRoomAdmin;
    const isCollaborator = userStore.user?.isCollaborator;

    const {
      setSelected,

      isHeaderVisible,
      isHeaderIndeterminate,
      isHeaderChecked,
      cbMenuItems,
      isEmptyFilesList,

      roomsForRestore,
      roomsForDelete,

      isEmptyPage,

      categoryType,
      setBufferSelection,
    } = filesStore;

    const { setRefMap, deleteRefMap } = guidanceStore;

    const {
      setIsSectionBodyLoading,
      showHeaderLoader,

      isLoading,

      currentClientView,
    } = clientLoadingStore;

    const setIsLoading = (param) => {
      setIsSectionBodyLoading(param);
    };

    const {
      isRecycleBinFolder,
      isRoomsFolder,
      isArchiveFolder,
      isPersonalReadOnly,
    } = treeFoldersStore;

    const {
      setReorderDialogVisible,
      setCloseEditIndexDialogVisible,
      welcomeFormFillingTipsVisible,
      setGuidAnimationVisible,
      guidAnimationVisible,
    } = dialogsStore;

    const {
      getHeaderMenu,
      isGroupMenuBlocked,
      moveToRoomsPage,
      onClickBack,
      moveToPublicRoom,
      createFoldersTree,
      revokeFilesOrder,
      saveIndexOfFiles,
      getPublicKey,
    } = filesActionsStore;

    const { setIsVisible, isVisible, infoPanelRoomSelection } = infoPanelStore;

    const {
      title,
      roomType,
      pathParts,
      navigationPath,
      security,
      rootFolderType,
      shared,
      isAIRoom,
    } = selectedFolderStore;

    const selectedFolder = selectedFolderStore.getSelectedFolder();

    const {
      theme,
      frameConfig,
      isFrame,
      currentDeviceType,
      displayAbout,
      allowInvitingMembers,
    } = settingsStore;

    const isRoom = !!roomType;

    const {
      onClickEditRoom,
      onClickInviteUsers,
      onClickArchive,
      onCopyLink,
      onCreateAndCopySharedLink,
      getFolderModel,
      onCreateRoom,
      getHeaderOptions,
      onEmptyTrashAction,
    } = contextOptionsStore;

    const canRestoreAll = isArchiveFolder && roomsForRestore.length > 0;

    const canDeleteAll = isArchiveFolder && roomsForDelete.length > 0;

    const isEmptyArchive = !canRestoreAll && !canDeleteAll;

    const {
      usersStore,
      groupsStore,
      headerMenuStore,
      dialogStore,
      targetUserStore,
    } = peopleStore;

    const {
      currentGroup,
      getGroupContextOptions,
      setSelected: setGroupsSelected,
      setBufferSelection: setGroupsBufferSelection,
      insideGroupTempTitle,
    } = groupsStore;

    const {
      isUsersHeaderVisible,
      isUsersHeaderIndeterminate,
      isUsersHeaderChecked,

      isGroupsHeaderVisible,
      isGroupsHeaderIndeterminate,
      isGroupsHeaderChecked,

      cbContactsMenuItems,
      getContactsHeaderMenu,
    } = headerMenuStore;

    const { getContactsModel, contactsCanCreate } =
      peopleStore.contextOptionsStore;

    const { setSelected: setUsersSelected, contactsTab } = usersStore;

    const { isIndexEditingMode, setIsIndexEditingMode, getIndexingArray } =
      indexingStore;
    const { isPublicRoom } = publicRoomStore;

    let folderPath = navigationPath;

    if (isFrame && !!pathParts) {
      folderPath = navigationPath.filter((item) => !item.isRootRoom);
    }

    const isRoot =
      isFrame && frameConfig?.id
        ? pathParts?.length === 1 || pathParts?.length === 2
        : pathParts?.length === 1;

    const isArchive = rootFolderType === FolderType.Archive;
    const isTemplate = rootFolderType === FolderType.RoomTemplates;

    const isShared = shared || navigationPath.find((r) => r.shared);

    const showNavigationButton =
      !security?.CopyLink || isPublicRoom || isArchive
        ? false
        : security?.Read && isShared;

    const rootFolderId = navigationPath.length
      ? navigationPath[navigationPath.length - 1]?.id
      : selectedFolder.id;

    const { isKnowledgeTab } = aiRoomStore;
    const { setDialogData, setChangeEmailVisible } = dialogStore;
    const {
      setChangePasswordVisible,
      setChangeAvatarVisible,
      setChangeNameVisible,
    } = targetUserStore;

    const { profileClicked } = profileActionsStore;

    const { visible: mediaViewerIsVisible } = mediaViewerDataStore;

    const { showProfileLoader } = clientLoadingStore;

    const { enabledHotkeys } = filesStore;

    return {
      currentClientView,
      showText: settingsStore.showText,
      isDesktop: settingsStore.isDesktopClient,
      showHeaderLoader,
      isLoading,
      isRootFolder: isPublicRoom && !folderPath?.length ? true : isRoot,
      title,
      isRoom,

      navigationPath: folderPath,

      setIsInfoPanelVisible: setIsVisible,
      isInfoPanelVisible: isVisible,
      isHeaderVisible,
      isIndexEditingMode,
      setIsIndexEditingMode,
      isHeaderIndeterminate,
      isHeaderChecked,
      isTabletView: settingsStore.isTabletView,
      cbMenuItems,
      setSelectedNode: treeFoldersStore.setSelectedNode,

      setSelected,
      security,

      getHeaderMenu,

      isRecycleBinFolder,
      isPersonalReadOnly,
      isEmptyFilesList,
      isEmptyArchive,
      isArchiveFolder,

      setIsLoading,

      isRoomsFolder,

      selectedFolder,

      onClickEditRoom,
      onClickInviteUsers,
      onClickArchive,
      onCopyLink,

      isGroupMenuBlocked,

      moveToRoomsPage,
      onClickBack,
      isPublicRoom,

      moveToPublicRoom,

      getContactsHeaderMenu,
      isUsersHeaderVisible,
      isGroupsHeaderVisible,
      isGroupsHeaderIndeterminate,
      isGroupsHeaderChecked,
      setGroupsSelected,
      isUsersHeaderIndeterminate,
      isUsersHeaderChecked,
      cbContactsMenuItems,
      setUsersSelected,
      isRoomAdmin,
      isCollaborator,
      isEmptyPage,
      categoryType,
      theme,
      isFrame,
      showTitle: frameConfig?.showTitle,
      hideInfoPanel: isFrame,
      showMenu: frameConfig?.showMenu,
      currentDeviceType,
      insideGroupTempTitle,
      currentGroup,
      getGroupContextOptions,
      onCreateAndCopySharedLink,
      showNavigationButton,
      startUpload,
      getFolderModel,
      onCreateRoom,
      onEmptyTrashAction,
      getHeaderOptions,
      setBufferSelection,
      setReorderDialogVisible,
      setGroupsBufferSelection,
      createFoldersTree,
      getContactsModel,
      contactsCanCreate,
      revokeFilesOrder,
      saveIndexOfFiles,

      rootFolderId,
      displayAbout,
      infoPanelRoom: infoPanelRoomSelection,
      getPublicKey,
      getIndexingArray,
      setCloseEditIndexDialogVisible,
      welcomeFormFillingTipsVisible,
      guidAnimationVisible,
      setGuidAnimationVisible,
      setRefMap,
      deleteRefMap,
      showTemplateBadge: isTemplate && !isRoot,
      allowInvitingMembers,
<<<<<<< HEAD

      isAIRoom,
      isKnowledgeTab,
      contactsTab,
=======
>>>>>>> 6ba12fd3

      profile: userStore.user,
      profileClicked,
      enabledHotkeys:
        enabledHotkeys && !mediaViewerIsVisible && !showProfileLoader,

      setDialogData,
      setChangeEmailVisible,
      setChangePasswordVisible,
      setChangeAvatarVisible,
      setChangeNameVisible,

      contactsTab,
    };
  },
)(
  withTranslation([
    "Files",
    "Common",
    "Translations",
    "InfoPanel",
    "SharingPanel",
    "Article",
    "People",
    "PeopleTranslations",
    "ChangeUserTypeDialog",
    "Notifications",
    "Profile",
  ])(observer(SectionHeaderContent)),
);<|MERGE_RESOLUTION|>--- conflicted
+++ resolved
@@ -61,14 +61,11 @@
   getCategoryTypeByFolderType,
   getCategoryUrl,
 } from "SRC_DIR/helpers/utils";
-<<<<<<< HEAD
 import {
   showInfoPanel,
   hideInfoPanel as hideInfoPanelEvent,
 } from "SRC_DIR/helpers/info-panel";
-=======
 import { getContactsView, createGroup } from "SRC_DIR/helpers/contacts";
->>>>>>> 6ba12fd3
 import TariffBar from "SRC_DIR/components/TariffBar";
 import { getLifetimePeriodTranslation } from "@docspace/shared/utils/common";
 import { GuidanceRefKey } from "@docspace/shared/components/guidance/sub-components/Guid.types";
@@ -180,13 +177,9 @@
     showTemplateBadge,
 
     allowInvitingMembers,
-<<<<<<< HEAD
 
     isAIRoom,
     isKnowledgeTab,
-    contactsTab,
-=======
->>>>>>> 6ba12fd3
     currentClientView,
     profile,
     profileClicked,
@@ -1120,13 +1113,10 @@
       deleteRefMap,
       showTemplateBadge: isTemplate && !isRoot,
       allowInvitingMembers,
-<<<<<<< HEAD
 
       isAIRoom,
       isKnowledgeTab,
       contactsTab,
-=======
->>>>>>> 6ba12fd3
 
       profile: userStore.user,
       profileClicked,
@@ -1138,8 +1128,6 @@
       setChangePasswordVisible,
       setChangeAvatarVisible,
       setChangeNameVisible,
-
-      contactsTab,
     };
   },
 )(
