--- conflicted
+++ resolved
@@ -3,11 +3,7 @@
   "content": "From <1>{{fromDate}}</1> To <2>{{toDate}}</2>",
   "content_en_sha1_hash": "2beac382b2359cd84f93b1d8ec9aafa6db41a774",
   "created_at": "2025-05-28T09:33:06.724Z",
-<<<<<<< HEAD
-  "updated_at": "2025-06-18T17:11:42.487Z",
-=======
   "updated_at": "2025-06-24T16:31:24.462Z",
->>>>>>> 0de93b01
   "comment": {
     "text": "This translation key \"FromTo\" is used to display a date range format in a transaction history component, typically appearing as \"From <date> To <date>\" on a wallet transactions page. It requires two specific dates: fromDate and toDate.",
     "is_auto": true,
