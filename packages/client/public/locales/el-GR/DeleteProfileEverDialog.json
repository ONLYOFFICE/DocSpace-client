--- conflicted
+++ resolved
@@ -1,12 +1,9 @@
 {
+  "DeleteGroupUsersSuccessMessage": "Οι χρήστες έχουν διαγραφεί επιτυχώς.",
   "DeleteMyDocumentsUser": "Όλα τα προσωπικά αρχεία και οι φάκελοι στην ενότητα Τα έγγραφά μου αυτού του χρήστη θα διαγραφούν οριστικά.",
   "DeleteReassignDescriptionUser": "{{warningMessageMyDocuments}} Τα δωμάτια που δημιουργήθηκαν από αυτόν τον χρήστη και τα έγγραφα που είναι αποθηκευμένα σε αυτά τα δωμάτια θα ανατεθούν αυτόματα σε έναν διαχειριστή που εκτελεί τη διαγραφή: <strong>{{userPerformedDeletion}} ({{userYou}})</strong>. Εκ νέου ανάθεση δεδομένων με μη αυτόματο τρόπο για να επιλέξετε έναν άλλο χρήστη προορισμού για εκ νέου ανάθεση.",
   "DeleteUser": "Διαγραφή χρήστη",
-<<<<<<< HEAD
   "DeleteUserMessage": "{{userCaption}} Ο χρήστης <strong>{{user}}</strong> θα διαγραφεί. Αυτή η ενέργεια δεν μπορεί να αναιρεθεί.",
   "ReassignDataToAnotherUser": "Εκ νέου ανάθεση δεδομένων σε άλλον χρήστη",
-=======
-  "DeleteGroupUsersSuccessMessage": "Οι χρήστες έχουν διαγραφεί επιτυχώς.",
->>>>>>> 6f5f3487
   "SuccessfullyDeleteUserInfoMessage": "Ο χρήστης έχει διαγραφεί επιτυχώς"
 }