--- conflicted
+++ resolved
@@ -24,19 +24,15 @@
 */
 
 
-using System;
-
-<<<<<<< HEAD
-using ASC.Common;
-=======
->>>>>>> b5fcca25
+using System;
+
 using ASC.Core.Notify.Senders;
 using ASC.Core.Tenants;
 using ASC.Notify.Messages;
 using ASC.Notify.Sinks;
-
-using Microsoft.Extensions.DependencyInjection;
-
+
+using Microsoft.Extensions.DependencyInjection;
+
 namespace ASC.Core.Notify
 {
     class JabberSenderSink : Sink
@@ -46,20 +42,20 @@
 
 
         public JabberSenderSink(INotifySender sender, IServiceProvider serviceProvider)
-        {
-            this.sender = sender ?? throw new ArgumentNullException("sender");
-            ServiceProvider = serviceProvider;
-        }
-
+        {
+            this.sender = sender ?? throw new ArgumentNullException("sender");
+            ServiceProvider = serviceProvider;
+        }
+
         private IServiceProvider ServiceProvider { get; }
 
         public override SendResponse ProcessMessage(INoticeMessage message)
         {
             try
-            {
-                using var scope = ServiceProvider.CreateScope();
-                var scopeClass = scope.ServiceProvider.GetService<JabberSenderSinkScope>();
-                (var userManager, var tenantManager) = scopeClass;
+            {
+                using var scope = ServiceProvider.CreateScope();
+                var userManager = scope.ServiceProvider.GetService<UserManager>();
+                var tenantManager = scope.ServiceProvider.GetService<TenantManager>();
                 var result = SendResult.OK;
                 var username = userManager.GetUsers(new Guid(message.Recipient.ID)).UserName;
                 if (string.IsNullOrEmpty(username))
@@ -91,31 +87,4 @@
             }
         }
     }
-
-    public class JabberSenderSinkScope
-    {
-        private UserManager UserManager { get; }
-        private TenantManager TenantManager { get; }
-
-        public JabberSenderSinkScope(UserManager userManager, TenantManager tenantManager)
-        {
-            TenantManager = tenantManager;
-            UserManager = userManager;
-        }
-
-        public void Deconstruct(out UserManager userManager, out TenantManager tenantManager)
-        {
-            userManager = UserManager;
-            tenantManager = TenantManager;
-        }
-    }
-
-    public static class JabberSenderSinkExtension
-    {
-        public static DIHelper AddJabberSenderSinkService(this DIHelper services)
-        {
-            services.TryAddScoped<JabberSenderSinkScope>();
-            return services;
-        }
-    }
 }