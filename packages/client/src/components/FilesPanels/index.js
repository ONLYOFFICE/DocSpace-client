import React from "react";
import { useTranslation } from "react-i18next";
import { inject, observer } from "mobx-react";
import {
  SharingPanel,
  UploadPanel,
  VersionHistoryPanel,
  ChangeOwnerPanel,
  NewFilesPanel,
  HotkeyPanel,
  InvitePanel,
<<<<<<< HEAD
  StatusFillingPanel,
=======
  EditLinkPanel,
  EmbeddingPanel,
>>>>>>> 0c94da69
} from "../panels";
import {
  ConnectDialog,
  DeleteThirdPartyDialog,
  EmptyTrashDialog,
  DeleteDialog,
  DownloadDialog,
  ConflictResolveDialog,
  ConvertDialog,
  CreateRoomDialog,
  InviteUsersWarningDialog,
  CreateRoomConfirmDialog,
  ChangeUserTypeDialog,
<<<<<<< HEAD
  DeleteAllFormsDialog,
  DeleteFormDialog,
=======
  UnsavedChangesDialog,
  DeleteLinkDialog,
  RoomSharingDialog,
  MoveToPublicRoom,
>>>>>>> 0c94da69
} from "../dialogs";
import ConvertPasswordDialog from "../dialogs/ConvertPasswordDialog";
import ArchiveDialog from "../dialogs/ArchiveDialog";
import RestoreRoomDialog from "../dialogs/RestoreRoomDialog";
import PreparationPortalDialog from "../dialogs/PreparationPortalDialog";
import FilesSelector from "../FilesSelector";
import { FilesSelectorFilterTypes } from "@docspace/common/constants";

const Panels = (props) => {
  const {
    uploadPanelVisible,
    sharingPanelVisible,
    ownerPanelVisible,
    copyPanelVisible,
    moveToPanelVisible,
    thirdPartyMoveDialogVisible,
    connectDialogVisible,
    deleteThirdPartyDialogVisible,
    versionHistoryPanelVisible,
    deleteDialogVisible,
    downloadDialogVisible,
    emptyTrashDialogVisible,
    newFilesPanelVisible,
    conflictResolveDialogVisible,
    convertDialogVisible,
    createMasterForm,
    selectFileDialogVisible,
    setSelectFileDialogVisible,
    hotkeyPanelVisible,
    invitePanelVisible,
    convertPasswordDialogVisible,
    createRoomDialogVisible,
    createRoomConfirmDialogVisible,
    confirmDialogIsLoading,
    restoreAllPanelVisible,
    archiveDialogVisible,
    inviteUsersWarningDialogVisible,
    preparationPortalDialogVisible,
    changeUserTypeDialogVisible,
    restoreRoomDialogVisible,
<<<<<<< HEAD
    statusFillingPanelVisible,
    deleteAllFormsDialogVisible,
    deleteFormDialogVisible,
=======
    editLinkPanelIsVisible,
    unsavedChangesDialogVisible,
    deleteLinkDialogVisible,
    embeddingPanelIsVisible,
    roomSharingPanelVisible,
    moveToPublicRoomVisible,
>>>>>>> 0c94da69
  } = props;

  const { t } = useTranslation(["Translations", "Common"]);

  const onClose = () => {
    setSelectFileDialogVisible(false);
  };

  return [
    uploadPanelVisible && <UploadPanel key="upload-panel" />,
    sharingPanelVisible && (
      <SharingPanel
        key="sharing-panel"
        uploadPanelVisible={uploadPanelVisible}
      />
    ),
    ownerPanelVisible && <ChangeOwnerPanel key="change-owner-panel" />,
    (moveToPanelVisible || copyPanelVisible || restoreAllPanelVisible) && (
      <FilesSelector
        key="files-selector"
        isMove={moveToPanelVisible}
        isCopy={copyPanelVisible}
        isRestoreAll={restoreAllPanelVisible}
      />
    ),
    connectDialogVisible && <ConnectDialog key="connect-dialog" />,
    deleteThirdPartyDialogVisible && (
      <DeleteThirdPartyDialog key="thirdparty-delete-dialog" />
    ),
    versionHistoryPanelVisible && (
      <VersionHistoryPanel key="version-history-panel" />
    ),
    deleteDialogVisible && <DeleteDialog key="delete-dialog" />,
    emptyTrashDialogVisible && <EmptyTrashDialog key="empty-trash-dialog" />,
    downloadDialogVisible && <DownloadDialog key="download-dialog" />,

    newFilesPanelVisible && <NewFilesPanel key="new-files-panel" />,
    conflictResolveDialogVisible && (
      <ConflictResolveDialog key="conflict-resolve-dialog" />
    ),
    convertDialogVisible && <ConvertDialog key="convert-dialog" />,
    changeUserTypeDialogVisible && (
      <ChangeUserTypeDialog key="change-user-type-dialog" />
    ),
    createRoomDialogVisible && <CreateRoomDialog key="create-room-dialog" />,
    (createRoomConfirmDialogVisible || confirmDialogIsLoading) && (
      <CreateRoomConfirmDialog key="create-room-confirm-dialog" />
    ),
    selectFileDialogVisible && (
      <FilesSelector
        key="select-file-dialog"
        filterParam={FilesSelectorFilterTypes.DOCX}
        isPanelVisible={selectFileDialogVisible}
        onSelectFile={createMasterForm}
        onClose={onClose}
      />
    ),

    hotkeyPanelVisible && <HotkeyPanel key="hotkey-panel" />,
    invitePanelVisible && <InvitePanel key="invite-panel" />,
    convertPasswordDialogVisible && (
      <ConvertPasswordDialog key="convert-password-dialog" />
    ),
    archiveDialogVisible && <ArchiveDialog key="archive-dialog" />,
    restoreRoomDialogVisible && <RestoreRoomDialog key="archive-dialog" />,
    inviteUsersWarningDialogVisible && (
      <InviteUsersWarningDialog key="invite-users-warning-dialog" />
    ),
    preparationPortalDialogVisible && (
      <PreparationPortalDialog key="preparation-portal-dialog" />
    ),
<<<<<<< HEAD
    statusFillingPanelVisible && (
      <StatusFillingPanel key="status-filling-panel" />
    ),
    deleteAllFormsDialogVisible && (
      <DeleteAllFormsDialog key="delete-all-forms-dialog" />
    ),
    deleteFormDialogVisible && <DeleteFormDialog key="delete-form-dialog" />,
=======
    editLinkPanelIsVisible && <EditLinkPanel key="edit-link-panel" />,
    unsavedChangesDialogVisible && (
      <UnsavedChangesDialog key="unsaved-dialog" />
    ),
    deleteLinkDialogVisible && <DeleteLinkDialog key="delete-link-dialog" />,
    embeddingPanelIsVisible && <EmbeddingPanel key="embedding-panel" />,
    roomSharingPanelVisible && <RoomSharingDialog key="room-sharing-dialog" />,
    moveToPublicRoomVisible && (
      <MoveToPublicRoom key="move-to-public-room-panel" />
    ),
>>>>>>> 0c94da69
  ];
};

export default inject(
  ({
    auth,
    dialogsStore,
    uploadDataStore,
    versionHistoryStore,
    backup,
    createEditRoomStore,
  }) => {
    const {
      sharingPanelVisible,
      ownerPanelVisible,
      copyPanelVisible,
      moveToPanelVisible,
      thirdPartyMoveDialogVisible,
      connectDialogVisible,
      deleteThirdPartyDialogVisible,
      deleteDialogVisible,
      downloadDialogVisible,
      emptyTrashDialogVisible,
      newFilesPanelVisible,
      conflictResolveDialogVisible,
      convertDialogVisible,
      createRoomDialogVisible,
      createRoomConfirmDialogVisible,
      convertPasswordDialogVisible,
      connectItem, //TODO:
      restoreAllPanelVisible,
      archiveDialogVisible,
      restoreRoomDialogVisible,

      unsavedChangesDialogVisible,
      createMasterForm,
      selectFileDialogVisible,
      setSelectFileDialogVisible,
      invitePanelOptions,
      inviteUsersWarningDialogVisible,
      changeUserTypeDialogVisible,
<<<<<<< HEAD
      statusFillingPanelVisible,
      deleteAllFormsDialogVisible,
      deleteFormDialogVisible,
=======
      editLinkPanelIsVisible,
      deleteLinkDialogVisible,
      embeddingPanelIsVisible,
      roomSharingPanelVisible,
      moveToPublicRoomVisible,
>>>>>>> 0c94da69
    } = dialogsStore;

    const { preparationPortalDialogVisible } = backup;

    const { uploadPanelVisible } = uploadDataStore;
    const { isVisible: versionHistoryPanelVisible } = versionHistoryStore;
    const { hotkeyPanelVisible } = auth.settingsStore;
    const { confirmDialogIsLoading } = createEditRoomStore;

    return {
      preparationPortalDialogVisible,
      sharingPanelVisible,
      uploadPanelVisible,
      ownerPanelVisible,
      copyPanelVisible,
      moveToPanelVisible,
      thirdPartyMoveDialogVisible,
      connectDialogVisible: connectDialogVisible || !!connectItem, //TODO:
      deleteThirdPartyDialogVisible,
      versionHistoryPanelVisible,
      deleteDialogVisible,
      downloadDialogVisible,
      emptyTrashDialogVisible,
      newFilesPanelVisible,
      conflictResolveDialogVisible,
      convertDialogVisible,
      createRoomDialogVisible,
      createRoomConfirmDialogVisible,
      convertPasswordDialogVisible,
      selectFileDialogVisible,
      createMasterForm,
      setSelectFileDialogVisible,
      hotkeyPanelVisible,
      restoreAllPanelVisible,
      invitePanelVisible: invitePanelOptions.visible,
      archiveDialogVisible,
      inviteUsersWarningDialogVisible,
      confirmDialogIsLoading,
      changeUserTypeDialogVisible,
      restoreRoomDialogVisible,
<<<<<<< HEAD
      statusFillingPanelVisible,
      deleteAllFormsDialogVisible,
      deleteFormDialogVisible,
=======
      editLinkPanelIsVisible,
      unsavedChangesDialogVisible,
      deleteLinkDialogVisible,
      embeddingPanelIsVisible,
      roomSharingPanelVisible,
      moveToPublicRoomVisible,
>>>>>>> 0c94da69
    };
  }
)(observer(Panels));<|MERGE_RESOLUTION|>--- conflicted
+++ resolved
@@ -9,12 +9,9 @@
   NewFilesPanel,
   HotkeyPanel,
   InvitePanel,
-<<<<<<< HEAD
   StatusFillingPanel,
-=======
   EditLinkPanel,
   EmbeddingPanel,
->>>>>>> 0c94da69
 } from "../panels";
 import {
   ConnectDialog,
@@ -28,15 +25,12 @@
   InviteUsersWarningDialog,
   CreateRoomConfirmDialog,
   ChangeUserTypeDialog,
-<<<<<<< HEAD
   DeleteAllFormsDialog,
   DeleteFormDialog,
-=======
   UnsavedChangesDialog,
   DeleteLinkDialog,
   RoomSharingDialog,
   MoveToPublicRoom,
->>>>>>> 0c94da69
 } from "../dialogs";
 import ConvertPasswordDialog from "../dialogs/ConvertPasswordDialog";
 import ArchiveDialog from "../dialogs/ArchiveDialog";
@@ -77,18 +71,15 @@
     preparationPortalDialogVisible,
     changeUserTypeDialogVisible,
     restoreRoomDialogVisible,
-<<<<<<< HEAD
     statusFillingPanelVisible,
     deleteAllFormsDialogVisible,
     deleteFormDialogVisible,
-=======
     editLinkPanelIsVisible,
     unsavedChangesDialogVisible,
     deleteLinkDialogVisible,
     embeddingPanelIsVisible,
     roomSharingPanelVisible,
     moveToPublicRoomVisible,
->>>>>>> 0c94da69
   } = props;
 
   const { t } = useTranslation(["Translations", "Common"]);
@@ -160,7 +151,6 @@
     preparationPortalDialogVisible && (
       <PreparationPortalDialog key="preparation-portal-dialog" />
     ),
-<<<<<<< HEAD
     statusFillingPanelVisible && (
       <StatusFillingPanel key="status-filling-panel" />
     ),
@@ -168,7 +158,6 @@
       <DeleteAllFormsDialog key="delete-all-forms-dialog" />
     ),
     deleteFormDialogVisible && <DeleteFormDialog key="delete-form-dialog" />,
-=======
     editLinkPanelIsVisible && <EditLinkPanel key="edit-link-panel" />,
     unsavedChangesDialogVisible && (
       <UnsavedChangesDialog key="unsaved-dialog" />
@@ -179,7 +168,6 @@
     moveToPublicRoomVisible && (
       <MoveToPublicRoom key="move-to-public-room-panel" />
     ),
->>>>>>> 0c94da69
   ];
 };
 
@@ -221,17 +209,14 @@
       invitePanelOptions,
       inviteUsersWarningDialogVisible,
       changeUserTypeDialogVisible,
-<<<<<<< HEAD
       statusFillingPanelVisible,
       deleteAllFormsDialogVisible,
       deleteFormDialogVisible,
-=======
       editLinkPanelIsVisible,
       deleteLinkDialogVisible,
       embeddingPanelIsVisible,
       roomSharingPanelVisible,
       moveToPublicRoomVisible,
->>>>>>> 0c94da69
     } = dialogsStore;
 
     const { preparationPortalDialogVisible } = backup;
@@ -272,18 +257,15 @@
       confirmDialogIsLoading,
       changeUserTypeDialogVisible,
       restoreRoomDialogVisible,
-<<<<<<< HEAD
       statusFillingPanelVisible,
       deleteAllFormsDialogVisible,
       deleteFormDialogVisible,
-=======
       editLinkPanelIsVisible,
       unsavedChangesDialogVisible,
       deleteLinkDialogVisible,
       embeddingPanelIsVisible,
       roomSharingPanelVisible,
       moveToPublicRoomVisible,
->>>>>>> 0c94da69
     };
   }
 )(observer(Panels));