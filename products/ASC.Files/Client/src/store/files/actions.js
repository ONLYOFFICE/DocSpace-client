--- conflicted
+++ resolved
@@ -1063,15 +1063,9 @@
     .then((res) => {
       const location = res.data.location;
 
-<<<<<<< HEAD
   const requestsDataArray = [];
-  const chunks = Math.ceil(file.size / chunkSize, chunkSize);
+
   let chunk = 0;
-=======
-      const requestsDataArray = [];
-
-      let chunk = 0;
->>>>>>> b0e8b9c6
 
       while (chunk < chunks) {
         const offset = chunk * chunkSize;
@@ -1182,32 +1176,18 @@
     const { uploadData } = newState.files;
     const { uploadedFiles, files } = uploadData;
 
-<<<<<<< HEAD
+    const percentCurrentFile = (index / length) * 100;
           dispatch(
       setPrimaryProgressBarData({
         icon: "upload",
-              label: t("UploadingLabel", {
-                file: uploadedFiles,
-                totalFiles: files.length,
-              }),
         percent: newPercent,
               visible: true,
-            })
-          );
-=======
-    const percentCurrentFile = (index / length) * 100;
-    dispatch(
-      setPrimaryProgressBarData({
-        icon: "upload",
-        percent: newPercent,
-        visible: true,
         loadingFile: {
           uniqueId: files[indexOfFile].uniqueId,
           percent: percentCurrentFile,
         },
-      })
-    );
->>>>>>> b0e8b9c6
+            })
+          );
 
           if (uploaded) {
       uploadData.files[indexOfFile].fileId = fileId;
@@ -1231,12 +1211,7 @@
   const { toFolderId } = currentFile;
 
   return throttleRefreshFiles(toFolderId, dispatch, getState);
-<<<<<<< HEAD
           };
-
-=======
-};
->>>>>>> b0e8b9c6
 const getNewPercent = (uploadedSize, indexOfFile, getState) => {
   const newState = getState();
   const { files } = newState.files.uploadData;
