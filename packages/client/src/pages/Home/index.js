--- conflicted
+++ resolved
@@ -117,235 +117,8 @@
 
   const isAccountsPage = location.pathname.includes("/accounts/filter");
   const isSettingsPage = location.pathname.includes("settings");
-  const isDashboard = location.pathname.includes("dashboard");
-
-<<<<<<< HEAD
-  React.useEffect(() => {
-    if (isAccountsPage || isSettingsPage) return;
-
-    if (!window.location.href.includes("#preview")) {
-      // localStorage.removeItem("isFirstUrl");
-      // Media viewer
-      removeFirstUrl();
-    }
-
-    const categoryType = getCategoryType(location);
-
-    let filterObj = null;
-    let isRooms = false;
-
-    if (window.location.href.indexOf("/#preview") > 1 && playlist.length < 1) {
-      const pathname = window.location.href;
-      const fileId = pathname.slice(pathname.indexOf("#preview") + 9);
-
-      setTimeout(() => {
-        getFileInfo(fileId)
-          .then((data) => {
-            const canOpenPlayer =
-              data.viewAccessability.ImageView ||
-              data.viewAccessability.MediaView;
-            const file = { ...data, canOpenPlayer };
-            setToPreviewFile(file, true);
-            setIsPreview(true);
-          })
-          .catch((err) => {
-            toastr.error(err);
-            fetchDefaultFiles();
-          });
-      }, 1);
-
-      return;
-    }
-
-    const isRoomFolder = getObjectByLocation(window.location)?.folder;
-
-    if (
-      (categoryType == CategoryType.Shared ||
-        categoryType == CategoryType.SharedRoom ||
-        categoryType == CategoryType.Archive) &&
-      !isRoomFolder
-    ) {
-      filterObj = RoomsFilter.getFilter(window.location);
-
-      isRooms = true;
-
-      if (!filterObj) {
-        setIsLoading(true);
-
-        if (window.location.pathname.indexOf("/rooms/archived") !== -1) {
-          fetchArchiveDefaultRooms();
-
-          return;
-        }
-        fetchDefaultRooms();
-
-        return;
-      }
-    } else {
-      filterObj = FilesFilter.getFilter(window.location);
-
-      if (!filterObj) {
-        setIsLoading(true);
-        fetchDefaultFiles();
-
-        return;
-      }
-    }
-
-    if (!filterObj) return;
-
-    if (isRooms && alreadyFetchingRooms && selectedFolderStore.title)
-      return setAlreadyFetchingRooms(false);
-
-    let dataObj = { filter: filterObj };
-
-    if (filterObj && filterObj.authorType) {
-      const authorType = filterObj.authorType;
-      const indexOfUnderscore = authorType.indexOf("_");
-      const type = authorType.slice(0, indexOfUnderscore);
-      const itemId = authorType.slice(indexOfUnderscore + 1);
-
-      if (itemId) {
-        dataObj = {
-          type,
-          itemId,
-          filter: filterObj,
-        };
-      } else {
-        filterObj.authorType = null;
-        dataObj = { filter: filterObj };
-      }
-    }
-
-    if (filterObj && filterObj.subjectId) {
-      const type = "user";
-      const itemId = filterObj.subjectId;
-
-      if (itemId) {
-        dataObj = {
-          type,
-          itemId,
-          filter: filterObj,
-        };
-      } else {
-        filterObj.subjectId = null;
-        dataObj = { filter: filterObj };
-      }
-    }
-
-    if (!dataObj) return;
-
-    const { filter, itemId, type } = dataObj;
-    const newFilter = filter
-      ? filter.clone()
-      : isRooms
-      ? RoomsFilter.getDefault()
-      : FilesFilter.getDefault();
-    const requests = [Promise.resolve(newFilter)];
-
-    if (type === "group") {
-      requests.push(getGroup(itemId));
-    } else if (type === "user") {
-      requests.push(getUserById(itemId));
-    }
-
-    setIsLoading(true);
-
-    axios
-      .all(requests)
-      .catch((err) => {
-        if (isRooms) {
-          Promise.resolve(RoomsFilter.getDefault());
-        } else {
-          Promise.resolve(FilesFilter.getDefault());
-        }
-
-        //console.warn("Filter restored by default", err);
-      })
-      .then((data) => {
-        const filter = data[0];
-        const result = data[1];
-        if (result) {
-          const type = result.displayName ? "user" : "group";
-          const selectedItem = {
-            key: result.id,
-            label: type === "user" ? result.displayName : result.name,
-            type,
-          };
-          if (!isRooms) {
-            filter.selectedItem = selectedItem;
-          }
-        }
-
-        if (isDashboard) {
-          return null;
-        }
-
-        if (filter) {
-          if (isRooms) {
-            return fetchRooms(null, filter);
-          } else {
-            const folderId = filter.folder;
-            return fetchFiles(folderId, filter);
-          }
-        }
-
-        return Promise.resolve();
-      })
-      .then(() => {
-        if (gallerySelected) {
-          setIsUpdatingRowItem(false);
-
-          const event = new Event(Events.CREATE);
-
-          const payload = {
-            extension: "docxf",
-            id: -1,
-            fromTemplate: true,
-            title: gallerySelected.attributes.name_form,
-          };
-
-          event.payload = payload;
-
-          window.dispatchEvent(event);
-        }
-      })
-      .finally(() => {
-        setIsLoading(false);
-        setFirstLoad(false);
-        setAlreadyFetchingRooms(false);
-      });
-
-    window.addEventListener("message", handleMessage, false);
-
-    return () => {
-      window.removeEventListener("message", handleMessage, false);
-    };
-  }, []);
-
-  const fetchDefaultFiles = () => {
-    const filterObj = FilesFilter.getDefault();
-    const folderId = filterObj.folder;
-
-    fetchFiles(folderId).finally(() => {
-      setIsLoading(false);
-      setFirstLoad(false);
-    });
-  };
-
-  const fetchDefaultRooms = () => {
-    fetchRooms().finally(() => {
-      setIsLoading(false);
-      setFirstLoad(false);
-    });
-  };
-
-  const fetchArchiveDefaultRooms = () => {
-    const { fetchRooms, setIsLoading, setFirstLoad } = this.props;
-
-    const filter = RoomsFilter.getDefault();
-    filter.searchArea = RoomSearchArea.Archive;
-=======
+  const isDashboardPage = location.pathname.includes("dashboard");
+
   const { onDrop } = useFiles({
     t,
     dragging,
@@ -356,10 +129,10 @@
     fetchFiles,
     fetchRooms,
     setIsLoading,
->>>>>>> 14b139ca
 
     isAccountsPage,
     isSettingsPage,
+    isDashboardPage,
 
     location,
 
