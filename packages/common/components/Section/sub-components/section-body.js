--- conflicted
+++ resolved
@@ -19,13 +19,17 @@
     settingsStudio
       ? css`
           padding: 0 7px 16px 20px;
-
+          
           @media ${tablet} {
             padding: 0 0 16px 24px;
           }
 
           @media ${smallTablet} {
             padding: 8px 0 16px 24px;
+          }
+          
+          @media ${mobile} {
+            padding: 0 0 16px 24px;
           }
         `
       : css`
@@ -48,24 +52,7 @@
         : "19px 3px 16px 0px"
       : "19px 3px 16px 20px"};
 
-<<<<<<< HEAD
-  @media ${tablet} {
-    padding: ${(props) =>
-      props.settingsStudio ? "0 0 16px 24px" : "19px 0 16px 24px"};
-  }
-
-  @media ${smallTablet} {
-    padding: ${(props) =>
-      props.settingsStudio ? "8px 0 16px 24px" : "19px 0 16px 24px"};
-  }
-
-  @media ${mobile} {
-    padding: ${(props) =>
-      props.settingsStudio ? "0px 0 16px 24px" : "19px 0 16px 24px"};
-  }
-=======
   ${settingsStudioStyles};
->>>>>>> 1abc4a70
 
   ${isMobile &&
   css`
