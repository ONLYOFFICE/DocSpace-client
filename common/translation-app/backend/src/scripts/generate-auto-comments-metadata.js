--- conflicted
+++ resolved
@@ -345,13 +345,7 @@
 async function generateAutoCommentsMetadata() {
   const projects = Object.keys(projectLocalesMap);
   console.log(
-<<<<<<< HEAD
-    `Generating metadata for ${projects.length} projects: ${projects.join(
-      ", "
-    )}`
-=======
     `Generating metadata for ${projects.length} projects: ${projects.join(", ")}`
->>>>>>> 3be20edb
   );
 
   const overallStats = {
@@ -416,13 +410,7 @@
         Object.entries(projectStats.namespaces).forEach(
           ([namespace, nsStats]) => {
             console.log(
-<<<<<<< HEAD
-              `  - ${namespace}: ${nsStats.totalKeys || 0} keys (${
-                nsStats.updatedComments || 0
-              } comments generated)`
-=======
               `  - ${namespace}: ${nsStats.totalKeys || 0} keys (${nsStats.updatedComments || 0} comments generated)`
->>>>>>> 3be20edb
             );
           }
         );
