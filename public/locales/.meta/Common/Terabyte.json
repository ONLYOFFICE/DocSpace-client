{
  "key_path": "Terabyte",
  "content": "TB",
  "content_en_sha1_hash": "f8a902b067d4344b687920f92c669bffad7b0e0e",
  "created_at": "2025-05-19T21:30:49.270Z",
<<<<<<< HEAD
  "updated_at": "2025-06-08T12:02:32.831Z",
=======
  "updated_at": "2025-06-18T17:09:45.654Z",
>>>>>>> 540a9604
  "comment": {
    "text": "This translation key is used to display a unit of measurement for file sizes (\"TB\") and is included in a dropdown list within the Quota Form component. The label is part of a common size unit system and is used to help users understand the quantity of data being measured. It appears on the \"Common:Bytes\" option selection screen.",
    "is_auto": true,
    "updated_at": "2025-05-20T08:37:45.199Z"
  },
  "usage": [
    {
      "file_path": "/packages/client/src/pages/PortalSettings/categories/services/StoragePlanUpgrade.tsx",
      "line_number": 176,
      "context": "const amountTabs = () => {\n const amounts = [100, 200, 500, 800, 1024];\n return amounts.map((item) => {\n const name =\n item > 800\n ? `1 ${t(\"Common:Terabyte\")}`\n : `${item} ${t(\"Common:Gigabyte\")}`;\n return { value: item, name };\n });\n };",
      "module": "/packages/client"
    },
    {
<<<<<<< HEAD
      "file_path": "/packages/shared/components/quota-form/index.tsx",
      "line_number": 82,
      "context": "const getOptions = (t: TTranslation) => [\n { key: 0, label: t(\"Common:Bytes\") },\n { key: 1, label: t(\"Common:Kilobyte\") },\n { key: 2, label: t(\"Common:Megabyte\") },\n { key: 3, label: t(\"Common:Gigabyte\") },\n { key: 4, label: t(\"Common:Terabyte\") },\n ];\n \n const getConvertedSize = (value: string, power: number) => {\n if (value.trim() === \"\") return \"\";\n return conversionToBytes(Number(value), power);",
      "module": "/packages/shared"
=======
      "file_path": "/packages/client/src/pages/PortalSettings/categories/services/StoragePlanUpgrade.tsx",
      "line_number": 279,
      "context": "const amountTabs = () => {\n const amounts = [100, 200, 500, 1024];\n return amounts.map((item) => {\n const name =\n item > 800\n ? `1 ${t(\"Common:Terabyte\")}`\n : `${item} ${t(\"Common:Gigabyte\")}`;\n return { value: item, name };\n });\n };",
      "module": "/packages/client"
>>>>>>> 540a9604
    },
    {
      "file_path": "/packages/shared/utils/common.ts",
      "line_number": 689,
      "context": "const sizeNames = [\n t(\"Common:Bytes\"),\n t(\"Common:Kilobyte\"),\n t(\"Common:Megabyte\"),\n t(\"Common:Gigabyte\"),\n t(\"Common:Terabyte\"),\n t(\"Common:Petabyte\"),\n t(\"Common:Exabyte\"),\n ];\n \n if (bytes <= 0) return `${`0 ${t(\"Common:Bytes\")}`}`;",
      "module": "/packages/shared"
    }
  ],
  "languages": {
    "en": {
      "ai_translated": false,
      "ai_model": null,
      "ai_spell_check_issues": [],
      "approved_at": null
    },
    "ar-SA": {
      "ai_translated": false,
      "ai_model": null,
      "ai_spell_check_issues": [
        {
          "type": "formatting",
          "description": "The Arabic translation includes a space before the quotation marks. This is unconventional and should be removed.",
          "suggestion": "تيرابايت"
        }
      ],
      "approved_at": null
    },
    "az": {
      "ai_translated": false,
      "ai_model": null,
      "ai_spell_check_issues": [],
      "approved_at": null
    },
    "bg": {
      "ai_translated": false,
      "ai_model": null,
      "ai_spell_check_issues": [],
      "approved_at": null
    },
    "cs": {
      "ai_translated": false,
      "ai_model": null,
      "ai_spell_check_issues": [],
      "approved_at": null
    },
    "de": {
      "ai_translated": false,
      "ai_model": null,
      "ai_spell_check_issues": [],
      "approved_at": null
    },
    "el-GR": {
      "ai_translated": false,
      "ai_model": null,
      "ai_spell_check_issues": [],
      "approved_at": null
    },
    "es": {
      "ai_translated": false,
      "ai_model": null,
      "ai_spell_check_issues": [],
      "approved_at": null
    },
    "fi": {
      "ai_translated": false,
      "ai_model": null,
      "ai_spell_check_issues": [],
      "approved_at": null
    },
    "fr": {
      "ai_translated": false,
      "ai_model": null,
      "ai_spell_check_issues": [
        {
          "type": "incorrect_translation",
          "description": "The French translation 'To' is incorrect for 'TB'. 'TB' stands for Terabyte and should be translated to a French equivalent like 'To' (with the appropriate accent) or a descriptive phrase.",
          "suggestion": "Consider using 'To' (with accent) or a more descriptive translation like 'térabyte' depending on the context."
        }
      ],
      "approved_at": null
    },
    "hy-AM": {
      "ai_translated": false,
      "ai_model": null,
      "ai_spell_check_issues": [],
      "approved_at": null
    },
    "it": {
      "ai_translated": false,
      "ai_model": null,
      "ai_spell_check_issues": [],
      "approved_at": null
    },
    "ja-JP": {
      "ai_translated": false,
      "ai_model": null,
      "ai_spell_check_issues": [],
      "approved_at": null
    },
    "ko-KR": {
      "ai_translated": false,
      "ai_model": null,
      "ai_spell_check_issues": [],
      "approved_at": null
    },
    "lo-LA": {
      "ai_translated": false,
      "ai_model": null,
      "ai_spell_check_issues": [],
      "approved_at": null
    },
    "lv": {
      "ai_translated": false,
      "ai_model": null,
      "ai_spell_check_issues": [],
      "approved_at": null
    },
    "nl": {
      "ai_translated": false,
      "ai_model": null,
      "ai_spell_check_issues": [],
      "approved_at": null
    },
    "pl": {
      "ai_translated": false,
      "ai_model": null,
      "ai_spell_check_issues": [],
      "approved_at": null
    },
    "pt": {
      "ai_translated": false,
      "ai_model": null,
      "ai_spell_check_issues": [],
      "approved_at": null
    },
    "pt-BR": {
      "ai_translated": false,
      "ai_model": null,
      "ai_spell_check_issues": [],
      "approved_at": null
    },
    "ro": {
      "ai_translated": false,
      "ai_model": null,
      "ai_spell_check_issues": [
        {
          "type": "incorrect_translation",
          "description": "The Romanian translation 'TO' is incorrect. 'TB' (Terabyte) is commonly represented as 'TB' in Romanian as well, maintaining the English abbreviation.",
          "suggestion": "TB"
        }
      ],
      "approved_at": null
    },
    "ru": {
      "ai_translated": false,
      "ai_model": null,
      "ai_spell_check_issues": [],
      "approved_at": null
    },
    "si": {
      "ai_translated": false,
      "ai_model": null,
      "ai_spell_check_issues": [
        {
          "type": "formatting",
          "description": "The translation 'ටෙ.බ.' uses periods as separators, which is unusual in Sinhala abbreviations. While understandable, it might be more conventional to use a space or a hyphen.",
          "suggestion": "Consider using 'ටෙ බ' or 'ටෙ-බ' instead."
        }
      ],
      "approved_at": null
    },
    "sk": {
      "ai_translated": false,
      "ai_model": null,
      "ai_spell_check_issues": [],
      "approved_at": null
    },
    "sl": {
      "ai_translated": false,
      "ai_model": null,
      "ai_spell_check_issues": [],
      "approved_at": null
    },
    "sr-Cyrl-RS": {
      "ai_translated": false,
      "ai_model": null,
      "ai_spell_check_issues": [],
      "approved_at": null
    },
    "sr-Latn-RS": {
      "ai_translated": false,
      "ai_model": null,
      "ai_spell_check_issues": [],
      "approved_at": null
    },
    "tr": {
      "ai_translated": false,
      "ai_model": null,
      "ai_spell_check_issues": [],
      "approved_at": null
    },
    "uk-UA": {
      "ai_translated": false,
      "ai_model": null,
      "ai_spell_check_issues": [],
      "approved_at": null
    },
    "vi": {
      "ai_translated": false,
      "ai_model": null,
      "ai_spell_check_issues": [],
      "approved_at": null
    },
    "zh-CN": {
      "ai_translated": false,
      "ai_model": null,
      "ai_spell_check_issues": [],
      "approved_at": null
    }
  }
}<|MERGE_RESOLUTION|>--- conflicted
+++ resolved
@@ -3,11 +3,7 @@
   "content": "TB",
   "content_en_sha1_hash": "f8a902b067d4344b687920f92c669bffad7b0e0e",
   "created_at": "2025-05-19T21:30:49.270Z",
-<<<<<<< HEAD
-  "updated_at": "2025-06-08T12:02:32.831Z",
-=======
   "updated_at": "2025-06-18T17:09:45.654Z",
->>>>>>> 540a9604
   "comment": {
     "text": "This translation key is used to display a unit of measurement for file sizes (\"TB\") and is included in a dropdown list within the Quota Form component. The label is part of a common size unit system and is used to help users understand the quantity of data being measured. It appears on the \"Common:Bytes\" option selection screen.",
     "is_auto": true,
@@ -15,27 +11,20 @@
   },
   "usage": [
     {
-      "file_path": "/packages/client/src/pages/PortalSettings/categories/services/StoragePlanUpgrade.tsx",
-      "line_number": 176,
-      "context": "const amountTabs = () => {\n const amounts = [100, 200, 500, 800, 1024];\n return amounts.map((item) => {\n const name =\n item > 800\n ? `1 ${t(\"Common:Terabyte\")}`\n : `${item} ${t(\"Common:Gigabyte\")}`;\n return { value: item, name };\n });\n };",
+      "file_path": "/packages/client/src/components/QuotaForm/index.js",
+      "line_number": 74,
+      "context": "const getOptions = (t) => [\n { key: 0, label: t(\"Common:Bytes\") },\n { key: 1, label: t(\"Common:Kilobyte\") },\n { key: 2, label: t(\"Common:Megabyte\") },\n { key: 3, label: t(\"Common:Gigabyte\") },\n { key: 4, label: t(\"Common:Terabyte\") },\n ];\n \n const getConvertedSize = (value, power) => {\n if (value.trim() === \"\") return \"\";",
       "module": "/packages/client"
     },
     {
-<<<<<<< HEAD
-      "file_path": "/packages/shared/components/quota-form/index.tsx",
-      "line_number": 82,
-      "context": "const getOptions = (t: TTranslation) => [\n { key: 0, label: t(\"Common:Bytes\") },\n { key: 1, label: t(\"Common:Kilobyte\") },\n { key: 2, label: t(\"Common:Megabyte\") },\n { key: 3, label: t(\"Common:Gigabyte\") },\n { key: 4, label: t(\"Common:Terabyte\") },\n ];\n \n const getConvertedSize = (value: string, power: number) => {\n if (value.trim() === \"\") return \"\";\n return conversionToBytes(Number(value), power);",
-      "module": "/packages/shared"
-=======
       "file_path": "/packages/client/src/pages/PortalSettings/categories/services/StoragePlanUpgrade.tsx",
       "line_number": 279,
       "context": "const amountTabs = () => {\n const amounts = [100, 200, 500, 1024];\n return amounts.map((item) => {\n const name =\n item > 800\n ? `1 ${t(\"Common:Terabyte\")}`\n : `${item} ${t(\"Common:Gigabyte\")}`;\n return { value: item, name };\n });\n };",
       "module": "/packages/client"
->>>>>>> 540a9604
     },
     {
       "file_path": "/packages/shared/utils/common.ts",
-      "line_number": 689,
+      "line_number": 685,
       "context": "const sizeNames = [\n t(\"Common:Bytes\"),\n t(\"Common:Kilobyte\"),\n t(\"Common:Megabyte\"),\n t(\"Common:Gigabyte\"),\n t(\"Common:Terabyte\"),\n t(\"Common:Petabyte\"),\n t(\"Common:Exabyte\"),\n ];\n \n if (bytes <= 0) return `${`0 ${t(\"Common:Bytes\")}`}`;",
       "module": "/packages/shared"
     }
@@ -52,153 +41,153 @@
       "ai_model": null,
       "ai_spell_check_issues": [
         {
+          "type": "incorrect_translation",
+          "description": "The translation 'تيرابايت ' is a transliteration of 'Terabyte', not a direct translation of 'TB'. The correct translation would be 'تيرا بايت'.",
+          "suggestion": "تيرا بايت"
+        }
+      ],
+      "approved_at": null
+    },
+    "az": {
+      "ai_translated": false,
+      "ai_model": null,
+      "ai_spell_check_issues": [],
+      "approved_at": null
+    },
+    "bg": {
+      "ai_translated": false,
+      "ai_model": null,
+      "ai_spell_check_issues": [],
+      "approved_at": null
+    },
+    "cs": {
+      "ai_translated": false,
+      "ai_model": null,
+      "ai_spell_check_issues": [],
+      "approved_at": null
+    },
+    "de": {
+      "ai_translated": false,
+      "ai_model": null,
+      "ai_spell_check_issues": [],
+      "approved_at": null
+    },
+    "el-GR": {
+      "ai_translated": false,
+      "ai_model": null,
+      "ai_spell_check_issues": [],
+      "approved_at": null
+    },
+    "es": {
+      "ai_translated": false,
+      "ai_model": null,
+      "ai_spell_check_issues": [],
+      "approved_at": null
+    },
+    "fi": {
+      "ai_translated": false,
+      "ai_model": null,
+      "ai_spell_check_issues": [],
+      "approved_at": null
+    },
+    "fr": {
+      "ai_translated": false,
+      "ai_model": null,
+      "ai_spell_check_issues": [
+        {
+          "type": "incorrect_translation",
+          "description": "The French translation \"To\" is incorrect for \"TB\". \"TB\" stands for Terabyte, and the correct French translation is \"To\" (pronounced 'toe').",
+          "suggestion": "Replace \"To\" with \"To\"."
+        }
+      ],
+      "approved_at": null
+    },
+    "hy-AM": {
+      "ai_translated": false,
+      "ai_model": null,
+      "ai_spell_check_issues": [],
+      "approved_at": null
+    },
+    "it": {
+      "ai_translated": false,
+      "ai_model": null,
+      "ai_spell_check_issues": [],
+      "approved_at": null
+    },
+    "ja-JP": {
+      "ai_translated": false,
+      "ai_model": null,
+      "ai_spell_check_issues": [],
+      "approved_at": null
+    },
+    "ko-KR": {
+      "ai_translated": false,
+      "ai_model": null,
+      "ai_spell_check_issues": [],
+      "approved_at": null
+    },
+    "lo-LA": {
+      "ai_translated": false,
+      "ai_model": null,
+      "ai_spell_check_issues": [],
+      "approved_at": null
+    },
+    "lv": {
+      "ai_translated": false,
+      "ai_model": null,
+      "ai_spell_check_issues": [],
+      "approved_at": null
+    },
+    "nl": {
+      "ai_translated": false,
+      "ai_model": null,
+      "ai_spell_check_issues": [],
+      "approved_at": null
+    },
+    "pl": {
+      "ai_translated": false,
+      "ai_model": null,
+      "ai_spell_check_issues": [],
+      "approved_at": null
+    },
+    "pt": {
+      "ai_translated": false,
+      "ai_model": null,
+      "ai_spell_check_issues": [],
+      "approved_at": null
+    },
+    "pt-BR": {
+      "ai_translated": false,
+      "ai_model": null,
+      "ai_spell_check_issues": [],
+      "approved_at": null
+    },
+    "ro": {
+      "ai_translated": false,
+      "ai_model": null,
+      "ai_spell_check_issues": [
+        {
+          "type": "incorrect_translation",
+          "description": "The Romanian translation 'TO' is incorrect for 'TB' (Terabyte). The correct translation should be 'TB'.",
+          "suggestion": "TB"
+        }
+      ],
+      "approved_at": null
+    },
+    "ru": {
+      "ai_translated": false,
+      "ai_model": null,
+      "ai_spell_check_issues": [],
+      "approved_at": null
+    },
+    "si": {
+      "ai_translated": false,
+      "ai_model": null,
+      "ai_spell_check_issues": [
+        {
           "type": "formatting",
-          "description": "The Arabic translation includes a space before the quotation marks. This is unconventional and should be removed.",
-          "suggestion": "تيرابايت"
-        }
-      ],
-      "approved_at": null
-    },
-    "az": {
-      "ai_translated": false,
-      "ai_model": null,
-      "ai_spell_check_issues": [],
-      "approved_at": null
-    },
-    "bg": {
-      "ai_translated": false,
-      "ai_model": null,
-      "ai_spell_check_issues": [],
-      "approved_at": null
-    },
-    "cs": {
-      "ai_translated": false,
-      "ai_model": null,
-      "ai_spell_check_issues": [],
-      "approved_at": null
-    },
-    "de": {
-      "ai_translated": false,
-      "ai_model": null,
-      "ai_spell_check_issues": [],
-      "approved_at": null
-    },
-    "el-GR": {
-      "ai_translated": false,
-      "ai_model": null,
-      "ai_spell_check_issues": [],
-      "approved_at": null
-    },
-    "es": {
-      "ai_translated": false,
-      "ai_model": null,
-      "ai_spell_check_issues": [],
-      "approved_at": null
-    },
-    "fi": {
-      "ai_translated": false,
-      "ai_model": null,
-      "ai_spell_check_issues": [],
-      "approved_at": null
-    },
-    "fr": {
-      "ai_translated": false,
-      "ai_model": null,
-      "ai_spell_check_issues": [
-        {
-          "type": "incorrect_translation",
-          "description": "The French translation 'To' is incorrect for 'TB'. 'TB' stands for Terabyte and should be translated to a French equivalent like 'To' (with the appropriate accent) or a descriptive phrase.",
-          "suggestion": "Consider using 'To' (with accent) or a more descriptive translation like 'térabyte' depending on the context."
-        }
-      ],
-      "approved_at": null
-    },
-    "hy-AM": {
-      "ai_translated": false,
-      "ai_model": null,
-      "ai_spell_check_issues": [],
-      "approved_at": null
-    },
-    "it": {
-      "ai_translated": false,
-      "ai_model": null,
-      "ai_spell_check_issues": [],
-      "approved_at": null
-    },
-    "ja-JP": {
-      "ai_translated": false,
-      "ai_model": null,
-      "ai_spell_check_issues": [],
-      "approved_at": null
-    },
-    "ko-KR": {
-      "ai_translated": false,
-      "ai_model": null,
-      "ai_spell_check_issues": [],
-      "approved_at": null
-    },
-    "lo-LA": {
-      "ai_translated": false,
-      "ai_model": null,
-      "ai_spell_check_issues": [],
-      "approved_at": null
-    },
-    "lv": {
-      "ai_translated": false,
-      "ai_model": null,
-      "ai_spell_check_issues": [],
-      "approved_at": null
-    },
-    "nl": {
-      "ai_translated": false,
-      "ai_model": null,
-      "ai_spell_check_issues": [],
-      "approved_at": null
-    },
-    "pl": {
-      "ai_translated": false,
-      "ai_model": null,
-      "ai_spell_check_issues": [],
-      "approved_at": null
-    },
-    "pt": {
-      "ai_translated": false,
-      "ai_model": null,
-      "ai_spell_check_issues": [],
-      "approved_at": null
-    },
-    "pt-BR": {
-      "ai_translated": false,
-      "ai_model": null,
-      "ai_spell_check_issues": [],
-      "approved_at": null
-    },
-    "ro": {
-      "ai_translated": false,
-      "ai_model": null,
-      "ai_spell_check_issues": [
-        {
-          "type": "incorrect_translation",
-          "description": "The Romanian translation 'TO' is incorrect. 'TB' (Terabyte) is commonly represented as 'TB' in Romanian as well, maintaining the English abbreviation.",
-          "suggestion": "TB"
-        }
-      ],
-      "approved_at": null
-    },
-    "ru": {
-      "ai_translated": false,
-      "ai_model": null,
-      "ai_spell_check_issues": [],
-      "approved_at": null
-    },
-    "si": {
-      "ai_translated": false,
-      "ai_model": null,
-      "ai_spell_check_issues": [
-        {
-          "type": "formatting",
-          "description": "The translation 'ටෙ.බ.' uses periods as separators, which is unusual in Sinhala abbreviations. While understandable, it might be more conventional to use a space or a hyphen.",
-          "suggestion": "Consider using 'ටෙ බ' or 'ටෙ-බ' instead."
+          "description": "The Sinhala translation 'ටෙ.බ.' uses periods as separators, which is unconventional for abbreviations in Sinhala. It's more common to use a space or hyphen.",
+          "suggestion": "Consider using 'ටෙ. බ.' or 'ටෙ-බි.'"
         }
       ],
       "approved_at": null
