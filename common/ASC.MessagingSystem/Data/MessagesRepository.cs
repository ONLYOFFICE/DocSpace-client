--- conflicted
+++ resolved
@@ -38,9 +38,9 @@
     private readonly IServiceScopeFactory _serviceScopeFactory;
     private readonly IMapper _mapper;
     private readonly ILogger<MessagesRepository> _logger;
-    private readonly Timer _timer;
-    private readonly int _cacheLimit;
-
+    private readonly Timer _timer;
+    private readonly int _cacheLimit;
+
     public MessagesRepository(IServiceScopeFactory serviceScopeFactory, ILogger<MessagesRepository> logger, IMapper mapper, IConfiguration configuration)
     {
         _cacheTime = TimeSpan.FromMinutes(1);
@@ -52,60 +52,60 @@
 
         _timer = new Timer(FlushCache);
 
-        _mapper = mapper;
-
-        var minutes = configuration["messaging:CacheTimeFromMinutes"];
-        var limit = configuration["messaging:CacheLimit"];
-
-        _cacheTime = int.TryParse(minutes, out var cacheTime) ? TimeSpan.FromMinutes(cacheTime) : TimeSpan.FromMinutes(1);
+        _mapper = mapper;
+
+        var minutes = configuration["messaging:CacheTimeFromMinutes"];
+        var limit = configuration["messaging:CacheLimit"];
+
+        _cacheTime = int.TryParse(minutes, out var cacheTime) ? TimeSpan.FromMinutes(cacheTime) : TimeSpan.FromMinutes(1);
         _cacheLimit = int.TryParse(limit, out var cacheLimit) ? cacheLimit : 100;
-    }
-
-    ~MessagesRepository()
-    {
-        FlushCache(true);
-    }
-    private bool ForseSave(EventMessage message)
-    {
-        // messages with action code < 2000 are related to login-history
-        if ((int)message.Action < 2000)
-        {
-            return true;
-        }
-
-        return message.Action == MessageAction.UserSentPasswordChangeInstructions;
-    }
+    }
+
+    ~MessagesRepository()
+    {
+        FlushCache(true);
+    }
+    private bool ForseSave(EventMessage message)
+    {
+        // messages with action code < 2000 are related to login-history
+        if ((int)message.Action < 2000)
+        {
+            return true;
+        }
+
+        return message.Action == MessageAction.UserSentPasswordChangeInstructions;
+    }
 
     public int Add(EventMessage message)
-    {
-        if (ForseSave(message))
-        {
-            var id = 0;
-            if (!string.IsNullOrEmpty(message.UAHeader))
-            {
-                try
-                {
-                    MessageSettings.AddInfoMessage(message);
-                }
-                catch (Exception e)
-                {
-                    _logger.ErrorWithException("Add " + message.Id, e);
-                }
-            }
-
+    {
+        if (ForseSave(message))
+        {
+            var id = 0;
+            if (!string.IsNullOrEmpty(message.UAHeader))
+            {
+                try
+                {
+                    MessageSettings.AddInfoMessage(message);
+                }
+                catch (Exception e)
+                {
+                    _logger.ErrorWithException("Add " + message.Id, e);
+                }
+            }
+
             using var scope = _serviceScopeFactory.CreateScope();
-            using var ef = scope.ServiceProvider.GetService<DbContextManager<MessagesContext>>().Get("messages");
-
-            if ((int)message.Action < 2000)
-            {
-                id = AddLoginEvent(message, ef);
-            }
-            else
-            {
-                id = AddAuditEvent(message, ef);
-            }
-            return id;
-        }
+            using var ef = scope.ServiceProvider.GetService<DbContextManager<MessagesContext>>().Get("messages");
+
+            if ((int)message.Action < 2000)
+            {
+                id = AddLoginEvent(message, ef);
+            }
+            else
+            {
+                id = AddAuditEvent(message, ef);
+            }
+            return id;
+        }
 
         var now = DateTime.UtcNow;
         var key = string.Format("{0}|{1}|{2}|{3}", message.TenantId, message.UserId, message.Id, now.Ticks);
@@ -121,17 +121,17 @@
             }
         }
         return 0;
-    }
-    private void FlushCache(object state)
-    {
-        FlushCache(false);
-    }
+    }
+    private void FlushCache(object state)
+    {
+        FlushCache(false);
+    }
 
     private void FlushCache(bool isDisposed = false)
     {
         List<EventMessage> events = null;
-
-        if (DateTime.UtcNow > _lastSave.Add(_cacheTime) || _cache.Count > _cacheLimit || isDisposed)
+
+        if (DateTime.UtcNow > _lastSave.Add(_cacheTime) || _cache.Count > _cacheLimit || isDisposed)
         {
             lock (_cache)
             {
@@ -149,9 +149,12 @@
             return;
         }
 
-<<<<<<< HEAD
         using var scope = _serviceScopeFactory.CreateScope();
         using var ef = scope.ServiceProvider.GetService<DbContextManager<MessagesContext>>().Get("messages");
+        var strategy = ef.Database.CreateExecutionStrategy();
+
+        strategy.Execute(() =>
+        {
         using var tx = ef.Database.BeginTransaction(IsolationLevel.ReadUncommitted);
         var dict = new Dictionary<string, ClientInfo>();
 
@@ -160,82 +163,31 @@
             if (!string.IsNullOrEmpty(message.UAHeader))
             {
                 try
-                {
+                {
                     MessageSettings.AddInfoMessage(message, dict);
                 }
                 catch (Exception e)
                 {
                     _logger.ErrorFlushCache(message.Id, e);
                 }
+            }
+
+            if (!ForseSave(message))
+            {
+                // messages with action code < 2000 are related to login-history
+                if ((int)message.Action < 2000)
+                {
+                    AddLoginEvent(message, ef);
+                }
+                else
+                {
+                    AddAuditEvent(message, ef);
+                }
             }
-
-            if (!ForseSave(message))
-            {
-                // messages with action code < 2000 are related to login-history
-                if ((int)message.Action < 2000)
-                {
-                    AddLoginEvent(message, ef);
-                }
-                else
-                {
-                    AddAuditEvent(message, ef);
-                }
-            }
         }
 
         tx.Commit();
-=======
-        using var scope = _serviceScopeFactory.CreateScope();
-        using var ef = scope.ServiceProvider.GetService<DbContextManager<MessagesContext>>().Get("messages");
-        var strategy = ef.Database.CreateExecutionStrategy();
-
-        strategy.Execute(() =>
-        {
-            using var tx = ef.Database.BeginTransaction(IsolationLevel.ReadUncommitted);
-            var dict = new Dictionary<string, ClientInfo>();
-
-            foreach (var message in events)
-            {
-                if (!string.IsNullOrEmpty(message.UAHeader))
-                {
-                    try
-                    {
-
-                        ClientInfo clientInfo;
-
-                        if (dict.TryGetValue(message.UAHeader, out clientInfo))
-                        {
-
-                        }
-                        else
-                        {
-                            _parser = _parser ?? Parser.GetDefault();
-                            clientInfo = _parser.Parse(message.UAHeader);
-                            dict.Add(message.UAHeader, clientInfo);
-                        }
-
-                        if (clientInfo != null)
-                        {
-                            message.Browser = GetBrowser(clientInfo);
-                            message.Platform = GetPlatform(clientInfo);
-                        }
-                    }
-                    catch (Exception e)
-                    {
-                        _logger.ErrorFlushCache(message.Id, e);
-                    }
-                }
-
-                // messages with action code < 2000 are related to login-history
-                if ((int)message.Action >= 2000)
-                {
-                    AddAuditEvent(message, ef);
-                }
-            }
-
-            tx.Commit();
         });
->>>>>>> f2bcfb40
     }
 
     private int AddLoginEvent(EventMessage message, MessagesContext dbContext)
@@ -243,8 +195,8 @@
         var loginEvent = _mapper.Map<EventMessage, LoginEvent>(message);
 
         dbContext.LoginEvents.Add(loginEvent);
-        dbContext.SaveChanges();
-
+        dbContext.SaveChanges();
+
         return loginEvent.Id;
     }
 
@@ -253,8 +205,8 @@
         var auditEvent = _mapper.Map<EventMessage, AuditEvent>(message);
 
         dbContext.AuditEvents.Add(auditEvent);
-        dbContext.SaveChanges();
-
+        dbContext.SaveChanges();
+
         return auditEvent.Id;
     }
 
