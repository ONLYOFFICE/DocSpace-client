--- conflicted
+++ resolved
@@ -2724,28 +2724,6 @@
 
   --table-group-menu-border-bottom: 1px solid #{$gray-dark-strong};
   --table-group-menu-border-right: 1px solid #{$gray-dark-strong};
-<<<<<<< HEAD
-  --table-group-menu-box-shadow: 0px 8px 16px #{$badge-shadow},
-    0px 0px 4px #{$menu-shadow-dark};
-}
-
-.light {
-  --modified-text-color: #{$gray};
-  --modified-badge-background-color: #{$gray};
-  --modified-badge-active-background-color: var(
-    --color-scheme-main-accent,
-    #{$light-blue-main}
-  );
-}
-
-.dark {
-  --modified-text-color: #{$gray-dark};
-  --modified-badge-background-color: #{$gray-dark};
-  --modified-badge-active-background-color: var(
-    --color-scheme-main-accent,
-    #{$light-blue-main}
-  );
-=======
   --table-group-menu-box-shadow:
     0px 8px 16px #{$badge-shadow}, 0px 0px 4px #{$menu-shadow-dark};
 }
@@ -2898,5 +2876,22 @@
 .dark {
   --more-login-row-hover-color: #{$dark-gray-light};
   --more-login-row-pressed-color: #{$gray-dark-mid};
->>>>>>> fa01534a
+}
+
+.light {
+  --modified-text-color: #{$gray};
+  --modified-badge-background-color: #{$gray};
+  --modified-badge-active-background-color: var(
+    --color-scheme-main-accent,
+    #{$light-blue-main}
+  );
+}
+
+.dark {
+  --modified-text-color: #{$gray-dark};
+  --modified-badge-background-color: #{$gray-dark};
+  --modified-badge-active-background-color: var(
+    --color-scheme-main-accent,
+    #{$light-blue-main}
+  );
 }