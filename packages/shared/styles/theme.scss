--- conflicted
+++ resolved
@@ -233,10 +233,6 @@
   --floating-button-background: #{$light-icons};
   --floating-button-box-shadow: 0px 5px 20px #{$popup-shadow};
 
-<<<<<<< HEAD
-  --status-icon-color-positive: #{$light-status-positive};
-  --status-icon-color-negative: #{$light-error-status};
-=======
   --slider-track-height: 8px;
   --slider-thumb-size: 24px;
   --slider-thumb-border: 6px;
@@ -262,7 +258,8 @@
 
   --save-cancel-border-color: #{$gray-light-mid};
   --save-cancel-reminder-color: #{$gray};
->>>>>>> 1f313dfd
+  --status-icon-color-positive: #{$light-status-positive};
+  --status-icon-color-negative: #{$light-error-status};
 }
 
 .dark {
@@ -551,10 +548,6 @@
   --floating-button-background: #{$white};
   --floating-button-box-shadow: 0px 12px 24px #{$popup-shadow};
 
-<<<<<<< HEAD
-  --status-icon-color-positive: #{$dark-status-positive};
-  --status-icon-color-negative: #{$dark-error-status};
-=======
   --slider-track-height: 8px;
   --slider-thumb-size: 24px;
   --slider-thumb-border: 6px;
@@ -577,7 +570,8 @@
 
   --save-cancel-border-color: #{$gray-light-mid};
   --save-cancel-reminder-color: #{$gray};
->>>>>>> 1f313dfd
+  --status-icon-color-positive: #{$dark-status-positive};
+  --status-icon-color-negative: #{$dark-error-status};
 }
 
 .light {
