﻿import FavoritesReactSvgUrl from "PUBLIC_DIR/images/favorites.react.svg?url";
import InfoOutlineReactSvgUrl from "PUBLIC_DIR/images/info.outline.react.svg?url";
import CopyToReactSvgUrl from "PUBLIC_DIR/images/copyTo.react.svg?url";
import DownloadReactSvgUrl from "PUBLIC_DIR/images/download.react.svg?url";
import DownloadAsReactSvgUrl from "PUBLIC_DIR/images/downloadAs.react.svg?url";
import MoveReactSvgUrl from "PUBLIC_DIR/images/move.react.svg?url";
import PinReactSvgUrl from "PUBLIC_DIR/images/pin.react.svg?url";
import UnpinReactSvgUrl from "PUBLIC_DIR/images/unpin.react.svg?url";
import RoomArchiveSvgUrl from "PUBLIC_DIR/images/room.archive.svg?url";
import DeleteReactSvgUrl from "PUBLIC_DIR/images/delete.react.svg?url";
import CatalogRoomsReactSvgUrl from "PUBLIC_DIR/images/catalog.rooms.react.svg?url";
import {
  checkFileConflicts,
  deleteFile,
  deleteFolder,
  downloadFiles,
  emptyTrash,
  finalizeVersion,
  lockFile,
  markAsRead,
  removeFiles,
  removeShareFiles,
  createFolder,
  moveToFolder,
  getFolder,
} from "@docspace/shared/api/files";
import {
  ConflictResolveType,
  FileAction,
  FileStatus,
  FolderType,
  RoomsType,
  ShareAccessRights,
} from "@docspace/shared/enums";
import { makeAutoObservable } from "mobx";

import { toastr } from "@docspace/shared/components/toast";
import { TIMEOUT } from "@docspace/client/src/helpers/filesConstants";
import { checkProtocol } from "../helpers/files-helpers";
import { combineUrl } from "@docspace/shared/utils/combineUrl";
import config from "PACKAGE_FILE";
import { isDesktop } from "@docspace/shared/utils";
import { getCategoryType } from "SRC_DIR/helpers/utils";
import { muteRoomNotification } from "@docspace/shared/api/settings";
import { CategoryType } from "SRC_DIR/helpers/constants";
import RoomsFilter from "@docspace/shared/api/rooms/filter";
import AccountsFilter from "@docspace/shared/api/people/filter";
import { RoomSearchArea } from "@docspace/shared/enums";
import { getObjectByLocation } from "@docspace/shared/utils/common";
import { Events } from "@docspace/shared/enums";
import uniqueid from "lodash/uniqueId";
import FilesFilter from "@docspace/shared/api/files/filter";
import {
  getCategoryTypeByFolderType,
  getCategoryUrl,
} from "SRC_DIR/helpers/utils";

class FilesActionStore {
  authStore;
  uploadDataStore;
  treeFoldersStore;
  filesStore;
  selectedFolderStore;
  settingsStore;
  dialogsStore;
  mediaViewerDataStore;
  accessRightsStore;
  clientLoadingStore;
  publicRoomStore;

  isBulkDownload = false;
  isLoadedSearchFiles = false;
  isGroupMenuBlocked = false;
  emptyTrashInProgress = false;
  processCreatingRoomFromData = false;

  constructor(
    authStore,
    uploadDataStore,
    treeFoldersStore,
    filesStore,
    selectedFolderStore,
    settingsStore,
    dialogsStore,
    mediaViewerDataStore,
    accessRightsStore,
    clientLoadingStore,
    publicRoomStore,
    pluginStore
  ) {
    makeAutoObservable(this);
    this.authStore = authStore;
    this.uploadDataStore = uploadDataStore;
    this.treeFoldersStore = treeFoldersStore;
    this.filesStore = filesStore;
    this.selectedFolderStore = selectedFolderStore;
    this.settingsStore = settingsStore;
    this.dialogsStore = dialogsStore;
    this.mediaViewerDataStore = mediaViewerDataStore;
    this.accessRightsStore = accessRightsStore;
    this.clientLoadingStore = clientLoadingStore;
    this.publicRoomStore = publicRoomStore;
    this.pluginStore = pluginStore;
  }

  setIsBulkDownload = (isBulkDownload) => {
    this.isBulkDownload = isBulkDownload;
  };

  isMediaOpen = () => {
    const { visible, setMediaViewerData, playlist } = this.mediaViewerDataStore;
    if (visible && playlist.length === 1) {
      setMediaViewerData({ visible: false, id: null });
    }
  };

  updateCurrentFolder = (fileIds, folderIds, clearSelection, operationId) => {
    const { clearSecondaryProgressData } =
      this.uploadDataStore.secondaryProgressDataStore;

    const {
      fetchFiles,
      fetchRooms,
      filter,
      roomsFilter,

      isEmptyLastPageAfterOperation,
      resetFilterPage,
    } = this.filesStore;

    const { isRoomsFolder, isArchiveFolder, isArchiveFolderRoot } =
      this.treeFoldersStore;

    let newFilter;

    const selectionFilesLength =
      fileIds && folderIds
        ? fileIds.length + folderIds.length
        : fileIds?.length || folderIds?.length;

    if (
      selectionFilesLength &&
      isEmptyLastPageAfterOperation(selectionFilesLength)
    ) {
      newFilter = resetFilterPage();
    }

    let updatedFolder = this.selectedFolderStore.id;

    if (this.dialogsStore.isFolderActions) {
      updatedFolder = this.selectedFolderStore.parentId;
    }

    if (isRoomsFolder || isArchiveFolder || isArchiveFolderRoot) {
      fetchRooms(
        updatedFolder,
        newFilter ? newFilter : roomsFilter.clone(),
        undefined,
        undefined,
        undefined,
        true
      ).finally(() => {
        this.dialogsStore.setIsFolderActions(false);
        return setTimeout(
          () => clearSecondaryProgressData(operationId),
          TIMEOUT
        );
      });
    } else {
      fetchFiles(
        updatedFolder,
        newFilter ? newFilter : filter,
        true,
        true,
        clearSelection
      ).finally(() => {
        this.dialogsStore.setIsFolderActions(false);
        return setTimeout(
          () => clearSecondaryProgressData(operationId),
          TIMEOUT
        );
      });
    }
  };

  convertToTree = (folders) => {
    let result = [];
    let level = { result };
    try {
      folders.forEach((folder) => {
        folder.path
          .split("/")
          .filter((name) => name !== "")
          .reduce((r, name, i, a) => {
            if (!r[name]) {
              r[name] = { result: [] };
              r.result.push({ name, children: r[name].result });
            }

            return r[name];
          }, level);
      });
    } catch (e) {
      console.error("convertToTree", e);
    }
    return result;
  };

  createFolderTree = async (treeList, parentFolderId) => {
    if (!treeList || !treeList.length) return;

    for (let i = 0; i < treeList.length; i++) {
      const treeNode = treeList[i];

      // console.log(
      //   `createFolderTree parent id = ${parentFolderId} name '${treeNode.name}': `,
      //   treeNode.children
      // );

      const folder = await createFolder(parentFolderId, treeNode.name);
      const parentId = folder.id;

      if (treeNode.children.length == 0) continue;

      await this.createFolderTree(treeNode.children, parentId);
    }
  };

  uploadEmptyFolders = async (emptyFolders, folderId) => {
    //console.log("uploadEmptyFolders", emptyFolders, folderId);

    const { secondaryProgressDataStore } = this.uploadDataStore;
    const { setSecondaryProgressBarData, clearSecondaryProgressData } =
      secondaryProgressDataStore;

    const operationId = uniqueid("operation_");

    const toFolderId = folderId ? folderId : this.selectedFolderStore.id;

    setSecondaryProgressBarData({
      icon: "file",
      visible: true,
      percent: 0,
      label: "",
      alert: false,
      operationId,
    });

    const tree = this.convertToTree(emptyFolders);
    await this.createFolderTree(tree, toFolderId);

    this.updateCurrentFolder(null, [folderId], null, operationId);

    setTimeout(() => clearSecondaryProgressData(operationId), TIMEOUT);
  };

  updateFilesAfterDelete = (operationId) => {
    const { setSelected } = this.filesStore;
    const { clearSecondaryProgressData } =
      this.uploadDataStore.secondaryProgressDataStore;

    setSelected("close");

    this.dialogsStore.setIsFolderActions(false);
    setTimeout(() => clearSecondaryProgressData(operationId), TIMEOUT);
  };

  deleteAction = async (
    translations,
    newSelection = null,
    withoutDialog = false
  ) => {
    const { isRecycleBinFolder, isPrivacyFolder, recycleBinFolderId } =
      this.treeFoldersStore;
    const {
      addActiveItems,
      getIsEmptyTrash,
      bufferSelection,
      activeFiles,
      activeFolders,
    } = this.filesStore;
    const { secondaryProgressDataStore, clearActiveOperations } =
      this.uploadDataStore;
    const { setSecondaryProgressBarData, clearSecondaryProgressData } =
      secondaryProgressDataStore;
    const { withPaging } = this.authStore.settingsStore;

    let selection = newSelection
      ? newSelection
      : this.filesStore.selection.length
<<<<<<< HEAD
      ? this.filesStore.selection
      : [bufferSelection];

    selection = selection.filter((item) => item.security.Delete);

=======
        ? this.filesStore.selection
        : [bufferSelection];
>>>>>>> 2f940a77
    const isThirdPartyFile = selection.some((f) => f.providerKey);

    const currentFolderId = this.selectedFolderStore.id;

    const operationId = uniqueid("operation_");

    const deleteAfter = false; //Delete after finished TODO: get from settings
    const immediately = isRecycleBinFolder || isPrivacyFolder ? true : false; //Don't move to the Recycle Bin

    let folderIds = [];
    let fileIds = [];

    let i = 0;
    while (selection.length !== i) {
      if (selection[i].fileExst || selection[i].contentLength) {
        // try to fix with one check later (see onDeleteMediaFile)
        const isActiveFile = activeFiles.find(
          (elem) => elem.id === selection[i].id
        );
        !isActiveFile && fileIds.push(selection[i].id);
      } else {
        // try to fix with one check later (see onDeleteMediaFile)
        const isActiveFolder = activeFolders.find(
          (elem) => elem.id === selection[i].id
        );
        !isActiveFolder && folderIds.push(selection[i].id);
      }
      i++;
    }

    if (!folderIds.length && !fileIds.length) return;
    const filesCount = folderIds.length + fileIds.length;

    setSecondaryProgressBarData({
      icon: "trash",
      visible: true,
      percent: 0,
      label: translations.deleteOperation,
      alert: false,
      filesCount,
      operationId,
    });

    const destFolderId = immediately ? null : recycleBinFolderId;

    addActiveItems(fileIds, null, destFolderId);
    addActiveItems(null, folderIds, destFolderId);

    if (folderIds.length || fileIds.length) {
      this.isMediaOpen();

      try {
        this.filesStore.setOperationAction(true);
        this.setGroupMenuBlocked(true);
        await removeFiles(folderIds, fileIds, deleteAfter, immediately)
          .then(async (res) => {
            if (res[0]?.error) return Promise.reject(res[0].error);
            const data = res[0] ? res[0] : null;
            const pbData = {
              icon: "trash",
              label: translations.deleteOperation,
              operationId,
            };
            await this.uploadDataStore.loopFilesOperations(data, pbData);

            const showToast = () => {
              if (isRecycleBinFolder) {
                return toastr.success(translations.deleteFromTrash);
              }

              if (selection.length > 1 || isThirdPartyFile) {
                return toastr.success(translations.deleteSelectedElem);
              }
              if (selection[0].fileExst) {
                return toastr.success(translations.FileRemoved);
              }
              return toastr.success(translations.FolderRemoved);
            };

            if (withPaging || this.dialogsStore.isFolderActions) {
              this.updateCurrentFolder(fileIds, folderIds, false, operationId);
              showToast();
            } else {
              this.updateFilesAfterDelete(operationId);

              this.filesStore.removeFiles(
                fileIds,
                folderIds,
                showToast,
                destFolderId
              );

              this.uploadDataStore.removeFiles(fileIds);
            }

            if (currentFolderId) {
              const { socketHelper } = this.authStore.settingsStore;

              socketHelper.emit({
                command: "refresh-folder",
                data: currentFolderId,
              });
            }
          })
          .finally(() => {
            clearActiveOperations(fileIds, folderIds);
            getIsEmptyTrash();
          });
      } catch (err) {
        clearActiveOperations(fileIds, folderIds);
        setSecondaryProgressBarData({
          visible: true,
          alert: true,
          operationId,
        });
        setTimeout(() => clearSecondaryProgressData(operationId), TIMEOUT);
        return toastr.error(err.message ? err.message : err);
      } finally {
        this.filesStore.setOperationAction(false);
        this.setGroupMenuBlocked(false);
      }
    }
  };

  emptyTrash = async (translations) => {
    const {
      secondaryProgressDataStore,
      loopFilesOperations,
      clearActiveOperations,
    } = this.uploadDataStore;
    const { setSecondaryProgressBarData, clearSecondaryProgressData } =
      secondaryProgressDataStore;
    const { isRecycleBinFolder } = this.treeFoldersStore;
    const { addActiveItems, files, folders, getIsEmptyTrash } = this.filesStore;

    const fileIds = files.map((f) => f.id);
    const folderIds = folders.map((f) => f.id);

    if (isRecycleBinFolder) {
      addActiveItems(fileIds, folderIds);
    }

    const operationId = uniqueid("operation_");

    this.emptyTrashInProgress = true;

    setSecondaryProgressBarData({
      icon: "trash",
      visible: true,
      percent: 0,
      label: translations.deleteOperation,
      alert: false,
      operationId,
    });

    try {
      await emptyTrash().then(async (res) => {
        if (res[0]?.error) return Promise.reject(res[0].error);
        const data = res[0] ? res[0] : null;
        const pbData = {
          icon: "trash",
          label: translations.deleteOperation,
          operationId,
        };
        await loopFilesOperations(data, pbData);
        toastr.success(translations.successOperation);
        this.updateCurrentFolder(fileIds, folderIds, null, operationId);
        getIsEmptyTrash();
        clearActiveOperations(fileIds, folderIds);
      });
    } catch (err) {
      clearActiveOperations(fileIds, folderIds);
      setSecondaryProgressBarData({
        visible: true,
        alert: true,
        operationId,
      });
      setTimeout(() => clearSecondaryProgressData(operationId), TIMEOUT);
      return toastr.error(err.message ? err.message : err);
    } finally {
      this.emptyTrashInProgress = false;
    }
  };

  emptyArchive = async (translations) => {
    const {
      secondaryProgressDataStore,
      loopFilesOperations,
      clearActiveOperations,
    } = this.uploadDataStore;
    const { setSecondaryProgressBarData, clearSecondaryProgressData } =
      secondaryProgressDataStore;
    const { isArchiveFolder } = this.treeFoldersStore;
    const { addActiveItems, roomsForDelete } = this.filesStore;

    const folderIds = roomsForDelete.map((f) => f.id);
    if (isArchiveFolder) addActiveItems(null, folderIds);

    const operationId = uniqueid("operation_");

    setSecondaryProgressBarData({
      icon: "trash",
      visible: true,
      percent: 0,
      label: translations.deleteOperation,
      alert: false,
      operationId,
    });

    try {
      await removeFiles(folderIds, [], true, true).then(async (res) => {
        if (res[0]?.error) return Promise.reject(res[0].error);
        const data = res[0] ? res[0] : null;
        const pbData = {
          icon: "trash",
          label: translations.deleteOperation,
          operationId,
        };
        await loopFilesOperations(data, pbData);
        toastr.success(translations.successOperation);
        this.updateCurrentFolder(null, folderIds, null, operationId);
        // getIsEmptyTrash();
        clearActiveOperations(null, folderIds);
      });
    } catch (err) {
      clearActiveOperations(null, folderIds);
      setSecondaryProgressBarData({
        visible: true,
        alert: true,
        operationId,
      });
      setTimeout(() => clearSecondaryProgressData(operationId), TIMEOUT);

      return toastr.error(err.message ? err.message : err);
    }
  };

  downloadFiles = async (fileConvertIds, folderIds, translations) => {
    const { clearActiveOperations, secondaryProgressDataStore } =
      this.uploadDataStore;
    const { setSecondaryProgressBarData, clearSecondaryProgressData } =
      secondaryProgressDataStore;

    const { addActiveItems } = this.filesStore;
    const { label } = translations;

    if (this.isBulkDownload) {
      //toastr.error(); TODO: new add cancel download operation and new translation "ErrorMassage_SecondDownload"
      return;
    }

    this.setIsBulkDownload(true);

    const operationId = uniqueid("operation_");

    setSecondaryProgressBarData({
      icon: "file",
      visible: true,
      percent: 0,
      label,
      alert: false,
      operationId,
      isDownload: true,
    });

    const fileIds = fileConvertIds.map((f) => f.key || f);
    addActiveItems(fileIds, folderIds);

    const shareKey = this.publicRoomStore.publicRoomKey;

    try {
      await downloadFiles(fileConvertIds, folderIds, shareKey).then(
        async (res) => {
          const data = res[0] ? res[0] : null;
          const pbData = {
            icon: "file",
            label,
            operationId,
          };

          const item =
            data?.finished && data?.url
              ? data
              : await this.uploadDataStore.loopFilesOperations(
                  data,
                  pbData,
                  true
                );

          clearActiveOperations(fileIds, folderIds);
          this.setIsBulkDownload(false);

          if (item.url) {
            window.location.href = item.url;
          } else {
            setSecondaryProgressBarData({
              visible: true,
              alert: true,
              operationId,
            });
          }

          setTimeout(() => clearSecondaryProgressData(operationId), TIMEOUT);
          !item.url && toastr.error(translations.error, null, 0, true);
        }
      );
    } catch (err) {
      this.setIsBulkDownload(false);
      clearActiveOperations(fileIds, folderIds);
      setSecondaryProgressBarData({
        visible: true,
        alert: true,
        operationId,
      });
      setTimeout(() => clearSecondaryProgressData(operationId), TIMEOUT);
      return toastr.error(err.message ? err.message : err);
    }
  };

  downloadAction = (label, item, folderId) => {
    const { bufferSelection } = this.filesStore;

    const selection = item
      ? [item]
      : this.filesStore.selection.length
        ? this.filesStore.selection
        : bufferSelection
          ? [bufferSelection]
          : null;

    if (!selection.length) return;

    let fileIds = [];
    let folderIds = [];
    const items = [];

    if (selection.length === 1 && selection[0].fileExst && !folderId) {
      window.open(selection[0].viewUrl, "_self");
      return Promise.resolve();
    }

    for (let item of selection) {
      if (item.fileExst) {
        fileIds.push(item.id);
        items.push({ id: item.id, fileExst: item.fileExst });
      } else {
        folderIds.push(item.id);
        items.push({ id: item.id });
      }
    }

    this.setGroupMenuBlocked(true);
    return this.downloadFiles(fileIds, folderIds, label).finally(() =>
      this.setGroupMenuBlocked(false)
    );
  };

  completeAction = async (selectedItem, type, isFolder = false) => {
    switch (type) {
      case FileAction.Create:
        this.filesStore.addItem(selectedItem, isFolder);
        break;
      case FileAction.Rename:
        this.onSelectItem(
          {
            id: selectedItem.id,
            isFolder: selectedItem.isFolder,
          },
          false,
          false
        );
        break;
      default:
        break;
    }
  };

  onSelectItem = (
    { id, isFolder },
    withSelect = true,
    isContextItem = true,
    isSingleMenu = false
  ) => {
    const {
      setBufferSelection,
      setSelected,
      selection,
      setSelection,
      setHotkeyCaretStart,
      setHotkeyCaret,
      setEnabledHotkeys,
      filesList,
    } = this.filesStore;

    if (!id) return;

    const item = filesList.find(
      (elm) => elm.id === id && elm.isFolder === isFolder
    );

    if (item) {
      const isSelected =
        selection.findIndex((f) => f.id === id && f.isFolder === isFolder) !==
        -1;

      if (withSelect) {
        //TODO: fix double event on context-menu click
        if (isSelected && selection.length === 1 && !isContextItem) {
          setSelected("none");
        } else {
          setSelection([item]);
          setHotkeyCaret(null);
          setHotkeyCaretStart(item);
        }
      } else if (
        isSelected &&
        selection.length > 1 &&
        !isContextItem &&
        !isSingleMenu
      ) {
        setHotkeyCaret(null);
        setHotkeyCaretStart(item);
      } else {
        setSelected("none");
        setBufferSelection(item);
      }

      isContextItem && setEnabledHotkeys(false);
    }
  };

  deleteItemAction = async (
    itemId,
    translations,
    isFile,
    isThirdParty,
    isRoom
  ) => {
    const { secondaryProgressDataStore, clearActiveOperations } =
      this.uploadDataStore;
    const { setSecondaryProgressBarData, clearSecondaryProgressData } =
      secondaryProgressDataStore;
    if (
      this.settingsStore.confirmDelete ||
      this.treeFoldersStore.isPrivacyFolder ||
      isThirdParty ||
      isRoom
    ) {
      this.dialogsStore.setIsRoomDelete(isRoom);
      this.dialogsStore.setDeleteDialogVisible(true);
    } else {
      const operationId = uniqueid("operation_");

      setSecondaryProgressBarData({
        icon: "trash",
        visible: true,
        percent: 0,
        label: translations?.deleteOperation,
        alert: false,
        operationId,
      });

      const id = Array.isArray(itemId) ? itemId : [itemId];

      try {
        await this.deleteItemOperation(
          isFile,
          itemId,
          translations,
          isRoom,
          operationId
        );
      } catch (err) {
        setSecondaryProgressBarData({
          visible: true,
          alert: true,
          operationId,
        });
        setTimeout(() => clearSecondaryProgressData(operationId), TIMEOUT);
        return toastr.error(err.message ? err.message : err);
      } finally {
        setTimeout(
          () => clearActiveOperations(isFile && id, !isFile && id),
          TIMEOUT
        );
      }
    }
  };

  deleteItemOperation = (isFile, itemId, translations, isRoom, operationId) => {
    const { addActiveItems, getIsEmptyTrash } = this.filesStore;
    const { withPaging } = this.authStore.settingsStore;
    const { isRecycleBinFolder, recycleBinFolderId } = this.treeFoldersStore;

    const pbData = {
      icon: "trash",
      label: translations?.deleteOperation,
      operationId,
    };

    this.filesStore.setOperationAction(true);

    const destFolderId = isRecycleBinFolder ? null : recycleBinFolderId;

    if (isFile) {
      addActiveItems([itemId], null, destFolderId);
      this.isMediaOpen();
      return deleteFile(itemId)
        .then(async (res) => {
          if (res[0]?.error) return Promise.reject(res[0].error);
          const data = res[0] ? res[0] : null;
          await this.uploadDataStore.loopFilesOperations(data, pbData);

          if (withPaging) {
            this.updateCurrentFolder([itemId], null, null, operationId);
            toastr.success(translations.successRemoveFile);
          } else {
            this.updateFilesAfterDelete(operationId);
            this.filesStore.removeFiles(
              [itemId],
              null,
              () => toastr.success(translations.successRemoveFile),
              destFolderId
            );
          }
        })
        .finally(() => this.filesStore.setOperationAction(false));
    } else if (isRoom) {
      const items = Array.isArray(itemId) ? itemId : [itemId];
      addActiveItems(null, items);

      this.setGroupMenuBlocked(true);
      return removeFiles(items, [], false, true)
        .then(async (res) => {
          if (res[0]?.error) return Promise.reject(res[0].error);
          const data = res[0] ? res[0] : null;
          await this.uploadDataStore.loopFilesOperations(data, pbData);
          this.updateCurrentFolder(null, [itemId], null, operationId);
        })
        .then(() =>
          toastr.success(
            items.length > 1
              ? translations?.successRemoveRooms
              : translations?.successRemoveRoom
          )
        )
        .finally(() => {
          this.setGroupMenuBlocked(false);
        });
    } else {
      addActiveItems(null, [itemId], destFolderId);
      return deleteFolder(itemId)
        .then(async (res) => {
          if (res[0]?.error) return Promise.reject(res[0].error);
          const data = res[0] ? res[0] : null;
          await this.uploadDataStore.loopFilesOperations(data, pbData);

          if (withPaging) {
            this.updateCurrentFolder(null, [itemId], null, operationId);
            toastr.success(translations.successRemoveFolder);
          } else {
            this.updateFilesAfterDelete(operationId);
            this.filesStore.removeFiles(
              null,
              [itemId],
              () => toastr.success(translations.successRemoveFolder),
              destFolderId
            );
          }

          getIsEmptyTrash();
        })
        .finally(() => this.filesStore.setOperationAction(false));
    }
  };

  unsubscribeAction = async (fileIds, folderIds) => {
    const { setUnsubscribe } = this.dialogsStore;
    const { filter, fetchFiles } = this.filesStore;

    // return removeShareFiles(fileIds, folderIds)
    //   .then(() => setUnsubscribe(false))
    //   .then(() => fetchFiles(this.selectedFolderStore.id, filter, true, true));
  };

  lockFileAction = async (id, locked) => {
    let timer = null;
    const { setFile } = this.filesStore;
    try {
      timer = setTimeout(() => {
        this.filesStore.setActiveFiles([id]);
      }, 200);
      await lockFile(id, locked).then((res) => {
        setFile(res), this.filesStore.setActiveFiles([]);
      });
    } catch (err) {
      toastr.error(err);
    } finally {
      clearTimeout(timer);
    }
  };

  finalizeVersionAction = async (id) => {
    let timer = null;
    const { setFile } = this.filesStore;
    try {
      timer = setTimeout(() => {
        this.filesStore.setActiveFiles([id]);
      }, 200);
      await finalizeVersion(id, 0, false).then((res) => {
        if (res && res[0]) {
          setFile(res[0]);
          this.filesStore.setActiveFiles([]);
        }
      });
    } catch (err) {
      toastr.error(err);
    } finally {
      clearTimeout(timer);
    }
  };

  duplicateAction = (item, label) => {
    const { setSecondaryProgressBarData, filesCount } =
      this.uploadDataStore.secondaryProgressDataStore;

    this.setSelectedItems();

    //TODO: duplicate for folders?
    const folderIds = [];
    const fileIds = [];
    item.fileExst ? fileIds.push(item.id) : folderIds.push(item.id);
    const conflictResolveType = ConflictResolveType.Duplicate;
    const deleteAfter = false; //TODO: get from settings
    const operationId = uniqueid("operation_");

    setSecondaryProgressBarData({
      icon: "duplicate",
      visible: true,
      percent: 0,
      label,
      alert: false,
      filesCount: filesCount + fileIds.length,
      operationId,
    });

    this.filesStore.addActiveItems(fileIds, folderIds);

    return this.uploadDataStore.copyToAction(
      this.selectedFolderStore.id,
      folderIds,
      fileIds,
      conflictResolveType,
      deleteAfter,
      operationId
    );
  };

  getFilesInfo = (items) => {
    const requests = [];
    let i = items.length;
    while (i !== 0) {
      requests.push(this.filesStore.getFileInfo(items[i - 1]));
      i--;
    }
    return Promise.all(requests);
  };

  setFavoriteAction = (action, id) => {
    const {
      markItemAsFavorite,
      removeItemFromFavorite,
      fetchFavoritesFolder,
      setSelected,
    } = this.filesStore;

    const items = Array.isArray(id) ? id : [id];

    switch (action) {
      case "mark":
        return markItemAsFavorite(items)
          .then(() => {
            return this.getFilesInfo(items);
          })
          .then(() => setSelected("close"));

      case "remove":
        return removeItemFromFavorite(items)
          .then(() => {
            return this.treeFoldersStore.isFavoritesFolder
              ? fetchFavoritesFolder(this.selectedFolderStore.id)
              : this.getFilesInfo(items);
          })
          .then(() => setSelected("close"));
      default:
        return;
    }
  };

  setPinAction = (action, id, t) => {
    const { pinRoom, unpinRoom, updateRoomPin, setSelected } = this.filesStore;

    const { selection, setSelection } = this.authStore.infoPanelStore;

    const items = Array.isArray(id) ? id : [id];

    const actions = [];
    const operationId = uniqueid("operation_");

    switch (action) {
      case "pin":
        items.forEach((item) => {
          updateRoomPin(item);
          actions.push(pinRoom(item));
        });

        return Promise.all(actions)
          .then(() => {
            this.updateCurrentFolder(null, items, null, operationId);
            if (selection) {
              setSelection({ ...selection, pinned: true });
            }
          })
          .then(() => setSelected("close"))
          .then(() =>
            toastr.success(
              items.length > 1
                ? t("RoomsPinned", { count: items.length })
                : t("RoomPinned")
            )
          )
          .catch((error) => console.log(error));
      case "unpin":
        items.forEach((item) => {
          updateRoomPin(item);
          actions.push(unpinRoom(item));
        });
        return Promise.all(actions)
          .then(() => {
            this.updateCurrentFolder(null, items, null, operationId);
            if (selection) {
              setSelection({ ...selection, pinned: false });
            }
          })
          .then(() => setSelected("close"))
          .then(() => {
            toastr.success(
              items.length > 1
                ? t("RoomsUnpinned", { count: items.length })
                : t("RoomUnpinned")
            );
          })
          .catch((error) => console.log(error));
      default:
        return;
    }
  };

  setMuteAction = (action, item, t) => {
    const { id, new: newCount, rootFolderId } = item;
    const { treeFolders } = this.treeFoldersStore;
    const { folders, updateRoomMute } = this.filesStore;

    const muteStatus = action === "mute";

    const folderIndex = id && folders.findIndex((x) => x.id == id);
    if (folderIndex) updateRoomMute(folderIndex, muteStatus);

    const treeIndex = treeFolders.findIndex((x) => x.id == rootFolderId);
    const count = treeFolders[treeIndex].newItems;
    if (treeIndex) {
      if (muteStatus) {
        treeFolders[treeIndex].newItems = newCount >= 0 ? count - newCount : 0;
      } else treeFolders[treeIndex].newItems = count + newCount;
    }

    const operationId = uniqueid("operation_");

    muteRoomNotification(id, muteStatus)
      .then(() =>
        toastr.success(
          muteStatus
            ? t("RoomNotificationsDisabled")
            : t("RoomNotificationsEnabled")
        )
      )
      .catch((e) => toastr.error(e))
      .finally(() => {
        Promise.all([
          this.updateCurrentFolder(null, [id], null, operationId),
          this.treeFoldersStore.fetchTreeFolders(),
        ]);
      });
  };

  setArchiveAction = async (action, folders, t) => {
    const { addActiveItems, setSelected } = this.filesStore;

    const { setSelectedFolder } = this.selectedFolderStore;

    const { roomsFolder, isRoomsFolder, archiveRoomsId, myRoomsId } =
      this.treeFoldersStore;

    const { secondaryProgressDataStore, clearActiveOperations } =
      this.uploadDataStore;

    const { setSecondaryProgressBarData, clearSecondaryProgressData } =
      secondaryProgressDataStore;

    if (!myRoomsId || !archiveRoomsId) {
      console.error("Default categories not found");
      return;
    }

    const operationId = uniqueid("operation_");

    const items = Array.isArray(folders)
      ? folders.map((x) => (x?.id ? x.id : x))
      : [folders.id];

    setSecondaryProgressBarData({
      icon: "move",
      visible: true,
      percent: 0,
      label: "Archive room",
      alert: false,
      operationId,
    });

    const destFolder = action === "archive" ? archiveRoomsId : myRoomsId;

    addActiveItems(null, items, destFolder);

    switch (action) {
      case "archive":
        this.setGroupMenuBlocked(true);
        return moveToFolder(archiveRoomsId, items)
          .then(async (res) => {
            const lastResult = res && res[res.length - 1];

            if (lastResult?.error) return Promise.reject(lastResult.error);

            const pbData = {
              icon: "move",
              label: "Archive rooms operation",
              operationId,
            };
            const data = lastResult || null;

            console.log(pbData.label, { data, res });

            const operationData =
              await this.uploadDataStore.loopFilesOperations(data, pbData);

            if (
              !operationData ||
              operationData.error ||
              !operationData.finished
            ) {
              return Promise.reject(
                operationData?.error ? operationData.error : ""
              );
            }

            if (!isRoomsFolder) {
              setSelectedFolder(roomsFolder);
            }

            this.updateCurrentFolder(null, null, null, operationId);
          })

          .then(() => {
            const successTranslation =
              folders.length !== 1 && Array.isArray(folders)
                ? t("ArchivedRoomsAction")
                : Array.isArray(folders)
                  ? t("ArchivedRoomAction", { name: folders[0].title })
                  : t("ArchivedRoomAction", { name: folders.title });

            toastr.success(successTranslation);
          })
          .then(() => {
            const clearBuffer =
              !this.dialogsStore.archiveDialogVisible &&
              !this.dialogsStore.restoreRoomDialogVisible;
            setSelected("close", clearBuffer);
          })
          .catch((err) => {
            clearActiveOperations(null, items);
            setSecondaryProgressBarData({
              icon: "move",
              visible: true,
              alert: true,
              operationId,
            });
            setTimeout(() => clearSecondaryProgressData(operationId), TIMEOUT);
            return toastr.error(err.message ? err.message : err);
          })
          .finally(() => {
            clearActiveOperations(null, items);
            this.setGroupMenuBlocked(false);
          });
      case "unarchive":
        this.setGroupMenuBlocked(true);
        return moveToFolder(myRoomsId, items)
          .then(async (res) => {
            const lastResult = res && res[res.length - 1];

            if (lastResult?.error) return Promise.reject(lastResult.error);

            const pbData = {
              icon: "move",
              label: "Restore rooms from archive operation",
              operationId,
            };
            const data = lastResult || null;

            console.log(pbData.label, { data, res });

            await this.uploadDataStore.loopFilesOperations(data, pbData);

            this.updateCurrentFolder(null, [items], null, operationId);
          })

          .then(() => {
            const successTranslation =
              folders.length !== 1 && Array.isArray(folders)
                ? t("UnarchivedRoomsAction")
                : Array.isArray(folders)
                  ? t("UnarchivedRoomAction", { name: folders[0].title })
                  : t("UnarchivedRoomAction", { name: folders.title });

            toastr.success(successTranslation);
          })
          .then(() => setSelected("close"))
          .catch((err) => {
            clearActiveOperations(null, items);
            setSecondaryProgressBarData({
              visible: true,
              alert: true,
              operationId,
            });
            setTimeout(() => clearSecondaryProgressData(operationId), TIMEOUT);
            return toastr.error(err.message ? err.message : err);
          })
          .finally(() => {
            clearActiveOperations(null, items);
            this.setGroupMenuBlocked(false);
          });
      default:
        return;
    }
  };

  selectTag = (tag) => {
    const { roomsFilter } = this.filesStore;

    const { setIsSectionBodyLoading } = this.clientLoadingStore;

    const setIsLoading = (param) => {
      setIsSectionBodyLoading(param);
    };

    const newFilter = roomsFilter.clone();

    if (tag !== "no-tag") {
      const tags = newFilter.tags ? [...newFilter.tags] : [];

      if (tags.length > 0) {
        const idx = tags.findIndex((item) => item === tag);

        if (idx > -1) {
          //TODO: remove tag here if already selected
          return;
        }
      }
      tags.push(tag);

      newFilter.tags = [...tags];
      newFilter.withoutTags = false;
    } else {
      newFilter.withoutTags = true;
    }

    setIsLoading(true);
    window.DocSpace.navigate(
      `${window.DocSpace.location.pathname}?${newFilter.toUrlParams()}`
    );
  };

  selectOption = ({ option, value }) => {
    const { roomsFilter } = this.filesStore;

    const { setIsSectionBodyLoading } = this.clientLoadingStore;

    const setIsLoading = (param) => {
      setIsSectionBodyLoading(param);
    };

    const newFilter = roomsFilter.clone();
    const tags = newFilter.tags ? [...newFilter.tags] : [];
    newFilter.tags = [...tags];

    if (option === "defaultTypeRoom") {
      newFilter.type = value;
    }

    if (option === "typeProvider") {
      newFilter.provider = value;
    }

    setIsLoading(true);
    window.DocSpace.navigate(
      `${window.DocSpace.location.pathname}?${newFilter.toUrlParams()}`
    );
  };

  selectRowAction = (checked, file) => {
    const {
      // selected,
      // setSelected,
      selectFile,
      deselectFile,
      setBufferSelection,
      setHotkeyCaret,
      setHotkeyCaretStart,
    } = this.filesStore;
    //selected === "close" && setSelected("none");
    setBufferSelection(null);
    setHotkeyCaret(null);
    setHotkeyCaretStart(file);

    if (checked) {
      selectFile(file);
    } else {
      deselectFile(file);
    }
  };

  openLocationAction = async (item) => {
    if (this.publicRoomStore.isPublicRoom)
      return this.moveToPublicRoom(item.id);

    const { setIsSectionFilterLoading } = this.clientLoadingStore;

    const { id, isRoom, title, rootFolderType } = item;
    const categoryType = getCategoryTypeByFolderType(rootFolderType, id);

    const state = { title, rootFolderType, isRoot: false, isRoom };
    const filter = FilesFilter.getDefault();

    filter.folder = id;

    const url = getCategoryUrl(categoryType, id);

    window.DocSpace.navigate(`${url}?${filter.toUrlParams()}`, { state });
  };

  checkAndOpenLocationAction = async (item) => {
    const { categoryType } = this.filesStore;
    const { myRoomsId, myFolderId, archiveRoomsId, recycleBinFolderId } =
      this.treeFoldersStore;
    const { rootFolderType } = this.selectedFolderStore;
    const { setIsSectionFilterLoading } = this.clientLoadingStore;

    const setIsLoading = (param) => {
      setIsSectionFilterLoading(param);
    };

    const { ExtraLocationTitle, ExtraLocation, fileExst } = item;

    const isRoot =
      ExtraLocation === myRoomsId ||
      ExtraLocation === myFolderId ||
      ExtraLocation === archiveRoomsId ||
      ExtraLocation === recycleBinFolderId;

    const state = {
      title: ExtraLocationTitle,

      isRoot,
      fileExst,
      highlightFileId: item.id,
      isFileHasExst: !item.fileExst,
      rootFolderType,
    };

    const url = getCategoryUrl(categoryType, ExtraLocation);

    const newFilter = FilesFilter.getDefault();

    newFilter.search = item.title;
    newFilter.folder = ExtraLocation;

    setIsLoading(
      window.DocSpace.location.search !== `?${newFilter.toUrlParams()}` ||
        url !== window.DocSpace.location.pathname
    );

    if (!isDesktop()) this.authStore.infoPanelStore.setIsVisible(false);

    window.DocSpace.navigate(`${url}?${newFilter.toUrlParams()}`, { state });
  };

  setThirdpartyInfo = (providerKey) => {
    const { setConnectDialogVisible, setConnectItem } = this.dialogsStore;
    const { providers, capabilities } = this.settingsStore.thirdPartyStore;
    const provider = providers.find((x) => x.provider_key === providerKey);
    const capabilityItem = capabilities.find((x) => x[0] === providerKey);
    const capability = {
      title: capabilityItem ? capabilityItem[0] : provider.customer_title,
      link: capabilityItem ? capabilityItem[1] : " ",
    };

    setConnectDialogVisible(true);
    setConnectItem({ ...provider, ...capability });
  };

  // setNewBadgeCount = (item) => {
  //   const { getRootFolder, updateRootBadge } = this.treeFoldersStore;
  //   const { updateFileBadge, updateFolderBadge } = this.filesStore;
  //   const { rootFolderType, fileExst, id } = item;

  //   const count = item.new ? item.new : 1;
  //   const rootFolder = getRootFolder(rootFolderType);
  //   updateRootBadge(rootFolder.id, count);

  //   if (fileExst) updateFileBadge(id);
  //   else updateFolderBadge(id, item.new);
  // };

  markAsRead = (folderIds, fileIds, item) => {
    const { setSecondaryProgressBarData, clearSecondaryProgressData } =
      this.uploadDataStore.secondaryProgressDataStore;

    const operationId = uniqueid("operation_");

    setSecondaryProgressBarData({
      icon: "file",
      label: "", //TODO: add translation if need "MarkAsRead": "Mark all as read",
      percent: 0,
      visible: true,
      operationId,
    });

    return markAsRead(folderIds, fileIds)
      .then(async (res) => {
        const data = res[0] ? res[0] : null;
        const pbData = { icon: "file", operationId };
        await this.uploadDataStore.loopFilesOperations(data, pbData);
      })
      .then(() => {
        if (!item) return;

        //this.setNewBadgeCount(item);

        const { getFileIndex, updateFileStatus } = this.filesStore;

        const index = getFileIndex(item.id);
        updateFileStatus(index, item.fileStatus & ~FileStatus.IsNew);
      })
      .catch((err) => toastr.error(err))
      .finally(() =>
        setTimeout(() => clearSecondaryProgressData(operationId), TIMEOUT)
      );
  };

  moveDragItems = (destFolderId, folderTitle, translations) => {
    const folderIds = [];
    const fileIds = [];
    const deleteAfter = false;

    const { bufferSelection } = this.filesStore;
    const { isRootFolder } = this.selectedFolderStore;

    let selection = bufferSelection
      ? [bufferSelection]
      : this.filesStore.selection;

    selection = selection.filter(
      (el) => !el.isFolder || el.id !== destFolderId
    );

    const isCopy = selection.findIndex((f) => f.security.Move) === -1;

    const operationData = {
      destFolderId,
      folderIds,
      fileIds,
      deleteAfter,
      translations,
      folderTitle,
      isCopy,
    };

    for (let item of selection) {
      if (!item.isFolder) {
        fileIds.push(item.id);
      } else {
        if (item.providerKey && isRootFolder) continue;
        folderIds.push(item.id);
      }
    }

    if (!folderIds.length && !fileIds.length) return;
    this.checkOperationConflict(operationData);
  };

  checkFileConflicts = (destFolderId, folderIds, fileIds) => {
    this.filesStore.addActiveItems(fileIds, null, destFolderId);
    this.filesStore.addActiveItems(null, folderIds, destFolderId);
    return checkFileConflicts(destFolderId, folderIds, fileIds);
  };

  setConflictDialogData = (conflicts, operationData) => {
    this.dialogsStore.setConflictResolveDialogItems(conflicts);
    this.dialogsStore.setConflictResolveDialogData(operationData);
    this.dialogsStore.setConflictResolveDialogVisible(true);
  };

  setSelectedItems = (title, length) => {
    const selectionLength = length ? length : this.filesStore.selection.length;
    const selectionTitle = title ? title : this.filesStore.selectionTitle;

    if (selectionLength !== undefined && selectionTitle) {
      this.uploadDataStore.secondaryProgressDataStore.setItemsSelectionLength(
        selectionLength
      );
      this.uploadDataStore.secondaryProgressDataStore.setItemsSelectionTitle(
        selectionTitle
      );
    }
  };

  checkOperationConflict = async (operationData) => {
    const { destFolderId, folderIds, fileIds } = operationData;
    const { setBufferSelection } = this.filesStore;

    this.setSelectedItems();

    this.filesStore.setSelected("none");
    let conflicts;

    try {
      conflicts = await this.checkFileConflicts(
        destFolderId,
        folderIds,
        fileIds
      );
    } catch (err) {
      setBufferSelection(null);
      return toastr.error(err.message ? err.message : err);
    }

    if (conflicts.length) {
      this.setConflictDialogData(conflicts, operationData);
    } else {
      try {
        await this.uploadDataStore.itemOperationToFolder(operationData);
      } catch (err) {
        setBufferSelection(null);
        return toastr.error(err.message ? err.message : err);
      }
    }
  };

  isAvailableOption = (option) => {
    const { canConvertSelected, hasSelection, allFilesIsEditing, selection } =
      this.filesStore;

    const { rootFolderType } = this.selectedFolderStore;
    const canDownload = selection.every((s) => s.security?.Download);

    switch (option) {
      case "copy":
        const canCopy = selection.every((s) => s.security?.Copy);

        return hasSelection && canCopy;
      case "showInfo":
      case "download":
        return hasSelection && canDownload;
      case "downloadAs":
        return canDownload && canConvertSelected;
      case "moveTo":
        const canMove = selection.every((s) => s.security?.Move);

        return (
          hasSelection &&
          !allFilesIsEditing &&
          canMove &&
          rootFolderType !== FolderType.TRASH
        );

      case "archive":
        const canArchive = selection.every((s) => s.security?.Move);

        return canArchive;
      case "unarchive":
        const canUnArchive = selection.some((s) => s.security?.Move);

        return canUnArchive;
      case "delete-room":
        const canRemove = selection.some((s) => s.security?.Delete);

        return canRemove;
      case "delete":
        const canDelete = selection.every((s) => s.security?.Delete);

        return !allFilesIsEditing && canDelete && hasSelection;
      case "create-room":
        const canCreateRoom = rootFolderType === FolderType.USER;

        return canCreateRoom;
    }
  };

  convertToArray = (itemsCollection) => {
    const result = Array.from(itemsCollection.values()).filter((item) => {
      return item != null;
    });

    itemsCollection.clear();

    return result;
  };

  pinRooms = (t) => {
    const { selection } = this.filesStore;

    const items = [];

    selection.forEach((item) => {
      if (!item.pinned) items.push(item.id);
    });

    this.setPinAction("pin", items, t);
  };

  unpinRooms = (t) => {
    const { selection } = this.filesStore;

    const items = [];

    selection.forEach((item) => {
      if (item.pinned) items.push(item.id);
    });

    this.setPinAction("unpin", items, t);
  };

  archiveRooms = (action) => {
    const {
      setArchiveDialogVisible,
      setInviteUsersWarningDialogVisible,
      setRestoreRoomDialogVisible,
    } = this.dialogsStore;
    const { isGracePeriod } = this.authStore.currentTariffStatusStore;

    if (action === "unarchive" && isGracePeriod) {
      setInviteUsersWarningDialogVisible(true);
      return;
    }

    if (action === "archive") {
      setArchiveDialogVisible(true);
    } else {
      setRestoreRoomDialogVisible(true);
    }
  };

  deleteRooms = (t) => {
    const { selection } = this.filesStore;

    const items = [];

    selection.forEach((item) => {
      items.push(item.id);
    });

    const translations = {
      deleteOperation: t("Translations:DeleteOperation"),
      successRemoveFile: t("Files:FileRemoved"),
      successRemoveFolder: t("Files:FolderRemoved"),
      successRemoveRoom: t("Files:RoomRemoved"),
      successRemoveRooms: t("Files:RoomsRemoved"),
    };

    this.deleteItemAction(items, translations, null, null, true);
  };

  deleteRoomsAction = async (itemId, translations) => {
    const { secondaryProgressDataStore, clearActiveOperations } =
      this.uploadDataStore;

    const { setSecondaryProgressBarData, clearSecondaryProgressData } =
      secondaryProgressDataStore;

    const operationId = uniqueid("operation_");

    setSecondaryProgressBarData({
      icon: "trash",
      visible: true,
      percent: 0,
      label: translations?.deleteOperation,
      alert: false,
      operationId,
    });

    const id = Array.isArray(itemId) ? itemId : [itemId];

    try {
      this.setGroupMenuBlocked(true);
      await this.deleteItemOperation(
        false,
        itemId,
        translations,
        true,
        operationId
      );
    } catch (err) {
      console.log(err);

      setSecondaryProgressBarData({
        visible: true,
        alert: true,
        operationId,
      });
      setTimeout(() => clearSecondaryProgressData(operationId), TIMEOUT);
      return toastr.error(err.message ? err.message : err);
    } finally {
      this.setGroupMenuBlocked(false);
      setTimeout(() => clearActiveOperations(null, id), TIMEOUT);
    }
  };

  onShowInfoPanel = () => {
    const { selection } = this.filesStore;
    const { setSelection, setIsVisible } = this.authStore.infoPanelStore;

    setSelection([selection]);
    setIsVisible(true);
  };

  setProcessCreatingRoomFromData = (processCreatingRoomFromData) => {
    this.processCreatingRoomFromData = processCreatingRoomFromData;
  };

  onClickCreateRoom = () => {
    this.setProcessCreatingRoomFromData(true);
    const event = new Event(Events.ROOM_CREATE);
    window.dispatchEvent(event);
  };

  getOption = (option, t) => {
    const {
      setSharingPanelVisible,
      setDownloadDialogVisible,
      setMoveToPanelVisible,
      setCopyPanelVisible,
      setDeleteDialogVisible,
    } = this.dialogsStore;

    switch (option) {
      case "show-info":
        if (isDesktop()) return null;
        else
          return {
            id: "menu-show-info",
            key: "show-info",
            label: t("Common:Info"),
            iconUrl: InfoOutlineReactSvgUrl,
            onClick: this.onShowInfoPanel,
          };
      case "copy":
        if (!this.isAvailableOption("copy")) return null;
        else
          return {
            id: "menu-copy",
            label: t("Common:Copy"),
            onClick: () => setCopyPanelVisible(true),
            iconUrl: CopyToReactSvgUrl,
          };

      case "create-room":
        if (!this.isAvailableOption("create-room")) return null;
        else
          return {
            id: "menu-create-room",
            label: t("Files:CreateRoom"),
            onClick: this.onClickCreateRoom,
            iconUrl: CatalogRoomsReactSvgUrl,
          };

      case "download":
        if (!this.isAvailableOption("download")) return null;
        else
          return {
            id: "menu-download",
            label: t("Common:Download"),
            onClick: () =>
              this.downloadAction(t("Translations:ArchivingData")).catch(
                (err) => toastr.error(err)
              ),
            iconUrl: DownloadReactSvgUrl,
          };

      case "downloadAs":
        if (!this.isAvailableOption("downloadAs")) return null;
        else
          return {
            id: "menu-download-as",
            label: t("Translations:DownloadAs"),
            onClick: () => setDownloadDialogVisible(true),
            iconUrl: DownloadAsReactSvgUrl,
          };

      case "moveTo":
        if (!this.isAvailableOption("moveTo")) return null;
        else
          return {
            id: "menu-move-to",
            label: t("Common:MoveTo"),
            onClick: () => setMoveToPanelVisible(true),
            iconUrl: MoveReactSvgUrl,
          };
      case "pin":
        return {
          id: "menu-pin",
          key: "pin",
          label: t("Pin"),
          iconUrl: PinReactSvgUrl,
          onClick: () => this.pinRooms(t),
          disabled: false,
        };
      case "unpin":
        return {
          id: "menu-unpin",
          key: "unpin",
          label: t("Unpin"),
          iconUrl: UnpinReactSvgUrl,
          onClick: () => this.unpinRooms(t),
          disabled: false,
        };
      case "archive":
        if (!this.isAvailableOption("archive")) return null;
        else
          return {
            id: "menu-archive",
            key: "archive",
            label: t("MoveToArchive"),
            iconUrl: RoomArchiveSvgUrl,
            onClick: () => this.archiveRooms("archive"),
            disabled: false,
          };
      case "unarchive":
        if (!this.isAvailableOption("unarchive")) return null;
        else
          return {
            id: "menu-unarchive",
            key: "unarchive",
            label: t("Common:Restore"),
            iconUrl: MoveReactSvgUrl,
            onClick: () => this.archiveRooms("unarchive"),
            disabled: false,
          };
      case "delete-room":
        if (!this.isAvailableOption("delete-room")) return null;
        else
          return {
            id: "menu-delete-room",
            label: t("Common:Delete"),
            onClick: () => this.deleteRooms(t),
            iconUrl: DeleteReactSvgUrl,
          };

      case "delete":
        if (!this.isAvailableOption("delete")) return null;
        else
          return {
            id: "menu-delete",
            label: t("Common:Delete"),
            onClick: () => {
              if (this.settingsStore.confirmDelete) {
                setDeleteDialogVisible(true);
              } else {
                const translations = {
                  deleteOperation: t("Translations:DeleteOperation"),
                  deleteFromTrash: t("Translations:DeleteFromTrash"),
                  deleteSelectedElem: t("Translations:DeleteSelectedElem"),
                  FileRemoved: t("Files:FileRemoved"),
                  FolderRemoved: t("Files:FolderRemoved"),
                };

                this.deleteAction(translations).catch((err) =>
                  toastr.error(err)
                );
              }
            },
            iconUrl: DeleteReactSvgUrl,
          };
    }
  };

  getRoomsFolderOptions = (itemsCollection, t) => {
    let pinName = "unpin";
    const { selection } = this.filesStore;

    selection.forEach((item) => {
      if (!item.pinned) pinName = "pin";
    });

    const pin = this.getOption(pinName, t);
    const archive = this.getOption("archive", t);

    itemsCollection.set(pinName, pin).set("archive", archive);
    return this.convertToArray(itemsCollection);
  };

  getArchiveRoomsFolderOptions = (itemsCollection, t) => {
    const archive = this.getOption("unarchive", t);
    const deleteOption = this.getOption("delete-room", t);
    const showOption = this.getOption("show-info", t);

    itemsCollection
      .set("unarchive", archive)
      .set("show-info", showOption)
      .set("delete", deleteOption);

    return this.convertToArray(itemsCollection);
  };

  getAnotherFolderOptions = (itemsCollection, t) => {
    const createRoom = this.getOption("create-room", t);
    const download = this.getOption("download", t);
    const downloadAs = this.getOption("downloadAs", t);
    const moveTo = this.getOption("moveTo", t);
    const copy = this.getOption("copy", t);
    const deleteOption = this.getOption("delete", t);
    const showInfo = this.getOption("showInfo", t);

    itemsCollection
      .set("createRoom", createRoom)
      .set("download", download)
      .set("downloadAs", downloadAs)
      .set("moveTo", moveTo)
      .set("copy", copy)
      .set("delete", deleteOption)
      .set("showInfo", showInfo);

    return this.convertToArray(itemsCollection);
  };

  getRecentFolderOptions = (itemsCollection, t) => {
    const download = this.getOption("download", t);
    const downloadAs = this.getOption("downloadAs", t);
    const copy = this.getOption("copy", t);
    const showInfo = this.getOption("showInfo", t);

    itemsCollection

      .set("download", download)
      .set("downloadAs", downloadAs)
      .set("copy", copy)
      .set("showInfo", showInfo);

    return this.convertToArray(itemsCollection);
  };

  getShareFolderOptions = (itemsCollection, t) => {
    const { setDeleteDialogVisible, setUnsubscribe } = this.dialogsStore;

    const download = this.getOption("download", t);
    const downloadAs = this.getOption("downloadAs", t);
    const copy = this.getOption("copy", t);
    const showInfo = this.getOption("showInfo", t);

    itemsCollection

      .set("download", download)
      .set("downloadAs", downloadAs)
      .set("copy", copy)
      .set("delete", {
        label: t("RemoveFromList"),
        onClick: () => {
          setUnsubscribe(true);
          setDeleteDialogVisible(true);
        },
      })
      .set("showInfo", showInfo);

    return this.convertToArray(itemsCollection);
  };

  getPrivacyFolderOption = (itemsCollection, t) => {
    const moveTo = this.getOption("moveTo", t);
    const deleteOption = this.getOption("delete", t);
    const download = this.getOption("download", t);
    const showInfo = this.getOption("showInfo", t);

    itemsCollection
      .set("download", download)
      .set("moveTo", moveTo)

      .set("delete", deleteOption)
      .set("showInfo", showInfo);

    return this.convertToArray(itemsCollection);
  };

  getFavoritesFolderOptions = (itemsCollection, t) => {
    const { selection } = this.filesStore;
    const download = this.getOption("download", t);
    const downloadAs = this.getOption("downloadAs", t);
    const copy = this.getOption("copy", t);
    const showInfo = this.getOption("showInfo", t);

    itemsCollection
      .set("download", download)
      .set("downloadAs", downloadAs)
      .set("copy", copy)
      .set("delete", {
        label: t("RemoveFromFavorites"),
        alt: t("RemoveFromFavorites"),
        iconUrl: FavoritesReactSvgUrl,
        onClick: () => {
          const items = selection.map((item) => item.id);
          this.setFavoriteAction("remove", items)
            .then(() => toastr.success(t("RemovedFromFavorites")))
            .catch((err) => toastr.error(err));
        },
      })
      .set("showInfo", showInfo);

    return this.convertToArray(itemsCollection);
  };

  getRecycleBinFolderOptions = (itemsCollection, t) => {
    const { setRestorePanelVisible } = this.dialogsStore;

    const download = this.getOption("download", t);
    const downloadAs = this.getOption("downloadAs", t);
    const deleteOption = this.getOption("delete", t);
    const showInfo = this.getOption("showInfo", t);

    itemsCollection
      .set("download", download)
      .set("downloadAs", downloadAs)
      .set("restore", {
        id: "menu-restore",
        label: t("Common:Restore"),
        onClick: () => setRestorePanelVisible(true),
        iconUrl: MoveReactSvgUrl,
      })
      .set("delete", deleteOption)
      .set("showInfo", showInfo);

    return this.convertToArray(itemsCollection);
  };

  getHeaderMenu = (t) => {
    const {
      isFavoritesFolder,
      isRecentFolder,
      isRecycleBinFolder,
      isPrivacyFolder,
      isShareFolder,
      isRoomsFolder,
      isArchiveFolder,
    } = this.treeFoldersStore;

    let itemsCollection = new Map();

    if (isRecycleBinFolder)
      return this.getRecycleBinFolderOptions(itemsCollection, t);

    if (isFavoritesFolder)
      return this.getFavoritesFolderOptions(itemsCollection, t);

    if (isPrivacyFolder) return this.getPrivacyFolderOption(itemsCollection, t);

    if (isShareFolder) return this.getShareFolderOptions(itemsCollection, t);

    if (isRecentFolder) return this.getRecentFolderOptions(itemsCollection, t);

    if (isArchiveFolder)
      return this.getArchiveRoomsFolderOptions(itemsCollection, t);

    if (isRoomsFolder) return this.getRoomsFolderOptions(itemsCollection, t);

    return this.getAnotherFolderOptions(itemsCollection, t);
  };

  onMarkAsRead = (item) => this.markAsRead([], [`${item.id}`], item);

  openFileAction = (item) => {
    const { openDocEditor, isPrivacyFolder, setSelection } = this.filesStore;
    const { currentDeviceType } = this.authStore.settingsStore;
    const { fileItemsList } = this.pluginStore;
    const { enablePlugins } = this.authStore.settingsStore;

    const { isLoading, setIsSectionFilterLoading } = this.clientLoadingStore;
    const { isRecycleBinFolder } = this.treeFoldersStore;
    const { setMediaViewerData } = this.mediaViewerDataStore;
    const { setConvertDialogVisible, setConvertItem } = this.dialogsStore;

    const { roomType, title: currentTitle } = this.selectedFolderStore;

    if (this.publicRoomStore.isPublicRoom && item.isFolder) {
      setSelection([]);
      return this.moveToPublicRoom(item.id);
    }

    const setIsLoading = (param) => {
      setIsSectionFilterLoading(param);
    };

    const isMediaOrImage =
      item.viewAccessibility?.ImageView || item.viewAccessibility?.MediaView;
    const canConvert =
      item.viewAccessibility?.MustConvert && item.security?.Convert;
    const canWebEdit = item.viewAccessibility?.WebEdit;
    const canViewedDocs = item.viewAccessibility?.WebView;

    const { id, viewUrl, providerKey, fileStatus, encrypted, isFolder } = item;
    if (encrypted && isPrivacyFolder) return checkProtocol(item.id, true);

    if (isRecycleBinFolder || isLoading) return;

    if (isFolder) {
      const { isRoom, rootFolderType, title, roomType: itemRoomType } = item;

      setIsLoading(true);

      const path = getCategoryUrl(
        getCategoryTypeByFolderType(rootFolderType, id),
        id
      );

      const filter = FilesFilter.getDefault();
      filter.folder = id;

      const state = {
        title,
        isRoot: false,
        rootFolderType,
        isRoom,
        rootRoomTitle: !!roomType ? currentTitle : "",
        isPublicRoomType: itemRoomType === RoomsType.PublicRoom || false,
      };

      setSelection([]);

      window.DocSpace.navigate(`${path}?${filter.toUrlParams()}`, { state });
    } else {
      if (canConvert) {
        setConvertItem({ ...item, isOpen: true });
        setConvertDialogVisible(true);
        return;
      }

      if ((fileStatus & FileStatus.IsNew) === FileStatus.IsNew)
        this.onMarkAsRead(item);

      if (canWebEdit || canViewedDocs) {
        let tab =
          !this.authStore.settingsStore.isDesktopClient &&
          window.DocSpaceConfig?.editor?.openOnNewPage &&
          !isFolder
            ? window.open(
                combineUrl(
                  window.DocSpaceConfig?.proxy?.url,
                  config.homepage,
                  `/doceditor?fileId=${id}`
                ),
                "_blank"
              )
            : null;

        const isPreview = item.isForm
          ? !item.security.FillForms
          : !item.security.Edit;

        return openDocEditor(id, providerKey, tab, null, isPreview);
      }

      if (isMediaOrImage) {
        // localStorage.setItem("isFirstUrl", window.location.href);

        this.mediaViewerDataStore.saveFirstUrl(
          `${window.DocSpace.location.pathname}${window.DocSpace.location.search}`
        );
        setMediaViewerData({ visible: true, id });

        const url = "/products/files/#preview/" + id;

        if (this.publicRoomStore.isPublicRoom) return;

        window.DocSpace.navigate(url);
        return;
      }

      if (fileItemsList && enablePlugins) {
        let currPluginItem = null;

        fileItemsList.forEach((i) => {
          if (i.key === item.fileExst) currPluginItem = i.value;
        });

        if (currPluginItem) {
          const correctDevice = currPluginItem.devices
            ? currPluginItem.devices.includes(currentDeviceType)
            : true;
          if (correctDevice) return currPluginItem.onClick(item);
        }
      }

      return window.open(viewUrl, "_self");
    }
  };

  onClickBack = () => {
    const { roomType, ...rest } = this.selectedFolderStore;
    const { setSelectedNode } = this.treeFoldersStore;
    const { clearFiles } = this.filesStore;

    const categoryType = getCategoryType(window.DocSpace.location);

    const isRoom = !!roomType;

    const urlFilter = getObjectByLocation(window.DocSpace.location);

    const isArchivedRoom = !!(CategoryType.Archive && urlFilter?.folder);

    if (this.publicRoomStore.isPublicRoom) {
      return this.backToParentFolder();
    }

    if (categoryType === CategoryType.SharedRoom || isArchivedRoom) {
      if (isRoom) {
        return this.moveToRoomsPage();
      }

      return this.backToParentFolder();
    }

    if (
      categoryType === CategoryType.Shared ||
      categoryType === CategoryType.Archive
    ) {
      return this.moveToRoomsPage();
    }

    if (
      categoryType === CategoryType.Personal ||
      categoryType === CategoryType.Trash
    ) {
      return this.backToParentFolder();
    }

    if (categoryType === CategoryType.Settings) {
      clearFiles();

      const path = getCategoryUrl(CategoryType.Settings);

      setSelectedNode(["common"]);

      return window.DocSpace.navigate(path, { replace: true });
    }

    if (categoryType === CategoryType.Accounts) {
      const accountsFilter = AccountsFilter.getDefault();
      const params = accountsFilter.toUrlParams();
      const path = getCategoryUrl(CategoryType.Accounts);

      clearFiles();

      setSelectedNode(["accounts", "filter"]);

      return window.DocSpace.navigate(`${path}?${params}`, { replace: true });
    }
  };

  moveToRoomsPage = () => {
    const categoryType = getCategoryType(window.DocSpace.location);

    const filter = RoomsFilter.getDefault();

    const correctCategoryType =
      categoryType === CategoryType.SharedRoom
        ? CategoryType.Shared
        : CategoryType.ArchivedRoom === categoryType
          ? CategoryType.Archive
          : categoryType;

    const path = getCategoryUrl(correctCategoryType);

    const state = {
      title:
        (this.selectedFolderStore?.navigationPath &&
          this.selectedFolderStore?.navigationPath[
            this.selectedFolderStore?.navigationPath?.length - 1
          ]?.title) ||
        "",
      isRoot: true,
      isPublicRoomType: false,
      rootFolderType: this.selectedFolderStore.rootFolderType,
    };

    if (categoryType == CategoryType.Archive) {
      filter.searchArea = RoomSearchArea.Archive;
    }

    window.DocSpace.navigate(`${path}?${filter.toUrlParams()}`, {
      state,
      replace: true,
    });
  };

  moveToPublicRoom = (folderId) => {
    const { navigationPath, rootFolderType } = this.selectedFolderStore;
    const { publicRoomKey } = this.publicRoomStore;
    const { setIsSectionFilterLoading } = this.clientLoadingStore;

    const id = folderId ? folderId : this.selectedFolderStore.parentId;
    const path = getCategoryUrl(CategoryType.PublicRoom);
    const filter = FilesFilter.getDefault();
    filter.folder = id;

    const state = {
      title: navigationPath[0]?.title || "",
      isRoot: navigationPath.length === 1,
      rootFolderType: rootFolderType,
    };

    setIsSectionFilterLoading(true);
    window.DocSpace.navigate(
      `${path}?key=${publicRoomKey}&${filter.toUrlParams()}`,
      { state }
    );
  };

  backToParentFolder = () => {
    if (this.publicRoomStore.isPublicRoom) return this.moveToPublicRoom();

    const id = this.selectedFolderStore.parentId;

    const { navigationPath, rootFolderType } = this.selectedFolderStore;

    const filter = FilesFilter.getDefault();

    filter.folder = id;

    const categoryType = getCategoryType(window.DocSpace.location);
    const path = getCategoryUrl(categoryType, id);

    const isRoot = navigationPath.length === 1;

    const state = {
      title: (navigationPath && navigationPath[0]?.title) || "",
      isRoom: navigationPath[0]?.isRoom,
      isRoot,
      rootFolderType: rootFolderType,
      isPublicRoomType: navigationPath[0]?.isRoom
        ? navigationPath[0]?.roomType === RoomsType.PublicRoom
        : false,
      rootRoomTitle: "",
    };

    window.DocSpace.navigate(`${path}?${filter.toUrlParams()}`, {
      state,
      replace: true,
    });
  };

  setGroupMenuBlocked = (blocked) => {
    this.isGroupMenuBlocked = blocked;
  };

  preparingDataForCopyingToRoom = async (destFolderId, selections, t) => {
    let fileIds = [];
    let folderIds = [];

    if (!selections.length) return;
    const oneFolder = selections.length === 1 && selections[0].isFolder;

    if (oneFolder) {
      folderIds = [selections[0].id];

      try {
        const selectedFolder = await getFolder(selections[0].id);
        const { folders, files, total } = selectedFolder;

        if (total === 0) {
          this.filesStore.setSelection([]);
          this.filesStore.setBufferSelection(null);
          return;
        }

        const title = !!folders.length ? folders[0].title : files[0].title;
        this.setSelectedItems(title, total);
      } catch (err) {
        toastr.error(err);
      }
    }

    !oneFolder &&
      selections.map((item) => {
        if (item.fileExst || item.contentLength) fileIds.push(item.id);
        else folderIds.push(item.id);
      });

    !oneFolder && this.setSelectedItems(selections[0].title, selections.length);
    this.filesStore.setSelection([]);
    this.filesStore.setBufferSelection(null);

    const operationData = {
      destFolderId,
      folderIds: folderIds,
      fileIds,
      deleteAfter: false,
      isCopy: true,
      translations: {
        copy: t("Common:CopyOperation"),
      },
      content: oneFolder,
    };

    this.uploadDataStore.itemOperationToFolder(operationData);
  };

  onLeaveRoom = (t, isOwner = false) => {
    const {
      updateRoomMemberRole,
      removeFiles,
      folders,
      setFolders,
      selection,
      bufferSelection,
    } = this.filesStore;
    const { user } = this.authStore.userStore;

    const roomId = selection.length
      ? selection[0].id
      : bufferSelection
        ? bufferSelection.id
        : this.selectedFolderStore.id;

    const isAdmin = user.isOwner || user.isAdmin;
    const isRoot = this.selectedFolderStore.isRootFolder;

    return updateRoomMemberRole(roomId, {
      invitations: [{ id: user?.id, access: ShareAccessRights.None }],
    }).then(() => {
      if (!isAdmin) {
        if (!isRoot) {
          const filter = RoomsFilter.getDefault();
          window.DocSpace.navigate(
            `rooms/shared/filter?${filter.toUrlParams()}`
          );
        } else {
          removeFiles(null, [roomId]);
        }
      } else {
        if (!isRoot) {
          this.selectedFolderStore.setInRoom(false);
        } else {
          const newFolders = folders;
          const folderIndex = newFolders.findIndex((r) => r.id === roomId);
          if (folderIndex > -1) {
            newFolders[folderIndex].inRoom = false;
            setFolders(newFolders);
          }
        }
      }

      isOwner
        ? toastr.success(t("Files:LeftAndAppointNewOwner"))
        : toastr.success(t("Files:YouLeftTheRoom"));
    });
  };

  changeRoomOwner = (t, userId, isLeaveChecked = false) => {
    const { setRoomOwner, setFolder, setSelected, selection, bufferSelection } =
      this.filesStore;
    const { isRootFolder, setCreatedBy, id, setInRoom } =
      this.selectedFolderStore;

    const roomId = selection.length
      ? selection[0].id
      : bufferSelection
        ? bufferSelection.id
        : id;

    return setRoomOwner(userId, [roomId])
      .then(async (res) => {
        if (isRootFolder) {
          setFolder(res[0]);
        } else {
          setCreatedBy(res[0].createdBy);

          const isMe = userId === this.authStore.userStore.user.id;
          if (isMe) setInRoom(true);
        }

        if (isLeaveChecked) await this.onLeaveRoom(t);
        else toastr.success(t("Files:AppointNewOwner"));
      })
      .finally(() => {
        setSelected("none");
      });
  };
}

export default FilesActionStore;<|MERGE_RESOLUTION|>--- conflicted
+++ resolved
@@ -288,16 +288,11 @@
     let selection = newSelection
       ? newSelection
       : this.filesStore.selection.length
-<<<<<<< HEAD
       ? this.filesStore.selection
       : [bufferSelection];
 
     selection = selection.filter((item) => item.security.Delete);
 
-=======
-        ? this.filesStore.selection
-        : [bufferSelection];
->>>>>>> 2f940a77
     const isThirdPartyFile = selection.some((f) => f.providerKey);
 
     const currentFolderId = this.selectedFolderStore.id;
