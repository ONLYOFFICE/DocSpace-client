--- conflicted
+++ resolved
@@ -3,11 +3,7 @@
   "content": "Remove",
   "content_en_sha1_hash": "e963907dac5cd5c017869b4c96c18021c9bd058b",
   "created_at": "2025-05-19T21:30:47.809Z",
-<<<<<<< HEAD
-  "updated_at": "2025-06-02T10:20:51.162Z",
-=======
   "updated_at": "2025-06-24T16:31:24.365Z",
->>>>>>> 0de93b01
   "comment": {
     "text": "This translation key is used for the text \"Remove\" in buttons and dialogs to provide a clear and consistent label for removing or deleting content. It appears on buttons such as \"Change User Type Modal Submit\", \"Delete File Modal Submit\", and labels for a list of options in a dialog, helping users understand the action being performed.",
     "is_auto": true,
@@ -52,13 +48,13 @@
     },
     {
       "file_path": "/packages/shared/components/share/Share.helpers.tsx",
-      "line_number": 82,
+      "line_number": 83,
       "context": "},\n available?.None && {\n key: \"remove\",\n internal: true,\n access: ShareAccessRights.None,\n label: t(\"Common:Remove\"),\n },\n ];\n };\n \n export const getAccessOptions = (",
       "module": "/packages/shared"
     },
     {
       "file_path": "/packages/shared/components/share/Share.helpers.tsx",
-      "line_number": 82,
+      "line_number": 83,
       "context": "},\n available?.None && {\n key: \"remove\",\n internal: true,\n access: ShareAccessRights.None,\n label: t(\"Common:Remove\"),\n },\n ];\n };\n \n export const getAccessOptions = (",
       "module": "/packages/shared"
     },
@@ -130,8 +126,8 @@
       "ai_spell_check_issues": [
         {
           "type": "incorrect_translation",
-          "description": "The Finnish translation \"Tiedostot poistettu\" translates to \"Files removed\" which doesn't directly correspond to the English word \"Remove\". \"Remove\" is a verb indicating the action of removing something. \"Tiedostot poistettu\" is a passive phrase indicating files *were* removed.",
-          "suggestion": "A more accurate translation would be something like \"Poista\" (Remove - imperative form) or \"Poistaminen\" (Removal - noun)."
+          "description": "The Finnish translation \"Tiedostot poistettu\" translates to \"Files removed\" which is a passive construction. The English \"Remove\" is an imperative and should be an imperative in Finnish as well. \"Poista\" would be a more accurate translation.",
+          "suggestion": "Poista"
         }
       ],
       "approved_at": null
@@ -238,8 +234,8 @@
       "ai_spell_check_issues": [
         {
           "type": "incorrect_translation",
-          "description": "The Serbian (Cyrillic) translation \"Уклони\" translates to \"Avoid\" or \"Dodge\" rather than \"Remove.\" This doesn't accurately convey the meaning of the English word \"Remove.\"",
-          "suggestion": "Consider using \"Уклањање\" (Uklanjanje) which directly translates to \"Removal\" or \"Elimination\"."
+          "description": "'Уклони' translates to 'evade' or 'dodge', not 'remove'. It doesn't accurately convey the meaning of 'remove'.",
+          "suggestion": "Consider using 'Удаљи', 'Скини', or 'Оклони' which more closely aligns with the meaning of 'remove'."
         }
       ],
       "approved_at": null
@@ -250,8 +246,8 @@
       "ai_spell_check_issues": [
         {
           "type": "incorrect_translation",
-          "description": "The Serbian translation \"Ukloni\" does not accurately convey the meaning of \"Remove\". \"Ukloni\" translates to \"Remove\" as in to take away, or to eliminate something. \"Remove\" is more general and can imply setting something aside, or deleting. A better translation would depend on the context.",
-          "suggestion": "Consider translations like 'Skini' (to take off/down), 'Izbriši' (to delete), or 'Odvoji' (to separate) depending on the context."
+          "description": "'Ukloni' translates to 'bows' or 'obeisances' in Serbian, not 'remove'.",
+          "suggestion": "Consider 'Ukloni' if the context is about bowing or showing respect.  A more appropriate translation for 'remove' would likely be 'Uklonite', 'Skinite', or 'Izbriši', depending on the specific context."
         }
       ],
       "approved_at": null
