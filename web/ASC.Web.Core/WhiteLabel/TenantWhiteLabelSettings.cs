// (c) Copyright Ascensio System SIA 2010-2022
//
// This program is a free software product.
// You can redistribute it and/or modify it under the terms
// of the GNU Affero General Public License (AGPL) version 3 as published by the Free Software
// Foundation. In accordance with Section 7(a) of the GNU AGPL its Section 15 shall be amended
// to the effect that Ascensio System SIA expressly excludes the warranty of non-infringement of
// any third-party rights.
//
// This program is distributed WITHOUT ANY WARRANTY, without even the implied warranty
// of MERCHANTABILITY or FITNESS FOR A PARTICULAR  PURPOSE. For details, see
// the GNU AGPL at: http://www.gnu.org/licenses/agpl-3.0.html
//
// You can contact Ascensio System SIA at Lubanas st. 125a-25, Riga, Latvia, EU, LV-1021.
//
// The  interactive user interfaces in modified source and object code versions of the Program must
// display Appropriate Legal Notices, as required under Section 5 of the GNU AGPL version 3.
//
// Pursuant to Section 7(b) of the License you must retain the original Product logo when
// distributing the program. Pursuant to Section 7(e) we decline to grant you any rights under
// trademark law for use of our trademarks.
//
// All the Product's GUI elements, including illustrations and icon sets, as well as technical writing
// content are licensed under the terms of the Creative Commons Attribution-ShareAlike 4.0
// International. See the License terms at http://creativecommons.org/licenses/by-sa/4.0/legalcode

using UnknownImageFormatException = SixLabors.ImageSharp.UnknownImageFormatException;

namespace ASC.Web.Core.WhiteLabel
{
    [Serializable]
    public class TenantWhiteLabelSettings : ISettings<TenantWhiteLabelSettings>
    {
        public const string DefaultLogoText = BaseWhiteLabelSettings.DefaultLogoText;

        #region Logos information: extension, isDefault, text for img auto generating

        internal string LogoLightSmallExt { get; set; }

        [JsonPropertyName("DefaultLogoLightSmall")]
        internal bool IsDefaultLogoLightSmall { get; set; }

        internal string LogoDarkExt { get; set; }

        [JsonPropertyName("DefaultLogoDark")]
        internal bool IsDefaultLogoDark { get; set; }

        internal string LogoFaviconExt { get; set; }

        [JsonPropertyName("DefaultLogoFavicon")]
        internal bool IsDefaultLogoFavicon { get; set; }

        internal string LogoDocsEditorExt { get; set; }

        [JsonPropertyName("DefaultLogoDocsEditor")]
        internal bool IsDefaultLogoDocsEditor { get; set; }

        internal string LogoDocsEditorEmbedExt;

        [JsonPropertyName("DefaultLogoDocsEditorEmbed")]
        internal bool IsDefaultLogoDocsEditorEmbed { get; set; }

        public string LogoText { get; set; }

        public string GetLogoText(SettingsManager settingsManager)
        {
            if (!string.IsNullOrEmpty(LogoText) && LogoText != DefaultLogoText)
                return LogoText;

            var partnerSettings = settingsManager.LoadForDefaultTenant<TenantWhiteLabelSettings>();
            return string.IsNullOrEmpty(partnerSettings.LogoText) ? DefaultLogoText : partnerSettings.LogoText;
        }

        public void SetLogoText(string val)
        {
            LogoText = val;
        }

        #endregion

        #region Logo available sizes

        public static readonly Size logoLightSmallSize = new Size(284, 46);
        public static readonly Size logoDarkSize = new Size(432, 70);
        public static readonly Size logoFaviconSize = new Size(32, 32);
        public static readonly Size logoDocsEditorSize = new Size(172, 40);
        public static readonly Size logoDocsEditorEmbedSize = new Size(172, 40);

        #endregion

        #region ISettings Members

        public TenantWhiteLabelSettings GetDefault()
        {
            return new TenantWhiteLabelSettings
            {
                LogoLightSmallExt = null,
                LogoDarkExt = null,
                LogoFaviconExt = null,
                LogoDocsEditorExt = null,
                LogoDocsEditorEmbedExt = null,

                IsDefaultLogoLightSmall = true,
                IsDefaultLogoDark = true,
                IsDefaultLogoFavicon = true,
                IsDefaultLogoDocsEditor = true,
                IsDefaultLogoDocsEditorEmbed = true,

                LogoText = null
            };
        }
        #endregion

        public Guid ID
        {
            get { return new Guid("{05d35540-c80b-4b17-9277-abd9e543bf93}"); }
        }

        #region Get/Set IsDefault and Extension

        internal bool GetIsDefault(WhiteLabelLogoTypeEnum type)
        {
            return type switch
            {
                WhiteLabelLogoTypeEnum.LightSmall => IsDefaultLogoLightSmall,
                WhiteLabelLogoTypeEnum.Dark => IsDefaultLogoDark,
                WhiteLabelLogoTypeEnum.Favicon => IsDefaultLogoFavicon,
                WhiteLabelLogoTypeEnum.DocsEditor => IsDefaultLogoDocsEditor,
                WhiteLabelLogoTypeEnum.DocsEditorEmbed => IsDefaultLogoDocsEditorEmbed,
                _ => true,
            };
        }

        internal void SetIsDefault(WhiteLabelLogoTypeEnum type, bool value)
        {
            switch (type)
            {
                case WhiteLabelLogoTypeEnum.LightSmall:
                    IsDefaultLogoLightSmall = value;
                    break;
                case WhiteLabelLogoTypeEnum.Dark:
                    IsDefaultLogoDark = value;
                    break;
                case WhiteLabelLogoTypeEnum.Favicon:
                    IsDefaultLogoFavicon = value;
                    break;
                case WhiteLabelLogoTypeEnum.DocsEditor:
                    IsDefaultLogoDocsEditor = value;
                    break;
                case WhiteLabelLogoTypeEnum.DocsEditorEmbed:
                    IsDefaultLogoDocsEditorEmbed = value;
                    break;
            }
        }

        internal string GetExt(WhiteLabelLogoTypeEnum type)
        {
            return type switch
            {
                WhiteLabelLogoTypeEnum.LightSmall => LogoLightSmallExt,
                WhiteLabelLogoTypeEnum.Dark => LogoDarkExt,
                WhiteLabelLogoTypeEnum.Favicon => LogoFaviconExt,
                WhiteLabelLogoTypeEnum.DocsEditor => LogoDocsEditorExt,
                WhiteLabelLogoTypeEnum.DocsEditorEmbed => LogoDocsEditorEmbedExt,
                _ => "",
            };
        }

        internal void SetExt(WhiteLabelLogoTypeEnum type, string fileExt)
        {
            switch (type)
            {
                case WhiteLabelLogoTypeEnum.LightSmall:
                    LogoLightSmallExt = fileExt;
                    break;
                case WhiteLabelLogoTypeEnum.Dark:
                    LogoDarkExt = fileExt;
                    break;
                case WhiteLabelLogoTypeEnum.Favicon:
                    LogoFaviconExt = fileExt;
                    break;
                case WhiteLabelLogoTypeEnum.DocsEditor:
                    LogoDocsEditorExt = fileExt;
                    break;
                case WhiteLabelLogoTypeEnum.DocsEditorEmbed:
                    LogoDocsEditorEmbedExt = fileExt;
                    break;
            }
        }

        #endregion
    }

    [Scope]
    public class TenantWhiteLabelSettingsHelper
    {
        private const string moduleName = "whitelabel";

        private WebImageSupplier WebImageSupplier { get; }
        private UserPhotoManager UserPhotoManager { get; }
        private StorageFactory StorageFactory { get; }
        private WhiteLabelHelper WhiteLabelHelper { get; }
        private TenantManager TenantManager { get; }
        private SettingsManager SettingsManager { get; }
        private ILog Log { get; set; }

        public TenantWhiteLabelSettingsHelper(
            WebImageSupplier webImageSupplier,
            UserPhotoManager userPhotoManager,
            StorageFactory storageFactory,
            WhiteLabelHelper whiteLabelHelper,
            TenantManager tenantManager,
<<<<<<< HEAD
            SettingsManager settingsManager,
            IOptionsMonitor<ILog> option)
=======
            SettingsManager settingsManager,
            IServiceProvider serviceProvider,
            ILog logger)
>>>>>>> c2cfdfd2
        {
            WebImageSupplier = webImageSupplier;
            UserPhotoManager = userPhotoManager;
            StorageFactory = storageFactory;
            WhiteLabelHelper = whiteLabelHelper;
            TenantManager = tenantManager;
            SettingsManager = settingsManager;
<<<<<<< HEAD
            Log = option.CurrentValue;
=======
            ServiceProvider = serviceProvider;
            Log = logger;
>>>>>>> c2cfdfd2
        }

        #region Restore default

        public bool IsDefault(TenantWhiteLabelSettings tenantWhiteLabelSettings)
        {
            var defaultSettings = SettingsManager.GetDefault<TenantWhiteLabelSettings>();

            return tenantWhiteLabelSettings.LogoLightSmallExt == defaultSettings.LogoLightSmallExt &&
                    tenantWhiteLabelSettings.LogoDarkExt == defaultSettings.LogoDarkExt &&
                    tenantWhiteLabelSettings.LogoFaviconExt == defaultSettings.LogoFaviconExt &&
                    tenantWhiteLabelSettings.LogoDocsEditorExt == defaultSettings.LogoDocsEditorExt &&
                    tenantWhiteLabelSettings.LogoDocsEditorEmbedExt == defaultSettings.LogoDocsEditorEmbedExt &&

                    tenantWhiteLabelSettings.IsDefaultLogoLightSmall == defaultSettings.IsDefaultLogoLightSmall &&
                    tenantWhiteLabelSettings.IsDefaultLogoDark == defaultSettings.IsDefaultLogoDark &&
                    tenantWhiteLabelSettings.IsDefaultLogoFavicon == defaultSettings.IsDefaultLogoFavicon &&
                    tenantWhiteLabelSettings.IsDefaultLogoDocsEditor == defaultSettings.IsDefaultLogoDocsEditor &&
                    tenantWhiteLabelSettings.IsDefaultLogoDocsEditorEmbed == defaultSettings.IsDefaultLogoDocsEditorEmbed &&

                    tenantWhiteLabelSettings.LogoText == defaultSettings.LogoText;
        }

        public void RestoreDefault(TenantWhiteLabelSettings tenantWhiteLabelSettings, TenantLogoManager tenantLogoManager, int tenantId, IDataStore storage = null)
        {
            tenantWhiteLabelSettings.LogoLightSmallExt = null;
            tenantWhiteLabelSettings.LogoDarkExt = null;
            tenantWhiteLabelSettings.LogoFaviconExt = null;
            tenantWhiteLabelSettings.LogoDocsEditorExt = null;
            tenantWhiteLabelSettings.LogoDocsEditorEmbedExt = null;

            tenantWhiteLabelSettings.IsDefaultLogoLightSmall = true;
            tenantWhiteLabelSettings.IsDefaultLogoDark = true;
            tenantWhiteLabelSettings.IsDefaultLogoFavicon = true;
            tenantWhiteLabelSettings.IsDefaultLogoDocsEditor = true;
            tenantWhiteLabelSettings.IsDefaultLogoDocsEditorEmbed = true;

            tenantWhiteLabelSettings.SetLogoText(null);

            var store = storage ?? StorageFactory.GetStorage(tenantId.ToString(), moduleName);

            try
            {
                store.DeleteFilesAsync("", "*", false).Wait();
            }
            catch (Exception e)
            {
                Log.Error(e);
            }

            Save(tenantWhiteLabelSettings, tenantId, tenantLogoManager, true);
        }

        public void RestoreDefault(TenantWhiteLabelSettings tenantWhiteLabelSettings, WhiteLabelLogoTypeEnum type)
        {
            if (!tenantWhiteLabelSettings.GetIsDefault(type))
            {
                try
                {
                    tenantWhiteLabelSettings.SetIsDefault(type, true);
                    var store = StorageFactory.GetStorage(TenantManager.GetCurrentTenant().Id.ToString(), moduleName);
                    DeleteLogoFromStore(tenantWhiteLabelSettings, store, type);
                }
                catch (Exception e)
                {
                    Log.Error(e);
                }
            }
        }

        #endregion

        #region Set logo

        public void SetLogo(TenantWhiteLabelSettings tenantWhiteLabelSettings, WhiteLabelLogoTypeEnum type, string logoFileExt, byte[] data, IDataStore storage = null)
        {
            var store = storage ?? StorageFactory.GetStorage(TenantManager.GetCurrentTenant().Id.ToString(), moduleName);

            #region delete from storage if already exists

            var isAlreadyHaveBeenChanged = !tenantWhiteLabelSettings.GetIsDefault(type);

            if (isAlreadyHaveBeenChanged)
            {
                try
                {
                    DeleteLogoFromStore(tenantWhiteLabelSettings, store, type);
                }
                catch (Exception e)
                {
                    Log.Error(e);
                }
            }
            #endregion

            using (var memory = new MemoryStream(data))
            using (var image = Image.Load(memory))
            {
                var logoFileName = BuildLogoFileName(type, logoFileExt, false);

                memory.Seek(0, SeekOrigin.Begin);
                store.SaveAsync(logoFileName, memory).Wait();
            }

            tenantWhiteLabelSettings.SetExt(type, logoFileExt);
            tenantWhiteLabelSettings.SetIsDefault(type, false);

            var generalSize = GetSize(type, true);
            var generalFileName = BuildLogoFileName(type, logoFileExt, true);
            ResizeLogo(generalFileName, data, -1, generalSize, store);
        }

        public void SetLogo(TenantWhiteLabelSettings tenantWhiteLabelSettings, Dictionary<int, string> logo, IDataStore storage = null)
        {
            var xStart = @"data:image/png;base64,";

            foreach (var currentLogo in logo)
            {
                var currentLogoType = (WhiteLabelLogoTypeEnum)currentLogo.Key;
                var currentLogoPath = currentLogo.Value;

                if (!string.IsNullOrEmpty(currentLogoPath))
                {
                    var fileExt = "png";
                    byte[] data;
                    if (!currentLogoPath.StartsWith(xStart))
                    {
                        var fileName = Path.GetFileName(currentLogoPath);
                        fileExt = fileName.Split('.').Last();
                        data = UserPhotoManager.GetTempPhotoData(fileName);
                        try
                        {
                            UserPhotoManager.RemoveTempPhoto(fileName);
                        }
                        catch (Exception ex)
                        {
                            Log.Error(ex);
                        }
                    }
                    else
                    {
                        var xB64 = currentLogoPath.Substring(xStart.Length); // Get the Base64 string
                        data = System.Convert.FromBase64String(xB64); // Convert the Base64 string to binary data
                    }

                    if (data != null)
                    {
                        SetLogo(tenantWhiteLabelSettings, currentLogoType, fileExt, data, storage);
                    }
                }
            }
        }

        public void SetLogoFromStream(TenantWhiteLabelSettings tenantWhiteLabelSettings, WhiteLabelLogoTypeEnum type, string fileExt, Stream fileStream, IDataStore storage = null)
        {
            byte[] data;
            using (var memoryStream = new MemoryStream())
            {
                fileStream.CopyTo(memoryStream);
                data = memoryStream.ToArray();
            }

            if (data != null)
            {
                SetLogo(tenantWhiteLabelSettings, type, fileExt, data, storage);
            }
        }

        #endregion

        #region Get logo path

        public string GetAbsoluteLogoPath(TenantWhiteLabelSettings tenantWhiteLabelSettings, WhiteLabelLogoTypeEnum type, bool general = true)
        {
            if (tenantWhiteLabelSettings.GetIsDefault(type))
            {
                return GetAbsoluteDefaultLogoPath(type, general);
            }

            return GetAbsoluteStorageLogoPath(tenantWhiteLabelSettings, type, general);
        }

        private string GetAbsoluteStorageLogoPath(TenantWhiteLabelSettings tenantWhiteLabelSettings, WhiteLabelLogoTypeEnum type, bool general)
        {
            var store = StorageFactory.GetStorage(TenantManager.GetCurrentTenant().Id.ToString(), moduleName);
            var fileName = BuildLogoFileName(type, tenantWhiteLabelSettings.GetExt(type), general);

            if (store.IsFileAsync(fileName).Result)
            {
                return store.GetUriAsync(fileName).Result.ToString();
            }
            return GetAbsoluteDefaultLogoPath(type, general);
        }

        public string GetAbsoluteDefaultLogoPath(WhiteLabelLogoTypeEnum type, bool general)
        {
            var partnerLogoPath = GetPartnerStorageLogoPath(type, general);
            if (!string.IsNullOrEmpty(partnerLogoPath))
                return partnerLogoPath;

            return type switch
            {
                WhiteLabelLogoTypeEnum.LightSmall => general ? WebImageSupplier.GetAbsoluteWebPath("logo/light_small_general.svg") : WebImageSupplier.GetAbsoluteWebPath("logo/light_small.svg"),
                WhiteLabelLogoTypeEnum.Dark => general ? WebImageSupplier.GetAbsoluteWebPath("logo/dark_general.png") : WebImageSupplier.GetAbsoluteWebPath("logo/dark.png"),
                WhiteLabelLogoTypeEnum.DocsEditor => general ? WebImageSupplier.GetAbsoluteWebPath("logo/editor_logo_general.png") : WebImageSupplier.GetAbsoluteWebPath("logo/editor_logo.png"),
                WhiteLabelLogoTypeEnum.DocsEditorEmbed => general ? WebImageSupplier.GetAbsoluteWebPath("logo/editor_logo_embed_general.png") : WebImageSupplier.GetAbsoluteWebPath("logo/editor_logo_embed.png"),
                WhiteLabelLogoTypeEnum.Favicon => general ? WebImageSupplier.GetAbsoluteWebPath("logo/favicon_general.ico") : WebImageSupplier.GetAbsoluteWebPath("logo/favicon.ico"),
                _ => "",
            };
        }

        private string GetPartnerStorageLogoPath(WhiteLabelLogoTypeEnum type, bool general)
        {
            var partnerSettings = SettingsManager.LoadForDefaultTenant<TenantWhiteLabelSettings>();

            if (partnerSettings.GetIsDefault(type)) return null;

            var partnerStorage = StorageFactory.GetStorage(string.Empty, "static_partnerdata");

            if (partnerStorage == null) return null;

            var logoPath = BuildLogoFileName(type, partnerSettings.GetExt(type), general);

            return partnerStorage.IsFileAsync(logoPath).Result ? partnerStorage.GetUriAsync(logoPath).Result.ToString() : null;
        }

        #endregion

        #region Get Whitelabel Logo Stream

        /// <summary>
        /// Get logo stream or null in case of default whitelabel
        /// </summary>
        public Stream GetWhitelabelLogoData(TenantWhiteLabelSettings tenantWhiteLabelSettings, WhiteLabelLogoTypeEnum type, bool general)
        {
            if (tenantWhiteLabelSettings.GetIsDefault(type))
                return GetPartnerStorageLogoData(type, general);

            return GetStorageLogoData(tenantWhiteLabelSettings, type, general);
        }

        private Stream GetStorageLogoData(TenantWhiteLabelSettings tenantWhiteLabelSettings, WhiteLabelLogoTypeEnum type, bool general)
        {
            var storage = StorageFactory.GetStorage(TenantManager.GetCurrentTenant().Id.ToString(CultureInfo.InvariantCulture), moduleName);

            if (storage == null) return null;

            var fileName = BuildLogoFileName(type, tenantWhiteLabelSettings.GetExt(type), general);

            return storage.IsFileAsync(fileName).Result ? storage.GetReadStreamAsync(fileName).Result : null;
        }

        private Stream GetPartnerStorageLogoData(WhiteLabelLogoTypeEnum type, bool general)
        {
            var partnerSettings = SettingsManager.LoadForDefaultTenant<TenantWhiteLabelSettings>();

            if (partnerSettings.GetIsDefault(type)) return null;

            var partnerStorage = StorageFactory.GetStorage(string.Empty, "static_partnerdata");

            if (partnerStorage == null) return null;

            var fileName = BuildLogoFileName(type, partnerSettings.GetExt(type), general);

            return partnerStorage.IsFileAsync(fileName).Result ? partnerStorage.GetReadStreamAsync(fileName).Result : null;
        }

        #endregion

        public static string BuildLogoFileName(WhiteLabelLogoTypeEnum type, string fileExt, bool general)
        {
            return $"logo_{type.ToString().ToLowerInvariant()}{(general ? "_general" : "")}.{fileExt}";
        }

        public static Size GetSize(WhiteLabelLogoTypeEnum type, bool general)
        {
            return type switch
            {
                WhiteLabelLogoTypeEnum.LightSmall => new Size(
                       general ? TenantWhiteLabelSettings.logoLightSmallSize.Width / 2 : TenantWhiteLabelSettings.logoLightSmallSize.Width,
                       general ? TenantWhiteLabelSettings.logoLightSmallSize.Height / 2 : TenantWhiteLabelSettings.logoLightSmallSize.Height),
                WhiteLabelLogoTypeEnum.Dark => new Size(
                        general ? TenantWhiteLabelSettings.logoDarkSize.Width / 2 : TenantWhiteLabelSettings.logoDarkSize.Width,
                        general ? TenantWhiteLabelSettings.logoDarkSize.Height / 2 : TenantWhiteLabelSettings.logoDarkSize.Height),
                WhiteLabelLogoTypeEnum.Favicon => new Size(
                        general ? TenantWhiteLabelSettings.logoFaviconSize.Width / 2 : TenantWhiteLabelSettings.logoFaviconSize.Width,
                        general ? TenantWhiteLabelSettings.logoFaviconSize.Height / 2 : TenantWhiteLabelSettings.logoFaviconSize.Height),
                WhiteLabelLogoTypeEnum.DocsEditor => new Size(
                        general ? TenantWhiteLabelSettings.logoDocsEditorSize.Width / 2 : TenantWhiteLabelSettings.logoDocsEditorSize.Width,
                        general ? TenantWhiteLabelSettings.logoDocsEditorSize.Height / 2 : TenantWhiteLabelSettings.logoDocsEditorSize.Height),
                WhiteLabelLogoTypeEnum.DocsEditorEmbed => new Size(
                        general ? TenantWhiteLabelSettings.logoDocsEditorEmbedSize.Width / 2 : TenantWhiteLabelSettings.logoDocsEditorEmbedSize.Width,
                        general ? TenantWhiteLabelSettings.logoDocsEditorEmbedSize.Height / 2 : TenantWhiteLabelSettings.logoDocsEditorEmbedSize.Height),
                _ => new Size(0, 0),
            };
        }

        private static void ResizeLogo(string fileName, byte[] data, long maxFileSize, Size size, IDataStore store)
        {
            //Resize synchronously
            if (data == null || data.Length <= 0) throw new UnknownImageFormatException("data null");
            if (maxFileSize != -1 && data.Length > maxFileSize) throw new ImageWeightLimitException();

            try
            {
                using var stream = new MemoryStream(data);
                using var img = Image.Load(stream, out var format);

                if (size != img.Size())
                {
                    using var img2 = CommonPhotoManager.DoThumbnail(img, size, false, true, false);
                    data = CommonPhotoManager.SaveToBytes(img2);
                }
                else
                {
                    data = CommonPhotoManager.SaveToBytes(img);
                }

                //fileExt = CommonPhotoManager.GetImgFormatName(imgFormat);

                using var stream2 = new MemoryStream(data);
                store.SaveAsync(fileName, stream2).Wait();
            }
            catch (ArgumentException error)
            {
                throw new UnknownImageFormatException(error.Message);
            }
        }

        #region Save for Resource replacement

        private static readonly List<int> AppliedTenants = new List<int>();

        public void Apply(TenantWhiteLabelSettings tenantWhiteLabelSettings, int tenantId)
        {
            if (AppliedTenants.Contains(tenantId)) return;

            SetNewLogoText(tenantWhiteLabelSettings, tenantId);

            if (!AppliedTenants.Contains(tenantId)) AppliedTenants.Add(tenantId);
        }

        public void Save(TenantWhiteLabelSettings tenantWhiteLabelSettings, int tenantId, TenantLogoManager tenantLogoManager, bool restore = false)
        {
            SettingsManager.SaveForTenant(tenantWhiteLabelSettings, tenantId);

            if (tenantId == Tenant.DefaultTenant)
            {
                AppliedTenants.Clear();
            }
            else
            {
                SetNewLogoText(tenantWhiteLabelSettings, tenantId, restore);
                tenantLogoManager.RemoveMailLogoDataFromCache();
            }
        }

        private void SetNewLogoText(TenantWhiteLabelSettings tenantWhiteLabelSettings, int tenantId, bool restore = false)
        {
            WhiteLabelHelper.DefaultLogoText = TenantWhiteLabelSettings.DefaultLogoText;
            var partnerSettings = SettingsManager.LoadForDefaultTenant<TenantWhiteLabelSettings>();

            if (restore && string.IsNullOrEmpty(partnerSettings.GetLogoText(SettingsManager)))
            {
                WhiteLabelHelper.RestoreOldText(tenantId);
            }
            else
            {
                WhiteLabelHelper.SetNewText(tenantId, tenantWhiteLabelSettings.GetLogoText(SettingsManager));
            }
        }

        #endregion

        #region Delete from Store

        private void DeleteLogoFromStore(TenantWhiteLabelSettings tenantWhiteLabelSettings, IDataStore store, WhiteLabelLogoTypeEnum type)
        {
            DeleteLogoFromStoreByGeneral(tenantWhiteLabelSettings, store, type, false);
            DeleteLogoFromStoreByGeneral(tenantWhiteLabelSettings, store, type, true);
        }

        private void DeleteLogoFromStoreByGeneral(TenantWhiteLabelSettings tenantWhiteLabelSettings, IDataStore store, WhiteLabelLogoTypeEnum type, bool general)
        {
            var fileExt = tenantWhiteLabelSettings.GetExt(type);
            var logo = BuildLogoFileName(type, fileExt, general);
            if (store.IsFileAsync(logo).Result)
            {
                store.DeleteAsync(logo).Wait();
            }
        }

        #endregion
    }
}<|MERGE_RESOLUTION|>--- conflicted
+++ resolved
@@ -1,63 +1,63 @@
-// (c) Copyright Ascensio System SIA 2010-2022
-//
-// This program is a free software product.
-// You can redistribute it and/or modify it under the terms
-// of the GNU Affero General Public License (AGPL) version 3 as published by the Free Software
-// Foundation. In accordance with Section 7(a) of the GNU AGPL its Section 15 shall be amended
-// to the effect that Ascensio System SIA expressly excludes the warranty of non-infringement of
-// any third-party rights.
-//
-// This program is distributed WITHOUT ANY WARRANTY, without even the implied warranty
-// of MERCHANTABILITY or FITNESS FOR A PARTICULAR  PURPOSE. For details, see
-// the GNU AGPL at: http://www.gnu.org/licenses/agpl-3.0.html
-//
-// You can contact Ascensio System SIA at Lubanas st. 125a-25, Riga, Latvia, EU, LV-1021.
-//
-// The  interactive user interfaces in modified source and object code versions of the Program must
-// display Appropriate Legal Notices, as required under Section 5 of the GNU AGPL version 3.
-//
-// Pursuant to Section 7(b) of the License you must retain the original Product logo when
-// distributing the program. Pursuant to Section 7(e) we decline to grant you any rights under
-// trademark law for use of our trademarks.
-//
-// All the Product's GUI elements, including illustrations and icon sets, as well as technical writing
-// content are licensed under the terms of the Creative Commons Attribution-ShareAlike 4.0
-// International. See the License terms at http://creativecommons.org/licenses/by-sa/4.0/legalcode
-
-using UnknownImageFormatException = SixLabors.ImageSharp.UnknownImageFormatException;
-
+// (c) Copyright Ascensio System SIA 2010-2022
+//
+// This program is a free software product.
+// You can redistribute it and/or modify it under the terms
+// of the GNU Affero General Public License (AGPL) version 3 as published by the Free Software
+// Foundation. In accordance with Section 7(a) of the GNU AGPL its Section 15 shall be amended
+// to the effect that Ascensio System SIA expressly excludes the warranty of non-infringement of
+// any third-party rights.
+//
+// This program is distributed WITHOUT ANY WARRANTY, without even the implied warranty
+// of MERCHANTABILITY or FITNESS FOR A PARTICULAR  PURPOSE. For details, see
+// the GNU AGPL at: http://www.gnu.org/licenses/agpl-3.0.html
+//
+// You can contact Ascensio System SIA at Lubanas st. 125a-25, Riga, Latvia, EU, LV-1021.
+//
+// The  interactive user interfaces in modified source and object code versions of the Program must
+// display Appropriate Legal Notices, as required under Section 5 of the GNU AGPL version 3.
+//
+// Pursuant to Section 7(b) of the License you must retain the original Product logo when
+// distributing the program. Pursuant to Section 7(e) we decline to grant you any rights under
+// trademark law for use of our trademarks.
+//
+// All the Product's GUI elements, including illustrations and icon sets, as well as technical writing
+// content are licensed under the terms of the Creative Commons Attribution-ShareAlike 4.0
+// International. See the License terms at http://creativecommons.org/licenses/by-sa/4.0/legalcode
+
+using UnknownImageFormatException = SixLabors.ImageSharp.UnknownImageFormatException;
+
 namespace ASC.Web.Core.WhiteLabel
 {
     [Serializable]
     public class TenantWhiteLabelSettings : ISettings<TenantWhiteLabelSettings>
     {
-        public const string DefaultLogoText = BaseWhiteLabelSettings.DefaultLogoText;
-
+        public const string DefaultLogoText = BaseWhiteLabelSettings.DefaultLogoText;
+
         #region Logos information: extension, isDefault, text for img auto generating
 
-        internal string LogoLightSmallExt { get; set; }
-
+        internal string LogoLightSmallExt { get; set; }
+
         [JsonPropertyName("DefaultLogoLightSmall")]
-        internal bool IsDefaultLogoLightSmall { get; set; }
-
-        internal string LogoDarkExt { get; set; }
-
+        internal bool IsDefaultLogoLightSmall { get; set; }
+
+        internal string LogoDarkExt { get; set; }
+
         [JsonPropertyName("DefaultLogoDark")]
-        internal bool IsDefaultLogoDark { get; set; }
-
-        internal string LogoFaviconExt { get; set; }
-
+        internal bool IsDefaultLogoDark { get; set; }
+
+        internal string LogoFaviconExt { get; set; }
+
         [JsonPropertyName("DefaultLogoFavicon")]
-        internal bool IsDefaultLogoFavicon { get; set; }
-
-        internal string LogoDocsEditorExt { get; set; }
-
+        internal bool IsDefaultLogoFavicon { get; set; }
+
+        internal string LogoDocsEditorExt { get; set; }
+
         [JsonPropertyName("DefaultLogoDocsEditor")]
-        internal bool IsDefaultLogoDocsEditor { get; set; }
-
-        internal string LogoDocsEditorEmbedExt;
-
-        [JsonPropertyName("DefaultLogoDocsEditorEmbed")]
+        internal bool IsDefaultLogoDocsEditor { get; set; }
+
+        internal string LogoDocsEditorEmbedExt;
+
+        [JsonPropertyName("DefaultLogoDocsEditorEmbed")]
         internal bool IsDefaultLogoDocsEditorEmbed { get; set; }
 
         public string LogoText { get; set; }
@@ -83,8 +83,8 @@
         public static readonly Size logoLightSmallSize = new Size(284, 46);
         public static readonly Size logoDarkSize = new Size(432, 70);
         public static readonly Size logoFaviconSize = new Size(32, 32);
-        public static readonly Size logoDocsEditorSize = new Size(172, 40);
-        public static readonly Size logoDocsEditorEmbedSize = new Size(172, 40);
+        public static readonly Size logoDocsEditorSize = new Size(172, 40);
+        public static readonly Size logoDocsEditorEmbedSize = new Size(172, 40);
 
         #endregion
 
@@ -97,13 +97,13 @@
                 LogoLightSmallExt = null,
                 LogoDarkExt = null,
                 LogoFaviconExt = null,
-                LogoDocsEditorExt = null,
+                LogoDocsEditorExt = null,
                 LogoDocsEditorEmbedExt = null,
 
                 IsDefaultLogoLightSmall = true,
                 IsDefaultLogoDark = true,
                 IsDefaultLogoFavicon = true,
-                IsDefaultLogoDocsEditor = true,
+                IsDefaultLogoDocsEditor = true,
                 IsDefaultLogoDocsEditorEmbed = true,
 
                 LogoText = null
@@ -125,7 +125,7 @@
                 WhiteLabelLogoTypeEnum.LightSmall => IsDefaultLogoLightSmall,
                 WhiteLabelLogoTypeEnum.Dark => IsDefaultLogoDark,
                 WhiteLabelLogoTypeEnum.Favicon => IsDefaultLogoFavicon,
-                WhiteLabelLogoTypeEnum.DocsEditor => IsDefaultLogoDocsEditor,
+                WhiteLabelLogoTypeEnum.DocsEditor => IsDefaultLogoDocsEditor,
                 WhiteLabelLogoTypeEnum.DocsEditorEmbed => IsDefaultLogoDocsEditorEmbed,
                 _ => true,
             };
@@ -135,20 +135,20 @@
         {
             switch (type)
             {
-                case WhiteLabelLogoTypeEnum.LightSmall:
-                    IsDefaultLogoLightSmall = value;
-                    break;
-                case WhiteLabelLogoTypeEnum.Dark:
-                    IsDefaultLogoDark = value;
-                    break;
-                case WhiteLabelLogoTypeEnum.Favicon:
-                    IsDefaultLogoFavicon = value;
-                    break;
-                case WhiteLabelLogoTypeEnum.DocsEditor:
-                    IsDefaultLogoDocsEditor = value;
-                    break;
-                case WhiteLabelLogoTypeEnum.DocsEditorEmbed:
-                    IsDefaultLogoDocsEditorEmbed = value;
+                case WhiteLabelLogoTypeEnum.LightSmall:
+                    IsDefaultLogoLightSmall = value;
+                    break;
+                case WhiteLabelLogoTypeEnum.Dark:
+                    IsDefaultLogoDark = value;
+                    break;
+                case WhiteLabelLogoTypeEnum.Favicon:
+                    IsDefaultLogoFavicon = value;
+                    break;
+                case WhiteLabelLogoTypeEnum.DocsEditor:
+                    IsDefaultLogoDocsEditor = value;
+                    break;
+                case WhiteLabelLogoTypeEnum.DocsEditorEmbed:
+                    IsDefaultLogoDocsEditorEmbed = value;
                     break;
             }
         }
@@ -160,7 +160,7 @@
                 WhiteLabelLogoTypeEnum.LightSmall => LogoLightSmallExt,
                 WhiteLabelLogoTypeEnum.Dark => LogoDarkExt,
                 WhiteLabelLogoTypeEnum.Favicon => LogoFaviconExt,
-                WhiteLabelLogoTypeEnum.DocsEditor => LogoDocsEditorExt,
+                WhiteLabelLogoTypeEnum.DocsEditor => LogoDocsEditorExt,
                 WhiteLabelLogoTypeEnum.DocsEditorEmbed => LogoDocsEditorEmbedExt,
                 _ => "",
             };
@@ -169,28 +169,28 @@
         internal void SetExt(WhiteLabelLogoTypeEnum type, string fileExt)
         {
             switch (type)
-            {
-                case WhiteLabelLogoTypeEnum.LightSmall:
-                    LogoLightSmallExt = fileExt;
-                    break;
-                case WhiteLabelLogoTypeEnum.Dark:
-                    LogoDarkExt = fileExt;
-                    break;
-                case WhiteLabelLogoTypeEnum.Favicon:
-                    LogoFaviconExt = fileExt;
-                    break;
-                case WhiteLabelLogoTypeEnum.DocsEditor:
-                    LogoDocsEditorExt = fileExt;
-                    break;
-                case WhiteLabelLogoTypeEnum.DocsEditorEmbed:
-                    LogoDocsEditorEmbedExt = fileExt;
+            {
+                case WhiteLabelLogoTypeEnum.LightSmall:
+                    LogoLightSmallExt = fileExt;
+                    break;
+                case WhiteLabelLogoTypeEnum.Dark:
+                    LogoDarkExt = fileExt;
+                    break;
+                case WhiteLabelLogoTypeEnum.Favicon:
+                    LogoFaviconExt = fileExt;
+                    break;
+                case WhiteLabelLogoTypeEnum.DocsEditor:
+                    LogoDocsEditorExt = fileExt;
+                    break;
+                case WhiteLabelLogoTypeEnum.DocsEditorEmbed:
+                    LogoDocsEditorEmbedExt = fileExt;
                     break;
             }
         }
 
         #endregion
     }
-
+
     [Scope]
     public class TenantWhiteLabelSettingsHelper
     {
@@ -210,67 +210,56 @@
             StorageFactory storageFactory,
             WhiteLabelHelper whiteLabelHelper,
             TenantManager tenantManager,
-<<<<<<< HEAD
             SettingsManager settingsManager,
-            IOptionsMonitor<ILog> option)
-=======
-            SettingsManager settingsManager,
-            IServiceProvider serviceProvider,
             ILog logger)
->>>>>>> c2cfdfd2
         {
             WebImageSupplier = webImageSupplier;
             UserPhotoManager = userPhotoManager;
             StorageFactory = storageFactory;
             WhiteLabelHelper = whiteLabelHelper;
             TenantManager = tenantManager;
-            SettingsManager = settingsManager;
-<<<<<<< HEAD
-            Log = option.CurrentValue;
-=======
-            ServiceProvider = serviceProvider;
+            SettingsManager = settingsManager;
             Log = logger;
->>>>>>> c2cfdfd2
-        }
-
+        }
+
         #region Restore default
-
-        public bool IsDefault(TenantWhiteLabelSettings tenantWhiteLabelSettings)
-        {
-            var defaultSettings = SettingsManager.GetDefault<TenantWhiteLabelSettings>();
-
-            return tenantWhiteLabelSettings.LogoLightSmallExt == defaultSettings.LogoLightSmallExt &&
-                    tenantWhiteLabelSettings.LogoDarkExt == defaultSettings.LogoDarkExt &&
-                    tenantWhiteLabelSettings.LogoFaviconExt == defaultSettings.LogoFaviconExt &&
-                    tenantWhiteLabelSettings.LogoDocsEditorExt == defaultSettings.LogoDocsEditorExt &&
-                    tenantWhiteLabelSettings.LogoDocsEditorEmbedExt == defaultSettings.LogoDocsEditorEmbedExt &&
-
-                    tenantWhiteLabelSettings.IsDefaultLogoLightSmall == defaultSettings.IsDefaultLogoLightSmall &&
-                    tenantWhiteLabelSettings.IsDefaultLogoDark == defaultSettings.IsDefaultLogoDark &&
-                    tenantWhiteLabelSettings.IsDefaultLogoFavicon == defaultSettings.IsDefaultLogoFavicon &&
-                    tenantWhiteLabelSettings.IsDefaultLogoDocsEditor == defaultSettings.IsDefaultLogoDocsEditor &&
-                    tenantWhiteLabelSettings.IsDefaultLogoDocsEditorEmbed == defaultSettings.IsDefaultLogoDocsEditorEmbed &&
-
-                    tenantWhiteLabelSettings.LogoText == defaultSettings.LogoText;
-        }
+
+        public bool IsDefault(TenantWhiteLabelSettings tenantWhiteLabelSettings)
+        {
+            var defaultSettings = SettingsManager.GetDefault<TenantWhiteLabelSettings>();
+
+            return tenantWhiteLabelSettings.LogoLightSmallExt == defaultSettings.LogoLightSmallExt &&
+                    tenantWhiteLabelSettings.LogoDarkExt == defaultSettings.LogoDarkExt &&
+                    tenantWhiteLabelSettings.LogoFaviconExt == defaultSettings.LogoFaviconExt &&
+                    tenantWhiteLabelSettings.LogoDocsEditorExt == defaultSettings.LogoDocsEditorExt &&
+                    tenantWhiteLabelSettings.LogoDocsEditorEmbedExt == defaultSettings.LogoDocsEditorEmbedExt &&
+
+                    tenantWhiteLabelSettings.IsDefaultLogoLightSmall == defaultSettings.IsDefaultLogoLightSmall &&
+                    tenantWhiteLabelSettings.IsDefaultLogoDark == defaultSettings.IsDefaultLogoDark &&
+                    tenantWhiteLabelSettings.IsDefaultLogoFavicon == defaultSettings.IsDefaultLogoFavicon &&
+                    tenantWhiteLabelSettings.IsDefaultLogoDocsEditor == defaultSettings.IsDefaultLogoDocsEditor &&
+                    tenantWhiteLabelSettings.IsDefaultLogoDocsEditorEmbed == defaultSettings.IsDefaultLogoDocsEditorEmbed &&
+
+                    tenantWhiteLabelSettings.LogoText == defaultSettings.LogoText;
+        }
 
         public void RestoreDefault(TenantWhiteLabelSettings tenantWhiteLabelSettings, TenantLogoManager tenantLogoManager, int tenantId, IDataStore storage = null)
         {
             tenantWhiteLabelSettings.LogoLightSmallExt = null;
             tenantWhiteLabelSettings.LogoDarkExt = null;
             tenantWhiteLabelSettings.LogoFaviconExt = null;
-            tenantWhiteLabelSettings.LogoDocsEditorExt = null;
+            tenantWhiteLabelSettings.LogoDocsEditorExt = null;
             tenantWhiteLabelSettings.LogoDocsEditorEmbedExt = null;
 
             tenantWhiteLabelSettings.IsDefaultLogoLightSmall = true;
             tenantWhiteLabelSettings.IsDefaultLogoDark = true;
             tenantWhiteLabelSettings.IsDefaultLogoFavicon = true;
-            tenantWhiteLabelSettings.IsDefaultLogoDocsEditor = true;
+            tenantWhiteLabelSettings.IsDefaultLogoDocsEditor = true;
             tenantWhiteLabelSettings.IsDefaultLogoDocsEditorEmbed = true;
 
-            tenantWhiteLabelSettings.SetLogoText(null);
-
-            var store = storage ?? StorageFactory.GetStorage(tenantId.ToString(), moduleName);
+            tenantWhiteLabelSettings.SetLogoText(null);
+
+            var store = storage ?? StorageFactory.GetStorage(tenantId.ToString(), moduleName);
 
             try
             {
@@ -329,9 +318,9 @@
             using (var memory = new MemoryStream(data))
             using (var image = Image.Load(memory))
             {
-                var logoFileName = BuildLogoFileName(type, logoFileExt, false);
-
-                memory.Seek(0, SeekOrigin.Begin);
+                var logoFileName = BuildLogoFileName(type, logoFileExt, false);
+
+                memory.Seek(0, SeekOrigin.Begin);
                 store.SaveAsync(logoFileName, memory).Wait();
             }
 
@@ -435,8 +424,8 @@
             {
                 WhiteLabelLogoTypeEnum.LightSmall => general ? WebImageSupplier.GetAbsoluteWebPath("logo/light_small_general.svg") : WebImageSupplier.GetAbsoluteWebPath("logo/light_small.svg"),
                 WhiteLabelLogoTypeEnum.Dark => general ? WebImageSupplier.GetAbsoluteWebPath("logo/dark_general.png") : WebImageSupplier.GetAbsoluteWebPath("logo/dark.png"),
-                WhiteLabelLogoTypeEnum.DocsEditor => general ? WebImageSupplier.GetAbsoluteWebPath("logo/editor_logo_general.png") : WebImageSupplier.GetAbsoluteWebPath("logo/editor_logo.png"),
-                WhiteLabelLogoTypeEnum.DocsEditorEmbed => general ? WebImageSupplier.GetAbsoluteWebPath("logo/editor_logo_embed_general.png") : WebImageSupplier.GetAbsoluteWebPath("logo/editor_logo_embed.png"),
+                WhiteLabelLogoTypeEnum.DocsEditor => general ? WebImageSupplier.GetAbsoluteWebPath("logo/editor_logo_general.png") : WebImageSupplier.GetAbsoluteWebPath("logo/editor_logo.png"),
+                WhiteLabelLogoTypeEnum.DocsEditorEmbed => general ? WebImageSupplier.GetAbsoluteWebPath("logo/editor_logo_embed_general.png") : WebImageSupplier.GetAbsoluteWebPath("logo/editor_logo_embed.png"),
                 WhiteLabelLogoTypeEnum.Favicon => general ? WebImageSupplier.GetAbsoluteWebPath("logo/favicon_general.ico") : WebImageSupplier.GetAbsoluteWebPath("logo/favicon.ico"),
                 _ => "",
             };
@@ -520,10 +509,10 @@
                         general ? TenantWhiteLabelSettings.logoFaviconSize.Height / 2 : TenantWhiteLabelSettings.logoFaviconSize.Height),
                 WhiteLabelLogoTypeEnum.DocsEditor => new Size(
                         general ? TenantWhiteLabelSettings.logoDocsEditorSize.Width / 2 : TenantWhiteLabelSettings.logoDocsEditorSize.Width,
-                        general ? TenantWhiteLabelSettings.logoDocsEditorSize.Height / 2 : TenantWhiteLabelSettings.logoDocsEditorSize.Height),
-                WhiteLabelLogoTypeEnum.DocsEditorEmbed => new Size(
-                        general ? TenantWhiteLabelSettings.logoDocsEditorEmbedSize.Width / 2 : TenantWhiteLabelSettings.logoDocsEditorEmbedSize.Width,
-                        general ? TenantWhiteLabelSettings.logoDocsEditorEmbedSize.Height / 2 : TenantWhiteLabelSettings.logoDocsEditorEmbedSize.Height),
+                        general ? TenantWhiteLabelSettings.logoDocsEditorSize.Height / 2 : TenantWhiteLabelSettings.logoDocsEditorSize.Height),
+                WhiteLabelLogoTypeEnum.DocsEditorEmbed => new Size(
+                        general ? TenantWhiteLabelSettings.logoDocsEditorEmbedSize.Width / 2 : TenantWhiteLabelSettings.logoDocsEditorEmbedSize.Width,
+                        general ? TenantWhiteLabelSettings.logoDocsEditorEmbedSize.Height / 2 : TenantWhiteLabelSettings.logoDocsEditorEmbedSize.Height),
                 _ => new Size(0, 0),
             };
         }
@@ -537,7 +526,7 @@
             try
             {
                 using var stream = new MemoryStream(data);
-                using var img = Image.Load(stream, out var format);
+                using var img = Image.Load(stream, out var format);
 
                 if (size != img.Size())
                 {
@@ -551,7 +540,7 @@
 
                 //fileExt = CommonPhotoManager.GetImgFormatName(imgFormat);
 
-                using var stream2 = new MemoryStream(data);
+                using var stream2 = new MemoryStream(data);
                 store.SaveAsync(fileName, stream2).Wait();
             }
             catch (ArgumentException error)
@@ -574,32 +563,32 @@
         }
 
         public void Save(TenantWhiteLabelSettings tenantWhiteLabelSettings, int tenantId, TenantLogoManager tenantLogoManager, bool restore = false)
-        {
-            SettingsManager.SaveForTenant(tenantWhiteLabelSettings, tenantId);
-
-            if (tenantId == Tenant.DefaultTenant)
-            {
-                AppliedTenants.Clear();
-            }
-            else
-            {
-                SetNewLogoText(tenantWhiteLabelSettings, tenantId, restore);
-                tenantLogoManager.RemoveMailLogoDataFromCache();
+        {
+            SettingsManager.SaveForTenant(tenantWhiteLabelSettings, tenantId);
+
+            if (tenantId == Tenant.DefaultTenant)
+            {
+                AppliedTenants.Clear();
+            }
+            else
+            {
+                SetNewLogoText(tenantWhiteLabelSettings, tenantId, restore);
+                tenantLogoManager.RemoveMailLogoDataFromCache();
             }
         }
 
         private void SetNewLogoText(TenantWhiteLabelSettings tenantWhiteLabelSettings, int tenantId, bool restore = false)
         {
-            WhiteLabelHelper.DefaultLogoText = TenantWhiteLabelSettings.DefaultLogoText;
-            var partnerSettings = SettingsManager.LoadForDefaultTenant<TenantWhiteLabelSettings>();
-
-            if (restore && string.IsNullOrEmpty(partnerSettings.GetLogoText(SettingsManager)))
-            {
-                WhiteLabelHelper.RestoreOldText(tenantId);
-            }
-            else
-            {
-                WhiteLabelHelper.SetNewText(tenantId, tenantWhiteLabelSettings.GetLogoText(SettingsManager));
+            WhiteLabelHelper.DefaultLogoText = TenantWhiteLabelSettings.DefaultLogoText;
+            var partnerSettings = SettingsManager.LoadForDefaultTenant<TenantWhiteLabelSettings>();
+
+            if (restore && string.IsNullOrEmpty(partnerSettings.GetLogoText(SettingsManager)))
+            {
+                WhiteLabelHelper.RestoreOldText(tenantId);
+            }
+            else
+            {
+                WhiteLabelHelper.SetNewText(tenantId, tenantWhiteLabelSettings.GetLogoText(SettingsManager));
             }
         }
 
