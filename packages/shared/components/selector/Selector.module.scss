--- conflicted
+++ resolved
@@ -23,13 +23,9 @@
 // All the Product's GUI elements, including illustrations and icon sets, as well as technical writing
 // content are licensed under the terms of the Creative Commons Attribution-ShareAlike 4.0
 // International. See the License terms at http://creativecommons.org/licenses/by-sa/4.0/legalcode
-<<<<<<< HEAD
-@use "../../../shared/styles/mixins.scss";
 @use "../../../shared/styles/variables/devices.scss";
 @use "../../../shared/styles/z-index" as z;
-=======
 @use "../../../shared/styles/mixins";
->>>>>>> a908e862
 
 .selector {
   width: 100%;
