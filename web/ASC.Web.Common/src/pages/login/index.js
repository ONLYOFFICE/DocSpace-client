--- conflicted
+++ resolved
@@ -496,7 +496,6 @@
 LoginForm.propTypes = {
   language: PropTypes.string.isRequired,
   isLoaded: PropTypes.bool,
-  enabledJoin: PropTypes.bool,
 };
 
 function mapStateToProps(state) {
@@ -505,11 +504,7 @@
 
   return {
     isLoaded,
-<<<<<<< HEAD
     isDesktop: isDesktopClient(state),
-    enabledJoin,
-=======
->>>>>>> f3a66960
     organizationName,
     language: getLanguage(state),
     greetingTitle: greetingSettings,
