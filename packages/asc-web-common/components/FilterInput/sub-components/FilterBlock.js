import React from "react";

import Loaders from "../../Loaders";

import Backdrop from "@appserver/components/backdrop";
import Button from "@appserver/components/button";
import Heading from "@appserver/components/heading";
import IconButton from "@appserver/components/icon-button";

import FilterBlockItem from "./FilterBlockItem";

import PeopleSelector from "people/PeopleSelector";
import GroupSelector from "people/GroupSelector";

import {
  StyledFilterBlock,
  StyledFilterBlockHeader,
  StyledFilterBlockFooter,
  StyledControlContainer,
  StyledCrossIcon,
} from "./StyledFilterBlock";
import { withTranslation } from "react-i18next";
import Scrollbar from "@appserver/components/scrollbar";

//TODO: fix translate
const FilterBlock = ({
  t,
  selectedFilterValue,
  filterHeader,
  getFilterData,
  hideFilterBlock,
  onFilter,
  selectorLabel,
}) => {
  const [showSelector, setShowSelector] = React.useState({
    show: false,
    isAuthor: false,
    group: "",
  });
  const [filterData, setFilterData] = React.useState([]);
  const [filterValues, setFilterValues] = React.useState([]);
  const [isLoading, setIsLoading] = React.useState(false);

  const changeShowSelector = React.useCallback((isAuthor, group) => {
    setShowSelector((val) => {
      return {
        show: !val.show,
        isAuthor: isAuthor,
        group: group,
      };
    });
  }, []);

  const changeSelectedItems = React.useCallback(
    (filter) => {
      const data = filterData.map((item) => ({ ...item }));

      data.forEach((item) => {
        if (filter.find((value) => value.group === item.group)) {
          const currentFilter = filter.find(
            (value) => value.group === item.group
          );

          item.groupItem.forEach((groupItem) => {
            groupItem.isSelected = false;
            if (groupItem.key === currentFilter.key) {
              groupItem.isSelected = true;
            }
            if (groupItem.isSelector) {
              groupItem.isSelected = true;
              groupItem.selectedKey = currentFilter.key;
              groupItem.selectedLabel = currentFilter.label;
            }
            if (groupItem.isMultiSelect) {
              groupItem.isSelected = currentFilter.key.includes(groupItem.key);
            }
          });
        } else {
          item.groupItem.forEach((groupItem) => {
            groupItem.isSelected = false;
            if (groupItem.isSelector) {
              groupItem.selectedKey = null;
              groupItem.selectedLabel = null;
            }
          });
        }
      });

      setFilterData(data);
    },
    [filterData]
  );

  const onClearFilter = React.useCallback(() => {
    changeSelectedItems([]);
    setFilterValues([]);

    selectedFilterValue.length > 0 && onFilter && onFilter([]);
<<<<<<< HEAD
  }, [selectedFilterValue.length]);
=======
  }, [changeSelectedItems, selectedFilterValue.length]);
>>>>>>> 55505a43

  const changeFilterValue = React.useCallback(
    (group, key, isSelected, label, isMultiSelect, withOptions) => {
      let value = filterValues.map((value) => {
<<<<<<< HEAD
        //TODO: remove typeof
        if (typeof value.key === "object" || isMultiSelect) {
=======
        if (typeof value.key === "object") {
>>>>>>> 55505a43
          const newKey = [...value.key];
          value.key = newKey;
        }

        return {
          ...value,
        };
      });

      if (isSelected) {
        if (isMultiSelect) {
          const groupIdx = value.findIndex((item) => item.group === group);

          const itemIdx = value[groupIdx].key.findIndex((item) => item === key);

          value[groupIdx].key.splice(itemIdx, 1);

          if (value[groupIdx].key.length === 0) {
            value = value.filter((item) => item.group !== group);
          }
        } else {
          value = value.filter((item) => item.group !== group);
        }

        setFilterValues(value);
        changeSelectedItems(value);

        const idx = selectedFilterValue.findIndex(
          (item) => item.group === group
        );

        if (idx > -1) {
          if (isMultiSelect) {
            const itemIdx = selectedFilterValue[idx].key.findIndex(
              (item) => item === key
            );

            if (itemIdx === -1) return;

            selectedFilterValue[idx].key.splice(itemIdx, 1);

            return onFilter(selectedFilterValue);
          }

          onFilter(value);
        }

        return;
      }

      if (value.find((item) => item.group === group)) {
        value.forEach((item) => {
          if (item.group === group) {
            if (isMultiSelect) {
              item.key.push(key);
            } else {
              item.key = key;
              if (label) {
                item.label = label;
              }
            }
          }
        });
      } else {
        if (label) {
          value.push({ group, key, label });
        } else if (isMultiSelect) {
          value.push({ group, key: [key] });
        } else {
          value.push({ group, key });
        }
      }

      setFilterValues(value);
      changeSelectedItems(value);
    },
    [selectedFilterValue, filterValues, changeSelectedItems]
  );

  const getDefaultFilterData = React.useCallback(async () => {
    setIsLoading(true);
    const data = await getFilterData();

    const items = data.filter((item) => item.isHeader === true);

    items.forEach((item) => {
      const groupItem = data.filter(
        (val) => val.group === item.group && val.isHeader !== true
      );

      groupItem.forEach((item) => (item.isSelected = false));

      item.groupItem = groupItem;
    });

    if (selectedFilterValue) {
      selectedFilterValue.forEach((selectedValue) => {
        items.forEach((item) => {
          if (item.group === selectedValue.group) {
            item.groupItem.forEach((groupItem) => {
              if (groupItem.key === selectedValue.key || groupItem.isSelector) {
                groupItem.isSelected = true;
                if (groupItem.isSelector) {
                  groupItem.selectedLabel = selectedValue.label;
                  groupItem.selectedKey = selectedValue.key;
                }
              }

              if (groupItem.isMultiSelect) {
                groupItem.isSelected = selectedValue.key.includes(
                  groupItem.key
                );
              }

              if (groupItem.withOptions) {
                groupItem.options.forEach(
                  (option) =>
                    (option.isSelected = option.key === selectedValue.key)
                );
              }
            });
          }
        });
      });
    }

    const newFilterValues = selectedFilterValue.map((value) => {
      if (typeof value.key === "object") {
        const newKey = [...value.key];
        value.key = newKey;
      }

      return {
        ...value,
      };
    });

    setFilterData(items);
    setFilterValues(newFilterValues);

    setTimeout(() => {
      setIsLoading(false);
    }, 300);
  }, []);

  React.useEffect(() => {
    getDefaultFilterData();
  }, []);

  const onFilterAction = React.useCallback(() => {
    onFilter && onFilter(filterValues);
    hideFilterBlock();
  }, [onFilter, hideFilterBlock, filterValues]);

  const onArrowClick = React.useCallback(() => {
    setShowSelector((val) => ({ ...val, show: false }));
  }, []);

  const selectOption = React.useCallback(
    (items) => {
      setShowSelector((val) => ({
        ...val,
        show: false,
      }));

      changeFilterValue(
        showSelector.group,
        items[0].key,
        false,
        items[0].label
      );
    },
    [showSelector.group, changeFilterValue]
  );

  const isEqualFilter = () => {
    let isEqual = true;

    if (
      filterValues.length === 0 ||
      selectedFilterValue.length > filterValues.length
    )
      return !isEqual;

    if (
      (selectedFilterValue.length === 0 && filterValues.length > 0) ||
      selectedFilterValue.length !== filterValues.length
    ) {
      isEqual = false;

      return !isEqual;
    }

    filterValues.forEach((value) => {
      const oldValue = selectedFilterValue.find(
        (item) => item.group === value.group
      );

      let isMultiSelectEqual = false;
      let withOptionsEqual = false;

      if (typeof value.key === "object") {
        isMultiSelectEqual = true;
        value.key.forEach(
          (item) =>
            (isMultiSelectEqual =
              isMultiSelectEqual && oldValue.key.includes(item))
        );
      }

      if (value.options) {
        withOptionsEqual = true;
        value.options.forEach(
          (option) =>
            (withOptionsEqual =
              isMultiSelectEqual && option.key === oldValue.key)
        );
      }

      isEqual =
        isEqual &&
        (oldValue?.key === value.key || isMultiSelectEqual || withOptionsEqual);
    });

    return !isEqual;
  };

  const showFooter = isEqualFilter();

  return (
    <>
      {showSelector.show ? (
        <>
          <StyledFilterBlock>
            {showSelector.isAuthor ? (
              <PeopleSelector
                className="people-selector"
                isOpen={showSelector.show}
                withoutAside={true}
                isMultiSelect={false}
                onSelect={selectOption}
                onArrowClick={onArrowClick}
                headerLabel={selectorLabel}
              />
            ) : (
              <GroupSelector
                className="people-selector"
                isOpen={showSelector.show}
                withoutAside={true}
                isMultiSelect={false}
                onSelect={selectOption}
                onArrowClick={onArrowClick}
                headerLabel={selectorLabel}
              />
            )}

            <StyledControlContainer onClick={hideFilterBlock}>
              <StyledCrossIcon />
            </StyledControlContainer>
          </StyledFilterBlock>
        </>
      ) : (
        <StyledFilterBlock showFooter={showFooter}>
          <StyledFilterBlockHeader>
            <Heading size="medium">{filterHeader}</Heading>
            <IconButton
              iconName="/static/images/clear.react.svg"
              isFill={true}
              onClick={onClearFilter}
              size={17}
            />
          </StyledFilterBlockHeader>
          <div className="filter-body">
            {isLoading ? (
              <Loaders.FilterBlock />
            ) : (
              <Scrollbar className="filter-body__scrollbar" stype="mediumBlack">
                {filterData.map((item) => {
                  return (
                    <FilterBlockItem
                      key={item.key}
                      label={item.label}
                      keyProp={item.key}
                      group={item.group}
                      groupItem={item.groupItem}
                      isLast={item.isLast}
                      withoutHeader={item.withoutHeader}
                      withoutSeparator={item.withoutSeparator}
                      changeFilterValue={changeFilterValue}
                      showSelector={changeShowSelector}
                    />
                  );
                })}
              </Scrollbar>
            )}
          </div>
          {showFooter && (
            <StyledFilterBlockFooter>
              <Button
                size="normal"
                primary={true}
                label={t("AddFilter")}
                scale={true}
                onClick={onFilterAction}
              />
            </StyledFilterBlockFooter>
          )}

          <StyledControlContainer onClick={hideFilterBlock}>
            <StyledCrossIcon />
          </StyledControlContainer>
        </StyledFilterBlock>
      )}

      <Backdrop
        visible={true}
        withBackground={true}
        onClick={hideFilterBlock}
        zIndex={215}
      />
    </>
  );
};

export default React.memo(withTranslation("Common")(FilterBlock));<|MERGE_RESOLUTION|>--- conflicted
+++ resolved
@@ -96,21 +96,12 @@
     setFilterValues([]);
 
     selectedFilterValue.length > 0 && onFilter && onFilter([]);
-<<<<<<< HEAD
-  }, [selectedFilterValue.length]);
-=======
   }, [changeSelectedItems, selectedFilterValue.length]);
->>>>>>> 55505a43
 
   const changeFilterValue = React.useCallback(
     (group, key, isSelected, label, isMultiSelect, withOptions) => {
       let value = filterValues.map((value) => {
-<<<<<<< HEAD
-        //TODO: remove typeof
-        if (typeof value.key === "object" || isMultiSelect) {
-=======
         if (typeof value.key === "object") {
->>>>>>> 55505a43
           const newKey = [...value.key];
           value.key = newKey;
         }
