// (c) Copyright Ascensio System SIA 2009-2025
//
// This program is a free software product.
// You can redistribute it and/or modify it under the terms
// of the GNU Affero General Public License (AGPL) version 3 as published by the Free Software
// Foundation. In accordance with Section 7(a) of the GNU AGPL its Section 15 shall be amended
// to the effect that Ascensio System SIA expressly excludes the warranty of non-infringement of
// any third-party rights.
//
// This program is distributed WITHOUT ANY WARRANTY, without even the implied warranty
// of MERCHANTABILITY or FITNESS FOR A PARTICULAR  PURPOSE. For details, see
// the GNU AGPL at: http://www.gnu.org/licenses/agpl-3.0.html
//
// You can contact Ascensio System SIA at Lubanas st. 125a-25, Riga, Latvia, EU, LV-1021.
//
// The  interactive user interfaces in modified source and object code versions of the Program must
// display Appropriate Legal Notices, as required under Section 5 of the GNU AGPL version 3.
//
// Pursuant to Section 7(b) of the License you must retain the original Product logo when
// distributing the program. Pursuant to Section 7(e) we decline to grant you any rights under
// trademark law for use of our trademarks.
//
// All the Product's GUI elements, including illustrations and icon sets, as well as technical writing
// content are licensed under the terms of the Creative Commons Attribution-ShareAlike 4.0
// International. See the License terms at http://creativecommons.org/licenses/by-sa/4.0/legalcode

import ShareAppleReactSvg from "PUBLIC_DIR/images/share.apple.react.svg";
import ShareGoogleReactSvg from "PUBLIC_DIR/images/share.google.react.svg";
import ShareFacebookReactSvg from "PUBLIC_DIR/images/share.facebook.react.svg";
import ShareTwitterReactSvg from "PUBLIC_DIR/images/thirdparties/twitter.svg";
import ShareLinkedinReactSvg from "PUBLIC_DIR/images/share.linkedin.react.svg";
import ShareMicrosoftReactSvg from "PUBLIC_DIR/images/share.microsoft.react.svg";
import ShareZoomReactSvg from "PUBLIC_DIR/images/share.zoom.react.svg";
import { globalColors } from "../themes/globalColors";
import { FileFillingFormStatus } from "../enums";

export const LOADER_STYLE = Object.freeze({
  title: "",
  width: "100%",
  height: "32",
  backgroundColor: globalColors.darkBlack,
  foregroundColor: globalColors.darkBlack,
  backgroundOpacity: 0.1,
  foregroundOpacity: 0.15,
  borderRadius: "3",
  radius: "3",
  speed: 2,
  animate: true,
});

export const MANAGER = "manager";
export const TOTAL_SIZE = "total_size";
export const FILE_SIZE = "file_size";
export const ROOM = "room";
export const USERS = "users";
export const USERS_IN_ROOM = "usersInRoom";
export const YEAR_KEY = "year";
export const BACKUP_SERVICE = "backup";
export const FREE_BACKUP = "free_backup";
export const PDF_FORM_DIALOG_KEY = "pdf_form_dialog";
export const CREATED_FORM_KEY = "created_form_key";
export const PUBLIC_STORAGE_KEY = "public-auth";

export const OPEN_BACKUP_CODES_DIALOG = "openBackupCodesDialog";

export const COUNT_FOR_SHOWING_BAR = 2;
export const PERCENTAGE_FOR_SHOWING_BAR = 90;

export const LANGUAGE = "asc_language";
export const TIMEZONE = "timezone";

export const MOBILE_FOOTER_HEIGHT = "64px";
export const ASIDE_PADDING_AFTER_LAST_ITEM = "12px";

export const COOKIE_EXPIRATION_YEAR = 31536000000;
export const ARTICLE_PINNED_KEY = "asc_article_pinned_key";
export const LIVE_CHAT_LOCAL_STORAGE_KEY = "live_chat_state";
export const MAX_FILE_COMMENT_LENGTH = 255;
export const LINKS_LIMIT_COUNT = 5;
export const LOADER_TIMEOUT = 300;

export const ROOMS_PROVIDER_TYPE_NAME = Object.freeze({
  1: "Box",
  2: "DropBox",
  3: "Google Drive",
  4: "kDrive",
  5: "OneDrive",
  6: "SharePoint",
  7: "WebDav",
  8: "Yandex",
});

// extends FolderType keys
export const FOLDER_NAMES = Object.freeze({
  0: "default",
  1: "common",
  2: "bunch",
  3: "trash",
  5: "personal",
  6: "share",
  8: "projects",
  10: "favorites",
  11: "recent",
  12: "templates",
  13: "privacy",
  14: "shared",
  20: "archive",
});

export const PROVIDERS_DATA = Object.freeze({
  appleid: {
    label: "apple",
    icon: ShareAppleReactSvg,
    iconOptions: undefined,
  },
  google: {
    label: "google",
    icon: ShareGoogleReactSvg,
    iconOptions: undefined,
  },
  facebook: {
    label: "facebook",
    icon: ShareFacebookReactSvg,
    iconOptions: undefined,
  },
  twitter: {
    label: "twitter",
    icon: ShareTwitterReactSvg,
    iconOptions: undefined,
  },
  linkedin: {
    label: "linkedin",
    icon: ShareLinkedinReactSvg,
    iconOptions: undefined,
  },
  microsoft: {
    label: "microsoft",
    icon: ShareMicrosoftReactSvg,
    iconOptions: undefined,
  },
  zoom: {
    label: "zoom",
    icon: ShareZoomReactSvg,
    iconOptions: undefined,
  },
});

export const PASSWORD_LIMIT_SPECIAL_CHARACTERS = "!@#$%^&*";

export const EDITOR_ID = "portal_editor";

export const FILLING_STATUS_ID = "fillingStatusDialog" as const;

export const MEDIA_VIEW_URL = "/media/view/";
export const PUBLIC_MEDIA_VIEW_URL = "/rooms/share/media/view";

export const RTL_LANGUAGES = Object.freeze([
  "ar",
  "arc",
  "dv",
  "fa",
  "ha",
  "he",
  "khw",
  "ks",
  "ku",
  "ps",
  "ur",
  "yi",
]);

export const DEFAULT_FONT_FAMILY = "Open Sans, sans-serif, Arial";

export const ONE_MEGABYTE = 1024 * 1024;
export const COMPRESSION_RATIO = 2;
export const NO_COMPRESSION_RATIO = 1;

// Contains system fonts used in mac, ios, windows, android and linux
export const SYSTEM_FONT_FAMILY =
  "-apple-system, system-ui, BlinkMacSystemFont, Segoe UI, Arial, sans-serif, Roboto, Noto Sans Arabic, Geeza Pro, Traditional Arabic, Noto Sans";

export const HTML_EXST = [".htm", ".mht", ".html", ".mhtml"];

export const EBOOK_EXST = [".fb2", ".pb2", ".ibk", ".prc", ".epub", ".djvu"];

export const SYSTEM_THEME_KEY = "system_theme";

const SDK_VERSION = "2.1.0";

export const SDK_SCRIPT_URL =
  typeof window !== "undefined"
    ? `${window.location.origin}/static/scripts/sdk/${SDK_VERSION}/api.js`
    : "";

export const ALLOWED_PASSWORD_CHARACTERS =
  "a-z, A-Z, 0-9, !\"#%&'()*+,-./:;<=>?@[]^_`{|}";

export const ThirdPartyServicesUrlName = Object.freeze({
  GoogleDrive: "google",
  Box: "box",
  Dropbox: "dropbox",
  OneDrive: "skydrive",
  Nextcloud: "nextcloud",
  kDrive: "kdrive",
  ownCloud: "owncloud",
  WebDav: "webdav",
});
export const GENERAL_LINK_HEADER_KEY = "general-link_header";

export const FOLDER_FORM_VALIDATION = /[*+:"<>?|\\\/]/gim;

export const FILLING_FORM_STATUS_COLORS = Object.freeze({
  [FileFillingFormStatus.None]: globalColors.mainRed,
  [FileFillingFormStatus.Draft]: globalColors.mainRed,
  [FileFillingFormStatus.YourTurn]: globalColors.lightBlueMain,
  [FileFillingFormStatus.InProgress]: globalColors.gray,
  [FileFillingFormStatus.Completed]: globalColors.mainGreen,
  [FileFillingFormStatus.Stopped]: globalColors.mainRed,
});

export const OPERATIONS_NAME = Object.freeze({
  trash: "trash",
  deletePermanently: "deletePermanently",
  download: "download",
  duplicate: "duplicate",
  exportIndex: "exportIndex",
  markAsRead: "markAsRead",
  copy: "copy",
  move: "move",
  convert: "convert",
  other: "other",
  upload: "upload",
  deleteVersionFile: "deleteVersionFile",
  backup: "backup",
});

export const thumbnailStatuses = {
  WAITING: 0,
  CREATED: 1,
  ERROR: 2,
  NOT_REQUIRED: 3,
};

export const THIRD_PARTY_SERVICES_URL =
  "/portal-settings/integration/third-party-services?service=";

export const STORAGE_TARIFF_DEACTIVATED = "storageTariffDeactivated";

// any unicode letters are allowed, characters are prohibited
export const BRAND_NAME_REGEX =
  /^[^\s-]([^<>\/\\|:*?"'`~!@#$%^&()+={}[\];,.])*[^\s-]$/;

<<<<<<< HEAD
/**
 * Enum for type of confirm link.
 * @readonly
 */
export const CategoryType = Object.freeze({
  Personal: 0,
  Shared: 1,
  SharedRoom: 2,
  Archive: 3,
  ArchivedRoom: 4,
  Favorite: 5,
  Recent: 6,
  Trash: 7,
  Settings: 8,
  Accounts: 9,
  PublicRoom: 10,
  Flows: 11,
  SharedWithMe: 12,
});
=======
export const AVATAR_ACTION_KEYS = {
  PROFILE_AVATAR_UPLOAD: "profile_avatar_upload",
  PROFILE_AVATAR_DELETE: "profile_avatar_delete",
} as const;

export const ROOM_ACTION_KEYS = {
  CREATE_EDIT_ROOM_UPLOAD: "create_edit_room_upload",
  CREATE_EDIT_ROOM_DELETE: "create_edit_room_delete",
  CREATE_EDIT_ROOM_CUSTOMIZE_COVER: "create_edit_room_customize_cover",
} as const;
>>>>>>> ad09f323
<|MERGE_RESOLUTION|>--- conflicted
+++ resolved
@@ -250,7 +250,6 @@
 export const BRAND_NAME_REGEX =
   /^[^\s-]([^<>\/\\|:*?"'`~!@#$%^&()+={}[\];,.])*[^\s-]$/;
 
-<<<<<<< HEAD
 /**
  * Enum for type of confirm link.
  * @readonly
@@ -270,7 +269,7 @@
   Flows: 11,
   SharedWithMe: 12,
 });
-=======
+
 export const AVATAR_ACTION_KEYS = {
   PROFILE_AVATAR_UPLOAD: "profile_avatar_upload",
   PROFILE_AVATAR_DELETE: "profile_avatar_delete",
@@ -280,5 +279,4 @@
   CREATE_EDIT_ROOM_UPLOAD: "create_edit_room_upload",
   CREATE_EDIT_ROOM_DELETE: "create_edit_room_delete",
   CREATE_EDIT_ROOM_CUSTOMIZE_COVER: "create_edit_room_customize_cover",
-} as const;
->>>>>>> ad09f323
+} as const;