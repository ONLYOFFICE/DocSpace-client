--- conflicted
+++ resolved
@@ -410,11 +410,7 @@
     (props.$primary && !props.disabled) || props.$info
       ? props.theme.text.color
       : props.theme.text.emailColor};
-<<<<<<< HEAD
-  ${(props) => props.$info && `margin-inline-start: auto`}
-=======
   ${(props) => (props.info || props.disabled) && `margin-inline-start: auto`}
->>>>>>> 28abd7fc
 `;
 
 const StyledEditButton = styled(Button)`
