--- conflicted
+++ resolved
@@ -21,8 +21,8 @@
 //   openConnectWindow,
 //   setConnectItem,
 //   setShowThirdPartyPanel,
-//   fetchFiles,
-//   setSelectedNode,
+  //fetchFiles,
+  //setSelectedNode,
 // } from "../../../../../store/files/actions";
 import //getThirdPartyCapabilities,
 //getGoogleConnect,
@@ -40,7 +40,7 @@
 //getThirdPartyProviders,
 //getMyDirectoryFolders,
 //getCommonDirectoryFolders,
-//getFilter,
+  //getFilter,
 "../../../../../store/files/selectors";
 import { DeleteThirdPartyDialog, ConnectDialog } from "../../../../dialogs";
 import { inject, observer } from "mobx-react";
@@ -166,7 +166,7 @@
           this.props
             .getOAuthToken(modal)
             .then((token) => this.showOAuthModal(token, selectedServiceData))
-        );
+      );
     }
 
     this.setState({
@@ -546,7 +546,7 @@
 
 // function mapStateToProps(state) {
 //   return {
-//     isAdmin: isAdmin(state),
+    //isAdmin: isAdmin(state),
 //     capabilities: getThirdPartyCapabilities(state),
 //     googleConnectItem: getGoogleConnect(state),
 //     boxConnectItem: getBoxConnect(state),
@@ -563,7 +563,7 @@
 //     providers: getThirdPartyProviders(state),
 //     myDirectoryFolders: getMyDirectoryFolders(state),
 //     commonDirectoryFolders: getCommonDirectoryFolders(state),
-//     filter: getFilter(state),
+    //filter: getFilter(state),
 //   };
 // }
 
@@ -574,31 +574,15 @@
 //   setSelectedNode,
 // })(withTranslation()(ConnectClouds));
 
-<<<<<<< HEAD
-export default connect(mapStateToProps, {
-  setConnectItem,
-  setShowThirdPartyPanel,
-  //fetchFiles,
-  //setSelectedNode,
-})(
-  inject(({ auth, mainFilesStore }) => {
-    const { filesStore } = mainFilesStore;
-    const { fetchFiles, treeFoldersStore, filter } = filesStore;
-    const { setSelectedNode } = treeFoldersStore;
-
-    return {
-      isAdmin: auth.isAdmin,
-      filter,
-=======
-export default inject(({ store, mainFilesStore, settingsStore }) => {
+export default inject(({ auth, mainFilesStore, settingsStore }) => {
   const { filesStore } = mainFilesStore;
   const {
     providers,
     connectItem,
     capabilities,
-    setConnectItem,
+  setConnectItem,
     showThirdPartyPanel,
-    setShowThirdPartyPanel,
+  setShowThirdPartyPanel,
     googleConnectItem,
     boxConnectItem,
     dropboxConnectItem,
@@ -611,13 +595,12 @@
     getOAuthToken,
     openConnectWindow,
   } = settingsStore.thirdPartyStore;
-  const { fetchFiles, treeFoldersStore, filter } = filesStore;
+    const { fetchFiles, treeFoldersStore, filter } = filesStore;
   const { setSelectedNode, myFolder, commonFolder } = treeFoldersStore;
->>>>>>> b37ee479
-
-  return {
-    isAdmin: store.isAdmin,
-    filter,
+
+    return {
+      isAdmin: auth.isAdmin,
+      filter,
     providers,
     showThirdPartyPanel,
     connectItem,
@@ -634,11 +617,11 @@
     myDirectoryFolders: myFolder && myFolder.folders,
     commonDirectoryFolders: commonFolder && commonFolder.folders,
 
-    fetchFiles,
-    setSelectedNode,
+      fetchFiles,
+      setSelectedNode,
     setConnectItem,
     setShowThirdPartyPanel,
     getOAuthToken,
     openConnectWindow,
-  };
+    };
 })(withTranslation()(observer(ConnectClouds)));