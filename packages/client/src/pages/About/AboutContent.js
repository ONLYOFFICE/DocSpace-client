import React from "react";
import { inject, observer } from "mobx-react";
import Text from "@docspace/components/text";
import Link from "@docspace/components/link";
import NoUserSelect from "@docspace/components/utils/commonStyles";
import { useTranslation } from "react-i18next";
import styled from "styled-components";
import { ReactSVG } from "react-svg";
import { isDesktop, isMobile } from "react-device-detect";
import { ColorTheme, ThemeType } from "@docspace/common/components/ColorTheme";

const StyledAboutBody = styled.div`
  width: 100%;

  .avatar {
    margin-top: ${isDesktop ? "0px" : "32px"};
    margin-bottom: 16px;
  }

  .row-el {
    display: inline-block;
  }

  .copyright {
    margin-top: 16px;
  }
  .no-select {
    ${NoUserSelect}
  }

  .tel-title,
  .address-title {
    display: inline;
  }
  .select-el {
    ${isMobile && `user-select: text`};
  }

  .logo-theme {
    svg {
      g:nth-child(2) {
        path:nth-child(5) {
          fill: ${(props) => props.theme.client.about.logoColor};
        }

        path:nth-child(6) {
          fill: ${(props) => props.theme.client.about.logoColor};
        }
      }
    }
  }
`;

const AboutContent = (props) => {
  const { personal, buildVersionInfo, theme } = props;
  const { t } = useTranslation("About");
  const license = "AGPL-3.0";
  const linkAppServer = "https://github.com/ONLYOFFICE/AppServer";
  const linkDocs = "https://github.com/ONLYOFFICE/DocumentServer";
  const phone = "+371 660-16425";
  const email = "support@onlyoffice.com";
  const address =
    "20A-12 Ernesta Birznieka-Upisha street, Riga, Latvia, EU, LV-1050";

  return (
    <StyledAboutBody>
      <div className="avatar">
        {personal ? (
          <ReactSVG
            src="/images/logo_personal_about.svg"
            className="logo-theme no-select"
          />
        ) : (
          <img
            src={
              theme.isBase
                ? "/images/dark_general.png"
                : "/images/white_general.png"
            }
            alt="Logo"
            className="no-select"
          />
        )}
      </div>

      <div className="row">
        <Text className="row-el" fontSize="13px" noSelect>
          {t("DocumentManagement")}:
        </Text>
        <ColorTheme
          {...props}
          tag="a"
<<<<<<< HEAD
          elementType={ThemeType.Link}
=======
          themeId={ThemeType.Link}
>>>>>>> 409d05d2
          className="row-el"
          fontSize="13px"
          fontWeight="600"
          href={linkAppServer}
          target="_blank"
        >
          &nbsp;ONLYOFFICE DocSpace&nbsp;
        </ColorTheme>

        <Text className="row-el select-el" fontSize="13px" fontWeight="600">
          v.{buildVersionInfo.appServer}
        </Text>
      </div>

      <div className="row">
        <Text className="row-el" fontSize="13px" noSelect>
          {t("OnlineEditors")}:
        </Text>
        <ColorTheme
          {...props}
          tag="a"
<<<<<<< HEAD
          elementType={ThemeType.Link}
=======
          themeId={ThemeType.Link}
>>>>>>> 409d05d2
          className="row-el"
          fontSize="13px"
          fontWeight="600"
          href={linkDocs}
          target="_blank"
        >
          &nbsp;ONLYOFFICE Docs&nbsp;
        </ColorTheme>
        <Text className="row-el select-el" fontSize="13px" fontWeight="600">
          v.{buildVersionInfo.documentServer}
        </Text>
      </div>

      <div className="row">
        <Text className="row-el" fontSize="13px" noSelect>
          {t("SoftwareLicense")}:{" "}
        </Text>
        <Text className="row-el" fontSize="13px" fontWeight="600" noSelect>
          &nbsp;{license}
        </Text>
      </div>

      <Text className="copyright" fontSize="14px" fontWeight="600" noSelect>
        © Ascensio System SIA
      </Text>

      <div className="row">
        <Text className="address-title" fontSize="13px" noSelect>
          {t("AboutCompanyAddressTitle")}:{" "}
        </Text>
        <Text className="address-title select-el" fontSize="13px">
          {address}
        </Text>
      </div>

      <div className="row">
        <Text className="tel-title" fontSize="13px" noSelect>
          {t("AboutCompanyTelTitle")}:{" "}
        </Text>
        <Text className="tel-title select-el" fontSize="13px">
          {phone}
        </Text>
      </div>

      <div className="row">
        <Text className="row-el" fontSize="13px" noSelect>
          {t("AboutCompanyEmailTitle")}:
        </Text>

        <ColorTheme
          {...props}
          tag="a"
<<<<<<< HEAD
          elementType={ThemeType.Link}
=======
          themeId={ThemeType.Link}
>>>>>>> 409d05d2
          className="row-el"
          fontSize="13px"
          fontWeight="600"
          href={`mailto:${email}`}
        >
          &nbsp;{email}
        </ColorTheme>
      </div>
    </StyledAboutBody>
  );
};

export default inject(({ auth }) => {
  return { theme: auth.settingsStore.theme };
})(observer(AboutContent));<|MERGE_RESOLUTION|>--- conflicted
+++ resolved
@@ -90,11 +90,7 @@
         <ColorTheme
           {...props}
           tag="a"
-<<<<<<< HEAD
-          elementType={ThemeType.Link}
-=======
           themeId={ThemeType.Link}
->>>>>>> 409d05d2
           className="row-el"
           fontSize="13px"
           fontWeight="600"
@@ -116,11 +112,7 @@
         <ColorTheme
           {...props}
           tag="a"
-<<<<<<< HEAD
-          elementType={ThemeType.Link}
-=======
           themeId={ThemeType.Link}
->>>>>>> 409d05d2
           className="row-el"
           fontSize="13px"
           fontWeight="600"
@@ -173,11 +165,7 @@
         <ColorTheme
           {...props}
           tag="a"
-<<<<<<< HEAD
-          elementType={ThemeType.Link}
-=======
           themeId={ThemeType.Link}
->>>>>>> 409d05d2
           className="row-el"
           fontSize="13px"
           fontWeight="600"
