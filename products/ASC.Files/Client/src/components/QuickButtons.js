--- conflicted
+++ resolved
@@ -27,19 +27,11 @@
   const isEditingWithFav = fileStatus === 33;
   const showFavorite = isFavorite || isNewWithFav || isEditingWithFav;
 
-<<<<<<< HEAD
-  const colorSharedButton = shared
-    ? theme.filesQuickButtons.sharedColor
-    : theme.filesQuickButtons.color;
-
-  const iconShare = '/static/images/catalog.share.react.svg';
-=======
-  const isTile = viewAs === "tile";
+  const isTile = viewAs === 'tile';
 
   const iconShare = shared
-    ? "/static/images/file.actions.share.react.svg"
-    : "/static/images/catalog.share.react.svg";
->>>>>>> e010268e
+    ? '/static/images/file.actions.share.react.svg'
+    : '/static/images/catalog.share.react.svg';
 
   const iconLock = locked
     ? '/static/images/file.actions.locked.react.svg'
@@ -49,14 +41,9 @@
     ? '/static/images/file.actions.favorite.react.svg'
     : '/static/images/favorite.react.svg';
 
-<<<<<<< HEAD
-  const tabletViewQuickButton = (sectionWidth > 500 && sectionWidth <= 1024) || isTablet;
-  const sizeQuickButton = tabletViewQuickButton ? 'medium' : 'small';
-=======
   const tabletViewQuickButton =
     !isTile && ((sectionWidth > 500 && sectionWidth <= 1024) || isTablet);
-  const sizeQuickButton = isTile || tabletViewQuickButton ? "medium" : "small";
->>>>>>> e010268e
+  const sizeQuickButton = isTile || tabletViewQuickButton ? 'medium' : 'small';
 
   const displayShare = viewAs === 'row' && (isMobile || sectionWidth <= 500);
   const displayLock = !locked && (isMobile || sectionWidth <= 500);
@@ -70,11 +57,10 @@
           className="badge share-button-icon"
           size={sizeQuickButton}
           onClick={onClickShare}
-<<<<<<< HEAD
-          color={colorSharedButton}
+          hoverColor={theme.filesQuickButtons.sharedColor}
         />
       )}
-      {fileExst && accessToEdit && !isTrashFolder && !displayLock && (
+      {fileExst && accessToEdit && !isTrashFolder && (!displayLock || isTile) && (
         <StyledIcon
           iconName={iconLock}
           className="badge lock-file icons-group"
@@ -82,26 +68,9 @@
           data-id={id}
           data-locked={locked ? true : false}
           onClick={onClickLock}
-          hoverColor={theme.filesQuickButtons.hoverColor}
-=======
-          hoverColor="#3B72A7"
->>>>>>> e010268e
+          hoverColor={theme.filesQuickButtons.sharedColor}
         />
       )}
-      {fileExst &&
-        accessToEdit &&
-        !isTrashFolder &&
-        (!displayLock || isTile) && (
-          <StyledIcon
-            iconName={iconLock}
-            className="badge lock-file icons-group"
-            size={sizeQuickButton}
-            data-id={id}
-            data-locked={locked ? true : false}
-            onClick={onClickLock}
-            hoverColor="#3B72A7"
-          />
-        )}
       {fileExst && !isTrashFolder && (!displayFavorite || isTile) && (
         <StyledIcon
           iconName={iconFavorite}
