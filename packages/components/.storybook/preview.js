--- conflicted
+++ resolved
@@ -35,18 +35,12 @@
     },
   },
   decorators: [
-<<<<<<< HEAD
     (Story, context) => {
-      const theme = context.globals.theme === "Dark" ? Dark : Base;
+      const theme = useDarkMode() ? Dark : Base
       const interfaceDirection = context.globals.direction;
 
       return (
-        <ThemeWrapper theme={{ ...theme, interfaceDirection }}>
-=======
-    (Story) => {
-      return (
-        <ThemeWrapper theme={useDarkMode() ? Dark : Base}>
->>>>>>> 181ddd4d
+        <ThemeWrapper theme={{...theme, interfaceDirection}}>
           <Story />
         </ThemeWrapper>
       );
