--- conflicted
+++ resolved
@@ -39,10 +39,7 @@
   });
   const [filterData, setFilterData] = React.useState([]);
   const [filterValues, setFilterValues] = React.useState([]);
-<<<<<<< HEAD
-=======
   const [isLoading, setIsLoading] = React.useState(false);
->>>>>>> 8e8d3298
 
   const changeShowSelector = React.useCallback((isAuthor, group) => {
     setShowSelector((val) => {
@@ -99,17 +96,10 @@
     setFilterValues([]);
 
     selectedFilterValue.length > 0 && onFilter && onFilter([]);
-<<<<<<< HEAD
-  }, [selectedFilterValue.length]);
-
-  const changeFilterValue = React.useCallback(
-    (group, key, isSelected, label, isMultiSelect) => {
-=======
   }, [changeSelectedItems, selectedFilterValue.length]);
 
   const changeFilterValue = React.useCallback(
     (group, key, isSelected, label, isMultiSelect, withOptions) => {
->>>>>>> 8e8d3298
       let value = filterValues.map((value) => {
         if (typeof value.key === "object") {
           const newKey = [...value.key];
@@ -192,10 +182,7 @@
   );
 
   const getDefaultFilterData = React.useCallback(async () => {
-<<<<<<< HEAD
-=======
     setIsLoading(true);
->>>>>>> 8e8d3298
     const data = await getFilterData();
 
     const items = data.filter((item) => item.isHeader === true);
@@ -228,8 +215,6 @@
                   groupItem.key
                 );
               }
-<<<<<<< HEAD
-=======
 
               if (groupItem.withOptions) {
                 groupItem.options.forEach(
@@ -237,7 +222,6 @@
                     (option.isSelected = option.key === selectedValue.key)
                 );
               }
->>>>>>> 8e8d3298
             });
           }
         });
@@ -257,13 +241,10 @@
 
     setFilterData(items);
     setFilterValues(newFilterValues);
-<<<<<<< HEAD
-=======
 
     setTimeout(() => {
       setIsLoading(false);
     }, 300);
->>>>>>> 8e8d3298
   }, []);
 
   React.useEffect(() => {
@@ -319,17 +300,11 @@
         (item) => item.group === value.group
       );
 
-<<<<<<< HEAD
-      let isMultiSelectEqual = true;
-
-      if (typeof value.key === "object") {
-=======
       let isMultiSelectEqual = false;
       let withOptionsEqual = false;
 
       if (typeof value.key === "object") {
         isMultiSelectEqual = true;
->>>>>>> 8e8d3298
         value.key.forEach(
           (item) =>
             (isMultiSelectEqual =
@@ -337,12 +312,6 @@
         );
       }
 
-<<<<<<< HEAD
-      isEqual =
-        isEqual &&
-        (oldValue?.key === value.key ||
-          (isMultiSelectEqual && typeof value.key === "object"));
-=======
       if (value.options) {
         withOptionsEqual = true;
         value.options.forEach(
@@ -355,7 +324,6 @@
       isEqual =
         isEqual &&
         (oldValue?.key === value.key || isMultiSelectEqual || withOptionsEqual);
->>>>>>> 8e8d3298
     });
 
     return !isEqual;
