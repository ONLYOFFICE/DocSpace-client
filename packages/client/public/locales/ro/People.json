{
  "LblInviteAgain": "Invită din nou",
  "MessageEmailActivationInstuctionsSentOnEmail": "Instrucțiunile de activare a adresei e-mail au fost trimise la <1>{{email}}</1>",
<<<<<<< HEAD
  "ReassignmentData": "Reasinarea datelor",
=======
>>>>>>> b39b2949
  "UserStatus": "Statutul"
}<|MERGE_RESOLUTION|>--- conflicted
+++ resolved
@@ -1,9 +1,5 @@
 {
   "LblInviteAgain": "Invită din nou",
   "MessageEmailActivationInstuctionsSentOnEmail": "Instrucțiunile de activare a adresei e-mail au fost trimise la <1>{{email}}</1>",
-<<<<<<< HEAD
-  "ReassignmentData": "Reasinarea datelor",
-=======
->>>>>>> b39b2949
   "UserStatus": "Statutul"
 }