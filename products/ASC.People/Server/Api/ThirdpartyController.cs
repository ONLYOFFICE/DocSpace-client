--- conflicted
+++ resolved
@@ -193,13 +193,8 @@
         try
         {
             _securityContext.AuthenticateMeWithoutCookie(Core.Configuration.Constants.CoreSystem);
-<<<<<<< HEAD
             var newUser = await CreateNewUser(GetFirstName(inDto, thirdPartyProfile), GetLastName(inDto, thirdPartyProfile), GetEmailAddress(inDto, thirdPartyProfile), passwordHash, employeeType, false);
             var messageAction = employeeType == EmployeeType.User ? MessageAction.UserCreatedViaInvite : MessageAction.GuestCreatedViaInvite;
-=======
-            var newUser = CreateNewUser(GetFirstName(inDto, thirdPartyProfile), GetLastName(inDto, thirdPartyProfile), GetEmailAddress(inDto, thirdPartyProfile), passwordHash, employeeType, false);
-            var messageAction = employeeType == EmployeeType.RoomAdmin ? MessageAction.UserCreatedViaInvite : MessageAction.GuestCreatedViaInvite;
->>>>>>> 560b6ce1
             _messageService.Send(MessageInitiator.System, messageAction, _messageTarget.Create(newUser.Id), newUser.DisplayUserName(false, _displayUserSettingsHelper));
             userID = newUser.Id;
             if (!string.IsNullOrEmpty(thirdPartyProfile.Avatar))
@@ -262,11 +257,7 @@
             userInfo.CultureName = _coreBaseSettings.CustomMode ? "ru-RU" : Thread.CurrentThread.CurrentUICulture.Name;
         }
 
-<<<<<<< HEAD
-        return await _userManagerWrapper.AddUser(userInfo, passwordHash, true, true, isVisitor, fromInviteLink);
-=======
-        return _userManagerWrapper.AddUser(userInfo, passwordHash, true, true, isUser, fromInviteLink);
->>>>>>> 560b6ce1
+        return await _userManagerWrapper.AddUser(userInfo, passwordHash, true, true, isUser, fromInviteLink);
     }
 
     private async Task SaveContactImage(Guid userID, string url)
