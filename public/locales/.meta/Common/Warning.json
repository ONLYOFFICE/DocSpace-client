{
  "key_path": "Warning",
  "content": "Warning",
  "content_en_sha1_hash": "e9c45563358e813f157ba81b33143542165ba84e",
  "created_at": "2025-05-19T21:30:49.575Z",
<<<<<<< HEAD
  "updated_at": "2025-06-02T10:20:50.991Z",
=======
  "updated_at": "2025-06-26T19:00:18.108Z",
>>>>>>> 0de93b01
  "comment": {
    "text": "This \"Warning\" translation key is used to display a caution message when sensitive information about file protection is detected in a file. It appears as a warning text in error messages or dialog boxes, providing context for users when accessing protected files.",
    "is_auto": true,
    "updated_at": "2025-05-20T08:35:05.486Z"
  },
  "usage": [
    {
      "file_path": "/packages/client/src/Hooks/useCreateFileError.ts",
      "line_number": 63,
      "context": "const error = JSON.parse(createError);\n \n if (error?.fileInfo?.password) {\n toastr.error(\n t(\"ConvertPasswordDialog:CreationError\"),\n t(\"Common:Warning\"),\n );\n } else {\n toastr.error(t(\"Translations:FileProtected\"), t(\"Common:Warning\"));\n }",
      "module": "/packages/client"
    },
    {
      "file_path": "/packages/client/src/Hooks/useCreateFileError.ts",
      "line_number": 63,
      "context": "const error = JSON.parse(createError);\n \n if (error?.fileInfo?.password) {\n toastr.error(\n t(\"ConvertPasswordDialog:CreationError\"),\n t(\"Common:Warning\"),\n );\n } else {\n toastr.error(t(\"Translations:FileProtected\"), t(\"Common:Warning\"));\n }",
      "module": "/packages/client"
    },
    {
      "file_path": "/packages/client/src/components/dialogs/ChangeUserTypeDialog/index.tsx",
      "line_number": 160,
      "context": "return (\n <>\n {!isDowngradeToUser ? (\n <Text className=\"warning-text\" fontSize=\"16px\" fontWeight={700}>\n {t(\"Common:Warning\")}\n </Text>\n ) : null}\n \n <Text className=\"body-text\">\n {isDowngradeToUser ? (",
      "module": "/packages/client"
    },
    {
      "file_path": "/packages/client/src/components/dialogs/CloseEditIndexDialog/index.tsx",
      "line_number": 72,
      "context": "visible={closeEditIndexDialogVisible}\n onClose={onClose}\n displayType={ModalDialogType.modal}\n autoMaxHeight\n >\n <ModalDialog.Header>{t(\"Common:Warning\")}</ModalDialog.Header>\n <ModalDialog.Body>\n <Text fontSize=\"13px\" fontWeight={400}>\n {t(\"Files:ExitWithoutSaving\")}\n </Text>\n <Text fontSize=\"13px\" fontWeight={400}>",
      "module": "/packages/client"
    },
    {
      "file_path": "/packages/client/src/components/dialogs/CreateEditRoomDialog/sub-components/IsPrivateParam/PrivacyLimitationsWarning.js",
      "line_number": 102,
      "context": "<ReactSVG\n className=\"warning-title-icon\"\n src={DangerAlertReactSvgUrl}\n />\n </div>\n <div className=\"warning-title-text\">{t(\"Common:Warning\")}</div>\n </div>\n <div className=\"warning-description\">\n {t(\"MakeRoomPrivateLimitationsWarningDescription\", {\n productName: t(\"Common:ProductName\"),\n })}",
      "module": "/packages/client"
    },
    {
      "file_path": "/packages/client/src/components/dialogs/CreateRoomConfirmDialog/index.js",
      "line_number": 62,
      "context": "visible={visible || confirmDialogIsLoading}\n onClose={onClose}\n isLarge\n zIndex={310}\n >\n <ModalDialog.Header>{t(\"Common:Warning\")}</ModalDialog.Header>\n <ModalDialog.Body>{bodyText}</ModalDialog.Body>\n <ModalDialog.Footer>\n <Button\n label={t(\"Common:ContinueButton\")}\n size=\"normal\"",
      "module": "/packages/client"
    },
    {
      "file_path": "/packages/client/src/components/dialogs/DeleteProfileEverDialog/sub-components/BodyComponent.tsx",
      "line_number": 142,
      "context": ": t(\"ActionCannotBeUndone\", {\n productName: t(\"Common:ProductName\"),\n })}\n </Text>\n \n <Text className=\"text-warning\">{t(\"Common:Warning\")}</Text>\n <Text className=\"text-delete-description\">{warningMessage}</Text>\n </>\n );\n }",
      "module": "/packages/client"
    },
    {
      "file_path": "/packages/client/src/components/dialogs/DeleteProfileEverDialog/sub-components/BodyComponent.tsx",
      "line_number": 142,
      "context": ": t(\"ActionCannotBeUndone\", {\n productName: t(\"Common:ProductName\"),\n })}\n </Text>\n \n <Text className=\"text-warning\">{t(\"Common:Warning\")}</Text>\n <Text className=\"text-delete-description\">{warningMessage}</Text>\n </>\n );\n }",
      "module": "/packages/client"
    },
    {
      "file_path": "/packages/client/src/components/dialogs/InviteQuotaWarningDialog/index.js",
      "line_number": 136,
      "context": "visible={visible}\n onClose={onClose}\n displayType=\"modal\"\n autoMaxHeight\n >\n <ModalDialog.Header>{t(\"Common:Warning\")}</ModalDialog.Header>\n <ModalDialog.Body>\n {isGracePeriod ? (\n contentForGracePeriod\n ) : isAccounts ? (\n <UsersContent />",
      "module": "/packages/client"
    },
    {
      "file_path": "/packages/client/src/components/dialogs/LifetimeDialog/index.js",
      "line_number": 58,
      "context": "};\n }, []);\n \n return (\n <ModalDialog isLoading={!tReady} visible={visible} onClose={onClose}>\n <ModalDialog.Header>{t(\"Common:Warning\")}</ModalDialog.Header>\n <ModalDialog.Body>\n <StyledBodyContent className=\"modal-dialog-content-body\">\n <Text fontWeight={600} fontSize=\"13px\" noSelect>\n {t(\"Files:LifetimeDialogDescriptionHeader\")}\n </Text>",
      "module": "/packages/client"
    },
    {
      "file_path": "/packages/client/src/components/dialogs/ReducedRightsDialog/index.tsx",
      "line_number": 43,
      "context": "onCloseDialog();\n };\n \n return (\n <ModalDialog visible={visible} onClose={onCloseDialog} autoMaxHeight>\n <ModalDialog.Header>{t(\"Common:Warning\")}</ModalDialog.Header>\n <ModalDialog.Body>\n <Trans\n t={t}\n ns=\"Files\"\n i18nKey=\"YourUserTypeHasChanged\"",
      "module": "/packages/client"
    },
    {
      "file_path": "/packages/client/src/components/dialogs/ReorderIndexDialog/index.tsx",
      "line_number": 77,
      "context": "displayType={ModalDialogType.modal}\n isLoading={!ready}\n visible={visible}\n onClose={onClose}\n >\n <ModalDialog.Header>{t(\"Common:Warning\")}</ModalDialog.Header>\n <ModalDialog.Body>\n <Text fontSize=\"13px\" fontWeight={400} noSelect>\n {t(\"Files:ReorderIndex\")}\n </Text>\n </ModalDialog.Body>",
      "module": "/packages/client"
    },
    {
      "file_path": "/packages/client/src/components/dialogs/StorageTariffDeactiveted/index.tsx",
      "line_number": 97,
      "context": "displayType={ModalDialogType.modal}\n isLarge\n >\n <ModalDialog.Header>\n <Text fontSize=\"21px\" isBold>\n {t(\"Common:Warning\")}\n </Text>\n </ModalDialog.Header>\n <ModalDialog.Body>\n <Text fontWeight={600}>{t(\"StorageTariffDeactivated\")}</Text>\n <br />",
      "module": "/packages/client"
    },
    {
      "file_path": "/packages/client/src/components/dialogs/WarningQuotaDialog/WarningQuotaDialog.tsx",
      "line_number": 92,
      "context": "autoMaxHeight\n visible={visible}\n onClose={onCloseDialog}\n displayType={ModalDialogType.modal}\n >\n <ModalDialog.Header>{t(\"Common:Warning\")}</ModalDialog.Header>\n <ModalDialog.Body>\n <Text noSelect style={{ marginBottom: \"16px\" }}>\n {getWarningDescription()}\n </Text>\n <Text noSelect>{t(\"Settings:WantToContinue\")}</Text>",
      "module": "/packages/client"
    },
    {
      "file_path": "/packages/client/src/pages/PortalSettings/categories/security/access-portal/ipSecurity.js",
      "line_number": 300,
      "context": ") : null}\n \n {enable ? (\n <>\n <Text fontSize=\"16px\" fontWeight=\"700\" className=\"warning-text\">\n {t(\"Common:Warning\")}\n </Text>\n <Text className=\"ip-security_warning\">\n {t(\"IPSecurityWarningHelper\")}\n </Text>\n </>",
      "module": "/packages/client"
    },
    {
      "file_path": "/packages/client/src/pages/PortalSettings/categories/services/GracePeriodModal.tsx",
      "line_number": 72,
      "context": "onClose={onClose}\n displayType={ModalDialogType.modal}\n autoMaxHeight\n isLarge\n >\n <ModalDialog.Header>{t(\"Common:Warning\")}</ModalDialog.Header>\n <ModalDialog.Body>\n <Text fontWeight={600}>\n {t(\"ServiceManagementUnavailable\", { planName: tariffPlanTitle })}\n </Text>\n <br />",
      "module": "/packages/client"
    },
    {
      "file_path": "/packages/client/src/store/ContextOptionsStore.js",
      "line_number": 347,
      "context": "} else {\n errorMessage = err;\n }\n \n if (errorMessage.indexOf(\"password\") == -1) {\n toastr.error(errorMessage, t(\"Common:Warning\"));\n return;\n }\n \n toastr.error(t(\"Translations:FileProtected\"), t(\"Common:Warning\"));\n setFormCreationInfo({",
      "module": "/packages/client"
    },
    {
      "file_path": "/packages/client/src/store/ContextOptionsStore.js",
      "line_number": 347,
      "context": "} else {\n errorMessage = err;\n }\n \n if (errorMessage.indexOf(\"password\") == -1) {\n toastr.error(errorMessage, t(\"Common:Warning\"));\n return;\n }\n \n toastr.error(t(\"Translations:FileProtected\"), t(\"Common:Warning\"));\n setFormCreationInfo({",
      "module": "/packages/client"
    },
    {
      "file_path": "/packages/shared/components/toast/sub-components/Toastr.tsx",
      "line_number": 58,
      "context": "defaultTitleKey: \"Done\" | \"Warning\" | \"Alert\" | \"Info\";\n }\n \n const TOAST_CONFIGS: Record<ToastType, NotifyConfig> = {\n [ToastType.success]: { type: ToastType.success, defaultTitleKey: \"Done\" }, // t(\"Common:Done\")\n [ToastType.error]: { type: ToastType.error, defaultTitleKey: \"Warning\" }, // t(\"Common:Warning\")\n [ToastType.warning]: { type: ToastType.warning, defaultTitleKey: \"Alert\" }, // t(\"Common:Alert\")\n [ToastType.info]: { type: ToastType.info, defaultTitleKey: \"Info\" }, // t(\"Common:Info\")\n };\n \n const getTitle = (type: \"Done\" | \"Warning\" | \"Alert\" | \"Info\") => {",
      "module": "/packages/shared"
    },
    {
      "file_path": "/packages/shared/pages/restore-backup/index.tsx",
      "line_number": 311,
      "context": ");\n \n const warningContent = (\n <>\n <Text className=\"restore-backup_warning settings_unavailable\" noSelect>\n {t(\"Common:Warning\")}!\n </Text>\n <Text\n className=\"restore-backup_warning-description settings_unavailable\"\n noSelect\n >",
      "module": "/packages/shared"
    },
    {
      "file_path": "/packages/management/src/app/settings/encrypt-data/page.client.tsx",
      "line_number": 95,
      "context": "organizationName: t(\"Common:OrganizationName\"),\n })}\n </Text>\n <div className=\"wrapper-block\">\n <Text fontSize=\"16px\" fontWeight={700}>\n {t(\"Common:Warning\")}!\n </Text>\n <Text className=\"description\">\n {t(\"EncryptDataWarningDescription\")}\n </Text>\n {encryptionBlockHelpUrl ? (",
      "module": "/packages/management"
    },
    {
      "file_path": "/packages/management/src/dialogs/delete-portal/index.tsx",
      "line_number": 117,
      "context": "</ModalDialog.Header>\n <ModalDialog.Body>\n {isWizardCompleted ? (\n <>\n <Text className=\"warning-text\" fontSize=\"16px\" fontWeight={700}>\n {t(\"Common:Warning\")}!\n </Text>\n <Trans\n i18nKey=\"DeleteSetupPortalText\"\n values={{\n productName: t(\"Common:ProductName\"),",
      "module": "/packages/management"
    }
  ],
  "languages": {
    "en": {
      "ai_translated": false,
      "ai_model": null,
      "ai_spell_check_issues": [],
      "approved_at": null
    },
    "ar-SA": {
      "ai_translated": false,
      "ai_model": null,
      "ai_spell_check_issues": [],
      "approved_at": null
    },
    "az": {
      "ai_translated": false,
      "ai_model": null,
      "ai_spell_check_issues": [],
      "approved_at": null
    },
    "bg": {
      "ai_translated": false,
      "ai_model": null,
      "ai_spell_check_issues": [],
      "approved_at": null
    },
    "cs": {
      "ai_translated": false,
      "ai_model": null,
      "ai_spell_check_issues": [],
      "approved_at": null
    },
    "de": {
      "ai_translated": false,
      "ai_model": null,
      "ai_spell_check_issues": [],
      "approved_at": null
    },
    "el-GR": {
      "ai_translated": false,
      "ai_model": null,
      "ai_spell_check_issues": [],
      "approved_at": null
    },
    "es": {
      "ai_translated": false,
      "ai_model": null,
      "ai_spell_check_issues": [],
      "approved_at": null
    },
    "fi": {
      "ai_translated": false,
      "ai_model": null,
      "ai_spell_check_issues": [],
      "approved_at": null
    },
    "fr": {
      "ai_translated": false,
      "ai_model": null,
      "ai_spell_check_issues": [],
      "approved_at": null
    },
    "hy-AM": {
      "ai_translated": false,
      "ai_model": null,
      "ai_spell_check_issues": [],
      "approved_at": null
    },
    "it": {
      "ai_translated": false,
      "ai_model": null,
      "ai_spell_check_issues": [],
      "approved_at": null
    },
    "ja-JP": {
      "ai_translated": false,
      "ai_model": null,
      "ai_spell_check_issues": [],
      "approved_at": null
    },
    "ko-KR": {
      "ai_translated": false,
      "ai_model": null,
      "ai_spell_check_issues": [],
      "approved_at": null
    },
    "lo-LA": {
      "ai_translated": false,
      "ai_model": null,
      "ai_spell_check_issues": [],
      "approved_at": null
    },
    "lv": {
      "ai_translated": false,
      "ai_model": null,
      "ai_spell_check_issues": [],
      "approved_at": null
    },
    "nl": {
      "ai_translated": false,
      "ai_model": null,
      "ai_spell_check_issues": [],
      "approved_at": null
    },
    "pl": {
      "ai_translated": false,
      "ai_model": null,
      "ai_spell_check_issues": [],
      "approved_at": null
    },
    "pt": {
      "ai_translated": false,
      "ai_model": null,
      "ai_spell_check_issues": [],
      "approved_at": null
    },
    "pt-BR": {
      "ai_translated": false,
      "ai_model": null,
      "ai_spell_check_issues": [],
      "approved_at": null
    },
    "ro": {
      "ai_translated": false,
      "ai_model": null,
      "ai_spell_check_issues": [],
      "approved_at": null
    },
    "ru": {
      "ai_translated": false,
      "ai_model": null,
      "ai_spell_check_issues": [],
      "approved_at": null
    },
    "si": {
      "ai_translated": false,
      "ai_model": null,
      "ai_spell_check_issues": [
        {
          "type": "incorrect_translation",
          "description": "While 'අවවාදයයි' can translate to 'warning', it is a more formal and literary term. For a simple 'Warning' label, a more common and readily understood term would be preferred. 'අවධානම' or 'අතුරුත්තරය' would be better alternatives depending on the specific context.",
          "suggestion": "Consider using 'අවධානම' or 'අතුරුත්තරය' for a more common and easily understood translation of 'Warning'."
        }
      ],
      "approved_at": null
    },
    "sk": {
      "ai_translated": false,
      "ai_model": null,
      "ai_spell_check_issues": [],
      "approved_at": null
    },
    "sl": {
      "ai_translated": false,
      "ai_model": null,
      "ai_spell_check_issues": [],
      "approved_at": null
    },
    "sr-Cyrl-RS": {
      "ai_translated": false,
      "ai_model": null,
      "ai_spell_check_issues": [],
      "approved_at": null
    },
    "sr-Latn-RS": {
      "ai_translated": false,
      "ai_model": null,
      "ai_spell_check_issues": [],
      "approved_at": null
    },
    "tr": {
      "ai_translated": false,
      "ai_model": null,
      "ai_spell_check_issues": [],
      "approved_at": null
    },
    "uk-UA": {
      "ai_translated": false,
      "ai_model": null,
      "ai_spell_check_issues": [],
      "approved_at": null
    },
    "vi": {
      "ai_translated": false,
      "ai_model": null,
      "ai_spell_check_issues": [],
      "approved_at": null
    },
    "zh-CN": {
      "ai_translated": false,
      "ai_model": null,
      "ai_spell_check_issues": [],
      "approved_at": null
    }
  }
}<|MERGE_RESOLUTION|>--- conflicted
+++ resolved
@@ -3,11 +3,7 @@
   "content": "Warning",
   "content_en_sha1_hash": "e9c45563358e813f157ba81b33143542165ba84e",
   "created_at": "2025-05-19T21:30:49.575Z",
-<<<<<<< HEAD
-  "updated_at": "2025-06-02T10:20:50.991Z",
-=======
   "updated_at": "2025-06-26T19:00:18.108Z",
->>>>>>> 0de93b01
   "comment": {
     "text": "This \"Warning\" translation key is used to display a caution message when sensitive information about file protection is detected in a file. It appears as a warning text in error messages or dialog boxes, providing context for users when accessing protected files.",
     "is_auto": true,
@@ -76,7 +72,7 @@
     },
     {
       "file_path": "/packages/client/src/components/dialogs/ReducedRightsDialog/index.tsx",
-      "line_number": 43,
+      "line_number": 44,
       "context": "onCloseDialog();\n };\n \n return (\n <ModalDialog visible={visible} onClose={onCloseDialog} autoMaxHeight>\n <ModalDialog.Header>{t(\"Common:Warning\")}</ModalDialog.Header>\n <ModalDialog.Body>\n <Trans\n t={t}\n ns=\"Files\"\n i18nKey=\"YourUserTypeHasChanged\"",
       "module": "/packages/client"
     },
@@ -99,6 +95,12 @@
       "module": "/packages/client"
     },
     {
+      "file_path": "/packages/client/src/pages/PortalSettings/categories/data-management/backup/restore-backup/index.js",
+      "line_number": 239,
+      "context": ");\n \n const warningContent = (\n <>\n <Text className=\"restore-backup_warning settings_unavailable\" noSelect>\n {t(\"Common:Warning\")}!\n </Text>\n <Text\n className=\"restore-backup_warning-description settings_unavailable\"\n noSelect\n >",
+      "module": "/packages/client"
+    },
+    {
       "file_path": "/packages/client/src/pages/PortalSettings/categories/security/access-portal/ipSecurity.js",
       "line_number": 300,
       "context": ") : null}\n \n {enable ? (\n <>\n <Text fontSize=\"16px\" fontWeight=\"700\" className=\"warning-text\">\n {t(\"Common:Warning\")}\n </Text>\n <Text className=\"ip-security_warning\">\n {t(\"IPSecurityWarningHelper\")}\n </Text>\n </>",
@@ -124,25 +126,19 @@
     },
     {
       "file_path": "/packages/shared/components/toast/sub-components/Toastr.tsx",
-      "line_number": 58,
+      "line_number": 72,
       "context": "defaultTitleKey: \"Done\" | \"Warning\" | \"Alert\" | \"Info\";\n }\n \n const TOAST_CONFIGS: Record<ToastType, NotifyConfig> = {\n [ToastType.success]: { type: ToastType.success, defaultTitleKey: \"Done\" }, // t(\"Common:Done\")\n [ToastType.error]: { type: ToastType.error, defaultTitleKey: \"Warning\" }, // t(\"Common:Warning\")\n [ToastType.warning]: { type: ToastType.warning, defaultTitleKey: \"Alert\" }, // t(\"Common:Alert\")\n [ToastType.info]: { type: ToastType.info, defaultTitleKey: \"Info\" }, // t(\"Common:Info\")\n };\n \n const getTitle = (type: \"Done\" | \"Warning\" | \"Alert\" | \"Info\") => {",
       "module": "/packages/shared"
     },
     {
-      "file_path": "/packages/shared/pages/restore-backup/index.tsx",
-      "line_number": 311,
-      "context": ");\n \n const warningContent = (\n <>\n <Text className=\"restore-backup_warning settings_unavailable\" noSelect>\n {t(\"Common:Warning\")}!\n </Text>\n <Text\n className=\"restore-backup_warning-description settings_unavailable\"\n noSelect\n >",
-      "module": "/packages/shared"
-    },
-    {
-      "file_path": "/packages/management/src/app/settings/encrypt-data/page.client.tsx",
-      "line_number": 95,
+      "file_path": "/packages/management/src/categories/encrypt-data/index.tsx",
+      "line_number": 112,
       "context": "organizationName: t(\"Common:OrganizationName\"),\n })}\n </Text>\n <div className=\"wrapper-block\">\n <Text fontSize=\"16px\" fontWeight={700}>\n {t(\"Common:Warning\")}!\n </Text>\n <Text className=\"description\">\n {t(\"EncryptDataWarningDescription\")}\n </Text>\n {encryptionBlockHelpUrl ? (",
       "module": "/packages/management"
     },
     {
-      "file_path": "/packages/management/src/dialogs/delete-portal/index.tsx",
-      "line_number": 117,
+      "file_path": "/packages/management/src/categories/spaces/sub-components/dialogs/DeletePortalDialog/index.tsx",
+      "line_number": 120,
       "context": "</ModalDialog.Header>\n <ModalDialog.Body>\n {isWizardCompleted ? (\n <>\n <Text className=\"warning-text\" fontSize=\"16px\" fontWeight={700}>\n {t(\"Common:Warning\")}!\n </Text>\n <Trans\n i18nKey=\"DeleteSetupPortalText\"\n values={{\n productName: t(\"Common:ProductName\"),",
       "module": "/packages/management"
     }
@@ -286,8 +282,8 @@
       "ai_spell_check_issues": [
         {
           "type": "incorrect_translation",
-          "description": "While 'අවවාදයයි' can translate to 'warning', it is a more formal and literary term. For a simple 'Warning' label, a more common and readily understood term would be preferred. 'අවධානම' or 'අතුරුත්තරය' would be better alternatives depending on the specific context.",
-          "suggestion": "Consider using 'අවධානම' or 'අතුරුත්තරය' for a more common and easily understood translation of 'Warning'."
+          "description": "The Sinhala translation 'අවවාදයයි' (awawadayaayi) is a more formal and less common way to translate 'Warning'. A more common and natural translation would be 'අනතුරු ඇඟවීම' (anadaru aegawima).",
+          "suggestion": "අනතුරු ඇඟවීම"
         }
       ],
       "approved_at": null
