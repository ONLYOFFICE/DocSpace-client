// (c) Copyright Ascensio System SIA 2009-2025
//
// This program is a free software product.
// You can redistribute it and/or modify it under the terms
// of the GNU Affero General Public License (AGPL) version 3 as published by the Free Software
// Foundation. In accordance with Section 7(a) of the GNU AGPL its Section 15 shall be amended
// to the effect that Ascensio System SIA expressly excludes the warranty of non-infringement of
// any third-party rights.
//
// This program is distributed WITHOUT ANY WARRANTY, without even the implied warranty
// of MERCHANTABILITY or FITNESS FOR A PARTICULAR  PURPOSE. For details, see
// the GNU AGPL at: http://www.gnu.org/licenses/agpl-3.0.html
//
// You can contact Ascensio System SIA at Lubanas st. 125a-25, Riga, Latvia, EU, LV-1021.
//
// The  interactive user interfaces in modified source and object code versions of the Program must
// display Appropriate Legal Notices, as required under Section 5 of the GNU AGPL version 3.
//
// Pursuant to Section 7(b) of the License you must retain the original Product logo when
// distributing the program. Pursuant to Section 7(e) we decline to grant you any rights under
// trademark law for use of our trademarks.
//
// All the Product's GUI elements, including illustrations and icon sets, as well as technical writing
// content are licensed under the terms of the Creative Commons Attribution-ShareAlike 4.0
// International. See the License terms at http://creativecommons.org/licenses/by-sa/4.0/legalcode

import React, { useCallback, useEffect, useState } from "react";
import { useTranslation } from "react-i18next";
<<<<<<< HEAD
import { useTheme } from "styled-components";
import classNames from "classnames";
=======
>>>>>>> f6d4da2d

import { Text } from "../../components/text";
<<<<<<< HEAD
import { ColorTheme, ThemeId } from "../../components/color-theme";
import ErrorContainer from "../../components/error-container/ErrorContainer";
=======
import { PreparationPortalProgress } from "../../components/preparation-portal-progress";
>>>>>>> f6d4da2d
import PreparationPortalLoader from "../../skeletons/preparation-portal";

import { getEncryptionProgress } from "../../api/settings";
import SocketHelper, { SocketEvents } from "../../utils/socket";
import { returnToPortal } from "./EncryptionPortal.utils";
import {
  EncryptionPortalProps,
  StorybookProps,
} from "./EncryptionPortal.types";

import styles from "./EncryptionPortal.module.scss";

let requestsCount = 0;

<<<<<<< HEAD
export const EncryptionPortal: React.FC<EncryptionPortalProps> = (props) => {
  // Extract storybook props if they exist
  const storybook = (
    props as EncryptionPortalProps & { storybook?: StorybookProps | undefined }
  )?.storybook;

  const theme = useTheme();

=======
export const EncryptionPortal = () => {
>>>>>>> f6d4da2d
  const { t, ready } = useTranslation("Common");

  const errorInternalServer = t("Common:ErrorInternalServer");

  const [percent, setPercent] = useState(0);
  const [errorMessage, setErrorMessage] = useState("");

  const getProgress = useCallback(async () => {
    // Use mockAPI for Storybook if available
    const encryptionProgressFn =
      storybook?.mockAPI?.getEncryptionProgress || getEncryptionProgress;
    const setMessage = (error?: unknown) => {
      const errorText = error ?? errorInternalServer;
      setErrorMessage(errorText);
    };

    try {
      const percentage = (await encryptionProgressFn()) as number;
      const roundedPercentage = Math.round(percentage);

      if (!roundedPercentage) {
        setMessage();
        return;
      }

      setPercent(roundedPercentage);

      if (roundedPercentage === 100) {
        returnToPortal();
      }
    } catch (err: unknown) {
      const knownError = err as {
        response?: { status: number; data: { error: { message: string } } };
        statusText?: string;
        message?: string;
      };

      const status = knownError?.response?.status;
      const needCreationTableTime = status === 404;

      if (needCreationTableTime && requestsCount < 3) {
        requestsCount += 1;

        getProgress();

        return;
      }

      const message =
        typeof err !== "object"
          ? err
          : knownError?.response?.data?.error?.message ||
            knownError?.statusText ||
            knownError?.message;

      setMessage(message);
    }
  }, [errorInternalServer]);

  useEffect(() => {
    SocketHelper?.on(SocketEvents.EncryptionProgress, (opt) => {
      const { percentage, error } = opt;
      const roundedPercentage = Math.round(percentage);

      setPercent(roundedPercentage);

      if (roundedPercentage >= 100) {
        if (error) {
          setErrorMessage(error);

          return;
        }

        returnToPortal();
      }
    });
  }, [getProgress]);

  useEffect(() => {
    // For Storybook, use provided values if available
    if (storybook) {
      if (storybook.error) {
        setErrorMessage(storybook.error);
      } else if (storybook.progress !== undefined) {
        setPercent(storybook.progress);

        if (storybook.progress === 100) {
          returnToPortal();
        }
      }
      return;
    }

    // Normal behavior for actual app
    if (!ready) return;
    getProgress();
  }, [ready, getProgress, storybook]);

  const headerText = errorMessage ? t("Error") : t("EncryptionPortalTitle");

  const componentBody = errorMessage ? (
    <Text
      className={styles.encryptionPortalError}
      data-testid="encryption-portal-error"
      data-error="true"
      aria-live="assertive"
    >
      {`${errorMessage}`}
    </Text>
  ) : (
<<<<<<< HEAD
    <ColorTheme theme={theme} themeId={ThemeId.Progress} percent={percent}>
      <div
        className="preparation-portal_progress"
        data-testid="encryption-progress"
        aria-label={`Encryption progress: ${percent}%`}
        id="encryption-progress-container"
      >
        <div className="preparation-portal_progress-bar">
          <div
            className="preparation-portal_progress-line"
            data-testid="encryption-progress-bar"
            data-percent={percent}
            aria-valuenow={percent}
            aria-valuemin={0}
            aria-valuemax={100}
            role="progressbar"
            aria-labelledby="encryption-progress-label"
          />
        </div>
        <Text
          className="preparation-portal_percent"
          aria-live="polite"
          id="encryption-progress-label"
        >
          {`${percent} %`}
        </Text>
      </div>
      <Text
        className={styles.encryptionPortalText}
        data-testid="encryption-portal-subtitle"
      >
        {t("EncryptionPortalSubtitle")}
      </Text>
    </ColorTheme>
=======
    <PreparationPortalProgress
      text={t("EncryptionPortalSubtitle")}
      percent={percent}
    />
>>>>>>> f6d4da2d
  );

  const classes = classNames(styles.encryptionPortal, {
    [styles.error]: !!errorMessage,
  });

  return (
    <div className={classes} data-testid="encryption-portal" aria-busy={!ready}>
      <ErrorContainer
        headerText={headerText}
        className="encryption-portal"
        hideLogo
        data-testid="encryption-portal-container"
      >
        <div
          className={styles.encryptionPortalBodyWrapper}
          data-testid="encryption-portal-body"
        >
          {(!ready && !storybook) || storybook?.isLoading ? (
            <PreparationPortalLoader data-testid="preparation-portal-loader" />
          ) : (
            componentBody
          )}
        </div>
      </ErrorContainer>
    </div>
  );
};<|MERGE_RESOLUTION|>--- conflicted
+++ resolved
@@ -26,19 +26,12 @@
 
 import React, { useCallback, useEffect, useState } from "react";
 import { useTranslation } from "react-i18next";
-<<<<<<< HEAD
 import { useTheme } from "styled-components";
 import classNames from "classnames";
-=======
->>>>>>> f6d4da2d
 
 import { Text } from "../../components/text";
-<<<<<<< HEAD
-import { ColorTheme, ThemeId } from "../../components/color-theme";
+import { PreparationPortalProgress } from "../../components/preparation-portal-progress";
 import ErrorContainer from "../../components/error-container/ErrorContainer";
-=======
-import { PreparationPortalProgress } from "../../components/preparation-portal-progress";
->>>>>>> f6d4da2d
 import PreparationPortalLoader from "../../skeletons/preparation-portal";
 
 import { getEncryptionProgress } from "../../api/settings";
@@ -53,7 +46,6 @@
 
 let requestsCount = 0;
 
-<<<<<<< HEAD
 export const EncryptionPortal: React.FC<EncryptionPortalProps> = (props) => {
   // Extract storybook props if they exist
   const storybook = (
@@ -62,9 +54,6 @@
 
   const theme = useTheme();
 
-=======
-export const EncryptionPortal = () => {
->>>>>>> f6d4da2d
   const { t, ready } = useTranslation("Common");
 
   const errorInternalServer = t("Common:ErrorInternalServer");
@@ -175,47 +164,10 @@
       {`${errorMessage}`}
     </Text>
   ) : (
-<<<<<<< HEAD
-    <ColorTheme theme={theme} themeId={ThemeId.Progress} percent={percent}>
-      <div
-        className="preparation-portal_progress"
-        data-testid="encryption-progress"
-        aria-label={`Encryption progress: ${percent}%`}
-        id="encryption-progress-container"
-      >
-        <div className="preparation-portal_progress-bar">
-          <div
-            className="preparation-portal_progress-line"
-            data-testid="encryption-progress-bar"
-            data-percent={percent}
-            aria-valuenow={percent}
-            aria-valuemin={0}
-            aria-valuemax={100}
-            role="progressbar"
-            aria-labelledby="encryption-progress-label"
-          />
-        </div>
-        <Text
-          className="preparation-portal_percent"
-          aria-live="polite"
-          id="encryption-progress-label"
-        >
-          {`${percent} %`}
-        </Text>
-      </div>
-      <Text
-        className={styles.encryptionPortalText}
-        data-testid="encryption-portal-subtitle"
-      >
-        {t("EncryptionPortalSubtitle")}
-      </Text>
-    </ColorTheme>
-=======
     <PreparationPortalProgress
       text={t("EncryptionPortalSubtitle")}
       percent={percent}
     />
->>>>>>> f6d4da2d
   );
 
   const classes = classNames(styles.encryptionPortal, {
