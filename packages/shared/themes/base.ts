// (c) Copyright Ascensio System SIA 2009-2024
//
// This program is a free software product.
// You can redistribute it and/or modify it under the terms
// of the GNU Affero General Public License (AGPL) version 3 as published by the Free Software
// Foundation. In accordance with Section 7(a) of the GNU AGPL its Section 15 shall be amended
// to the effect that Ascensio System SIA expressly excludes the warranty of non-infringement of
// any third-party rights.
//
// This program is distributed WITHOUT ANY WARRANTY, without even the implied warranty
// of MERCHANTABILITY or FITNESS FOR A PARTICULAR  PURPOSE. For details, see
// the GNU AGPL at: http://www.gnu.org/licenses/agpl-3.0.html
//
// You can contact Ascensio System SIA at Lubanas st. 125a-25, Riga, Latvia, EU, LV-1021.
//
// The  interactive user interfaces in modified source and object code versions of the Program must
// display Appropriate Legal Notices, as required under Section 5 of the GNU AGPL version 3.
//
// Pursuant to Section 7(b) of the License you must retain the original Product logo when
// distributing the program. Pursuant to Section 7(e) we decline to grant you any rights under
// trademark law for use of our trademarks.
//
// All the Product's GUI elements, including illustrations and icon sets, as well as technical writing
// content are licensed under the terms of the Creative Commons Attribution-ShareAlike 4.0
// International. See the License terms at http://creativecommons.org/licenses/by-sa/4.0/legalcode

import AvatarBaseReactSvgUrl from "PUBLIC_DIR/images/avatar.base.react.svg?url";

import { globalColors } from "./globalColors";
import { CommonTheme } from "./commonTheme";
import { DEFAULT_FONT_FAMILY } from "../constants";

export type TColorScheme = {
  id: number;
  main: {
    accent: string;
    buttons: string;
  };
  name: string;
  text: {
    accent: string;
    buttons: string;
  };
};

const {
  white,
  black,
  darkBlack,

  lightGrayBlackout,
  grayLight,
  darkGrayLight,
  lightGrayHover,
  grayLightMid,
  grayDarkMid,
  lightGraySelected,
  grayStrong,
  gray,
  grayDark,
  lightGrayDark,
  grayText,
  grayDarkText,
  lightBlueMain,
  lightBlueMainHover,
  lightBlueMainDisabled,
  lightBlueMainPressed,
  lightSecondMain,
  lightSecondMainHover,
  lightSecondMainDisabled,

  mainGreen,

  lightErrorStatus,
  favoritesStatus,
  lightStatusWarning,
  lightStatusPositive,

  lightIcons,
  link,
  blueLightMid,

  lightToastDone,
  lightToastInfo,
  lightToastAlert,
  lightToastWarning,

  dndColor,
  dndHoverColor,

  onWhiteColor,
  boxShadowColor,
  loaderLight,

  editorGreenColor,
  editorBlueColor,
  editorOrangeColor,
  editorRedColor,
  windowsColor,
  linuxColor,
  androidColor,
  badgeShadow,
  popupShadow,
  menuShadow,
  lightScroll,
  lightScrollHover,
  lightScrollActive,
  silver,
  highlandGray,

  blurLight,
  lightBlueAction,
  lightActive,
  lightBlueHover,
} = globalColors;

export const getBaseTheme = () => {
  return {
    ...CommonTheme,

    isBase: true,
    color: black,
    backgroundColor: white,
    fontFamily: DEFAULT_FONT_FAMILY,
    fontSize: "13px",

    text: {
      color: black,
      disableColor: gray,
      emailColor: gray,
      fontWeight: "normal",
      fontWeightBold: "bold",
    },

    heading: {
      fontSize: {
        xlarge: "27px",
        large: "23px",
        medium: "21px",
        small: "19px",
        xsmall: "15px",
      },

      fontWeight: 600,
      color: black,
    },

    backgroundAndSubstrateColor: grayLight,

    betaBadgeTooltip: {
      boxShadowColor: badgeShadow,
    },

    button: {
      fontWeight: "600",
      margin: "0",
      display: "inline-block",
      textAlign: "center",
      textDecoration: "none",

      topVerticalAlign: "text-top",
      middleVerticalAlign: "middle",
      bottomVerticalAlign: "text-bottom",

      borderRadius: "3px",
      stroke: "none",
      overflow: "hidden",
      textOverflow: "ellipsis",
      whiteSpace: "nowrap",
      outline: "none",
      boxSizing: "border-box",

      paddingRight: "4px",

      height: {
        extraSmall: "24px",
        small: "32px",
        normal: "40px",
        medium: "44px",
      },

      lineHeight: {
        extraSmall: "15px",
        small: "20px",
        normal: "16px",
        medium: "22px",
      },

      fontSize: {
        extraSmall: "12px",
        small: "13px",
        normal: "14px",
        medium: "16px",
      },

      padding: {
        extraSmall: "0 11.5px",
        small: "0 28px",
        normal: "0 28px",
        medium: "0 32px",
      },

      color: {
        base: black,
        baseHover: black,
        baseActive: black,
        baseDisabled: grayStrong,
        primary: white,
        primaryHover: white,
        primaryActive: white,
        primaryDisabled: white,
      },

      backgroundColor: {
        base: white,
        baseHover: white,
        baseActive: grayLightMid,
        baseDisabled: grayLight,

        primary: lightSecondMain,
        primaryHover: lightSecondMainHover,
        primaryActive: `linear-gradient(0deg, ${lightSecondMain}, ${lightSecondMain}),linear-gradient(0deg, ${onWhiteColor}, ${onWhiteColor})`,
        primaryDisabled: lightSecondMainDisabled,
      },

      border: {
        base: `1px solid ${globalColors.grayStrong}`,
        baseHover: `1px solid ${lightSecondMain}`,
        baseActive: `1px solid ${globalColors.grayStrong}`,
        baseDisabled: `1px solid ${globalColors.grayLightMid}`,

        primary: `1px solid ${lightSecondMain}`,
        primaryHover: `1px solid ${lightSecondMainHover}`,
        primaryActive: `1px solid linear-gradient(0deg, ${lightSecondMain}, ${lightSecondMain}),linear-gradient(0deg, ${onWhiteColor}, ${onWhiteColor})`,
        primaryDisabled: `1px solid ${lightSecondMainDisabled}`,
      },

      loader: {
        base: lightSecondMain,
        primary: white,
      },
    },

    helpButton: {
      width: "100%",
      backgroundColor: white,
      maxWidth: "500px",
      margin: "0",
      lineHeight: "56px",
      fontWeight: "700",
      padding: "0 16px 16px",
      bodyPadding: "16px 0",
    },

    mainButtonMobile: {
      textColor: lightGrayDark,

      buttonColor: lightStatusWarning,
      iconFill: white,

      circleBackground: white,

      mobileProgressBarBackground: grayStrong,

      bar: {
        icon: gray,
      },

      buttonWrapper: {
        background: white,
        uploadingBackground: grayLightMid,
      },

      buttonOptions: {
        backgroundColor: blueLightMid,
        color: white,
      },

      dropDown: {
        position: "fixed",
        right: "48px",
        bottom: "48px",

        width: "400px",

        zIndex: "202",

        mobile: {
          right: "32px",
          bottom: "40px",

          marginLeft: "24px",

          width: "calc(100vw - 64px)",
        },
        separatorBackground: white,

        buttonColor: white,
        hoverButtonColor: lightBlueMainPressed,

        backgroundActionMobile: blueLightMid,
      },

      dropDownItem: {
        padding: "10px",
      },
    },

    mainButton: {
      backgroundColor: lightBlueMain,
      disableBackgroundColor: lightBlueMainDisabled,
      hoverBackgroundColor: lightBlueMainHover,
      clickBackgroundColor: lightBlueMainPressed,

      padding: "5px 14px 5px 12px",
      borderRadius: "3px",
      lineHeight: "22px",
      fontSize: "16px",
      fontWeight: 700,
      textColor: white,
      textColorDisabled: white,

      cornerRoundsTopRight: "0",
      cornerRoundsBottomRight: "0",

      svg: {
        margin: "auto",
        height: "100%",
        fill: white,
      },

      dropDown: {
        top: "100%",
      },

      arrowDropdown: {
        borderLeft: "4px solid transparent",
        borderRight: "4px solid transparent",
        borderTop: "5px solid white",
        borderTopDisabled: `5px solid white`,
        right: "14px",
        top: "50%",
        width: "0",
        height: "0",
        marginTop: " -1px",
      },
    },

    socialButton: {
      fontWeight: "500",
      textDecoration: "none",
      padding: "0",
      borderRadius: "3px",
      height: "40px",
      heightSmall: "32px",
      textAlign: "left",
      stroke: " none",
      outline: "none",
      width: "100%",

      border: `1px solid ${grayStrong}`,
      background: white,

      borderConnect: "none",
      connectBackground: lightIcons,

      disableBackgroundColor: grayLight,

      hoverBackground: white,
      hoverBorder: `1px solid ${lightSecondMain}`,
      hoverConnectBackground: link,
      hoverConnectBorder: "none",

      activeBorder: `1px solid ${grayStrong}`,
      activeBackground: grayLightMid,
      activeConnectBorder: "none",
      activeConnectBackground: blueLightMid,

      color: gray,
      disableColor: black,
      disabledSvgColor: "none",

      text: {
        width: "100%",
        height: "18px",
        margin: "0 11px",
        fontWeight: "500",
        fontSize: "14px",
        lineHeight: "16px",
        letterSpacing: "0.21875px",
        overflow: "hidden",
        textOverflow: "ellipsis",
        whiteSpace: "nowrap",
        color: gray,
        hoverColor: black,
        connectColor: white,
      },

      svg: {
        margin: "11px 8px",
        width: "20px",
        height: "20px",
        minWidth: "20px",
        minHeight: "20px",
        fill: white,
      },
    },

    groupButton: {
      fontSize: "14px",
      lineHeight: "19px",
      color: black,
      disableColor: gray,
      float: "left",
      height: "19px",
      overflow: "hidden",
      padding: "0px",

      separator: {
        border: `1px solid ${globalColors.grayLightMid}`,
        width: "0px",
        height: "24px",
        margin: "16px 12px 0 12px",
      },

      checkbox: {
        margin: "16px 0 16px 24px",
        tabletMargin: "auto 0 auto 16px",
      },
    },

    groupButtonsMenu: {
      top: "0",
      background: white,
      boxShadow: `0px 10px 18px -8px ${menuShadow}`,
      height: "48px",
      tabletHeight: "56px",
      padding: "0 18px 19px 0",
      width: "100%",
      zIndex: "189",
      marginTop: "1px",

      closeButton: {
        right: "11px",
        top: "6px",
        tabletTop: "10px",
        width: "20px",
        height: "20px",
        padding: "8px",
        hoverBackgroundColor: grayText,
        backgroundColor: grayStrong,
      },
    },

    iconButton: {
      color: gray,
      hoverColor: lightGrayDark,
    },
    selectorAddButton: {
      background: grayLightMid,
      hoverBackground: lightGraySelected,
      activeBackground: grayStrong,

      iconColor: lightGrayDark,
      iconColorHover: lightGrayDark,
      iconColorActive: lightGrayDark,

      border: `none`,
      boxSizing: "border-box",
      borderRadius: "3px",
      height: " 32px",
      width: "32px",
      padding: "10px",
      color: lightGrayDark,
      hoverColor: black,
    },

    saveCancelButtons: {
      bottom: "0",
      width: "100%",
      left: "0",
      padding: "8px 24px 8px 16px",
      marginRight: "8px",

      unsavedColor: gray,
    },

    checkbox: {
      fillColor: white,
      borderColor: grayStrong,
      arrowColor: black,
      indeterminateColor: black,

      disableArrowColor: grayStrong,
      disableBorderColor: grayLightMid,
      disableFillColor: grayLight,
      disableIndeterminateColor: gray,

      hoverBorderColor: gray,
      hoverIndeterminateColor: black,

      pressedBorderColor: grayStrong,
      pressedFillColor: grayLightMid,

      focusColor: gray,

      errorColor: lightErrorStatus,
    },

    viewSelector: {
      fillColor: white,
      checkedFillColor: gray,
      fillColorDisabled: grayLight,
      disabledFillColor: grayLightMid,
      disabledFillColorInner: grayStrong,
      hoverBorderColor: gray,
      borderColor: grayStrong,
    },

    radioButton: {
      textColor: black,
      textDisableColor: gray,

      marginBeforeLabel: "8px",

      background: white,
      disableBackground: grayLight,

      fillColor: black,
      borderColor: grayStrong,

      disableFillColor: grayStrong,
      disableBorderColor: grayLightMid,

      hoverBorderColor: gray,
    },

    row: {
      minHeight: "47px",
      width: "100%",
      borderBottom: globalColors.grayLightMid,
      backgroundColor: globalColors.lightGrayHover,
      minWidth: "160px",
      overflow: "hidden",
      textOverflow: "ellipsis",

      element: {
        marginRight: "14px",
        marginLeft: "2px",
      },

      optionButton: {
        padding: "8px 0px 9px 7px",
      },
    },

    rowContent: {
      icons: {
        height: "19px",
      },

      margin: "0 6px",
      fontSize: "12px",
      fontStyle: "normal",
      fontWeight: "600",
      height: "56px",
      maxWidth: " 100%",

      sideInfo: {
        minWidth: "160px",
        margin: "0 6px",
        overflow: "hidden",
        textOverflow: "ellipsis",
      },

      mainWrapper: {
        minWidth: "140px",
        marginRight: "8px",
        marginTop: "8px",
        width: "95%",
      },
    },

    rowContainer: {
      borderColor: globalColors.grayLightMid,
    },

    badge: {
      border: "1px solid transparent",
      padding: "1px",
      lineHeight: "0.8",
      overflow: "hidden",
      color: white,
      backgroundColor: lightStatusWarning,
      disableBackgroundColor: gray,
    },

    scrollbar: {
      bgColor: lightScroll,
      hoverBgColor: lightScrollHover,
      pressBgColor: lightScrollActive,
      paddingInlineEnd: "17px !important",
      paddingInlineEndMobile: "8px !important",
    },

    modalDialog: {
      backgroundColor: white,
      textColor: black,
      headerBorderColor: globalColors.grayLightMid,
      footerBorderColor: globalColors.grayLightMid,
      width: "auto",
      maxwidth: "560px",
      margin: " 0 auto",
      minHeight: "100%",

      colorDisabledFileIcons: lightGrayHover,

      backdrop: {
        backgroundRGBA: {
          r: 6,
          g: 22,
          b: 38,
          a: 0.2,
        },
        blur: 9,
      },

      content: {
        backgroundColor: white,
        modalPadding: "0 12px 12px",
        modalBorderRadius: "6px",
        asidePadding: "0 16px 16px",
        heading: {
          maxWidth: "calc(100% - 18px)",
          margin: "0",
          modalLineHeight: "40px",
          asideLineHeight: "56px",
          fontWeight: "700",
          asideFontSize: "21px",
          modalFontSize: "18px",
        },
      },

      closeButton: {
        fillColor: white,
      },
    },

    paging: {
      button: {
        marginRight: "8px",
        maxWidth: "110px",
      },

      page: {
        marginRight: "8px",
        width: "110%",
      },

      comboBox: {
        marginLeft: "auto",
        marginRight: "0px",
      },
    },

    input: {
      color: black,
      disableColor: grayStrong,

      backgroundColor: white,
      disableBackgroundColor: grayLight,

      width: {
        base: "173px",
        middle: "300px",
        big: "350px",
        huge: "500px",
        large: "550px",
      },

      borderRadius: "3px",
      boxShadow: "none",
      boxSizing: "border-box",
      border: "solid 1px",

      borderColor: grayStrong,
      errorBorderColor: lightErrorStatus,
      warningBorderColor: lightStatusWarning,
      disabledBorderColor: grayLightMid,

      hoverBorderColor: gray,
      hoverErrorBorderColor: lightErrorStatus,
      hoverWarningBorderColor: lightStatusWarning,
      hoverDisabledBorderColor: grayLightMid,

      focusBorderColor: lightSecondMain,
      focusErrorBorderColor: lightErrorStatus,
      focusWarningBorderColor: lightStatusWarning,
      focusDisabledBorderColor: grayLightMid,
    },

    fileInput: {
      width: {
        base: "173px",
        middle: "300px",
        big: "350px",
        huge: "500px",
        large: "550px",
      },

      height: {
        base: "32px",
        middle: "38px",
        big: "38px",
        huge: "39px",
        large: "44px",
      },

      paddingRight: {
        base: "37px",
        middle: "48px",
        big: "53px",
        huge: "58px",
        large: "64px",
      },

      icon: {
        background: white,

        border: "1px solid",
        borderRadius: "0 3px 3px 0",

        width: {
          base: "30px",
          middle: "36px",
          big: "37px",
          huge: "38px",
          large: "48px",
        },

        height: {
          base: "30px",
          middle: "36px",
          big: "36px",
          huge: "37px",
          large: "42px",
        },
      },

      iconButton: {
        width: {
          base: "15px",
          middle: "15px",
          big: "16px",
          huge: "16px",
          large: "16px",
        },
      },
    },

    passwordInput: {
      disableColor: grayStrong,
      color: gray,

      iconColor: grayStrong,
      hoverIconColor: gray,

      hoverColor: gray,

      lineHeight: "32px",

      tooltipTextColor: black,

      text: {
        lineHeight: "14px",
        marginTop: "-2px",
      },

      link: {
        marginTop: "-6px",

        tablet: {
          width: "100%",
          marginLeft: "0px",
          marginTop: "-1px",
        },
      },

      progress: {
        borderRadius: "2px",
        marginTop: "-2px",
      },

      newPassword: {
        margin: "0 16px",

        svg: {
          overflow: "hidden",
          marginBottom: "4px",
        },
      },
    },

    searchInput: {
      fontSize: "14px",
      fontWeight: "600",

      iconColor: grayStrong,
      hoverIconColor: grayStrong,
    },

    inputPhone: {
      activeBorderColor: lightSecondMain,
      inactiveBorderColor: grayStrong,
      errorBorderColor: lightErrorStatus,
      backgroundColor: white,
      color: black,
      scrollBackground: gray,
      placeholderColor: gray,
      dialCodeColor: gray,
      width: "320px",
      height: "44px",
    },

    textInput: {
      fontWeight: "normal",
      placeholderColor: gray,
      disablePlaceholderColor: grayStrong,

      transition: "all 0.2s ease 0s",
      appearance: "none",
      display: "flex",
      flex: "1 1 0%",
      outline: "none",
      overflow: "hidden",
      opacity: "1",

      lineHeight: {
        base: "20px",
        middle: "20px",
        big: "20px",
        huge: "21px",
        large: "20px",
      },

      fontSize: {
        base: "13px",
        middle: "14px",
        big: "16px",
        huge: "18px",
        large: "16px",
      },

      padding: {
        base: "5px 6px",
        middle: "8px 12px",
        big: "8px 16px",
        huge: "8px 20px",
        large: "11px 12px",
      },
    },

    inputBlock: {
      height: "100%",
      paddingRight: "8px",
      paddingLeft: "1px",

      display: "flex",
      alignItems: "center",
      padding: "2px 0px 2px 2px",
      margin: "0",

      borderColor: lightSecondMain,

      iconColor: gray,
      hoverIconColor: lightGrayDark,
    },

    textArea: {
      disabledColor: grayLight,

      focusBorderColor: lightSecondMain,
      focusErrorBorderColor: lightErrorStatus,
      focusOutline: "none",

      scrollWidth: "100%",
      scrollHeight: "91px",

      numerationColor: gray,

      copyIconFilter:
        "invert(71%) sepia(1%) saturate(1597%) hue-rotate(166deg) brightness(100%) contrast(73%)",
    },

    link: {
      color: black,
      lineHeight: "calc(100% + 6px)",
      opacity: "0.5",
      textDecoration: "none",
      cursor: "pointer",
      display: "inline-block",

      hover: {
        textDecoration: "underline dashed",
        page: { textDecoration: "underline" },
      },
    },

    linkWithDropdown: {
      paddingRight: "20px",
      semiTransparentOpacity: "0.5",
      textDecoration: "none",
      disableColor: gray,

      svg: {
        opacity: "1",
        semiTransparentOpacity: "0.5",
      },

      text: { maxWidth: "100%" },

      span: { maxWidth: "300px" },

      expander: {
        iconColor: black,
      },

      color: {
        default: gray,
        hover: grayText,
        active: black,
        focus: black,
      },

      background: {
        default: "transparent",
        hover: grayLightMid,
        active: grayStrong,
        focus: lightGraySelected,
      },

      caret: {
        width: "5px",
        minWidth: "5px",
        height: "4px",
        minHeight: "4px",
        marginLeft: "5px",
        marginTop: "-4px",
        right: "6px",
        top: "0",
        bottom: "0",
        isOpenBottom: "-1px",
        margin: "auto",
        opacity: "0",
        transform: "scale(1, -1)",
      },
    },

    tooltip: {
      borderRadius: "6px",
      boxShadow: `0px 10px 15px ${popupShadow}`,
      opacity: "1",
      padding: "8px 12px",
      pointerEvents: "auto",
      maxWidth: "340px",
      color: white,
      textColor: black,
      backgroundColor: grayLight,

      before: {
        border: "none",
      },
      after: {
        border: "none",
      },
    },

    fieldContainer: {
      horizontal: {
        margin: "0 0 16px 0",

        label: {
          lineHeight: "32px",
          margin: "0",
        },

        body: {
          flexGrow: "1",
        },

        iconButton: {
          marginTop: "10px",
          marginLeft: "8px",
        },
      },

      vertical: {
        margin: "0 0 16px 0",

        label: {
          lineHeight: "20px",
          height: "20px",
        },

        labelIcon: {
          width: "100%",
          margin: "0 0 4px 0",
        },

        body: {
          width: "100%",
        },

        iconButton: {
          margin: "0",
          padding: "0px 8px",
          width: "12px",
          height: "12px",
        },
      },

      errorLabel: {
        color: lightErrorStatus,
      },
    },

    avatar: {
      defaultImage: `url("${AvatarBaseReactSvgUrl}")`,
      initialsContainer: {
        color: white,
        groupColor: black,
        left: "50%",
        top: "50%",
        transform: "translate(-50%, -50%)",
        fontWeight: "600",
        groupFontWeight: "700",

        fontSize: {
          min: "12px",
          small: "12px",
          base: "16px",
          medium: "20px",
          big: "34px",
          max: "72px",
          groupBig: "23px",
        },
      },

      roleWrapperContainer: {
        right: {
          min: "-2px",
          small: "-2px",
          base: "-2px",
          medium: "-4px",
          big: "3px",
          max: "10px",
        },

        bottom: {
          min: "-2px",
          small: "3px",
          base: "4px",
          medium: "6px",
          big: "3px",
          max: "0px",
        },

        width: {
          min: "12px",
          medium: "16px",
          max: "22px",
        },

        height: {
          min: "12px",
          medium: "16px",
          max: "22px",
        },
      },

      imageContainer: {
        backgroundImage: lightSecondMain,
        background: grayStrong,
        groupBackground: grayLightMid,
        borderRadius: "50%",
        height: "100%",

        svg: {
          display: "block",
          width: "50%",
          height: "100%",
          margin: "auto",
          fill: white,
        },
      },

      administrator: {
        fill: lightStatusWarning,
        stroke: darkBlack,
        color: white,
      },

      guest: {
        fill: lightIcons,
        stroke: darkBlack,
        color: white,
      },

      owner: {
        fill: favoritesStatus,
        stroke: darkBlack,
        color: white,
      },

      editContainer: {
        right: "0px",
        bottom: "0px",
        fill: white,
        backgroundColor: blueLightMid,
        borderRadius: "50%",
        height: "32px",
        width: "32px",
      },

      image: {
        width: "100%",
        height: "100%",
        borderRadius: "50%",
      },

      icon: {
        background: grayLightMid,
        color: gray,
      },

      width: {
        min: "32px",
        small: "36px",
        base: "40px",
        medium: "48px",
        big: "80px",
        max: "124px",
      },

      height: {
        min: "32px",
        small: "36px",
        base: "40px",
        medium: "48px",
        big: "80px",
        max: "124px",
      },
    },

    avatarEditor: {
      minWidth: "208px",
      maxWidth: "300px",
      width: "max-content",
    },

    avatarEditorBody: {
      maxWidth: "400px",

      selectLink: {
        color: black,
        linkColor: link,
      },

      slider: {
        width: "100%",
        margin: "24px 0",
        backgroundColor: "transparent",

        runnableTrack: {
          background: grayLightMid,
          focusBackground: grayLightMid,
          border: `1.4px solid ${grayLightMid}`,
          borderRadius: "5.6px",
          width: "100%",
          height: "8px",
        },

        sliderThumb: {
          marginTop: "-9.4px",
          width: "24px",
          height: "24px",
          background: lightSecondMain,
          disabledBackground: lightSecondMainDisabled,
          borderWidth: "6px",
          borderStyle: "solid",
          borderColor: `${white}`,
          borderRadius: "30px",
          boxShadow: `0px 5px 20px ${popupShadow}`,
        },

        thumb: {
          width: "24px",
          height: "24px",
          background: lightSecondMain,
          border: `6px solid ${white}`,
          borderRadius: "30px",
          marginTop: "0px",
          boxShadow: `0px 5px 20px ${popupShadow}`,
        },

        rangeTrack: {
          background: grayLightMid,
          border: `1.4px solid ${grayLightMid}`,
          borderRadius: "5.6px",
          width: "100%",
          height: "8px",
        },

        rangeThumb: {
          width: "14px",
          height: "14px",
          background: lightSecondMain,
          border: `6px solid ${white}`,
          borderRadius: "30px",
          boxShadow: `0px 5px 20px ${popupShadow}`,
        },

        track: {
          background: "transparent",
          borderColor: "transparent",
          borderWidth: "10.2px 0",
          color: "transparent",
          width: "100%",
          height: "8px",
        },

        trackNumber: {
          color: gray,
        },

        fillLower: {
          background: grayLightMid,
          focusBackground: grayLightMid,
          border: `1.4px solid ${grayLightMid}`,
          borderRadius: "11.2px",
        },

        fillUpper: {
          background: grayLightMid,
          focusBackground: grayLightMid,
          border: `1.4px solid ${grayLightMid}`,
          borderRadius: "11.2px",
        },
      },

      container: {
        miniPreview: {
          width: "160px",
          border: `1px solid ${grayLightMid}`,
          borderRadius: "6px",
          padding: "8px",
        },

        buttons: {
          height: "32px",
          background: gray,

          mobileWidth: "40px",
          mobileHeight: "100%",
          mobileBackground: "none",
        },

        button: {
          background: gray,
          fill: white,
          hoverFill: white,
          padding: "0 12px",
          height: "40px",
          borderRadius: "6px",
        },

        zoom: {
          height: "56px",

          mobileHeight: "24px",
          marginTop: "16px",
        },
      },
    },

    backdrop: {
      backgroundColor: blurLight,
      unsetBackgroundColor: "unset",
    },

    progressBar: {
      backgroundColor: lightGrayHover,

      animation: {
        background: lightBlueMain,
      },

      percent: {
        background: lightBlueMain,
      },

      color: {
        error: lightErrorStatus,
        status: black,
      },
    },

    dropDown: {
      fontWeight: "600",
      fontSize: "13px",
      zIndex: "400",
      background: white,
      borderRadius: "6px",
      boxShadow: `0px 8px 16px 0px ${boxShadowColor}`,
      border: "none",
    },

    dropDownItem: {
      color: black,
      disableColor: gray,
      backgroundColor: white,
      hoverBackgroundColor: grayLight,
      hoverDisabledBackgroundColor: white,
      selectedBackgroundColor: lightGrayHover,
      fontWeight: "600",
      fontSize: "13px",
      width: "100%",
      maxWidth: "500px",
      border: "0px",
      margin: "0px",
      padding: "0px 12px",
      tabletPadding: "0px 16px",
      lineHeight: "32px",
      tabletLineHeight: "36px",

      icon: {
        width: "16px",
        marginRight: "8px",
        lineHeight: "10px",

        color: black,
        disableColor: black,
      },

      separator: {
        padding: "0px 16px",
        borderBottom: `1px solid ${globalColors.grayLightMid}`,
        margin: " 4px 16px 4px",
        lineHeight: "1px",
        height: "1px",
        width: "calc(100% - 32px)",
      },
    },

    toast: {
      active: {
        success: lightToastDone,
        error: lightToastWarning,
        info: lightToastInfo,
        warning: lightToastAlert,
      },
      hover: {
        success: lightToastDone,
        error: lightToastWarning,
        info: lightToastInfo,
        warning: lightToastAlert,
      },
      border: {
        success: "none",
        error: "none",
        info: "none",
        warning: "none",
      },

      zIndex: "9999",
      position: "fixed",
      padding: "4px",
      width: "320px",
      color: white,
      top: "16px",
      right: "24px",
      marginTop: "0px",

      closeButton: {
        color: white,
        fontWeight: "700",
        fontSize: "14px",
        background: "transparent",
        padding: "0",
        opacity: "0.7",
        hoverOpacity: "1",
        transition: "0.3s ease",
      },

      main: {
        marginBottom: "1rem",
        boxShadow: `0px 10px 16px -12px ${popupShadow}`,
        maxHeight: "800px",
        overflow: "hidden",
        borderRadius: "6px",
        color: darkBlack,
        margin: "0 0 12px",
        padding: "12px",
        minHeight: "32px",
        width: "100%",
        right: "0",
        transition: "0.3s",
      },
    },

    toastr: {
      svg: {
        width: "16px",
        minWidth: "16px",
        height: "16px",
        minHeight: "16px",
        color: {
          success: black,
          error: black,
          info: black,
          warning: black,
        },
      },

      text: {
        lineHeight: " 1.3",
        fontSize: "12px",
        color: black,
      },

      title: {
        fontWeight: "600",
        margin: "0",
        marginBottom: "5px",
        lineHeight: "16px",
        color: {
          success: darkBlack,
          error: darkBlack,
          info: darkBlack,
          warning: darkBlack,
        },
        fontSize: "12px",
      },

      closeButtonColor: black,
    },

    loader: {
      color: loaderLight,
      size: "40px",
      marginRight: "2px",
      borderRadius: "50%",
    },

    rombsLoader: {
      blue: {
        colorStep_1: "#F2CBBF",
        colorStep_2: white,
        colorStep_3: "#E6E4E4",
        colorStep_4: "#D2D2D2",
      },
      red: {
        colorStep_1: "#BFE8F8",
        colorStep_2: white,
        colorStep_3: "#EFEFEF",
      },
      green: {
        colorStep_1: "#CBE0AC",
        colorStep_2: white,
        colorStep_3: "#EFEFEF",
        colorStep_4: "#E6E4E4",
      },
    },

    dialogLoader: {
      borderBottom: `1px solid ${loaderLight}`,
    },

    comboBox: {
      padding: "6px 0px",
      background: lightGraySelected,

      width: {
        base: "173px",
        middle: "300px",
        big: "350px",
        huge: "500px",
      },

      arrow: {
        width: "6px",
        flex: "0 0 6px",
        marginTopWithBorder: "5px",
        marginTop: "12px",
        marginRight: "5px",
        marginLeft: "auto",
      },

      button: {
        height: "18px",
        heightWithBorder: "30px",
        heightModernView: "28px",

        paddingLeft: "16px",
        paddingRightNoArrow: "16px",
        paddingRight: "8px",

        selectPaddingLeft: "8px",
        selectPaddingRightNoArrow: "14px",
        selectPaddingRight: "6px",

        color: black,
        disabledColor: grayStrong,
        background: white,
        backgroundWithBorder: "none",
        backgroundModernView: "none",

        border: `1px solid ${grayStrong}`,
        borderRadius: "3px",
        borderColor: lightSecondMain,
        openBorderColor: lightSecondMain,
        disabledBorderColor: grayLightMid,
        disabledBackground: grayLight,

        hoverBorderColor: gray,
        hoverBorderColorOpen: lightSecondMain,
        hoverDisabledBorderColor: grayLightMid,

        hoverBackgroundModernView: grayLightMid,
        activeBackgroundModernView: grayStrong,
        focusBackgroundModernView: lightGraySelected,
      },

      label: {
        marginRightWithBorder: "13px",
        marginRight: "4px",

        disabledColor: grayStrong,
        color: black,
        alternativeColor: gray,
        selectedColor: black,
        maxWidth: "175px",

        lineHeightWithoutBorder: "16px",
        lineHeightTextDecoration: "underline dashed",
      },

      childrenButton: {
        marginRight: "8px",
        width: "16px",
        height: "16px",

        defaultDisabledColor: grayStrong,
        defaultColor: gray,
        disabledColor: grayStrong,
        color: black,
        selectedColor: black,
      },

      plusBadge: {
        color: white,
        bgColor: gray,
        selectedBgColor: lightGrayDark,
      },
    },

    toggleContent: {
      headingHeight: "24px",
      headingLineHeight: "26px",
      hoverBorderBottom: "1px dashed",
      contentPadding: "10px 0px 0px 0px",
      arrowMargin: "4px 8px 4px 0px",
      transform: "rotate(180deg)",
      iconColor: black,

      childrenContent: {
        color: black,
        paddingTop: "6px",
      },
    },

    toggleButton: {
      fillColorDefault: lightBlueMain,
      fillColorOff: grayStrong,
      hoverFillColorOff: gray,
      fillCircleColor: white,
      fillCircleColorOff: white,
    },

    contextMenuButton: {
      content: {
        width: "100%",
        backgroundColor: white,
        padding: "0 16px 16px",
      },

      headerContent: {
        maxWidth: "500px",
        margin: "0",
        lineHeight: "56px",
        fontWeight: "700",
        borderBottom: `1px solid ${grayStrong}`,
      },

      bodyContent: {
        padding: "16px 0",
      },
    },

    calendar: {
      color: black,
      disabledColor: lightGraySelected,
      pastColor: gray,
      onHoverBackground: lightGrayHover,
      titleColor: grayText,
      outlineColor: grayLightMid,
      arrowColor: grayText,
      disabledArrow: gray,
      weekdayColor: gray,
      accent: lightBlueMain,
      boxShadow: `0px 12px 40px ${popupShadow}`,
    },

    datePicker: {
      width: "115px",
      dropDownPadding: "16px 16px 16px 17px",
      contentPadding: "0 16px 16px",
      bodyPadding: "16px 0",
      backgroundColor: white,
      inputBorder: lightSecondMain,
      iconPadding: "8px 8px 7px 0px",

      contentMaxWidth: "500px",
      contentLineHeight: "56px",
      contentFontWeight: "700",

      borderBottom: `1px solid ${grayStrong}`,
    },

    aside: {
      backgroundColor: white,
      height: "100%",
      overflowX: "hidden",
      overflowY: "auto",
      position: "fixed",
      right: "0",
      top: "0",
      bottom: "16px",
      paddingBottom: "64px",
      transition: "transform 0.3s ease-in-out",
    },

    dragAndDrop: {
      height: "100%",
      transparentBorder: "1px solid transparent",
      acceptBackground: dndHoverColor,
      background: dndColor,
    },

    catalog: {
      background: grayLight,

      header: {
        borderBottom: `1px solid ${grayLightMid}`,
        iconFill: lightGrayDark,
      },
      control: {
        fill: white,
      },

      headerBurgerColor: lightGrayDark,

      verticalLine: `1px solid ${grayLightMid}`,

      profile: {
        borderTop: `1px solid ${grayLightMid}`,
        background: lightGrayHover,
      },

      paymentAlert: {
        color: lightStatusWarning,
        warningColor: lightErrorStatus,
      },
    },

    alertComponent: {
      descriptionColor: grayText,
      iconColor: lightGrayDark,
    },

    catalogItem: {
      header: {
        color: gray,
        background: grayStrong,
      },
      container: {
        width: "100%",
        height: "36px",
        padding: "0 12px",
        marginBottom: "16px",
        background: white,
        tablet: {
          height: "44px",
          padding: "0 12px",
          marginBottom: "24px",
        },
      },
      sibling: {
        active: {
          background: lightGraySelected,
        },
        hover: {
          background: grayLightMid,
        },
      },
      img: {
        svg: {
          width: "16px",
          height: "16px",

          fill: lightGrayDark,
          isActiveFill: lightBlueMain,
          tablet: {
            width: "20px",
            height: "20px",
          },
        },
      },
      text: {
        width: "100%",
        marginLeft: "8px",
        lineHeight: "20px",
        color: grayText,
        isActiveColor: lightBlueMain,
        fontSize: "13px",
        fontWeight: 600,
        tablet: {
          marginLeft: "12px",
          lineHeight: "20px",
          fontSize: "15px",
          fontWeight: "600",
        },
      },
      initialText: {
        color: white,
        width: "16px",
        lineHeight: "11px",
        fontSize: "11px",
        fontWeight: "bold",
        tablet: {
          width: "20px",
          lineHeight: "19px",
          fontSize: "11px",
        },
      },
      badgeWrapper: {
        size: "16px",
        marginLeft: "8px",
        marginRight: "-2px",
        tablet: {
          width: "44px",
          height: "44px",
          marginRight: "-16px",
        },
      },
      badgeWithoutText: {
        backgroundColor: lightStatusWarning,

        size: "8px",
        position: "-4px",
      },
      trashIconFill: gray,
    },

    navigation: {
      expanderColor: black,
      background: white,
      rootFolderTitleColor: gray,
      boxShadow: `0px 8px 16px 0px ${boxShadowColor}`,
      lifetimeIconFill: "#f2675a",
      lifetimeIconStroke: "#f2675a",

      icon: {
        fill: link,
        stroke: lightGraySelected,
      },
    },

    nav: {
      backgroundColor: lightBlueMain,
    },

    navItem: {
      baseColor: lightSecondMain,
      activeColor: white,
      separatorColor: lightSecondMainHover,

      wrapper: {
        hoverBackground: lightBlueMainHover,
      },
    },

    header: {
      backgroundColor: grayLight,
      recoveryColor: lightGrayDark,
      linkColor: lightGrayDark,
      productColor: white,
      height: "48px",
    },

    menuContainer: {
      background: lightGrayHover,
      color: black,
    },

    article: {
      background: grayLight,
      pinBorderColor: grayLightMid,
      catalogItemHeader: gray,
      catalogItemText: grayText,
      catalogItemActiveBackground: lightGraySelected,
      catalogShowText: lightGrayDark,
    },

    section: {
      header: {
        backgroundColor: white,
        background: `linear-gradient(180deg, ${white} 2.81%,${grayDarkText} 63.03%,rgba(255, 255, 255, 0) 100%)`,
        trashErasureLabelBackground: grayLight,
        trashErasureLabelText: grayText,
      },
    },

    infoPanel: {
      sectionHeaderToggleIcon: gray,
      sectionHeaderToggleIconActive: lightIcons,
      sectionHeaderToggleBg: "transparent",
      sectionHeaderToggleBgActive: grayLight,

      backgroundColor: white,
      blurColor: blurLight,
      borderColor: grayLightMid,
      thumbnailBorderColor: grayLightMid,
      textColor: black,
      errorColor: lightErrorStatus,

      closeButtonWrapperPadding: "0px",
      closeButtonIcon: white,
      closeButtonSize: "17px",

      nameColor: grayDark,
      avatarColor: grayText,

      links: {
        color: lightBlueMain,
        iconColor: lightIcons,
        iconErrorColor: lightErrorStatus,
        primaryColor: grayText,
      },

      members: {
        iconColor: gray,
        iconHoverColor: lightGrayDark,
        isExpectName: gray,
        subtitleColor: gray,
        meLabelColor: gray,
        roleSelectorColor: gray,
        disabledRoleSelectorColor: gray,
        roleSelectorArrowColor: gray,
        createLink: black,
        linkAccessComboboxExpired: gray,
        crossFill: lightGrayDark,
      },

      history: {
        subtitleColor: gray,
        fileBlockBg: grayLight,
        dateColor: gray,
        fileExstColor: gray,
        locationIconColor: gray,
        folderLabelColor: gray,
        renamedItemColor: gray,
        oldRoleColor: lightGrayDark,
        messageColor: black,
      },

      details: {
        customLogoBorderColor: grayLightMid,
        commentEditorIconColor: black,
        tagBackground: grayLightMid,
      },

      gallery: {
        borderColor: grayStrong,
        descriptionColor: lightGrayDark,
      },

      search: {
        boxShadow: `0px 5px 20px 0px ${menuShadow}`,
      },

      groups: {
        textColor: gray,
        tagColor: grayStrong,
      },
    },

    filesArticleBody: {
      background: lightGraySelected,
      panelBackground: lightGraySelected,

      fill: lightGrayDark,
      expanderColor: "dimgray",
      downloadAppList: {
        textColor: gray,
        color: gray,
        winHoverColor: windowsColor,
        macHoverColor: darkBlack,
        linuxHoverColor: linuxColor,
        androidHoverColor: androidColor,
        iosHoverColor: darkBlack,
      },
      devTools: {
        border: `1px solid ${lightGraySelected}`,
        color: gray,
      },
    },

    peopleArticleBody: {
      iconColor: lightGrayDark,
      expanderColor: "dimgray",
    },

    peopleTableRow: {
      nameColor: black,
      pendingNameColor: gray,

      sideInfoColor: gray,
      pendingSideInfoColor: grayStrong,
    },

    filterInput: {
      button: {
        border: `1px solid ${grayStrong}`,
        hoverBorder: `1px solid ${gray}`,

        openBackground: gray,

        openFill: white,
      },

      filter: {
        background: white,
        border: `1px solid ${grayLightMid}`,
        color: gray,

        separatorColor: grayLightMid,
        indicatorColor: lightStatusWarning,

        selectedItem: {
          background: blueLightMid,
          border: blueLightMid,
          color: white,
        },
      },

      sort: {
        background: white,
        hoverBackground: grayLight,
        selectedViewIcon: lightGraySelected,
        viewIcon: gray,
        sortFill: lightGrayDark,

        tileSortFill: black,
        tileSortColor: black,
      },

      selectedItems: {
        background: grayLightMid,
        hoverBackground: lightGrayHover,
      },
    },

    updateUserForm: {
      tooltipTextColor: black,
      borderTop: `1px solid ${grayLightMid}`,
    },

    tableContainer: {
      borderRight: `2px solid ${grayStrong}`,
      hoverBorderColor: lightGrayDark,
      tableCellBorder: `1px solid ${grayLightMid}`,

      indexingSeparator: "#4781D1",

      groupMenu: {
        background: white,
        borderBottom: "1px solid transparent",
        borderRight: `1px solid ${grayStrong}`,
        boxShadow: `0px 5px 20px ${menuShadow}`,
      },

      header: {
        background: white,
        borderBottom: `1px solid ${grayLightMid}`,
        textColor: gray,
        activeTextColor: lightGrayDark,
        hoverTextColor: lightGrayDark,

        iconColor: gray,
        activeIconColor: lightGrayDark,
        hoverIconColor: lightGrayDark,

        borderImageSource: `linear-gradient(to right,${white} 21px,${grayLightMid} 21px,${grayLightMid} calc(100% - 20px),${white} calc(100% - 20px))`,
        borderHoverImageSource: `linear-gradient(to right,${white} 0px,${grayLightMid} 0px,${grayLightMid} 100% ,${white} 100%)`,

        lengthenBorderImageSource: `linear-gradient(to right, ${grayLightMid}, ${grayLightMid})`,
        hotkeyBorderBottom: `1px solid ${lightSecondMain}`,

        settingsIconDisableColor: grayStrong,
      },

      tableCell: {
        border: `1px solid ${grayLightMid}`,
      },
    },

    filesSection: {
      rowView: {
        checkedBackground: lightGrayHover,

        draggingBackground: dndColor,
        draggingHoverBackground: dndHoverColor,

        shareButton: {
          color: lightGrayDark,
          fill: lightGrayDark,
        },

        sideColor: gray,
        linkColor: black,
        textColor: gray,

        editingIconColor: lightIcons,
        shareHoverColor: lightIcons,
        pinColor: lightIcons,
      },

      tableView: {
        fileName: {
          linkColor: black,
          textColor: gray,
        },
        fileExstColor: gray,

        row: {
          checkboxChecked: `linear-gradient(to right, ${lightGrayHover} 24px, ${grayLightMid} 24px)`,
          checkboxDragging: `linear-gradient(to right, ${dndColor} 24px, ${grayLightMid} 24px)`,
          checkboxDraggingHover: `linear-gradient(to right, ${dndHoverColor} 24px, ${grayLightMid} 24px)`,

          contextMenuWrapperChecked: `linear-gradient(to left, ${lightGrayHover} 24px, ${grayLightMid} 24px)`,
          contextMenuWrapperDragging: `border-image-source: linear-gradient(to left, ${dndColor} 24px, ${grayLightMid} 24px)`,
          contextMenuWrapperDraggingHover: `linear-gradient(to left, ${dndHoverColor} 24px,${grayLightMid} 24px)`,

          backgroundActive: lightGrayHover,
          indexUpdate: lightActive,
          indexActive: lightBlueAction,

          indexBackgroundButtonHover: lightBlueHover,
          indexArrowButtonHover: lightBlueMain,

          borderImageCheckbox: `linear-gradient(to right, ${white} 24px, ${grayLightMid} 24px)`,
          borderImageContextMenu: `linear-gradient(to left, ${white} 24px, ${grayLightMid} 24px)`,

          borderHover: gray,
          sideColor: gray,
          shareHoverColor: lightIcons,

          borderImageRight: `linear-gradient(to right, ${white} 25px, ${grayLightMid} 24px)`,
          borderImageLeft: `linear-gradient(to left, ${white} 24px, ${grayLightMid} 24px)`,

          borderColor: grayLightMid,
          borderColorTransition: lightGrayHover,

          color: black,
          backgroundGroup: grayLightMid,
        },
      },

      tilesView: {
        tile: {
          draggingColor: dndColor,
          draggingHoverColor: dndHoverColor,
          checkedColor: lightGrayHover,
          roomsCheckedColor: lightGrayHover,
          border: `1px solid ${grayStrong}`,
          backgroundBadgeColor: white,
          backgroundColor: white,
          borderRadius: "6px",
          roomsBorderRadius: "12px",
          bottomBorderRadius: "0 0 6px 6px",
          roomsBottomBorderRadius: "0 0 12px 12px",
          upperBorderRadius: "6px 6px 0 0",
          roomsUpperBorderRadius: "12px 12px 0 0",
          backgroundColorTop: white,
        },

        sideColor: black,
        color: black,
        textColor: gray,
      },

      animationColor: lightSecondMain,
    },

    advancedSelector: {
      footerBorder: `1px solid ${grayLightMid}`,

      hoverBackgroundColor: grayLightMid,
      selectedBackgroundColor: grayLightMid,
      borderLeft: `1px solid ${grayLightMid}`,

      searcher: {
        hoverBorderColor: grayStrong,
        focusBorderColor: lightSecondMain,
        placeholderColor: gray,
      },
    },

    selector: {
      border: `1px solid ${grayLightMid}`,

      breadCrumbs: {
        prevItemColor: lightGrayDark,
        arrowRightColor: lightGrayDark,
      },

      info: {
        backgroundColor: grayLight,
        color: grayText,
      },

      bodyDescriptionText: gray,

      item: {
        hoverBackground: grayLight,
        selectedBackground: lightGrayHover,

        inputButtonBorder: grayStrong,
        inputButtonBorderHover: lightGrayDark,

        disableTextColor: gray,
      },

      emptyScreen: {
        descriptionColor: grayText,

        buttonColor: lightGrayDark,
        hoverButtonColor: black,
        pressedButtonColor: grayText,
      },
    },

    floatingButton: {
      backgroundColor: lightIcons,
      color: white,
      boxShadow: `0px 5px 20px ${popupShadow}`,
      fill: white,

      alert: {
        fill: "",
        path: "",
      },
    },

    mediaViewer: {
      color: grayStrong,
      backgroundColor: highlandGray,
      fill: white,
      titleColor: white,
      iconColor: white,

      controlBtn: {
        backgroundColor: silver,
      },

      imageViewer: {
        backgroundColor: silver,
        inactiveBackgroundColor: highlandGray,
        fill: white,
      },

      progressBar: {
        background: grayStrong,
        backgroundColor: silver,
      },

      scrollButton: {
        backgroundColor: highlandGray,
        background: silver,
        border: `solid ${white}`,
      },

      videoViewer: {
        fill: white,
        stroke: white,
        color: grayStrong,
        colorError: white,
        backgroundColorError: darkBlack,
        backgroundColor: highlandGray,
        background: silver,
      },
    },

    createEditRoomDialog: {
      commonParam: {
        descriptionColor: gray,
        textColor: lightGrayDark,
      },

      roomType: {
        listItem: {
          background: "none",
          hoverBackground: grayLight,
          borderColor: grayLightMid,
          descriptionText: gray,
        },
        dropdownButton: {
          background: "none",
          hoverBackground: grayLight,
          borderColor: grayLightMid,
          descriptionText: gray,
        },
        dropdownItem: {
          background: white,
          hoverBackground: grayLight,
          descriptionText: gray,
        },
        displayItem: {
          background: grayLight,
          borderColor: grayLight,
          descriptionText: grayText,
        },
      },

      roomTypeDropdown: {
        desktop: {
          background: white,
          borderColor: grayStrong,
        },
        mobile: {
          background: white,
        },
      },

      permanentSettings: {
        background: grayLight,
        isPrivateIcon: lightStatusPositive,
        descriptionColor: grayText,
      },

      dropdown: {
        background: white,
        borderColor: grayStrong,
        item: {
          hoverBackground: lightGrayHover,
        },
      },

      isPrivate: {
        limitations: {
          background: grayLight,
          iconColor: lightStatusWarning,
          titleColor: lightStatusWarning,
          descriptionColor: grayText,
          linkColor: grayText,
        },
      },

      thirdpartyStorage: {
        combobox: {
          background: white,
          dropdownBorderColor: grayStrong,
          hoverDropdownBorderColor: gray,
          isOpenDropdownBorderColor: lightSecondMain,
          arrowFill: gray,
        },
        folderInput: {
          background: white,
          borderColor: grayStrong,
          hoverBorderColor: gray,
          rootLabelColor: gray,
          iconFill: lightGrayDark,
        },
      },

      iconCropper: {
        gridColor: grayStrong,
        deleteButton: {
          background: grayLight,
          hoverBackground: lightGrayHover,
          borderColor: grayLight,
          hoverBorderColor: lightGrayHover,
          color: grayText,
          iconColor: lightGrayDark,
        },
      },

      previewTile: {
        background: white,
        borderColor: grayStrong,
        iconBorderColor: grayLightMid,
      },

      dropzone: {
        borderColor: grayLightMid,
        linkMainColor: link,
        linkSecondaryColor: black,
        exstsColor: gray,
      },
      helpButton: {
        background: gray,
        fill: white,
      },
    },

    createEditGroupDialog: {
      textColor: gray,
      iconFill: gray,
    },

    filesThirdPartyDialog: {
      border: `1px solid ${grayStrong}`,
    },

    connectedClouds: {
      color: lightGrayDark,
      borderBottom: `1px solid ${grayLightMid}`,
      borderRight: `1px solid ${grayStrong}`,
    },

    filesModalDialog: {
      border: `1px solid lightgray`,
    },

    filesDragTooltip: {
      background: white,
      boxShadow: `0px 5px 20px ${popupShadow}`,
      color: gray,
    },

    filesEmptyContainer: {
      linkColor: grayText,
      privateRoom: {
        linkColor: link,
      },
      descriptionColor: lightGrayDark,
    },

    emptyContent: {
      header: {
        color: black,
      },

      description: {
        color: grayText,
      },
      button: {
        colorLink: lightGrayDark,
        colorText: grayText,
      },
    },

    emptyView: {
      linkColor: lightBlueMain,

      items: {
        hoverColor: grayLight,
        pressColor: lightGraySelected,
      },
    },

    filesPanels: {
      color: black,

      aside: {
        backgroundColor: white,
      },

      addGroups: {
        iconColor: gray,
        arrowColor: darkBlack,
      },

      addUsers: {
        iconColor: gray,
        arrowColor: darkBlack,
        textColor: gray,
      },

      changeOwner: {
        iconColor: gray,
        arrowColor: darkBlack,
      },

      embedding: {
        textAreaColor: gray,
        iconColor: black,
        color: gray,
        border: `1px solid ${grayDarkMid}`,
        linkBackground: blueLightMid,
        linkColor: white,
      },

      versionHistory: {
        borderTop: `1px solid ${grayLightMid}`,
      },

      content: {
        backgroundColor: white,
        fill: gray,
        disabledFill: grayStrong,
      },

      body: {
        backgroundColor: grayLightMid,
        fill: black,
      },

      footer: {
        backgroundColor: white,
        borderTop: `1px solid ${grayLightMid}`,
      },

      linkRow: {
        backgroundColor: grayLight,
        fill: gray,
        disabledFill: grayStrong,
      },

      selectFolder: {
        color: gray,
      },

      filesList: {
        color: gray,
        backgroundColor: grayLightMid,
        borderBottom: `1px solid ${grayLightMid}`,
      },

      modalRow: {
        backgroundColor: grayLightMid,
        fill: gray,
        disabledFill: grayStrong,
      },

      sharing: {
        color: gray,
        fill: gray,
        loadingFill: grayStrong,

        borderBottom: `1px solid ${grayLightMid}`,
        borderTop: `1px solid ${grayLightMid}`,
        externalLinkBackground: grayLight,
        externalLinkSvg: black,

        internalLinkBorder: `1px dashed ${black}`,

        itemBorder: `1px dashed ${black}`,

        itemOwnerColor: gray,

        backgroundButtons: white,

        dropdownColor: black,

        loader: {
          foregroundColor: grayLight,
          backgroundColor: grayLight,
        },
      },

      upload: {
        color: gray,
        tooltipColor: lightToastInfo,
        iconColor: lightErrorStatus,

        shareButton: {
          color: gray,
          sharedColor: lightGrayDark,
        },

        loadingButton: {
          color: lightSecondMain,
          background: white,
        },
      },
      invite: {
        textColor: gray,
        addButtonColor: lightBlueMain,
        border: `1px solid ${grayStrong}`,
      },
    },

    menuItem: {
      iconWrapper: {
        width: "16px",
        height: "16px",
        header: {
          width: "auto",
          height: "auto",
        },
      },
      separator: {
        borderBottom: `1px solid ${grayLightMid} !important`,
        margin: "6px 16px !important",
        height: "1px !important",
      },
      text: {
        header: {
          fontSize: "15px",
          lineHeight: "20px",
        },
        mobile: {
          fontSize: "13px",
          lineHeight: "36px",
        },
        fontSize: "12px",
        lineHeight: "30px",
        fontWeight: "600",
        margin: "0 0 0 8px",
        color: black,
      },
      hover: grayLight,
      background: "none",
      svgFill: black,
      header: {
        height: "55px",
        borderBottom: `1px solid ${grayLightMid}`,
        marginBottom: "6px",
      },
      height: "30px",
      borderBottom: "none",
      marginBottom: "0",
      padding: "0 12px",
      mobile: {
        height: "36px",
        padding: "6px 16px",
      },
    },
    newContextMenu: {
      background: white,
      borderRadius: "6px",
      mobileBorderRadius: "6px 6px 0 0",
      boxShadow: `0px 8px 16px 0px ${boxShadowColor}`,
      border: "none",
      devices: {
        maxHeight: "calc(100vh - 64px)",
        tabletWidth: "375px",
        mobileWidth: "100vw",
        left: 0,
        right: 0,
        bottom: 0,
        margin: "0 auto",
      },
    },
    filesSettings: {
      color: grayText,

      linkColor: black,
    },

    filesBadges: {
      iconColor: gray,
      hoverIconColor: lightIcons,

      color: white,
      backgroundColor: white,

      badgeColor: white,
      badgeBackgroundColor: gray,
    },

    accountsBadges: {
      pendingColor: gray,
      disabledColor: lightErrorStatus,
    },

    filesEditingWrapper: {
      color: black,
      border: `1px solid ${grayStrong}`,
      borderBottom: `1px solid ${grayLightMid}`,

      tile: {
        background: globalColors.lightGrayHover,
        itemBackground: white,
        itemBorder: grayStrong,
        itemActiveBorder: lightSecondMain,
      },

      row: {
        itemBackground: white,
      },

      fill: gray,
      hoverFill: lightGrayDark,
      disabledBackground: white,
    },

    filesIcons: {
      fill: lightIcons,
      hoverFill: lightIcons,
    },

    filesQuickButtons: {
      color: gray,
      sharedColor: lightIcons,
      hoverColor: lightIcons,
    },

    filesSharedButton: {
      color: gray,
      sharedColor: lightGrayDark,
    },

    filesPrivateRoom: {
      borderBottom: `1px solid ${grayLightMid}`,
      linkColor: link,
      textColor: grayText,
    },

    filesVersionHistory: {
      row: {
        color: gray,
        fill: black,
      },

      badge: {
        color: white,
        stroke: gray,
        fill: gray,
        defaultFill: white,
        badgeFill: lightStatusWarning,
      },

      versionList: {
        fill: grayStrong,
        stroke: grayStrong,
        color: grayStrong,
      },
      commentColor: gray,
    },

    login: {
      linkColor: link,
      textColor: gray,
      navBackground: grayLight,
      headerColor: black,
      helpButton: gray,
      orLineColor: grayLightMid,
      orTextColor: gray,
      titleColor: black,

      register: {
        backgroundColor: grayLight,
        textColor: link,
      },

      container: {
        backgroundColor: grayLightMid,
      },

      captcha: {
        border: `1px solid ${lightErrorStatus}`,
        color: lightErrorStatus,
      },

      backTitle: {
        color: gray,
      },
    },

    peopleSelector: {
      textColor: gray,
    },

    peopleWithContent: {
      color: gray,
      pendingColor: grayStrong,
    },

    peopleDialogs: {
      modal: {
        border: `1px solid ${gray}`,
      },

      deleteUser: {
        textColor: lightErrorStatus,
      },

      deleteSelf: {
        linkColor: link,
      },

      changePassword: {
        linkColor: link,
      },
    },

    downloadDialog: {
      background: grayLight,
      textColor: gray,
      iconFill: black,
    },

    client: {
      about: {
        linkColor: lightSecondMain,
        border: `1px solid ${gray}`,
        logoColor: black,
      },

      comingSoon: {
        linkColor: grayText,
        linkIconColor: black,
        backgroundColor: white,
        foregroundColor: white,
      },

      confirm: {
        activateUser: {
          textColor: link,
          textColorError: lightErrorStatus,
        },
        change: {
          titleColor: link,
        },
      },

      home: {
        logoColor: black,
        textColorError: lightErrorStatus,
      },

      payments: {
        linkColor: link,
        delayColor: lightErrorStatus,
      },

      settings: {
        iconFill: black,
        headerTitleColor: black,
        descriptionColor: grayText,
        trashIcon: gray,
        article: {
          titleColor: lightGrayDark,
          fillIcon: "dimgray",
          expanderColor: "dimgray",
        },

        separatorBorder: `1px solid ${grayLightMid}`,

        security: {
          arrowFill: black,
          descriptionColor: grayText,

          tfa: {
            textColor: gray,
          },

          admins: {
            backgroundColor: black,
            backgroundColorWrapper: lightSecondMain,
            roleColor: grayStrong,

            color: link,
            departmentColor: gray,

            tooltipColor: lightToastInfo,

            nameColor: black,
            pendingNameColor: gray,

            textColor: white,
            iconColor: lightSecondMain,
          },

          owner: {
            backgroundColor: grayLight,
            linkColor: link,
            departmentColor: gray,
            tooltipColor: lightToastInfo,
          },
          auditTrail: {
            sideColor: gray,
            nameColor: black,
            downloadReportDescriptionColor: gray,
          },
          loginHistory: {
            sideColor: gray,
            nameColor: black,
            textColor: gray,
            subheaderColor: lightGrayDark,
          },
          ip: {
            errorColor: lightErrorStatus,
          },
        },

        common: {
          linkColor: gray,
          linkColorHelp: link,
          tooltipLinkColor: black,
          arrowColor: black,
          descriptionColor: lightGrayDark,
          brandingDescriptionColor: lightGrayDark,

          appearance: {
            themeAddBackground: grayLightMid,
            accentBoxBackground: grayLightMid,
            buttonBoxBackground: grayLightMid,
            iconFill: gray,
            addThemeBackground: grayStrong,
          },

          whiteLabel: {
            borderImg: `1px solid ${grayStrong}`,

            backgroundColorWhite: white,
            backgroundColorLight: grayLight,
            backgroundColorDark: darkGrayLight,
            greenBackgroundColor: editorGreenColor,
            blueBackgroundColor: editorBlueColor,
            orangeBackgroundColor: editorOrangeColor,
            redBackgroundColor: editorRedColor,

            dataFontColor: white,
            dataFontColorBlack: black,
          },

          companyInfo: {
            border: `1px dashed ${black}`,
            color: gray,
          },

          dns: {
            errorColor: lightErrorStatus,
          },
        },

        integration: {
          separatorBorder: `1px solid ${grayStrong}`,
          linkColor: link,
          textColor: gray,
          sso: {
            textColor: gray,
            errorColor: lightErrorStatus,
            toggleContentBackground: grayLight,
            iconButton: black,
            iconButtonDisabled: gray,
            border: `1px solid ${grayStrong}`,
          },
          ldap: {
            border: `1px solid ${grayLightMid}`,
            errorBorder: `1px solid ${lightErrorStatus}`,
            certificateBackground: grayLight,
            textColor: gray,
            errorColor: lightErrorStatus,
          },
          smtp: {
            requirementColor: lightErrorStatus,
          },
        },

        backup: {
          rectangleBackgroundColor: grayLight,
          separatorBorder: `1px solid ${grayLightMid}`,
          warningColor: lightErrorStatus,
          textColor: gray,
          backupCheckedListItemBackground: lightGrayHover,
        },

        payment: {
          priceColor: grayText,
          storageSizeTitle: gray,

          backgroundColor: grayLight,
          linkColor: link,
          tariffText: grayText,
          border: `1px solid ${grayLight}`,
          backgroundBenefitsColor: grayLight,
          rectangleColor: lightGrayHover,

          priceContainer: {
            backgroundText: lightGrayHover,
            background: "transparent",
            border: `1px solid ${grayStrong}`,
            featureTextColor: gray,

            disableColor: gray,
            trackNumberColor: gray,
            disablePriceColor: gray,
          },

          benefitsContainer: {
            iconsColor: lightGrayDark,
          },

          contactContainer: {
            textColor: gray,
            linkColor: lightGrayDark,
          },

          warningColor: lightErrorStatus,
          color: lightStatusWarning,
        },

        migration: {
          descriptionColor: lightGrayDark,
          subtitleColor: black,
          workspaceBackground: white,
          workspaceBorder: `1px solid ${grayStrong}`,
          workspaceHover: lightBlueMain,
          stepDescriptionColor: black,
          fileInputIconColor: gray,
          infoBlockBackground: grayLight,
          infoBlockTextColor: grayText,
          errorTextColor: lightErrorStatus,
          existingTextColor: mainGreen,
          tableHeaderText: gray,
          tableRowHoverColor: lightGrayHover,
          tableRowTextColor: gray,
          comboBoxLabelColor: black,
          importSectionBackground: grayLight,
          importSectionTextColor: gray,
          importItemBackground: grayLightMid,
          importItemDisableBackground: lightGrayHover,
          importItemTextColor: grayText,
          importItemDisableTextColor: gray,
          importItemDescription: black,
          importIconColor: lightGrayDark,
          groupMenuBackground: white,
          groupMenuBorder: `1px solid ${white}`,
          groupMenuBoxShadow: `${menuShadow} 0px 5px 5px 0px`,
          linkColor: lightBlueMain,
          background: grayLight,
        },
        storageManagement: {
          grayBackgroundText: grayText,
          descriptionColor: lightGrayDark,
          dividerColor: grayLightMid,
        },
        deleteData: {
          borderTop: `1px solid ${grayLightMid}`,
        },
        webhooks: {
          border: `1px solid ${grayLightMid}`,
          historyRowBackground: lightGrayHover,
          tableCellBackground: lightGrayHover,
          barBackground: grayLight,
          color: gray,
          linkColor: link,
          spanBackground: lightBlueMain,
          filterBorder: `1px solid ${grayStrong}`,
          toastBackground: lightToastWarning,
          background: grayLight,
        },
      },

      wizard: {
        linkColor: link,
        generatePasswordColor: lightGrayDark,
        textColor: gray,
      },
    },

    tileLoader: {
      border: `1px solid ${grayStrong}`,

      background: white,
    },

    errorContainer: {
      background: white,
      bodyText: gray,
      linkColor: link,
    },

    editor: {
      color: grayText,
      background: white,
    },

    tabs: {
      gradientColor: white,
      lineColor: grayLightMid,

      textColorPrimary: lightGrayDark,
      activeTextColorPrimary: "",
      hoverTextColorPrimary: gray,
      pressedTextColorPrimary: grayText,
      backgroundColorPrimary: white,

      textColorSecondary: black,
      activeTextColorSecondary: white,

      backgroundColorSecondary: white,
      hoverBackgroundColorSecondary: lightGrayHover,
      pressedBackgroundColorSecondary: grayLightMid,
      activeBackgroundColorSecondary: blueLightMid,
    },

    hotkeys: {
      key: {
        color: lightGrayDark,
      },
    },

    tag: {
      color: black,
      deletedColor: gray,
      background: grayLightMid,
      hoverBackground: lightGraySelected,
      disabledBackground: grayLightMid,
      deletedBackground: grayLight,
      defaultTagColor: black,
      newTagBackground: grayLightMid,
      newTagHoverBackground: lightGrayHover,
    },

    profile: {
      main: {
        background: grayLight,
        textColor: black,

        descriptionTextColor: gray,
        pendingEmailTextColor: gray,

        mobileRowBackground: grayLight,

        iconFill: lightGrayDark,
        mobileLabel: gray,
      },
      login: {
        textColor: gray,
      },
      themePreview: {
        descriptionColor: gray,
        border: `1px solid ${grayLightMid}`,
      },
      notifications: {
        textDescriptionColor: gray,
      },
      activeSessions: {
        color: black,
        borderColor: grayLightMid,
        tickIconColor: lightStatusPositive,
        removeIconColor: gray,
        sortHeaderColor: grayStrong,
        tableCellColor: gray,
        dividerColor: grayStrong,
      },
    },

    formWrapper: {
      background: white,
      boxShadow: `0px 5px 20px ${popupShadow}`,
    },

    preparationPortalProgress: {
      backgroundColor: lightGrayHover,
      colorPercentSmall: black,
      colorPercentBig: white,
      errorTextColor: lightErrorStatus,
      descriptionTextColor: gray,
    },

    codeInput: {
      background: white,
      border: `1px solid ${grayStrong}`,
      color: black,
      lineColor: grayStrong,
      disabledBackground: grayLight,
      disabledBorder: `1px solid ${grayLightMid}`,
      disabledColor: gray,
      focusBorder: `1px solid ${lightSecondMain}`,
    },

    accessRightSelect: {
      descriptionColor: gray,
    },

    itemIcon: {
      borderColor: grayLightMid,
      editIconColor: grayLightMid,
    },

    invitePage: {
      borderColor: grayLightMid,
      textColor: gray,
    },

    portalUnavailable: {
      textDescriptionColor: gray,
    },

    deepLink: {
      navBackground: grayLight,
      fileTileBackground: lightGrayHover,
    },

    emailChips: {
      borderColor: gray,
      dashedBorder: `1px dashed ${lightSecondMain}`,
    },

    dialogs: {
      disableText: gray,
      errorText: lightErrorStatus,
      linkColor: lightBlueMain,
      borderColor: grayLightMid,
    },

    editLink: {
      text: {
        color: gray,
        errorColor: lightErrorStatus,
      },
      requiredColor: lightErrorStatus,
    },

    oformGallery: {
      errorView: {
        subHeaderTextColor: grayText,
      },
      submitToGalleryTile: {
        bodyText: grayText,
        closeIconFill: lightGrayDark,
      },
    },

    infoBlock: {
      background: grayLight,
      headerColor: black,
      descriptionColor: grayText,
    },

    infoBar: {
      background: grayLight,
      title: black,
      description: grayText,
      textColor: black,
      iconFill: lightStatusWarning,
    },

    roomIcon: {
      backgroundArchive: gray,
      opacityBackground: "1",
      plusIcon: white,
    },

    plugins: {
      borderColor: grayStrong,
      pluginName: grayDarkText,
      descriptionColor: lightGrayDark,
      color: grayDark,
    },
    oauth: {
      previewDialog: {
        border: `1px solid ${grayLightMid}`,
      },
      infoDialog: {
        descLinkColor: lightGrayDark,
        blockHeaderColor: gray,
        separatorColor: black,
      },
      list: {
        descriptionColor: gray,
      },
      clientForm: {
        descriptionColor: gray,
        headerBorder: `1px solid ${grayStrong}`,
        scopeDesc: gray,
      },
    },
    sdkPresets: {
      borderColor: grayStrong,
      secondaryColor: lightGrayDark,
      previewBackgroundColor: lightGrayHover,
      linkHelpColor: lightGrayDark,
    },
    sideBarRow: {
      titleColor: black,
      metaDataColor: gray,
    },

    dateTimePicker: {
      colorClockIcon: lightGrayDark,
    },

    embeddingPanel: {
      descriptionTextColor: lightGrayDark,
      iconColor: lightGrayDark,
    },

    completedForm: {
      linkColor: lightBlueMain,
      descriptionColor: gray,

      labelColor: gray,

      box: {
        background: globalColors.grayLight,
      },
    },

    management: {
      textColor: gray,
      errorColor: lightErrorStatus,
      sideColor: gray,
      nameColor: grayStrong,
      barBackground: grayLight,
    },

    publicRoom: {
      border: `1px solid ${lightGraySelected}`,
    },

<<<<<<< HEAD
    newFilesPanel: {
      borderColor: globalColors.grayLightMid,

      borderRadius: "6px",
      boxShadow: `0px 8px 16px 0px ${boxShadowColor}`,
=======
    logoCover: {
      selectColor: {
        backgroundColor: lightGrayHover,
      },

      textColor: lightGrayDark,
      selectedBackgroundColor: grayLightMid,
      selectedBorderColor: grayLightMid,
      backgroundColor: white,
      borderColor: grayLightMid,
>>>>>>> cb901418
    },
  };
};

const Base = getBaseTheme();

export default Base;

export type TTheme = ReturnType<typeof getBaseTheme> & {
  currentColorScheme?: TColorScheme;
};<|MERGE_RESOLUTION|>--- conflicted
+++ resolved
@@ -3226,13 +3226,12 @@
       border: `1px solid ${lightGraySelected}`,
     },
 
-<<<<<<< HEAD
     newFilesPanel: {
       borderColor: globalColors.grayLightMid,
 
       borderRadius: "6px",
       boxShadow: `0px 8px 16px 0px ${boxShadowColor}`,
-=======
+    },
     logoCover: {
       selectColor: {
         backgroundColor: lightGrayHover,
@@ -3243,7 +3242,6 @@
       selectedBorderColor: grayLightMid,
       backgroundColor: white,
       borderColor: grayLightMid,
->>>>>>> cb901418
     },
   };
 };
