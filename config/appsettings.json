--- conflicted
+++ resolved
@@ -69,17 +69,6 @@
 			"enable": [ "box", "dropboxv2", "docusign", "google", "onedrive", "sharepoint", "nextcloud", "owncloud", "webdav", "kdrive" ]
         },
         "docservice": {
-<<<<<<< HEAD
-			"coauthor-docs": [ ".csv", ".docm", ".docx", ".docxf", ".dotm", ".dotx", ".oform", ".potm", ".potx", ".ppsm", ".pptm", ".ppsx", ".pptx", ".txt", ".xlsm", ".xlsx", ".xltm", ".xltx" ],
-		    "commented-docs": [ ".docm", ".docx", ".docxf", ".dotm", ".dotx", ".potm", ".potx", ".ppsm", ".pptm", ".ppsx", ".pptx", ".xlsm", ".xlsx", ".xltm", ".xltx" ],
-		    "convert-docs": [ ".doc", ".dot", ".dps", ".dpt", ".epub", ".et", ".ett", ".fb2", ".fodp", ".fods", ".fodt", ".htm", ".html", ".mht", ".mhtml", ".odp", ".ods", ".odt", ".otp", ".ots", ".ott", ".pot", ".pps", ".ppt", ".rtf", ".stw", ".sxc", "sxi", ".sxw", ".wps", ".wpt", ".xls", ".xlsb", ".xlt", ".xml" ],
-		    "edited-docs": [ "csv", ".doc", ".docm", ".docx", ".docxf", ".dot", ".dotm", ".dotx", ".dps", ".dpt", ".epub", ".et", ".ett", ".fb2", ".fodp", ".fods", ".fodt", ".htm", ".html", ".mht", ".mhtml", ".odp", ".ods", ".odt", ".oform", ".otp", ".ots", ".ott", ".pot", ".potm", ".potx", ".pps", ".ppsm", ".ppsx", ".ppt", ".pptm", ".pptx", ".rtf", ".stw", ".sxc", "sxi", ".sxw", ".txt", ".wps", ".wpt", ".xls", ".xlsb", ".xlsm", ".xlsx", ".xlt", ".xltm", ".xltx", ".xml" ],
-		    "encrypted-docs": [ ".docm", ".docx", ".docxf", ".dotm", ".dotx", ".oform", ".potm", ".potx", ".ppsm", ".pptm", ".ppsx", ".pptx", ".xlsm", ".xlsx", ".xltm", ".xltx" ],
-		    "formfilling-docs": [ ".oform" ],
-		    "customfilter-docs": [ ".xlsm", ".xlsx", ".xltm", ".xltx" ],
-		    "reviewed-docs": [ ".docm", ".docx", ".docxf", ".dotm", ".dotx" ],
-		    "viewed-docs": [ ".csv", ".djvu", ".doc", ".docm", ".docx", ".docxf", ".dot", ".dotm", ".dotx", ".dps", ".dpt", ".epub", ".et", ".ett", ".fb2", ".fodp", ".fods", ".fodt", ".gdoc", ".gsheet", ".gslides", ".htm", ".html", ".mht", ".mhtml", ".odp", ".ods", ".odt", ".oform", ".otp", ".ots", ".ott", ".oxps", ".pdf", ".pot", ".potm", ".potx", ".pps", ".ppsm", ".ppsx", ".ppt", ".pptm", ".pptx", ".rtf", ".stw", ".sxc", "sxi", ".sxw", ".txt", ".wps", ".wpt", ".xls", ".xlsb", ".xlsm", ".xlsx", ".xlt", ".xltm", ".xltx", ".xml", ".xps" ],
-=======
 			"coauthor-docs": [ ".pptx", ".ppsx", ".xlsx", ".csv", ".docx", ".docxf", ".oform", ".txt" ],
 		    "commented-docs": [ ".docx", ".docxf", ".xlsx", ".pptx" ],
 		    "convert-docs": [ ".pptm", ".ppt", ".ppsm", ".pps", ".potx", ".potm", ".pot", ".odp", ".fodp", ".otp", ".xlsm", ".xls", ".xltx", ".xltm", ".xlt", ".ods", ".fods", ".ots", ".docm", ".doc", ".dotx", ".dotm", ".dot", ".odt", ".fodt", ".ott", ".rtf", ".xml" ],
@@ -89,7 +78,6 @@
 		    "customfilter-docs": [ ".xlsx" ],
 		    "reviewed-docs": [ ".docx", ".docxf" ],
 		    "viewed-docs": [ ".pptx", ".pptm", ".ppt", ".ppsx", ".ppsm", ".pps", ".potx", ".potm", ".pot", ".odp", ".fodp", ".otp", ".gslides", ".xlsx", ".xlsm", ".xls", ".xltx", ".xltm", ".xlt", ".ods", ".fods", ".ots", ".gsheet", ".csv", ".docx", ".docxf", ".oform", ".docm", ".doc", ".dotx", ".dotm", ".dot", ".odt", ".fodt", ".ott", ".gdoc", ".txt", ".rtf", ".mht", ".html", ".htm", ".xml", ".fb2", ".epub", ".pdf", ".djvu", ".xps", ".oxps" ],
->>>>>>> 726e1eba
             "secret": {
                 "value": "secret",
                 "header": "AuthorizationJwt"
