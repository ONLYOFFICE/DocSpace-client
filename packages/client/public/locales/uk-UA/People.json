{
  "LblInviteAgain": "Запросити знову",
  "MessageEmailActivationInstuctionsSentOnEmail": "Інструкції з активації електронної пошти надіслано на адресу <1>{{email}}</1>.",
<<<<<<< HEAD
  "NotFoundUsers": "Користувачів не знайдено",
  "NotFoundUsersDescription": "Жоден користувач не відповідає вашому запиту. Налаштуйте параметри пошуку або очистьте поле пошуку, щоб переглянути повний список користувачів."
=======
  "UserStatus": "Статус"
>>>>>>> ee84c163
}<|MERGE_RESOLUTION|>--- conflicted
+++ resolved
@@ -1,10 +1,5 @@
 {
   "LblInviteAgain": "Запросити знову",
   "MessageEmailActivationInstuctionsSentOnEmail": "Інструкції з активації електронної пошти надіслано на адресу <1>{{email}}</1>.",
-<<<<<<< HEAD
-  "NotFoundUsers": "Користувачів не знайдено",
-  "NotFoundUsersDescription": "Жоден користувач не відповідає вашому запиту. Налаштуйте параметри пошуку або очистьте поле пошуку, щоб переглянути повний список користувачів."
-=======
   "UserStatus": "Статус"
->>>>>>> ee84c163
 }