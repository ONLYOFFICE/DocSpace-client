{
  "key_path": "NameChangeButton",
  "content": "Change name",
  "content_en_sha1_hash": "e46692e648f154006587c9c0afcf732e4e650982",
  "created_at": "2025-05-19T21:30:53.484Z",
<<<<<<< HEAD
  "updated_at": "2025-05-26T07:57:32.220Z",
=======
  "updated_at": "2025-07-10T11:11:06.792Z",
>>>>>>> 4378f47c
  "comment": {
    "text": "The \"NameChangeButton\" translation key is used to display the text \"Change name\" on a button in a modal dialog. This button triggers a change name action and is related to editing contact information. The text appears on the header of a modal dialog component.",
    "is_auto": true,
    "updated_at": "2025-05-20T09:43:39.571Z"
  },
  "usage": [
    {
      "file_path": "/packages/client/src/components/dialogs/ChangeNameDialog/index.js",
      "line_number": 131,
      "context": "visible={visible}\n onClose={onCloseAction}\n displayType=\"modal\"\n >\n <ModalDialog.Header>\n {t(\"PeopleTranslations:NameChangeButton\")}\n </ModalDialog.Header>\n <ModalDialog.Body>\n <StyledBodyContent>\n {(() => {\n const fields = [",
      "module": "/packages/client"
    },
    {
      "file_path": "/packages/client/src/store/contacts/ContactsContextOptionsStore.ts",
      "line_number": 187,
      "context": "case \"change-name\":\n return {\n id: \"option_change-name\",\n key: option,\n icon: PencilReactSvgUrl,\n label: t(\"PeopleTranslations:NameChangeButton\"),\n onClick: this.toggleChangeNameDialog,\n };\n case \"change-email\":\n return {\n id: \"option_change-email\",",
      "module": "/packages/client"
    }
  ],
  "languages": {
    "en": {
      "ai_translated": false,
      "ai_model": null,
      "ai_spell_check_issues": [],
      "approved_at": null
    },
    "ar-SA": {
      "ai_translated": false,
      "ai_model": null,
      "ai_spell_check_issues": [],
      "approved_at": null
    },
    "az": {
      "ai_translated": false,
      "ai_model": null,
      "ai_spell_check_issues": [],
      "approved_at": null
    },
    "bg": {
      "ai_translated": false,
      "ai_model": null,
      "ai_spell_check_issues": [],
      "approved_at": null
    },
    "cs": {
      "ai_translated": false,
      "ai_model": null,
      "ai_spell_check_issues": [],
      "approved_at": null
    },
    "de": {
      "ai_translated": false,
      "ai_model": null,
      "ai_spell_check_issues": [],
      "approved_at": null
    },
    "el-GR": {
      "ai_translated": false,
      "ai_model": null,
      "ai_spell_check_issues": [],
      "approved_at": null
    },
    "es": {
      "ai_translated": false,
      "ai_model": null,
      "ai_spell_check_issues": [],
      "approved_at": null
    },
    "fi": {
      "ai_translated": false,
      "ai_model": null,
      "ai_spell_check_issues": [],
      "approved_at": null
    },
    "fr": {
      "ai_translated": false,
      "ai_model": null,
      "ai_spell_check_issues": [],
      "approved_at": null
    },
    "hy-AM": {
      "ai_translated": false,
      "ai_model": null,
      "ai_spell_check_issues": [],
      "approved_at": null
    },
    "it": {
      "ai_translated": false,
      "ai_model": null,
      "ai_spell_check_issues": [],
      "approved_at": null
    },
    "ja-JP": {
      "ai_translated": false,
      "ai_model": null,
      "ai_spell_check_issues": [],
      "approved_at": null
    },
    "ko-KR": {
      "ai_translated": false,
      "ai_model": null,
      "ai_spell_check_issues": [],
      "approved_at": null
    },
    "lo-LA": {
      "ai_translated": false,
      "ai_model": null,
      "ai_spell_check_issues": [],
      "approved_at": null
    },
    "lv": {
      "ai_translated": false,
      "ai_model": null,
      "ai_spell_check_issues": [],
      "approved_at": null
    },
    "nl": {
      "ai_translated": false,
      "ai_model": null,
      "ai_spell_check_issues": [],
      "approved_at": null
    },
    "pl": {
      "ai_translated": false,
      "ai_model": null,
      "ai_spell_check_issues": [],
      "approved_at": null
    },
    "pt": {
      "ai_translated": false,
      "ai_model": null,
      "ai_spell_check_issues": [],
      "approved_at": null
    },
    "pt-BR": {
      "ai_translated": false,
      "ai_model": null,
      "ai_spell_check_issues": [],
      "approved_at": null
    },
    "ro": {
      "ai_translated": false,
      "ai_model": null,
      "ai_spell_check_issues": [],
      "approved_at": null
    },
    "ru": {
      "ai_translated": false,
      "ai_model": null,
      "ai_spell_check_issues": [],
      "approved_at": null
    },
    "si": {
      "ai_translated": false,
      "ai_model": null,
      "ai_spell_check_issues": [
        {
          "type": "incorrect_translation",
          "description": "The translation \"නම සංශෝධනය\" while technically correct, doesn't quite capture the meaning of 'Change name' in a user interface context. It leans more towards 'Name Modification' rather than the action of changing it.",
          "suggestion": "Consider \"නම වෙනස් කරන්න\" which translates to 'Change name' more directly and commonly used in UI contexts."
        }
      ],
      "approved_at": null
    },
    "sk": {
      "ai_translated": false,
      "ai_model": null,
      "ai_spell_check_issues": [],
      "approved_at": null
    },
    "sl": {
      "ai_translated": false,
      "ai_model": null,
      "ai_spell_check_issues": [],
      "approved_at": null
    },
    "sr-Cyrl-RS": {
      "ai_translated": false,
      "ai_model": null,
      "ai_spell_check_issues": [
        {
          "type": "incorrect_translation",
          "description": "The Serbian (Cyrillic) translation \"Промени име\" is a literal translation of 'Change name' but might not be the most natural or idiomatic way to express it in a user interface context. While grammatically correct, it might sound slightly formal or abrupt in some situations.",
          "suggestion": "Consider alternatives like \"Измени име\" (Izmeni ime) which is often preferred in UI contexts for a more natural flow. Alternatively, \"Ново име\" (Novo ime - New name) could also be appropriate depending on the specific function of the button."
        }
      ],
      "approved_at": null
    },
    "sr-Latn-RS": {
      "ai_translated": false,
      "ai_model": null,
      "ai_spell_check_issues": [],
      "approved_at": null
    },
    "tr": {
      "ai_translated": false,
      "ai_model": null,
      "ai_spell_check_issues": [
        {
          "type": "incorrect_translation",
          "description": "While \"İsmi değiştir\" is understandable, a more natural and common Turkish translation for \"Change name\" in a user interface context would be \"Adını değiştir\" or \"İsimi değiştir\". \"İsmi değiştir\" is grammatically correct but less idiomatic.",
          "suggestion": "Adını değiştir"
        }
      ],
      "approved_at": null
    },
    "uk-UA": {
      "ai_translated": false,
      "ai_model": null,
      "ai_spell_check_issues": [],
      "approved_at": null
    },
    "vi": {
      "ai_translated": false,
      "ai_model": null,
      "ai_spell_check_issues": [],
      "approved_at": null
    },
    "zh-CN": {
      "ai_translated": false,
      "ai_model": null,
      "ai_spell_check_issues": [],
      "approved_at": null
    }
  }
}<|MERGE_RESOLUTION|>--- conflicted
+++ resolved
@@ -3,11 +3,7 @@
   "content": "Change name",
   "content_en_sha1_hash": "e46692e648f154006587c9c0afcf732e4e650982",
   "created_at": "2025-05-19T21:30:53.484Z",
-<<<<<<< HEAD
-  "updated_at": "2025-05-26T07:57:32.220Z",
-=======
   "updated_at": "2025-07-10T11:11:06.792Z",
->>>>>>> 4378f47c
   "comment": {
     "text": "The \"NameChangeButton\" translation key is used to display the text \"Change name\" on a button in a modal dialog. This button triggers a change name action and is related to editing contact information. The text appears on the header of a modal dialog component.",
     "is_auto": true,
@@ -166,8 +162,8 @@
       "ai_spell_check_issues": [
         {
           "type": "incorrect_translation",
-          "description": "The translation \"නම සංශෝධනය\" while technically correct, doesn't quite capture the meaning of 'Change name' in a user interface context. It leans more towards 'Name Modification' rather than the action of changing it.",
-          "suggestion": "Consider \"නම වෙනස් කරන්න\" which translates to 'Change name' more directly and commonly used in UI contexts."
+          "description": "While \"නම සංශෝධනය\" is technically correct (name modification), it sounds overly formal and unnatural for a button label. A more common and user-friendly translation would be preferred.",
+          "suggestion": "Consider \"නම වෙනස් කරන්න\" (Name venas karanna) or \"නම මාරු කරන්න\" (Name maru karanna)"
         }
       ],
       "approved_at": null
@@ -185,31 +181,25 @@
       "approved_at": null
     },
     "sr-Cyrl-RS": {
+      "ai_translated": false,
+      "ai_model": null,
+      "ai_spell_check_issues": [],
+      "approved_at": null
+    },
+    "sr-Latn-RS": {
+      "ai_translated": false,
+      "ai_model": null,
+      "ai_spell_check_issues": [],
+      "approved_at": null
+    },
+    "tr": {
       "ai_translated": false,
       "ai_model": null,
       "ai_spell_check_issues": [
         {
           "type": "incorrect_translation",
-          "description": "The Serbian (Cyrillic) translation \"Промени име\" is a literal translation of 'Change name' but might not be the most natural or idiomatic way to express it in a user interface context. While grammatically correct, it might sound slightly formal or abrupt in some situations.",
-          "suggestion": "Consider alternatives like \"Измени име\" (Izmeni ime) which is often preferred in UI contexts for a more natural flow. Alternatively, \"Ново име\" (Novo ime - New name) could also be appropriate depending on the specific function of the button."
-        }
-      ],
-      "approved_at": null
-    },
-    "sr-Latn-RS": {
-      "ai_translated": false,
-      "ai_model": null,
-      "ai_spell_check_issues": [],
-      "approved_at": null
-    },
-    "tr": {
-      "ai_translated": false,
-      "ai_model": null,
-      "ai_spell_check_issues": [
-        {
-          "type": "incorrect_translation",
-          "description": "While \"İsmi değiştir\" is understandable, a more natural and common Turkish translation for \"Change name\" in a user interface context would be \"Adını değiştir\" or \"İsimi değiştir\". \"İsmi değiştir\" is grammatically correct but less idiomatic.",
-          "suggestion": "Adını değiştir"
+          "description": "While 'İsmi değiştir' is understandable, a more natural and accurate translation of 'Change name' in this context would be 'İsim değiştir'. The addition of the possessive suffix '-i' is unnecessary.",
+          "suggestion": "İsim değiştir"
         }
       ],
       "approved_at": null
