--- conflicted
+++ resolved
@@ -238,11 +238,8 @@
     !primaryOperationsCompleted &&
     primaryOperationsArray.some((op) => op.operation === "upload");
 
-<<<<<<< HEAD
   const hideFilter = window.location.pathname.includes("chat");
-=======
   const isInfoVisible = canDisplay && isInfoPanelVisible;
->>>>>>> e7431986
 
   return (
     isSectionAvailable && (
