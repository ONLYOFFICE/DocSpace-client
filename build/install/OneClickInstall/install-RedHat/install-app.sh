--- conflicted
+++ resolved
@@ -123,11 +123,7 @@
 	${package_manager} -y update ${package_sysname}-documentserver
 fi
 
-<<<<<<< HEAD
-{ ${package_manager} check-update ${package_sysname}-${product}; PRODUCT_CHECK_UPDATE=$?; } || true
-=======
 { ${package_manager} check-update ${product}; PRODUCT_CHECK_UPDATE=$?; } || true
->>>>>>> b39b2949
 if [ "$PRODUCT_INSTALLED" = "false" ]; then
 	${package_manager} install -y ${product}
 	${product}-configuration \
