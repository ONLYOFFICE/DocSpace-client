--- conflicted
+++ resolved
@@ -116,15 +116,10 @@
       tooltipOffsetTop,
       isAutoFocussed,
       tooltipAllowedCharacters,
-<<<<<<< HEAD
-      isSimulateType,
-      simulateSymbol = "•",
-=======
       isSimulateType = false,
       simulateSymbol = "•",
       // clipEmailResource = "E-mail ",
       // clipPasswordResource = "Password ",
->>>>>>> 8a3d8394
     }: PasswordInputProps,
     ref,
   ) => {
