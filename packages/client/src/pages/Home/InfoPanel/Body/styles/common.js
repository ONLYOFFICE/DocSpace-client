--- conflicted
+++ resolved
@@ -1,32 +1,20 @@
 import styled, { css } from "styled-components";
 
 import { Base } from "@docspace/components/themes";
-<<<<<<< HEAD
-import { mobile, tablet } from "@docspace/components/utils/device";
-=======
 import { hugeMobile, mobile, tablet } from "@docspace/components/utils/device";
->>>>>>> b39b2949
 
 const StyledInfoPanelBody = styled.div`
   ${({ isAccounts }) =>
     isAccounts
       ? css`
           padding: 0px 3px 0 20px;
-<<<<<<< HEAD
-          @media ${mobile} {
-=======
           @media ${hugeMobile} {
->>>>>>> b39b2949
             padding: 0px 8px 0 16px;
           }
         `
       : css`
           padding: 80px 3px 0 20px;
-<<<<<<< HEAD
-          @media ${mobile} {
-=======
           @media ${hugeMobile} {
->>>>>>> b39b2949
             padding: 80px 8px 0 16px;
           }
         `}
@@ -59,13 +47,6 @@
 
   @media ${tablet} {
     width: 440px;
-<<<<<<< HEAD
-    padding: 24px 0 24px 20px;
-  }
-
-  @media ${mobile} {
-    width: calc(100% - 32px);
-=======
     padding: 24px 20px 24px 20px;
   }
 
@@ -75,7 +56,6 @@
 
   @media ${hugeMobile} {
     width: calc(100vw - 32px);
->>>>>>> b39b2949
     padding: 24px 0 24px 16px;
   }
 
