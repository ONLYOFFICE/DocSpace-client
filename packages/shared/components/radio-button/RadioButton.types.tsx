--- conflicted
+++ resolved
@@ -47,34 +47,16 @@
   /** Label text or node to display next to the radio button.
    * If not provided, value will be used as label */
   label?: React.ReactNode | string;
-<<<<<<< HEAD
-  /** Link font size */
-  fontSize?: string;
-  /** Link font weight */
-  fontWeight?: number;
-  /** Used as HTML `name` property for `<input>` tag. */
-  name: string;
-  /** Allows handling the changing events of the component  */
-  onChange?: (e: React.ChangeEvent<HTMLInputElement>) => void;
-  /** Allows handling component clicking events */
-  onClick?: (
-    e: React.MouseEvent<HTMLInputElement> | React.ChangeEvent<HTMLInputElement>,
-  ) => void;
-  /** Used as HTML `value` property for `<input>` tag. Facilitates identification of each radiobutton  */
-  value: string;
-  /** Sets margin between radiobuttons. In case the orientation is `horizontal`,
-   * `margin-left` is applied for all radiobuttons, except the first one.
-   * In case the orientation is `vertical`, `margin-bottom` is applied for all radiobuttons, except the last one */
-=======
 
   /** Callback fired when radio button is clicked */
-  onClick?: (e: React.ChangeEvent<HTMLInputElement>) => void;
+  onClick?: (
+    e: React.ChangeEvent<HTMLInputElement> | React.MouseEvent<HTMLInputElement>,
+  ) => void;
 
   /** Sets margin between radio buttons.
    * For horizontal orientation, sets margin-inline-start.
    * For vertical orientation, sets margin-block-end.
    * @default "15px" */
->>>>>>> 6b9c9508
   spacing?: string;
 
   /** Layout orientation of radio buttons when used in a group
