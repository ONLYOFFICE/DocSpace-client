export enum FeedAction {
  Create = "create",
  Upload = "upload",
  Update = "update",
  Convert = "convert",
  Delete = "delete",
  Rename = "rename",
  Move = "move",
  Copy = "copy",
  Revoke = "revoke",
<<<<<<< HEAD
  Change = "changeIndex",
  Reorder = "reorderIndex",
=======
  Submitted = "submitted",
  StartedFilling = "startedFilling",
>>>>>>> f8b86a60
}

enum FeedTarget {
  File = "file",
  Folder = "folder",
  Room = "room",
  RoomTag = "roomTag",
  RoomLogo = "roomLogo",
  RoomExternalLink = "roomExternalLink",
  User = "user",
  Group = "group",
}

export type AnyFeedInfo = (typeof feedInfo)[number];

export type ActionByTarget<T extends `${FeedTarget}`> = Extract<
  AnyFeedInfo,
  { targetType: T }
>["actionType"];

export const feedInfo = [
  //
  // FILE
  {
    key: "FileCreated",
    targetType: `${FeedTarget.File}`,
    actionType: `${FeedAction.Create}`,
  },
  {
    key: "FileUploaded",
    targetType: `${FeedTarget.File}`,
    actionType: `${FeedAction.Upload}`,
  },
  {
    key: "UserFileUpdated",
    targetType: `${FeedTarget.File}`,
    actionType: `${FeedAction.Update}`,
  },
  {
    key: "FileConverted",
    targetType: `${FeedTarget.File}`,
    actionType: `${FeedAction.Convert}`,
  },
  {
    key: "FileRenamed",
    targetType: `${FeedTarget.File}`,
    actionType: `${FeedAction.Rename}`,
  },
  {
    key: "FileMoved",
    targetType: `${FeedTarget.File}`,
    actionType: `${FeedAction.Move}`,
  },
  {
    key: "FileCopied",
    targetType: `${FeedTarget.File}`,
    actionType: `${FeedAction.Copy}`,
  },
  {
    key: "FileDeleted",
    targetType: `${FeedTarget.File}`,
    actionType: `${FeedAction.Delete}`,
  },
  {
<<<<<<< HEAD
    key: "FileIndexChanged",
    targetType: `${FeedTarget.File}`,
    actionType: `${FeedAction.Change}`,
=======
    key: "FormSubmit",
    targetType: `${FeedTarget.File}`,
    actionType: `${FeedAction.Submitted}`,
  },
  {
    key: "FormOpenedForFilling",
    targetType: `${FeedTarget.File}`,
    actionType: `${FeedAction.StartedFilling}`,
>>>>>>> f8b86a60
  },
  //
  // FOLDER
  {
    key: "FolderCreated",
    targetType: `${FeedTarget.Folder}`,
    actionType: `${FeedAction.Create}`,
  },
  {
    key: "FolderRenamed",
    targetType: `${FeedTarget.Folder}`,
    actionType: `${FeedAction.Rename}`,
  },
  {
    key: "FolderMoved",
    targetType: `${FeedTarget.Folder}`,
    actionType: `${FeedAction.Move}`,
  },
  {
    key: "FolderCopied",
    targetType: `${FeedTarget.Folder}`,
    actionType: `${FeedAction.Copy}`,
  },
  {
    key: "FolderDeleted",
    targetType: `${FeedTarget.Folder}`,
    actionType: `${FeedAction.Delete}`,
  },
  {
    key: "FolderIndexChanged",
    targetType: `${FeedTarget.Folder}`,
    actionType: `${FeedAction.Change}`,
  },
  {
    key: "FolderIndexReordered",
    targetType: `${FeedTarget.Room}`,
    actionType: `${FeedAction.Reorder}`,
  },
  //
  // ROOM
  {
    key: "RoomCreated",
    targetType: `${FeedTarget.Room}`,
    actionType: `${FeedAction.Create}`,
  },
  {
    key: "RoomRenamed",
    targetType: `${FeedTarget.Room}`,
    actionType: `${FeedAction.Rename}`,
  },
  {
    key: "RoomCopied",
    targetType: `${FeedTarget.Room}`,
    actionType: `${FeedAction.Copy}`,
  },
  {
    key: "RoomWatermarkSet",
    targetType: `${FeedTarget.Room}`,
    actionType: `${FeedAction.Create}`,
  },
  {
    key: "RoomIndexingEnabled",
    targetType: `${FeedTarget.Room}`,
    actionType: `${FeedAction.Create}`,
  },
  {
    key: "RoomIndexingDisabled",
    targetType: `${FeedTarget.Room}`,
    actionType: `${FeedAction.Delete}`,
  },

  {
    key: "RoomLifeTimeSet",
    targetType: `${FeedTarget.Room}`,
    actionType: `${FeedAction.Create}`,
  },
  {
    key: "RoomLifeTimeDisabled",
    targetType: `${FeedTarget.Room}`,
    actionType: `${FeedAction.Delete}`,
  },
  {
    key: "RoomDenyDownloadEnabled",
    targetType: `${FeedTarget.Room}`,
    actionType: `${FeedAction.Create}`,
  },
  {
    key: "RoomDenyDownloadDisabled",
    targetType: `${FeedTarget.Room}`,
    actionType: `${FeedAction.Delete}`,
  },
  // ROOM TAGS
  {
    key: "AddedRoomTags",
    targetType: `${FeedTarget.RoomTag}`,
    actionType: `${FeedAction.Create}`,
  },
  {
    key: "DeletedRoomTags",
    targetType: `${FeedTarget.RoomTag}`,
    actionType: `${FeedAction.Delete}`,
  },
  // ROOM LOGO
  {
    key: "RoomLogoCreated",
    targetType: `${FeedTarget.RoomLogo}`,
    actionType: `${FeedAction.Create}`,
  },
  {
    key: "RoomLogoDeleted",
    targetType: `${FeedTarget.RoomLogo}`,
    actionType: `${FeedAction.Delete}`,
  },
  // ROOM EXTERNAL LINK
  {
    key: "RoomExternalLinkCreated",
    targetType: `${FeedTarget.RoomExternalLink}`,
    actionType: `${FeedAction.Create}`,
  },
  {
    key: "RoomExternalLinkRenamed",
    targetType: `${FeedTarget.RoomExternalLink}`,
    actionType: `${FeedAction.Rename}`,
  },
  {
    key: "RoomExternalLinkDeleted",
    targetType: `${FeedTarget.RoomExternalLink}`,
    actionType: `${FeedAction.Delete}`,
  },
  {
    key: "RoomExternalLinkRevoked",
    targetType: `${FeedTarget.RoomExternalLink}`,
    actionType: `${FeedAction.Revoke}`,
  },
  //
  // USER
  {
    key: "RoomCreateUser",
    targetType: `${FeedTarget.User}`,
    actionType: `${FeedAction.Create}`,
  },
  {
    key: "RoomUpdateAccessForUser",
    targetType: `${FeedTarget.User}`,
    actionType: `${FeedAction.Update}`,
  },
  {
    key: "RoomRemoveUser",
    targetType: `${FeedTarget.User}`,
    actionType: `${FeedAction.Delete}`,
  },
  //
  // GROUP
  {
    key: "RoomGroupAdded",
    targetType: `${FeedTarget.Group}`,
    actionType: `${FeedAction.Create}`,
  },
  {
    key: "RoomUpdateAccessForGroup",
    targetType: `${FeedTarget.Group}`,
    actionType: `${FeedAction.Update}`,
  },
  {
    key: "RoomGroupRemove",
    targetType: `${FeedTarget.Group}`,
    actionType: `${FeedAction.Delete}`,
  },
] as const;

export const getFeedInfo = (feed: { action: { key: AnyFeedInfo["key"] } }) => {
  return feedInfo.find((info) => info.key === feed.action.key)! || {};
};<|MERGE_RESOLUTION|>--- conflicted
+++ resolved
@@ -8,13 +8,10 @@
   Move = "move",
   Copy = "copy",
   Revoke = "revoke",
-<<<<<<< HEAD
   Change = "changeIndex",
   Reorder = "reorderIndex",
-=======
   Submitted = "submitted",
   StartedFilling = "startedFilling",
->>>>>>> f8b86a60
 }
 
 enum FeedTarget {
@@ -79,11 +76,11 @@
     actionType: `${FeedAction.Delete}`,
   },
   {
-<<<<<<< HEAD
     key: "FileIndexChanged",
     targetType: `${FeedTarget.File}`,
     actionType: `${FeedAction.Change}`,
-=======
+  },
+  {
     key: "FormSubmit",
     targetType: `${FeedTarget.File}`,
     actionType: `${FeedAction.Submitted}`,
@@ -92,7 +89,6 @@
     key: "FormOpenedForFilling",
     targetType: `${FeedTarget.File}`,
     actionType: `${FeedAction.StartedFilling}`,
->>>>>>> f8b86a60
   },
   //
   // FOLDER
