import React from "react";

import Dropzone from "react-dropzone";
import ReactAvatarEditor from "./react-avatar-editor";
import PropTypes from "prop-types";
import Avatar from "../../avatar/index";
import accepts from "attr-accept";
import Text from "../../text";
import Box from "../../box";
import ContextMenuButton from "../../context-menu-button";
import IconButton from "../../icon-button";

import {
  isDesktop,
  //isTablet,
  //isMobile
} from "../../utils/device";
import resizeImage from "resize-image";
import throttle from "lodash/throttle";
import Link from "../../link";

const step = 0.01;
const min = 1;
const max = 5;

import {
  StyledAvatarEditorBody,
  StyledAvatarContainer,
  DropZoneContainer,
  Slider,
  StyledErrorContainer,
} from "./styled-avatar-editor-body";

class AvatarEditorBody extends React.Component {
  constructor(props) {
    super(props);

    this.state = {
      image: this.props.image ? this.props.image : "",
      scale: 1,
      croppedImage: "",
      errorText: null,
      rotate: 0,
    };

    this.setEditorRef = React.createRef();
    this.dropzoneRef = React.createRef();

    this.throttledSetCroppedImage = throttle(this.setCroppedImage, 300);
  }

  onPositionChange = (position) => {
    this.props.onPositionChange({
      x: position.x,
      y: position.y,
      width: this.setEditorRef.current.getImage().width,
      height: this.setEditorRef.current.getImage().height,
    });
  };

  onDropRejected = (rejectedFiles) => {
    if (!accepts(rejectedFiles[0], this.props.accept)) {
      this.props.onLoadFileError(0);
      this.setState({
        errorText: this.props.unknownTypeError,
      });
      return;
    } else if (rejectedFiles[0].size > this.props.maxSize) {
      this.props.onLoadFileError(1);
      this.setState({
        errorText: this.props.maxSizeFileError,
      });
      return;
    }
    this.setState({
      errorText: this.props.unknownError,
    });
    this.props.onLoadFileError(2);
  };

  onDropAccepted = (acceptedFiles) => {
    const _this = this;
    var fr = new FileReader();
    fr.readAsDataURL(acceptedFiles[0]);
    fr.onload = function () {
      var img = new Image();
      img.onload = function () {
        var canvas = resizeImage.resize2Canvas(img, img.width, img.height);
        var data = resizeImage.resize(
          canvas,
          img.width / 4,
          img.height / 4,
          resizeImage.JPEG
        );
        _this.setState({
          image: data,
          rotate: 0,
          errorText: null,
        });
        fetch(data)
          .then((res) => res.blob())
          .then((blob) => {
            const file = new File([blob], "File name", {
              type: "image/jpg",
            });
            //console.log(`file size ${file.size / 1024 / 1024} mb`);
            _this.props.onLoadFile(file);
          });
      };
      img.src = fr.result;
    };
  };

  deleteImage = () => {
    this.setState({
      image: "",
      rotate: 0,
      croppedImage: "",
    });
    this.props.deleteImage();
  };

  setCroppedImage = () => {
    if (this.setEditorRef && this.setEditorRef.current) {
      const image = this.setEditorRef.current.getImage()?.toDataURL();
      this.setState({
        croppedImage: image,
      });
      this.props.onImageChange(image);
    }
  };

  dist = 0;
  scaling = false;
  curr_scale = 1.0;
  scale_factor = 1.0;

  distance = (p1, p2) => {
    return Math.sqrt(
      Math.pow(p1.clientX - p2.clientX, 2) +
        Math.pow(p1.clientY - p2.clientY, 2)
    );
  };

  onTouchStart = (evt) => {
    //evt.preventDefault();
    var tt = evt.targetTouches;
    if (tt.length >= 2) {
      this.dist = this.distance(tt[0], tt[1]);
      this.scaling = true;
    } else {
      this.scaling = false;
    }
  };

  onTouchMove = (evt) => {
    //evt.preventDefault();
    var tt = evt.targetTouches;
    if (this.scaling) {
      this.curr_scale =
        (this.distance(tt[0], tt[1]) / this.dist) * this.scale_factor;

      this.setState({
        scale:
          this.curr_scale < min
            ? min
            : this.curr_scale > max
            ? max
            : this.curr_scale,
      });
      this.props.onSizeChange({
        width: this.setEditorRef.current.getImage().width,
        height: this.setEditorRef.current.getImage().height,
      });
    }
  };

  onTouchEnd = (evt) => {
    var tt = evt.targetTouches;
    if (tt.length < 2) {
      this.scaling = false;
      if (this.curr_scale < 1) {
        this.scale_factor = 1;
      } else {
        if (this.curr_scale > 10) {
          this.scale_factor = 10;
        } else {
          this.scale_factor = this.curr_scale;
        }
      }
    } else {
      this.scaling = true;
    }
  };

  onWheel = (e) => {
    if (this.props.isLoading) return;
    if (!this.setEditorRef.current) return;
    e = e || window.event;
    const delta = e.deltaY || e.detail || e.wheelDelta;
    let scale =
      delta > 0 && this.state.scale === 1
        ? 1
        : this.state.scale - (delta / 100) * 0.1;
    scale = Math.round(scale * 10) / 10;
    this.setState({
      scale: scale < 1 ? 1 : scale > 10 ? 10 : scale,
    });
    this.props.onSizeChange({
      width: this.setEditorRef.current.getImage().width,
      height: this.setEditorRef.current.getImage().height,
    });
  };

  onRotateLeftClick = (e) => {
    e.preventDefault();
    this.setState({
      rotate: this.state.rotate - 90,
    });
  };

  onRotateRightClick = (e) => {
    e.preventDefault();
    this.setState({
      rotate: this.state.rotate + 90,
    });
  };

  onFlipVerticalClick = () => {};

  onFlipHorizontalClick = () => {};

  onZoomMinusClick = () => {
    if (this.props.isLoading) return;
    const newScale = this.state.scale - step;
    this.setState({ scale: newScale < min ? min : newScale });
  };

  onZoomPlusClick = () => {
    if (this.props.isLoading) return;
    const newScale = this.state.scale + step;
    this.setState({ scale: newScale > max ? max : newScale });
  };

  handleScale = (e) => {
    if (this.props.isLoading) return;
    const scale = parseFloat(e.target.value);
    this.setState({ scale });
    this.props.onSizeChange({
      width: this.setEditorRef.current.getImage().width,
      height: this.setEditorRef.current.getImage().height,
    });
  };

  onImageReady = () => {
    this.setState({
      croppedImage: this.setEditorRef.current.getImage().toDataURL(),
    });
    this.props.onImageChange(this.setEditorRef.current.getImage().toDataURL());
    this.props.onPositionChange({
      x: 0.5,
      y: 0.5,
      width: this.setEditorRef.current.getImage().width,
      height: this.setEditorRef.current.getImage().height,
    });
  };

  onSaveImage() {
    var img = new Image();
    var _this = this;
    img.crossOrigin = "Anonymous";
    img.src = this.state.image;
    if (!this.state.image) _this.props.onLoadFile(null);
    img.onload = () => {
      var canvas = document.createElement("canvas");
      canvas.setAttribute("width", img.width);
      canvas.setAttribute("height", img.height);
      var context = canvas.getContext("2d");

      context.translate(canvas.width / 2, canvas.height / 2);
      context.rotate((this.state.rotate * Math.PI) / 180);
      context.drawImage(img, -img.width / 2, -img.height / 2);

      var rotatedImageSrc = canvas.toDataURL("image/jpeg");
      fetch(rotatedImageSrc)
        .then((res) => res.blob())
        .then((blob) => {
          const file = new File([blob], "File name", { type: "image/jpg" });
          _this.props.onLoadFile(file, true);
        });
    };
  }

  componentDidUpdate(prevProps) {
    if (
      prevProps.image !== this.props.image ||
      prevProps.visible !== this.props.visible
    ) {
      this.setState({
        image: this.props.image ? this.props.image : "",
        rotate: 0,
      });
    }
  }

  openDialog = () => {
    if (!this.state.image) return;
    // Note that the ref is set async,
    // so it might be null at some point
    if (this.dropzoneRef.current) {
      this.dropzoneRef.current.open();
    }
  };

  renderLinkContainer = () => {
    const {
      selectNewPhotoLabel,
      orDropFileHereLabel,
      maxSizeLabel,
      isLoading,
    } = this.props;
    const { image } = this.state;

    const desktopMode = isDesktop();
    const labelAlign = image === "" ? "center" : "left";

    //console.log("maxSizeLabel", maxSizeLabel);
    const onClickProp = !isLoading ? { onClick: this.openDialog } : {};

    return (
      <Text as="span" textAlign={!desktopMode ? labelAlign : "left"}>
        <Link
          type="action"
          fontWeight={600}
          isHovered
<<<<<<< HEAD
          onClick={this.openDialog}
=======
          color="#316DAA"
          {...onClickProp}
>>>>>>> b7b59072
        >
          {selectNewPhotoLabel}
        </Link>{" "}
        {desktopMode && orDropFileHereLabel}
        <Text
          as="p"
          // color="#A3A9AE"
          fontSize="12px"
          fontWeight="600"
          textAlign={labelAlign}
        >
          {maxSizeLabel}
        </Text>
      </Text>
    );
  };

  render() {
    const {
      maxSize,
      accept,
      role,
      title,
      useModalDialog,
      isLoading,
    } = this.props;

    const desktopMode = isDesktop();
    //const tabletMode = isTablet();
    //const mobileMode = isMobile();

    let editorWidth = 174;
    let editorHeight = 174;

    if (!useModalDialog) {
      editorWidth = 270;
      editorHeight = 270;
    }

    /*if (tabletMode) {
      editorWidth = 320;
      editorHeight = 320;
    } else if (mobileMode) {
      editorWidth = 287;
      editorHeight = 287;
    }*/

    const onDeleteProp = !isLoading ? { onClick: this.deleteImage } : {};

    return (
      <StyledAvatarEditorBody
        onWheel={this.onWheel}
        onTouchStart={this.onTouchStart}
        onTouchMove={this.onTouchMove}
        onTouchEnd={this.onTouchEnd}
        useModalDialog={useModalDialog}
        image={this.state.image}
      >
        <Dropzone
          ref={this.dropzoneRef}
          onDropAccepted={this.onDropAccepted}
          onDropRejected={this.onDropRejected}
          maxSize={maxSize}
          accept={accept}
          noClick={this.state.image !== ""}
        >
          {({ getRootProps, getInputProps }) => (
            <DropZoneContainer {...getRootProps()}>
              <input {...getInputProps()} />
              {this.state.image === "" ? (
                <Box className="dropzone-text">
                  {this.renderLinkContainer()}
                </Box>
              ) : (
                <StyledAvatarContainer useModalDialog={useModalDialog}>
                  <Box className="preview-container">
                    <Box className="editor-container">
                      <ReactAvatarEditor
                        ref={this.setEditorRef}
                        width={editorWidth}
                        height={editorHeight}
                        borderRadius={200}
                        scale={this.state.scale}
                        className="react-avatar-editor"
                        image={this.state.image}
                        rotate={this.state.rotate}
                        color={[196, 196, 196, 0.5]}
                        onImageChange={this.throttledSetCroppedImage}
                        onPositionChange={this.onPositionChange}
                        onImageReady={this.onImageReady}
                        crossOrigin="anonymous"
                      />
                      <Box className="editor-buttons">
                        <Box></Box>
                        <Box></Box>
                        <Box></Box>
                        <Box></Box>
                        <Box></Box>
                        <IconButton
                          size="16"
                          isDisabled={isLoading}
                          {...onDeleteProp}
                          iconName={"/static/images/catalog.trash.react.svg"}
                          isFill={true}
                          isClickable={true}
                          className="editor-button"
                        />
                      </Box>
                      <Box className="zoom-container">
                        <IconButton
                          className="zoom-container-svg_zoom-minus"
                          size="16"
                          isDisabled={isLoading}
                          onClick={this.onZoomMinusClick}
                          iconName={"/static/images/zoom-minus.react.svg"}
                          isFill={true}
                          isClickable={false}
                        />
                        <Slider
                          id="scale"
                          type="range"
                          className="custom-range"
                          onChange={this.handleScale}
                          min={this.state.allowZoomOut ? "0.1" : min}
                          max={max}
                          step={step}
                          value={this.state.scale}
                        />
                        <IconButton
                          size="16"
                          className="zoom-container-svg_zoom-plus"
                          isDisabled={isLoading}
                          onClick={this.onZoomPlusClick}
                          iconName={"/static/images/zoom-plus.react.svg"}
                          isFill={true}
                          isClickable={false}
                        />
                      </Box>
                    </Box>
                    {desktopMode && useModalDialog && (
                      <Box className="avatar-container">
                        <Avatar
                          size="max"
                          role={role}
                          source={this.state.croppedImage}
                          editing={false}
                        />
                        <Box className="avatar-mini-preview">
                          <Avatar
                            size="min"
                            role={role}
                            source={this.state.croppedImage}
                            editing={false}
                          />
                          <Text
                            as="div"
                            fontSize="15px"
                            fontWeight={600}
                            title={title}
                            truncate={true}
                          >
                            {title}
                          </Text>
                        </Box>
                      </Box>
                    )}
                  </Box>
                  <Box className="link-container">
                    {this.renderLinkContainer()}
                  </Box>
                </StyledAvatarContainer>
              )}
            </DropZoneContainer>
          )}
        </Dropzone>

        <StyledErrorContainer key="errorMsg">
          {this.state.errorText !== null && (
            <Text as="p" color="#C96C27" isBold={true}>
              {this.state.errorText}
            </Text>
          )}
        </StyledErrorContainer>
      </StyledAvatarEditorBody>
    );
  }
}

AvatarEditorBody.propTypes = {
  onImageChange: PropTypes.func,
  onPositionChange: PropTypes.func,
  onSizeChange: PropTypes.func,
  visible: PropTypes.bool,
  onLoadFileError: PropTypes.func,
  onLoadFile: PropTypes.func,
  deleteImage: PropTypes.func,
  maxSize: PropTypes.number,
  image: PropTypes.string,
  accept: PropTypes.arrayOf(PropTypes.string),
  selectNewPhotoLabel: PropTypes.string,
  orDropFileHereLabel: PropTypes.string,
  unknownTypeError: PropTypes.string,
  maxSizeFileError: PropTypes.string,
  unknownError: PropTypes.string,
  role: PropTypes.string,
  title: PropTypes.string,
  useModalDialog: PropTypes.bool,
  maxSizeLabel: PropTypes.string,
  isLoading: PropTypes.bool,
};

AvatarEditorBody.defaultProps = {
  accept: ["image/png", "image/jpeg"],
  maxSize: Number.MAX_SAFE_INTEGER,
  visible: false,
  selectNewPhotoLabel: "Select new photo",
  orDropFileHereLabel: "or drop file here",
  unknownTypeError: "Unknown image file type",
  maxSizeFileError: "Maximum file size exceeded",
  unknownError: "Error",
  role: "user",
  title: "Sample title",
  useModalDialog: true,
  isLoading: false,
};
export default AvatarEditorBody;<|MERGE_RESOLUTION|>--- conflicted
+++ resolved
@@ -333,12 +333,7 @@
           type="action"
           fontWeight={600}
           isHovered
-<<<<<<< HEAD
-          onClick={this.openDialog}
-=======
-          color="#316DAA"
           {...onClickProp}
->>>>>>> b7b59072
         >
           {selectNewPhotoLabel}
         </Link>{" "}
