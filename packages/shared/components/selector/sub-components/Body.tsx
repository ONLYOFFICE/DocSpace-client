// (c) Copyright Ascensio System SIA 2009-2024
//
// This program is a free software product.
// You can redistribute it and/or modify it under the terms
// of the GNU Affero General Public License (AGPL) version 3 as published by the Free Software
// Foundation. In accordance with Section 7(a) of the GNU AGPL its Section 15 shall be amended
// to the effect that Ascensio System SIA expressly excludes the warranty of non-infringement of
// any third-party rights.
//
// This program is distributed WITHOUT ANY WARRANTY, without even the implied warranty
// of MERCHANTABILITY or FITNESS FOR A PARTICULAR  PURPOSE. For details, see
// the GNU AGPL at: http://www.gnu.org/licenses/agpl-3.0.html
//
// You can contact Ascensio System SIA at Lubanas st. 125a-25, Riga, Latvia, EU, LV-1021.
//
// The  interactive user interfaces in modified source and object code versions of the Program must
// display Appropriate Legal Notices, as required under Section 5 of the GNU AGPL version 3.
//
// Pursuant to Section 7(b) of the License you must retain the original Product logo when
// distributing the program. Pursuant to Section 7(e) we decline to grant you any rights under
// trademark law for use of our trademarks.
//
// All the Product's GUI elements, including illustrations and icon sets, as well as technical writing
// content are licensed under the terms of the Creative Commons Attribution-ShareAlike 4.0
// International. See the License terms at http://creativecommons.org/licenses/by-sa/4.0/legalcode

import React from "react";
import InfiniteLoader from "react-window-infinite-loader";
import { FixedSizeList as List } from "react-window";

import { RoomsType } from "../../../enums";
import { Scrollbar } from "../../scrollbar";
import { Text } from "../../text";
import PublicRoomBar from "../../public-room-bar";

import { SearchContext, SearchValueContext } from "../contexts/Search";
import { BreadCrumbsContext } from "../contexts/BreadCrumbs";
import { TabsContext } from "../contexts/Tabs";
import { SelectAllContext } from "../contexts/SelectAll";

import { StyledBody, StyledTabs } from "../Selector.styled";
import { BodyProps } from "../Selector.types";

import { Search } from "./Search";
import { SelectAll } from "./SelectAll";
import { EmptyScreen } from "./EmptyScreen";
import { BreadCrumbs } from "./BreadCrumbs";
import { Item } from "./Item";
import { Info } from "./Info";
import { VirtualScroll } from "./VirtualScroll";

const CONTAINER_PADDING = 16;
const HEADER_HEIGHT = 54;
const TABS_HEIGHT = 40;
const BREAD_CRUMBS_HEIGHT = 38;
const SEARCH_HEIGHT = 44;
const BODY_DESCRIPTION_TEXT_HEIGHT = 32;
const SELECT_ALL_HEIGHT = 61;
const FOOTER_HEIGHT = 73;
const FOOTER_WITH_NEW_NAME_HEIGHT = 145;
const FOOTER_WITH_CHECKBOX_HEIGHT = 181;

const Body = ({
  footerVisible,

  items,
  onSelect,
  isMultiSelect,

  loadMoreItems,
  hasNextPage,
  totalItems,
  renderCustomItem,
  isLoading,

  rowLoader,

  withFooterInput,
  withFooterCheckbox,
  descriptionText,
  withHeader,

  withInfo,
  infoText,
  setInputItemVisible,
  inputItemVisible,
  infoBarData,
  withInfoBar,
}: BodyProps) => {
  const { withSearch } = React.useContext(SearchContext);
  const isSearch = React.useContext(SearchValueContext);

  const { withBreadCrumbs } = React.useContext(BreadCrumbsContext);

  const { withTabs, tabsData, activeTabId } = React.useContext(TabsContext);

  const { withSelectAll } = React.useContext(SelectAllContext);

  const [bodyHeight, setBodyHeight] = React.useState(0);

  const bodyRef = React.useRef<HTMLDivElement>(null);
  const listOptionsRef = React.useRef<null | InfiniteLoader>(null);

  const isEmptyInput =
    items.length === 2 && items[1].isInputItem && items[0].isCreateNewItem;

  const itemsCount = hasNextPage
    ? items.length + 1
    : items.length === 1 && items[0].isCreateNewItem
      ? 0
      : isEmptyInput
        ? 1
        : items.length;

  const resetCache = React.useCallback(() => {
    if (listOptionsRef && listOptionsRef.current) {
      listOptionsRef.current.resetloadMoreItemsCache(true);
    }
  }, []);

  const onBodyResize = React.useCallback(() => {
    if (bodyRef && bodyRef.current) {
      setBodyHeight(bodyRef.current.offsetHeight);
    }
  }, []);

  const isItemLoaded = React.useCallback(
    (index: number) => {
      return !hasNextPage || index < itemsCount;
    },
    [hasNextPage, itemsCount],
  );

  const onLoadMoreItems = React.useCallback(
    (startIndex: number) => {
      // first page loads in selector's useEffect
      if (startIndex === 1) return;

      loadMoreItems(startIndex);
    },
    [loadMoreItems],
  );

  React.useEffect(() => {
    window.addEventListener("resize", onBodyResize);

    return () => {
      window.removeEventListener("resize", onBodyResize);
    };
  }, [onBodyResize]);

  React.useEffect(() => {
    onBodyResize();
  }, [isLoading, footerVisible, onBodyResize]);

  React.useEffect(() => {
    resetCache();
  }, [resetCache, hasNextPage]);

  // scroll to top after changing tab
  React.useEffect(() => {
    if (!withTabs) return;
    const scrollElement = document.querySelector(".selector-body-scroll");

    if (scrollElement) {
      scrollElement.scrollTo(0, 0);
    }
  }, [withTabs, activeTabId]);

  let listHeight = bodyHeight - CONTAINER_PADDING;

  const showSearch = withSearch && (isSearch || itemsCount > 0);
  const showSelectAll = (isMultiSelect && withSelectAll && !isSearch) || false;

  if (showSearch) listHeight -= SEARCH_HEIGHT;
  if (withTabs) listHeight -= TABS_HEIGHT;
  if (withInfo) {
    const infoEl = document.getElementById("selector-info-text");
    if (infoEl) {
      const height = infoEl.getClientRects()[0].height;
      listHeight -= height;
    }
  }

  if (withInfoBar) {
    const infoEl = document.querySelector(".selector_info-bar");
    if (infoEl) {
      const height = infoEl.getClientRects()[0].height;
      listHeight -= height;
    }
  }

  if (withBreadCrumbs) listHeight -= BREAD_CRUMBS_HEIGHT;

  if (showSelectAll) listHeight -= SELECT_ALL_HEIGHT;

  if (descriptionText) listHeight -= BODY_DESCRIPTION_TEXT_HEIGHT;

  const isShareForm =
    itemsCount === 0 &&
    items?.[0]?.isRoomsOnly &&
    items?.[0]?.createDefineRoomType === RoomsType.FormRoom;

  return (
    <StyledBody
      ref={bodyRef}
      footerHeight={
        withFooterCheckbox
          ? FOOTER_WITH_CHECKBOX_HEIGHT
          : withFooterInput
            ? FOOTER_WITH_NEW_NAME_HEIGHT
            : FOOTER_HEIGHT
      }
      className="selector_body"
      headerHeight={HEADER_HEIGHT}
      footerVisible={footerVisible}
      withHeader={withHeader}
      withTabs={withTabs}
    >
<<<<<<< HEAD
      {withInfoBar && infoBarData && itemsCount > 0 && (
        <PublicRoomBar
          headerText={infoBarData.title}
          bodyText={infoBarData.description}
          iconName={infoBarData.icon}
          onClose={infoBarData.onClose}
          className="selector_info-bar"
        />
      )}

      {withBreadCrumbs && !isShareForm ? (
        isBreadCrumbsLoading ? (
          breadCrumbsLoader
        ) : (
          <BreadCrumbs
            withBreadCrumbs
            isBreadCrumbsLoading={isLoading}
            breadCrumbs={breadCrumbs}
            breadCrumbsLoader={breadCrumbsLoader}
            onSelectBreadCrumb={onSelectBreadCrumb}
          />
        )
      ) : null}
=======
      <BreadCrumbs />
>>>>>>> a4d19157

      {withTabs && tabsData && (
        <StyledTabs items={tabsData} selectedItemId={activeTabId} />
      )}

      <Search isSearch={itemsCount > 0 || isSearch} />

      {withInfo && !isLoading && (
        <Info withInfo={withInfo} infoText={infoText} />
      )}

      {isLoading ? (
        <Scrollbar style={{ height: listHeight }}>{rowLoader}</Scrollbar>
      ) : itemsCount === 0 ? (
        <EmptyScreen
          withSearch={isSearch}
          items={items}
          inputItemVisible={inputItemVisible}
        />
      ) : (
        <>
          {!!descriptionText && (
            <Text className="body-description-text">{descriptionText}</Text>
          )}

          <SelectAll
            show={showSelectAll}
            isLoading={isLoading}
            rowLoader={rowLoader}
          />

          {bodyHeight && (
            <InfiniteLoader
              ref={listOptionsRef}
              isItemLoaded={isItemLoaded}
              itemCount={totalItems}
              loadMoreItems={onLoadMoreItems}
            >
              {({ onItemsRendered, ref }) => (
                <List
                  className="items-list"
                  height={listHeight}
                  width="100%"
                  itemCount={itemsCount}
                  itemData={{
                    items: isEmptyInput ? [items[1]] : items,
                    onSelect,
                    isMultiSelect: isMultiSelect || false,
                    rowLoader,
                    isItemLoaded,
                    renderCustomItem,
                    setInputItemVisible,
                    inputItemVisible,
                  }}
                  itemSize={48}
                  onItemsRendered={onItemsRendered}
                  ref={ref}
                  outerElementType={VirtualScroll}
                >
                  {Item}
                </List>
              )}
            </InfiniteLoader>
          )}
        </>
      )}
    </StyledBody>
  );
};

export { Body };<|MERGE_RESOLUTION|>--- conflicted
+++ resolved
@@ -31,16 +31,17 @@
 import { RoomsType } from "../../../enums";
 import { Scrollbar } from "../../scrollbar";
 import { Text } from "../../text";
-import PublicRoomBar from "../../public-room-bar";
 
 import { SearchContext, SearchValueContext } from "../contexts/Search";
 import { BreadCrumbsContext } from "../contexts/BreadCrumbs";
 import { TabsContext } from "../contexts/Tabs";
 import { SelectAllContext } from "../contexts/SelectAll";
+import { InfoBarContext } from "../contexts/InfoBar";
 
 import { StyledBody, StyledTabs } from "../Selector.styled";
 import { BodyProps } from "../Selector.types";
 
+import { InfoBar } from "./InfoBar";
 import { Search } from "./Search";
 import { SelectAll } from "./SelectAll";
 import { EmptyScreen } from "./EmptyScreen";
@@ -84,11 +85,10 @@
   infoText,
   setInputItemVisible,
   inputItemVisible,
-  infoBarData,
-  withInfoBar,
 }: BodyProps) => {
   const { withSearch } = React.useContext(SearchContext);
   const isSearch = React.useContext(SearchValueContext);
+  const { withInfoBar } = React.useContext(InfoBarContext);
 
   const { withBreadCrumbs } = React.useContext(BreadCrumbsContext);
 
@@ -196,10 +196,10 @@
 
   if (descriptionText) listHeight -= BODY_DESCRIPTION_TEXT_HEIGHT;
 
-  const isShareForm =
+  const isShareFormEmpty =
     itemsCount === 0 &&
-    items?.[0]?.isRoomsOnly &&
-    items?.[0]?.createDefineRoomType === RoomsType.FormRoom;
+    Boolean(items?.[0]?.isRoomsOnly) &&
+    Boolean(items?.[0]?.createDefineRoomType === RoomsType.FormRoom);
 
   return (
     <StyledBody
@@ -217,33 +217,8 @@
       withHeader={withHeader}
       withTabs={withTabs}
     >
-<<<<<<< HEAD
-      {withInfoBar && infoBarData && itemsCount > 0 && (
-        <PublicRoomBar
-          headerText={infoBarData.title}
-          bodyText={infoBarData.description}
-          iconName={infoBarData.icon}
-          onClose={infoBarData.onClose}
-          className="selector_info-bar"
-        />
-      )}
-
-      {withBreadCrumbs && !isShareForm ? (
-        isBreadCrumbsLoading ? (
-          breadCrumbsLoader
-        ) : (
-          <BreadCrumbs
-            withBreadCrumbs
-            isBreadCrumbsLoading={isLoading}
-            breadCrumbs={breadCrumbs}
-            breadCrumbsLoader={breadCrumbsLoader}
-            onSelectBreadCrumb={onSelectBreadCrumb}
-          />
-        )
-      ) : null}
-=======
-      <BreadCrumbs />
->>>>>>> a4d19157
+      <InfoBar visible={itemsCount !== 0} />
+      <BreadCrumbs visible={!isShareFormEmpty} />
 
       {withTabs && tabsData && (
         <StyledTabs items={tabsData} selectedItemId={activeTabId} />
