--- conflicted
+++ resolved
@@ -270,16 +270,6 @@
         tKey: "SingleSignOn",
         isCategory: true,
       },
-<<<<<<< HEAD
-=======
-      {
-        id: "portal-settings_catalog-plugins",
-        key: "4-2",
-        icon: "",
-        link: "plugins",
-        tKey: "Plugins",
-        isCategory: true,
-      },
       {
         id: "portal-settings_catalog-smtp-settings",
         key: "4-3",
@@ -288,7 +278,6 @@
         tKey: "SMTPSettings",
         isCategory: true,
       },
->>>>>>> ca3f18e3
     ],
   },
   {
