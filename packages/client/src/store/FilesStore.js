import axios from "axios";
import { makeAutoObservable, runInAction } from "mobx";
import api from "@docspace/shared/api";
import {
  FileType,
  FilterType,
  FolderType,
  FileStatus,
  RoomsType,
  RoomsProviderType,
  ShareAccessRights,
} from "@docspace/shared/enums";

import { RoomsTypes } from "@docspace/shared/utils";

import { combineUrl } from "@docspace/shared/utils/combineUrl";
import { updateTempContent } from "@docspace/shared/utils/common";

import { toastr } from "@docspace/shared/components/toast";
import config from "PACKAGE_FILE";
import { thumbnailStatuses } from "@docspace/client/src/helpers/filesConstants";
import { openDocEditor as openEditor } from "@docspace/client/src/helpers/filesUtils";
import { getDaysRemaining } from "@docspace/shared/utils/common";
import { MEDIA_VIEW_URL } from "@docspace/shared/constants";

import {
  getCategoryType,
  getCategoryUrl,
  getCategoryTypeByFolderType,
} from "SRC_DIR/helpers/utils";
import { isDesktop, isMobile } from "@docspace/shared/utils";

import { PluginFileType } from "SRC_DIR/helpers/plugins/enums";

import { CategoryType } from "SRC_DIR/helpers/constants";
import debounce from "lodash.debounce";
import clone from "lodash/clone";
import Queue from "queue-promise";

const { FilesFilter, RoomsFilter } = api;
const storageViewAs = localStorage.getItem("viewAs");

let requestCounter = 0;

const NotFoundHttpCode = 404;
const ForbiddenHttpCode = 403;
const PaymentRequiredHttpCode = 402;
const UnauthorizedHttpCode = 401;

const THUMBNAILS_CACHE = 500;
let timerId;

class FilesStore {
  authStore;
  userStore;
  currentTariffStatusStore;
  selectedFolderStore;
  treeFoldersStore;
  filesSettingsStore;
  thirdPartyStore;
  clientLoadingStore;
  infoPanelStore;
  accessRightsStore;
  publicRoomStore;
  settingsStore;

  pluginStore;

  viewAs =
    !isDesktop() && storageViewAs !== "tile" ? "row" : storageViewAs || "table";

  dragging = false;
  privacyInstructions = "https://www.onlyoffice.com/private-rooms.aspx";

  isInit = false;
  isUpdatingRowItem = false;
  passwordEntryProcess = false;

  tooltipPageX = 0;
  tooltipPageY = 0;
  startDrag = false;

  alreadyFetchingRooms = false;

  files = [];
  folders = [];

  selection = [];
  bufferSelection = null;
  selected = "close";

  filter = FilesFilter.getDefault();
  roomsFilter = RoomsFilter.getDefault();
  membersFilter = { page: 0, pageCount: 100, total: 0, startIndex: 0 };

  categoryType = getCategoryType(window.location);

  loadTimeout = null;
  hotkeyCaret = null;
  hotkeyCaretStart = null;
  activeFiles = [];
  activeFolders = [];

  firstElemChecked = false;
  headerBorder = false;

  enabledHotkeys = true;

  createdItem = null;
  scrollToItem = null;

  roomCreated = false;

  isLoadingFilesFind = false;
  pageItemsLength = null;
  isHidePagination = false;
  trashIsEmpty = false;
  mainButtonMobileVisible = true;
  filesIsLoading = false;

  isEmptyPage = true;
  isLoadedFetchFiles = false;

  tempActionFilesIds = [];
  tempActionFoldersIds = [];
  operationAction = false;

  isErrorRoomNotAvailable = false;

  roomsController = null;
  filesController = null;

  clearSearch = false;

  isLoadedEmptyPage = false;
  isMuteCurrentRoomNotifications = false;
  isPreview = false;
  tempFilter = null;

  highlightFile = {};
  thumbnails = new Set();
  movingInProgress = false;
  createNewFilesQueue = new Queue({
    concurrent: 5,
    interval: 500,
    start: true,
  });

  hotkeysClipboard = [];

  constructor(
    authStore,
    selectedFolderStore,
    treeFoldersStore,
    filesSettingsStore,
    thirdPartyStore,
    accessRightsStore,
    clientLoadingStore,
    pluginStore,
    publicRoomStore,
    infoPanelStore,
    userStore,
    currentTariffStatusStore,
    settingsStore,
  ) {
    const pathname = window.location.pathname.toLowerCase();
    this.isEditor = pathname.indexOf("doceditor") !== -1;

    makeAutoObservable(this);
    this.authStore = authStore;
    this.userStore = userStore;
    this.selectedFolderStore = selectedFolderStore;
    this.treeFoldersStore = treeFoldersStore;
    this.filesSettingsStore = filesSettingsStore;
    this.thirdPartyStore = thirdPartyStore;
    this.accessRightsStore = accessRightsStore;
    this.clientLoadingStore = clientLoadingStore;
    this.pluginStore = pluginStore;
    this.publicRoomStore = publicRoomStore;
    this.infoPanelStore = infoPanelStore;
    this.currentTariffStatusStore = currentTariffStatusStore;
    this.settingsStore = settingsStore;

    this.roomsController = new AbortController();
    this.filesController = new AbortController();
    const { socketHelper } = settingsStore;

    socketHelper.on("s:modify-folder", async (opt) => {
      const { socketSubscribers } = socketHelper;

      if (opt && opt.data) {
        const data = JSON.parse(opt.data);

        const pathParts = data.folderId
          ? `DIR-${data.folderId}`
          : `DIR-${data.parentId}`;

        if (
          !socketSubscribers.has(pathParts) &&
          !socketSubscribers.has(`DIR-${data.id}`)
        )
          return;
      }

      console.log("[WS] s:modify-folder", opt);

      if (!(this.clientLoadingStore.isLoading || this.operationAction))
        switch (opt?.cmd) {
          case "create":
            this.wsModifyFolderCreate(opt);
            break;
          case "update":
            this.wsModifyFolderUpdate(opt);
            break;
          case "delete":
            this.wsModifyFolderDelete(opt);
            break;
        }

      if (
        opt?.cmd &&
        opt.id &&
        (opt.type === "file" || opt.type === "folder") &&
        (opt.cmd === "create" || opt.cmd === "delete")
      ) {
        runInAction(() => {
          if (opt.cmd === "create") {
            this.selectedFolderStore[opt.type + "sCount"]++;
          } else if (opt.cmd === "delete") {
            this.selectedFolderStore[opt.type + "sCount"]--;
          }
        });
      }

      this.treeFoldersStore.updateTreeFoldersItem(opt);
    });

    socketHelper.on("refresh-folder", (id) => {
      const { socketSubscribers } = socketHelper;
      const pathParts = `DIR-${id}`;

      if (!socketSubscribers.has(pathParts)) return;

      if (!id || this.clientLoadingStore.isLoading) return;

      //console.log(
      //  `selected folder id ${this.selectedFolderStore.id} an changed folder id ${id}`
      //);

      if (
        this.selectedFolderStore.id == id &&
        this.settingsStore.withPaging //TODO: no longer deletes the folder in other tabs
      ) {
        console.log("[WS] refresh-folder", id);
        this.fetchFiles(id, this.filter);
      }
    });

    socketHelper.on("s:markasnew-folder", ({ folderId, count }) => {
      const { socketSubscribers } = socketHelper;
      const pathParts = `DIR-${folderId}`;

      if (!socketSubscribers.has(pathParts)) return;

      console.log(`[WS] markasnew-folder ${folderId}:${count}`);

      const foundIndex =
        folderId && this.folders.findIndex((x) => x.id === folderId);
      if (foundIndex == -1) return;

      runInAction(() => {
        this.folders[foundIndex].new = count >= 0 ? count : 0;
        this.treeFoldersStore.fetchTreeFolders();
      });
    });

    socketHelper.on("s:markasnew-file", ({ fileId, count }) => {
      const { socketSubscribers } = socketHelper;
      const pathParts = `FILE-${fileId}`;

      if (!socketSubscribers.has(pathParts)) return;

      console.log(`[WS] markasnew-file ${fileId}:${count}`);

      const foundIndex = fileId && this.files.findIndex((x) => x.id === fileId);

      this.treeFoldersStore.fetchTreeFolders();

      if (foundIndex == -1) return;

      this.updateFileStatus(
        foundIndex,
        count > 0
          ? this.files[foundIndex].fileStatus | FileStatus.IsNew
          : this.files[foundIndex].fileStatus & ~FileStatus.IsNew,
      );
    });

    //WAIT FOR RESPONSES OF EDITING FILE
    socketHelper.on("s:start-edit-file", (id) => {
      const { socketSubscribers } = socketHelper;
      const pathParts = `FILE-${id}`;

      if (!socketSubscribers.has(pathParts)) return;

      const foundIndex = this.files.findIndex((x) => x.id === id);
      if (foundIndex == -1) return;

      console.log(`[WS] s:start-edit-file`, id, this.files[foundIndex].title);

      this.updateSelectionStatus(
        id,
        this.files[foundIndex].fileStatus | FileStatus.IsEditing,
        true,
      );

      this.updateFileStatus(
        foundIndex,
        this.files[foundIndex].fileStatus | FileStatus.IsEditing,
      );
    });

    socketHelper.on("s:stop-edit-file", (id) => {
      const { socketSubscribers } = socketHelper;
      const pathParts = `FILE-${id}`;

      if (!socketSubscribers.has(pathParts)) return;

      const foundIndex = this.files.findIndex((x) => x.id === id);
      if (foundIndex == -1) return;

      console.log(`[WS] s:stop-edit-file`, id, this.files[foundIndex].title);

      this.updateSelectionStatus(
        id,
        this.files[foundIndex].fileStatus & ~FileStatus.IsEditing,
        false,
      );

      this.updateFileStatus(
        foundIndex,
        this.files[foundIndex].fileStatus & ~FileStatus.IsEditing,
      );

      this.getFileInfo(id);

      this.createThumbnail(this.files[foundIndex]);
    });

    this.createNewFilesQueue.on("resolve", this.onResolveNewFile);
  }

  onResolveNewFile = (fileInfo) => {
    if (!fileInfo) return;

    //console.log("onResolveNewFiles", { fileInfo });

    if (this.files.findIndex((x) => x.id === fileInfo.id) > -1) return;

    if (this.selectedFolderStore.id !== fileInfo.folderId) return;

    console.log("[WS] create new file", { fileInfo });

    const newFiles = [fileInfo, ...this.files];

    if (
      newFiles.length > this.filter.pageCount &&
      this.settingsStore.withPaging
    ) {
      newFiles.pop(); // Remove last
    }

    const newFilter = this.filter;
    newFilter.total += 1;

    runInAction(() => {
      this.setFilter(newFilter);
      this.setFiles(newFiles);
    });

    this.debouncefetchTreeFolders();
  };

  debouncefetchTreeFolders = debounce(() => {
    this.treeFoldersStore.fetchTreeFolders();
  }, 1000);

  debounceRemoveFiles = debounce(() => {
    this.removeFiles(this.tempActionFilesIds);
  }, 1000);

  debounceRemoveFolders = debounce(() => {
    this.removeFiles(null, this.tempActionFoldersIds);
  }, 1000);

  wsModifyFolderCreate = async (opt) => {
    if (opt?.type === "file" && opt?.id) {
      const foundIndex = this.files.findIndex((x) => x.id === opt?.id);

      const file = JSON.parse(opt?.data);

      if (this.selectedFolderStore.id !== file.folderId) {
        const movedToIndex = this.getFolderIndex(file.folderId);
        if (movedToIndex > -1) this.folders[movedToIndex].filesCount++;
        return;
      }

      //To update a file version
      if (foundIndex > -1 && !this.settingsStore.withPaging) {
        if (
          this.files[foundIndex].version !== file.version ||
          this.files[foundIndex].versionGroup !== file.versionGroup
        ) {
          this.files[foundIndex].version = file.version;
          this.files[foundIndex].versionGroup = file.versionGroup;
        }
        this.checkSelection(file);
      }

      if (foundIndex > -1) return;

      setTimeout(() => {
        const foundIndex = this.files.findIndex((x) => x.id === file.id);
        if (foundIndex > -1) {
          //console.log("Skip in timeout");
          return null;
        }

        this.createNewFilesQueue.enqueue(() => {
          const foundIndex = this.files.findIndex((x) => x.id === file.id);
          if (foundIndex > -1) {
            //console.log("Skip in queue");
            return null;
          }

          return api.files.getFileInfo(file.id);
        });
      }, 300);
    } else if (opt?.type === "folder" && opt?.id) {
      const foundIndex = this.folders.findIndex((x) => x.id === opt?.id);

      if (foundIndex > -1) return;

      const folder = JSON.parse(opt?.data);

      if (this.selectedFolderStore.id !== folder.parentId) {
        const movedToIndex = this.getFolderIndex(folder.parentId);
        if (movedToIndex > -1) this.folders[movedToIndex].foldersCount++;
      }

      if (
        this.selectedFolderStore.id !== folder.parentId ||
        (folder.roomType &&
          folder.createdBy.id === this.userStore.user.id &&
          this.roomCreated)
      )
        return (this.roomCreated = false);

      const folderInfo = await api.files.getFolderInfo(folder.id);

      console.log("[WS] create new folder", folderInfo.id, folderInfo.title);

      const newFolders = [folderInfo, ...this.folders];

      if (
        newFolders.length > this.filter.pageCount &&
        this.settingsStore.withPaging
      ) {
        newFolders.pop(); // Remove last
      }

      const newFilter = this.filter;
      newFilter.total += 1;

      runInAction(() => {
        this.setFilter(newFilter);
        this.setFolders(newFolders);
      });
    }
  };

  wsModifyFolderUpdate = (opt) => {
    if (opt?.type === "file" && opt?.data) {
      const file = JSON.parse(opt?.data);
      if (!file || !file.id) return;

      this.getFileInfo(file.id); //this.setFile(file);
      console.log("[WS] update file", file.id, file.title);

      this.checkSelection(file);
    } else if (opt?.type === "folder" && opt?.data) {
      const folder = JSON.parse(opt?.data);
      if (!folder || !folder.id) return;

      api.files
        .getFolderInfo(folder.id)
        .then(this.setFolder)
        .catch(() => {
          // console.log("Folder deleted")
        });

      console.log("[WS] update folder", folder.id, folder.title);

      if (this.selection?.length) {
        const foundIndex = this.selection?.findIndex((x) => x.id === folder.id);
        if (foundIndex > -1) {
          runInAction(() => {
            this.selection[foundIndex] = folder;
          });
        }
      }

      if (this.bufferSelection) {
        const foundIndex = [this.bufferSelection].findIndex(
          (x) => x.id === folder.id,
        );
        if (foundIndex > -1) {
          runInAction(() => {
            this.bufferSelection[foundIndex] = folder;
          });
        }
      }

      if (folder.id === this.selectedFolderStore.id) {
        this.selectedFolderStore.setSelectedFolder({ ...folder });
      }
    }
  };

  wsModifyFolderDelete = (opt) => {
    if (opt?.type === "file" && opt?.id) {
      const foundIndex = this.files.findIndex((x) => x.id === opt?.id);
      if (foundIndex == -1) return;

      console.log(
        "[WS] delete file",
        this.files[foundIndex].id,
        this.files[foundIndex].title,
      );

      // this.setFiles(
      //   this.files.filter((_, index) => {
      //     return index !== foundIndex;
      //   })
      // );

      // const newFilter = this.filter.clone();
      // newFilter.total -= 1;
      // this.setFilter(newFilter);

      const tempActionFilesIds = JSON.parse(
        JSON.stringify(this.tempActionFilesIds),
      );
      tempActionFilesIds.push(this.files[foundIndex].id);

      this.setTempActionFilesIds(tempActionFilesIds);

      this.debounceRemoveFiles();

      // Hide pagination when deleting files
      runInAction(() => {
        this.isHidePagination = true;
      });

      runInAction(() => {
        if (
          this.files.length === 0 &&
          this.folders.length === 0 &&
          this.pageItemsLength > 1
        ) {
          this.isLoadingFilesFind = true;
        }
      });
    } else if (opt?.type === "folder" && opt?.id) {
      const foundIndex = this.folders.findIndex((x) => x.id === opt?.id);
      if (foundIndex == -1) return;

      console.log(
        "[WS] delete folder",
        this.folders[foundIndex].id,
        this.folders[foundIndex].title,
      );

      const tempActionFoldersIds = JSON.parse(
        JSON.stringify(this.tempActionFoldersIds),
      );
      tempActionFoldersIds.push(this.folders[foundIndex].id);

      this.setTempActionFoldersIds(tempActionFoldersIds);
      this.debounceRemoveFolders();

      runInAction(() => {
        this.isHidePagination = true;
      });

      runInAction(() => {
        if (
          this.files.length === 0 &&
          this.folders.length === 0 &&
          this.pageItemsLength > 1
        ) {
          this.isLoadingFilesFind = true;
        }
      });
    }
  };

  setIsErrorRoomNotAvailable = (state) => {
    this.isErrorRoomNotAvailable = state;
  };

  setTempActionFilesIds = (tempActionFilesIds) => {
    this.tempActionFilesIds = tempActionFilesIds;
  };

  setTempActionFoldersIds = (tempActionFoldersIds) => {
    this.tempActionFoldersIds = tempActionFoldersIds;
  };

  setOperationAction = (operationAction) => {
    this.operationAction = operationAction;
  };

  setClearSearch = (clearSearch) => {
    this.clearSearch = clearSearch;
  };

  setIsPreview = (predicate) => {
    this.isPreview = predicate;
  };

  setTempFilter = (filter) => {
    this.tempFilter = filter;
  };

  setHighlightFile = (highlightFile) => {
    const { highlightFileId, isFileHasExst } = highlightFile;

    runInAction(() => {
      this.highlightFile = {
        id: highlightFileId,
        isExst: isFileHasExst,
      };
    });

    if (timerId) {
      clearTimeout(timerId);
      timerId = null;
    }

    if (Object.keys(highlightFile).length === 0) return;

    timerId = setTimeout(() => {
      runInAction(() => {
        this.highlightFile = {};
      });
    }, 1000);
  };

  checkSelection = (file) => {
    if (this.selection) {
      const foundIndex = this.selection?.findIndex((x) => x.id === file.id);
      if (foundIndex > -1) {
        runInAction(() => {
          this.selection[foundIndex] = file;
        });
      }
    }

    if (this.bufferSelection) {
      const foundIndex = [this.bufferSelection].findIndex(
        (x) => x.id === file.id,
      );
      if (foundIndex > -1) {
        runInAction(() => {
          this.bufferSelection[foundIndex] = file;
        });
      }
    }
  };

  updateSelectionStatus = (id, status, isEditing) => {
    const index = this.selection.findIndex((x) => x.id === id);

    if (index !== -1) {
      this.selection[index].fileStatus = status;
      this.selection[index].isEditing = isEditing;
    }
  };

  addActiveItems = (files, folders, destFolderId) => {
    if (folders && folders.length) {
      if (!this.activeFolders.length) {
        this.setActiveFolders(folders, destFolderId);
      } else {
        folders.map((item) =>
          this.activeFolders.push({ id: item, destFolderId }),
        );
      }
    }

    if (files && files.length) {
      if (!this.activeFiles.length) {
        this.setActiveFiles(files, destFolderId);
      } else {
        files.map((item) => this.activeFiles.push({ id: item, destFolderId }));
      }
    }
  };

  updateActiveFiles = (items) => {
    this.activeFiles = items;
  };

  clearFiles = () => {
    this.setFolders([]);
    this.setFiles([]);

    this.selectedFolderStore.setSelectedFolder(null);
  };

  mappingActiveItems = (items, destFolderId) => {
    const arrayFormation = items.map((item) =>
      typeof item === "object"
        ? { ...item, destFolderId: destFolderId ?? item.destFolderId }
        : {
            id: item,
            destFolderId,
          },
    );
    return arrayFormation;
  };

  setActiveFiles = (activeFiles, destFolderId) => {
    const arrayFormation = this.mappingActiveItems(activeFiles, destFolderId);

    this.activeFiles = arrayFormation;
  };

  setActiveFolders = (activeFolders, destFolderId) => {
    const arrayFormation = this.mappingActiveItems(activeFolders, destFolderId);

    this.activeFolders = arrayFormation;
  };
  setViewAs = (viewAs) => {
    this.viewAs = viewAs;
    localStorage.setItem("viewAs", viewAs);
    viewAs === "tile" && this.createThumbnails();
  };

  setPageItemsLength = (pageItemsLength) => {
    this.pageItemsLength = pageItemsLength;
  };

  setDragging = (dragging) => {
    this.dragging = dragging;
  };

  setTooltipPosition = (tooltipPageX, tooltipPageY) => {
    this.tooltipPageX = tooltipPageX;
    this.tooltipPageY = tooltipPageY;
  };

  setStartDrag = (startDrag) => {
    this.selection = this.selection.filter(
      (x) => !x.providerKey || x.id !== x.rootFolderId,
    ); // removed root thirdparty folders
    this.startDrag = startDrag;
  };

  setIsEmptyPage = (isEmptyPage) => {
    // this.isEmptyPage = isEmptyPage;

    runInAction(() => {
      this.isEmptyPage = isEmptyPage;
    });
  };

  setIsLoadedEmptyPage = (isLoadedEmptyPage) => {
    this.isLoadedEmptyPage = isLoadedEmptyPage;
  };

  get tooltipOptions() {
    if (!this.dragging) return null;

    const selectionLength = this.selection.length;
    const elementTitle = selectionLength && this.selection[0].title;
    const singleElement = selectionLength === 1;
    const filesCount = singleElement ? elementTitle : selectionLength;
    const { isShareFolder, isCommonFolder } = this.treeFoldersStore;

    let operationName;

    if (this.authStore.isAdmin && isShareFolder) {
      operationName = "copy";
    } else if (!this.authStore.isAdmin && (isShareFolder || isCommonFolder)) {
      operationName = "copy";
    } else {
      operationName = "move";
    }

    return {
      filesCount,
      operationName,
    };
  }

  initFiles = () => {
    if (this.isInit) return;

    const { isAuthenticated } = this.authStore;
    const { getFilesSettings } = this.filesSettingsStore;

    const {
      getPortalCultures,
      getIsEncryptionSupport,
      getEncryptionKeys,
      //setModuleInfo,
      isDesktopClient,
    } = this.settingsStore;

    //setModuleInfo(config.homepage, config.id);

    const requests = [];

    updateTempContent();
    if (!isAuthenticated) {
      return this.clientLoadingStore.setIsLoaded(true);
    } else {
      updateTempContent(isAuthenticated);
    }

    if (!this.isEditor) {
      requests.push(
        getPortalCultures(),
        this.treeFoldersStore.fetchTreeFolders().then((treeFolders) => {
          if (!treeFolders || !treeFolders.length) return;

          const trashFolder = treeFolders.find(
            (f) => f.rootFolderType == FolderType.TRASH,
          );

          if (!trashFolder) return;

          const isEmpty = !trashFolder.foldersCount && !trashFolder.filesCount;

          this.setTrashIsEmpty(isEmpty);
        }),
      );

      if (isDesktopClient) {
        requests.push(getIsEncryptionSupport(), getEncryptionKeys());
      }
    }
    requests.push(getFilesSettings());

    return Promise.all(requests).then(() => {
      this.clientLoadingStore.setIsArticleLoading(false);
      this.clientLoadingStore.setFirstLoad(false);

      this.setIsInit(true);
    });
  };

  setIsInit = (isInit) => {
    this.isInit = isInit;
  };

  reset = () => {
    this.isInit = false;
    this.clientLoadingStore.setIsLoaded(false);
    this.clientLoadingStore.setIsSectionHeaderLoading(true);
    this.clientLoadingStore.setIsSectionFilterLoading(true);
    this.clientLoadingStore.setIsSectionBodyLoading(true);
    this.clientLoadingStore.setIsArticleLoading(true);
    this.clientLoadingStore.setFirstLoad(true);

    this.alreadyFetchingRooms = false;

    this.files = [];
    this.folders = [];

    this.selection = [];
    this.bufferSelection = null;
    this.selected = "close";
  };

  setFiles = (files) => {
    const { socketHelper } = this.settingsStore;

    if (files.length === 0 && this.files.length === 0) return;

    if (this.files?.length > 0) {
      socketHelper.emit({
        command: "unsubscribe",
        data: {
          roomParts: this.files.map((f) => `FILE-${f.id}`),
          individual: true,
        },
      });
    }

    this.files = files;

    if (this.files?.length > 0) {
      socketHelper.emit({
        command: "subscribe",
        data: {
          roomParts: this.files.map((f) => `FILE-${f.id}`),
          individual: true,
        },
      });

      // this.files?.forEach((file) =>
      //   console.log("[WS] subscribe to file's changes", file.id, file.title)
      // );
    }

    this.createThumbnails();
  };

  setFolders = (folders) => {
    const { socketHelper } = this.settingsStore;
    if (folders.length === 0 && this.folders.length === 0) return;

    if (this.folders?.length > 0) {
      socketHelper.emit({
        command: "unsubscribe",
        data: {
          roomParts: this.folders.map((f) => `DIR-${f.id}`),
          individual: true,
        },
      });
    }

    this.folders = folders;

    if (this.folders?.length > 0) {
      socketHelper.emit({
        command: "subscribe",
        data: {
          roomParts: this.folders.map((f) => `DIR-${f.id}`),
          individual: true,
        },
      });
    }
  };

  getFileIndex = (id) => {
    const index = this.files.findIndex((x) => x.id === id);
    return index;
  };

  updateFileStatus = (index, status) => {
    if (index < 0) return;

    this.files[index].fileStatus = status;
  };
  updateRoomMute = (index, status) => {
    if (index < 0) return;

    this.folders[index].mute = status;
  };
  setFile = (file) => {
    const index = this.files.findIndex((x) => x.id === file.id);
    if (index !== -1) {
      this.files[index] = file;
      this.createThumbnail(file);
    }
  };

  updateSelection = (id) => {
    const indexFileList = this.filesList.findIndex(
      (filelist) => filelist.id === id,
    );
    const indexSelectedRoom = this.selection.findIndex(
      (room) => room.id === id,
    );

    if (~indexFileList && ~indexSelectedRoom) {
      this.selection[indexSelectedRoom] = this.filesList[indexFileList];
    }
    if (this.bufferSelection) {
      this.bufferSelection = this.filesList.find(
        (file) => file.id === this.bufferSelection.id,
      );
    }
  };

  getFolderIndex = (id) => {
    const index = this.folders.findIndex((x) => x.id === id);
    return index;
  };

  updateFolder = (index, folder) => {
    if (index !== -1) this.folders[index] = folder;

    this.updateSelection(folder.id);
  };

  setFolder = (folder) => {
    const index = this.getFolderIndex(folder.id);

    this.updateFolder(index, folder);
  };

  getFilesChecked = (file, selected) => {
    if (!file.parentId) {
      if (this.activeFiles.find((elem) => elem.id === file.id)) return false;
    } else {
      if (this.activeFolders.find((elem) => elem.id === file.id)) return false;
    }

    const type = file.fileType;
    const roomType = file.roomType;

    switch (selected) {
      case "all":
        return true;
      case FilterType.FoldersOnly.toString():
        return file.parentId;
      case FilterType.DocumentsOnly.toString():
        return type === FileType.Document;
      case FilterType.PresentationsOnly.toString():
        return type === FileType.Presentation;
      case FilterType.SpreadsheetsOnly.toString():
        return type === FileType.Spreadsheet;
      case FilterType.ImagesOnly.toString():
        return type === FileType.Image;
      case FilterType.MediaOnly.toString():
        return type === FileType.Video || type === FileType.Audio;
      case FilterType.ArchiveOnly.toString():
        return type === FileType.Archive;
      case FilterType.FilesOnly.toString():
        return type || !file.parentId;
      case `room-${RoomsType.FillingFormsRoom}`:
        return roomType === RoomsType.FillingFormsRoom;
      case `room-${RoomsType.CustomRoom}`:
        return roomType === RoomsType.CustomRoom;
      case `room-${RoomsType.EditingRoom}`:
        return roomType === RoomsType.EditingRoom;
      case `room-${RoomsType.ReviewRoom}`:
        return roomType === RoomsType.ReviewRoom;
      case `room-${RoomsType.ReadOnlyRoom}`:
        return roomType === RoomsType.ReadOnlyRoom;
      case `room-${RoomsType.FormRoom}`:
        return roomType === RoomsType.FormRoom;
      case `room-${RoomsType.PublicRoom}`:
        return roomType === RoomsType.PublicRoom;
      default:
        return false;
    }
  };

  getFilesBySelected = (files, selected) => {
    let newSelection = [];
    files.forEach((file) => {
      const checked = this.getFilesChecked(file, selected);

      if (checked) newSelection.push(file);
    });

    return newSelection;
  };

  setSelected = (selected, clearBuffer = true) => {
    if (selected === "close" || selected === "none") {
      clearBuffer && this.setBufferSelection(null);
      this.setHotkeyCaretStart(null);
      this.setHotkeyCaret(null);
    }

    this.selected = selected;
    const files = this.filesList;
    this.selection = this.getFilesBySelected(files, selected);
  };

  setHotkeyCaret = (hotkeyCaret) => {
    if (hotkeyCaret || this.hotkeyCaret) {
      this.hotkeyCaret = hotkeyCaret;
    }
  };

  setHotkeyCaretStart = (hotkeyCaretStart) => {
    this.hotkeyCaretStart = hotkeyCaretStart;
  };

  setSelection = (selection) => {
    this.selection = selection;
  };

  setSelections = (added, removed, clear = false) => {
    if (clear) {
      this.selection = [];
    }

    let newSelections = JSON.parse(JSON.stringify(this.selection));

    for (let item of added) {
      if (!item) return;

      const value =
        this.viewAs === "tile"
          ? item.getAttribute("value")
          : item.getElementsByClassName("files-item")
            ? item
                .getElementsByClassName("files-item")[0]
                ?.getAttribute("value")
            : null;

      if (!value) return;
      const splitValue = value && value.split("_");

      const fileType = splitValue[0];
      const id = splitValue.slice(1, -3).join("_");

      if (fileType === "file") {
        if (this.activeFiles.findIndex((f) => f.id == id) === -1) {
          newSelections.push(
            this.filesList.find((f) => f.id == id && !f.isFolder),
          );
        }
      } else if (this.activeFolders.findIndex((f) => f.id == id) === -1) {
        const selectableFolder = this.filesList.find(
          (f) => f.id == id && f.isFolder,
        );

        if (selectableFolder) {
          selectableFolder.isFolder = true;

          newSelections.push(selectableFolder);
        }
      }
    }

    for (let item of removed) {
      if (!item) return;

      const value =
        this.viewAs === "tile"
          ? item.getAttribute("value")
          : item.getElementsByClassName("files-item")
            ? item
                .getElementsByClassName("files-item")[0]
                ?.getAttribute("value")
            : null;

      const splitValue = value && value.split("_");

      const fileType = splitValue[0];
      const id = splitValue.slice(1, -3).join("_");

      if (fileType === "file") {
        if (this.activeFiles.findIndex((f) => f.id == id) === -1) {
          newSelections = newSelections.filter(
            (f) => !(f.id == id && !f.isFolder),
          );
        }
      } else if (this.activeFolders.findIndex((f) => f.id == id) === -1) {
        newSelections = newSelections.filter(
          (f) => !(f.id == id && f.isFolder),
        );
      }
    }

    const removeDuplicate = (items) => {
      return items.filter(
        (x, index, self) =>
          index ===
          self.findIndex((i) => i.id === x.id && i.isFolder === x.isFolder),
      );
    };

    this.setSelection(removeDuplicate(newSelections));
  };

  setBufferSelection = (bufferSelection) => {
    // console.log("setBufferSelection", bufferSelection);
    this.bufferSelection = bufferSelection;
  };

  setIsLoadedFetchFiles = (isLoadedFetchFiles) => {
    this.isLoadedFetchFiles = isLoadedFetchFiles;
  };

  //TODO: FILTER
  setFilesFilter = (filter) => {
    if (!this.publicRoomStore.isPublicRoom) {
      const key = `UserFilter=${this.userStore.user?.id}`;
      const value = `${filter.sortBy},${filter.pageCount},${filter.sortOrder}`;
      localStorage.setItem(key, value);
    }

    // this.setFilterUrl(filter);
    this.filter = filter;

    runInAction(() => {
      if (filter && this.isHidePagination) {
        this.isHidePagination = false;
      }
    });

    runInAction(() => {
      if (filter && this.isLoadingFilesFind) {
        this.isLoadingFilesFind = false;
      }
    });
  };

  resetUrl = () => {
    this.setFilesFilter(this.tempFilter);
  };

  setRoomsFilter = (filter) => {
    const key = `UserRoomsFilter=${this.userStore.user.id}`;
    const value = `${filter.sortBy},${filter.pageCount},${filter.sortOrder}`;
    localStorage.setItem(key, value);

    if (!this.settingsStore.withPaging) filter.pageCount = 100;

    // this.setFilterUrl(filter, true);
    this.roomsFilter = filter;

    runInAction(() => {
      if (filter && this.isHidePagination) {
        this.isHidePagination = false;
      }
    });

    runInAction(() => {
      if (filter && this.isLoadingFilesFind) {
        this.isLoadingFilesFind = false;
      }
    });
  };

  setFilter = (filter) => {
    if (!this.settingsStore.withPaging) filter.pageCount = 100;
    this.filter = filter;
  };

  setFilesOwner = (folderIds, fileIds, ownerId) => {
    return api.files.setFileOwner(folderIds, fileIds, ownerId);
  };

  setRoomOwner = (ownerId, folderIds) => {
    return api.files.setFileOwner(ownerId, folderIds);
  };

  setFilterUrl = (filter) => {
    const filterParamsStr = filter.toUrlParams();

    const url = getCategoryUrl(this.categoryType, filter.folder);

    const pathname = `${url}?${filterParamsStr}`;

    const currentUrl = window.location.href.replace(window.location.origin, "");
    const newUrl = combineUrl(
      window.DocSpaceConfig?.proxy?.url,
      config.homepage,
      pathname,
    );

    if (newUrl === currentUrl) return;

    // window.DocSpace.navigate(newUrl, {
    //   state: {
    //     fromAccounts:
    //       window.DocSpace.location.pathname.includes("accounts/filter"),
    //     fromSettings: window.DocSpace.location.pathname.includes("settings"),
    //   },
    //   replace: !location.search,
    // });
  };

  isEmptyLastPageAfterOperation = (newSelection) => {
    const { isRoomsFolder, isArchiveFolder } = this.treeFoldersStore;

    const selection =
      newSelection || this.selection?.length || [this.bufferSelection].length;

    const filter =
      isRoomsFolder || isArchiveFolder ? this.roomsFilter : this.filter;

    return (
      selection &&
      filter.page > 0 &&
      !filter.hasNext() &&
      selection === this.files.length + this.folders.length
    );
  };

  resetFilterPage = () => {
    const { isRoomsFolder, isArchiveFolder } = this.treeFoldersStore;

    let newFilter;

    newFilter =
      isRoomsFolder || isArchiveFolder
        ? this.roomsFilter.clone()
        : this.filter.clone();

    newFilter.page--;

    return newFilter;
  };

  refreshFiles = async () => {
    const res = await this.fetchFiles(this.selectedFolderStore.id, this.filter);
    return res;
  };

  fetchFiles = (
    folderId,
    filter,
    clearFilter = true,
    withSubfolders = false,
    clearSelection = true,
  ) => {
    const { setSelectedNode } = this.treeFoldersStore;
    if (this.clientLoadingStore.isLoading) {
      this.roomsController.abort();
      this.roomsController = new AbortController();
    }

    const filterData = filter ? filter.clone() : FilesFilter.getDefault();
    filterData.folder = folderId;

    if (folderId === "@my" && this.userStore.user.isVisitor) {
      const url = getCategoryUrl(CategoryType.Shared);
      return window.DocSpace.navigate(
        `${url}?${RoomsFilter.getDefault().toUrlParams()}`,
      );
    }

    this.setIsErrorRoomNotAvailable(false);
    this.setIsLoadedFetchFiles(false);

    const filterStorageItem =
      this.userStore.user?.id &&
      localStorage.getItem(`UserFilter=${this.userStore.user.id}`);

    if (filterStorageItem && !filter) {
      const splitFilter = filterStorageItem.split(",");

      filterData.sortBy = splitFilter[0];
      filterData.pageCount = +splitFilter[1];
      filterData.sortOrder = splitFilter[2];
    }

    if (!this.settingsStore.withPaging) {
      filterData.page = 0;
      filterData.pageCount = 100;
    }

    setSelectedNode([folderId + ""]);

    return api.files
      .getFolder(folderId, filterData, this.filesController.signal)
      .then(async (data) => {
        let newTotal = data.total;

        // fixed row loader if total and items length is different
        const itemsLength = data.folders.length + data.files.length;
        if (itemsLength < filterData.pageCount) {
          newTotal =
            filterData.page > 0
              ? itemsLength + this.files.length + this.folders.length
              : itemsLength;
        }

        filterData.total = newTotal;

        if (
          (data.current.roomType === RoomsType.PublicRoom ||
            data.current.roomType === RoomsType.CustomRoom) &&
          !this.publicRoomStore.isPublicRoom
        ) {
          await this.publicRoomStore.getExternalLinks(data.current.id);
        }

        if (newTotal > 0) {
          const lastPage = filterData.getLastPage();

          if (filterData.page > lastPage) {
            filterData.page = lastPage;

            return this.fetchFiles(
              folderId,
              filterData,
              clearFilter,
              withSubfolders,
            );
          }
        }

        runInAction(() => {
          if (!this.publicRoomStore.isPublicRoom) {
            this.categoryType = getCategoryTypeByFolderType(
              data.current.rootFolderType,
              data.current.parentId,
            );
          }
        });

        if (this.isPreview) {
          //save filter for after closing preview change url
          this.setTempFilter(filterData);
        } else {
          this.setFilesFilter(filterData); //TODO: FILTER
        }

        const isPrivacyFolder =
          data.current.rootFolderType === FolderType.Privacy;

        runInAction(() => {
          const isEmptyList = [...data.folders, ...data.files].length === 0;

          if (filter && isEmptyList) {
            const {
              authorType,
              roomId,
              search,
              withSubfolders,
              filterType,
              searchInContent,
            } = filter;
            const isFiltered =
              authorType ||
              roomId ||
              search ||
              withSubfolders ||
              filterType ||
              searchInContent;

            if (isFiltered) {
              this.setIsEmptyPage(false);
            } else {
              this.setIsEmptyPage(isEmptyList);
            }
          } else {
            this.setIsEmptyPage(isEmptyList);
          }
          this.setFolders(isPrivacyFolder && !isDesktop() ? [] : data.folders);
          this.setFiles(isPrivacyFolder && !isDesktop() ? [] : data.files);
        });

        if (clearFilter) {
          if (clearSelection) {
            // Find not processed
            const tempSelection = this.selection.filter(
              (f) => !this.activeFiles.find((elem) => elem.id === f.id),
            );
            const tempBuffer =
              this.bufferSelection &&
              this.activeFiles.find(
                (elem) => elem.id === this.bufferSelection.id,
              ) == null
                ? this.bufferSelection
                : null;

            // console.log({ tempSelection, tempBuffer });

            // Clear all selections
            this.setSelected("close");

            // TODO: see bug 63479
            if (this.selectedFolderStore?.id === folderId) {
              // Restore not processed
              tempSelection.length && this.setSelection(tempSelection);
              tempBuffer && this.setBufferSelection(tempBuffer);
            }
          }
        }

        const navigationPath = await Promise.all(
          data.pathParts.map(async (folder, idx) => {
            const { Rooms, Archive } = FolderType;

            let folderId = folder.id;

            if (
              data.current.providerKey &&
              data.current.rootFolderType === Rooms &&
              this.treeFoldersStore.myRoomsId
            ) {
              folderId = this.treeFoldersStore.myRoomsId;
            }

            const isCurrentFolder = data.current.id === folderId;

            const folderInfo = isCurrentFolder
              ? data.current
              : { ...folder, id: folderId };

            const { title, roomType } = folderInfo;

            const isRootRoom =
              idx === 0 &&
              (data.current.rootFolderType === Rooms ||
                data.current.rootFolderType === Archive);

            let shared, canCopyPublicLink;
            if (idx === 1) {
              let room = data.current;

              if (!isCurrentFolder) {
                room = await api.files.getFolderInfo(folderId);
                shared = room.shared;
                canCopyPublicLink =
                  room.access === ShareAccessRights.RoomManager ||
                  room.access === ShareAccessRights.None;

                room.canCopyPublicLink = canCopyPublicLink;
                this.infoPanelStore.setInfoPanelRoom(room);
              }

              const { mute } = room;

              runInAction(() => {
                this.isMuteCurrentRoomNotifications = mute;
              });
            }

            return {
              id: folderId,
              title,
              isRoom: !!roomType,
              roomType,
              isRootRoom,
              shared,
              canCopyPublicLink,
            };
          }),
        ).then((res) => {
          return res
            .filter((item, index) => {
              return index !== res.length - 1;
            })
            .reverse();
        });

        this.selectedFolderStore.setSelectedFolder({
          folders: data.folders,
          ...data.current,
          inRoom: !!data.current.inRoom,
          pathParts: data.pathParts,
          navigationPath,
          ...{ new: data.new },
          // type,
        });

        this.clientLoadingStore.setIsSectionHeaderLoading(false);

        const selectedFolder = {
          selectedFolder: { ...this.selectedFolderStore },
        };

        if (this.createdItem) {
          const newItem = this.filesList.find(
            (item) => item.id === this.createdItem.id,
          );

          if (newItem) {
            this.setBufferSelection(newItem);
            this.setScrollToItem({
              id: newItem.id,
              type: this.createdItem.type,
            });
          }

          this.setCreatedItem(null);
        }

        if (window.location.pathname === "/rooms/share") {
          return Promise.resolve(data);
        } else {
          return Promise.resolve(selectedFolder);
        }
      })
      .catch((err) => {
        if (err?.response?.status === 402)
          this.currentTariffStatusStore.setPortalTariff();

        if (requestCounter > 0) return;

        requestCounter++;
        const isUserError = [
          NotFoundHttpCode,
          ForbiddenHttpCode,
          PaymentRequiredHttpCode,
          UnauthorizedHttpCode,
        ].includes(err?.response?.status);

        if (isUserError) {
          runInAction(() => {
            this.isErrorRoomNotAvailable = true;
          });
        } else {
          if (axios.isCancel(err)) {
            console.log("Request canceled", err.message);
          } else {
            toastr.error(err);
          }
        }
      })
      .finally(() => {
        this.setIsLoadedFetchFiles(true);

        if (window?.DocSpace?.location?.state?.highlightFileId) {
          this.setHighlightFile({
            highlightFileId: window.DocSpace.location.state.highlightFileId,
            isFileHasExst: window.DocSpace.location.state.isFileHasExst,
          });
        }
      });
  };

  fetchRooms = (
    folderId,
    filter,
    clearFilter = true,
    withSubfolders = false,
    clearSelection = true,
    withFilterLocalStorage = false,
  ) => {
    const { setSelectedNode, roomsFolderId } = this.treeFoldersStore;

    if (this.clientLoadingStore.isLoading) {
      this.filesController.abort();
      this.filesController = new AbortController();
    }

    const filterData = !!filter ? filter.clone() : RoomsFilter.getDefault();

    const filterStorageItem = localStorage.getItem(
      `UserRoomsFilter=${this.userStore.user?.id}`,
    );

    if (filterStorageItem && (!filter || withFilterLocalStorage)) {
      const splitFilter = filterStorageItem.split(",");

      filterData.sortBy = splitFilter[0];
      filterData.pageCount = +splitFilter[1];
      filterData.sortOrder = splitFilter[2];
    }

    if (!this.settingsStore.withPaging) {
      filterData.page = 0;
      filterData.pageCount = 100;
    }

    if (folderId) setSelectedNode([folderId + ""]);

    const request = () =>
      api.rooms
        .getRooms(filterData, this.roomsController.signal)
        .then(async (data) => {
          if (!folderId) setSelectedNode([data.current.id + ""]);

          filterData.total = data.total;

          if (data.total > 0) {
            const lastPage = filterData.getLastPage();

            if (filterData.page > lastPage) {
              filterData.page = lastPage;

              return this.fetchRooms(
                folderId,
                filterData,
                undefined,
                undefined,
                undefined,
                true,
              );
            }
          }

          runInAction(() => {
            this.categoryType = getCategoryTypeByFolderType(
              data.current.rootFolderType,
              data.current.parentId,
            );
          });

          this.setRoomsFilter(filterData);

          runInAction(() => {
            const isEmptyList = data.folders.length === 0;
            if (filter && isEmptyList) {
              const {
                subjectId,
                filterValue,
                type,
                withSubfolders: withRoomsSubfolders,
                searchInContent: searchInContentRooms,
                tags,
                withoutTags,
              } = filter;

              const isFiltered =
                subjectId ||
                filterValue ||
                type ||
                withRoomsSubfolders ||
                searchInContentRooms ||
                tags ||
                withoutTags;

              if (!!isFiltered) {
                this.setIsEmptyPage(false);
              } else {
                this.setIsEmptyPage(isEmptyList);
              }
            } else {
              this.setIsEmptyPage(isEmptyList);
            }

            this.setFolders(data.folders);
            this.setFiles([]);
          });

          if (clearFilter) {
            if (clearSelection) {
              this.setSelected("close");
            }
          }

          this.infoPanelStore.setInfoPanelRoom(null);
          this.selectedFolderStore.setSelectedFolder({
            folders: data.folders,
            ...data.current,
            pathParts: data.pathParts,
            navigationPath: [],
            ...{ new: data.new },
          });

          this.clientLoadingStore.setIsSectionHeaderLoading(false);

          const selectedFolder = {
            selectedFolder: { ...this.selectedFolderStore },
          };

          if (this.createdItem) {
            const newItem = this.filesList.find(
              (item) => item.id === this.createdItem.id,
            );

            if (newItem) {
              this.setBufferSelection(newItem);
              this.setScrollToItem({
                id: newItem.id,
                type: this.createdItem.type,
              });
            }

            this.setCreatedItem(null);
          }
          this.setIsErrorRoomNotAvailable(false);
          return Promise.resolve(selectedFolder);
        })
        .catch((err) => {
          if (err?.response?.status === 402)
            this.currentTariffStatusStore.setPortalTariff();

          if (axios.isCancel(err)) {
            console.log("Request canceled", err.message);
          } else {
            toastr.error(err);
          }
        });

    return request();
  };

  setAlreadyFetchingRooms = (alreadyFetchingRooms) => {
    this.alreadyFetchingRooms = alreadyFetchingRooms;
  };

  isFileSelected = (fileId, parentId) => {
    const item = this.selection.find(
      (x) => x.id === fileId && x.parentId === parentId,
    );

    return item !== undefined;
  };

  selectFile = (file) => {
    const { id, parentId } = file;
    const isFileSelected = this.isFileSelected(id, parentId);
    if (!isFileSelected) this.selection.push(file);
  };

  deselectFile = (file) => {
    const { id, parentId } = file;
    const isFileSelected = this.isFileSelected(id, parentId);
    if (isFileSelected) {
      let selectionIndex = this.selection.findIndex(
        (x) => x.parentId === parentId && x.id === id,
      );

      if (selectionIndex !== -1) {
        this.selection = this.selection.filter(
          (x, index) => index !== selectionIndex,
        );
      }
    }
  };

  removeOptions = (options, toRemoveArray) =>
    options.filter((o) => !toRemoveArray.includes(o));

  removeSeparator = (options) => {
    const newOptions = options.map((o, index) => {
      if (index === 0 && o.includes("separator")) {
        return false;
      }

      if (index === options.length - 1 && o.includes("separator")) {
        return false;
      }

      if (
        o?.includes("separator") &&
        options[index + 1].includes("separator")
      ) {
        return false;
      }

      return o;
    });

    return newOptions.filter((o) => o);
  };

  getFilesContextOptions = (item, fromInfoPanel) => {
    const isFile = !!item.fileExst || item.contentLength;
    const isRoom = !!item.roomType;
    const isFavorite =
      (item.fileStatus & FileStatus.IsFavorite) === FileStatus.IsFavorite;

    const isThirdPartyItem = !!item.providerKey;
    const hasNew =
      item.new > 0 || (item.fileStatus & FileStatus.IsNew) === FileStatus.IsNew;
    const canConvert = item.viewAccessibility?.CanConvert;
    const mustConvert = item.viewAccessibility?.MustConvert;
    const isEncrypted = item.encrypted;
    const isDocuSign = false; //TODO: need this prop;
    const isEditing = false; // (item.fileStatus & FileStatus.IsEditing) === FileStatus.IsEditing;

    const { isRecycleBinFolder, isMy, isArchiveFolder } = this.treeFoldersStore;
    const { security } = this.selectedFolderStore;

    const { enablePlugins } = this.settingsStore;

    const isThirdPartyFolder =
      item.providerKey && item.id === item.rootFolderId;

    const isMyFolder = isMy(item.rootFolderType);

    const { isDesktopClient } = this.settingsStore;

    const pluginAllKeys =
      enablePlugins &&
      this.pluginStore.getContextMenuKeysByType(null, null, security);

    const canRenameItem = item.security?.Rename;

    const canMove = this.accessRightsStore.canMoveItems({
      ...item,
      ...{ editing: isEditing },
    });

    const canDelete = !isEditing && item.security?.Delete;

    const canCopy = item.security?.Copy;
    const canDuplicate = item.security?.Duplicate;
    const canDownload = item.security?.Download;

    if (isFile) {
      const shouldFillForm = item.viewAccessibility.WebRestrictedEditing;
      const canLockFile = item.security?.Lock;
      const canChangeVersionFileHistory =
        !isEditing && item.security?.EditHistory;

      const canViewVersionFileHistory = item.security?.ReadHistory;
      const canFillForm = item.security?.FillForms;

      const canSubmitToFormGallery = item.security?.SubmitToFormGallery;

      const canEditFile = item.security.Edit && item.viewAccessibility.WebEdit;
      const canOpenPlayer =
        item.viewAccessibility.ImageView || item.viewAccessibility.MediaView;
      const canViewFile = item.viewAccessibility.WebView;

      const isMasterForm = item.fileExst === ".docxf";
      const isPdf = item.fileExst === ".pdf";

      let fileOptions = [
        //"open",
        "select",
        "fill-form",
        "edit",
        "preview",
        "view",
        "pdf-view",
        "make-form",
        "separator0",
        "submit-to-gallery",
        "separator-SubmitToGallery",
        "link-for-room-members",
        "sharing-settings",
        // "external-link",
        "owner-change",
        // "link-for-portal-users",
        "send-by-email",
        "docu-sign",
        "version", //category
        //   "finalize-version",
        "show-version-history",
        "show-info",
        "block-unblock-version", //need split
        "separator1",
        "open-location",
        "mark-read",
        // "mark-as-favorite",
        // "remove-from-favorites",
        "create-room",
        "download",
        "download-as",
        "convert",
        "move", //category
        "move-to",
        "copy-to",
        "copy",
        "restore",
        "rename",
        "separator2",
        // "unsubscribe",
        "delete",
        "remove-from-recent",
      ];

      if (!canDownload) {
        fileOptions = this.removeOptions(fileOptions, ["download"]);
      }

      if (!isPdf || !window.DocSpaceConfig.pdfViewer || isRecycleBinFolder) {
        fileOptions = this.removeOptions(fileOptions, ["pdf-view"]);
      }

      if (!canLockFile) {
        fileOptions = this.removeOptions(fileOptions, [
          "block-unblock-version",
        ]);
      }

      if (!canChangeVersionFileHistory) {
        fileOptions = this.removeOptions(fileOptions, ["finalize-version"]);
      }

      if (!canViewVersionFileHistory) {
        fileOptions = this.removeOptions(fileOptions, ["show-version-history"]);
      }

      if (!canChangeVersionFileHistory && !canViewVersionFileHistory) {
        fileOptions = this.removeOptions(fileOptions, ["version"]);
        if (item.rootFolderType === FolderType.Archive) {
          fileOptions = this.removeOptions(fileOptions, ["separator0"]);
        }
      }

      if (!canRenameItem) {
        fileOptions = this.removeOptions(fileOptions, ["rename"]);
      }

      if (canOpenPlayer || !canEditFile) {
        fileOptions = this.removeOptions(fileOptions, ["edit"]);
      }

      if (!(shouldFillForm && canFillForm)) {
        fileOptions = this.removeOptions(fileOptions, ["fill-form"]);
      }

      if (!canDelete) {
        fileOptions = this.removeOptions(fileOptions, ["delete"]);
      }

      if (!canMove) {
        fileOptions = this.removeOptions(fileOptions, ["move-to"]);
      }

      if (!canCopy) {
        fileOptions = this.removeOptions(fileOptions, ["copy-to"]);
      }

      if (!canDuplicate) {
        fileOptions = this.removeOptions(fileOptions, ["copy"]);
      }
      if (!canMove && !canCopy && !canDuplicate) {
        fileOptions = this.removeOptions(fileOptions, ["move"]);
      }

      if (!(isMasterForm && canDuplicate))
        fileOptions = this.removeOptions(fileOptions, ["make-form"]);

      if (!canSubmitToFormGallery) {
        fileOptions = this.removeOptions(fileOptions, [
          "submit-to-gallery",
          "separator-SubmitToGallery",
        ]);
      }

      if (item.rootFolderType === FolderType.Archive) {
        fileOptions = this.removeOptions(fileOptions, [
          "mark-read",
          "mark-as-favorite",
          "remove-from-favorites",
        ]);
      }

      if (!canConvert) {
        fileOptions = this.removeOptions(fileOptions, ["download-as"]);
      }

      if (!mustConvert || isEncrypted) {
        fileOptions = this.removeOptions(fileOptions, ["convert"]);
      }

      if (!canViewFile || isRecycleBinFolder) {
        fileOptions = this.removeOptions(fileOptions, ["preview"]);
      }

      if (!canOpenPlayer || isRecycleBinFolder) {
        fileOptions = this.removeOptions(fileOptions, ["view"]);
      }

      if (!isDocuSign) {
        fileOptions = this.removeOptions(fileOptions, ["docu-sign"]);
      }

      if (
        isEditing ||
        item.rootFolderType === FolderType.Archive
        // ||
        // (isFavoritesFolder && !isFavorite) ||
        // isFavoritesFolder ||
        // isRecentFolder
      )
        fileOptions = this.removeOptions(fileOptions, ["separator2"]);

      // if (isFavorite) {
      //   fileOptions = this.removeOptions(fileOptions, ["mark-as-favorite"]);
      // } else {
      //   fileOptions = this.removeOptions(fileOptions, [
      //     "remove-from-favorites",
      //   ]);

      //   if (isFavoritesFolder) {
      //     fileOptions = this.removeOptions(fileOptions, ["mark-as-favorite"]);
      //   }
      // }

      if (isEncrypted) {
        fileOptions = this.removeOptions(fileOptions, [
          "open",
          "link-for-room-members",
          // "link-for-portal-users",
          // "external-link",
          "send-by-email",
          "mark-as-favorite",
        ]);
      }

      // if (isFavoritesFolder || isRecentFolder) {
      //   fileOptions = this.removeOptions(fileOptions, [
      //     //"unsubscribe",
      //   ]);
      // }

      if (!isRecycleBinFolder) {
        fileOptions = this.removeOptions(fileOptions, ["restore"]);

        if (enablePlugins) {
          if (
            !item.viewAccessibility.MediaView &&
            !item.viewAccessibility.ImageView
          ) {
            const pluginFilesKeys = this.pluginStore.getContextMenuKeysByType(
              PluginFileType.Files,
              item.fileExst,
              security,
            );

            pluginAllKeys &&
              pluginAllKeys.forEach((key) => fileOptions.push(key));
            pluginFilesKeys &&
              pluginFilesKeys.forEach((key) => fileOptions.push(key));
          }

          if (
            !item.viewAccessibility.MediaView &&
            item.viewAccessibility.ImageView
          ) {
            const pluginFilesKeys = this.pluginStore.getContextMenuKeysByType(
              PluginFileType.Image,
              item.fileExst,
              security,
            );

            pluginAllKeys &&
              pluginAllKeys.forEach((key) => fileOptions.push(key));
            pluginFilesKeys &&
              pluginFilesKeys.forEach((key) => fileOptions.push(key));
          }

          if (
            item.viewAccessibility.MediaView &&
            !item.viewAccessibility.ImageView
          ) {
            const pluginFilesKeys = this.pluginStore.getContextMenuKeysByType(
              PluginFileType.Video,
              item.fileExst,
              security,
            );

            pluginAllKeys &&
              pluginAllKeys.forEach((key) => fileOptions.push(key));
            pluginFilesKeys &&
              pluginFilesKeys.forEach((key) => fileOptions.push(key));
          }
        }
      }

      if (!this.canShareOwnerChange(item)) {
        fileOptions = this.removeOptions(fileOptions, ["owner-change"]);
      }

      if (isThirdPartyItem) {
        fileOptions = this.removeOptions(fileOptions, ["owner-change"]);
      }

      if (!hasNew) {
        fileOptions = this.removeOptions(fileOptions, ["mark-read"]);
      }

      if (
        !(
          // isRecentFolder ||
          // isFavoritesFolder ||
          (isMyFolder && (this.filterType || this.filterSearch))
        )
      ) {
        fileOptions = this.removeOptions(fileOptions, ["open-location"]);
      }

      if (isMyFolder || isRecycleBinFolder) {
        fileOptions = this.removeOptions(fileOptions, [
          "link-for-room-members",
        ]);
      }

      // if (isPrivacyFolder) {
      //   fileOptions = this.removeOptions(fileOptions, [
      //     "preview",
      //     "view",
      //     "separator0",
      //     "download-as",
      //   ]);

      //   // if (!isDesktopClient) {
      //   //   fileOptions = this.removeOptions(fileOptions, ["sharing-settings"]);
      //   // }
      // }

      fileOptions = this.removeSeparator(fileOptions);

      return fileOptions;
    } else if (isRoom) {
      const canInviteUserInRoom = item.security?.EditAccess;
      const canRemoveRoom = item.security?.Delete;

      const canArchiveRoom = item.security?.Move;
      const canPinRoom = item.security?.Pin;

      const canEditRoom = item.security?.EditRoom;

      const canViewRoomInfo = item.security?.Read;
      const canMuteRoom = item.security?.Mute;

      const isPublicRoomType =
        item.roomType === RoomsType.PublicRoom ||
        item.roomType === RoomsType.CustomRoom;
      const isCustomRoomType = item.roomType === RoomsType.CustomRoom;

      let roomOptions = [
        "select",
        "open",
        "separator0",
        "link-for-room-members",
        "reconnect-storage",
        "edit-room",
        "invite-users-to-room",
        "external-link",
        "room-info",
        "pin-room",
        "unpin-room",
        "mute-room",
        "unmute-room",
        "separator1",
        "download",
        "archive-room",
        "unarchive-room",
        "leave-room",
        "delete",
      ];

      if (!canEditRoom) {
        roomOptions = this.removeOptions(roomOptions, [
          "edit-room",
          "reconnect-storage",
        ]);
      }

      if (!canInviteUserInRoom) {
        roomOptions = this.removeOptions(roomOptions, ["invite-users-to-room"]);
      }

      if (!canArchiveRoom) {
        roomOptions = this.removeOptions(roomOptions, [
          "archive-room",
          "unarchive-room",
        ]);
      }

      if (!canRemoveRoom) {
        roomOptions = this.removeOptions(roomOptions, ["delete"]);
      }

      if (!canDownload) {
        roomOptions = this.removeOptions(roomOptions, [
          "separator1",
          "download",
        ]);
      }

      if (!item.providerKey) {
        roomOptions = this.removeOptions(roomOptions, ["reconnect-storage"]);
      }

      if (!canPinRoom) {
        roomOptions = this.removeOptions(roomOptions, [
          "unpin-room",
          "pin-room",
        ]);
      } else {
        item.pinned
          ? (roomOptions = this.removeOptions(roomOptions, ["pin-room"]))
          : (roomOptions = this.removeOptions(roomOptions, ["unpin-room"]));
      }

      if (!canMuteRoom) {
        roomOptions = this.removeOptions(roomOptions, [
          "unmute-room",
          "mute-room",
        ]);
      } else {
        item.mute
          ? (roomOptions = this.removeOptions(roomOptions, ["mute-room"]))
          : (roomOptions = this.removeOptions(roomOptions, ["unmute-room"]));
      }

      if (!canViewRoomInfo) {
        roomOptions = this.removeOptions(roomOptions, ["room-info"]);
      }

      if (isArchiveFolder || item.rootFolderType === FolderType.Archive) {
        roomOptions = this.removeOptions(roomOptions, ["archive-room"]);
      } else {
        roomOptions = this.removeOptions(roomOptions, ["unarchive-room"]);

        if (enablePlugins) {
          const pluginRoomsKeys = this.pluginStore.getContextMenuKeysByType(
            PluginFileType.Rooms,
            null,
            security,
          );

          pluginAllKeys &&
            pluginAllKeys.forEach((key) => roomOptions.push(key));
          pluginRoomsKeys &&
            pluginRoomsKeys.forEach((key) => roomOptions.push(key));
        }
      }

      // if (fromInfoPanel) {
      //   roomOptions = this.removeOptions(roomOptions, ["external-link"]);
      // }

      roomOptions = this.removeSeparator(roomOptions);

      return roomOptions;
    } else {
      let folderOptions = [
        "select",
        "open",
        // "separator0",
        "sharing-settings",
        "link-for-room-members",
        "owner-change",
        "show-info",
        // "link-for-portal-users",
        "separator1",
        "open-location",
        "create-room",
        "download",
        "move", //category
        "move-to",
        "copy-to",
        "mark-read",
        "restore",
        "rename",
        // "change-thirdparty-info",
        "separator2",
        // "unsubscribe",
        "delete",
      ];

      if (!canDownload) {
        folderOptions = this.removeOptions(folderOptions, ["download"]);
      }

      if (!canRenameItem) {
        folderOptions = this.removeOptions(folderOptions, ["rename"]);
      }

      if (!canDelete) {
        folderOptions = this.removeOptions(folderOptions, ["delete"]);
      }
      if (!canMove) {
        folderOptions = this.removeOptions(folderOptions, ["move-to"]);
      }

      if (!canCopy) {
        folderOptions = this.removeOptions(folderOptions, ["copy-to"]);
      }

      if (!canDuplicate) {
        folderOptions = this.removeOptions(folderOptions, ["copy"]);
      }

      if (!canMove && !canCopy && !canDuplicate) {
        folderOptions = this.removeOptions(folderOptions, ["move"]);
      }

      // if (item.rootFolderType === FolderType.Archive) {
      //   folderOptions = this.removeOptions(folderOptions, [
      //     "change-thirdparty-info",
      //     "separator2",
      //   ]);
      // }

      // if (isPrivacyFolder) {
      //   folderOptions = this.removeOptions(folderOptions, [
      //     // "sharing-settings",
      //   ]);
      // }

      if (isRecycleBinFolder) {
        folderOptions = this.removeOptions(folderOptions, [
          "open",
          "link-for-room-members",
          // "link-for-portal-users",
          // "sharing-settings",
          "mark-read",
          "separator0",
          "separator1",
        ]);
      } else {
        folderOptions = this.removeOptions(folderOptions, ["restore"]);

        if (enablePlugins) {
          const pluginFoldersKeys = this.pluginStore.getContextMenuKeysByType(
            PluginFileType.Folders,
            null,
            security,
          );

          pluginAllKeys &&
            pluginAllKeys.forEach((key) => folderOptions.push(key));
          pluginFoldersKeys &&
            pluginFoldersKeys.forEach((key) => folderOptions.push(key));
        }
      }

      if (!this.canShareOwnerChange(item)) {
        folderOptions = this.removeOptions(folderOptions, ["owner-change"]);
      }

      if (!hasNew) {
        folderOptions = this.removeOptions(folderOptions, ["mark-read"]);
      }

      if (isThirdPartyFolder && isDesktopClient)
        folderOptions = this.removeOptions(folderOptions, ["separator2"]);

      // if (!isThirdPartyFolder)
      //   folderOptions = this.removeOptions(folderOptions, [
      //     "change-thirdparty-info",
      //   ]);

      // if (isThirdPartyItem) {
      //   folderOptions = this.removeOptions(folderOptions, ["owner-change"]);

      //   if (isShareFolder) {
      //     folderOptions = this.removeOptions(folderOptions, [
      //       "change-thirdparty-info",
      //     ]);
      //   } else {
      //     if (isDesktopClient) {
      //       folderOptions = this.removeOptions(folderOptions, [
      //         "change-thirdparty-info",
      //       ]);
      //     }

      //     folderOptions = this.removeOptions(folderOptions, ["remove"]);

      //     if (!item) {
      //       //For damaged items
      //       folderOptions = this.removeOptions(folderOptions, [
      //         "open",
      //         "download",
      //       ]);
      //     }
      //   }
      // } else {
      //   folderOptions = this.removeOptions(folderOptions, [
      //     "change-thirdparty-info",
      //   ]);
      // }

      if (!(isMyFolder && (this.filterType || this.filterSearch))) {
        folderOptions = this.removeOptions(folderOptions, ["open-location"]);
      }

      if (isMyFolder) {
        folderOptions = this.removeOptions(folderOptions, [
          "link-for-room-members",
        ]);
      }

      folderOptions = this.removeSeparator(folderOptions);

      return folderOptions;
    }
  };

  addFileToRecentlyViewed = (fileId) => {
    if (
      this.treeFoldersStore.isPrivacyFolder ||
      this.publicRoomStore.isPublicRoom
    )
      return Promise.resolve();
    return api.files.addFileToRecentlyViewed(fileId);
  };

  createFile = (folderId, title, templateId, formId) => {
    return api.files
      .createFile(folderId, title, templateId, formId)
      .then((file) => {
        return Promise.resolve(file);
      });
  };

  createFolder(parentFolderId, title) {
    return api.files.createFolder(parentFolderId, title);
  }

  createRoom = (roomParams) => {
    this.roomCreated = true;
    return api.rooms.createRoom(roomParams);
  };

  createRoomInThirdpary(thirpartyFolderId, roomParams) {
    return api.rooms.createRoomInThirdpary(thirpartyFolderId, roomParams);
  }

  editRoom(id, roomParams) {
    return api.rooms.editRoom(id, roomParams);
  }

  addTagsToRoom(id, tagArray) {
    return api.rooms.addTagsToRoom(id, tagArray);
  }

  removeTagsFromRoom(id, tagArray) {
    return api.rooms.removeTagsFromRoom(id, tagArray);
  }

  calculateRoomLogoParams(img, x, y, zoom) {
    let imgWidth, imgHeight, dimensions;
    if (img.width > img.height) {
      imgWidth = Math.min(1280, img.width);
      imgHeight = Math.round(img.height / (img.width / imgWidth));
      dimensions = Math.round(imgHeight / zoom);
    } else {
      imgHeight = Math.min(1280, img.height);
      imgWidth = Math.round(img.width / (img.height / imgHeight));
      dimensions = Math.round(imgWidth / zoom);
    }

    const croppedX = Math.round(x * imgWidth - dimensions / 2);
    const croppedY = Math.round(y * imgHeight - dimensions / 2);

    return {
      x: croppedX,
      y: croppedY,
      width: dimensions,
      height: dimensions,
    };
  }

  uploadRoomLogo(formData) {
    return api.rooms.uploadRoomLogo(formData);
  }

  addLogoToRoom(id, icon) {
    return api.rooms.addLogoToRoom(id, icon);
  }

  removeLogoFromRoom(id) {
    return api.rooms.removeLogoFromRoom(id);
  }

  getDefaultMembersFilter = () => {
    return { page: 0, pageCount: 100, total: 0, startIndex: 0 };
  };

  setRoomMembersFilter = (roomMembersFilter) => {
    this.roomMembersFilter = roomMembersFilter;
  };

  getRoomMembers = (id, clearFilter = true, membersFilter) => {
    let newFilter = membersFilter ? membersFilter : clone(this.membersFilter);

    if (clearFilter) {
      newFilter = this.getDefaultMembersFilter();
    } else if (!membersFilter) {
      newFilter.page += 1;
      newFilter.pageCount = 100;
      newFilter.startIndex = newFilter.page * newFilter.pageCount;
      this.setRoomMembersFilter(newFilter);
    }

    const membersFilters = {
      startIndex: newFilter.startIndex,
      count: newFilter.pageCount,
      filterType: 0, // 0 (Members)
    };

    return api.rooms.getRoomMembers(id, membersFilters).then((res) => {
      newFilter.total = res.total;
      this.setMembersFilter(newFilter);

      return res.items;
    });
  };

  setMembersFilter = (filter) => {
    this.membersFilter = filter;
  };

  getRoomLinks = (id) => {
    return api.rooms
      .getRoomMembers(id, { filterType: 2 }) // 2 (External link)
      .then((res) => res.items);
  };

  updateRoomMemberRole(id, data) {
    return api.rooms.updateRoomMemberRole(id, data);
  }

  getHistory(module, id, signal = null, requestToken) {
    return api.rooms.getHistory(module, id, signal, requestToken);
  }

  getRoomHistory(id) {
    return api.rooms.getRoomHistory(id);
  }

  getFileHistory(id) {
    return api.rooms.getFileHistory(id);
  }

  // updateFolderBadge = (id, count) => {
  //   const folder = this.folders.find((x) => x.id === id);
  //   if (folder) folder.new -= count;
  // };

  // updateFileBadge = (id) => {
  //   const file = this.files.find((x) => x.id === id);
  //   if (file) file.fileStatus = file.fileStatus & ~FileStatus.IsEditing;
  // };

  // updateFilesBadge = () => {
  //   for (let file of this.files) {
  //     file.fileStatus = file.fileStatus & ~FileStatus.IsEditing;
  //   }
  // };

  // updateFoldersBadge = () => {
  //   for (let folder of this.folders) {
  //     folder.new = 0;
  //   }
  // };

  updateRoomPin = (item) => {
    const idx = this.folders.findIndex((folder) => folder.id === item);

    if (idx === -1) return;
    this.folders[idx].pinned = !this.folders[idx].pinned;
  };

  scrollToTop = () => {
    if (this.settingsStore.withPaging) return;

    const scrollElm = isMobile()
      ? document.querySelector("#customScrollBar > .scroll-wrapper > .scroller")
      : document.querySelector("#sectionScroll > .scroll-wrapper > .scroller");

    scrollElm && scrollElm.scrollTo(0, 0);
  };

  addItem = (item, isFolder) => {
    const { socketHelper } = this.settingsStore;

    if (isFolder) {
      const foundIndex = this.folders.findIndex((x) => x.id === item?.id);
      if (foundIndex > -1) return;

      this.folders.unshift(item);

      console.log("[WS] subscribe to folder changes", item.id, item.title);

      socketHelper.emit({
        command: "subscribe",
        data: {
          roomParts: `DIR-${item.id}`,
          individual: true,
        },
      });
    } else {
      const foundIndex = this.files.findIndex((x) => x.id === item?.id);
      if (foundIndex > -1) return;

      console.log("[WS] subscribe to file changes", item.id, item.title);

      socketHelper.emit({
        command: "subscribe",
        data: { roomParts: `FILE-${item.id}`, individual: true },
      });

      this.files.unshift(item);
    }
    const { isRoomsFolder, isArchiveFolder } = this.treeFoldersStore;

    const isRooms = isRoomsFolder || isArchiveFolder;

    const filter = isRooms ? this.roomsFilter.clone() : this.filter.clone();

    filter.total += 1;

    if (isRooms) this.setRoomsFilter(filter);
    else this.setFilter(filter);

    this.scrollToTop();
  };

  removeFiles = (fileIds, folderIds, showToast, destFolderId) => {
    const { isRoomsFolder, isArchiveFolder } = this.treeFoldersStore;

    const isRooms = isRoomsFolder || isArchiveFolder;
    const newFilter = isRooms ? this.roomsFilter.clone() : this.filter.clone();

    const deleteCount = (fileIds?.length ?? 0) + (folderIds?.length ?? 0);

    if (destFolderId && destFolderId === this.selectedFolderStore.id) return;

    if (newFilter.total <= newFilter.pageCount) {
      const files = fileIds
        ? this.files.filter((x) => !fileIds.includes(x.id))
        : this.files;
      const folders = folderIds
        ? this.folders.filter((x) => !folderIds.includes(x.id))
        : this.folders;

      const hotkeysClipboard = fileIds
        ? this.hotkeysClipboard.filter(
            (f) => !fileIds.includes(f.id) && !f.isFolder,
          )
        : this.hotkeysClipboard.filter(
            (f) => !folderIds.includes(f.id) && f.isFolder,
          );

      newFilter.total -= deleteCount;
      this.setIsEmptyPage(newFilter.total <= 0);

      runInAction(() => {
        isRooms ? this.setRoomsFilter(newFilter) : this.setFilter(newFilter);
        this.setFiles(files);
        this.setFolders(folders);
        this.setTempActionFilesIds([]);
        this.setHotkeysClipboard(hotkeysClipboard);
        this.setTempActionFoldersIds([]);
      });

      return;
    }

    newFilter.startIndex =
      (newFilter.page + 1) * newFilter.pageCount - deleteCount;
    newFilter.pageCount = deleteCount;

    if (isRooms) {
      return api.rooms
        .getRooms(newFilter)
        .then((res) => {
          const folders = folderIds
            ? this.folders.filter((x) => !folderIds.includes(x.id))
            : this.folders;

          const newFolders = [...folders, ...res.folders];

          const roomsFilter = this.roomsFilter.clone();
          roomsFilter.total = res.total;

          runInAction(() => {
            this.setRoomsFilter(roomsFilter);
            this.setFolders(newFolders);
          });

          showToast && showToast();
        })
        .catch((err) => {
          toastr.error(err);
        })
        .finally(() => {
          this.setOperationAction(false);
          this.setTempActionFilesIds([]);
          this.setTempActionFoldersIds([]);
        });
    } else {
      api.files
        .getFolder(newFilter.folder, newFilter)
        .then((res) => {
          const files = fileIds
            ? this.files.filter((x) => !fileIds.includes(x.id))
            : this.files;
          const folders = folderIds
            ? this.folders.filter((x) => !folderIds.includes(x.id))
            : this.folders;

          const newFiles = [...files, ...res.files];
          const newFolders = [...folders, ...res.folders];

          const filter = this.filter.clone();
          filter.total = res.total;

          runInAction(() => {
            this.setFilter(filter);
            this.setFiles(newFiles);
            this.setFolders(newFolders);
          });

          showToast && showToast();
        })
        .catch((err) => {
          toastr.error(err);
        })
        .finally(() => {
          this.setOperationAction(false);
          this.setTempActionFilesIds([]);
          this.setTempActionFoldersIds([]);
        });
    }
  };

  updateFile = (fileId, title) => {
    return api.files
      .updateFile(fileId, title)
      .then((file) => this.setFile(file));
  };

  renameFolder = (folderId, title) => {
    return api.files.renameFolder(folderId, title).then((folder) => {
      this.setFolder(folder);
    });
  };

  getFilesCount = () => {
    const { filesCount, foldersCount } = this.selectedFolderStore;
    return filesCount + this.folders ? this.folders.length : foldersCount;
  };

  getServiceFilesCount = () => {
    const filesLength = this.files ? this.files.length : 0;
    const foldersLength = this.folders ? this.folders.length : 0;
    return filesLength + foldersLength;
  };

  canShareOwnerChange = (item) => {
    const userId = this.userStore.user && this.userStore.user.id;

    if (item.providerKey || !this.hasCommonFolder) {
      return false;
    } else if (this.authStore.isAdmin) {
      return true;
    } else if (item.createdBy.id === userId) {
      return true;
    } else {
      return false;
    }
  };

  get canShare() {
    const folderType = this.selectedFolderStore.rootFolderType;
    const isVisitor =
      (this.userStore.user && this.userStore.user.isVisitor) || false;

    if (isVisitor) {
      return false;
    }

    switch (folderType) {
      case FolderType.USER:
        return true;
      case FolderType.SHARE:
        return true;
      case FolderType.COMMON:
        return this.authStore.isAdmin;
      case FolderType.TRASH:
        return false;
      case FolderType.Favorites:
        return true; // false;
      case FolderType.Recent:
        return true; //false;
      case FolderType.Privacy:
        return true;
      default:
        return false;
    }
  }

  get currentFilesCount() {
    const serviceFilesCount = this.getServiceFilesCount();
    const filesCount = this.getFilesCount();
    return this.selectedFolderStore.providerItem
      ? serviceFilesCount
      : filesCount;
  }

  get iconOfDraggedFile() {
    const { getIcon } = this.filesSettingsStore;

    if (this.selection.length === 1) {
      return getIcon(
        24,
        this.selection[0].fileExst,
        this.selection[0].providerKey,
      );
    }
    return null;
  }

  get isHeaderVisible() {
    return this.selection.length > 0;
  }

  get isHeaderIndeterminate() {
    const items = [...this.files, ...this.folders];
    return this.isHeaderVisible && this.selection.length
      ? this.selection.length < items.length
      : false;
  }

  get isHeaderChecked() {
    const items = [...this.files, ...this.folders];
    return this.isHeaderVisible && this.selection.length === items.length;
  }

  get hasCommonFolder() {
    return (
      this.treeFoldersStore.commonFolder &&
      this.selectedFolderStore.pathParts &&
      this.treeFoldersStore.commonFolder.id ===
        this.selectedFolderStore.pathParts[0].id
    );
  }

  setFirsElemChecked = (checked) => {
    this.firstElemChecked = checked;
  };

  setHeaderBorder = (headerBorder) => {
    this.headerBorder = headerBorder;
  };

  get canCreate() {
    switch (this.selectedFolderStore.rootFolderType) {
      case FolderType.USER:
      case FolderType.Rooms:
        return true;
      case FolderType.SHARE:
        const canCreateInSharedFolder = this.selectedFolderStore.access === 1;
        return (
          !this.selectedFolderStore.isRootFolder && canCreateInSharedFolder
        );
      case FolderType.Privacy:
        return (
          this.settingsStore.isDesktopClient &&
          this.settingsStore.isEncryptionSupport
        );
      case FolderType.COMMON:
        return this.authStore.isAdmin;
      case FolderType.Archive:
      case FolderType.TRASH:
      default:
        return false;
    }
  }

  onCreateAddTempItem = (items) => {
    const { getFileIcon, getFolderIcon } = this.filesSettingsStore;
    const { extension, title } = this.fileActionStore;

    if (items.length && items[0].id === -1) return; //TODO: if change media collection from state remove this;

    const iconSize = this.viewAs === "table" ? 24 : 32;
    const icon = extension
      ? getFileIcon(`.${extension}`, iconSize)
      : getFolderIcon(null, iconSize);

    items.unshift({
      id: -1,
      title: title,
      parentId: this.selectedFolderStore.id,
      fileExst: extension,
      icon,
    });
  };

  get filterType() {
    return this.filter.filterType;
  }

  get filterSearch() {
    return this.filter.search;
  }

  getItemUrl = (id, isFolder, needConvert, canOpenPlayer) => {
    const proxyURL =
      window.DocSpaceConfig?.proxy?.url || window.location.origin;

    const url = getCategoryUrl(this.categoryType, id);

    if (canOpenPlayer) {
      return combineUrl(proxyURL, config.homepage, MEDIA_VIEW_URL, id);
    }

    if (isFolder) {
      const folderUrl = isFolder
        ? combineUrl(proxyURL, config.homepage, `${url}?folder=${id}`)
        : null;

      return folderUrl;
    } else {
      const url = combineUrl(
        proxyURL,
        config.homepage,
        `/doceditor?fileId=${id}${needConvert ? "&action=view" : ""}`,
      );

      return url;
    }
  };

  get filesList() {
    const { getIcon } = this.filesSettingsStore;
    //return [...this.folders, ...this.files];

    const { fileItemsList } = this.pluginStore;
    const { enablePlugins } = this.settingsStore;

    const newFolders = [...this.folders];

    newFolders.sort((a, b) => {
      const firstValue = a.roomType ? 1 : 0;
      const secondValue = b.roomType ? 1 : 0;

      return secondValue - firstValue;
    });

    const items = [...newFolders, ...this.files];

    if (items.length > 0 && this.isEmptyPage) {
      this.setIsEmptyPage(false);
    }

    const newItem = items.map((item) => {
      const {
        availableExternalRights,
        access,
        autoDelete,
        originTitle,
        comment,
        contentLength,
        created,
        createdBy,
        encrypted,
        fileExst,
        filesCount,
        fileStatus,
        fileType,
        folderId,
        foldersCount,
        id,
        logo,
        locked,
        originId,
        originFolderId,
        originRoomId,
        originRoomTitle,
        parentId,
        pureContentLength,
        rootFolderType,
        rootFolderId,
        shared,
        title,
        type,
        hasDraft,
        updated,
        updatedBy,
        version,
        versionGroup,
        viewUrl,
        webUrl,
        providerKey,
        thumbnailUrl,
        thumbnailStatus,
        canShare,
        canEdit,
        roomType,
        isArchive,
        tags,
        pinned,
        security,
        viewAccessibility,
        mute,
<<<<<<< HEAD
        inRoom = true,
        indexing,
=======
        inRoom,
        requestToken,
>>>>>>> e61369d5
      } = item;

      const thirdPartyIcon = this.thirdPartyStore.getThirdPartyIcon(
        item.providerKey,
        "small",
      );

      const providerType =
        RoomsProviderType[
          Object.keys(RoomsProviderType).find((key) => key === item.providerKey)
        ];

      const canOpenPlayer =
        item.viewAccessibility?.ImageView || item.viewAccessibility?.MediaView;

      const previewUrl = canOpenPlayer
        ? this.getItemUrl(id, false, needConvert, canOpenPlayer)
        : null;

      const contextOptions = this.getFilesContextOptions(item);
      const isThirdPartyFolder = providerKey && id === rootFolderId;

      const iconSize = this.viewAs === "table" ? 24 : 32;

      let isFolder = false;
      this.folders.map((x) => {
        if (x.id === item.id && x.parentId === item.parentId) isFolder = true;
      });

      const { isRecycleBinFolder } = this.treeFoldersStore;

      const folderUrl = isFolder && this.getItemUrl(id, isFolder, false, false);

      const needConvert = item.viewAccessibility?.MustConvert;
      const isEditing =
        (item.fileStatus & FileStatus.IsEditing) === FileStatus.IsEditing;

      const docUrl =
        !canOpenPlayer && !isFolder && this.getItemUrl(id, false, needConvert);

      const href = isRecycleBinFolder
        ? null
        : previewUrl
          ? previewUrl
          : !isFolder
            ? docUrl
            : folderUrl;

      const isRoom = !!roomType;

      const icon =
        isRoom && logo?.medium
          ? logo?.medium
          : getIcon(
              iconSize,
              fileExst,
              providerKey,
              contentLength,
              roomType,
              isArchive,
              type,
            );

      const defaultRoomIcon = isRoom
        ? getIcon(
            iconSize,
            fileExst,
            providerKey,
            contentLength,
            roomType,
            isArchive,
            type,
          )
        : undefined;

      const pluginOptions = {};

      if (enablePlugins && fileItemsList) {
        fileItemsList.forEach(({ key, value }) => {
          if (value.extension === fileExst) {
            if (value.fileTypeName)
              pluginOptions.fileTypeName = value.fileTypeName;
            pluginOptions.isPlugin = true;
            if (value.fileIconTile)
              pluginOptions.fileTileIcon = value.fileIconTile;
          }
        });
      }

      const isForm = fileExst === ".oform";

      const canCopyPublicLink =
        access === ShareAccessRights.RoomManager ||
        access === ShareAccessRights.None;

      return {
        availableExternalRights,
        access,
        daysRemaining: autoDelete && getDaysRemaining(autoDelete),
        originTitle,
        //checked,
        comment,
        contentLength,
        contextOptions,
        created,
        createdBy,
        encrypted,
        fileExst,
        filesCount,
        fileStatus,
        fileType,
        folderId,
        foldersCount,
        icon,
        defaultRoomIcon,
        id,
        isFolder,
        logo,
        locked,
        new: item.new,
        mute,
        parentId,
        pureContentLength,
        rootFolderType,
        rootFolderId,
        //selectedItem,
        shared,
        title,
        updated,
        updatedBy,
        version,
        versionGroup,
        viewUrl,
        webUrl,
        providerKey,
        canOpenPlayer,
        //canShare,
        canShare,
        canEdit,
        thumbnailUrl,
        thumbnailStatus,
        originId,
        originFolderId,
        originRoomId,
        originRoomTitle,
        previewUrl,
        folderUrl,
        href,
        isThirdPartyFolder,
        isEditing,
        roomType,
        isRoom,
        isArchive,
        tags,
        pinned,
        thirdPartyIcon,
        providerType,
        security,
        viewAccessibility,
        ...pluginOptions,
        inRoom,
<<<<<<< HEAD
        indexing,
=======
        type,
        hasDraft,
>>>>>>> e61369d5
        isForm,
        canCopyPublicLink,
        requestToken,
      };
    });

    return newItem;
  }

  get cbMenuItems() {
    const { isDocument, isPresentation, isSpreadsheet, isArchive } =
      this.filesSettingsStore;

    let cbMenu = ["all"];
    const filesItems = [...this.files, ...this.folders];

    if (this.folders.length) {
      for (const item of this.folders) {
        if (item.roomType && RoomsTypes[item.roomType]) {
          cbMenu.push(`room-${RoomsTypes[item.roomType]}`);
        } else {
          cbMenu.push(FilterType.FoldersOnly);
        }
      }
    }

    for (let item of filesItems) {
      if (isDocument(item.fileExst)) cbMenu.push(FilterType.DocumentsOnly);
      else if (isPresentation(item.fileExst))
        cbMenu.push(FilterType.PresentationsOnly);
      else if (isSpreadsheet(item.fileExst))
        cbMenu.push(FilterType.SpreadsheetsOnly);
      else if (item.viewAccessibility?.ImageView)
        cbMenu.push(FilterType.ImagesOnly);
      else if (item.viewAccessibility?.MediaView)
        cbMenu.push(FilterType.MediaOnly);
      else if (isArchive(item.fileExst)) cbMenu.push(FilterType.ArchiveOnly);
    }

    const hasFiles = cbMenu.some(
      (elem) =>
        elem !== "all" &&
        elem !== `room-${FilterType.FoldersOnly}` &&
        elem !== `room-${RoomsType.FillingFormsRoom}` &&
        elem !== `room-${RoomsType.CustomRoom}` &&
        elem !== `room-${RoomsType.EditingRoom}` &&
        elem !== `room-${RoomsType.ReviewRoom}` &&
        elem !== `room-${RoomsType.FormRoom}` &&
        elem !== `room-${RoomsType.ReadOnlyRoom}` &&
        elem !== `room-${RoomsType.PublicRoom}`,
    );

    if (hasFiles) cbMenu.push(FilterType.FilesOnly);

    cbMenu = cbMenu.filter((item, index) => cbMenu.indexOf(item) === index);

    return cbMenu;
  }

  getCheckboxItemLabel = (t, key) => {
    switch (key) {
      case "all":
        return t("All");
      case FilterType.FoldersOnly:
        return t("Translations:Folders");
      case FilterType.DocumentsOnly:
        return t("Common:Documents");
      case FilterType.PresentationsOnly:
        return t("Translations:Presentations");
      case FilterType.SpreadsheetsOnly:
        return t("Translations:Spreadsheets");
      case FilterType.ImagesOnly:
        return t("Images");
      case FilterType.MediaOnly:
        return t("Media");
      case FilterType.ArchiveOnly:
        return t("Archives");
      case FilterType.FilesOnly:
        return t("AllFiles");
      case `room-${RoomsType.FillingFormsRoom}`:
        return t("FillingFormRooms");
      case `room-${RoomsType.CustomRoom}`:
        return t("CustomRooms");
      case `room-${RoomsType.EditingRoom}`:
        return t("CollaborationRooms");
      case `room-${RoomsType.ReviewRoom}`:
        return t("Common:Review");
      case `room-${RoomsType.FormRoom}`:
        return t("FormRoom");
      case `room-${RoomsType.ReadOnlyRoom}`:
        return t("ViewOnlyRooms");
      case `room-${RoomsType.PublicRoom}`:
        return t("Common:PublicRoomLabel");

      default:
        return "";
    }
  };

  getCheckboxItemId = (key) => {
    switch (key) {
      case "all":
        return "selected-all";
      case FilterType.FoldersOnly:
        return "selected-only-folders";
      case FilterType.DocumentsOnly:
        return "selected-only-documents";
      case FilterType.PresentationsOnly:
        return "selected-only-presentations";
      case FilterType.SpreadsheetsOnly:
        return "selected-only-spreadsheets";
      case FilterType.ImagesOnly:
        return "selected-only-images";
      case FilterType.MediaOnly:
        return "selected-only-media";
      case FilterType.ArchiveOnly:
        return "selected-only-archives";
      case FilterType.FilesOnly:
        return "selected-only-files";
      case `room-${RoomsType.FillingFormsRoom}`:
        return "selected-only-filling-form-rooms";
      case `room-${RoomsType.CustomRoom}`:
        return "selected-only-custom-room";
      case `room-${RoomsType.EditingRoom}`:
        return "selected-only-collaboration-rooms";
      case `room-${RoomsType.ReviewRoom}`:
        return "selected-only-review-rooms";
      case `room-${RoomsType.ReadOnlyRoom}`:
        return "selected-only-view-rooms";
      case `room-${RoomsType.PublicRoom}`:
        return "selected-only-public-rooms";
      default:
        return "";
    }
  };

  get sortedFiles() {
    const { isSpreadsheet, isPresentation, isDocument, isMasterFormExtension } =
      this.filesSettingsStore;

    let sortedFiles = {
      documents: [],
      spreadsheets: [],
      presentations: [],
      masterForms: [],
      other: [],
    };

    let selection = this.selection.length
      ? this.selection
      : this.bufferSelection
        ? [this.bufferSelection]
        : [];

    selection = JSON.parse(JSON.stringify(selection));

    for (let item of selection) {
      item.checked = true;
      item.format = null;

      if (item.fileExst && item.viewAccessibility?.CanConvert) {
        if (isSpreadsheet(item.fileExst)) {
          sortedFiles.spreadsheets.push(item);
        } else if (isPresentation(item.fileExst)) {
          sortedFiles.presentations.push(item);
        } else if (isMasterFormExtension(item.fileExst)) {
          sortedFiles.masterForms.push(item);
        } else if (isDocument(item.fileExst)) {
          sortedFiles.documents.push(item);
        } else {
          sortedFiles.other.push(item);
        }
      } else {
        sortedFiles.other.push(item);
      }
    }

    return sortedFiles;
  }

  get userAccess() {
    switch (this.selectedFolderStore.rootFolderType) {
      case FolderType.USER:
        return true;
      case FolderType.SHARE:
        return false;
      case FolderType.COMMON:
        return (
          this.authStore.isAdmin ||
          this.selection.some((x) => x.access === 0 || x.access === 1)
        );
      case FolderType.Privacy:
        return true;
      case FolderType.TRASH:
        return true;
      default:
        return false;
    }
  }

  get isAccessedSelected() {
    return (
      this.selection.length &&
      this.selection.every((x) => x.access === 1 || x.access === 0)
    );
  }

  // get isThirdPartyRootSelection() {
  //   const withProvider = this.selection.find((x) => x.providerKey);
  //   return withProvider && withProvider.rootFolderId === withProvider.id;
  // }

  get isThirdPartySelection() {
    const withProvider = this.selection.find((x) => x.providerKey);
    return !!withProvider;
  }

  get canConvertSelected() {
    const selection = this.selection.length
      ? this.selection
      : this.bufferSelection
        ? [this.bufferSelection]
        : [];

    return selection.some((selected) => {
      if (
        selected.isFolder === true ||
        !selected.fileExst ||
        !selected.viewAccessibility
      )
        return false;

      return selected.viewAccessibility?.CanConvert;
    });
  }

  get isViewedSelected() {
    return this.selection.some((selected) => {
      if (selected.isFolder === true || !selected.fileExst) return false;
      return selected.viewAccessibility?.WebView;
    });
  }

  get isMediaSelected() {
    return this.selection.some((selected) => {
      if (selected.isFolder === true || !selected.fileExst) return false;
      return (
        selected.viewAccessibility?.ImageView ||
        selected.viewAccessibility?.MediaView
      );
    });
  }

  get selectionTitle() {
    if (this.selection.length === 0 && this.bufferSelection) {
      return this.bufferSelection.title;
    }

    return this.selection.find((el) => el.title)?.title || null;
  }

  get hasSelection() {
    return !!this.selection.length;
  }

  get hasBufferSelection() {
    return !!this.bufferSelection;
  }

  get isEmptyFilesList() {
    const filesList = [...this.files, ...this.folders];
    return filesList.length <= 0;
  }

  get hasNew() {
    const newFiles = [...this.files, ...this.folders].filter(
      (item) => (item.fileStatus & FileStatus.IsNew) === FileStatus.IsNew,
    );
    return newFiles.length > 0;
  }

  get allFilesIsEditing() {
    const hasFolders = this.selection.find(
      (x) => !x.fileExst || !x.contentLength,
    );
    if (!hasFolders) {
      return this.selection.every((x) => x.isEditing);
    }
    return false;
  }

  getOptions = (selection, externalAccess = false) => {
    if (selection[0].encrypted) {
      return ["FullAccess", "DenyAccess"];
    }

    let AccessOptions = [];

    AccessOptions.push("ReadOnly", "DenyAccess");

    const webEdit = selection.find((x) => x.viewAccessibility?.WebEdit);

    const webComment = selection.find((x) => x.viewAccessibility?.WebComment);

    const webReview = selection.find((x) => x.viewAccessibility?.WebReview);

    const formFillingDocs = selection.find(
      (x) => x.viewAccessibility?.WebRestrictedEditing,
    );

    const webFilter = selection.find(
      (x) => x.viewAccessibility?.WebCustomFilterEditing,
    );

    const webNeedConvert = selection.find(
      (x) => x.viewAccessibility?.MustConvert,
    );

    if ((webEdit && !webNeedConvert) || !externalAccess)
      AccessOptions.push("FullAccess");

    if (webComment) AccessOptions.push("Comment");
    if (webReview) AccessOptions.push("Review");
    if (formFillingDocs && !externalAccess) AccessOptions.push("FormFilling");
    if (webFilter) AccessOptions.push("FilterEditing");

    return AccessOptions;
  };

  getAccessOption = (selection) => {
    return this.getOptions(selection);
  };

  getExternalAccessOption = (selection) => {
    return this.getOptions(selection, true);
  };

  getShareUsers(folderIds, fileIds) {
    // return api.files.getShareFiles(fileIds, folderIds);
  }

  // setShareFiles = (
  //   folderIds,
  //   fileIds,
  //   share,
  //   notify,
  //   sharingMessage,
  //   externalAccess,
  //   ownerId
  // ) => {
  //   let externalAccessRequest = [];
  //   if (fileIds.length === 1 && externalAccess !== null) {
  //     externalAccessRequest = fileIds.map((id) =>
  //       api.files.setExternalAccess(id, externalAccess)
  //     );
  //   }

  //   const ownerChangeRequest = ownerId
  //     ? [this.setFilesOwner(folderIds, fileIds, ownerId)]
  //     : [];

  //   const shareRequest = !!share.length
  //     ? [
  //         api.files.setShareFiles(
  //           fileIds,
  //           folderIds,
  //           share,
  //           notify,
  //           sharingMessage
  //         ),
  //       ]
  //     : [];

  //   const requests = [
  //     ...ownerChangeRequest,
  //     ...shareRequest,
  //     ...externalAccessRequest,
  //   ];

  //   return Promise.all(requests);
  // };

  markItemAsFavorite = (id) => api.files.markAsFavorite(id);

  removeItemFromFavorite = (id) => api.files.removeFromFavorite(id);

  fetchFavoritesFolder = async (folderId) => {
    const favoritesFolder = await api.files.getFolder(folderId);
    this.setFolders(favoritesFolder.folders);
    this.setFiles(favoritesFolder.files);

    this.selectedFolderStore.setSelectedFolder({
      folders: favoritesFolder.folders,
      ...favoritesFolder.current,
      pathParts: favoritesFolder.pathParts,
    });
  };

  pinRoom = (id) => api.rooms.pinRoom(id);

  unpinRoom = (id) => api.rooms.unpinRoom(id);

  getFileInfo = async (id) => {
    const fileInfo = await api.files.getFileInfo(id);
    this.setFile(fileInfo);
    return fileInfo;
  };

  getFolderInfo = async (id) => {
    const folderInfo = await api.files.getFolderInfo(id);
    this.setFolder(folderInfo);
    return folderInfo;
  };

  openDocEditor = (
    id,
    providerKey = null,
    tab = null,
    url = null,
    preview = false,
    shareKey = null,
  ) => {
    const foundIndex = this.files.findIndex((x) => x.id === id);
    const file = foundIndex !== -1 ? this.files[foundIndex] : undefined;
    if (
      file &&
      !preview &&
      file.rootFolderType !== FolderType.Archive &&
      file.fileExst !== ".oform"
    ) {
      const newStatus = file.fileStatus | FileStatus.IsEditing;

      this.updateSelectionStatus(id, newStatus, true);
      this.updateFileStatus(foundIndex, newStatus);
    }

    const isPrivacy = this.treeFoldersStore.isPrivacyFolder;
    const share = shareKey ? shareKey : this.publicRoomStore.publicRoomKey;

    return openEditor(id, providerKey, tab, url, isPrivacy, preview, share);
  };

  createThumbnails = async (files = null) => {
    if ((this.viewAs !== "tile" || !this.files) && !files) return;

    const currentFiles = files || this.files;

    const newFiles = currentFiles.filter((f) => {
      return (
        typeof f.id !== "string" &&
        f?.thumbnailStatus === thumbnailStatuses.WAITING &&
        !this.thumbnails.has(`${f.id}|${f.versionGroup}`)
      );
    });

    if (!newFiles.length) return;

    if (this.thumbnails.size > THUMBNAILS_CACHE) this.thumbnails.clear();

    newFiles.forEach((f) => this.thumbnails.add(`${f.id}|${f.versionGroup}`));

    console.log("thumbnails", this.thumbnails);

    const fileIds = newFiles.map((f) => f.id);

    const res = await api.files.createThumbnails(fileIds);

    return res;
  };

  createThumbnail = async (file) => {
    if (
      this.viewAs !== "tile" ||
      !file ||
      !file.id ||
      typeof file.id === "string" ||
      file.thumbnailStatus !== thumbnailStatuses.WAITING ||
      this.thumbnails.has(`${file.id}|${file.versionGroup}`)
    ) {
      return;
    }

    if (this.thumbnails.size > THUMBNAILS_CACHE) this.thumbnails.clear();

    this.thumbnails.add(`${file.id}|${file.versionGroup}`);

    console.log("thumbnails", this.thumbnails);

    const res = await api.files.createThumbnails([file.id]);

    return res;
  };

  setIsUpdatingRowItem = (updating) => {
    this.isUpdatingRowItem = updating;
  };

  setPasswordEntryProcess = (process) => {
    this.passwordEntryProcess = process;
  };

  setEnabledHotkeys = (enabledHotkeys) => {
    this.enabledHotkeys = enabledHotkeys;
  };

  setCreatedItem = (createdItem) => {
    this.createdItem = createdItem;

    // const { socketHelper } = this.settingsStore;
    // if (createdItem?.type == "file") {
    //   console.log(
    //     "[WS] subscribe to file's changes",
    //     createdItem.id,
    //     createdItem.title
    //   );

    //   socketHelper.emit({
    //     command: "subscribe",
    //     data: { roomParts: `FILE-${createdItem.id}`, individual: true },
    //   });
    // }
  };

  setScrollToItem = (item) => {
    this.scrollToItem = item;
  };

  getIsEmptyTrash = async () => {
    const res = await api.files.getTrashFolderList();
    const items = [...res.files, ...res.folders];
    this.setTrashIsEmpty(items.length === 0 ? true : false);
  };

  setTrashIsEmpty = (isEmpty) => {
    this.trashIsEmpty = isEmpty;
  };

  setMovingInProgress = (movingInProgress) => {
    this.movingInProgress = movingInProgress;
  };

  setMainButtonMobileVisible = (visible) => {
    this.mainButtonMobileVisible = visible;
  };

  get roomsFilterTotal() {
    return this.roomsFilter.total;
  }

  get filterTotal() {
    return this.filter.total;
  }

  get hasMoreFiles() {
    const { isRoomsFolder, isArchiveFolder } = this.treeFoldersStore;

    const isRooms = isRoomsFolder || isArchiveFolder;
    const filterTotal = isRooms ? this.roomsFilter.total : this.filter.total;

    if (this.clientLoadingStore.isLoading) return false;
    return this.filesList.length < filterTotal;
  }

  setFilesIsLoading = (filesIsLoading) => {
    this.filesIsLoading = filesIsLoading;
  };

  fetchMoreFiles = async () => {
    if (
      !this.hasMoreFiles ||
      this.filesIsLoading ||
      this.clientLoadingStore.isLoading
    )
      return;

    const { isRoomsFolder, isArchiveFolder } = this.treeFoldersStore;

    const isRooms = isRoomsFolder || isArchiveFolder;

    this.setFilesIsLoading(true);
    // console.log("fetchMoreFiles");

    const newFilter = isRooms ? this.roomsFilter.clone() : this.filter.clone();
    newFilter.page += 1;
    if (isRooms) this.setRoomsFilter(newFilter);
    else this.setFilter(newFilter);

    const newFiles = isRooms
      ? await api.rooms.getRooms(newFilter)
      : await api.files.getFolder(newFilter.folder, newFilter);

    runInAction(() => {
      this.setFiles([...this.files, ...newFiles.files]);
      this.setFolders([...this.folders, ...newFiles.folders]);
      this.setFilesIsLoading(false);
    });
  };

  //Duplicate of countTilesInRow, used to update the number of tiles in a row after the window is resized.
  getCountTilesInRow = () => {
    const isDesktopView = isDesktop();
    const tileGap = isDesktopView ? 16 : 14;
    const minTileWidth = 216 + tileGap;
    const sectionPadding = isDesktopView ? 24 : 16;

    const body = document.getElementById("section");
    const sectionWidth = body ? body.offsetWidth - sectionPadding : 0;

    return Math.floor(sectionWidth / minTileWidth);
  };

  setInvitationLinks = async (roomId, title, access, linkId) => {
    return await api.rooms.setInvitationLinks(roomId, linkId, title, access);
  };

  resendEmailInvitations = async (id, resendAll) => {
    return await api.rooms.resendEmailInvitations(id, resendAll);
  };

  getRoomSecurityInfo = async (id) => {
    return await api.rooms.getRoomSecurityInfo(id).then((res) => res.items);
  };

  setRoomSecurity = async (id, data) => {
    return await api.rooms.setRoomSecurity(id, data);
  };

  withCtrlSelect = (item) => {
    this.setHotkeyCaret(item);
    this.setHotkeyCaretStart(item);

    const fileIndex = this.selection.findIndex(
      (f) => f.id === item.id && f.isFolder === item.isFolder,
    );
    if (fileIndex === -1) {
      this.setSelection([...this.selection, item]);
    } else {
      this.deselectFile(item);
    }
  };

  withShiftSelect = (item) => {
    const caretStart = this.hotkeyCaretStart
      ? this.hotkeyCaretStart
      : this.filesList[0];
    const caret = this.hotkeyCaret ? this.hotkeyCaret : caretStart;

    if (!caret || !caretStart) return;

    const startCaretIndex = this.filesList.findIndex(
      (f) => f.id === caretStart.id && f.isFolder === caretStart.isFolder,
    );

    const caretIndex = this.filesList.findIndex(
      (f) => f.id === caret.id && f.isFolder === caret.isFolder,
    );

    const itemIndex = this.filesList.findIndex(
      (f) => f.id === item.id && f.isFolder === item.isFolder,
    );

    const isMoveDown = caretIndex < itemIndex;

    let newSelection = JSON.parse(JSON.stringify(this.selection));
    let index = caretIndex;
    const newItemIndex = isMoveDown ? itemIndex + 1 : itemIndex - 1;

    while (index !== newItemIndex) {
      const filesItem = this.filesList[index];

      const selectionIndex = newSelection.findIndex(
        (f) => f.id === filesItem.id && f.isFolder === filesItem.isFolder,
      );
      if (selectionIndex === -1) {
        newSelection.push(filesItem);
      } else {
        newSelection = newSelection.filter(
          (_, fIndex) => selectionIndex !== fIndex,
        );
        newSelection.push(filesItem);
      }

      if (isMoveDown) {
        index++;
      } else {
        index--;
      }
    }

    const lastSelection = this.selection[this.selection.length - 1];
    const indexOfLast = this.filesList.findIndex(
      (f) =>
        f.id === lastSelection?.id && f.isFolder === lastSelection?.isFolder,
    );

    newSelection = newSelection.filter((f) => {
      const listIndex = this.filesList.findIndex(
        (x) => x.id === f.id && x.isFolder === f.isFolder,
      );

      if (isMoveDown) {
        const isSelect = listIndex < indexOfLast;
        if (isSelect) return true;

        if (listIndex >= startCaretIndex) {
          return true;
        } else {
          return listIndex >= itemIndex;
        }
      } else {
        const isSelect = listIndex > indexOfLast;
        if (isSelect) return true;

        if (listIndex <= startCaretIndex) {
          return true;
        } else {
          return listIndex <= itemIndex;
        }
      }
    });

    this.setSelection(newSelection);
    this.setHotkeyCaret(item);
  };

  get disableDrag() {
    const {
      isRecycleBinFolder,
      isRoomsFolder,
      isArchiveFolder,
      isFavoritesFolder,
      isRecentFolder,
    } = this.treeFoldersStore;

    return (
      isRecycleBinFolder ||
      isRoomsFolder ||
      isArchiveFolder ||
      isFavoritesFolder ||
      isRecentFolder
    );
  }

  get roomsForRestore() {
    return this.folders.filter((f) => f.security.Move);
  }

  get roomsForDelete() {
    return this.folders.filter((f) => f.security.Delete);
  }

  getRooms = async (filter) => {
    let newFilter = RoomsFilter.getDefault();
    Object.assign(newFilter, filter);

    return await api.rooms.getRooms(newFilter);
  };

  setHotkeysClipboard = (hotkeysClipboard) => {
    this.hotkeysClipboard = hotkeysClipboard
      ? hotkeysClipboard
      : this.selection;
  };

  getPrimaryLink = async (roomId) => {
    const link = await api.rooms.getPrimaryLink(roomId);
    if (link) {
      this.setRoomShared(roomId, true);
    }

    return link;
  };

  getFilePrimaryLink = async (fileId) => {
    return await api.files.getFileLink(fileId);
  };

  setRoomShared = (roomId, shared) => {
    const roomIndex = this.folders.findIndex((r) => r.id === roomId);

    if (roomIndex !== -1) {
      this.folders[roomIndex].shared = shared;
    }

    const navigationPath = [...this.selectedFolderStore.navigationPath];

    if (this.selectedFolderStore.id === roomId) {
      this.selectedFolderStore.setShared(shared);
      return;
    }

    const pathPartsRoomIndex = navigationPath.findIndex((f) => f.id === roomId);
    if (pathPartsRoomIndex === -1) return;
    navigationPath[pathPartsRoomIndex].shared = shared;
    this.selectedFolderStore.setNavigationPath(navigationPath);
  };

  get isFiltered() {
    const { isRoomsFolder, isArchiveFolder } = this.treeFoldersStore;

    const {
      subjectId,
      filterValue,
      type,
      withSubfolders: withRoomsSubfolders,
      searchInContent: searchInContentRooms,
      tags,
      withoutTags,
    } = this.roomsFilter;

    const {
      authorType,
      roomId,
      search,
      withSubfolders,
      filterType,
      searchInContent,
    } = this.filter;

    const isFiltered =
      isRoomsFolder || isArchiveFolder
        ? filterValue ||
          type ||
          withRoomsSubfolders ||
          searchInContentRooms ||
          subjectId ||
          tags ||
          withoutTags
        : authorType ||
          roomId ||
          search ||
          withSubfolders ||
          filterType ||
          searchInContent;

    return isFiltered;
  }
}

export default FilesStore;<|MERGE_RESOLUTION|>--- conflicted
+++ resolved
@@ -3057,13 +3057,9 @@
         security,
         viewAccessibility,
         mute,
-<<<<<<< HEAD
-        inRoom = true,
-        indexing,
-=======
         inRoom,
         requestToken,
->>>>>>> e61369d5
+        indexing,
       } = item;
 
       const thirdPartyIcon = this.thirdPartyStore.getThirdPartyIcon(
@@ -3225,12 +3221,9 @@
         viewAccessibility,
         ...pluginOptions,
         inRoom,
-<<<<<<< HEAD
         indexing,
-=======
         type,
         hasDraft,
->>>>>>> e61369d5
         isForm,
         canCopyPublicLink,
         requestToken,
