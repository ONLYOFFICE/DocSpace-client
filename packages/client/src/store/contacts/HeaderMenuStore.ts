--- conflicted
+++ resolved
@@ -123,13 +123,8 @@
     } = this.usersStore!;
     const { setSendInviteDialogVisible, setRemoveGuestDialogVisible } =
       this.dialogStore;
-<<<<<<< HEAD
-    const { toggleDeleteProfileEverDialog } = this.contextOptionsStore;
-=======
     const { toggleDeleteProfileEverDialog, settingsStore } =
       this.contextOptionsStore;
-    const { isVisible } = this.infoPanelStore;
->>>>>>> 6eda29ba
     const { isRoomAdmin, isCollaborator } = this.userStore.user!;
 
     const isInfoPanelVisible = getInfoPanelOpen();
