--- conflicted
+++ resolved
@@ -55,11 +55,8 @@
       accessOptions: [],
       filesOwnerId: null,
       showEmbeddingContent: false,
-<<<<<<< HEAD
       isUpdated: false,
-=======
       isLoading: false,
->>>>>>> df09343e
     };
 
     this.ref = React.createRef();
@@ -455,11 +452,8 @@
       accessOptions,
       externalAccessOptions,
       showEmbeddingContent,
-<<<<<<< HEAD
       isUpdated,
-=======
       isLoading,
->>>>>>> df09343e
     } = this.state;
 
     const visible = sharingPanelVisible;
