// (c) Copyright Ascensio System SIA 2009-2024
//
// This program is a free software product.
// You can redistribute it and/or modify it under the terms
// of the GNU Affero General Public License (AGPL) version 3 as published by the Free Software
// Foundation. In accordance with Section 7(a) of the GNU AGPL its Section 15 shall be amended
// to the effect that Ascensio System SIA expressly excludes the warranty of non-infringement of
// any third-party rights.
//
// This program is distributed WITHOUT ANY WARRANTY, without even the implied warranty
// of MERCHANTABILITY or FITNESS FOR A PARTICULAR  PURPOSE. For details, see
// the GNU AGPL at: http://www.gnu.org/licenses/agpl-3.0.html
//
// You can contact Ascensio System SIA at Lubanas st. 125a-25, Riga, Latvia, EU, LV-1021.
//
// The  interactive user interfaces in modified source and object code versions of the Program must
// display Appropriate Legal Notices, as required under Section 5 of the GNU AGPL version 3.
//
// Pursuant to Section 7(b) of the License you must retain the original Product logo when
// distributing the program. Pursuant to Section 7(e) we decline to grant you any rights under
// trademark law for use of our trademarks.
//
// All the Product's GUI elements, including illustrations and icon sets, as well as technical writing
// content are licensed under the terms of the Creative Commons Attribution-ShareAlike 4.0
// International. See the License terms at http://creativecommons.org/licenses/by-sa/4.0/legalcode

import { useEffect, useState, useTransition } from "react";

import { Tabs } from "@docspace/shared/components/tabs";

import { inject, observer } from "mobx-react";
import config from "PACKAGE_FILE";

import { useNavigate, useLocation } from "react-router-dom";
import { useTranslation } from "react-i18next";

import { Box } from "@docspace/shared/components/box";
import { SECTION_HEADER_HEIGHT } from "@docspace/shared/components/section/Section.constants";
import { combineUrl } from "@docspace/shared/utils/combineUrl";

import JavascriptSDK from "./JavascriptSDK";
import Webhooks from "./Webhooks";
import Api from "./Api";
import PluginSDK from "./PluginSDK";
import OAuth from "./OAuth";

import SSOLoader from "./sub-components/ssoLoader";

import { globalColors } from "@docspace/shared/themes";

const DeveloperToolsWrapper = (props) => {
  const { currentDeviceType, identityServerEnabled } = props;
  const navigate = useNavigate();
  const location = useLocation();

  const [isLoading, setIsLoading] = useState(false);
  const [currentTabId, setCurrentTabId] = useState();

  const { t, ready } = useTranslation([
    "JavascriptSdk",
    "Webhooks",
    "Settings",
    "WebPlugins",
    "Common",
    "OAuth",
  ]);
  const [isPending, startTransition] = useTransition();

  const sdkLabel = (
    <Box displayProp="flex" style={{ gap: "8px" }}>
      {t("JavascriptSdk")}
    </Box>
  );

  const pluginLabel = (
    <Box displayProp="flex" style={{ gap: "8px" }}>
      {t("WebPlugins:PluginSDK")}
<<<<<<< HEAD

      <Badge
        label={t("Common:BetaLabel")}
        backgroundColor={globalColors.mainPurple}
        fontSize="9px"
        borderRadius="50px"
        noHover={true}
        isHovered={false}
      />
=======
>>>>>>> 116702d2
    </Box>
  );

  const data = [
    {
      id: "api",
      name: t("Settings:Api"),
      content: <Api />,
    },
    {
      id: "javascript-sdk",
      name: sdkLabel,
      content: <JavascriptSDK />,
    },
    {
      id: "plugin-sdk",
      name: pluginLabel,
      content: <PluginSDK />,
    },
    {
      id: "webhooks",
      name: t("Webhooks:Webhooks"),
      content: <Webhooks />,
    },
  ];

  if (identityServerEnabled) {
    data.push({
      id: "oauth",
      name: t("OAuth:OAuth"),
      content: <OAuth />,
    });
  }

  const load = async () => {
    //await loadBaseInfo();
  };

  useEffect(() => {
    const path = location.pathname;
    const currentTab = data.find((item) => path.includes(item.id));
    if (currentTab !== -1 && data.length) {
      setCurrentTabId(currentTab.id);
    }

    setIsLoading(true);
  }, [location.pathname]);

  useEffect(() => {
    ready && startTransition(load);
  }, [ready]);

  const onSelect = (e) => {
    navigate(
      combineUrl(
        window.ClientConfig?.proxy?.url,
        config.homepage,
        `/portal-settings/developer-tools/${e.id}`,
      ),
    );
    setCurrentTabId(e.id);
  };

  if (!isLoading) return <SSOLoader />;

  return (
    <Tabs
      items={data}
      selectedItemId={currentTabId}
      onSelect={onSelect}
      stickyTop={SECTION_HEADER_HEIGHT[currentDeviceType]}
    />
  );
};

export default inject(({ setup, settingsStore, authStore }) => {
  const { initSettings } = setup;

  const { identityServerEnabled } = authStore.capabilities;

  return {
    currentDeviceType: settingsStore.currentDeviceType,
    loadBaseInfo: async () => {
      await initSettings();
    },
    identityServerEnabled,
  };
})(observer(DeveloperToolsWrapper));<|MERGE_RESOLUTION|>--- conflicted
+++ resolved
@@ -75,18 +75,6 @@
   const pluginLabel = (
     <Box displayProp="flex" style={{ gap: "8px" }}>
       {t("WebPlugins:PluginSDK")}
-<<<<<<< HEAD
-
-      <Badge
-        label={t("Common:BetaLabel")}
-        backgroundColor={globalColors.mainPurple}
-        fontSize="9px"
-        borderRadius="50px"
-        noHover={true}
-        isHovered={false}
-      />
-=======
->>>>>>> 116702d2
     </Box>
   );
 
