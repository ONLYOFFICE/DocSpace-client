--- conflicted
+++ resolved
@@ -1,283 +1,252 @@
-// (c) Copyright Ascensio System SIA 2010-2022
-//
-// This program is a free software product.
-// You can redistribute it and/or modify it under the terms
-// of the GNU Affero General Public License (AGPL) version 3 as published by the Free Software
-// Foundation. In accordance with Section 7(a) of the GNU AGPL its Section 15 shall be amended
-// to the effect that Ascensio System SIA expressly excludes the warranty of non-infringement of
-// any third-party rights.
-//
-// This program is distributed WITHOUT ANY WARRANTY, without even the implied warranty
-// of MERCHANTABILITY or FITNESS FOR A PARTICULAR  PURPOSE. For details, see
-// the GNU AGPL at: http://www.gnu.org/licenses/agpl-3.0.html
-//
-// You can contact Ascensio System SIA at Lubanas st. 125a-25, Riga, Latvia, EU, LV-1021.
-//
-// The  interactive user interfaces in modified source and object code versions of the Program must
-// display Appropriate Legal Notices, as required under Section 5 of the GNU AGPL version 3.
-//
-// Pursuant to Section 7(b) of the License you must retain the original Product logo when
-// distributing the program. Pursuant to Section 7(e) we decline to grant you any rights under
-// trademark law for use of our trademarks.
-//
-// All the Product's GUI elements, including illustrations and icon sets, as well as technical writing
-// content are licensed under the terms of the Creative Commons Attribution-ShareAlike 4.0
-// International. See the License terms at http://creativecommons.org/licenses/by-sa/4.0/legalcode
-
-namespace ASC.Web.Files.Helpers;
-
-[Scope]
-public class FilesMessageService
-{
-    private readonly ILogger _logger;
-    private readonly MessageTarget _messageTarget;
-    private readonly MessageService _messageService;
-    private readonly IHttpContextAccessor _httpContextAccessor;
-    private readonly IDaoFactory _daoFactory;
-    private readonly NotifyClient _notifyClient;
-    private readonly AuthContext _authContext;
-
-    public FilesMessageService(
-        ILoggerProvider options,
-        MessageTarget messageTarget,
-        MessageService messageService,
-        IDaoFactory daoFactory,
-        NotifyClient notifyClient,
-        AuthContext authContext)
-    {
-        _logger = options.CreateLogger("ASC.Messaging");
-        _messageTarget = messageTarget;
-        _messageService = messageService;
-        _daoFactory = daoFactory;
-        _notifyClient = notifyClient;
-        _authContext = authContext;
-    }
-
-    public FilesMessageService(
-        ILoggerProvider options,
-        MessageTarget messageTarget,
-        MessageService messageService,
-        IHttpContextAccessor httpContextAccessor,
-        IDaoFactory daoFactory,
-        NotifyClient notifyClient,
-        AuthContext authContext)
-        : this(options, messageTarget, messageService, daoFactory, notifyClient, authContext)
-    {
-        _httpContextAccessor = httpContextAccessor;
-    }
-
-    public async Task SendAsync(IDictionary<string, StringValues> headers, MessageAction action, params string[] description)
-    {
-        await SendHeadersMessageAsync(headers, action, null, description);
-    }
-
-<<<<<<< HEAD
-    public async Task SendAsync<T>(FileEntry<T> entry, IDictionary<string, StringValues> headers, MessageAction action, params string[] description)
-=======
-    public async Task Send<T>(FileEntry<T> entry, IDictionary<string, StringValues> headers, MessageAction action, params string[] description)
-    {
-        await Send(entry, headers, action, null, FileShare.None, Guid.Empty, description);
-    }
-
-    public async Task Send<T>(FileEntry<T> entry, IDictionary<string, StringValues> headers, List<AceWrapper> aces, MessageAction action, params string[] description)
-    {
-        if (action == MessageAction.RoomDeleted)
-        {
-            var userId = _authContext.CurrentAccount.ID;
-            _notifyClient.SendRoomRemoved(entry, aces, userId);
-        }
-
-        await Send(entry, headers, action, null, FileShare.None, Guid.Empty, description);
-    }
-
-    public async Task Send<T>(FileEntry<T> entry, IDictionary<string, StringValues> headers, string oldTitle, MessageAction action, params string[] description)
-    {
-        await Send(entry, headers, action, oldTitle, FileShare.None, Guid.Empty, description);
-    }
-
-    public async Task Send<T>(FileEntry<T> entry, IDictionary<string, StringValues> headers, MessageAction action, Guid userId, params string[] description)
-    {
-        await Send(entry, headers, action, null, FileShare.None, userId, description);
-    }
-
-    public async Task Send<T>(FileEntry<T> entry, IDictionary<string, StringValues> headers, MessageAction action, FileShare userRole, Guid userId, params string[] description)
-    {
-        description = description.Append(FileStorageService.GetAccessString(userRole)).ToArray();
-        await Send(entry, headers, action, null, userRole, userId, description);
-    }
-
-    private async Task Send<T>(FileEntry<T> entry, IDictionary<string, StringValues> headers, MessageAction action, string oldTitle, FileShare userRole, Guid userId, params string[] description)
->>>>>>> 0b31d564
-    {
-        if (entry == null)
-        {
-            return;
-        }
-
-<<<<<<< HEAD
-        await SendHeadersMessageAsync(headers, action, _messageTarget.Create(entry.Id), description);
-    }
-
-    public async Task SendAsync<T1, T2>(FileEntry<T1> entry1, FileEntry<T2> entry2, IDictionary<string, StringValues> headers, MessageAction action, params string[] description)
-=======
-        var additionalParam = await GetAdditionalNotificationParamAsync(entry, action, oldTitle, userId, userRole);
-
-        if (additionalParam != "")
-        {
-            description = description.Append(additionalParam).ToArray();
-        }
-
-        SendHeadersMessage(headers, action, _messageTarget.Create(entry.Id), description);
-    }
-
-    public async Task Send<T1, T2>(FileEntry<T1> entry1, FileEntry<T2> entry2, IDictionary<string, StringValues> headers, MessageAction action, params string[] description)
->>>>>>> 0b31d564
-    {
-        if (entry1 == null || entry2 == null)
-        {
-            return;
-        }
-
-<<<<<<< HEAD
-        await SendHeadersMessageAsync(headers, action, _messageTarget.CreateFromGroupValues(new[] { entry1.Id.ToString(), entry2.Id.ToString() }), description);
-=======
-        var additionalParams = await GetAdditionalNotificationParamAsync(entry1, action);
-
-        if (!string.IsNullOrEmpty(additionalParams))
-        {
-            description = description.Append(additionalParams).ToArray();
-        }
-
-        SendHeadersMessage(headers, action, _messageTarget.CreateFromGroupValues(new[] { entry1.Id.ToString(), entry2.Id.ToString() }), description);
->>>>>>> 0b31d564
-    }
-
-    private async Task SendHeadersMessageAsync(IDictionary<string, StringValues> headers, MessageAction action, MessageTarget target, params string[] description)
-    {
-        if (headers == null)//todo check need if
-        {
-            _logger.DebugEmptyRequestHeaders(action);
-
-            return;
-        }
-
-        await _messageService.SendAsync(headers, action, target, description);
-    }
-
-<<<<<<< HEAD
-    public async Task SendAsync<T>(FileEntry<T> entry, MessageAction action, string description)
-=======
-    public async Task Send<T>(FileEntry<T> entry, MessageAction action, string description)
->>>>>>> 0b31d564
-    {
-        if (entry == null)
-        {
-            return;
-        }
-
-        if (_httpContextAccessor == null)
-        {
-            _logger.DebugEmptyHttpRequest(action);
-
-            return;
-        }
-
-<<<<<<< HEAD
-        await _messageService.SendAsync(action, _messageTarget.Create(entry.Id), description);
-=======
-        var additionalParam = await GetAdditionalNotificationParamAsync(entry, action);
-
-        if (additionalParam != "")
-        {
-            _messageService.Send(action, _messageTarget.Create(entry.Id), description, additionalParam);
-        }
-        else
-        {
-            _messageService.Send(action, _messageTarget.Create(entry.Id), description);
-        }
->>>>>>> 0b31d564
-    }
-
-    public async Task SendAsync<T>(FileEntry<T> entry, MessageAction action, string d1, string d2)
-    {
-        if (entry == null)
-        {
-            return;
-        }
-
-        if (_httpContextAccessor == null)
-        {
-            _logger.DebugEmptyHttpRequest(action);
-            return;
-        }
-
-        await _messageService.SendAsync(action, _messageTarget.Create(entry.Id), d1, d2);
-    }
-
-<<<<<<< HEAD
-    public async Task SendAsync<T>(FileEntry<T> entry, MessageInitiator initiator, MessageAction action, params string[] description)
-=======
-    public async Task Send<T>(FileEntry<T> entry, MessageInitiator initiator, MessageAction action, params string[] description)
->>>>>>> 0b31d564
-    {
-        if (entry == null)
-        {
-            return;
-        }
-
-<<<<<<< HEAD
-        await _messageService.SendAsync(initiator, action, _messageTarget.Create(entry.Id), description);
-=======
-        var additionalParam = await GetAdditionalNotificationParamAsync(entry, action);
-
-        if (additionalParam != "")
-        {
-            description = description.Append(additionalParam).ToArray();
-        }
-
-        _messageService.Send(initiator, action, _messageTarget.Create(entry.Id), description);
->>>>>>> 0b31d564
-    }
-
-    private async Task<string> GetAdditionalNotificationParamAsync<T>(FileEntry<T> entry, MessageAction action, string oldTitle = null, Guid userid = default(Guid), FileShare userRole = FileShare.None)
-    {
-        var folderDao = _daoFactory.GetFolderDao<int>();
-        var roomInfo = await folderDao.GetParentRoomInfoFromFileEntryAsync(entry);
-
-        var info = new AdditionalNotificationInfo
-        {
-            RoomId = roomInfo.RoomId,
-            RoomTitle = roomInfo.RoomTitle
-        };
-
-        if (action == MessageAction.RoomRenamed && !string.IsNullOrEmpty(oldTitle))
-        {
-            info.RoomOldTitle = oldTitle;
-        }
-
-        if ((action == MessageAction.RoomCreateUser || action == MessageAction.RoomRemoveUser)
-            && userid != Guid.Empty)
-        {
-            info.UserIds = new List<Guid> { userid };
-        }
-
-        if (action == MessageAction.RoomUpdateAccessForUser
-            && (userRole != FileShare.None)
-            && userid != Guid.Empty)
-        {
-            info.UserIds = new List<Guid> { userid };
-            info.UserRole = (int)userRole;
-        }
-
-        info.RootFolderTitle = entry.RootFolderType switch
-        {
-            FolderType.USER => FilesUCResource.MyFiles,
-            FolderType.TRASH => FilesUCResource.Trash,
-            _ => string.Empty
-        };
-
-        var serializedParam = JsonSerializer.Serialize(info);
-
-        return serializedParam;
-    }
-}
+// (c) Copyright Ascensio System SIA 2010-2022
+//
+// This program is a free software product.
+// You can redistribute it and/or modify it under the terms
+// of the GNU Affero General Public License (AGPL) version 3 as published by the Free Software
+// Foundation. In accordance with Section 7(a) of the GNU AGPL its Section 15 shall be amended
+// to the effect that Ascensio System SIA expressly excludes the warranty of non-infringement of
+// any third-party rights.
+//
+// This program is distributed WITHOUT ANY WARRANTY, without even the implied warranty
+// of MERCHANTABILITY or FITNESS FOR A PARTICULAR  PURPOSE. For details, see
+// the GNU AGPL at: http://www.gnu.org/licenses/agpl-3.0.html
+//
+// You can contact Ascensio System SIA at Lubanas st. 125a-25, Riga, Latvia, EU, LV-1021.
+//
+// The  interactive user interfaces in modified source and object code versions of the Program must
+// display Appropriate Legal Notices, as required under Section 5 of the GNU AGPL version 3.
+//
+// Pursuant to Section 7(b) of the License you must retain the original Product logo when
+// distributing the program. Pursuant to Section 7(e) we decline to grant you any rights under
+// trademark law for use of our trademarks.
+//
+// All the Product's GUI elements, including illustrations and icon sets, as well as technical writing
+// content are licensed under the terms of the Creative Commons Attribution-ShareAlike 4.0
+// International. See the License terms at http://creativecommons.org/licenses/by-sa/4.0/legalcode
+
+namespace ASC.Web.Files.Helpers;
+
+[Scope]
+public class FilesMessageService
+{
+    private readonly ILogger _logger;
+    private readonly MessageTarget _messageTarget;
+    private readonly MessageService _messageService;
+    private readonly IHttpContextAccessor _httpContextAccessor;
+    private readonly IDaoFactory _daoFactory;
+    private readonly NotifyClient _notifyClient;
+    private readonly AuthContext _authContext;
+
+    public FilesMessageService(
+        ILoggerProvider options,
+        MessageTarget messageTarget,
+        MessageService messageService,
+        IDaoFactory daoFactory,
+        NotifyClient notifyClient,
+        AuthContext authContext)
+    {
+        _logger = options.CreateLogger("ASC.Messaging");
+        _messageTarget = messageTarget;
+        _messageService = messageService;
+        _daoFactory = daoFactory;
+        _notifyClient = notifyClient;
+        _authContext = authContext;
+    }
+
+    public FilesMessageService(
+        ILoggerProvider options,
+        MessageTarget messageTarget,
+        MessageService messageService,
+        IHttpContextAccessor httpContextAccessor,
+        IDaoFactory daoFactory,
+        NotifyClient notifyClient,
+        AuthContext authContext)
+        : this(options, messageTarget, messageService, daoFactory, notifyClient, authContext)
+    {
+        _httpContextAccessor = httpContextAccessor;
+    }
+
+    public async Task SendAsync(IDictionary<string, StringValues> headers, MessageAction action, params string[] description)
+    {
+        await SendHeadersMessageAsync(headers, action, null, description);
+    }
+
+    public async Task SendAsync<T>(FileEntry<T> entry, IDictionary<string, StringValues> headers, MessageAction action, params string[] description)
+    {
+        await SendAsync(entry, headers, action, null, FileShare.None, Guid.Empty, description);
+    }
+
+    public async Task SendAsync<T>(FileEntry<T> entry, IDictionary<string, StringValues> headers, List<AceWrapper> aces, MessageAction action, params string[] description)
+    {
+        if (action == MessageAction.RoomDeleted)
+        {
+            var userId = _authContext.CurrentAccount.ID;
+            _notifyClient.SendRoomRemoved(entry, aces, userId);
+        }
+
+        await SendAsync(entry, headers, action, null, FileShare.None, Guid.Empty, description);
+    }
+
+    public async Task SendAsync<T>(FileEntry<T> entry, IDictionary<string, StringValues> headers, string oldTitle, MessageAction action, params string[] description)
+    {
+        await SendAsync(entry, headers, action, oldTitle, FileShare.None, Guid.Empty, description);
+    }
+
+    public async Task SendAsync<T>(FileEntry<T> entry, IDictionary<string, StringValues> headers, MessageAction action, Guid userId, params string[] description)
+    {
+        await SendAsync(entry, headers, action, null, FileShare.None, userId, description);
+    }
+
+    public async Task SendAsync<T>(FileEntry<T> entry, IDictionary<string, StringValues> headers, MessageAction action, FileShare userRole, Guid userId, params string[] description)
+    {
+        description = description.Append(FileStorageService.GetAccessString(userRole)).ToArray();
+        await SendAsync(entry, headers, action, null, userRole, userId, description);
+    }
+
+    private async Task SendAsync<T>(FileEntry<T> entry, IDictionary<string, StringValues> headers, MessageAction action, string oldTitle, FileShare userRole, Guid userId, params string[] description)
+    {
+        if (entry == null)
+        {
+            return;
+        }
+
+        var additionalParam = await GetAdditionalNotificationParamAsync(entry, action, oldTitle, userId, userRole);
+
+        if (additionalParam != "")
+        {
+            description = description.Append(additionalParam).ToArray();
+        }
+
+        await SendHeadersMessageAsync(headers, action, _messageTarget.Create(entry.Id), description);
+    }
+
+    public async Task SendAsync<T1, T2>(FileEntry<T1> entry1, FileEntry<T2> entry2, IDictionary<string, StringValues> headers, MessageAction action, params string[] description)
+    {
+        if (entry1 == null || entry2 == null)
+        {
+            return;
+        }
+
+        var additionalParams = await GetAdditionalNotificationParamAsync(entry1, action);
+
+        if (!string.IsNullOrEmpty(additionalParams))
+        {
+            description = description.Append(additionalParams).ToArray();
+        }
+
+        await SendHeadersMessageAsync(headers, action, _messageTarget.CreateFromGroupValues(new[] { entry1.Id.ToString(), entry2.Id.ToString() }), description);
+    }
+
+    private async Task SendHeadersMessageAsync(IDictionary<string, StringValues> headers, MessageAction action, MessageTarget target, params string[] description)
+    {
+        if (headers == null)//todo check need if
+        {
+            _logger.DebugEmptyRequestHeaders(action);
+
+            return;
+        }
+
+        await _messageService.SendAsync(headers, action, target, description);
+    }
+
+    public async Task SendAsync<T>(FileEntry<T> entry, MessageAction action, string description)
+    {
+        if (entry == null)
+        {
+            return;
+        }
+
+        if (_httpContextAccessor == null)
+        {
+            _logger.DebugEmptyHttpRequest(action);
+
+            return;
+        }
+
+        var additionalParam = await GetAdditionalNotificationParamAsync(entry, action);
+
+        if (additionalParam != "")
+        {
+            await _messageService.SendAsync(action, _messageTarget.Create(entry.Id), description, additionalParam);
+        }
+        else
+        {
+            await _messageService.SendAsync(action, _messageTarget.Create(entry.Id), description);
+        }
+    }
+
+    public async Task SendAsync<T>(FileEntry<T> entry, MessageAction action, string d1, string d2)
+    {
+        if (entry == null)
+        {
+            return;
+        }
+
+        if (_httpContextAccessor == null)
+        {
+            _logger.DebugEmptyHttpRequest(action);
+            return;
+        }
+
+        await _messageService.SendAsync(action, _messageTarget.Create(entry.Id), d1, d2);
+    }
+
+    public async Task SendAsync<T>(FileEntry<T> entry, MessageInitiator initiator, MessageAction action, params string[] description)
+    {
+        if (entry == null)
+        {
+            return;
+        }
+
+        var additionalParam = await GetAdditionalNotificationParamAsync(entry, action);
+
+        if (additionalParam != "")
+        {
+            description = description.Append(additionalParam).ToArray();
+        }
+
+        await _messageService.SendAsync(initiator, action, _messageTarget.Create(entry.Id), description);
+    }
+
+    private async Task<string> GetAdditionalNotificationParamAsync<T>(FileEntry<T> entry, MessageAction action, string oldTitle = null, Guid userid = default(Guid), FileShare userRole = FileShare.None)
+    {
+        var folderDao = _daoFactory.GetFolderDao<int>();
+        var roomInfo = await folderDao.GetParentRoomInfoFromFileEntryAsync(entry);
+
+        var info = new AdditionalNotificationInfo
+        {
+            RoomId = roomInfo.RoomId,
+            RoomTitle = roomInfo.RoomTitle
+        };
+
+        if (action == MessageAction.RoomRenamed && !string.IsNullOrEmpty(oldTitle))
+        {
+            info.RoomOldTitle = oldTitle;
+        }
+
+        if ((action == MessageAction.RoomCreateUser || action == MessageAction.RoomRemoveUser)
+            && userid != Guid.Empty)
+        {
+            info.UserIds = new List<Guid> { userid };
+        }
+
+        if (action == MessageAction.RoomUpdateAccessForUser
+            && (userRole != FileShare.None)
+            && userid != Guid.Empty)
+        {
+            info.UserIds = new List<Guid> { userid };
+            info.UserRole = (int)userRole;
+        }
+
+        info.RootFolderTitle = entry.RootFolderType switch
+        {
+            FolderType.USER => FilesUCResource.MyFiles,
+            FolderType.TRASH => FilesUCResource.Trash,
+            _ => string.Empty
+        };
+
+        var serializedParam = JsonSerializer.Serialize(info);
+
+        return serializedParam;
+    }
+}