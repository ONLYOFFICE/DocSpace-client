{
  "key_path": "CollaborationRooms",
  "content": "Collaboration",
  "content_en_sha1_hash": "0a4d7a1ab7027fe1ecc947122932b427b1c9e59b",
  "created_at": "2025-05-19T21:30:43.503Z",
<<<<<<< HEAD
  "updated_at": "2025-05-26T07:57:32.384Z",
=======
  "updated_at": "2025-06-03T20:59:41.982Z",
>>>>>>> 398dda3c
  "comment": {
    "text": "This translation key is used to display the label for a room filter type in the UI. It appears in a filter dropdown menu on the Home page, specifically under the \"Editing Room\" and \"Custom Room\" filters, and provides a clear indication of what rooms are being filtered by collaboration capabilities.",
    "is_auto": true,
    "updated_at": "2025-05-20T09:37:05.758Z"
  },
  "usage": [
    {
      "file_path": "/packages/client/src/helpers/filesUtils.js",
      "line_number": 51,
      "context": "case RoomsType.FillingFormsRoom:\n return t(\"Common:FillingFormRooms\");\n \n case RoomsType.EditingRoom:\n return t(\"Common:CollaborationRooms\");\n \n case RoomsType.ReviewRoom:\n return t(\"Common:Review\");\n \n case RoomsType.ReadOnlyRoom:",
      "module": "/packages/client"
    },
    {
      "file_path": "/packages/client/src/pages/Home/Section/Filter/index.js",
<<<<<<< HEAD
      "line_number": 794,
=======
      "line_number": 795,
>>>>>>> 398dda3c
      "context": "case RoomsType.EditingRoom:\n return {\n id: \"filter_type-collaboration\",\n key: RoomsType.EditingRoom,\n group: FilterGroups.roomFilterType,\n label: t(\"Common:CollaborationRooms\"),\n };\n case RoomsType.ReviewRoom:\n return {\n id: \"filter_type-review\",\n key: RoomsType.ReviewRoom,",
      "module": "/packages/client"
    },
    {
      "file_path": "/packages/shared/utils/index.ts",
<<<<<<< HEAD
      "line_number": 362,
=======
      "line_number": 360,
>>>>>>> 398dda3c
      "context": "return t(\"Common:Files\");\n \n case `room-${RoomsType.CustomRoom}`:\n return t(\"Common:CustomRooms\");\n case `room-${RoomsType.EditingRoom}`:\n return t(\"Common:CollaborationRooms\");\n \n case `room-${RoomsType.FormRoom}`:\n return t(\"Common:FormRoom\");\n \n case `room-${RoomsType.PublicRoom}`:",
      "module": "/packages/shared"
    }
  ],
  "languages": {
    "en": {
      "ai_translated": false,
      "ai_model": null,
      "ai_spell_check_issues": [],
      "approved_at": null
    },
    "ar-SA": {
      "ai_translated": false,
      "ai_model": null,
      "ai_spell_check_issues": [],
      "approved_at": null
    },
    "az": {
      "ai_translated": false,
      "ai_model": null,
      "ai_spell_check_issues": [],
      "approved_at": null
    },
    "bg": {
      "ai_translated": false,
      "ai_model": null,
      "ai_spell_check_issues": [],
      "approved_at": null
    },
    "cs": {
      "ai_translated": false,
      "ai_model": null,
      "ai_spell_check_issues": [],
      "approved_at": null
    },
    "de": {
      "ai_translated": false,
      "ai_model": null,
      "ai_spell_check_issues": [],
      "approved_at": null
    },
    "el-GR": {
      "ai_translated": false,
      "ai_model": null,
      "ai_spell_check_issues": [],
      "approved_at": null
    },
    "es": {
      "ai_translated": false,
      "ai_model": null,
      "ai_spell_check_issues": [],
      "approved_at": null
    },
    "fi": {
      "ai_translated": false,
      "ai_model": null,
      "ai_spell_check_issues": [],
      "approved_at": null
    },
    "fr": {
      "ai_translated": false,
      "ai_model": null,
      "ai_spell_check_issues": [
        {
          "type": "incorrect_translation",
          "description": "The translation 'Salles de collaboration' is a literal translation of 'Collaboration Rooms'. The English content is just 'Collaboration'. A more natural and concise French translation would be 'Collaboration'.",
          "suggestion": "Collaboration"
        }
      ],
      "approved_at": null
    },
    "hy-AM": {
      "ai_translated": false,
      "ai_model": null,
      "ai_spell_check_issues": [],
      "approved_at": null
    },
    "it": {
      "ai_translated": false,
      "ai_model": null,
      "ai_spell_check_issues": [],
      "approved_at": null
    },
    "ja-JP": {
      "ai_translated": false,
      "ai_model": null,
      "ai_spell_check_issues": [],
      "approved_at": null
    },
    "ko-KR": {
      "ai_translated": false,
      "ai_model": null,
      "ai_spell_check_issues": [],
      "approved_at": null
    },
    "lo-LA": {
      "ai_translated": false,
      "ai_model": null,
      "ai_spell_check_issues": [],
      "approved_at": null
    },
    "lv": {
      "ai_translated": false,
      "ai_model": null,
      "ai_spell_check_issues": [],
      "approved_at": null
    },
    "nl": {
      "ai_translated": false,
      "ai_model": null,
      "ai_spell_check_issues": [],
      "approved_at": null
    },
    "pl": {
      "ai_translated": false,
      "ai_model": null,
      "ai_spell_check_issues": [],
      "approved_at": null
    },
    "pt": {
      "ai_translated": false,
      "ai_model": null,
      "ai_spell_check_issues": [],
      "approved_at": null
    },
    "pt-BR": {
      "ai_translated": false,
      "ai_model": null,
      "ai_spell_check_issues": [],
      "approved_at": null
    },
    "ro": {
      "ai_translated": false,
      "ai_model": null,
      "ai_spell_check_issues": [],
      "approved_at": null
    },
    "ru": {
      "ai_translated": false,
      "ai_model": null,
      "ai_spell_check_issues": [
        {
          "type": "incorrect_translation",
          "description": "The Russian translation \"Совместное редактирование\" (Joint editing) does not fully capture the meaning of \"Collaboration\". While editing is often a part of collaboration, collaboration encompasses a broader range of cooperative activities.",
          "suggestion": "Consider alternatives like \"Сотрудничество\" (Cooperation) or \"Совместная работа\" (Joint work) to more accurately represent the English term \"Collaboration\"."
        }
      ],
      "approved_at": null
    },
    "si": {
      "ai_translated": false,
      "ai_model": null,
      "ai_spell_check_issues": [],
      "approved_at": null
    },
    "sk": {
      "ai_translated": false,
      "ai_model": null,
      "ai_spell_check_issues": [],
      "approved_at": null
    },
    "sl": {
      "ai_translated": false,
      "ai_model": null,
      "ai_spell_check_issues": [],
      "approved_at": null
    },
    "sr-Cyrl-RS": {
      "ai_translated": false,
      "ai_model": null,
      "ai_spell_check_issues": [],
      "approved_at": null
    },
    "sr-Latn-RS": {
      "ai_translated": false,
      "ai_model": null,
      "ai_spell_check_issues": [],
      "approved_at": null
    },
    "tr": {
      "ai_translated": false,
      "ai_model": null,
      "ai_spell_check_issues": [],
      "approved_at": null
    },
    "uk-UA": {
      "ai_translated": false,
      "ai_model": null,
      "ai_spell_check_issues": [],
      "approved_at": null
    },
    "vi": {
      "ai_translated": false,
      "ai_model": null,
      "ai_spell_check_issues": [],
      "approved_at": null
    },
    "zh-CN": {
      "ai_translated": false,
      "ai_model": null,
      "ai_spell_check_issues": [
        {
          "type": "incorrect_translation",
          "description": "The translation \"协作房间\" (xiézuò fángjiān) translates to 'collaboration rooms', not just 'collaboration'. It includes the word 'rooms' which isn't present in the English source. The English term 'Collaboration' is a general concept, and adding 'rooms' changes the meaning.",
          "suggestion": "协作"
        }
      ],
      "approved_at": null
    }
  }
}<|MERGE_RESOLUTION|>--- conflicted
+++ resolved
@@ -3,11 +3,7 @@
   "content": "Collaboration",
   "content_en_sha1_hash": "0a4d7a1ab7027fe1ecc947122932b427b1c9e59b",
   "created_at": "2025-05-19T21:30:43.503Z",
-<<<<<<< HEAD
-  "updated_at": "2025-05-26T07:57:32.384Z",
-=======
   "updated_at": "2025-06-03T20:59:41.982Z",
->>>>>>> 398dda3c
   "comment": {
     "text": "This translation key is used to display the label for a room filter type in the UI. It appears in a filter dropdown menu on the Home page, specifically under the \"Editing Room\" and \"Custom Room\" filters, and provides a clear indication of what rooms are being filtered by collaboration capabilities.",
     "is_auto": true,
@@ -22,21 +18,13 @@
     },
     {
       "file_path": "/packages/client/src/pages/Home/Section/Filter/index.js",
-<<<<<<< HEAD
-      "line_number": 794,
-=======
       "line_number": 795,
->>>>>>> 398dda3c
       "context": "case RoomsType.EditingRoom:\n return {\n id: \"filter_type-collaboration\",\n key: RoomsType.EditingRoom,\n group: FilterGroups.roomFilterType,\n label: t(\"Common:CollaborationRooms\"),\n };\n case RoomsType.ReviewRoom:\n return {\n id: \"filter_type-review\",\n key: RoomsType.ReviewRoom,",
       "module": "/packages/client"
     },
     {
       "file_path": "/packages/shared/utils/index.ts",
-<<<<<<< HEAD
-      "line_number": 362,
-=======
       "line_number": 360,
->>>>>>> 398dda3c
       "context": "return t(\"Common:Files\");\n \n case `room-${RoomsType.CustomRoom}`:\n return t(\"Common:CustomRooms\");\n case `room-${RoomsType.EditingRoom}`:\n return t(\"Common:CollaborationRooms\");\n \n case `room-${RoomsType.FormRoom}`:\n return t(\"Common:FormRoom\");\n \n case `room-${RoomsType.PublicRoom}`:",
       "module": "/packages/shared"
     }
@@ -102,8 +90,8 @@
       "ai_spell_check_issues": [
         {
           "type": "incorrect_translation",
-          "description": "The translation 'Salles de collaboration' is a literal translation of 'Collaboration Rooms'. The English content is just 'Collaboration'. A more natural and concise French translation would be 'Collaboration'.",
-          "suggestion": "Collaboration"
+          "description": "The translation \"Salles de collaboration\" is too literal and doesn't accurately convey the meaning of 'Collaboration' in this context (likely referring to rooms *for* collaboration).  A more natural translation would be something like 'Espaces de collaboration'.",
+          "suggestion": "Espaces de collaboration"
         }
       ],
       "approved_at": null
@@ -180,8 +168,8 @@
       "ai_spell_check_issues": [
         {
           "type": "incorrect_translation",
-          "description": "The Russian translation \"Совместное редактирование\" (Joint editing) does not fully capture the meaning of \"Collaboration\". While editing is often a part of collaboration, collaboration encompasses a broader range of cooperative activities.",
-          "suggestion": "Consider alternatives like \"Сотрудничество\" (Cooperation) or \"Совместная работа\" (Joint work) to more accurately represent the English term \"Collaboration\"."
+          "description": "The translation \"Совместное редактирование\" (Joint editing) doesn't fully capture the meaning of 'Collaboration'. While it includes a component, it's more specific than the English term.",
+          "suggestion": "Consider \"Сотрудничество\" (Sotrudnichestvo) which more accurately reflects the broader concept of collaboration."
         }
       ],
       "approved_at": null
@@ -237,13 +225,7 @@
     "zh-CN": {
       "ai_translated": false,
       "ai_model": null,
-      "ai_spell_check_issues": [
-        {
-          "type": "incorrect_translation",
-          "description": "The translation \"协作房间\" (xiézuò fángjiān) translates to 'collaboration rooms', not just 'collaboration'. It includes the word 'rooms' which isn't present in the English source. The English term 'Collaboration' is a general concept, and adding 'rooms' changes the meaning.",
-          "suggestion": "协作"
-        }
-      ],
+      "ai_spell_check_issues": [],
       "approved_at": null
     }
   }
