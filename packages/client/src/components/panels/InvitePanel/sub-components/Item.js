﻿import InfoEditReactSvgUrl from "PUBLIC_DIR/images/info.edit.react.svg?url";
import AtReactSvgUrl from "PUBLIC_DIR/images/@.react.svg?url";
import AlertSvgUrl from "PUBLIC_DIR/images/icons/12/alert.react.svg?url";
import React, { useState, useEffect } from "react";
import { Avatar } from "@docspace/shared/components/avatar";
import { Text } from "@docspace/shared/components/text";

import { parseAddresses } from "@docspace/shared/utils";
import { getAccessOptions } from "../utils";
import { getUserRole, getUserTypeLabel } from "@docspace/shared/utils/common";

import {
  StyledEditInput,
  StyledEditButton,
  StyledCheckIcon,
  StyledCrossIcon,
  StyledHelpButton,
  StyledDeleteIcon,
  StyledInviteUserBody,
} from "../StyledInvitePanel";
import { filterGroupRoleOptions, filterUserRoleOptions } from "SRC_DIR/helpers";
import AccessSelector from "./AccessSelector";

const Item = ({
  t,
  item,
  setInviteItems,
  inviteItems,
  changeInviteItem,
  setHasErrors,
  roomType,
  isOwner,
  inputsRef,
  setIsOpenItemAccess,
  isMobileView,
  standalone,
}) => {
<<<<<<< HEAD
  const {
    avatar,
    displayName,
    email,
    id,
    errors,
    access,
    isGroup,
    name: groupName,
    warning,
  } = item;

  const name = isGroup
    ? groupName
    : !!avatar
      ? displayName !== ""
        ? displayName
        : email
      : email;
  const source = !!avatar ? avatar : isGroup ? "" : AtReactSvgUrl;
  const role = getUserRole(item);
=======
  const { avatar, displayName, email, id, errors, access } = item;

  const name = !!avatar ? (displayName !== "" ? displayName : email) : email;
  const source = !!avatar ? avatar : AtReactSvgUrl;
>>>>>>> c08c059f

  const [edit, setEdit] = useState(false);
  const [inputValue, setInputValue] = useState(name);
  const [parseErrors, setParseErrors] = useState(errors);

  const accesses = getAccessOptions(
    t,
    roomType,
    true,
    true,
    isOwner,
    standalone,
  );

  const filteredAccesses = item.isGroup
    ? filterGroupRoleOptions(accesses)
    : filterUserRoleOptions(accesses, item, true);

  const defaultAccess = filteredAccesses.find(
    (option) => option.access === +access,
  );

  const role = getUserRole(item);
  const typeLabel = item?.isEmailInvite
    ? getUserTypeLabel(defaultAccess.type, t)
    : getUserTypeLabel(role, t);

  const errorsInList = () => {
    const hasErrors = inviteItems.some((item) => !!item.errors?.length);
    setHasErrors(hasErrors);
  };

  const onEdit = (e) => {
    if (e.detail === 2) {
      setEdit(true);
    }
  };

  const cancelEdit = (e) => {
    setInputValue(name);
    setEdit(false);
  };

  const saveEdit = (e) => {
    const value = inputValue === "" ? name : inputValue;

    setEdit(false);
    validateValue(value);
  };

  const onKeyPress = (e) => {
    if (edit) {
      if (e.key === "Enter") {
        saveEdit();
      }
    }
  };

  useEffect(() => {
    document.addEventListener("keyup", onKeyPress);
    return () => document.removeEventListener("keyup", onKeyPress);
  });

  const validateValue = (value) => {
    const email = parseAddresses(value);
    const parseErrors = email[0].parseErrors;
    const errors = !!parseErrors.length ? parseErrors : [];

    setParseErrors(errors);
    changeInviteItem({ id, email: value, errors }).then(() => errorsInList());
  };

  const changeValue = (e) => {
    const value = e.target.value.trim();

    setInputValue(value);
  };

  const hasError = parseErrors && !!parseErrors.length;

  const removeItem = () => {
    const newItems = inviteItems.filter((item) => item.id !== id);

    setInviteItems(newItems);
  };

  const selectItemAccess = (selected) => {
    if (selected.key === "remove") return removeItem();

    changeInviteItem({ id, access: selected.access });
  };

  const textProps = !!avatar || isGroup ? {} : { onClick: onEdit };

  const displayBody = (
    <>
      <StyledInviteUserBody>
        <Text {...textProps} truncate noSelect>
          {inputValue}
        </Text>
<<<<<<< HEAD

        {!isGroup && (
          <Text
            className="label"
            fontWeight={400}
            fontSize="12px"
            noSelect
            color="#A3A9AE"
            truncate
          >
            {`${capitalize(role)} | ${email}`}
          </Text>
        )}
=======
        <Text
          className="label"
          fontWeight={400}
          fontSize="12px"
          noSelect
          color="#A3A9AE"
          truncate
        >
          {item.userName ? `${typeLabel} | ${email}` : `${typeLabel}`}
        </Text>
>>>>>>> c08c059f
      </StyledInviteUserBody>

      {hasError ? (
        <>
          <StyledHelpButton
            iconName={InfoEditReactSvgUrl}
            displayType="auto"
            offsetRight={0}
            tooltipContent={t("EmailErrorMessage")}
            size={16}
            color="#F21C0E"
          />
          <StyledDeleteIcon
            className="delete-icon"
            size="medium"
            onClick={removeItem}
          />
        </>
      ) : (
<<<<<<< HEAD
        <>
          {warning && (
            <div className="warning">
              <StyledHelpButton
                tooltipContent={warning}
                iconName={AlertSvgUrl}
              />
            </div>
          )}
          <AccessSelector
            className="user-access"
            t={t}
            roomType={roomType}
            defaultAccess={defaultAccess?.access}
            onSelectAccess={selectItemAccess}
            containerRef={inputsRef}
            isOwner={isOwner}
            withRemove={true}
            filteredAccesses={filteredAccesses}
            setIsOpenItemAccess={setIsOpenItemAccess}
            isMobileView={isMobileView}
            noBorder
          />
        </>
=======
        <AccessSelector
          className="user-access"
          t={t}
          roomType={roomType}
          defaultAccess={defaultAccess?.access}
          onSelectAccess={selectItemAccess}
          containerRef={inputsRef}
          isOwner={isOwner}
          withRemove={true}
          filteredAccesses={filteredAccesses}
          setIsOpenItemAccess={setIsOpenItemAccess}
          isMobileView={isMobileView}
          noBorder
          standalone={standalone}
        />
>>>>>>> c08c059f
      )}
    </>
  );

  const okIcon = <StyledCheckIcon size="scale" />;
  const cancelIcon = <StyledCrossIcon size="scale" />;

  const editBody = (
    <>
      <StyledEditInput value={inputValue} onChange={changeValue} />
      <StyledEditButton icon={okIcon} onClick={saveEdit} />
      <StyledEditButton icon={cancelIcon} onClick={cancelEdit} />
    </>
  );

  return (
    <>
      <Avatar
        size="min"
        role={role}
        source={source}
        isGroup={isGroup}
        userName={groupName}
      />
      {edit ? editBody : displayBody}
    </>
  );
};

export default Item;<|MERGE_RESOLUTION|>--- conflicted
+++ resolved
@@ -8,6 +8,7 @@
 import { parseAddresses } from "@docspace/shared/utils";
 import { getAccessOptions } from "../utils";
 import { getUserRole, getUserTypeLabel } from "@docspace/shared/utils/common";
+import { capitalize } from "lodash";
 
 import {
   StyledEditInput,
@@ -35,7 +36,6 @@
   isMobileView,
   standalone,
 }) => {
-<<<<<<< HEAD
   const {
     avatar,
     displayName,
@@ -56,13 +56,6 @@
         : email
       : email;
   const source = !!avatar ? avatar : isGroup ? "" : AtReactSvgUrl;
-  const role = getUserRole(item);
-=======
-  const { avatar, displayName, email, id, errors, access } = item;
-
-  const name = !!avatar ? (displayName !== "" ? displayName : email) : email;
-  const source = !!avatar ? avatar : AtReactSvgUrl;
->>>>>>> c08c059f
 
   const [edit, setEdit] = useState(false);
   const [inputValue, setInputValue] = useState(name);
@@ -163,7 +156,6 @@
         <Text {...textProps} truncate noSelect>
           {inputValue}
         </Text>
-<<<<<<< HEAD
 
         {!isGroup && (
           <Text
@@ -177,18 +169,6 @@
             {`${capitalize(role)} | ${email}`}
           </Text>
         )}
-=======
-        <Text
-          className="label"
-          fontWeight={400}
-          fontSize="12px"
-          noSelect
-          color="#A3A9AE"
-          truncate
-        >
-          {item.userName ? `${typeLabel} | ${email}` : `${typeLabel}`}
-        </Text>
->>>>>>> c08c059f
       </StyledInviteUserBody>
 
       {hasError ? (
@@ -208,7 +188,6 @@
           />
         </>
       ) : (
-<<<<<<< HEAD
         <>
           {warning && (
             <div className="warning">
@@ -233,23 +212,6 @@
             noBorder
           />
         </>
-=======
-        <AccessSelector
-          className="user-access"
-          t={t}
-          roomType={roomType}
-          defaultAccess={defaultAccess?.access}
-          onSelectAccess={selectItemAccess}
-          containerRef={inputsRef}
-          isOwner={isOwner}
-          withRemove={true}
-          filteredAccesses={filteredAccesses}
-          setIsOpenItemAccess={setIsOpenItemAccess}
-          isMobileView={isMobileView}
-          noBorder
-          standalone={standalone}
-        />
->>>>>>> c08c059f
       )}
     </>
   );
