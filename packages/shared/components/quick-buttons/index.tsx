--- conflicted
+++ resolved
@@ -70,18 +70,6 @@
   const locked = "locked" in item ? item.locked : undefined;
 
   const isTile = viewAs === "tile";
-<<<<<<< HEAD
-  const isRow = viewAs === "row";
-
-  const IconLock = useMemo(() => {
-    if (isMobile && !isTile) {
-      return LockedReact12Svg;
-    }
-
-    return locked ? FileActionsLockedReactSvg : LockedReactSvg;
-  }, [locked, isMobile, isTile]);
-=======
->>>>>>> e7b7ab63
 
   const colorLock = locked
     ? theme.filesQuickButtons.sharedColor
@@ -201,43 +189,6 @@
               title={t("Common:CopySharedLink")}
             />
           ) : null}
-<<<<<<< HEAD
-
-          {(locked &&
-            (item.access === ShareAccessRights.Collaborator ||
-              item.access === ShareAccessRights.Editing)) ||
-          isAvailableLockFile ? (
-            <IconButton
-              iconNode={<IconLock />}
-              className="badge lock-file icons-group"
-              size={sizeQuickButton}
-              data-id={id}
-              data-locked={!!locked}
-              onClick={onClickLock}
-              color={colorLock}
-              isDisabled={isDisabled || !isAvailableLockFile}
-              hoverColor="accent"
-              title={locked ? t("Common:UnblockFile") : t("Common:BlockFile")}
-            />
-          ) : null}
-          {/* {fileExst && !isTrashFolder && displayBadges && (
-        <IconButton
-          iconName={iconLock}
-          className="badge lock-file icons-group"
-          size={sizeQuickButton}
-          data-id={id}
-          data-locked={locked ? true : false}
-          onClick={onClickLock}
-          color={colorLock}
-          isDisabled={isDisabled}
-          hoverColor="accent"
-          title={locked ? t("Common:UnblockFile") : t("Common:BlockFile")}
-        />
-      )}
-
- */}
-=======
->>>>>>> e7b7ab63
         </>
       ) : null}
     </div>
