--- conflicted
+++ resolved
@@ -7,11 +7,8 @@
 import HeaderNav from "./sub-components/header-nav";
 import NavLogoItem from "./sub-components/nav-logo-item";
 import NavItem from "./sub-components/nav-item";
-<<<<<<< HEAD
-=======
 import HeaderUnauth from "./sub-components/header-unauth";
 
->>>>>>> 587f25bd
 import { withTranslation } from "react-i18next";
 import i18n from "./i18n";
 
@@ -81,11 +78,7 @@
     const newState = {
       isBackdropAvailable: mainModules.length > 0 || !!props.asideContent,
       isHeaderNavAvailable: isolateModules.length > 0 || !!props.currentUser,
-<<<<<<< HEAD
-      isHeaderAvailable: mainModules.length > 0 || !props.currentUser,
-=======
       authHeader: localStorage.getItem("asc_auth_key") ? true : false,
->>>>>>> 587f25bd
       isNavAvailable: mainModules.length > 0,
       isAsideAvailable: !!props.asideContent,
 
@@ -193,8 +186,6 @@
             onClick={this.showNav}
             onLogoClick={this.state.onLogoClick}
             currentModule={this.state.currentModule}
-            currentUser={this.props.currentUser}
-            t={this.props.t}
           />
           : <HeaderUnauth t={this.props.t}>{this.props.children}</HeaderUnauth>
         }
@@ -240,7 +231,6 @@
         <Main fullscreen={!this.state.isNavAvailable}>
           {this.props.children}
         </Main>
-
       </>
     );
   }
@@ -281,12 +271,7 @@
 
 const LayoutTranslationWrapper = withTranslation()(Layout);
 
-<<<<<<< HEAD
-const LayoutWithI18n = props => {
-
-=======
 const LayoutWrapper = props => {
->>>>>>> 587f25bd
   const { language } = props;
   i18n.changeLanguage(language);
 
@@ -297,16 +282,8 @@
   );
 };
 
-<<<<<<< HEAD
-LayoutWithI18n.propTypes = {
-  language: PropTypes.string.isRequired
-};
-
-export default LayoutWithI18n;
-=======
 LayoutWrapper.propTypes = {
   language: PropTypes.string.isRequired
 };
 
-export default LayoutWrapper;
->>>>>>> 587f25bd
+export default LayoutWrapper;