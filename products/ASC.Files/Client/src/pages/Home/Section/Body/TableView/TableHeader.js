--- conflicted
+++ resolved
@@ -7,9 +7,6 @@
   constructor(props) {
     super(props);
 
-<<<<<<< HEAD
-    const { t, personal, tableStorageName, isRooms } = props;
-=======
     // const defaultColumns = [];
     // if (isRooms) {
     //   const columns = [
@@ -151,18 +148,13 @@
 
   getTableColumns = (fromUpdate = false) => {
     const { t, personal, tableStorageName, isRooms } = this.props;
->>>>>>> 55505a43
 
     const defaultColumns = [];
     if (isRooms) {
       const columns = [
         {
           key: "Name",
-<<<<<<< HEAD
-          title: "Name",
-=======
           title: t("Common:Name"),
->>>>>>> 55505a43
           resizable: true,
           enable: true,
           default: true,
@@ -172,27 +164,16 @@
         },
         {
           key: "Type",
-<<<<<<< HEAD
-          title: "Type",
-          enable: false,
-          resizable: true,
-          sortBy: "Type",
-=======
           title: t("Common:Type"),
           enable: false,
           resizable: true,
           sortBy: "roomType",
->>>>>>> 55505a43
           onChange: this.onColumnChange,
           onClick: this.onRoomsFilter,
         },
         {
           key: "Tags",
-<<<<<<< HEAD
-          title: "Tags",
-=======
           title: t("Tags"),
->>>>>>> 55505a43
           enable: true,
           resizable: true,
           sortBy: "Tags",
@@ -201,11 +182,7 @@
         },
         {
           key: "Owner",
-<<<<<<< HEAD
-          title: "Owner",
-=======
           title: t("ByOwner"),
->>>>>>> 55505a43
           enable: false,
           resizable: true,
           sortBy: "Author",
@@ -214,11 +191,7 @@
         },
         {
           key: "Activity",
-<<<<<<< HEAD
-          title: "Last activity",
-=======
           title: t("ByLastModifiedDate"),
->>>>>>> 55505a43
           enable: true,
           resizable: true,
           sortBy: "DateAndTime",
@@ -303,13 +276,7 @@
     const splitColumns = storageColumns && storageColumns.split(",");
     const columns = this.getColumns(defaultColumns, splitColumns);
     const resetColumnsSize =
-<<<<<<< HEAD
-      (splitColumns && splitColumns.length !== columns.length) ||
-      !splitColumns ||
-      isRooms;
-=======
       (splitColumns && splitColumns.length !== columns.length) || !splitColumns;
->>>>>>> 55505a43
 
     const tableColumns = columns.map((c) => c.enable && c.key);
     this.setTableColumns(tableColumns);
@@ -476,8 +443,6 @@
     const sortBy = isRooms ? roomsFilter.sortBy : filter.sortBy;
     const sortOrder = isRooms ? roomsFilter.sortOrder : filter.sortOrder;
 
-<<<<<<< HEAD
-=======
     // TODO: make some better
     let needReset = false;
     let currentColumnStorageName = columnStorageName;
@@ -495,7 +460,6 @@
       needReset = true;
     }
 
->>>>>>> 55505a43
     return (
       <TableHeader
         isLengthenHeader={firstElemChecked || isHeaderChecked}
