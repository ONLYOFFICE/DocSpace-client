import React, { useState, useEffect, useCallback } from "react";
import { inject, observer } from "mobx-react";
import { useTranslation } from "react-i18next";
import { EditRoomDialog } from "../dialogs";
import { Encoder } from "@docspace/shared/utils/encoder";
import api from "@docspace/shared/api";
import { getRoomInfo } from "@docspace/shared/api/rooms";
import { toastr } from "@docspace/shared/components/toast";

const EditRoomEvent = ({
  addActiveItems,
  setActiveFolders,

  visible,
  onClose,
  item,

  editRoom,
  addTagsToRoom,
  removeTagsFromRoom,

  createTag,
  fetchTags,

  getThirdPartyIcon,

  calculateRoomLogoParams,
  uploadRoomLogo,
  setFolder,
  getFolderIndex,
  updateFolder,

  removeLogoFromRoom,
  addLogoToRoom,

  currentFolderId,
  updateCurrentFolder,
  setCreateRoomDialogVisible,

  withPaging,

  updateEditedSelectedRoom,
  addDefaultLogoPaths,
  updateLogoPathsCacheBreaker,
  removeLogoPaths,

  updateInfoPanelSelection,
  changeRoomOwner,

  defaultRoomsQuota,
  isDefaultRoomsQuotaSet,
}) => {
  const { t } = useTranslation(["CreateEditRoomDialog", "Common", "Files"]);

  const [fetchedTags, setFetchedTags] = useState([]);
  const [fetchedImage, setFetchedImage] = useState(null);
  const [isLoading, setIsLoading] = useState(false);

  const startTags = Object.values(item.tags);
  const startObjTags = startTags.map((tag, i) => ({ id: i, name: tag }));

  const fetchedRoomParams = {
    title: item.title,
    type: item.roomType,
    tags: startObjTags,
    isThirdparty: !!item.providerKey,
    storageLocation: {
      title: item.title,
      parentId: item.parentId,
      providerKey: item.providerKey,
      iconSrc: getThirdPartyIcon(item.providerKey),
    },
    isPrivate: false,
    icon: {
      uploadedFile: item.logo.original,
      tmpFile: "",
      x: 0.5,
      y: 0.5,
      zoom: 1,
    },
    roomOwner: item.createdBy,

    ...(isDefaultRoomsQuotaSet && {
      quota: item.quotaLimit,
    }),
  };

  const updateRoom = (oldRoom, newRoom) => {
    // After rename of room with providerKey, it's id value changes too
    if (oldRoom.providerKey) {
      let index = getFolderIndex(oldRoom.id);

      if (index === -1) {
        index = getFolderIndex(newRoom.id);
      }

      return updateFolder(index, newRoom);
    }

    setFolder(newRoom);
  };

  const onSave = async (roomParams) => {
    const editRoomParams = {
      title: roomParams.title || t("Files:NewRoom"),
      ...(isDefaultRoomsQuotaSet && {
        quota: roomParams.quota || item.quotaLimit,
      }),
    };

    const isOwnerChanged = roomParams?.roomOwner?.id !== item.createdBy.id;

    const tags = roomParams.tags.map((tag) => tag.name);
    const newTags = roomParams.tags.filter((t) => t.isNew).map((t) => t.name);
    const removedTags = startTags.filter((sT) => !tags.includes(sT));

    const uploadLogoData = new FormData();
    uploadLogoData.append(0, roomParams.icon.uploadedFile);

    let room = null;

    try {
      setIsLoading(true);

      if (isOwnerChanged) {
        await changeRoomOwner(t, roomParams?.roomOwner?.id);
      }

      room = await editRoom(item.id, editRoomParams);

      room.isLogoLoading = true;

      for (let i = 0; i < newTags.length; i++) {
        await createTag(newTags[i]);
      }

      tags.length && (room = await addTagsToRoom(room.id, tags));
      removedTags.length && (room = await removeTagsFromRoom(room.id, removedTags));

      if (!!item.logo.original && !roomParams.icon.uploadedFile) {
        room = await removeLogoFromRoom(room.id);
      }

      if (roomParams.icon.uploadedFile) {
        updateRoom(item, {
          ...room,
          logo: { big: item.logo.small },
        });

        addActiveItems(null, [room.id]);

        const response = await uploadRoomLogo(uploadLogoData);
        const url = URL.createObjectURL(roomParams.icon.uploadedFile);
        const img = new Image();
        img.onload = async () => {
          const { x, y, zoom } = roomParams.icon;

          try {
            room = await addLogoToRoom(room.id, {
              tmpFile: response.data,
              ...calculateRoomLogoParams(img, x, y, zoom),
            });
          } catch (e) {
            toastr.error(e);
          }

          !withPaging && updateRoom(item, room);
          // updateInfoPanelSelection();
          URL.revokeObjectURL(img.src);
          setActiveFolders([]);
        };
        img.src = url;
      } else {
        !withPaging && updateRoom(item, room);
        // updateInfoPanelSelection();
      }
    } catch (err) {
      console.log(err);
    } finally {
      if (withPaging) await updateCurrentFolder(null, currentFolderId);

      if (item.id === currentFolderId) {
        updateEditedSelectedRoom(editRoomParams.title, tags);
        if (item.logo.original && !roomParams.icon.uploadedFile) {
          removeLogoPaths();
          // updateInfoPanelSelection();
        } else if (!item.logo.original && roomParams.icon.uploadedFile)
          addDefaultLogoPaths();
        else if (item.logo.original && roomParams.icon.uploadedFile)
          updateLogoPathsCacheBreaker();
      }

      updateInfoPanelSelection(room);
      setIsLoading(false);
      onClose();
    }
  };

  const fetchLogoAction = useCallback(async (logo) => {
    const imgExst = logo.slice(".")[1];
    const file = await fetch(logo)
      .then((res) => res.arrayBuffer())
      .then(
        (buf) =>
          new File([buf], "fetchedFile", {
            type: `image/${imgExst}`,
          })
      );
    setFetchedImage(file);
  }, []);

  useEffect(() => {
    const logo = item?.logo?.original ? item.logo.original : "";

    if (logo) {
      fetchLogoAction(logo);
    }
  }, []);

  const fetchTagsAction = useCallback(async () => {
    const tags = await fetchTags();
    setFetchedTags(tags);
  }, []);

  useEffect(() => {
    fetchTagsAction();
  }, [fetchTagsAction]);

  useEffect(() => {
    setCreateRoomDialogVisible(true);
    return () => setCreateRoomDialogVisible(false);
  }, []);

  return (
    <EditRoomDialog
      t={t}
      visible={visible}
      onClose={onClose}
      fetchedRoomParams={fetchedRoomParams}
      onSave={onSave}
      fetchedTags={fetchedTags}
      fetchedImage={fetchedImage}
      isLoading={isLoading}
    />
  );
};

export default inject(
  ({
    settingsStore,
    filesStore,
    tagsStore,
    filesActionsStore,
    selectedFolderStore,
    dialogsStore,
    filesSettingsStore,
    infoPanelStore,
  }) => {
    const {
      editRoom,
      addTagsToRoom,
      removeTagsFromRoom,
      calculateRoomLogoParams,
      uploadRoomLogo,
      setFolder,
      getFolderIndex,
      updateFolder,
      addLogoToRoom,
      removeLogoFromRoom,
      addActiveItems,
      setActiveFolders,
    } = filesStore;

    const { createTag, fetchTags } = tagsStore;
    const {
      id: currentFolderId,
      updateEditedSelectedRoom,
      addDefaultLogoPaths,
      removeLogoPaths,
      updateLogoPathsCacheBreaker,
    } = selectedFolderStore;
    const { updateCurrentFolder, changeRoomOwner } = filesActionsStore;
    const { getThirdPartyIcon } = filesSettingsStore.thirdPartyStore;
    const { setCreateRoomDialogVisible } = dialogsStore;
<<<<<<< HEAD
    const { withPaging } = auth.settingsStore;
    const { updateInfoPanelSelection } = auth.infoPanelStore;

    const { currentQuotaStore } = auth;
    const { defaultRoomsQuota, isDefaultRoomsQuotaSet } = currentQuotaStore;

=======
    const { withPaging } = settingsStore;
    const { updateInfoPanelSelection } = infoPanelStore;
>>>>>>> cef218c4
    return {
      defaultRoomsQuota,
      isDefaultRoomsQuotaSet,
      addActiveItems,
      setActiveFolders,

      editRoom,
      addTagsToRoom,
      removeTagsFromRoom,

      createTag,
      fetchTags,

      getThirdPartyIcon,

      calculateRoomLogoParams,
      setFolder,
      getFolderIndex,
      updateFolder,
      uploadRoomLogo,
      removeLogoFromRoom,
      addLogoToRoom,

      currentFolderId,
      updateCurrentFolder,

      withPaging,
      setCreateRoomDialogVisible,

      updateEditedSelectedRoom,
      addDefaultLogoPaths,
      updateLogoPathsCacheBreaker,
      removeLogoPaths,

      updateInfoPanelSelection,
      changeRoomOwner,
    };
  }
)(observer(EditRoomEvent));<|MERGE_RESOLUTION|>--- conflicted
+++ resolved
@@ -247,6 +247,7 @@
 
 export default inject(
   ({
+    auth,
     settingsStore,
     filesStore,
     tagsStore,
@@ -282,17 +283,12 @@
     const { updateCurrentFolder, changeRoomOwner } = filesActionsStore;
     const { getThirdPartyIcon } = filesSettingsStore.thirdPartyStore;
     const { setCreateRoomDialogVisible } = dialogsStore;
-<<<<<<< HEAD
-    const { withPaging } = auth.settingsStore;
-    const { updateInfoPanelSelection } = auth.infoPanelStore;
+    const { withPaging } = settingsStore;
+    const { updateInfoPanelSelection } = infoPanelStore;
 
     const { currentQuotaStore } = auth;
     const { defaultRoomsQuota, isDefaultRoomsQuotaSet } = currentQuotaStore;
 
-=======
-    const { withPaging } = settingsStore;
-    const { updateInfoPanelSelection } = infoPanelStore;
->>>>>>> cef218c4
     return {
       defaultRoomsQuota,
       isDefaultRoomsQuotaSet,
