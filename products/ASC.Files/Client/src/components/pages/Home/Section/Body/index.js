import React from "react";
import { withRouter } from "react-router";
import { connect } from "react-redux";
import { ReactSVG } from "react-svg";
import { withTranslation, Trans } from "react-i18next";
import equal from "fast-deep-equal/react";
import copy from "copy-to-clipboard";
import styled from "styled-components";
import queryString from "query-string";
import {
  Row,
  RowContainer,
  Link,
  IconButton,
  DragAndDrop,
  Box,
  Text,
  utils,
} from "asc-web-components";
import EmptyFolderContainer from "./EmptyFolderContainer";
import FilesRowContent from "./FilesRowContent";
import FilesTileContent from "./FilesTileContent";
import TileContainer from "./TileContainer";
import Tile from "./Tile";
import {
  api,
  constants,
  MediaViewer,
  toastr,
  Loaders,
  store,
} from "asc-web-common";
import {
  clearSecondaryProgressData,
  loopFilesOperations,
  markItemAsFavorite,
  removeItemFromFavorite,
  fetchFavoritesFolder,
  deselectFile,
  updateFile,
  fetchFiles,
  selectFile,
  setAction,
  setDragging,
  setDragItem,
  setIsLoading,
  setMediaViewerData,
  setUpdateTree,
  setSecondaryProgressBarData,
  setSelected,
  setSelection,
  setTreeFolders,
  getFileInfo,
  addFileToRecentlyViewed,
  setSharingPanelVisible,
} from "../../../../../store/files/actions";
import { TIMEOUT } from "../../../../../helpers/constants";
import {
  getCurrentFolderCount,
  getDragging,
  getDragItem,
  getFileAction,
  getFileIcon,
  getFiles,
  getFilter,
  getFirstLoad,
  getFolderIcon,
  getSelectedFolderId,
  getFolders,
  getIsLoading,
  getMediaViewerId,
  getMediaViewerVisibility,
  getSelectedFolderParentId,
  getSelected,
  getSelectedFolderTitle,
  getSelection,
  getTreeFolders,
  getViewAs,
  isFileSelected,
  loopTreeFolders,
  getFilesList,
  getMediaViewerImageFormats,
  getMediaViewerMediaFormats,
  getIsShareFolder,
  getIsCommonFolder,
  getIsRecycleBinFolder,
  getIsRecentFolder,
  getIsMyFolder,
  getIsFavoritesFolder,
  getMyFolderId,
  getTooltipLabel,
  getIsPrivacyFolder,
  getPrivacyInstructionsLink,
  getIconOfDraggedFile,
  getSharePanelVisible,
} from "../../../../../store/files/selectors";
import { OperationsPanel } from "../../../../panels";
const {
  isAdmin,
  getSettings,
  getCurrentUser,
  isDesktopClient,
  isEncryptionSupport,
  getOrganizationName,
} = store.auth.selectors;
//import { getFilterByLocation } from "../../../../../helpers/converters";
//import config from "../../../../../../package.json";

const { FilesFilter } = api;
const { FileAction } = constants;
const { Consumer } = utils.context;

const linkStyles = {
  isHovered: true,
  type: "action",
  fontWeight: "600",
  color: "#555f65",
  className: "empty-folder_link",
  display: "flex",
};
const backgroundDragColor = "#EFEFB2";
const backgroundDragEnterColor = "#F8F7BF";

const CustomTooltip = styled.div`
  position: fixed;
  display: none;
  padding: 8px;
  z-index: 150;
  background: #fff;
  border-radius: 6px;
  font-size: 15px;
  font-weight: 600;
  -moz-border-radius: 6px;
  -webkit-border-radius: 6px;
  box-shadow: 0px 5px 20px rgba(0, 0, 0, 0.13);
  -moz-box-shadow: 0px 5px 20px rgba(0, 0, 0, 0.13);
  -webkit-box-shadow: 0px 5px 20px rgba(0, 0, 0, 0.13);

  .tooltip-moved-obj-wrapper {
    display: flex;
    align-items: center;
  }
  .tooltip-moved-obj-icon {
    margin-right: 6px;
  }
  .tooltip-moved-obj-extension {
    color: #a3a9ae;
  }
`;

const SimpleFilesRow = styled(Row)`
  margin-top: -2px;
  ${(props) =>
    !props.contextOptions &&
    `
    & > div:last-child {
        width: 0px;
      }
  `}

  .share-button-icon {
    margin-right: 7px;
    margin-top: -1px;
  }

  .share-button:hover,
  .share-button-icon:hover {
    cursor: pointer;
    color: #657077;
    path {
      fill: #657077;
    }
  }

  @media (max-width: 1312px) {
    .share-button {
      padding-top: 3px;
    }
  }

  .styled-element {
    margin-right: 1px;
    margin-bottom: 2px;
  }
`;

const EncryptedFile = styled.div`
  background: url("images/security.svg") no-repeat 0 0 / 16px 16px transparent;
  height: 16px;
  position: absolute;
  width: 16px;
  margin-top: 14px;
  margin-left: ${(props) => (props.isEdit ? "40px" : "12px")};
`;

class SectionBodyContent extends React.Component {
  constructor(props) {
    super(props);

    this.state = {
      editingId: null,
      showMoveToPanel: false,
      showCopyPanel: false,
      isDrag: false,
      canDrag: true,
    };

    this.tooltipRef = React.createRef();
    this.currentDroppable = null;
  }

  componentDidMount() {
    let previewId = queryString.parse(this.props.location.search).preview;

    if (previewId) {
      this.onMediaFileClick(+previewId);
    }

    window.addEventListener("mouseup", this.onMouseUp);

    document.addEventListener("dragstart", this.onDragStart);
    document.addEventListener("dragover", this.onDragOver);
    document.addEventListener("dragleave", this.onDragLeaveDoc);
    document.addEventListener("drop", this.onDropEvent);
  }

  componentWillUnmount() {
    window.removeEventListener("mouseup", this.onMouseUp);

    document.addEventListener("dragstart", this.onDragStart);
    document.removeEventListener("dragover", this.onDragOver);
    document.removeEventListener("dragleave", this.onDragLeaveDoc);
    document.removeEventListener("drop", this.onDropEvent);
  }

  // componentDidUpdate(prevProps, prevState) {
  //   Object.entries(this.props).forEach(([key, val]) =>
  //     prevProps[key] !== val && console.log(`Prop '${key}' changed`)
  //   );
  //   if (this.state) {
  //     Object.entries(this.state).forEach(([key, val]) =>
  //       prevState[key] !== val && console.log(`State '${key}' changed`)
  //     );
  //   }
  // }

  shouldComponentUpdate(nextProps, nextState) {
    if (this.props && this.props.firstLoad) return true;

    const { showMoveToPanel, showCopyPanel, isDrag } = this.state;
    if (this.props.sharingPanelVisible !== nextProps.sharingPanelVisible) {
      return true;
    }

    if (this.props.dragItem !== nextProps.dragItem) {
      return false;
    }

    if (!equal(this.props, nextProps)) {
      return true;
    }

    if (
      showMoveToPanel !== nextState.showMoveToPanel ||
      showCopyPanel !== nextState.showCopyPanel
    ) {
      return true;
    }

    if (isDrag !== nextState.isDrag) {
      return true;
    }

    return false;
  }

  onOpenLocation = () => {
    const item = this.props.selection[0];
    const { folderId, checked } = this.props.selection[0];
    return this.props
      .fetchFiles(folderId)
      .then(() => this.onContentRowSelect(!checked, item));
  };

  onClickFavorite = (e) => {
    const {
      markItemAsFavorite,
      removeItemFromFavorite,
      getFileInfo,
      fetchFavoritesFolder,
      isFavorites,
      selectedFolderId,
      //selection,
      t,
    } = this.props;
    const { action, id } = e.currentTarget.dataset;
    //let data = selection.map(item => item.id)
    switch (action) {
      case "mark":
        return markItemAsFavorite([id])
          .then(() => getFileInfo(id))
          .then(() => toastr.success(t("MarkedAsFavorite")))
          .catch((e) => toastr.error(e));
      case "remove":
        return removeItemFromFavorite([id])
          .then(() => {
            return isFavorites
              ? fetchFavoritesFolder(selectedFolderId)
              : getFileInfo(id);
          })
          .then(() => toastr.success(t("RemovedFromFavorites")))
          .catch((e) => toastr.error(e));
      default:
        return;
    }
  };

  onClickRename = () => {
    const { id, fileExst } = this.props.selection[0];

    this.setState({ editingId: id }, () => {
      this.props.setAction({
        type: FileAction.Rename,
        extension: fileExst,
        id,
      });
    });
  };

  onEditComplete = (id, isFolder) => {
    const {
      folderId,
      fileAction,
      filter,
      folders,
      files,
      treeFolders,
      setTreeFolders,
      setIsLoading,
      fetchFiles,
      setUpdateTree,
      setAction,
      selection,
    } = this.props;
    const selectedItem = selection[0] ?? {};
    const items = [...folders, ...files];
    const item = items.find((o) => o.id === id && !o.fileExst); //TODO maybe need files find and folders find, not at one function?
    if (
      fileAction.type === FileAction.Create ||
      fileAction.type === FileAction.Rename
    ) {
      setIsLoading(true);
      fetchFiles(folderId, filter)
        .then((data) => {
          const newItem = (item && item.id) === -1 ? null : item; //TODO not add new folders?
          if (isFolder) {
            const path = data.selectedFolder.pathParts;
            const newTreeFolders = treeFolders;
            const folders = data.selectedFolder.folders;
            loopTreeFolders(path, newTreeFolders, folders, null, newItem);
            setUpdateTree(true);
            setTreeFolders(newTreeFolders);
          }
        })
        .finally(() => {
          this.setState({ editingId: null }, () => {
            setAction({ type: null });
            setIsLoading(false);
          });
          this.onSelectItem(selectedItem);
        });
    }

    //this.setState({ editingId: null }, () => {
    //  setAction({type: null});
    //});
  };

  onClickDelete = () => {
    const item = this.props.selection[0];
    item.fileExst
      ? this.onDeleteFile(item.id, item.folderId)
      : this.onDeleteFolder(item.id, item.parentId);
  };

  onDeleteFile = (fileId, currentFolderId) => {
    const {
      t,
      setSecondaryProgressBarData,
      clearSecondaryProgressData,
    } = this.props;
    setSecondaryProgressBarData({
      icon: "trash",
      visible: true,
      percent: 0,
      label: t("DeleteOperation"),
      alert: false,
    });
    api.files
      .deleteFile(fileId)
      .then((res) => {
        const id = res[0] && res[0].id ? res[0].id : null;
        this.loopDeleteProgress(id, currentFolderId, false);
      })
      .catch((err) => {
        setSecondaryProgressBarData({
          visible: true,
          alert: true,
        });
        //toastr.error(err);
        setTimeout(() => clearSecondaryProgressData(), TIMEOUT);
      });
  };

  loopDeleteProgress = (id, folderId, isFolder) => {
    const {
      filter,
      treeFolders,
      setTreeFolders,
      isRecycleBin,
      t,
      setSecondaryProgressBarData,
      fetchFiles,
      setUpdateTree,
    } = this.props;
    api.files.getProgress().then((res) => {
      const deleteProgress = res.find((x) => x.id === id);
      if (deleteProgress && deleteProgress.progress !== 100) {
        setSecondaryProgressBarData({
          icon: "trash",
          visible: true,
          percent: deleteProgress.progress,
          label: t("DeleteOperation"),
          alert: false,
        });
        setTimeout(() => this.loopDeleteProgress(id, folderId, isFolder), 1000);
      } else {
        setSecondaryProgressBarData({
          icon: "trash",
          visible: true,
          percent: 100,
          label: t("DeleteOperation"),
          alert: false,
        });
        fetchFiles(folderId, filter)
          .then((data) => {
            if (!isRecycleBin && isFolder) {
              const path = data.selectedFolder.pathParts.slice(0);
              const newTreeFolders = treeFolders;
              const folders = data.selectedFolder.folders;
              const foldersCount = data.selectedFolder.foldersCount;
              loopTreeFolders(path, newTreeFolders, folders, foldersCount);
              setUpdateTree(true);
              setTreeFolders(newTreeFolders);
            }
            isFolder
              ? toastr.success(t("FolderRemoved"))
              : toastr.success(t("FileRemoved"));
          })
          .catch((err) => {
            setSecondaryProgressBarData({
              visible: true,
              alert: true,
            });
            //toastr.error(err);
            setTimeout(() => this.props.clearSecondaryProgressData(), TIMEOUT);
          })
          .finally(() =>
            setTimeout(() => this.props.clearSecondaryProgressData(), TIMEOUT)
          );
      }
    });
  };

  onDeleteFolder = (folderId, currentFolderId) => {
    const {
      t,
      setSecondaryProgressBarData,
      clearSecondaryProgressData,
    } = this.props;
    const progressLabel = t("DeleteOperation");
    setSecondaryProgressBarData({
      icon: "trash",
      visible: true,
      percent: 0,
      label: progressLabel,
      alert: false,
    });
    api.files
      .deleteFolder(folderId, currentFolderId)
      .then((res) => {
        const id = res[0] && res[0].id ? res[0].id : null;
        this.loopDeleteProgress(id, currentFolderId, true);
      })
      .catch((err) => {
        setSecondaryProgressBarData({
          visible: true,
          alert: true,
        });
        //toastr.error(err);
        setTimeout(() => clearSecondaryProgressData(), TIMEOUT);
      });
  };

  onClickShare = () =>
    this.props.setSharingPanelVisible(!this.props.sharingPanelVisible);

  onClickLinkForPortal = () => {
    const { settings, selection } = this.props;
    const item = selection[0];
    const isFile = !!item.fileExst;
    const { t } = this.props;

    copy(
      isFile
        ? item.canOpenPlayer
          ? `${window.location.origin + settings.homepage}/filter?folder=${
              item.folderId
            }&preview=${item.id}`
          : item.webUrl
        : `${window.location.origin + settings.homepage}/filter?folder=${
            item.id
          }`
    );

    toastr.success(t("LinkCopySuccess"));
  };

  onClickDownload = () => {
    return window.open(this.props.selection[0].viewUrl, "_blank");
  };

  openDocEditor = (id, tab = null, url = null) => {
    return this.props
      .addFileToRecentlyViewed(id, this.props.isPrivacy)
      .then(() => console.log("Pushed to recently viewed"))
      .catch((e) => console.error(e))
      .finally(
        tab
          ? (tab.location = url)
          : window.open(`./doceditor?fileId=${id}`, "_blank")
      );
  };

  onClickLinkEdit = (e) => {
    const id = e.currentTarget.dataset.id;
    return this.openDocEditor(id);
  };

  showVersionHistory = (e) => {
    const { settings, history } = this.props;
    const fileId = e.currentTarget.dataset.id;

    history.push(`${settings.homepage}/${fileId}/history`);
  };

  lockFile = (e) => {
    const {
      selection,
      /*files,*/ selectedFolderId,
      filter,
      setIsLoading,
      fetchFiles,
    } = this.props;

    let fileId, isLockedFile;
    const file = selection[0];

    if (file) {
      fileId = file.id;
      isLockedFile = !file.locked;
    } else {
      const { id, locked } = e.currentTarget.dataset;
      fileId = Number(id);
      isLockedFile = !Boolean(locked);
    }

    api.files.lockFile(fileId, isLockedFile).then((res) => {
      /*const newFiles = files;
        const indexOfFile = newFiles.findIndex(x => x.id === res.id);
        newFiles[indexOfFile] = res;*/
      setIsLoading(true);
      fetchFiles(selectedFolderId, filter)
        .catch((err) => toastr.error(err))
        .finally(() => setIsLoading(false));
    });
  };

  finalizeVersion = (e) => {
    const { selectedFolderId, filter, setIsLoading, fetchFiles } = this.props;

    const fileId = e.currentTarget.dataset.id;
    //const version = (e.currentTarget.dataset.version)++;

    setIsLoading(true);

    api.files
      .finalizeVersion(fileId, 0, false)
      .then((data) => {
        //console.log("api.files.finalizeVersion", data);
        return fetchFiles(selectedFolderId, filter).catch((err) =>
          toastr.error(err)
        );
      })
      .finally(() => setIsLoading(false));
  };

  onMoveAction = () =>
    this.setState({ showMoveToPanel: !this.state.showMoveToPanel });
  onCopyAction = () =>
    this.setState({ showCopyPanel: !this.state.showCopyPanel });
  onDuplicate = () => {
    const {
      selection,
      selectedFolderId,
      setSecondaryProgressBarData,
      t,
    } = this.props;
    const folderIds = [];
    const fileIds = [];
    selection[0].fileExst
      ? fileIds.push(selection[0].id)
      : folderIds.push(selection[0].id);
    const conflictResolveType = 0; //Skip = 0, Overwrite = 1, Duplicate = 2
    const deleteAfter = false;

    setSecondaryProgressBarData({
      icon: "duplicate",
      visible: true,
      percent: 0,
      label: t("CopyOperation"),
      alert: false,
    });
    this.copyTo(
      selectedFolderId,
      folderIds,
      fileIds,
      conflictResolveType,
      deleteAfter
    );
  };

  getFilesContextOptions = (options, item) => {
    const { t } = this.props;

    const isSharable = item.access !== 1 && item.access !== 0;

    return options.map((option) => {
      switch (option) {
        case "show-version-history":
          return {
            key: option,
            label: t("ShowVersionHistory"),
            icon: "HistoryIcon",
            onClick: this.showVersionHistory,
            disabled: false,
            "data-id": item.id,
          };
        case "finalize-version":
          return {
            key: option,
            label: t("FinalizeVersion"),
            icon: "HistoryFinalizedIcon",
            onClick: this.finalizeVersion,
            disabled: false,
            "data-id": item.id,
            "data-version": item.version,
          };
        case "separator0":
        case "separator1":
        case "separator2":
          return { key: option, isSeparator: true };
        case "open-location":
          return {
            key: option,
            label: t("OpenLocation"),
            icon: "DownloadAsIcon",
            onClick: this.onOpenLocation,
            disabled: false,
          };
        case "mark-as-favorite":
          return {
            key: option,
            label: t("MarkAsFavorite"),
            icon: "FavoritesIcon",
            onClick: this.onClickFavorite,
            disabled: false,
            "data-action": "mark",
            "data-id": item.id,
            "data-title": item.title,
          };
        case "block-unblock-version":
          return {
            key: option,
            label: t("UnblockVersion"),
            icon: "LockIcon",
            onClick: this.lockFile,
            disabled: false,
          };
        case "sharing-settings":
          return {
            key: option,
            label: t("SharingSettings"),
            icon: "CatalogSharedIcon",
            onClick: this.onClickShare,
            disabled: isSharable,
          };
        case "send-by-email":
          return {
            key: option,
            label: t("SendByEmail"),
            icon: "MailIcon",
            disabled: true,
          };
        case "link-for-portal-users":
          return {
            key: option,
            label: t("LinkForPortalUsers"),
            icon: "InvitationLinkIcon",
            onClick: this.onClickLinkForPortal,
            disabled: false,
          };
        case "edit":
          return {
            key: option,
            label: t("Edit"),
            icon: "AccessEditIcon",
            onClick: this.onClickLinkEdit,
            disabled: false,
            "data-id": item.id,
          };
        case "preview":
          return {
            key: option,
            label: t("Preview"),
            icon: "EyeIcon",
            onClick: this.onClickLinkEdit,
            disabled: true,
            "data-id": item.id,
          };
        case "view":
          return {
            key: option,
            label: t("View"),
            icon: "EyeIcon",
            onClick: this.onMediaFileClick,
            disabled: false,
          };
        case "download":
          return {
            key: option,
            label: t("Download"),
            icon: "DownloadIcon",
            onClick: this.onClickDownload,
            disabled: false,
          };
        case "move":
          return {
            key: option,
            label: t("MoveTo"),
            icon: "MoveToIcon",
            onClick: this.onMoveAction,
            disabled: false,
          };
        case "copy":
          return {
            key: option,
            label: t("Copy"),
            icon: "CopyIcon",
            onClick: this.onCopyAction,
            disabled: false,
          };
        case "duplicate":
          return {
            key: option,
            label: t("Duplicate"),
            icon: "CopyIcon",
            onClick: this.onDuplicate,
            disabled: false,
          };
        case "rename":
          return {
            key: option,
            label: t("Rename"),
            icon: "RenameIcon",
            onClick: this.onClickRename,
            disabled: false,
          };
        case "delete":
          return {
            key: option,
            label: t("Delete"),
            icon: "CatalogTrashIcon",
            onClick: this.onClickDelete,
            disabled: false,
          };
        case "remove-from-favorites":
          return {
            key: option,
            label: t("RemoveFromFavorites"),
            icon: "FavoritesIcon",
            onClick: this.onClickFavorite,
            disabled: false,
            "data-action": "remove",
            "data-id": item.id,
            "data-title": item.title,
          };
        default:
          break;
      }

      return undefined;
    });
  };

  needForUpdate = (currentProps, nextProps) => {
    if (currentProps.widthProp !== nextProps.widthProp) {
      return true;
    }
    if (currentProps.checked !== nextProps.checked) {
      return true;
    }
    if (currentProps.editing !== nextProps.editing) {
      return true;
    }
    if (currentProps.sectionWidth !== nextProps.sectionWidth) {
      return true;
    }
    if (!equal(currentProps.data, nextProps.data)) {
      return true;
    }
    if (currentProps.viewAs !== nextProps.viewAs) {
      return true;
    }
    return false;
  };

  onContentRowSelect = (checked, file) => {
    if (!file) return;
    const { selected, setSelected, selectFile, deselectFile } = this.props;

    selected === "close" && setSelected("none");
    if (checked) {
      selectFile(file);
    } else {
      deselectFile(file);
    }
  };

  svgLoader = () => <div style={{ width: "24px" }}></div>;

  getItemIcon = (item, isEdit) => {
    return (
      <>
        <ReactSVG
          beforeInjection={(svg) => {
            svg.setAttribute("style", "margin-top: 4px");
            isEdit && svg.setAttribute("style", "margin: 4px 0 0 28px");
          }}
          src={item.icon}
          loading={this.svgLoader}
        />
        {this.props.isPrivacy && item.fileExst && (
          <EncryptedFile isEdit={isEdit} />
        )}
      </>
    );
  };

  onCreate = (e) => {
    const format = e.currentTarget.dataset.format || null;
    this.props.setAction({
      type: FileAction.Create,
      extension: format,
      id: -1,
    });
  };

  onResetFilter = () => {
    const { selectedFolderId, setIsLoading, fetchFiles } = this.props;
    setIsLoading(true);
    const newFilter = FilesFilter.getDefault();
    fetchFiles(selectedFolderId, newFilter)
      .catch((err) => toastr.error(err))
      .finally(() => setIsLoading(false));
  };

  onGoToMyDocuments = () => {
    const { filter, myDocumentsId, setIsLoading, fetchFiles } = this.props;
    const newFilter = filter.clone();
    setIsLoading(true);
    fetchFiles(myDocumentsId, newFilter).finally(() => setIsLoading(false));
  };

  onBackToParentFolder = () => {
    const { filter, parentId, setIsLoading, fetchFiles } = this.props;
    const newFilter = filter.clone();
    setIsLoading(true);
    fetchFiles(parentId, newFilter).finally(() => setIsLoading(false));
  };

  renderEmptyRootFolderContainer = () => {
    const {
      isMy,
      isShare,
      isCommon,
      isRecycleBin,
      isFavorites,
      isRecent,
      isPrivacy,
      isDesktop,
      isEncryptionSupport,
      organizationName,
      privacyInstructions,
      title,
      t,
      i18n,
    } = this.props;
    const subheadingText = t("SubheadingEmptyText");
    const myDescription = t("MyEmptyContainerDescription");
    const shareDescription = t("SharedEmptyContainerDescription");
    const commonDescription = t("CommonEmptyContainerDescription");
    const trashDescription = t("TrashEmptyContainerDescription");
    const favoritesDescription = t("FavoritesEmptyContainerDescription");
    const recentDescription = t("RecentEmptyContainerDescription");

    const privateRoomHeader = t("PrivateRoomHeader");
    const privacyIcon = <img alt="" src="images/privacy.svg" />;
    const privateRoomDescTranslations = [
      t("PrivateRoomDescriptionSafest"),
      t("PrivateRoomDescriptionSecure"),
      t("PrivateRoomDescriptionEncrypted"),
      t("PrivateRoomDescriptionUnbreakable"),
    ];
    const privateRoomDescription = (
      <>
        <Text fontSize="15px" as="div">
          {privateRoomDescTranslations.map((el) => (
            <Box
              displayProp="flex"
              alignItems="center"
              paddingProp="0 0 13px 0"
              key={el}
            >
              <Box paddingProp="0 7px 0 0">{privacyIcon}</Box>
              <Box>{el}</Box>
            </Box>
          ))}
        </Text>
        {!isDesktop && (
          <Text fontSize="12px">
            <Trans i18nKey="PrivateRoomSupport" i18n={i18n}>
              Work in Private Room is available via {{ organizationName }}
              desktop app.
              <Link isBold isHovered color="#116d9d" href={privacyInstructions}>
                Instructions
              </Link>
            </Trans>
          </Text>
        )}
      </>
    );

    const commonButtons = (
      <span>
        <div className="empty-folder_container-links">
          <img
            className="empty-folder_container_plus-image"
            src="images/plus.svg"
            data-format="docx"
            onClick={this.onCreate}
            alt="plus_icon"
          />
          <Box className="flex-wrapper_container">
            <Link data-format="docx" onClick={this.onCreate} {...linkStyles}>
              {t("Document")},
            </Link>
            <Link data-format="xlsx" onClick={this.onCreate} {...linkStyles}>
              {t("Spreadsheet")},
            </Link>
            <Link data-format="pptx" onClick={this.onCreate} {...linkStyles}>
              {t("Presentation")}
            </Link>
          </Box>
        </div>

        <div className="empty-folder_container-links">
          <img
            className="empty-folder_container_plus-image"
            src="images/plus.svg"
            onClick={this.onCreate}
            alt="plus_icon"
          />
          <Link {...linkStyles} onClick={this.onCreate}>
            {t("Folder")}
          </Link>
        </div>
      </span>
    );

    const trashButtons = (
      <div className="empty-folder_container-links">
        <img
          className="empty-folder_container_up-image"
          src="images/empty_screen_people.svg"
          width="12px"
          alt=""
          onClick={this.onGoToMyDocuments}
        />
        <Link onClick={this.onGoToMyDocuments} {...linkStyles}>
          {t("GoToMyButton")}
        </Link>
      </div>
    );

    if (isMy) {
      return (
        <EmptyFolderContainer
          headerText={title}
          subheadingText={subheadingText}
          descriptionText={myDescription}
          imageSrc="images/empty_screen.png"
          buttons={commonButtons}
        />
      );
    } else if (isShare) {
      return (
        <EmptyFolderContainer
          headerText={title}
          subheadingText={subheadingText}
          descriptionText={shareDescription}
          imageSrc="images/empty_screen_forme.png"
        />
      );
    } else if (isCommon) {
      return (
        <EmptyFolderContainer
          headerText={title}
          subheadingText={subheadingText}
          descriptionText={commonDescription}
          imageSrc="images/empty_screen_corporate.png"
          buttons={commonButtons}
        />
      );
    } else if (isRecycleBin) {
      return (
        <EmptyFolderContainer
          headerText={title}
          subheadingText={subheadingText}
          descriptionText={trashDescription}
          imageSrc="images/empty_screen_trash.png"
          buttons={trashButtons}
        />
      );
    } else if (isFavorites) {
      return (
        <EmptyFolderContainer
          headerText={title}
          subheadingText={subheadingText}
          descriptionText={favoritesDescription}
          imageSrc="images/empty_screen_favorites.png"
        />
      );
    } else if (isRecent) {
      return (
        <EmptyFolderContainer
          headerText={title}
          subheadingText={subheadingText}
          descriptionText={recentDescription}
          imageSrc="images/empty_screen_recent.png"
        />
      );
    } else if (isPrivacy) {
      return (
        <EmptyFolderContainer
          headerText={privateRoomHeader}
          descriptionText={privateRoomDescription}
          imageSrc="images/empty_screen_privacy.png"
          buttons={isDesktop && isEncryptionSupport && commonButtons}
        />
      );
    } else {
      return null;
    }
  };

  renderEmptyFolderContainer = () => {
    const { t } = this.props;
    const buttons = (
      <>
        <div className="empty-folder_container-links">
          <img
            className="empty-folder_container_plus-image"
            src="images/plus.svg"
            data-format="docx"
            onClick={this.onCreate}
            alt="plus_icon"
          />
          <Box className="flex-wrapper_container">
            <Link data-format="docx" onClick={this.onCreate} {...linkStyles}>
              {t("Document")},
            </Link>
            <Link data-format="xlsx" onClick={this.onCreate} {...linkStyles}>
              {t("Spreadsheet")},
            </Link>
            <Link data-format="pptx" onClick={this.onCreate} {...linkStyles}>
              {t("Presentation")}
            </Link>
          </Box>
        </div>

        <div className="empty-folder_container-links">
          <img
            className="empty-folder_container_plus-image"
            src="images/plus.svg"
            onClick={this.onCreate}
            alt="plus_icon"
          />
          <Link {...linkStyles} onClick={this.onCreate}>
            {t("Folder")}
          </Link>
        </div>

        <div className="empty-folder_container-links">
          <img
            className="empty-folder_container_up-image"
            src="images/up.svg"
            onClick={this.onBackToParentFolder}
            alt="up_icon"
          />

          <Link onClick={this.onBackToParentFolder} {...linkStyles}>
            {t("BackToParentFolderButton")}
          </Link>
        </div>
      </>
    );

    return (
      <EmptyFolderContainer
        headerText={t("EmptyFolderHeader")}
        imageSrc="images/empty_screen.png"
        buttons={buttons}
      />
    );
  };

  renderEmptyFilterContainer = () => {
    const { t } = this.props;
    const subheadingText = t("EmptyFilterSubheadingText");
    const descriptionText = t("EmptyFilterDescriptionText");

    const buttons = (
      <div className="empty-folder_container-links">
        <IconButton
          className="empty-folder_container-icon"
          size="12"
          onClick={this.onResetFilter}
          iconName="CrossIcon"
          isFill
          color="#657077"
        />
        <Link onClick={this.onResetFilter} {...linkStyles}>
          {t("ClearButton")}
        </Link>
      </div>
    );

    return (
      <EmptyFolderContainer
        headerText={t("Filter")}
        subheadingText={subheadingText}
        descriptionText={descriptionText}
        imageSrc="images/empty_screen_filter.png"
        buttons={buttons}
      />
    );
  };

  onMediaViewerClose = () => {
    const item = { visible: false, id: null };
    this.props.setMediaViewerData(item);
  };
  onMediaFileClick = (id) => {
    const itemId = typeof id !== "object" ? id : this.props.selection[0].id;
    const item = { visible: true, id: itemId };
    this.props.setMediaViewerData(item);
  };

  onDownloadMediaFile = (id) => {
    if (this.props.files.length > 0) {
      let viewUrlFile = this.props.files.find((file) => file.id === id).viewUrl;
      return window.open(viewUrlFile, "_blank");
    }
  };

  onDeleteMediaFile = (id) => {
    if (this.props.files.length > 0) {
      let file = this.props.files.find((file) => file.id === id);
      if (file) this.onDeleteFile(file.id, file.folderId);
    }
  };

  onDragStart = (e) => {
    if (e.dataTransfer.dropEffect === "none") {
      this.state.canDrag && this.setState({ canDrag: false });
    }
  };

  onDrop = (item, items, e) => {
    const { onDropZoneUpload, selectedFolderId } = this.props;

    if (!item.fileExst) {
      onDropZoneUpload(items, item.id);
    } else {
      onDropZoneUpload(items, selectedFolderId);
    }
  };

  onDropEvent = () => {
    this.props.dragging && this.props.setDragging(false);
  };

  onDragOver = (e) => {
    e.preventDefault();
    const { dragging, setDragging } = this.props;
    if (e.dataTransfer.items.length > 0 && !dragging && this.state.canDrag) {
      setDragging(true);
    }
  };

  onDragLeaveDoc = (e) => {
    e.preventDefault();
    const { dragging, setDragging } = this.props;
    if (dragging && !e.relatedTarget) {
      setDragging(false);
    }
  };

  onMouseDown = (e) => {
    if (
      window.innerWidth < 1025 ||
      e.target.tagName === "rect" ||
      e.target.tagName === "path"
    ) {
      return;
    }
    const mouseButton = e.which
      ? e.which !== 1
      : e.button
      ? e.button !== 0
      : false;
    const label = e.currentTarget.getAttribute("label");
    if (mouseButton || e.currentTarget.tagName !== "DIV" || label) {
      return;
    }
    document.addEventListener("mousemove", this.onMouseMove);
    this.setTooltipPosition(e);
    const { selection } = this.props;

    const elem = e.currentTarget.closest(".draggable");
    if (!elem) {
      return;
    }
    const value = elem.getAttribute("value");
    if (!value) {
      return;
    }
    const splitValue = value.split("_");
    let item = null;
    if (splitValue[0] === "folder") {
      item = selection.find(
        (x) => x.id === Number(splitValue[1]) && !x.fileExst
      );
    } else {
      item = selection.find(
        (x) => x.id === Number(splitValue[1]) && x.fileExst
      );
    }
    if (item) {
      this.setState({ isDrag: true });
    }
  };

  onMouseUp = (e) => {
    const {
      selection,
      dragging,
      setDragging,
      dragItem,
      setDragItem,
    } = this.props;

    document.body.classList.remove("drag-cursor");

    if (this.state.isDrag || !this.state.canDrag) {
      this.setState({ isDrag: false, canDrag: true });
    }
    const mouseButton = e.which
      ? e.which !== 1
      : e.button
      ? e.button !== 0
      : false;
    if (mouseButton || !this.tooltipRef.current || !dragging) {
      return;
    }
    document.removeEventListener("mousemove", this.onMouseMove);
    this.tooltipRef.current.style.display = "none";

    const elem = e.target.closest(".dropable");
    if (elem && selection.length && dragging) {
      const value = elem.getAttribute("value");
      if (!value) {
        setDragging(false);
        return;
      }
      const splitValue = value.split("_");
      let item = null;
      if (splitValue[0] === "folder") {
        item = selection.find(
          (x) => x.id === Number(splitValue[1]) && !x.fileExst
        );
      } else {
        return;
      }
      if (item) {
        setDragging(false);
        return;
      } else {
        setDragging(false);
        this.onMoveTo(Number(splitValue[1]));
        return;
      }
    } else {
      setDragging(false);
      if (dragItem) {
        this.onMoveTo(dragItem);
        setDragItem(null);
        return;
      }
      return;
    }
  };

  onMouseMove = (e) => {
    if (this.state.isDrag) {
      document.body.classList.add("drag-cursor");
      !this.props.dragging && this.props.setDragging(true);
      const tooltip = this.tooltipRef.current;
      tooltip.style.display = "block";
      this.setTooltipPosition(e);

      const wrapperElement = document.elementFromPoint(e.clientX, e.clientY);
      if (!wrapperElement) {
        return;
      }
      const droppable = wrapperElement.closest(".dropable");

      if (this.currentDroppable !== droppable) {
        if (this.currentDroppable) {
          this.currentDroppable.style.background = backgroundDragEnterColor;
        }
        this.currentDroppable = droppable;

        if (this.currentDroppable) {
          droppable.style.background = backgroundDragColor;
          this.currentDroppable = droppable;
        }
      }
    }
  };

  setTooltipPosition = (e) => {
    const tooltip = this.tooltipRef.current;
    if (tooltip) {
      const margin = 8;
      tooltip.style.left = e.pageX + margin + "px";
      tooltip.style.top = e.pageY + margin + "px";
    }
  };

  onMoveTo = (destFolderId) => {
    const {
      selection,
      t,
      isShare,
      isCommon,
      isAdmin,
      setSecondaryProgressBarData,
    } = this.props;
    const folderIds = [];
    const fileIds = [];
    const conflictResolveType = 0; //Skip = 0, Overwrite = 1, Duplicate = 2
    const deleteAfter = true;

    setSecondaryProgressBarData({
      icon: "move",
      visible: true,
      percent: 0,
      label: t("MoveToOperation"),
      alert: false,
    });
    for (let item of selection) {
      if (item.fileExst) {
        fileIds.push(item.id);
      } else {
        folderIds.push(item.id);
      }
    }

    if (isAdmin) {
      if (isShare) {
        this.copyTo(
          destFolderId,
          folderIds,
          fileIds,
          conflictResolveType,
          deleteAfter
        );
      } else {
        this.moveTo(
          destFolderId,
          folderIds,
          fileIds,
          conflictResolveType,
          deleteAfter
        );
      }
    } else {
      if (isShare || isCommon) {
        this.copyTo(
          destFolderId,
          folderIds,
          fileIds,
          conflictResolveType,
          deleteAfter
        );
      } else {
        this.moveTo(
          destFolderId,
          folderIds,
          fileIds,
          conflictResolveType,
          deleteAfter
        );
      }
    }
  };

  copyTo = (
    destFolderId,
    folderIds,
    fileIds,
    conflictResolveType,
    deleteAfter
  ) => {
    const { loopFilesOperations, clearSecondaryProgressData } = this.props;

    api.files
      .copyToFolder(
        destFolderId,
        folderIds,
        fileIds,
        conflictResolveType,
        deleteAfter
      )
      .then((res) => {
        const id = res[0] && res[0].id ? res[0].id : null;
        loopFilesOperations(id, destFolderId, true);
      })
      .catch((err) => {
        setSecondaryProgressBarData({
          visible: true,
          alert: true,
        });
        //toastr.error(err);
        setTimeout(() => clearSecondaryProgressData(), TIMEOUT);
      });
  };

  moveTo = (
    destFolderId,
    folderIds,
    fileIds,
    conflictResolveType,
    deleteAfter
  ) => {
    const { loopFilesOperations, clearSecondaryProgressData } = this.props;

    api.files
      .moveToFolder(
        destFolderId,
        folderIds,
        fileIds,
        conflictResolveType,
        deleteAfter
      )
      .then((res) => {
        const id = res[0] && res[0].id ? res[0].id : null;
        loopFilesOperations(id, destFolderId, false);
      })
      .catch((err) => {
        setSecondaryProgressBarData({
          visible: true,
          alert: true,
        });
        //toastr.error(err);
        setTimeout(() => clearSecondaryProgressData(), TIMEOUT);
      });
  };

  onSelectItem = (item) => {
    const { selected, setSelected, setSelection } = this.props;
    selected === "close" && setSelected("none");
    setSelection([item]);
  };

  onCreateAddTempItem = (items, folderId, fileAction) => {
    if (items.length && items[0].id === -1) return; //TODO: if change media collection from state remove this;
    const icon = fileAction.extension
      ? getFileIcon(`.${fileAction.extension}`, 24)
      : getFolderIcon(null, 24);

    items.unshift({
      id: -1,
      title: "",
      parentId: folderId,
      fileExst: fileAction.extension,
      icon,
    });
  };

  getSharedButton = (shared) => {
    const color = shared ? "#657077" : "#a3a9ae";
    return (
      <Text
        className="share-button"
        as="span"
        title={this.props.t("Share")}
        fontSize="12px"
        fontWeight={600}
        color={color}
        display="inline-flex"
        onClick={this.onClickShare}
      >
        <IconButton
          className="share-button-icon"
          color={color}
          hoverColor="#657077"
          size={18}
          iconName="CatalogSharedIcon"
        />
        {this.props.t("Share")}
      </Text>
    );
  };

  renderFileMoveTooltip = () => {
    const { selection, iconOfDraggedFile } = this.props;
    const { title } = selection[0];

    const reg = /^([^\\]*)\.(\w+)/;
    const matches = title.match(reg);

    let nameOfMovedObj, fileExtension;
    if (matches) {
      nameOfMovedObj = matches[1];
      fileExtension = matches.pop();
    } else {
      nameOfMovedObj = title;
    }

    return (
      <div className="tooltip-moved-obj-wrapper">
        {iconOfDraggedFile ? (
          <img
            className="tooltip-moved-obj-icon"
            src={`${iconOfDraggedFile}`}
            alt=""
          />
        ) : null}
        {nameOfMovedObj}
        {fileExtension ? (
          <span className="tooltip-moved-obj-extension">.{fileExtension}</span>
        ) : null}
      </div>
    );
  };

  render() {
    //console.log("Files Home SectionBodyContent render", this.props);

    const {
      viewer,
      parentId,
      folderId,
      settings,
      selection,
      fileAction,
      setIsLoading,
      isLoading,
      currentFolderCount,
      isRecycleBin,
      isPrivacy,
      isEncryptionSupport,
      dragging,
      mediaViewerVisible,
      currentMediaFileId,
      viewAs,
      t,
      isMobile,
      firstLoad,
      filesList,
      mediaViewerImageFormats,
      mediaViewerMediaFormats,
      tooltipValue,
    } = this.props;

    const { editingId, showMoveToPanel, showCopyPanel } = this.state;

    const operationsPanelProps = {
      setIsLoading,
      isLoading,
    };

    let fileMoveTooltip;
    if (dragging) {
      fileMoveTooltip = tooltipValue
        ? selection.length === 1 &&
          tooltipValue.label === "TooltipElementMoveMessage"
          ? this.renderFileMoveTooltip()
          : t(tooltipValue.label, { element: tooltipValue.filesCount })
        : "";
    }

    const items = filesList;

    if (fileAction && fileAction.type === FileAction.Create) {
      this.onCreateAddTempItem(items, folderId, fileAction);
    }

    var playlist = [];
    let id = 0;

    if (items) {
      items.forEach(function (file, i, files) {
        if (file.canOpenPlayer) {
          playlist.push({
            id: id,
            fileId: file.id,
            src: file.viewUrl,
            title: file.title,
          });
          id++;
        }
      });
    }

    return (!fileAction.id && currentFolderCount === 0) || null ? (
      parentId === 0 ? (
        this.renderEmptyRootFolderContainer()
      ) : (
        this.renderEmptyFolderContainer()
      )
    ) : !fileAction.id && items.length === 0 ? (
      firstLoad ? (
        <Loaders.Rows />
      ) : isPrivacy && !isEncryptionSupport ? (
        this.renderEmptyRootFolderContainer()
      ) : (
        this.renderEmptyFilterContainer()
      )
    ) : (
      <>
        {showMoveToPanel && (
          <OperationsPanel
            {...operationsPanelProps}
            isCopy={false}
            visible={showMoveToPanel}
            onClose={this.onMoveAction}
          />
        )}

        {showCopyPanel && (
          <OperationsPanel
            {...operationsPanelProps}
            isCopy={true}
            visible={showCopyPanel}
            onClose={this.onCopyAction}
          />
        )}
        <CustomTooltip ref={this.tooltipRef}>{fileMoveTooltip}</CustomTooltip>

        {viewAs === "tile" ? (
          <TileContainer
            className="tileContainer"
            draggable
            useReactWindow={false}
            headingFolders={t("Folders")}
            headingFiles={t("Files")}
          >
            {items.map((item) => {
              const isEdit =
                !!fileAction.type &&
                editingId === item.id &&
                item.fileExst === fileAction.extension;
              const contextOptions = this.getFilesContextOptions(
                item,
                viewer
              ).filter((o) => o);
              const contextOptionsProps =
                !contextOptions.length || isEdit ? {} : { contextOptions };
              const checked = isFileSelected(selection, item.id, item.parentId);
              const checkedProps = isEdit || item.id <= 0 ? {} : { checked };
              const element = this.getItemIcon(item, isEdit || item.id <= 0);

              const selectedItem = selection.find(
                (x) => x.id === item.id && x.fileExst === item.fileExst
              );
              const isFolder = selectedItem
                ? false
                : item.fileExst
                ? false
                : true;
              const draggable = selectedItem && !isRecycleBin;
              let value = item.fileExst
                ? `file_${item.id}`
                : `folder_${item.id}`;
              value += draggable ? "_draggable" : "";
              let classNameProp =
                isFolder && item.access < 2 && !isRecycleBin
                  ? { className: " dropable" }
                  : {};

              if (item.draggable) classNameProp.className += " draggable";

              return (
                <DragAndDrop
                  {...classNameProp}
                  onDrop={this.onDrop.bind(this, item)}
                  onMouseDown={this.onMouseDown}
                  dragging={dragging && isFolder && item.access < 2}
                  key={`dnd-key_${item.id}`}
                  {...contextOptionsProps}
                  value={value}
                  isFolder={!item.fileExst}
                >
                  <Tile
                    key={item.id}
                    item={item}
                    isFolder={!item.fileExst}
                    element={element}
                    onSelect={this.onContentRowSelect}
                    editing={editingId}
                    viewAs={viewAs}
                    {...checkedProps}
                    {...contextOptionsProps}
                    needForUpdate={this.needForUpdate}
                  >
                    <FilesTileContent
                      item={item}
                      viewer={viewer}
                      culture={settings.culture}
                      onEditComplete={this.onEditComplete}
                      onMediaFileClick={this.onMediaFileClick}
                      openDocEditor={this.openDocEditor}
                    />
                  </Tile>
                </DragAndDrop>
              );
            })}
          </TileContainer>
        ) : (
          <Consumer>
            {(context) => (
              <RowContainer
                className="files-row-container"
                draggable
                useReactWindow={false}
              >
                {items.map((item) => {
                  const {
                    checked,
                    isFolder,
                    value,
                    contextOptions,
                    canShare,
                  } = item;
                  const sectionWidth = context.sectionWidth;
                  const isEdit =
                    !!fileAction.type &&
                    editingId === item.id &&
                    item.fileExst === fileAction.extension;
                  const contextOptionsProps =
                    !isEdit && contextOptions && contextOptions.length > 0
                      ? {
                          contextOptions: this.getFilesContextOptions(
                            contextOptions,
                            item
                          ),
                        }
                      : {};
                  const checkedProps =
                    isEdit || item.id <= 0 ? {} : { checked };
                  const element = this.getItemIcon(
                    item,
                    isEdit || item.id <= 0
                  );
                  const sharedButton =
<<<<<<< HEAD
                    isRecycleBin ||
                    (isPrivacy && !item.fileExst) ||
                    isEdit ||
                    item.id <= 0 ||
                    sectionWidth < 500
=======
                    !canShare || isEdit || item.id <= 0 || sectionWidth < 500
>>>>>>> f42fc72c
                      ? null
                      : this.getSharedButton(item.shared);
                  const displayShareButton =
                    sectionWidth < 500 ? "26px" : !canShare ? "38px" : "96px";
                  let classNameProp =
                    isFolder && item.access < 2 && !isRecycleBin
                      ? { className: " dropable" }
                      : { className: "" };

                  if (item.draggable) classNameProp.className += " draggable";

                  return (
                    <DragAndDrop
                      {...classNameProp}
                      onDrop={this.onDrop.bind(this, item)}
                      onMouseDown={this.onMouseDown}
                      dragging={dragging && isFolder && item.access < 2}
                      key={`dnd-key_${item.id}`}
                      {...contextOptionsProps}
                      value={value}
                    >
                      <SimpleFilesRow
                        sectionWidth={sectionWidth}
                        key={item.id}
                        data={item}
                        element={element}
                        contentElement={sharedButton}
                        onSelect={this.onContentRowSelect}
                        editing={editingId}
                        {...checkedProps}
                        {...contextOptionsProps}
                        needForUpdate={this.needForUpdate}
                        selectItem={this.onSelectItem.bind(this, item)}
                        contextButtonSpacerWidth={displayShareButton}
                      >
                        <FilesRowContent
                          sectionWidth={sectionWidth}
                          isMobile={isMobile}
                          item={item}
                          viewer={viewer}
                          culture={settings.culture}
                          onEditComplete={this.onEditComplete}
                          onMediaFileClick={this.onMediaFileClick}
                          onClickFavorite={this.onClickFavorite}
                          onClickLock={this.lockFile}
                          openDocEditor={this.openDocEditor}
                        />
                      </SimpleFilesRow>
                    </DragAndDrop>
                  );
                })}
              </RowContainer>
            )}
          </Consumer>
        )}
        {playlist.length > 0 && mediaViewerVisible && (
          <MediaViewer
            currentFileId={currentMediaFileId}
            allowConvert={true} //TODO
            canDelete={(fileId) => {
              return true;
            }} //TODO
            canDownload={(fileId) => {
              return true;
            }} //TODO
            visible={mediaViewerVisible}
            playlist={playlist}
            onDelete={this.onDeleteMediaFile}
            onDownload={this.onDownloadMediaFile}
            onClose={this.onMediaViewerClose}
            onEmptyPlaylistError={this.onMediaViewerClose}
            extsMediaPreviewed={mediaViewerMediaFormats} //TODO
            extsImagePreviewed={mediaViewerImageFormats} //TODO
          />
        )}
      </>
    );
  }
}

SectionBodyContent.defaultProps = {
  files: null,
};

const mapStateToProps = (state) => {
  return {
    currentFolderCount: getCurrentFolderCount(state),
    currentMediaFileId: getMediaViewerId(state),
    dragging: getDragging(state),
    dragItem: getDragItem(state),
    fileAction: getFileAction(state),
    files: getFiles(state),
    filesList: getFilesList(state)(state),
    filter: getFilter(state),
    firstLoad: getFirstLoad(state),
    folderId: getSelectedFolderId(state),
    folders: getFolders(state),
    isAdmin: isAdmin(state),
    isCommon: getIsCommonFolder(state),
    isDesktop: isDesktopClient(state),
    isEncryptionSupport: isEncryptionSupport(state),
    isFavorites: getIsFavoritesFolder(state),
    isLoading: getIsLoading(state),
    isMy: getIsMyFolder(state),
    isRecycleBin: getIsRecycleBinFolder(state),
    isRecent: getIsRecentFolder(state),
    isShare: getIsShareFolder(state),
    isPrivacy: getIsPrivacyFolder(state),
    mediaViewerImageFormats: getMediaViewerImageFormats(state),
    mediaViewerMediaFormats: getMediaViewerMediaFormats(state),
    mediaViewerVisible: getMediaViewerVisibility(state),
    myDocumentsId: getMyFolderId(state),
    organizationName: getOrganizationName(state),
    parentId: getSelectedFolderParentId(state),
    privacyInstructions: getPrivacyInstructionsLink(state),
    selected: getSelected(state),
    selectedFolderId: getSelectedFolderId(state),
    selection: getSelection(state),
    settings: getSettings(state),
    title: getSelectedFolderTitle(state),
    treeFolders: getTreeFolders(state),
    viewAs: getViewAs(state),
    viewer: getCurrentUser(state),
    tooltipValue: getTooltipLabel(state),
    iconOfDraggedFile: getIconOfDraggedFile(state)(state),
    sharingPanelVisible: getSharePanelVisible(state),
  };
};

export default connect(mapStateToProps, {
  deselectFile,
  updateFile,
  fetchFiles,
  selectFile,
  setAction,
  setTreeFolders,
  setDragging,
  setDragItem,
  setMediaViewerData,
  setSecondaryProgressBarData,
  setSelection,
  setSelected,
  setUpdateTree,
  setIsLoading,
  clearSecondaryProgressData,
  markItemAsFavorite,
  removeItemFromFavorite,
  fetchFavoritesFolder,
  getFileInfo,
  addFileToRecentlyViewed,
  loopFilesOperations,
  setSharingPanelVisible,
})(withRouter(withTranslation()(SectionBodyContent)));<|MERGE_RESOLUTION|>--- conflicted
+++ resolved
@@ -1807,15 +1807,7 @@
                     isEdit || item.id <= 0
                   );
                   const sharedButton =
-<<<<<<< HEAD
-                    isRecycleBin ||
-                    (isPrivacy && !item.fileExst) ||
-                    isEdit ||
-                    item.id <= 0 ||
-                    sectionWidth < 500
-=======
-                    !canShare || isEdit || item.id <= 0 || sectionWidth < 500
->>>>>>> f42fc72c
+                    !canShare || (isPrivacy && !item.fileExst) || isEdit || item.id <= 0 || sectionWidth < 500
                       ? null
                       : this.getSharedButton(item.shared);
                   const displayShareButton =
