import React, { useState } from "react";
import { inject, observer } from "mobx-react";
import config from "PACKAGE_FILE";
import { useNavigate } from "react-router-dom";
import Button from "@docspace/components/button";
import FloatingButton from "@docspace/components/floating-button";
import { TenantStatus } from "@docspace/common/constants";
import { startRestore } from "@docspace/common/api/portal";
import { combineUrl } from "@docspace/common/utils";
import toastr from "@docspace/components/toast/toastr";

const ButtonContainer = (props) => {
  const {
    downloadingProgress,
    isMaxProgress,
    isConfirmed,
    getStorageType,
    isNotification,
    restoreResource,
    isCheckedThirdPartyStorage,
    isCheckedLocalFile,

    isEnableRestore,
    t,
    buttonSize,
    socketHelper,
    setTenantStatus,
    isFormReady,
    getStorageParams,
    uploadLocalFile,
  } = props;

<<<<<<< HEAD
  const navigate = useNavigate();

  const [isUploadingLocalFile, setIsUploadingLocalFile] = useState(false);
=======
>>>>>>> dee941b6
  const [isLoading, setIsLoading] = useState(false);

  const onRestoreClick = async () => {
    if (isCheckedThirdPartyStorage) {
      const requiredFieldsFilled = isFormReady();
      if (!requiredFieldsFilled) return;
    }
    setIsLoading(true);

    let storageParams = [],
      tempObj = {};

    const backupId = "";
    const storageType = getStorageType().toString();

    if (isCheckedThirdPartyStorage) {
      storageParams = getStorageParams(true, null, restoreResource);
    } else {
      tempObj.key = "filePath";
      tempObj.value = isCheckedLocalFile ? "" : restoreResource;

      storageParams.push(tempObj);
    }

    if (isCheckedLocalFile) {
      const uploadedFile = await uploadLocalFile();

      if (!uploadedFile) {
        toastr.error(t("BackupCreatedError"));
        setIsLoading(false);
        return;
      }

      if (!uploadedFile.data.EndUpload) {
        toastr.error(uploadedFile.data.Message ?? t("BackupCreatedError"));
        setIsLoading(false);
        return;
      }
    }

    try {
      await startRestore(backupId, storageType, storageParams, isNotification);
      setTenantStatus(TenantStatus.PortalRestore);

      socketHelper.emit({
        command: "restore-backup",
      });

      navigate(
        combineUrl(
          window.DocSpaceConfig?.proxy?.url,
          config.homepage,
          "/preparation-portal"
        )
      );
    } catch (e) {
      toastr.error(e);

      setIsLoading(false);
    }
  };

  const isButtonDisabled =
    isLoading ||
    !isMaxProgress ||
    !isConfirmed ||
    !isEnableRestore ||
    !restoreResource;
  const isLoadingButton = isLoading;

  return (
    <>
      <Button
        className="restore-backup_button"
        label={t("Common:Restore")}
        onClick={onRestoreClick}
        primary
        isDisabled={isButtonDisabled}
        isLoading={isLoadingButton}
        size={buttonSize}
        tabIndex={10}
      />

      {downloadingProgress > 0 && !isMaxProgress && (
        <FloatingButton
          className="layout-progress-bar"
          icon="file"
          alert={false}
          percent={downloadingProgress}
        />
      )}
    </>
  );
};

export default inject(({ auth, backup }) => {
  const { settingsStore, currentQuotaStore } = auth;
  const { socketHelper, setTenantStatus } = settingsStore;
  const {
    downloadingProgress,
    isFormReady,
    getStorageParams,
    restoreResource,
    uploadLocalFile,
  } = backup;

  const { isRestoreAndAutoBackupAvailable } = currentQuotaStore;
  const isMaxProgress = downloadingProgress === 100;
  return {
    uploadLocalFile,
    isMaxProgress,
    setTenantStatus,
    isEnableRestore: isRestoreAndAutoBackupAvailable,
    downloadingProgress,
    socketHelper,
    isFormReady,
    getStorageParams,
    restoreResource,
  };
})(observer(ButtonContainer));<|MERGE_RESOLUTION|>--- conflicted
+++ resolved
@@ -30,12 +30,8 @@
     uploadLocalFile,
   } = props;
 
-<<<<<<< HEAD
   const navigate = useNavigate();
 
-  const [isUploadingLocalFile, setIsUploadingLocalFile] = useState(false);
-=======
->>>>>>> dee941b6
   const [isLoading, setIsLoading] = useState(false);
 
   const onRestoreClick = async () => {
