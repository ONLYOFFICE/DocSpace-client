--- conflicted
+++ resolved
@@ -20,20 +20,14 @@
   "NewEmployee": "New employee",
   "NewGuest": "New guest",
 
-<<<<<<< HEAD
-  "EmployedSinceDate": "Employed since",
-  "Position": "Position",
-  "Departments": "Departments",
+  "CustomEmployedSinceDate": "{{employedSinceDate}}",
+  "CustomPosition": "{{position}}",
+  "CustomDepartmentName": "{{departmentName}}"
 
   "CopyEmailAndPassword": "Copy e-mail & password",
   "ChangeButton": "Change",
   "Phone": "Phone",
   "Type": "Type",
-  "TypeGuest": "Guest",
-  "TypeUser": "Employee"
-=======
-  "CustomEmployedSinceDate": "{{employedSinceDate}}",
-  "CustomPosition": "{{position}}",
-  "CustomDepartmentName": "{{departmentName}}"
->>>>>>> 7aca560d
+  "CustomTypeGuest": "{{guest}}",
+  "CustomTypeUser": "{{employee}}"
 }