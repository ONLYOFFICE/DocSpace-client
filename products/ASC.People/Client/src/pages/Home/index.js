import React, { useEffect } from 'react';
import PropTypes from 'prop-types';
import { withRouter } from 'react-router';
import Filter from '@appserver/common/api/people/filter';
import PageLayout from '@appserver/common/components/PageLayout';
import { showLoader, hideLoader, isAdmin } from '@appserver/common/utils';
import {
  ArticleHeaderContent,
  ArticleBodyContent,
  ArticleMainButtonContent,
} from '../../components/Article';
import {
  CatalogHeaderContent,
  CatalogMainButtonContent,
  CatalogBodyContent,
} from '../../components/Catalog';
import {
  SectionHeaderContent,
  SectionBodyContent,
  SectionFilterContent,
  SectionPagingContent,
} from './Section';
import { inject, observer } from 'mobx-react';
import { isMobile } from 'react-device-detect';
import Dialogs from './Section/Body/Dialogs'; //TODO: Move dialogs to another folder

const Home = ({
  isAdmin,
  isLoading,
  history,
  getUsersList,
  setIsLoading,
  setIsRefresh,
  selectedGroup,
<<<<<<< HEAD
  showCatalog,
  firstLoad,
  setFirstLoad,
=======
  viewAs,
>>>>>>> b9ca3c8b
}) => {
  const { location } = history;
  const { pathname } = location;
  // console.log('People Home render');

  useEffect(() => {
    if (pathname.indexOf('/people/filter') > -1) {
      setIsLoading(true);
      setIsRefresh(true);
      const newFilter = Filter.getFilter(location);
      console.log('PEOPLE URL changed', pathname, newFilter);
      getUsersList(newFilter).finally(() => {
        setFirstLoad(false);
        setIsLoading(false);
        setIsRefresh(false);
      });
    }
  }, [pathname, location]);
  useEffect(() => {
    if (isMobile) {
      const customScrollElm = document.querySelector('#customScrollBar > .scroll-body');
      customScrollElm && customScrollElm.scrollTo(0, 0);
    }
  }, [selectedGroup]);

  useEffect(() => {
    isLoading ? showLoader() : hideLoader();
  }, [isLoading]);

  useEffect(() => {});

  return (
    <>
      <PageLayout
        withBodyScroll
        withBodyAutoFocus={!isMobile}
        isLoading={isLoading}
<<<<<<< HEAD
        firstLoad={firstLoad}>
        {showCatalog && (
          <PageLayout.CatalogHeader>
            <CatalogHeaderContent />
          </PageLayout.CatalogHeader>
        )}

        {showCatalog && isAdmin && (
          <PageLayout.CatalogMainButton>
            <CatalogMainButtonContent />
          </PageLayout.CatalogMainButton>
        )}
        {showCatalog && (
          <PageLayout.CatalogBody>
            <CatalogBodyContent />
          </PageLayout.CatalogBody>
        )}

        {!showCatalog && (
          <PageLayout.ArticleHeader>
            <ArticleHeaderContent />
          </PageLayout.ArticleHeader>
        )}
=======
        viewAs={viewAs}
      >
        <PageLayout.ArticleHeader>
          <ArticleHeaderContent />
        </PageLayout.ArticleHeader>
>>>>>>> b9ca3c8b

        {!showCatalog && (
          <PageLayout.ArticleMainButton>
            <ArticleMainButtonContent />
          </PageLayout.ArticleMainButton>
        )}

        {!showCatalog && (
          <PageLayout.ArticleBody>
            <ArticleBodyContent />
          </PageLayout.ArticleBody>
        )}

        <PageLayout.SectionHeader>
          <SectionHeaderContent />
        </PageLayout.SectionHeader>

        <PageLayout.SectionFilter>
          <SectionFilterContent />
        </PageLayout.SectionFilter>

        <PageLayout.SectionBody>
          <SectionBodyContent />
        </PageLayout.SectionBody>

        <PageLayout.SectionPaging>
          <SectionPagingContent />
        </PageLayout.SectionPaging>
      </PageLayout>

      <Dialogs />
    </>
  );
};

Home.propTypes = {
  isLoading: PropTypes.bool,
};

<<<<<<< HEAD
export default inject(({ auth, peopleStore }) => {
  const { settingsStore } = auth;
  const { showCatalog } = settingsStore;
  const { usersStore, selectedGroupStore, loadingStore } = peopleStore;
=======
export default inject(({ peopleStore }) => {
  const { usersStore, selectedGroupStore, loadingStore, viewAs } = peopleStore;
>>>>>>> b9ca3c8b
  const { getUsersList } = usersStore;
  const { selectedGroup } = selectedGroupStore;
  const { isLoading, setIsLoading, setIsRefresh, firstLoad, setFirstLoad } = loadingStore;

  return {
    isAdmin: auth.isAdmin,
    isLoading,
    getUsersList,
    setIsLoading,
    setIsRefresh,
    selectedGroup,
<<<<<<< HEAD
    showCatalog,
    firstLoad,
    setFirstLoad,
=======
    viewAs,
>>>>>>> b9ca3c8b
  };
})(observer(withRouter(Home)));<|MERGE_RESOLUTION|>--- conflicted
+++ resolved
@@ -32,13 +32,10 @@
   setIsLoading,
   setIsRefresh,
   selectedGroup,
-<<<<<<< HEAD
   showCatalog,
   firstLoad,
   setFirstLoad,
-=======
   viewAs,
->>>>>>> b9ca3c8b
 }) => {
   const { location } = history;
   const { pathname } = location;
@@ -76,14 +73,13 @@
         withBodyScroll
         withBodyAutoFocus={!isMobile}
         isLoading={isLoading}
-<<<<<<< HEAD
-        firstLoad={firstLoad}>
+        firstLoad={firstLoad}
+        viewAs={viewAs}>
         {showCatalog && (
           <PageLayout.CatalogHeader>
             <CatalogHeaderContent />
           </PageLayout.CatalogHeader>
         )}
-
         {showCatalog && isAdmin && (
           <PageLayout.CatalogMainButton>
             <CatalogMainButtonContent />
@@ -94,44 +90,30 @@
             <CatalogBodyContent />
           </PageLayout.CatalogBody>
         )}
-
         {!showCatalog && (
           <PageLayout.ArticleHeader>
             <ArticleHeaderContent />
           </PageLayout.ArticleHeader>
         )}
-=======
-        viewAs={viewAs}
-      >
-        <PageLayout.ArticleHeader>
-          <ArticleHeaderContent />
-        </PageLayout.ArticleHeader>
->>>>>>> b9ca3c8b
-
         {!showCatalog && (
           <PageLayout.ArticleMainButton>
             <ArticleMainButtonContent />
           </PageLayout.ArticleMainButton>
         )}
-
         {!showCatalog && (
           <PageLayout.ArticleBody>
             <ArticleBodyContent />
           </PageLayout.ArticleBody>
         )}
-
         <PageLayout.SectionHeader>
           <SectionHeaderContent />
         </PageLayout.SectionHeader>
-
         <PageLayout.SectionFilter>
           <SectionFilterContent />
         </PageLayout.SectionFilter>
-
         <PageLayout.SectionBody>
           <SectionBodyContent />
         </PageLayout.SectionBody>
-
         <PageLayout.SectionPaging>
           <SectionPagingContent />
         </PageLayout.SectionPaging>
@@ -146,15 +128,10 @@
   isLoading: PropTypes.bool,
 };
 
-<<<<<<< HEAD
 export default inject(({ auth, peopleStore }) => {
   const { settingsStore } = auth;
   const { showCatalog } = settingsStore;
-  const { usersStore, selectedGroupStore, loadingStore } = peopleStore;
-=======
-export default inject(({ peopleStore }) => {
   const { usersStore, selectedGroupStore, loadingStore, viewAs } = peopleStore;
->>>>>>> b9ca3c8b
   const { getUsersList } = usersStore;
   const { selectedGroup } = selectedGroupStore;
   const { isLoading, setIsLoading, setIsRefresh, firstLoad, setFirstLoad } = loadingStore;
@@ -166,12 +143,9 @@
     setIsLoading,
     setIsRefresh,
     selectedGroup,
-<<<<<<< HEAD
     showCatalog,
     firstLoad,
     setFirstLoad,
-=======
     viewAs,
->>>>>>> b9ca3c8b
   };
 })(observer(withRouter(Home)));