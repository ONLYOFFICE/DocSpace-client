--- conflicted
+++ resolved
@@ -1,11 +1,7 @@
 export * from "./settings";
-<<<<<<< HEAD
 export * from "./capabilities";
 export * from "./people";
 export * from "./oauth";
-=======
 export * from "./authentication";
-export * from "./people";
 
-export { endpoints, type TEndpoint } from "./endpoints";
->>>>>>> 3edf2f79
+export { endpoints, type TEndpoint } from "./endpoints";