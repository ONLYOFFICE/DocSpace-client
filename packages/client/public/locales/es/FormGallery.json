{
<<<<<<< HEAD
  "EmptyScreenDescription": "Por favor, compruebe su conexión a Internet y actualice la página o inténtelo más tarde.",
  "GalleryEmptyScreenDescription": "Seleccione cualquier plantilla de formulario para ver los detalles",
  "GalleryEmptyScreenHeader": "Error al cargar las plantillas de formulario",
  "SelectForm": "Seleccionar formulario",
  "SubmitToGalleryBlockBody": "Envíe sus plantillas para compartirlas con la comunidad de ONLYOFFICE.",
  "SubmitToGalleryBlockHeader": "Galería de formularios de ONLYOFFICE",
  "SubmitToGalleryDialogGuideInfo": "Aprenda a crear formularios perfectos y a aumentar sus posibilidades de obtener la aprobación en nuestra <1>guía</1>.",
  "SubmitToGalleryDialogMainInfo": "Envíe su formulario a la galería pública para que otros puedan utilizarlo en su trabajo. Una vez que el formulario pase la moderación, recibirá una notificación y una recompensa por su contribución.",
  "TemplateInfo": "Información sobre la plantilla"
=======
  "Categories": "Categorías",
  "EmptyFormGalleryScreenDescription": "No se han encontrado resultados que coincidan con la búsqueda",
  "SuggestChanges": "Sugerir cambios",
  "TemplateInfo": "Información sobre la plantilla",
  "ViewAllTemplates": "Ver todas las plantillas"
>>>>>>> 83a670d2
}<|MERGE_RESOLUTION|>--- conflicted
+++ resolved
@@ -1,19 +1,12 @@
 {
-<<<<<<< HEAD
-  "EmptyScreenDescription": "Por favor, compruebe su conexión a Internet y actualice la página o inténtelo más tarde.",
-  "GalleryEmptyScreenDescription": "Seleccione cualquier plantilla de formulario para ver los detalles",
-  "GalleryEmptyScreenHeader": "Error al cargar las plantillas de formulario",
+  "Categories": "Categorías",
+  "EmptyFormGalleryScreenDescription": "No se han encontrado resultados que coincidan con la búsqueda",
   "SelectForm": "Seleccionar formulario",
   "SubmitToGalleryBlockBody": "Envíe sus plantillas para compartirlas con la comunidad de ONLYOFFICE.",
   "SubmitToGalleryBlockHeader": "Galería de formularios de ONLYOFFICE",
   "SubmitToGalleryDialogGuideInfo": "Aprenda a crear formularios perfectos y a aumentar sus posibilidades de obtener la aprobación en nuestra <1>guía</1>.",
   "SubmitToGalleryDialogMainInfo": "Envíe su formulario a la galería pública para que otros puedan utilizarlo en su trabajo. Una vez que el formulario pase la moderación, recibirá una notificación y una recompensa por su contribución.",
-  "TemplateInfo": "Información sobre la plantilla"
-=======
-  "Categories": "Categorías",
-  "EmptyFormGalleryScreenDescription": "No se han encontrado resultados que coincidan con la búsqueda",
   "SuggestChanges": "Sugerir cambios",
   "TemplateInfo": "Información sobre la plantilla",
   "ViewAllTemplates": "Ver todas las plantillas"
->>>>>>> 83a670d2
 }