// (c) Copyright Ascensio System SIA 2009-2024
//
// This program is a free software product.
// You can redistribute it and/or modify it under the terms
// of the GNU Affero General Public License (AGPL) version 3 as published by the Free Software
// Foundation. In accordance with Section 7(a) of the GNU AGPL its Section 15 shall be amended
// to the effect that Ascensio System SIA expressly excludes the warranty of non-infringement of
// any third-party rights.
//
// This program is distributed WITHOUT ANY WARRANTY, without even the implied warranty
// of MERCHANTABILITY or FITNESS FOR A PARTICULAR  PURPOSE. For details, see
// the GNU AGPL at: http://www.gnu.org/licenses/agpl-3.0.html
//
// You can contact Ascensio System SIA at Lubanas st. 125a-25, Riga, Latvia, EU, LV-1021.
//
// The  interactive user interfaces in modified source and object code versions of the Program must
// display Appropriate Legal Notices, as required under Section 5 of the GNU AGPL version 3.
//
// Pursuant to Section 7(b) of the License you must retain the original Product logo when
// distributing the program. Pursuant to Section 7(e) we decline to grant you any rights under
// trademark law for use of our trademarks.
//
// All the Product's GUI elements, including illustrations and icon sets, as well as technical writing
// content are licensed under the terms of the Creative Commons Attribution-ShareAlike 4.0
// International. See the License terms at http://creativecommons.org/licenses/by-sa/4.0/legalcode

import React, { useEffect, useState } from "react";
import { Text } from "@docspace/shared/components/text";
import { TextInput } from "@docspace/shared/components/text-input";
import { SaveCancelButtons } from "@docspace/shared/components/save-cancel-buttons";
import styled, { useTheme } from "styled-components";
import { Button } from "@docspace/shared/components/button";
import { toastr } from "@docspace/shared/components/toast";
<<<<<<< HEAD
import { mobile, tablet } from "@docspace/shared/utils";
=======
import { UnavailableStyles } from "../../../utils/commonSettingsStyles";
import {
  mobile,
  tablet,
  saveToSessionStorage,
  getFromSessionStorage,
} from "@docspace/shared/utils";
>>>>>>> 811d6e73
import { Badge } from "@docspace/shared/components/badge";
import { globalColors } from "@docspace/shared/themes";
import { UnavailableStyles } from "../../../utils/commonSettingsStyles";
import { saveToSessionStorage, getFromSessionStorage } from "../../../utils";

const StyledTextInput = styled(TextInput)`
  margin-top: 4px;
  margin-bottom: 24px;
  width: 350px;

  @media ${mobile} {
    width: 100%;
  }
`;

const MainContainer = styled.div`
  width: 100%;

  .main-wrapper {
    max-width: 700px;
  }

  .paid-badge {
    cursor: auto;
    margin-bottom: 8px;
    margin-inline-start: -2px;
  }

  .login-history-description {
    color: ${(props) => props.theme.client.settings.common.descriptionColor};
    padding-bottom: 24px;
  }

  .save-cancel {
    padding: 0;
    position: static;

    .buttons-flex {
      padding: 0;
    }
  }

  .login-subheader {
    font-size: 13px;
    color: ${(props) =>
      props.theme.client.settings.security.loginHistory.subheaderColor};
  }

  .latest-text {
    font-size: 13px;
    padding: 20px 0 16px;
  }

  .storage-label {
    font-weight: 600;
  }

  .content-wrapper {
    margin-top: 16px;
    margin-bottom: 24px;
    .table-container_header {
      position: absolute;
      z-index: 1 !important;
    }

    .history-row-container {
      max-width: 700px;
    }
  }

  ${(props) => props.isSettingNotPaid && UnavailableStyles}
`;

const DownLoadWrapper = styled.div`
  display: flex;
  align-items: center;
  gap: 12px;

  padding-block: 16px 30px;
  position: sticky;
  bottom: 0;
  margin-top: 32px;
  background-color: ${({ theme }) => theme.backgroundColor};

  @media ${mobile} {
    position: fixed;
    padding-inline: 16px;
    inset-inline: 0;
  }

  .download-report_button {
    width: auto;
    height: auto;
    font-size: 13px;
    line-height: 20px;
    padding-top: 5px;
    padding-bottom: 5px;

    @media ${tablet} {
      font-size: 14px;
      line-height: 16px;
      padding-top: 11px;
      padding-bottom: 11px;
    }

    @media ${mobile} {
      width: 100%;
    }
  }

  .download-report_description {
    font-style: normal;
    font-weight: 400;
    font-size: 12px;
    line-height: 16px;

    height: 16px;

    margin: 0;
    color: ${(props) =>
      props.theme.client.settings.security.auditTrail
        .downloadReportDescriptionColor};
  }

  @media ${mobile} {
    flex-direction: column-reverse;
  }
`;

const HistoryMainContent = (props) => {
  const {
    t,
    loginHistory,
    latestText,
    subHeader,
    storagePeriod,
    lifetime,
    saveButtonLabel,
    cancelButtonLabel,
    setLifetimeAuditSettings,
    securityLifetime,
    content,
    downloadReport,
    downloadReportDescription,
    getReport,
    isSettingNotPaid,
    isLoadingDownloadReport,
  } = props;

  const [loginLifeTime, setLoginLifeTime] = useState(String(lifetime) || "180");
  const [auditLifeTime, setAuditLifeTime] = useState(String(lifetime) || "180");
  const [loginLifeTimeReminder, setLoginLifeTimeReminder] = useState(false);
  const [auditLifeTimeReminder, setAuditLifeTimeReminder] = useState(false);

  const isLoginHistoryPage = window.location.pathname.includes("login-history");

  const theme = useTheme();

  useEffect(() => {
    getSettings();
  }, []);

  useEffect(() => {
    const newSettings = {
      loginHistoryLifeTime: loginLifeTime,
      auditTrailLifeTime: auditLifeTime,
    };
    saveToSessionStorage("storagePeriod", newSettings);

    if (loginLifeTime === String(lifetime)) {
      setLoginLifeTimeReminder(false);
    } else {
      setLoginLifeTimeReminder(true);
    }
  }, [loginLifeTime]);

  useEffect(() => {
    const newSettings = {
      loginHistoryLifeTime: loginLifeTime,
      auditTrailLifeTime: auditLifeTime,
    };
    saveToSessionStorage("storagePeriod", newSettings);

    if (auditLifeTime === String(lifetime)) {
      setAuditLifeTimeReminder(false);
    } else {
      setAuditLifeTimeReminder(true);
    }
  }, [auditLifeTime]);

  const getSettings = () => {
    const storagePeriodSettings = getFromSessionStorage("storagePeriod");
    const defaultData = {
      loginHistoryLifeTime: String(lifetime),
      auditTrailLifeTime: String(lifetime),
    };

    saveToSessionStorage("defaultStoragePeriod", defaultData);
    if (storagePeriodSettings) {
      setLoginLifeTime(storagePeriodSettings.loginHistoryLifeTime);
      setAuditLifeTime(storagePeriodSettings.auditTrailLifeTime);
    } else {
      setLoginLifeTime(String(lifetime));
      setAuditLifeTime(String(lifetime));
    }
  };

  const setLifeTimeSettings = async () => {
    if (loginHistory) {
      const data = {
        settings: {
          loginHistoryLifeTime: loginLifeTime,
          auditTrailLifeTime: securityLifetime.auditTrailLifeTime,
        },
      };
      try {
        await setLifetimeAuditSettings(data);
        saveToSessionStorage("defaultStoragePeriod", {
          loginHistoryLifeTime: loginLifeTime,
          auditTrailLifeTime: securityLifetime.auditTrailLifeTime,
        });
        setLoginLifeTimeReminder(false);
        toastr.success(t("SuccessfullySaveSettingsMessage"));
      } catch (error) {
        console.error(error);
        toastr.error(error);
      }
    } else {
      const data = {
        settings: {
          loginHistoryLifeTime: securityLifetime.loginHistoryLifeTime,
          auditTrailLifeTime: auditLifeTime,
        },
      };

      try {
        await setLifetimeAuditSettings(data);
        saveToSessionStorage("defaultStoragePeriod", {
          loginHistoryLifeTime: securityLifetime.loginHistoryLifeTime,
          auditTrailLifeTime: auditLifeTime,
        });
        setAuditLifeTimeReminder(false);
        toastr.success(t("SuccessfullySaveSettingsMessage"));
      } catch (error) {
        console.error(error);
        toastr.error(error);
      }
    }
  };

  const onChangeLoginLifeTime = (e) => {
    const reg = new RegExp(/^(\d){1,3}$/g);
    const condition = e.target.value === "";
    if ((e.target.value.match(reg) && e.target.value <= 180) || condition) {
      setLoginLifeTime(e.target.value);
    }
  };

  const onChangeAuditLifeTime = (e) => {
    const reg = new RegExp(/^(\d){1,3}$/g);
    const condition = e.target.value === "";
    if ((e.target.value.match(reg) && e.target.value <= 180) || condition) {
      setAuditLifeTime(e.target.value);
    }
  };

  const onCancelLoginLifeTime = () => {
    const defaultSettings = getFromSessionStorage("defaultStoragePeriod");
    setLoginLifeTime(String(defaultSettings.loginHistoryLifeTime));
  };

  const onCancelAuditLifeTime = () => {
    const defaultSettings = getFromSessionStorage("defaultStoragePeriod");
    setAuditLifeTime(String(defaultSettings.auditTrailLifeTime));
  };

  return (
    <MainContainer isSettingNotPaid={isSettingNotPaid}>
      {isSettingNotPaid && (
        <Badge
          className="paid-badge"
          fontWeight="700"
          backgroundColor={
            theme.isBase
              ? globalColors.favoritesStatus
              : globalColors.favoriteStatusDark
          }
          label={t("Common:Paid")}
          isPaidBadge
        />
      )}
      <div className="main-wrapper">
        <Text fontSize="13px" className="login-history-description">
          {subHeader}
        </Text>

        {/*  
        // This part is commented out because it is not used in the current version of the application
        <Text className="latest-text settings_unavailable">{latestText} </Text>

        <label
          className="storage-label settings_unavailable"
          htmlFor="storage-period"
        >
          {storagePeriod}
        </label>
        {isLoginHistoryPage ? (
          <>
            <StyledTextInput
              onChange={onChangeLoginLifeTime}
              value={loginLifeTime}
              size="base"
              id="login-history-period"
              type="text"
              isDisabled={isSettingNotPaid}
            />
            <SaveCancelButtons
              className="save-cancel"
              onSaveClick={setLifeTimeSettings}
              onCancelClick={onCancelLoginLifeTime}
              saveButtonLabel={saveButtonLabel}
              cancelButtonLabel={cancelButtonLabel}
              showReminder={loginLifeTimeReminder}
              reminderText={t("YouHaveUnsavedChanges")}
              displaySettings={true}
              hasScroll={false}
              isDisabled={isSettingNotPaid}
            />
          </>
        ) : (
          <>
            <StyledTextInput
              onChange={onChangeAuditLifeTime}
              value={auditLifeTime}
              size="base"
              id="audit-history-period"
              type="text"
              isDisabled={isSettingNotPaid}
            />
            <SaveCancelButtons
              className="save-cancel"
              onSaveClick={setLifeTimeSettings}
              onCancelClick={onCancelAuditLifeTime}
              saveButtonLabel={saveButtonLabel}
              cancelButtonLabel={cancelButtonLabel}
              showReminder={auditLifeTimeReminder}
              reminderText={t("YouHaveUnsavedChanges")}
              displaySettings={true}
              hasScroll={false}
              isDisabled={isSettingNotPaid}
            />
          </>
        )} */}
      </div>
      {content}
      <DownLoadWrapper>
        <Button
          className="download-report_button"
          primary
          label={downloadReport}
          size="normal"
          minWidth="auto"
          onClick={() => getReport()}
          isDisabled={isSettingNotPaid}
          isLoading={isLoadingDownloadReport}
        />
        <span className="download-report_description">
          {downloadReportDescription}
        </span>
      </DownLoadWrapper>
    </MainContainer>
  );
};

export default HistoryMainContent;<|MERGE_RESOLUTION|>--- conflicted
+++ resolved
@@ -31,21 +31,12 @@
 import styled, { useTheme } from "styled-components";
 import { Button } from "@docspace/shared/components/button";
 import { toastr } from "@docspace/shared/components/toast";
-<<<<<<< HEAD
 import { mobile, tablet } from "@docspace/shared/utils";
-=======
-import { UnavailableStyles } from "../../../utils/commonSettingsStyles";
-import {
-  mobile,
-  tablet,
-  saveToSessionStorage,
-  getFromSessionStorage,
-} from "@docspace/shared/utils";
->>>>>>> 811d6e73
 import { Badge } from "@docspace/shared/components/badge";
 import { globalColors } from "@docspace/shared/themes";
 import { UnavailableStyles } from "../../../utils/commonSettingsStyles";
-import { saveToSessionStorage, getFromSessionStorage } from "../../../utils";
+import { saveToSessionStorage } from "@docspace/shared/utils/saveToSessionStorage";
+import { getFromSessionStorage } from "@docspace/shared/utils/getFromSessionStorage";
 
 const StyledTextInput = styled(TextInput)`
   margin-top: 4px;
