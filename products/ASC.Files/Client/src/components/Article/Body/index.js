--- conflicted
+++ resolved
@@ -132,8 +132,8 @@
 function mapStateToProps(state) {
 
   const defaultFolders = ["Мои документы", "Доступно для меня", "Общие документы", "Документы проектов", "Корзина"];
-<<<<<<< HEAD
 
+  //TODO: Get default folder ids
   const getFakeFolders = count => Array.from(Array(count), (x, index) => {
     return {
       id: `00000000-0000-0000-0000-00000000000${index}`,
@@ -142,26 +142,11 @@
     }
   });
 
-  const myDocumentsFolder = getTreeGroups(state.files.folders, state.files.selectedFolder.title);
-  const sharedWithMeFolder = getTreeGroups(getFakeFolders(4), defaultFolders[1]);
-  const commonDocumentsFolder = getTreeGroups(getFakeFolders(state.files.rootFolders.common.foldersCount), state.files.rootFolders.common.title || defaultFolders[2]);
-  const projectDocumentsFolder = getTreeGroups(getFakeFolders(state.files.rootFolders.project.foldersCount), state.files.rootFolders.project.title || defaultFolders[3]);
-  const recycleBinFolder = getTreeGroups([], state.files.rootFolders.trash.title || defaultFolders[3]);
-=======
-  const fakeFolders = [
-    { id: "00000000-0000-0000-0000-000000000001", name: "fakeFolder1", manager: null },
-    { id: "00000000-0000-0000-0000-000000000002", name: "fakeFolder2", manager: null },
-    { id: "00000000-0000-0000-0000-000000000003", name: "fakeFolder3", manager: null },
-    { id: "00000000-0000-0000-0000-000000000004", name: "fakeFolder4", manager: null },
-    { id: "00000000-0000-0000-0000-000000000005", name: "fakeFolder5", manager: null }
-  ];
-  //TODO: Get default folder ids
   const myDocumentsFolder = getTreeGroups(state.files.folders, state.files.selectedFolder.title, "1");
-  const sharedWithMeFolder = getTreeGroups(fakeFolders, defaultFolders[1], "2");
-  const commonDocumentsFolder = getTreeGroups(fakeFolders, defaultFolders[2], "3");
-  const projectDocumentsFolder = getTreeGroups(fakeFolders, defaultFolders[3], "4");
-  const recycleBinFolder = getTreeGroups([], state.files.rootFolders.trash.title || defaultFolders[3], "4");
->>>>>>> c8bf1e71
+  const sharedWithMeFolder = getTreeGroups(getFakeFolders(4), defaultFolders[1], "2");
+  const commonDocumentsFolder = getTreeGroups(getFakeFolders(state.files.rootFolders.common.foldersCount), state.files.rootFolders.common.title || defaultFolders[2], "3");
+  const projectDocumentsFolder = getTreeGroups(getFakeFolders(state.files.rootFolders.project.foldersCount), state.files.rootFolders.project.title || defaultFolders[3], "4");
+  const recycleBinFolder = getTreeGroups([], state.files.rootFolders.trash.title || defaultFolders[3], "5");
 
   const fakeNewDocuments = 8;
 
