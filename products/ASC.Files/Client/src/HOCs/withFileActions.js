import React from "react";
import { inject, observer } from "mobx-react";
<<<<<<< HEAD
=======
import toastr from "@appserver/components/toast/toastr";
import { checkProtocol } from "../helpers/files-helpers";
import { AppServerConfig, FileStatus } from "@appserver/common/constants";
import { combineUrl } from "@appserver/common/utils";
import config from "../../package.json";
>>>>>>> 3d95de76
import { isMobile } from "react-device-detect";

export default function withFileActions(WrappedFileItem) {
  class WithFileActions extends React.Component {
    constructor(props) {
      super(props);
    }

    onContentFileSelect = (checked, file) => {
      const { selectRowAction } = this.props;
      if (!file || file.id === -1) return;
      selectRowAction(checked, file);
    };

    fileContextClick = () => {
      const { onSelectItem, item } = this.props;
      const { id, isFolder } = item;

      id !== -1 && onSelectItem({ id, isFolder });
    };

    onHideContextMenu = () => {
      //this.props.setBufferSelection(null);
    };

    onDropZoneUpload = (files, uploadToFolder) => {
      const { t, dragging, setDragging, startUpload } = this.props;

      dragging && setDragging(false);
      startUpload(files, uploadToFolder, t);
    };

    onDrop = (items) => {
      const { fileExst, id } = this.props.item;

      if (!fileExst) {
        this.onDropZoneUpload(items, id);
      } else {
        this.onDropZoneUpload(items);
      }
    };

    onMouseDown = (e) => {
      const {
        draggable,
        setTooltipPosition,
        setStartDrag,
        isPrivacy,
        isTrashFolder,
        item,
        setBufferSelection,
        isActive,
        inProgress,
      } = this.props;

      const { isThirdPartyFolder } = item;

      const notSelectable = e.target.closest(".not-selectable");
      const isFileName = e.target.classList.contains("item-file-name");

      if (
        isPrivacy ||
        isTrashFolder ||
        (!draggable && !isFileName && !isActive) ||
        window.innerWidth < 1025 ||
        notSelectable ||
        isMobile ||
        isThirdPartyFolder ||
        inProgress
      ) {
        return e;
      }

      const mouseButton = e.which
        ? e.which !== 1
        : e.button
        ? e.button !== 0
        : false;
      const label = e.currentTarget.getAttribute("label");
      if (mouseButton || e.currentTarget.tagName !== "DIV" || label) {
        return e;
      }
      e.preventDefault();
      setTooltipPosition(e.pageX, e.pageY);
      setStartDrag(true);
      !isActive && setBufferSelection(null);
    };

    onMouseClick = (e) => {
      const { viewAs } = this.props;

      if (
        e.target.closest(".checkbox") ||
        e.target.tagName === "INPUT" ||
        e.target.tagName === "SPAN" ||
        e.target.tagName === "A" ||
        e.target.closest(".expandButton") ||
        e.target.closest(".badges") ||
        e.button !== 0 ||
        e.target.closest(".not-selectable")
      )
        return;

      if (viewAs === "tile") {
        if (e.target.closest(".edit-button") || e.target.tagName === "IMG")
          return;

        if (e.detail === 1) this.fileContextClick();
      } else {
        this.fileContextClick();
      }
    };
    onFilesClick = (e) => {
<<<<<<< HEAD
      const { item, openFileAction } = this.props;
      if ((e && e.target.tagName === "INPUT") || e.target.closest(".badges"))
        return;

      e.preventDefault();
      openFileAction(item);
=======
      const {
        isDesktop,
        //parentFolder,
        setIsLoading,
        fetchFiles,
        isMediaOrImage,
        canConvert,
        canWebEdit,
        canViewedDocs,
        item,
        isTrashFolder,
        isPrivacy,
        openDocEditor,
        //addExpandedKeys,
        setExpandedKeys,
        createNewExpandedKeys,
        setMediaViewerData,
        setConvertItem,
        setConvertDialogVisible,
        setNewBadgeCount,
      } = this.props;
      const {
        id,
        viewUrl,
        providerKey,
        fileStatus,
        encrypted,
        isFolder,
      } = item;
      if (encrypted && isPrivacy) return checkProtocol(item.id, true);

      if (isTrashFolder) return;
      if (
        (e && e.target.tagName === "INPUT") ||
        !!e.target.closest(".lock-file")
      )
        return;

      e.preventDefault();

      if (isFolder) {
        setIsLoading(true);
        //addExpandedKeys(parentFolder + "");

        fetchFiles(id, null, true, false)
          .then((data) => {
            const pathParts = data.selectedFolder.pathParts;
            const newExpandedKeys = createNewExpandedKeys(pathParts);
            setExpandedKeys(newExpandedKeys);

            setNewBadgeCount(item);
          })
          .catch((err) => {
            toastr.error(err);
            setIsLoading(false);
          })
          .finally(() => setIsLoading(false));
      } else {
        if (canConvert) {
          setConvertItem(item);
          setConvertDialogVisible(true);
          return;
        }

        if ((fileStatus & FileStatus.IsNew) === FileStatus.IsNew)
          this.onMarkAsRead(id);

        if (canWebEdit || canViewedDocs) {
          let tab =
            !isDesktop && !isFolder
              ? window.open(
                  combineUrl(
                    AppServerConfig.proxyURL,
                    config.homepage,
                    "/doceditor"
                  ),
                  "_blank"
                )
              : null;

          return openDocEditor(id, providerKey, tab);
        }

        if (isMediaOrImage) {
          localStorage.setItem("isFirstUrl", window.location.href);
          setMediaViewerData({ visible: true, id });

          const url = "/products/files/#preview/" + id;
          history.pushState(null, null, url);
          return;
        }

        return window.open(viewUrl, "_self");
      }
>>>>>>> 3d95de76
    };

    render() {
      const {
        item,
        isTrashFolder,
        draggable,
        allowShareIn,
        isPrivacy,
        actionType,
        actionExtension,
        actionId,
        sectionWidth,
        checked,
        dragging,
        isFolder,
        isDesktop,
        personal,
        canWebEdit,
        canViewedDocs,
      } = this.props;
      const { fileExst, access, id } = item;

      const isEdit =
        actionType !== null && actionId === id && fileExst === actionExtension;

      const isDragging = isFolder && access < 2 && !isTrashFolder && !isPrivacy;

      let className = isDragging ? " droppable" : "";
      if (draggable) className += " draggable";

      let value = !item.isFolder ? `file_${id}` : `folder_${id}`;
      value += draggable ? "_draggable" : `_${item.providerKey}`;

      const isShareable = allowShareIn && item.canShare;

      const isMobileView = sectionWidth < 500;

      const displayShareButton = isMobileView
        ? "26px"
        : !isShareable
        ? "38px"
        : "96px";

      const showShare =
        !isShareable ||
        isEdit ||
        (isPrivacy && (!isDesktop || !fileExst)) ||
        (personal && !canWebEdit && !canViewedDocs)
          ? false
          : true;

      const checkedProps = isEdit || id <= 0 ? false : checked;

      return (
        <WrappedFileItem
          onContentFileSelect={this.onContentFileSelect}
          fileContextClick={this.fileContextClick}
          onDrop={this.onDrop}
          onMouseDown={this.onMouseDown}
          onFilesClick={this.onFilesClick}
          onMouseClick={this.onMouseClick}
          onHideContextMenu={this.onHideContextMenu}
          getClassName={this.getClassName}
          className={className}
          isDragging={isDragging}
          value={value}
          displayShareButton={displayShareButton}
          isPrivacy={isPrivacy}
          showShare={showShare}
          checkedProps={checkedProps}
          dragging={dragging}
          isEdit={isEdit}
          {...this.props}
        />
      );
    }
  }

  return inject(
    (
      {
        auth,
        filesActionsStore,
        dialogsStore,
        treeFoldersStore,
        //selectedFolderStore,
        filesStore,
        uploadDataStore,
        mediaViewerDataStore,
        settingsStore,
      },
      { item, t, history }
    ) => {
      const {
        selectRowAction,
        onSelectItem,
        setNewBadgeCount,
        openFileAction,
      } = filesActionsStore;
      const { setSharingPanelVisible } = dialogsStore;
      const {
        isPrivacyFolder,
        isRecycleBinFolder,
        //addExpandedKeys,
      } = treeFoldersStore;
      const {
        dragging,
        setDragging,
        selection,
        setTooltipPosition,
        setStartDrag,
        fileActionStore,
        isFileSelected,
        getFolderInfo,
        viewAs,
        bufferSelection,
        setBufferSelection,
<<<<<<< HEAD
        hotkeyCaret,
      } = filesStore;
      const { startUpload } = uploadDataStore;
      const { type, extension, id } = fileActionStore;
      const { docserviceStore } = formatsStore;
=======
        activeFiles,
        activeFolders,
      } = filesStore;
      const { startUpload } = uploadDataStore;
      const { type, extension, id } = fileActionStore;
      const { setMediaViewerData } = mediaViewerDataStore;
>>>>>>> 3d95de76

      const selectedItem = selection.find(
        (x) => x.id === item.id && x.fileExst === item.fileExst
      );

      const draggable =
        !isRecycleBinFolder && selectedItem && selectedItem.id !== id;

      const isFolder = selectedItem ? false : !item.isFolder ? false : true;

<<<<<<< HEAD
      const canWebEdit = docserviceStore.canWebEdit(item.fileExst);
      const canViewedDocs = docserviceStore.canViewedDocs(item.fileExst);
=======
      const isMediaOrImage = settingsStore.isMediaOrImage(item.fileExst);
      const canWebEdit = settingsStore.canWebEdit(item.fileExst);
      const canConvert = settingsStore.canConvert(item.fileExst);
      const canViewedDocs = settingsStore.canViewedDocs(item.fileExst);

      const inProgress =
        activeFiles.findIndex((x) => x === item.id) !== -1 ||
        activeFolders.findIndex(
          (x) =>
            x === item.id &&
            (item.isFolder || (!item.fileExst && item.id === -1))
        ) !== -1;
>>>>>>> 3d95de76

      const isActive =
        bufferSelection &&
        bufferSelection.id === item.id &&
        bufferSelection.fileExst === item.fileExst &&
        !selection.length; // need for select row item

      const showHotkeyBorder = hotkeyCaret?.id === item.id;

      return {
        t,
        item,
        selectRowAction,
        onSelectItem,
        setSharingPanelVisible,
        isPrivacy: isPrivacyFolder,
        dragging,
        setDragging,
        startUpload,
        draggable,
        setTooltipPosition,
        setStartDrag,
        history,
        isFolder,
        allowShareIn: filesStore.canShare,
        actionType: type,
        actionExtension: extension,
        actionId: id,
        checked: isFileSelected(item.id, item.parentId),
        //parentFolder: selectedFolderStore.parentId,
        canWebEdit,
        canViewedDocs,
        isTrashFolder: isRecycleBinFolder,
        //addExpandedKeys,
        getFolderInfo,
        viewAs,
        isDesktop: auth.settingsStore.isDesktopClient,
        personal: auth.settingsStore.personal,
        setNewBadgeCount,
        isActive,
        inProgress,
        setBufferSelection,
        bufferSelection,
        showHotkeyBorder,
        openFileAction,
      };
    }
  )(observer(WithFileActions));
}<|MERGE_RESOLUTION|>--- conflicted
+++ resolved
@@ -1,13 +1,5 @@
 import React from "react";
 import { inject, observer } from "mobx-react";
-<<<<<<< HEAD
-=======
-import toastr from "@appserver/components/toast/toastr";
-import { checkProtocol } from "../helpers/files-helpers";
-import { AppServerConfig, FileStatus } from "@appserver/common/constants";
-import { combineUrl } from "@appserver/common/utils";
-import config from "../../package.json";
->>>>>>> 3d95de76
 import { isMobile } from "react-device-detect";
 
 export default function withFileActions(WrappedFileItem) {
@@ -121,46 +113,7 @@
       }
     };
     onFilesClick = (e) => {
-<<<<<<< HEAD
       const { item, openFileAction } = this.props;
-      if ((e && e.target.tagName === "INPUT") || e.target.closest(".badges"))
-        return;
-
-      e.preventDefault();
-      openFileAction(item);
-=======
-      const {
-        isDesktop,
-        //parentFolder,
-        setIsLoading,
-        fetchFiles,
-        isMediaOrImage,
-        canConvert,
-        canWebEdit,
-        canViewedDocs,
-        item,
-        isTrashFolder,
-        isPrivacy,
-        openDocEditor,
-        //addExpandedKeys,
-        setExpandedKeys,
-        createNewExpandedKeys,
-        setMediaViewerData,
-        setConvertItem,
-        setConvertDialogVisible,
-        setNewBadgeCount,
-      } = this.props;
-      const {
-        id,
-        viewUrl,
-        providerKey,
-        fileStatus,
-        encrypted,
-        isFolder,
-      } = item;
-      if (encrypted && isPrivacy) return checkProtocol(item.id, true);
-
-      if (isTrashFolder) return;
       if (
         (e && e.target.tagName === "INPUT") ||
         !!e.target.closest(".lock-file")
@@ -168,62 +121,7 @@
         return;
 
       e.preventDefault();
-
-      if (isFolder) {
-        setIsLoading(true);
-        //addExpandedKeys(parentFolder + "");
-
-        fetchFiles(id, null, true, false)
-          .then((data) => {
-            const pathParts = data.selectedFolder.pathParts;
-            const newExpandedKeys = createNewExpandedKeys(pathParts);
-            setExpandedKeys(newExpandedKeys);
-
-            setNewBadgeCount(item);
-          })
-          .catch((err) => {
-            toastr.error(err);
-            setIsLoading(false);
-          })
-          .finally(() => setIsLoading(false));
-      } else {
-        if (canConvert) {
-          setConvertItem(item);
-          setConvertDialogVisible(true);
-          return;
-        }
-
-        if ((fileStatus & FileStatus.IsNew) === FileStatus.IsNew)
-          this.onMarkAsRead(id);
-
-        if (canWebEdit || canViewedDocs) {
-          let tab =
-            !isDesktop && !isFolder
-              ? window.open(
-                  combineUrl(
-                    AppServerConfig.proxyURL,
-                    config.homepage,
-                    "/doceditor"
-                  ),
-                  "_blank"
-                )
-              : null;
-
-          return openDocEditor(id, providerKey, tab);
-        }
-
-        if (isMediaOrImage) {
-          localStorage.setItem("isFirstUrl", window.location.href);
-          setMediaViewerData({ visible: true, id });
-
-          const url = "/products/files/#preview/" + id;
-          history.pushState(null, null, url);
-          return;
-        }
-
-        return window.open(viewUrl, "_self");
-      }
->>>>>>> 3d95de76
+      openFileAction(item);
     };
 
     render() {
@@ -313,10 +211,9 @@
         //selectedFolderStore,
         filesStore,
         uploadDataStore,
-        mediaViewerDataStore,
         settingsStore,
       },
-      { item, t, history }
+      { item, t }
     ) => {
       const {
         selectRowAction,
@@ -342,20 +239,12 @@
         viewAs,
         bufferSelection,
         setBufferSelection,
-<<<<<<< HEAD
         hotkeyCaret,
-      } = filesStore;
-      const { startUpload } = uploadDataStore;
-      const { type, extension, id } = fileActionStore;
-      const { docserviceStore } = formatsStore;
-=======
         activeFiles,
         activeFolders,
       } = filesStore;
       const { startUpload } = uploadDataStore;
       const { type, extension, id } = fileActionStore;
-      const { setMediaViewerData } = mediaViewerDataStore;
->>>>>>> 3d95de76
 
       const selectedItem = selection.find(
         (x) => x.id === item.id && x.fileExst === item.fileExst
@@ -365,16 +254,8 @@
         !isRecycleBinFolder && selectedItem && selectedItem.id !== id;
 
       const isFolder = selectedItem ? false : !item.isFolder ? false : true;
-
-<<<<<<< HEAD
-      const canWebEdit = docserviceStore.canWebEdit(item.fileExst);
-      const canViewedDocs = docserviceStore.canViewedDocs(item.fileExst);
-=======
-      const isMediaOrImage = settingsStore.isMediaOrImage(item.fileExst);
       const canWebEdit = settingsStore.canWebEdit(item.fileExst);
-      const canConvert = settingsStore.canConvert(item.fileExst);
       const canViewedDocs = settingsStore.canViewedDocs(item.fileExst);
-
       const inProgress =
         activeFiles.findIndex((x) => x === item.id) !== -1 ||
         activeFolders.findIndex(
@@ -382,7 +263,6 @@
             x === item.id &&
             (item.isFolder || (!item.fileExst && item.id === -1))
         ) !== -1;
->>>>>>> 3d95de76
 
       const isActive =
         bufferSelection &&
@@ -405,7 +285,6 @@
         draggable,
         setTooltipPosition,
         setStartDrag,
-        history,
         isFolder,
         allowShareIn: filesStore.canShare,
         actionType: type,
