--- conflicted
+++ resolved
@@ -24,8 +24,8 @@
 // content are licensed under the terms of the Creative Commons Attribution-ShareAlike 4.0
 // International. See the License terms at http://creativecommons.org/licenses/by-sa/4.0/legalcode
 
-using System.Collections.Concurrent;
-
+using System.Collections.Concurrent;
+
 namespace ASC.Web.Api.Models;
 
 public class EmployeeDto
@@ -34,7 +34,7 @@
     public string DisplayName { get; set; }
     public string Title { get; set; }
     public string AvatarSmall { get; set; }
-    public string ProfileUrl { get; set; }
+    public string ProfileUrl { get; set; }
     public bool HasAvatar { get; set; }
 
     public static EmployeeDto GetSample()
@@ -53,51 +53,39 @@
 public class EmployeeDtoHelper
 {
     protected readonly UserPhotoManager _userPhotoManager;
-<<<<<<< HEAD
     protected readonly UserManager _userManager;
-=======
-    protected readonly UserManager _userManager;
->>>>>>> ad29f7de
     private readonly ILogger<EmployeeDtoHelper> _logger;
     private readonly ApiContext _httpContext;
     private readonly DisplayUserSettingsHelper _displayUserSettingsHelper;
     private readonly CommonLinkUtility _commonLinkUtility;
-    private readonly ConcurrentDictionary<Guid, EmployeeDto> _dictionary;
+    private readonly ConcurrentDictionary<Guid, EmployeeDto> _dictionary;
 
     public EmployeeDtoHelper(
         ApiContext httpContext,
         DisplayUserSettingsHelper displayUserSettingsHelper,
         UserPhotoManager userPhotoManager,
         CommonLinkUtility commonLinkUtility,
-        UserManager userManager,
+        UserManager userManager,
         ILogger<EmployeeDtoHelper> logger)
     {
         _userPhotoManager = userPhotoManager;
-<<<<<<< HEAD
         _userManager = userManager;
-=======
-        _userManager = userManager;
->>>>>>> ad29f7de
-        _logger = logger;
+        _logger = logger;
         _httpContext = httpContext;
         _displayUserSettingsHelper = displayUserSettingsHelper;
-        _commonLinkUtility = commonLinkUtility;
+        _commonLinkUtility = commonLinkUtility;
         _dictionary = new ConcurrentDictionary<Guid, EmployeeDto>();
     }
 
     public async Task<EmployeeDto> GetAsync(UserInfo userInfo)
-    {
-        if (!_dictionary.TryGetValue(userInfo.Id, out var employee))
-        {
-<<<<<<< HEAD
+    {
+        if (!_dictionary.TryGetValue(userInfo.Id, out var employee))
+        {
             employee = await InitAsync(new EmployeeDto(), userInfo);
-=======
-            employee = await Init(new EmployeeDto(), userInfo);
->>>>>>> ad29f7de
 
             _dictionary.AddOrUpdate(userInfo.Id, i => employee, (i, v) => employee);
 
-        }
+        }
         
         return employee;
     }
@@ -109,36 +97,30 @@
             return await GetAsync(await _userManager.GetUsersAsync(userId));
         }
         catch (Exception e)
-<<<<<<< HEAD
         {
             _logger.ErrorWithException(e);
             return await GetAsync(ASC.Core.Users.Constants.LostUser);
-=======
-        {
-            _logger.ErrorWithException(e);
-            return await Get(ASC.Core.Users.Constants.LostUser);
->>>>>>> ad29f7de
         }
     }
 
     protected async Task<EmployeeDto> InitAsync(EmployeeDto result, UserInfo userInfo)
     {
         result.Id = userInfo.Id;
-        result.DisplayName = _displayUserSettingsHelper.GetFullUserName(userInfo);
+        result.DisplayName = _displayUserSettingsHelper.GetFullUserName(userInfo);
         result.HasAvatar = await _userPhotoManager.UserHasAvatar(userInfo.Id);
 
         if (!string.IsNullOrEmpty(userInfo.Title))
         {
             result.Title = userInfo.Title;
         }
-
-        var cacheKey = Math.Abs(userInfo.LastModified.GetHashCode());
+
+        var cacheKey = Math.Abs(userInfo.LastModified.GetHashCode());
 
         if (_httpContext.Check("avatarSmall"))
         {
             result.AvatarSmall = await _userPhotoManager.GetSmallPhotoURL(userInfo.Id) + $"?hash={cacheKey}";
-        }
-
+        }
+
         if (result.Id != Guid.Empty)
         {
             var profileUrl = _commonLinkUtility.GetUserProfile(userInfo, false);
