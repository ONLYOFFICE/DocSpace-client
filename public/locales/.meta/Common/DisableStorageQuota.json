{
  "key_path": "DisableStorageQuota",
  "content": "Disable storage quota",
  "content_en_sha1_hash": "3b4a7e113bbb04b61f398d2dac4ffe348435c9a0",
  "created_at": "2025-05-19T21:30:44.553Z",
<<<<<<< HEAD
  "updated_at": "2025-05-26T07:57:32.934Z",
=======
  "updated_at": "2025-05-28T09:30:02.205Z",
>>>>>>> 398dda3c
  "comment": {
    "text": "This translation key is used to display the text \"Disable storage quota\" in a modal dialog when the user has opted to disable storage quota. It appears as the header of a modal dialog that allows users to manage their storage quotas.",
    "is_auto": true,
    "updated_at": "2025-05-20T09:36:40.986Z"
  },
  "usage": [
    {
<<<<<<< HEAD
      "file_path": "/packages/shared/dialogs/change-storage-quota/index.tsx",
      "line_number": 132,
      "context": "visible={isVisible}\n onClose={onCloseClick}\n >\n <ModalDialog.Header>\n {isDisableQuota\n ? t(\"Common:DisableStorageQuota\")\n : t(\"Common:ManageStorageQuota\")}\n </ModalDialog.Header>\n <ModalDialog.Body>\n <Text noSelect>\n {isDisableQuota",
      "module": "/packages/shared"
=======
      "file_path": "/packages/client/src/components/dialogs/ChangeStorageQuotaDialog/index.js",
      "line_number": 117,
      "context": "return (\n <ModalDialog visible={isVisible} onClose={onCloseClick}>\n <ModalDialog.Header>\n {isDisableQuota\n ? t(\"Common:DisableStorageQuota\")\n : t(\"Common:ManageStorageQuota\")}\n </ModalDialog.Header>\n <ModalDialog.Body>\n <StyledBodyContent>\n <Text noSelect>",
      "module": "/packages/client"
>>>>>>> 398dda3c
    }
  ],
  "languages": {
    "en": {
      "ai_translated": false,
      "ai_model": null,
      "ai_spell_check_issues": [],
      "approved_at": null
    },
    "ar-SA": {
      "ai_translated": false,
      "ai_model": null,
      "ai_spell_check_issues": [],
      "approved_at": null
    },
    "az": {
      "ai_translated": false,
      "ai_model": null,
      "ai_spell_check_issues": [
        {
          "type": "incorrect_translation",
          "description": "The translation 'Yaddaş kvotasını deaktiv edin' is a literal translation and doesn't convey the intended meaning as naturally in Azerbaijani. 'Kvotasını' is a direct transliteration of 'quota,' which can sound awkward.",
          "suggestion": "Consider a more natural phrasing like 'Saxta yerinə aid məhdudiyyəti ləğv edin' or 'Yaddaş yerinin məhdudiyyətini söndürün.'"
        },
        {
          "type": "spelling",
          "description": "While 'kvotasını' is understandable, it's a transliteration. Azerbaijani typically wouldn't use this directly.",
          "suggestion": "Avoid direct transliteration and use an Azerbaijani equivalent or rephrase."
        }
      ],
      "approved_at": null
    },
    "bg": {
      "ai_translated": false,
      "ai_model": null,
      "ai_spell_check_issues": [],
      "approved_at": null
    },
    "cs": {
      "ai_translated": false,
      "ai_model": null,
      "ai_spell_check_issues": [],
      "approved_at": null
    },
    "de": {
      "ai_translated": false,
      "ai_model": null,
      "ai_spell_check_issues": [],
      "approved_at": null
    },
    "el-GR": {
      "ai_translated": false,
      "ai_model": null,
      "ai_spell_check_issues": [
        {
          "type": "incorrect_translation",
          "description": "While technically correct, \"Απενεργοποίηση ποσόστωσης αποθ. χώρου\" is a bit clunky and formal. A more natural-sounding translation would be more appropriate.",
          "suggestion": "Απενεργοποίηση περιορισμού χώρου"
        },
        {
          "type": "formatting",
          "description": "The abbreviation 'αποθ. χώρου' could be improved for readability. While understandable, it's a bit abrupt.",
          "suggestion": "αποθηκευτικού χώρου"
        }
      ],
      "approved_at": null
    },
    "es": {
      "ai_translated": false,
      "ai_model": null,
      "ai_spell_check_issues": [],
      "approved_at": null
    },
    "fi": {
      "ai_translated": false,
      "ai_model": null,
      "ai_spell_check_issues": [],
      "approved_at": null
    },
    "fr": {
      "ai_translated": false,
      "ai_model": null,
      "ai_spell_check_issues": [],
      "approved_at": null
    },
    "hy-AM": {
      "ai_translated": false,
      "ai_model": null,
      "ai_spell_check_issues": [],
      "approved_at": null
    },
    "it": {
      "ai_translated": false,
      "ai_model": null,
      "ai_spell_check_issues": [],
      "approved_at": null
    },
    "ja-JP": {
      "ai_translated": false,
      "ai_model": null,
      "ai_spell_check_issues": [],
      "approved_at": null
    },
    "ko-KR": {
      "ai_translated": false,
      "ai_model": null,
      "ai_spell_check_issues": [],
      "approved_at": null
    },
    "lo-LA": {
      "ai_translated": false,
      "ai_model": null,
      "ai_spell_check_issues": [],
      "approved_at": null
    },
    "lv": {
      "ai_translated": false,
      "ai_model": null,
      "ai_spell_check_issues": [],
      "approved_at": null
    },
    "nl": {
      "ai_translated": false,
      "ai_model": null,
      "ai_spell_check_issues": [],
      "approved_at": null
    },
    "pl": {
      "ai_translated": false,
      "ai_model": null,
      "ai_spell_check_issues": [
        {
          "type": "incorrect_translation",
          "description": "While \"Wyłącz limit pamięci\" is understandable, a more precise and natural translation of \"Disable storage quota\" would be \"Wyłącz limit na magazyn danych\" or \"Wyłącz ograniczenie przestrzeni dyskowej\". \"Pamięć\" typically refers to RAM, not storage quota.",
          "suggestion": "Wyłącz limit na magazyn danych"
        }
      ],
      "approved_at": null
    },
    "pt": {
      "ai_translated": false,
      "ai_model": null,
      "ai_spell_check_issues": [],
      "approved_at": null
    },
    "pt-BR": {
      "ai_translated": false,
      "ai_model": null,
      "ai_spell_check_issues": [],
      "approved_at": null
    },
    "ro": {
      "ai_translated": false,
      "ai_model": null,
      "ai_spell_check_issues": [],
      "approved_at": null
    },
    "ru": {
      "ai_translated": false,
      "ai_model": null,
      "ai_spell_check_issues": [],
      "approved_at": null
    },
    "si": {
      "ai_translated": false,
      "ai_model": null,
      "ai_spell_check_issues": [
        {
          "type": "incorrect_translation",
          "description": "The Sinhala translation \"ආචයන සලාකය අබල කරන්න\" doesn't accurately convey the meaning of \"Disable storage quota\". \"ආචයන\" (aachayana) seems unrelated, and \"සලාකය\" (salaakaya) doesn't directly translate to 'quota'.",
          "suggestion": "A more accurate translation would be something like \"ගබඩාවේ ඉඩ ප්රමාණය සීමාව අයින් කරන්න\" (gabadaawe idaa pramaaNa seemaawaa ein karanna) or \"ගබඩාවේ සීමාව අයින් කරන්න\" (gabadaawe seemaawaa ein karanna)."
        }
      ],
      "approved_at": null
    },
    "sk": {
      "ai_translated": false,
      "ai_model": null,
      "ai_spell_check_issues": [],
      "approved_at": null
    },
    "sl": {
      "ai_translated": false,
      "ai_model": null,
      "ai_spell_check_issues": [],
      "approved_at": null
    },
    "sr-Cyrl-RS": {
      "ai_translated": false,
      "ai_model": null,
      "ai_spell_check_issues": [],
      "approved_at": null
    },
    "sr-Latn-RS": {
      "ai_translated": false,
      "ai_model": null,
      "ai_spell_check_issues": [
        {
          "type": "incorrect_translation",
          "description": "The translation 'Onemogući kvotu skladišta' while understandable, is not the most natural or common way to express 'Disable storage quota' in Serbian. A more common and direct translation would be something like 'Isključi kvotu skladišta'.",
          "suggestion": "Isključi kvotu skladišta"
        }
      ],
      "approved_at": null
    },
    "tr": {
      "ai_translated": false,
      "ai_model": null,
      "ai_spell_check_issues": [],
      "approved_at": null
    },
    "uk-UA": {
      "ai_translated": false,
      "ai_model": null,
      "ai_spell_check_issues": [],
      "approved_at": null
    },
    "vi": {
      "ai_translated": false,
      "ai_model": null,
      "ai_spell_check_issues": [],
      "approved_at": null
    },
    "zh-CN": {
      "ai_translated": false,
      "ai_model": null,
      "ai_spell_check_issues": [],
      "approved_at": null
    }
  }
}<|MERGE_RESOLUTION|>--- conflicted
+++ resolved
@@ -3,11 +3,7 @@
   "content": "Disable storage quota",
   "content_en_sha1_hash": "3b4a7e113bbb04b61f398d2dac4ffe348435c9a0",
   "created_at": "2025-05-19T21:30:44.553Z",
-<<<<<<< HEAD
-  "updated_at": "2025-05-26T07:57:32.934Z",
-=======
   "updated_at": "2025-05-28T09:30:02.205Z",
->>>>>>> 398dda3c
   "comment": {
     "text": "This translation key is used to display the text \"Disable storage quota\" in a modal dialog when the user has opted to disable storage quota. It appears as the header of a modal dialog that allows users to manage their storage quotas.",
     "is_auto": true,
@@ -15,17 +11,10 @@
   },
   "usage": [
     {
-<<<<<<< HEAD
-      "file_path": "/packages/shared/dialogs/change-storage-quota/index.tsx",
-      "line_number": 132,
-      "context": "visible={isVisible}\n onClose={onCloseClick}\n >\n <ModalDialog.Header>\n {isDisableQuota\n ? t(\"Common:DisableStorageQuota\")\n : t(\"Common:ManageStorageQuota\")}\n </ModalDialog.Header>\n <ModalDialog.Body>\n <Text noSelect>\n {isDisableQuota",
-      "module": "/packages/shared"
-=======
       "file_path": "/packages/client/src/components/dialogs/ChangeStorageQuotaDialog/index.js",
       "line_number": 117,
       "context": "return (\n <ModalDialog visible={isVisible} onClose={onCloseClick}>\n <ModalDialog.Header>\n {isDisableQuota\n ? t(\"Common:DisableStorageQuota\")\n : t(\"Common:ManageStorageQuota\")}\n </ModalDialog.Header>\n <ModalDialog.Body>\n <StyledBodyContent>\n <Text noSelect>",
       "module": "/packages/client"
->>>>>>> 398dda3c
     }
   ],
   "languages": {
@@ -47,48 +36,43 @@
       "ai_spell_check_issues": [
         {
           "type": "incorrect_translation",
-          "description": "The translation 'Yaddaş kvotasını deaktiv edin' is a literal translation and doesn't convey the intended meaning as naturally in Azerbaijani. 'Kvotasını' is a direct transliteration of 'quota,' which can sound awkward.",
-          "suggestion": "Consider a more natural phrasing like 'Saxta yerinə aid məhdudiyyəti ləğv edin' or 'Yaddaş yerinin məhdudiyyətini söndürün.'"
+          "description": "While technically correct, \"Yaddaş kvotasını deaktiv edin\" is a somewhat literal and less natural-sounding translation. A more common phrasing would be \"Yaddaş kvotasını söndürün\" or \"Yaddaş kvotasını ləğv edin\". \"Deaktiv edin\" sounds very formal and technical.",
+          "suggestion": "Consider \"Yaddaş kvotasını söndürün\" or \"Yaddaş kvotasını ləğv edin\"."
+        }
+      ],
+      "approved_at": null
+    },
+    "bg": {
+      "ai_translated": false,
+      "ai_model": null,
+      "ai_spell_check_issues": [],
+      "approved_at": null
+    },
+    "cs": {
+      "ai_translated": false,
+      "ai_model": null,
+      "ai_spell_check_issues": [],
+      "approved_at": null
+    },
+    "de": {
+      "ai_translated": false,
+      "ai_model": null,
+      "ai_spell_check_issues": [],
+      "approved_at": null
+    },
+    "el-GR": {
+      "ai_translated": false,
+      "ai_model": null,
+      "ai_spell_check_issues": [
+        {
+          "type": "spelling",
+          "description": "The word 'αποθ. χώρου' is an abbreviation. While understandable, it's less formal and might be better written out.",
+          "suggestion": "Αποθήκευσης χώρου"
         },
         {
-          "type": "spelling",
-          "description": "While 'kvotasını' is understandable, it's a transliteration. Azerbaijani typically wouldn't use this directly.",
-          "suggestion": "Avoid direct transliteration and use an Azerbaijani equivalent or rephrase."
-        }
-      ],
-      "approved_at": null
-    },
-    "bg": {
-      "ai_translated": false,
-      "ai_model": null,
-      "ai_spell_check_issues": [],
-      "approved_at": null
-    },
-    "cs": {
-      "ai_translated": false,
-      "ai_model": null,
-      "ai_spell_check_issues": [],
-      "approved_at": null
-    },
-    "de": {
-      "ai_translated": false,
-      "ai_model": null,
-      "ai_spell_check_issues": [],
-      "approved_at": null
-    },
-    "el-GR": {
-      "ai_translated": false,
-      "ai_model": null,
-      "ai_spell_check_issues": [
-        {
-          "type": "incorrect_translation",
-          "description": "While technically correct, \"Απενεργοποίηση ποσόστωσης αποθ. χώρου\" is a bit clunky and formal. A more natural-sounding translation would be more appropriate.",
-          "suggestion": "Απενεργοποίηση περιορισμού χώρου"
-        },
-        {
           "type": "formatting",
-          "description": "The abbreviation 'αποθ. χώρου' could be improved for readability. While understandable, it's a bit abrupt.",
-          "suggestion": "αποθηκευτικού χώρου"
+          "description": "While not strictly incorrect, using the full word 'αποθήκευσης' instead of the abbreviation 'αποθ.' improves readability and professionalism. This aligns better with typical terminology in software or configuration settings.",
+          "suggestion": "Consider using the full term for clarity."
         }
       ],
       "approved_at": null
@@ -156,13 +140,7 @@
     "pl": {
       "ai_translated": false,
       "ai_model": null,
-      "ai_spell_check_issues": [
-        {
-          "type": "incorrect_translation",
-          "description": "While \"Wyłącz limit pamięci\" is understandable, a more precise and natural translation of \"Disable storage quota\" would be \"Wyłącz limit na magazyn danych\" or \"Wyłącz ograniczenie przestrzeni dyskowej\". \"Pamięć\" typically refers to RAM, not storage quota.",
-          "suggestion": "Wyłącz limit na magazyn danych"
-        }
-      ],
+      "ai_spell_check_issues": [],
       "approved_at": null
     },
     "pt": {
@@ -180,7 +158,13 @@
     "ro": {
       "ai_translated": false,
       "ai_model": null,
-      "ai_spell_check_issues": [],
+      "ai_spell_check_issues": [
+        {
+          "type": "incorrect_translation",
+          "description": "While 'Dezactivare cotă spațiu de stocare' is understandable, a more natural and commonly used translation for 'Disable storage quota' would be 'Dezactivarea limitei de stocare' or 'Eliminarea limitei de stocare'. 'Cota' is technically correct, but 'limită' conveys the meaning better in this context.",
+          "suggestion": "Dezactivarea limitei de stocare"
+        }
+      ],
       "approved_at": null
     },
     "ru": {
@@ -195,8 +179,8 @@
       "ai_spell_check_issues": [
         {
           "type": "incorrect_translation",
-          "description": "The Sinhala translation \"ආචයන සලාකය අබල කරන්න\" doesn't accurately convey the meaning of \"Disable storage quota\". \"ආචයන\" (aachayana) seems unrelated, and \"සලාකය\" (salaakaya) doesn't directly translate to 'quota'.",
-          "suggestion": "A more accurate translation would be something like \"ගබඩාවේ ඉඩ ප්රමාණය සීමාව අයින් කරන්න\" (gabadaawe idaa pramaaNa seemaawaa ein karanna) or \"ගබඩාවේ සීමාව අයින් කරන්න\" (gabadaawe seemaawaa ein karanna)."
+          "description": "The translation \"ආචයන සලාකය අබල කරන්න\" does not accurately convey the meaning of \"Disable storage quota.\" The word 'ආචයන' (aachayana) doesn't fit the context and 'සලාකය' (salaakaya) isn't a commonly used term related to storage. The overall phrasing is awkward and doesn't read naturally.",
+          "suggestion": "A more accurate translation would be something like \"ගබඩාවේ ප්‍රමාණය සීමාව අයින් කරන්න\" (gabadaawaa premaanyaa seemaawa aain kanna) or \"ගබඩාවේ සීමාව අයින් කරන්න\" (gabadaawaa seemaawa aain kanna)."
         }
       ],
       "approved_at": null
@@ -225,8 +209,8 @@
       "ai_spell_check_issues": [
         {
           "type": "incorrect_translation",
-          "description": "The translation 'Onemogući kvotu skladišta' while understandable, is not the most natural or common way to express 'Disable storage quota' in Serbian. A more common and direct translation would be something like 'Isključi kvotu skladišta'.",
-          "suggestion": "Isključi kvotu skladišta"
+          "description": "The translation 'Onemogući kvotu skladišta' while technically understandable, doesn't perfectly capture the meaning of 'Disable'. 'Onemogući' implies 'disable' or 'make impossible', but a more precise translation might consider a phrasing that more directly conveys the act of removing or deactivating a storage quota.",
+          "suggestion": "Consider 'Ukloni kvotu skladišta' (Remove storage quota) or 'Isključi kvotu skladišta' (Deactivate storage quota)."
         }
       ],
       "approved_at": null
