--- conflicted
+++ resolved
@@ -3,11 +3,7 @@
   "content": "Your message was successfully sent. You will be contacted by the Sales Department.",
   "content_en_sha1_hash": "98daa82292b84195ac631968a95bf10cadaf23da",
   "created_at": "2025-05-19T21:30:53.283Z",
-<<<<<<< HEAD
-  "updated_at": "2025-06-18T17:11:42.528Z",
-=======
   "updated_at": "2025-06-26T19:00:18.290Z",
->>>>>>> 0de93b01
   "comment": {
     "text": "This translation key is used to display a success message when a payment request is sent successfully. The message informs the user that their payment was processed and will be contacted by the Sales Department. It appears in the PaymentStore's sendPaymentRequest function, likely as part of a confirmation dialog or notification after submitting the form.",
     "is_auto": true,
@@ -16,11 +12,7 @@
   "usage": [
     {
       "file_path": "/packages/client/src/store/PaymentStore.ts",
-<<<<<<< HEAD
-      "line_number": 810,
-=======
       "line_number": 911,
->>>>>>> 0de93b01
       "context": "message: string,\n t,\n ) => {\n try {\n await api.portal.sendPaymentRequest(email, userName, message);\n toastr.success(t(\"SuccessfullySentMessage\"));\n } catch (e) {\n toastr.error(e as TData);\n }\n };\n }",
       "module": "/packages/client"
     }
@@ -56,8 +48,8 @@
       "ai_spell_check_issues": [
         {
           "type": "incorrect_translation",
-          "description": "The passive voice 'Bude vás kontaktovat obchodní oddělení' (will contact you sales department) is not ideal. It's more natural in Czech to use an active construction or a more general phrase. The English implies the Sales Department *will* contact the user.",
-          "suggestion": "Vaše zprávu obdrželo obchodní oddělení a bude vás kontaktovat. OR Obchodní oddělení vás bude kontaktovat."
+          "description": "The translation 'Bude vás kontaktovat obchodní oddělení' is a literal translation that implies the message itself will contact the user. The English implies the Sales Department will contact the user. This is an inaccurate representation of the original meaning.",
+          "suggestion": "Bude vás kontaktovat obchodní oddělení."
         }
       ],
       "approved_at": null
@@ -167,7 +159,13 @@
     "si": {
       "ai_translated": false,
       "ai_model": null,
-      "ai_spell_check_issues": [],
+      "ai_spell_check_issues": [
+        {
+          "type": "spelling",
+          "description": "The word 'ක්‍රියාංශය' (Kriyāśanya) is a formal term for 'department.' While not incorrect, 'අංශය' (aṁsaya) is a more common and natural word choice in this context.",
+          "suggestion": "ඔබගේ අංශය (Obage aṁsaya) ඔබව සම්බන්ධ කර ගනු ඇත."
+        }
+      ],
       "approved_at": null
     },
     "sk": {
@@ -188,13 +186,13 @@
       "ai_spell_check_issues": [
         {
           "type": "incorrect_translation",
-          "description": "The word 'порука' (poruka) translates to 'message' but in this context, 'захтев' (zahtev) - request - would be a more accurate translation. 'Порука' implies a general message, while 'захтев' specifies it's a request to the sales department.",
-          "suggestion": "Ваш захтев је успешно послат. Бићете контактирани од стране Одељења продаје."
+          "description": "The word 'poruka' (message) is used, but 'захтјев' (request) would be more accurate given the key name 'SalesDepartmentRequestDialog'. 'Poruka' implies a general message, while 'zahtjev' specifically refers to a request.",
+          "suggestion": "Ваш захтјев је успешно послат. Бићете контактирани од стране Одељења продаје."
         },
         {
-          "type": "formatting",
-          "description": "The Serbian translation uses a period (.) at the end of the first sentence. While grammatically correct, it might be more natural and friendly to use a comma (,) for a more conversational tone, especially in a chatbot context.",
-          "suggestion": "Ваш захтев је успешно послат, бићете контактирани од стране Одељења продаје."
+          "type": "grammar",
+          "description": "While not strictly incorrect, the phrasing 'Ваша порука је успешно послата' (or 'Ваш захтјев је успешно послат') could be slightly more natural as 'Успјешно је послат Ваш захтјев' (Your request was successfully sent).",
+          "suggestion": "Успјешно је послат Ваш захтјев. Бићете контактирани од стране Одељења продаје."
         }
       ],
       "approved_at": null
@@ -204,9 +202,9 @@
       "ai_model": null,
       "ai_spell_check_issues": [
         {
-          "type": "formatting",
-          "description": "The translation uses \"Odeljenja prodaje\" which is grammatically correct but can sound formal. A more conversational and common phrasing would be better for a dialog.",
-          "suggestion": "Vaša poruka je uspešno poslata. Kontaktiraće vas iz prodajnog odeljenja."
+          "type": "spelling",
+          "description": "The word 'Odeljenja' is a genitive case, and while grammatically correct in some contexts, it's slightly formal and less common in this type of notification. A more natural phrasing would use the nominative case.",
+          "suggestion": "Prodaja"
         }
       ],
       "approved_at": null
@@ -226,13 +224,7 @@
     "vi": {
       "ai_translated": false,
       "ai_model": null,
-      "ai_spell_check_issues": [
-        {
-          "type": "formatting",
-          "description": "The spacing around the word 'phận' in 'Bộ phận' is slightly off. It should be a single space.",
-          "suggestion": "Bộ phận"
-        }
-      ],
+      "ai_spell_check_issues": [],
       "approved_at": null
     },
     "zh-CN": {
