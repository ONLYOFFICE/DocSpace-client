import { api, history, constants } from "asc-web-common";
import config from "../../../package.json";
import {
  EMPLOYEE_STATUS,
  ACTIVATION_STATUS,
  ROLE,
  GROUP,
  SEARCH,
  SORT_BY,
  SORT_ORDER,
  PAGE,
  PAGE_COUNT
} from "../../helpers/constants";
<<<<<<< HEAD
const { EmployeeStatus } = constants;
const { Filter } = api;
=======
import unionBy from 'lodash/unionBy';
>>>>>>> 1b0a6bb9

export const SET_GROUPS = "SET_GROUPS";
export const SET_USERS = "SET_USERS";
export const SET_USER = "SET_USER";
export const SET_SELECTION = "SET_SELECTION";
export const SELECT_USER = "SELECT_USER";
export const DESELECT_USER = "DESELECT_USER";
export const SET_SELECTED = "SET_SELECTED";
export const SET_FILTER = "SET_FILTER";
export const SELECT_GROUP = "SELECT_GROUP";
export const SET_SELECTOR_USERS = "SET_SELECTOR_USERS";

export function setUser(user) {
  return {
    type: SET_USER,
    user
  };
}

export function setUsers(users) {
  return {
    type: SET_USERS,
    users
  };
}

export function setGroups(groups) {
  return {
    type: SET_GROUPS,
    groups
  };
}

export function setSelection(selection) {
  return {
    type: SET_SELECTION,
    selection
  };
}

export function setSelected(selected) {
  return {
    type: SET_SELECTED,
    selected
  };
}

export function selectGroup(groupId) {
  return (dispatch, getState) => {
    const { people } = getState();
    const { filter } = people;

    let newFilter = filter.clone();
    newFilter.group = groupId;

    return fetchPeople(newFilter, dispatch);
  };
}

export function selectUser(user) {
  return {
    type: SELECT_USER,
    user
  };
}

export function deselectUser(user) {
  return {
    type: DESELECT_USER,
    user
  };
}

export function setFilterUrl(filter) {
  const defaultFilter = Filter.getDefault();
  const params = [];

  if (filter.employeeStatus) {
    params.push(`${EMPLOYEE_STATUS}=${filter.employeeStatus}`);
  }

  if (filter.activationStatus) {
    params.push(`${ACTIVATION_STATUS}=${filter.activationStatus}`);
  }

  if (filter.role) {
    params.push(`${ROLE}=${filter.role}`);
  }

  if (filter.group) {
    params.push(`${GROUP}=${filter.group}`);
  }

  if (filter.search) {
    params.push(`${SEARCH}=${filter.search}`);
  }

  if (filter.pageCount !== defaultFilter.pageCount) {
    params.push(`${PAGE_COUNT}=${filter.pageCount}`);
  }

  params.push(`${PAGE}=${filter.page + 1}`);
  params.push(`${SORT_BY}=${filter.sortBy}`);
  params.push(`${SORT_ORDER}=${filter.sortOrder}`);

  if (params.length > 0) {
    history.push(`${config.homepage}/filter?${params.join("&")}`);
  }
}

export function setFilter(filter) {
  setFilterUrl(filter);
  return {
    type: SET_FILTER,
    filter
  };
}

export function setSelectorUsers(users) {
  return {
    type: SET_SELECTOR_USERS,
    users
  };
}

export function fetchSelectorUsers() {
  return dispatch => {
    api.people.getSelectorUserList().then(data => {
      const users = data.items;
      return dispatch(setSelectorUsers(users));
    });
  };
}

export function fetchGroups(dispatchFunc = null) {
  return api.groups.getGroupList().then(groups => {
    return dispatchFunc
      ? dispatchFunc(setGroups(groups))
      : Promise.resolve(dispatch => dispatch(setGroups(groups)));
  });
}

export function fetchPeople(filter, dispatchFunc = null) {
  return dispatchFunc
    ? fetchPeopleByFilter(dispatchFunc, filter)
    : (dispatch, getState) => {
        if (filter) {
          return fetchPeopleByFilter(dispatch, filter);
        } else {
          const { people } = getState();
          const { filter } = people;
          return fetchPeopleByFilter(dispatch, filter);
        }
      };
}

function fetchPeopleByFilter(dispatch, filter) {
  let filterData = filter && filter.clone();

  if (!filterData) {
    filterData = Filter.getDefault();
    filterData.employeeStatus = EmployeeStatus.Active;
  }

  return api.people.getUserList(filterData).then(data => {
    filterData.total = data.total;
    dispatch(setFilter(filterData));
    dispatch({
      type: SELECT_GROUP,
      groupId: filterData.group
    });
    return dispatch(setUsers(data.items));
  });
}

export function updateUserStatus(status, userIds) {
<<<<<<< HEAD
  return dispatch => {
    return api.people.updateUserStatus(status, userIds).then(users => {
      users.forEach(user => {
        dispatch(setUser(user));
      });
=======
  return (dispatch, getState) => {
    return api.updateUserStatus(status, userIds).then(users => {
      const { people } = getState();
      const { users: currentUsers } = people;

      const newUsers = unionBy(users, currentUsers, "id");

      dispatch(setUsers(newUsers));
>>>>>>> 1b0a6bb9
    });
  };
}

export function updateUserType(type, userIds) {
  return dispatch => {
    return api.people.updateUserType(type, userIds).then(users => {
      users.forEach(user => {
        dispatch(setUser(user));
      });
    });
  };
}

export function resetFilter() {
  return (dispatch, getState) => {
    const { people } = getState();
    const { filter } = people;

    const newFilter = filter.clone(true);

    return fetchPeople(newFilter, dispatch);
  };
}<|MERGE_RESOLUTION|>--- conflicted
+++ resolved
@@ -11,12 +11,9 @@
   PAGE,
   PAGE_COUNT
 } from "../../helpers/constants";
-<<<<<<< HEAD
+import unionBy from 'lodash/unionBy';
 const { EmployeeStatus } = constants;
 const { Filter } = api;
-=======
-import unionBy from 'lodash/unionBy';
->>>>>>> 1b0a6bb9
 
 export const SET_GROUPS = "SET_GROUPS";
 export const SET_USERS = "SET_USERS";
@@ -193,23 +190,15 @@
 }
 
 export function updateUserStatus(status, userIds) {
-<<<<<<< HEAD
-  return dispatch => {
+  return (dispatch, getState) => {
     return api.people.updateUserStatus(status, userIds).then(users => {
-      users.forEach(user => {
-        dispatch(setUser(user));
-      });
-=======
-  return (dispatch, getState) => {
-    return api.updateUserStatus(status, userIds).then(users => {
       const { people } = getState();
       const { users: currentUsers } = people;
 
       const newUsers = unionBy(users, currentUsers, "id");
 
       dispatch(setUsers(newUsers));
->>>>>>> 1b0a6bb9
-    });
+      });
   };
 }
 
