@use "./variables/colors" as *;

.light {
  --row-side-color: #{$gray};

  --background-color: #{$white};
  --text-color: #{$black};

  --accent-main: var(--color-scheme-main-accent, #{$light-blue-main});
  --accent-text: var(--color-scheme-text-accent, #{$light-blue-main});
  --accent-button: var(--color-scheme-main-buttons, #{$light-blue-main});
  --accent-button-text: var(--color-scheme-text-buttons, #{$white});

  --app-loader-background-color: #{$white};

  --files-article-body-download-app-list-text-color: #{$gray};
  --files-article-body-dev-tools-background-color: var(
    --accent-main,
    #{$light-blue-main}
  );
  --files-article-body-dev-tools-background-opacity: 0.17;
  --files-article-body-dev-tools-color: #{$gray-text};
  --article-catalog-background: #{$gray-light};
  --article-catalog-show-text: #{$light-gray-dark};
  --article-catalog-header-border-bottom: 1px solid #{$gray-light-mid};
  --article-client-home-logo-color: #{$black};
  --article-catalog-profile-border-top: 1px solid #{$gray-light-mid};
  --article-catalog-vertical-line: 1px solid #{$gray-light-mid};
  --article-catalog-profile-background: #{$light-gray-hover};

  --article-item-header-color: #{$gray};
  --article-item-header-bg-color: #{$gray-strong};
  --article-item-container-bg-color: #{$white};
  --article-item-sibling-active-bg-color: #{$light-gray-selected};
  --article-item-sibling-hover-bg-color: #{$gray-light-mid};
  --article-item-img-svg-fill: #{$light-gray-dark};
  --article-item-img-svg-active-fill: #{$light-blue-main};
  --article-item-text-color: #{$gray-text};
  --article-item-text-active-color: #{$light-blue-main};
  --article-item-initial-text-color: #{$white};
  --article-item-badge-without-text-bg-color: #{$light-status-warning};
  --article-item-trash-icon-fill: #{$gray};
  --article-item-dnd-bg-color: #{$dnd-color};
  --article-item-dnd-hover-bg-color: #{$dnd-hover-color};

  --story-wrapper-bg-color: #{$gray-light};

  --aside-bg-color: #{$white};

  --aside-custom-z-index: unset;
  --aside-content-padding-bottom: unset;

  --aside-header-text-color: #{$black};
  --aside-header-border-color: #{$gray-light-mid};

  --aside-header-custom-height: 53px;

  --avatar-edit-container-background: #{$blue-light-mid};
  --avatar-edit-container-fill: #{$white};
  --avatar-edit-container-fill-hover: var(
    --accent-button,
    #{$light-blue-main-hover}
  );
  --avatar-edit-container-fill-press: var(
    --accent-button,
    #{$light-blue-main-pressed}
  );
  --avatar-image-container-background: #{$gray-strong};
  --avatar-image-container-background-image: #{$light-second-main};
  --avatar-image-container-group-background: #{$gray-light-mid};
  --avatar-icon-background: #{$gray-light-mid};
  --avatar-image-container-svg-fill: #{$white};
  --avatar-icon-color: #{$gray};
  --avatar-initials-color: #{$white};
  --avatar-initials-group-color: #{$black};
  --avatar-administrator-fill: #{$light-status-warning};
  --avatar-administrator-stroke: #{$dark-black};
  --avatar-administrator-color: #{$white};
  --avatar-guest-fill: #{$light-icons};
  --avatar-guest-stroke: #{$dark-black};
  --avatar-guest-color: #{$white};
  --avatar-owner-fill: #{$favorites-status};
  --avatar-owner-stroke: #{$dark-black};
  --avatar-owner-color: #{$white};

  --backdrop-background-color: #{$blur-light};

  --badge-border: 1px solid transparent;
  --badge-padding: 1px;
  --badge-line-height: 0.8;
  --badge-overflow: hidden;
  --badge-color: #{$white};
  --badge-background-color: var(--accent-main, #{$light-status-warning});
  --badge-disable-background-color: #{$gray};

  --button-color-base: #{$black};
  --button-color-base-hover: #{$black};
  --button-color-base-active: #{$black};
  --button-color-base-disabled: #{$gray-strong};

  --button-brightness: brightness(90%);

  --button-color-primary: #{$white};
  --button-color-primary-hover: #{$white};
  --button-color-primary-active: #{$white};
  --button-color-primary-disabled: #{$white};

  --button-background-base: #{$white};
  --button-background-base-hover: #{$white};
  --button-background-base-active: #{$gray-light-mid};
  --button-background-base-disabled: #{$gray-light};

  --button-background-primary: var(--accent-button, #{$light-second-main});
  --button-background-primary-hover: var(
    --accent-button,
    #{$light-second-main-hover}
  );
  --button-background-primary-active: linear-gradient(
      0deg,
      #{$light-second-main},
      #{$light-second-main}
    ),
    linear-gradient(0deg, #{$on-white-color}, #{$on-white-color});
  --button-background-primary-disabled: var(
    --accent-button,
    #{$light-second-main-disabled}
  );

  --button-border-base: 1px solid #{$gray-strong};
  --button-border-base-hover: 1px solid
    var(--accent-button, #{$light-second-main});
  --button-border-base-active: 1px solid #{$gray-strong};
  --button-border-base-disabled: 1px solid #{$gray-light-mid};

  --button-border-primary: 1px solid var(--accent-button, #{$light-second-main});
  --button-border-primary-active: var(--accent-button, #{$light-second-main});
  --button-border-primary-disabled: 1px solid
    var(--accent-button, #{$light-second-main-disabled});

  --button-loader-base: var(--accent-button, #{$light-second-main});
  --button-loader-primary: #{$white};

  --checkbox-fill-color: #{$white};
  --checkbox-border-color: #{$gray-strong};
  --checkbox-arrow-color: #{$black};
  --checkbox-indeterminate-color: #{$black};
  --checkbox-disable-arrow-color: #{$gray-strong};
  --checkbox-disable-border-color: #{$gray-light-mid};
  --checkbox-disable-fill-color: #{$gray-light};
  --checkbox-disable-indeterminate-color: #{$gray};
  --checkbox-hover-border-color: #{$gray};
  --checkbox-hover-indeterminate-color: #{$black};
  --checkbox-pressed-border-color: #{$gray-strong};
  --checkbox-pressed-fill-color: #{$gray-light-mid};
  --checkbox-focus-color: #{$gray};
  --checkbox-error-color: #{$light-error-status};

  --text-color: #{$black};
  --text-disable-color: #{$gray};

  --sub-menu-item-background-color: #{$white};
  --sub-menu-item-hover-background-color: #{$gray-light};
  --sub-menu-item-disabled-color: #{$gray};
  --sub-menu-item-disabled-background-color: #{$white};

  --context-menu-background: #{$white};
  --context-menu-border: none;
  --context-menu-header-border: 1px solid #{$gray-light-mid};
  --context-menu-box-shadow: 0px 8px 16px 0px #{$box-shadow-color};

  --context-menu-header-text-margin: 0 0 0 8px;
  --context-menu-header-text-color: #{$black};

  --context-menu-submenu-list-margin: 4px;

  --context-menu-button-border: #{$gray-strong};
  --context-menu-button-hover-border: #{$gray};

  --drag-and-drop-height: 100%;
  --drag-and-drop-border: 1px solid transparent;
  --drag-and-drop-accept-bg: #{$dnd-hover-color};
  --drag-and-drop-bg: #{$dnd-color};

  --dropdown-background: #{$white};
  --dropdown-border: none;
  --dropdown-box-shadow: 0px 8px 16px 0px #{$box-shadow-color};

  --drop-down-item-hover-color: #{$gray-light};
  --drop-down-item-icon-color: #{$black};
  --drop-down-item-icon-color-disabled: #{$black};
  --dropdown-item-separator-border: #{$gray-light-mid};

  --dropdown-item-disabled-color: #{$gray};
  --dropdown-item-selected-color: #{$light-gray-hover};

  --input-text-align: left;

  --empty-content-header-color: #{$black};
  --empty-content-description-color: #{$gray-text};
  --empty-content-button-color-link: #{$link};
  --empty-content-button-color-text: #{$black};

  --empty-view-link-color: #{$light-blue-main};
  --empty-view-link-bg-color: #{$white};
  --empty-view-link-bg-color-hover: #{$light-gray-hover};
  --empty-view-link-bg-color-press: #{$light-gray-selected};

  --empty-view-items-hover: #{$gray-light};
  --empty-view-items-press: #{$light-gray-selected};

  /* Empty content variables */
  --empty-view-header-color: #{$black};
  --empty-view-description-color: #{$gray-text};

  --error-container-background: #{$white};
  --error-container-body-text: #{$gray};
  --error-container-link-color: #{$link};

  --filter-button-border: 1px solid #{$gray-strong};
  --filter-button-hover-border: 1px solid #{$gray};

  --filter-button-open-background: #{$gray};
  --filter-button-open-fill: #{$white};

  --filter-block-background: #{$white};
  --filter-block-item-color: #{$gray};
  --filter-block-selected-item-color: #{$white};
  --filter-block-selected-backgroud-color: var(
    --accent-main,
    #{$light-blue-main}
  );
  --filter-block-item-separator-background: #{$gray-light-mid};
  --filter-block-item-tag-border: 1px solid #{$gray-light-mid};

  --filter-sort-button-background: #{$white};
  --filter-sort-button-selected-icon: #{$light-gray-selected};
  --filter-sort-button-unselected-icon: #{$gray};
  --filter-sort-button-sort-fill: #{$light-gray-dark};
  --filter-sort-button-selected-background: #{$light-gray-hover};

  --floating-button-icon-fill: #{$white};
  --floating-button-background: #{$light-icons};
  --floating-button-box-shadow: 0px 5px 20px #{$popup-shadow};

  --slider-track-height: 8px;
  --slider-thumb-size: 24px;
  --slider-thumb-border: 6px;
  --slider-border-radius: 5.6px;
  --slider-thumb-disabled-color: #{$gray-strong};
  --slider-thumb-disabled-border: #{$light-second-main-disabled};
  --slider-runnable-track-border: #{$gray-light-mid};
  --slider-thumb-background: var(
    --color-scheme-main-accent,
    #{$light-second-main}
  );
  --slider-thumb-border-color: #{$white};
  --slider-thumb-box-shadow: 0px 5px 20px #{$popup-shadow};
  --slider-range-track-border: #{$white};
  --slider-range-track-background: #{$light-second-main};
  --slider-background: #{$gray-light-mid};
  --slider-background-image: linear-gradient(
    var(--slider-thumb-background),
    var(--slider-thumb-background)
  );

  --save-cancel-border-color: #{$gray-light-mid};
  --save-cancel-reminder-color: #{$gray};

  --language-combo-hover-border: #{$gray};

  --link-dropdown-color-default: #{$gray};
  --link-dropdown-hover-color: #{$gray-text};
  --link-dropdown-hover-background: #{$gray-light-mid};
  --link-dropdown-background-default: transparent;
  --link-dropdown-disable-color: #{$gray};
  --link-dropdown-text-decoration: dashed;
  --link-dropdown-svg-opacity: 1;
  --link-dropdown-svg-semi-transparent: 0.5;
  --link-dropdown-padding-right: 20px;
  --link-dropdown-max-width: 200px;
  --link-dropdown-expander-width: 6.35px;
  --status-icon-color-positive: #{$light-status-positive};
  --status-icon-color-negative: #{$light-error-status};
}

.dark {
  --row-side-color: #{$gray-dark};
  --accent-main: var(--color-scheme-main-accent, #{$light-blue-main});
  --accent-text: var(--color-scheme-text-accent, #{$light-blue-main});
  --accent-button: var(--color-scheme-main-buttons, #{$light-blue-main});
  --accent-button-text: var(--color-scheme-text-buttons, #{$black});

  --background-color: #{$black};
  --text-color: #{$white};

  --view-selector-items-count: unset;

  --text-font-family: "Open Sans", sans-serif, Arial;

  --text-input-transition: all 0.2s ease 0s;
  --text-input-box-shadow: inset 0 0 0 30px var(--input-bg);
  --text-input-font-weight: normal;

  --context-menu-header-text-margin: 0 0 0 8px;
  --context-menu-submenu-list-margin: 4px;
  --drag-and-drop-border: 1px solid transparent;
  --empty-view-link-color: #{$light-blue-main};

  --aside-custom-z-index: unset;
  --input-text-align: left;
  --drag-and-drop-height: 100%;
  --aside-content-padding-bottom: unset;
  --aside-header-custom-height: 53px;
  --badge-border: 1px solid transparent;
  --badge-padding: 1px;
  --badge-line-height: 0.8;
  --badge-overflow: hidden;
  --context-menu-header-text-margin: 0 0 0 8px;
  --context-menu-submenu-list-margin: 4px;
  --main-button-mobile-dropdown-position: fixed;
  --main-button-mobile-dropdown-width: 400px;
  --main-button-mobile-dropdown-right: 48px;
  --main-button-mobile-dropdown-bottom: 48px;
  --main-button-mobile-dropdown-z-index: 202;
  --main-button-mobile-dropdown-mobile-width: calc(100vw - 64px);
  --main-button-mobile-dropdown-mobile-right: 32px;
  --main-button-mobile-dropdown-mobile-bottom: 40px;

  --row-min-width: 160px;
  --row-overflow: hidden;
  --row-text-overflow: ellipsis;
  --row-element-margin-right: 14px;
  --row-element-margin-left: 2px;
  --row-option-button-padding: 8px 0px 9px 7px;

  --row-content-margin: 0 6px;
  --row-content-font-size: 12px;
  --row-content-font-style: normal;
  --row-content-font-weight: 600;
  --row-content-font-family: "Open Sans", sans-serif, Arial;
  --row-content-max-width: 100%;
  --row-content-side-info-min-width: 160px;
  --row-content-side-info-margin: 0 6px;
  --row-content-side-info-width: 160px;
  --row-content-main-wrapper-min-width: 140px;
  --row-content-main-wrapper-margin-right: 8px;
  --row-content-main-wrapper-margin-top: 8px;
  --row-content-main-wrapper-width: 95%;
  --row-content-icons-height: 16px;

  --selector-add-button-border: none;
  --selector-add-button-box-sizing: border-box;
  --selector-add-button-border-radius: 3px;
  --selector-add-button-height: 32px;
  --selector-add-button-width: 32px;
  --selector-add-button-padding: 10px;

  --scrollbar-padding-inline-end: 17px;
  --scrollbar-padding-inline-end-mobile: 8px;
  --scrollbar-padding-after-last-item: unset;

  --app-loader-background-color: #{$black};

  --files-article-body-download-app-list-text-color: #{$gray-dark};
  --files-article-body-dev-tools-background-color: #{$dark-gray-dark};
  --files-article-body-dev-tools-background-opacity: 1;
  --files-article-body-dev-tools-color: #{$black};
  --article-catalog-background: #{$dark-gray-light};
  --article-catalog-show-text: #{$dark-gray-dark};
  --article-catalog-header-border-bottom: 1px solid #{$gray-dark-strong};
  --article-client-home-logo-color: #{$white};
  --article-catalog-profile-border-top: 1px solid #{$gray-dark-strong};
  --article-catalog-vertical-line: 1px solid #{$gray-dark-strong};
  --article-catalog-profile-background: #{$light-dark-gray-hover};

  --article-item-header-color: #{$gray-dark};
  --article-item-header-bg-color: #{$gray-dark-strong};
  --article-item-container-bg-color: #{$black};
  --article-item-sibling-active-bg-color: #{$black};
  --article-item-sibling-hover-bg-color: #{$black};
  --article-item-img-svg-fill: #{$dark-gray-dark};
  --article-item-img-svg-active-fill: #{$white};
  --article-item-text-color: #{$dark-gray-dark};
  --article-item-text-active-color: #{$white};
  --article-item-initial-text-color: #{$black};
  --article-item-badge-without-text-bg-color: #{$main-orange};
  --article-item-trash-icon-fill: #{$gray-dark};
  --article-item-dnd-bg-color: #{$dnd-dark-color};
  --article-item-dnd-hover-bg-color: #{$dnd-dark-hover};

  --story-wrapper-bg-color: #{$dark-gray-light};

  --aside-bg-color: #{$black};

  --aside-header-text-color: #{$white};
  --aside-header-border-color: #{$gray-dark-strong};

  --avatar-edit-container-background: rgba(255, 255, 255, 0.64);
  --avatar-edit-container-fill: #{$white};
  --avatar-edit-container-fill-hover: var(
    --accent-button,
    #{$light-blue-main-hover}
  );
  --avatar-edit-container-fill-press: var(
    --accent-button,
    #{$light-blue-main-pressed}
  );
  --avatar-image-container-background: #{$gray-dark-strong};
  --avatar-image-container-background-image: #{$gray-dark-strong};
  --avatar-image-container-group-background: #{$gray-dark-mid};
  --avatar-icon-background: #{$gray-dark-mid};
  --avatar-image-container-svg-fill: #{$gray-dark};
  --avatar-icon-color: #{$gray-dark};
  --avatar-initials-color: #{$white};
  --avatar-initials-group-color: #{$white};
  --avatar-administrator-fill: #{$dark-status-warning};
  --avatar-administrator-stroke: #{$dark-black};
  --avatar-administrator-color: #{$white};
  --avatar-guest-fill: #{$dark-icon};
  --avatar-guest-stroke: #{$dark-black};
  --avatar-guest-color: #{$white};
  --avatar-owner-fill: #{$favorites-status};
  --avatar-owner-stroke: #{$dark-black};
  --avatar-owner-color: #{$white};

  --backdrop-background-color: #{$blur-dark};

  --badge-background-color: var(--accent-main, #{$dark-status-warning});
  --badge-disable-background-color: #{$gray-dark-strong};

  --button-color-base: #{$white};
  --button-color-base-hover: #{$white};
  --button-color-base-active: #{$white};
  --button-color-base-disabled: #{$gray-dark-strong};

  --button-brightness: brightness(82%);

  --button-color-primary: #{$white};
  --button-color-primary-hover: #{$white};
  --button-color-primary-active: #{$white};
  --button-color-primary-disabled: #{$white};

  --button-background-base: #{$black};
  --button-background-base-hover: #{$black};
  --button-background-base-active: #{$dark-gray-light};
  --button-background-base-disabled: #{$dark-gray-light};

  --button-background-primary: var(--accent-button, #{$light-second-main});
  --button-background-primary-hover: var(
    --accent-button,
    #{$light-second-main-hover}
  );
  --button-background-primary-active: linear-gradient(
      0deg,
      #{$light-second-main},
      #{$light-second-main}
    ),
    linear-gradient(0deg, #{$on-white-color}, #{$on-white-color});
  --button-background-primary-disabled: var(
    --accent-button,
    #{$light-second-main-disabled}
  );

  --button-border-base: 1px solid #{$gray-dark-strong};
  --button-border-base-hover: 1px solid #{$gray-dark};
  --button-border-base-active: 1px solid #{$gray-dark-strong};
  --button-border-base-disabled: 1px solid #{$gray-dark-strong};

  --button-border-primary: 1px solid var(--accent-button, #{$light-second-main});
  --button-border-primary-active: linear-gradient(
      0deg,
      #{$light-second-main},
      #{$light-second-main}
    ),
    linear-gradient(0deg, #{$on-white-color}, #{$on-white-color});
  --button-border-primary-disabled: 1px solid
    var(--accent-button, #{$light-second-main-disabled});

  --button-loader-base: #{$white};
  --button-loader-primary: #{$white};

  --checkbox-fill-color: #{$dark-gray-light};
  --checkbox-border-color: #{$gray-dark-strong};
  --checkbox-arrow-color: #{$white};
  --checkbox-indeterminate-color: #{$white};
  --checkbox-disable-arrow-color: #{$gray-dark-strong};
  --checkbox-disable-border-color: #{$gray-dark-mid};
  --checkbox-disable-fill-color: #{$dark-gray-light};
  --checkbox-disable-indeterminate-color: #{$gray-dark-strong};
  --checkbox-hover-border-color: #{$gray-dark};
  --checkbox-hover-indeterminate-color: #{$white};
  --checkbox-pressed-border-color: #{$gray-dark-strong};
  --checkbox-pressed-fill-color: #{$black};
  --checkbox-focus-color: #{$gray-dark};
  --checkbox-error-color: #{$dark-error-status};

  --text-color: #{$white};
  --text-disable-color: #{$gray-dark-text};

  --sub-menu-item-background-color: #{$black};
  --sub-menu-item-hover-background-color: #{$light-dark-gray-hover};
  --sub-menu-item-disabled-color: #{$gray};
  --sub-menu-item-disabled-background-color: #{$black};

  --context-menu-background: #{$black};
  --context-menu-border: 1px solid #{$gray-dark-strong};
  --context-menu-header-border: 1px solid #{$gray-dark-strong};
  --context-menu-box-shadow: 0px 8px 16px 0px #{$box-shadow-dark-color};
  --context-menu-header-text-color: #{$white};

  --context-menu-button-border: #{$gray-dark};
  --context-menu-button-hover-border: #{$gray-dark};

  --drag-and-drop-accept-bg: #{$dnd-dark-hover};
  --drag-and-drop-bg: #{$dnd-dark-color};

  --dropdown-background: #{$black};
  --dropdown-border: 1px solid #{$gray-dark-strong};
  --dropdown-box-shadow: 0px 8px 16px 0px #{$box-shadow-dark-color};

  --drop-down-item-hover-color: #{$light-dark-gray-hover};
  --drop-down-item-icon-color: #{$white};
  --drop-down-item-icon-color-disabled: #{$white};
  --dropdown-item-separator-border: #{$gray-dark-strong};

  --dropdown-item-disabled-color: #{$gray};
  --dropdown-item-selected-color: #{$dark-gray-light};

  --empty-content-header-color: #{$white};
  --empty-content-description-color: #{$dark-gray-dark};
  --empty-content-button-color-link: #{$dark-link};
  --empty-content-button-color-text: #{$white};

  --empty-view-link-bg-color: #{$black};
  --empty-view-link-bg-color-hover: #{$dark-gray-light};
  --empty-view-link-bg-color-press: #{$gray-dark-strong};

  --empty-view-items-hover: #{$dark-gray-light};
  --empty-view-items-press: #{$gray-dark-strong};

  --empty-view-header-color: #{$white};
  --empty-view-description-color: #{$dark-gray-dark};

  --error-container-background: #{$black};
  --error-container-body-text: #{$gray-dark};
  --error-container-link-color: #{$dark-link};

  --filter-button-border: 1px solid #{$gray-dark-strong};
  --filter-button-hover-border: 1px solid #{$gray-dark};

  --filter-button-open-background: #{$gray};
  --filter-button-open-fill: #{$white};

  --filter-block-background: #{$black};
  --filter-block-item-color: #{$gray};
  --filter-block-selected-backgroud-color: #{$white};
  --filter-block-selected-item-color: #{$black};
  --filter-block-item-separator-background: #{$gray-dark-strong};
  --filter-block-item-tag-border: 1px solid #{$gray-dark-strong};

  --filter-sort-button-background: #{$black};
  --filter-sort-button-selected-icon: #{$light-gray-selected};
  --filter-sort-button-unselected-icon: #{$gray-dark};
  --filter-sort-button-sort-fill: #{$dark-gray-dark};
  --filter-sort-button-selected-background: #{$gray-dark-strong};

  --floating-button-icon-fill: #{$black};
  --floating-button-background: #{$white};
  --floating-button-box-shadow: 0px 12px 24px #{$popup-shadow};

  --slider-track-height: 8px;
  --slider-thumb-size: 24px;
  --slider-thumb-border: 6px;
  --slider-border-radius: 5.6px;
  --slider-thumb-disabled-color: #{$gray-dark-strong};
  --slider-thumb-disabled-border: #{$light-second-main-disabled};
  --slider-runnable-track-border: #{$gray-dark-mid};
  --slider-thumb-background: #{$white};
  --slider-thumb-border-color: #{$black};
  --slider-thumb-box-shadow: 0px 3px 12px rgba(0, 0, 0, 0.25);
  --slider-range-track-border: #{$black};
  --slider-range-track-background: #{$white};
  --slider-background: #{$gray-dark-mid};
  --slider-background-image: linear-gradient(
    var(--slider-thumb-background),
    var(--slider-thumb-background)
  );

  --save-cancel-border-color: #{$gray-light-mid};
  --save-cancel-reminder-color: #{$gray};

  --language-combo-hover-border: #{$gray-dark};

  --link-dropdown-color-default: #{$gray-dark};
  --link-dropdown-hover-color: #{$dark-gray-dark};
  --link-dropdown-hover-background: #{$gray-dark-strong};
  --link-dropdown-background-default: transparent;
  --link-dropdown-disable-color: #{$gray-dark-text};
  --link-dropdown-text-decoration: dashed;
  --link-dropdown-svg-opacity: 1;
  --link-dropdown-svg-semi-transparent: 0.5;
  --link-dropdown-padding-right: 20px;
  --link-dropdown-max-width: 200px;
  --link-dropdown-expander-width: 6.35px;
  --status-icon-color-positive: #{$dark-status-positive};
  --status-icon-color-negative: #{$dark-error-status};
}

.light {
  --form-wrapper-background: #{$white};
  --form-wrapper-box-shadow: 0px 5px 20px #{$popup-shadow};
}

.dark {
  --form-wrapper-background: #{$black};
  --form-wrapper-box-shadow: 0px 5px 20px #{$badge-shadow};
}

.light {
  --heading-font-weight: 600;
  --heading-color: #{$black};
  --heading-font-size-xlarge: 27px;
  --heading-font-size-large: 23px;
  --heading-font-size-medium: 21px;
  --heading-font-size-small: 19px;
  --heading-font-size-xsmall: 15px;
}

.dark {
  --heading-color: #{$white};
}

.light {
  --scrollbar-bg-color: #{$light-scroll};
  --scrollbar-hover-bg-color: #{$light-scroll-hover};
  --scrollbar-press-bg-color: #{$light-scroll-active};
}

.dark {
  --scrollbar-bg-color: #{$dark-scroll};
  --scrollbar-hover-bg-color: #{$dark-scroll-hover};
  --scrollbar-press-bg-color: #{$dark-scroll-active};
}

.light {
  --beta-badge-tooltip-box-shadow-color: #00000029;
  --tooltip-text-color: #000000;
}

.dark {
  --tooltip-text-color: #ffffff;
}

.light {
  --link-color: #{$black};
  --link-line-height: calc(100% + 6px);
  --link-opacity: 0.5;
  --link-text-decoration: none;
  --link-cursor: pointer;
  --link-display: inline-block;
  --link-hover-text-decoration: underline dashed;
  --link-hover-page-text-decoration: underline;
}

.dark {
  --link-color: #{$white};
  --link-line-height: calc(100% + 6px);
  --link-hover-text-decoration: underline dashed;
  --link-hover-page-text-decoration: underline;
}

.light {
  --loader-color: #{$loader-light};
  --button-loader-track-primary: #{$white};
  --button-loader-track-base: var(--color-scheme-main-buttons);
}

.dark {
  --loader-color: #{$loader-dark};
  --button-loader-track-primary: #{$white};
  --button-loader-track-base: #{$white};
}

.light {
  --main-button-background-color: var(--accent-main, #{$light-blue-main});
  --main-button-padding: 5px 14px 5px 12px;
  --main-button-border-radius: 3px;
  --main-button-line-height: 22px;
  --main-button-font-size: 16px;
  --main-button-font-weight: 700;
  --main-button-text-color: #{$white};
  --main-button-text-color-disabled: #{$white};

  --main-button-corner-rounds-top-right: 0;
  --main-button-corner-rounds-bottom-right: 0;

  --main-button-svg-margin: auto;
  --main-button-svg-height: 100%;
  --main-button-svg-fill: #{$white};

  --main-button-dropdown-top: 100%;

  --main-button-arrow-dropdown-border-left: 4px solid transparent;
  --main-button-arrow-dropdown-border-right: 4px solid transparent;
  --main-button-arrow-dropdown-border-top: 5px solid #{$white};
  --main-button-arrow-dropdown-border-top-disabled: 5px solid #{$white};
  --main-button-arrow-dropdown-right: 14px;
  --main-button-arrow-dropdown-top: 50%;
  --main-button-arrow-dropdown-width: 0;
  --main-button-arrow-dropdown-height: 0;
  --main-button-arrow-dropdown-margin-top: -1px;
}

.dark {
  --main-button-background-color: var(--accent-main, #{$light-blue-main});
  --main-button-text-color: #{$white};
  --main-button-text-color-disabled: #{$white};
  --main-button-svg-fill: #{$white};
  --main-button-arrow-dropdown-border-top: 5px solid #{$white};
  --main-button-arrow-dropdown-border-top-disabled: 5px solid #{$black};
  --main-button-arrow-dropdown-right: 14px;
  --main-button-arrow-dropdown-top: 50%;
  --main-button-arrow-dropdown-width: 0;
  --main-button-arrow-dropdown-height: 0;
  --main-button-arrow-dropdown-margin-top: -1px;
  --main-button-arrow-dropdown-border-left: 4px solid transparent;
  --main-button-arrow-dropdown-border-right: 4px solid transparent;
  --main-button-padding: 5px 14px 5px 12px;
  --main-button-border-radius: 3px;
  --main-button-line-height: 22px;
  --main-button-font-size: 16px;
  --main-button-font-weight: 700;
  --main-button-corner-rounds-top-right: 0;
  --main-button-corner-rounds-bottom-right: 0;
  --main-button-svg-margin: auto;
  --main-button-svg-height: 100%;
  --main-button-dropdown-top: 100%;
}

.light {
  --status-warning: #{$light-status-warning};
  --main-button-mobile-text-color: #{$light-gray-dark};
  --main-button-mobile-button-color: #{$light-status-warning};
  --main-button-mobile-icon-fill: #{$white};
  --main-button-mobile-circle-background: #{$white};
  --main-button-mobile-mobile-progress-bar-background: #{$gray-strong};
  --main-button-mobile-bar-icon: #{$gray};
  --main-button-mobile-button-wrapper-background: #{$white};
  --main-button-mobile-button-wrapper-uploading-background: #{$gray-light-mid};
  --main-button-mobile-button-options-background-color: #{$blue-light-mid};
  --main-button-mobile-button-options-color: #{$white};

  --main-button-mobile-dropdown-position: fixed;
  --main-button-mobile-dropdown-width: 400px;
  --main-button-mobile-dropdown-right: 48px;
  --main-button-mobile-dropdown-bottom: 48px;
  --main-button-mobile-dropdown-z-index: 202;
  --main-button-mobile-dropdown-mobile-width: calc(100vw - 64px);
  --main-button-mobile-dropdown-mobile-right: 32px;
  --main-button-mobile-dropdown-mobile-bottom: 40px;
  --main-button-mobile-dropdown-separator-background: #{$white};
  --main-button-mobile-dropdown-button-color: #{$white};
  --main-button-mobile-dropdown-hover-button-color: #{$light-blue-main-pressed};
  --main-button-mobile-dropdown-background-action-mobile: #{$blue-light-mid};
  --main-button-mobile-progress-bar-color: #{$light-blue-main};
}

.dark {
  --status-warning: #{$dark-status-warning};
  --main-button-mobile-text-color: #{$dark-gray-dark};
  --main-button-mobile-button-color: #{$dark-status-warning};
  --main-button-mobile-icon-fill: #{$black};
  --main-button-mobile-circle-background: #{$black};
  --main-button-mobile-mobile-progress-bar-background: #{$gray-dark-strong};
  --main-button-mobile-bar-icon: #{$gray-dark};
  --main-button-mobile-button-wrapper-background: #{$black};
  --main-button-mobile-button-wrapper-uploading-background: #{$gray-dark-mid};
  --main-button-mobile-button-options-background-color: #{$gray-dark-mid};
  --main-button-mobile-button-options-color: #{$white};

  --main-button-mobile-dropdown-separator-background: #{$black};
  --main-button-mobile-dropdown-button-color: #{$white};
  --main-button-mobile-dropdown-hover-button-color: #{$black};
  --main-button-mobile-dropdown-background-action-mobile: #{$blue-light-mid};
  --main-button-mobile-progress-bar-color: #{$light-blue-main};
}

.light {
  --modal-dialog-bg-color: #{$white};
  --modal-dialog-text-color: #{$black};
  --modal-dialog-backdrop-bg-color: #{$blur-light};
  --modal-dialog-header-border-color: #{$gray-light-mid};

  --modal-dialog-content-transform-x: 100%;
}

.dark {
  --modal-dialog-bg-color: #{$black};
  --modal-dialog-text-color: #{$white};
  --modal-dialog-backdrop-bg-color: #{$blur-dark};
  --modal-dialog-header-border-color: #{$gray-dark-strong};

  --modal-dialog-content-transform-x: 100%;

  --heading-font-weight: 600;
  --heading-font-size-xlarge: 27px;
  --heading-font-size-large: 23px;
  --heading-font-size-medium: 21px;
  --heading-font-size-small: 19px;
  --heading-font-size-xsmall: 15px;

  --link-opacity: 0.5;
  --link-text-decoration: none;
  --link-cursor: pointer;
  --link-display: inline-block;

  --beta-badge-tooltip-box-shadow-color: #00000029;
}

.light {
  --section-header-trash-erasure-label-background: #{$gray-light};
  --section-header-trash-erasure-label-text: #{$gray-text};
  --navigation-root-folder-title-color: #{$gray};
  --navigation-expander-color: #{$black};
  --background-and-substrate-color: #{$gray-light};
  --navigation-background: #{$white};
  --navigation-box-shadow: 0px 8px 16px 0px #{$box-shadow-color};
  --navigation-icon-stroke: #{$light-gray-selected};
  --navigation-guid-animation-small-border: 1px solid
    var(--accent-main, #{$light-second-main});
  --navigation-guid-animation-border: 2px solid
    var(--accent-main, #{$light-second-main});
  --navigation-guid-animation-icon-color: var(
    --accent-main,
    #{$light-second-main}
  );
  --navigation-header-icon-fill: #{$light-gray-dark};
  --navigation-lifetime-enabled-fill: #{$main-red};
  --navigation-lifetime-enabled-stroke: #{$main-red};
}

.dark {
  --section-header-trash-erasure-label-background: #{$dark-gray-light};
  --section-header-trash-erasure-label-text: #{$dark-gray-dark};
  --navigation-root-folder-title-color: #{$dark-gray-dark};
  --navigation-expander-color: #{$white};
  --background-and-substrate-color: #{$dark-gray-light};
  --navigation-background: #{$black};
  --navigation-box-shadow: 0px 8px 16px 0px #{$box-shadow-dark-color};
  --navigation-icon-stroke: #{$gray-dark-strong};
  --navigation-guid-animation-small-border: 1px solid
    var(--accent-main, #{$light-second-main});
  --navigation-guid-animation-border: 2px solid
    var(--accent-main, #{$light-second-main});
  --navigation-guid-animation-icon-color: var(
    --accent-main,
    #{$light-second-main}
  );
  --navigation-header-icon-fill: #{$dark-gray-dark};
  --navigation-lifetime-enabled-fill: none;
  --navigation-lifetime-enabled-stroke: #{$main-red};
}

.light {
  --password-input-tooltip-text-color: #{$black};
  --password-input-icon-color: #{$gray-strong};
  --password-input-icon-color-hover: #{$gray};
  --password-input-icon-color-disabled: #{$gray-strong};
}

.dark {
  --password-input-tooltip-text-color: #{$black};
  --password-input-icon-color: #{$gray-dark-strong};
  --password-input-icon-color-hover: #{$gray-dark};
  --password-input-icon-color-disabled: #{$gray-dark};
}

.light {
  --header-background-color: #{$gray-light};
  --header-height: 48px;
}

.dark {
  --header-background-color: #{$dark-gray-light};
  --header-height: 48px;
}

.light {
  --progress-bar-background-color: #{$light-gray-hover};
  --progress-bar-percent-background: #{$light-blue-main};
  --progress-bar-status-color: #{$black};
  --progress-bar-error-color: #{$light-error-status};

  --progress-bar-icon-color: #{$white};
  --progress-bar-hover-icon: #{$gray};
  --progress-bar-background-dropdown-color: #{$gray-text};
  --progress-bar-background-hover: #{$light-gray-dark};
}

.dark {
  --progress-bar-background-color: #{$gray-dark};
  --progress-bar-percent-background: #{$dark-status-warning};
  --progress-bar-status-color: #{$white};
  --progress-bar-error-color: #{$dark-error-status};

  --progress-bar-icon-color: #{$white};
  --progress-bar-hover-icon: #{$gray};
  --progress-bar-background-dropdown-color: #{$gray-text};
  --progress-bar-background-hover: #{$light-gray-dark};
}

.light {
  --info-block-background: #{$gray-light};
  --info-block-header-color: #{$black};
  --info-block-description-color: #{$gray-text};
}

.dark {
  --info-block-background: #{$dark-gray-light};
  --info-block-header-color: #{$white};
  --info-block-description-color: #{$dark-gray-dark};
}

.light {
  --room-icon-fill: #{$white};
  --room-icon-background-color: #{$white};
  --room-icon-link-icon-path: #{$moonstone};
  --room-icon-link-icon-background: #{$white};
  --room-icon-empty-border: 2px dashed #{$gray-strong};
  --room-icon-background-color-archive: #{$gray};
  --room-icon-button-color: #{$gray};
  --room-icon-opacity: 1;
  --room-icon-edit-icon-background: #{$gray-light-mid};
}

.dark {
  --room-icon-fill: #{$black};
  --room-icon-background-color: #{$black};
  --room-icon-link-icon-path: #{$blue-romb};
  --room-icon-link-icon-background: #{$black};
  --room-icon-empty-border: 2px dashed #{$gray-dark-strong};
  --room-icon-background-color-archive: #{$white};
  --room-icon-button-color: #{$gray-dark};
  --room-icon-opacity: 0.1;
  --room-icon-edit-icon-background: #{$gray-dark-mid};
}

.light {
  --room-type-list-item-background: none;
  --room-type-list-item-border: #{$gray-light-mid};
  --room-type-list-item-hover-background: #{$gray-light};
  --room-type-list-item-description-text: #{$gray};

  --room-type-dropdown-button-background: none;
  --room-type-dropdown-button-border: #{$gray-light-mid};
  --room-type-dropdown-button-hover-background: #{$gray-light};
  --room-type-dropdown-button-description-text: #{$gray};

  --room-type-dropdown-item-background: #{$white};
  --room-type-dropdown-item-hover-background: #{$gray-light};
  --room-type-dropdown-item-description-text: #{$gray};

  --room-type-display-item-background: #{$gray-light};
  --room-type-display-item-border: #{$gray-light};
  --room-type-display-item-description-text: #{$gray-text};
}

.dark {
  --room-type-list-item-background: none;
  --room-type-list-item-border: #{$gray-dark-strong};
  --room-type-list-item-hover-background: #{$dark-gray-light};
  --room-type-list-item-description-text: #{$gray};

  --room-type-dropdown-button-background: none;
  --room-type-dropdown-button-border: #{$gray-dark-strong};
  --room-type-dropdown-button-hover-background: #{$dark-gray-light};
  --room-type-dropdown-button-description-text: #{$gray};

  --room-type-dropdown-item-background: #{$black};
  --room-type-dropdown-item-hover-background: #{$dark-gray-light};
  --room-type-dropdown-item-description-text: #{$gray};

  --room-type-display-item-background: #{$dark-gray-light};
  --room-type-display-item-border: #{$dark-gray-light};
  --room-type-display-item-description-text: #{$gray-text};
}

.light {
  --row-min-height: 47px;
  --row-width: 100%;
  --row-border-bottom: #{$gray-light-mid};
  --row-background-color: #{$light-gray-hover};
  --row-min-width: 160px;
  --row-overflow: hidden;
  --row-text-overflow: ellipsis;
  --row-element-margin-right: 14px;
  --row-element-margin-left: 2px;
  --row-option-button-padding: 8px 0px 9px 7px;
  --row-content-height: 56px;
}

.dark {
  --row-border-bottom: #{$gray-dark-strong};
  --row-background-color: #{$light-dark-gray-hover};

  --row-min-height: 47px;
  --row-width: 100%;
  --row-min-width: 160px;
  --row-overflow: hidden;
  --row-text-overflow: ellipsis;
  --row-element-margin-right: 14px;
  --row-element-margin-left: 2px;
  --row-option-button-padding: 8px 0px 9px 7px;
  --row-content-height: 56px;

  --row-content-margin: 0 6px;
  --row-content-font-size: 12px;
  --row-content-font-style: normal;
  --row-content-font-weight: 600;
  --row-content-font-family: "Open Sans", sans-serif, Arial;
  --row-content-max-width: 100%;
  --row-content-side-info-min-width: 160px;
  --row-content-side-info-margin: 0 6px;
  --row-content-side-info-width: 160px;
  --row-content-main-wrapper-min-width: 140px;
  --row-content-main-wrapper-margin-right: 8px;
  --row-content-main-wrapper-margin-top: 8px;
  --row-content-main-wrapper-width: 95%;

  --section-header-height: 69px;
  --section-header-height-tablet: 61px;
  --section-header-height-mobile: 53px;
}

.light {
  --row-content-margin: 0 6px;
  --row-content-font-size: 12px;
  --row-content-font-style: normal;
  --row-content-font-weight: 600;
  --row-content-font-family: "Open Sans", sans-serif, Arial;
  --row-content-height: 56px;
  --row-content-max-width: 100%;

  --row-content-side-info-min-width: 160px;
  --row-content-side-info-margin: 0 6px;
  --row-content-side-info-width: 160px;

  --row-content-main-wrapper-min-width: 140px;
  --row-content-main-wrapper-margin-right: 8px;
  --row-content-main-wrapper-margin-top: 8px;
  --row-content-main-wrapper-width: 95%;

  --row-content-icons-height: 16px;
}

.light {
  --scrollbar-bg-color: #{$light-scroll};
  --scrollbar-hover-bg-color: #{$light-scroll-hover};
  --scrollbar-press-bg-color: #{$light-scroll-active};

  --scrollbar-padding-inline-end: 17px;
  --scrollbar-padding-inline-end-mobile: 8px;
  --scrollbar-padding-after-last-item: unset;
}

.dark {
  --scrollbar-bg-color: #{$dark-scroll};
  --scrollbar-hover-bg-color: #{$dark-scroll-hover};
  --scrollbar-press-bg-color: #{$dark-scroll-active};
}

.light {
  --section-header-height: 69px;
  --section-header-height-tablet: 61px;
  --section-header-height-mobile: 53px;

  --section-header-bg: #{$white};
  --info-panel-blur-color: #{$blur-light};
  --info-panel-bg: #{$white};
  --info-panel-border: #{$gray-light-mid};
}

.dark {
  --section-header-bg: #{$black};
  --info-panel-blur-color: #{$blur-dark};
  --info-panel-bg: #{$black};
  --info-panel-border: #{$gray-dark-strong};
}

.light {
  --disabled-selected-item-color: #{$gray};
  --filter-input-selected-items-background: #{$gray-light-mid};
  --filter-input-selected-items-hover-background: #{$light-gray-hover};
}

.dark {
  --disabled-selected-item-color: #{$gray-dark-text};
  --filter-input-selected-items-background: #{$gray-dark-mid};
  --filter-input-selected-items-hover-background: #{$light-dark-gray-hover};
}

.light {
  --selector-add-button-background: #{$gray-light-mid};
  --selector-add-button-hover-background: #{$light-gray-selected};
  --selector-add-button-active-background: #{$gray-strong};
  --selector-add-button-disabled-background: #{$light-gray-hover};

  --selector-add-button-icon-color: #{$light-gray-dark};
  --selector-add-button-icon-color-hover: #{$light-gray-dark};
  --selector-add-button-icon-color-active: #{$light-gray-dark};
  --selector-add-button-icon-color-disabled: #{$gray};

  --selector-add-button-border: none;
  --selector-add-button-box-sizing: border-box;
  --selector-add-button-border-radius: 3px;
  --selector-add-button-height: 32px;
  --selector-add-button-width: 32px;
  --selector-add-button-padding: 10px;
  --selector-add-button-color: #{$light-gray-dark};
  --selector-add-button-hover-color: #{$black};

  --selector-add-button-text-disabled: #{$gray-strong};
}

.dark {
  --selector-add-button-background: #{$gray-dark-mid};
  --selector-add-button-hover-background: #{$gray-dark-strong};
  --selector-add-button-active-background: #{$gray-dark-mid};
  --selector-add-button-disabled-background: #{$light-dark-gray-hover};

  --selector-add-button-icon-color: #{$dark-gray-dark};
  --selector-add-button-icon-color-hover: #{$white};
  --selector-add-button-icon-color-active: #{$gray-dark-pressed};
  --selector-add-button-icon-color-disabled: #{$gray-dark};

  --selector-add-button-color: #{$gray-dark};
  --selector-add-button-hover-color: #{$white};

  --selector-add-button-text-disabled: #{$gray-dark-text};
}

.light {
  /* Light theme variables */
  --tabs-gradient-color: #{$white};
  --tabs-line-color: #{$gray-light-mid};

  /* Primary tabs */
  --tabs-text-color-primary: #{$light-gray-dark};
  --tabs-active-text-color-primary: var(--accent-main, #{$black});
  --tabs-hover-text-color-primary: #{$gray};
  --tabs-pressed-text-color-primary: #{$gray-text};
  --tabs-background-color-primary: #{$white};

  /* Secondary tabs */
  --tabs-text-color-secondary: #{$black};
  --tabs-active-text-color-secondary: #{$white};
  --tabs-background-color-secondary: #{$white};
  --tabs-hover-background-color-secondary: #{$light-gray-hover};
  --tabs-pressed-background-color-secondary: #{$gray-light-mid};
  --tabs-active-background-color-secondary: #{$blue-light-mid};
}

/* Dark theme variables */
.dark {
  --tabs-gradient-color: #{$black};
  --tabs-line-color: #{$gray-dark-strong};

  /* Primary tabs */
  --tabs-text-color-primary: #{$dark-gray-dark};
  --tabs-active-text-color-primary: #{$white};
  --tabs-hover-text-color-primary: #{$white};
  --tabs-pressed-text-color-primary: #{$gray-dark-text};
  --tabs-background-color-primary: #{$black};

  /* Secondary tabs */
  --tabs-text-color-secondary: #{$white};
  --tabs-active-text-color-secondary: #{$black};
  --tabs-background-color-secondary: #{$black};
  --tabs-hover-background-color-secondary: #{$gray-dark-strong};
  --tabs-pressed-background-color-secondary: #{$dark-gray-light};
  --tabs-active-background-color-secondary: #{$white};
}

.light {
  --tag-background: #{$white};
  --tag-hover-background: #{$light-gray-selected};
  --tag-active-background: #{$gray-light};
  --tag-new-background: #{$gray-light-mid};
  --tag-new-hover-background: #{$light-gray-hover};
  --tag-deleted-border: #{$gray-light-mid};
  --tag-color: #{$black};
  --tag-default-color: #{$black};
  --tag-deleted-color: #{$gray};
  --tag-disabled-color: #{$gray};
  --tag-disabled-border: 1px dashed #{$gray-strong};
  --tag-border: 1px solid #{$gray-strong};

  --tag-border-radius: 6px;
  --tag-icon-margin-start: 12px;
  --tag-dropdown-text-margin: 8px;

  --tag-third-party-padding: 2px 0px;
  --tag-third-party-size: 16px;

  --tag-text-line-height: 20px;
  --tag-dropdown-text-line-height: 30px;
  --tag-font-size: 13px;
}

.dark {
  --tag-background: #{$black};
  --tag-hover-background: #{$gray-dark-strong};
  --tag-active-background: #{$light-dark-gray-hover};
  --tag-new-background: #{$gray-dark-mid};
  --tag-new-hover-background: #{$light-dark-gray-hover};
  --tag-deleted-border: #{$gray-dark-strong};
  --tag-color: #{$white};
  --tag-default-color: #{$gray};
  --tag-deleted-color: #{$gray-dark};
  --tag-disabled-color: #{$gray-dark};
  --tag-disabled-border: 1px dashed #{$gray-dark-strong};
  --tag-border: 1px solid #{$gray-dark-strong};
}

.light {
  --text-input-appearance: none;
  --text-input-display: flex;
  --text-input-flex: 1 1 0%;
  --text-input-outline: none;
  --text-input-overflow: hidden;
  --text-input-opacity: 1;
  --text-input-transition: all 0.2s ease 0s;
  --text-input-box-shadow: inset 0 0 0 30px var(--input-bg);
  --text-input-font-weight: normal;
}

.dark {
  --tag-padding: 1px 7px;
  --tag-margin-end: 4px;
  --tag-border-radius: 6px;
  --tag-icon-margin-start: 12px;
  --tag-dropdown-text-margin: 8px;
  --tag-third-party-padding: 2px 0px;
  --tag-third-party-size: 16px;
  --tag-text-line-height: 20px;
  --tag-dropdown-text-line-height: 30px;
  --tag-font-size: 13px;

  --text-input-appearance: none;
  --text-input-display: flex;
  --text-input-flex: 1 1 0%;
  --text-input-outline: none;
  --text-input-overflow: hidden;
  --text-input-opacity: 1;
  --text-input-transition: all 0.2s ease 0s;
  --text-input-box-shadow: inset 0 0 0 30px var(--input-bg);
  --text-input-font-weight: normal;

  --toast-tap-highlight: #{$tap-highlight};
  --toast-text-color-comp: #{$white};
  --toast-close-button-color: #{$white};
  --toast-transform: translate3d(150%, 0, 0);
  --toast-top-offset: 16px;

  --view-selector-items-count: unset;
}

.light {
  --textarea-numeration-color: #{$gray};
}

.dark {
  --textarea-numeration-color: #{$gray-dark};
}

.light {
  --toastr-close-button-color: #{$black};
  --toastr-text-color: #{$black};
  --toast-text-color: #{$dark-black};

  --toastr-title-success-color: #{$dark-black};
  --toastr-title-error-color: #{$dark-black};
  --toastr-title-warning-color: #{$dark-black};
  --toastr-title-info-color: #{$dark-black};

  --toastr-svg-success-color: #{$black};
  --toastr-svg-error-color: #{$black};
  --toastr-svg-warning-color: #{$black};
  --toastr-svg-info-color: #{$black};

  --toast-box-shadow: 0px 10px 16px -12px #{$popup-shadow};

  --toast-success-bg: #{$light-toast-done};
  --toast-error-bg: #{$light-toast-warning};
  --toast-warning-bg: #{$light-toast-alert};
  --toast-info-bg: #{$light-toast-info};

  --toast-success-hover-bg: #{$light-toast-done};
  --toast-error-hover-bg: #{$light-toast-warning};
  --toast-warning-hover-bg: #{$light-toast-alert};
  --toast-info-hover-bg: #{$light-toast-info};

  --toast-success-border: none;
  --toast-error-border: none;
  --toast-warning-border: none;
  --toast-info-border: none;

  --toast-tap-highlight: #{$tap-highlight};
  --toast-text-color-comp: #{$white};

  --toast-close-button-color: #{$white};

  --toast-transform: translate3d(150%, 0, 0);

  --toast-top-offset: 16px;
}

.dark {
  --toastr-close-button-color: #{$dark-gray-dark};
  --toastr-text-color: #{$dark-gray-dark};
  --toast-text-color: #{$dark-gray-dark};

  --toastr-title-success-color: #{$dark-toast-done};
  --toastr-title-error-color: #{$dark-toast-warning};
  --toastr-title-warning-color: #{$dark-toast-alert};
  --toastr-title-info-color: #{$dark-toast-info};

  --toastr-svg-success-color: #{$dark-toast-done};
  --toastr-svg-error-color: #{$dark-toast-warning};
  --toastr-svg-warning-color: #{$dark-toast-alert};
  --toastr-svg-info-color: #{$dark-toast-info};

  --toast-box-shadow: 0px 16px 16px #{$popup-shadow};

  --toast-success-bg: #{$black};
  --toast-error-bg: #{$black};
  --toast-warning-bg: #{$black};
  --toast-info-bg: #{$black};

  --toast-success-hover-bg: #{$black};
  --toast-error-hover-bg: #{$black};
  --toast-warning-hover-bg: #{$black};
  --toast-info-hover-bg: #{$black};

  --toast-success-border: 2px solid #{$dark-toast-done};
  --toast-error-border: 2px solid #{$dark-toast-warning};
  --toast-warning-border: 2px solid #{$dark-toast-alert};
  --toast-info-border: 2px solid #{$dark-toast-info};
}

.light {
  --toggle-button-fill-color-default: #{$light-blue-main};
  --toggle-button-fill-color-off: #{$gray-strong};
  --toggle-button-hover-fill-color-off: #{$gray};
  --toggle-button-fill-circle-color: #{$white};
  --toggle-button-fill-circle-color-off: #{$white};

  --toggle-button-text-color: #{$black};
  --toggle-button-text-disable-color: #{$gray};
}

.dark {
  --toggle-button-fill-color-default: #{$light-blue-main};
  --toggle-button-fill-color-off: #{$gray-dark-mid};
  --toggle-button-hover-fill-color-off: #{$light-dark-gray-hover};
  --toggle-button-fill-circle-color: #{$white};
  --toggle-button-fill-circle-color-off: #{$white};

  --toggle-button-text-color: #{$white};
  --toggle-button-text-disable-color: #{$gray-dark-text};
}

.light {
  --view-selector-fill-color: #{$white};
  --view-selector-checked-fill-color: #{$gray};
  --view-selector-fill-disabled-color: #{$gray-light};
  --view-selector-disabled-fill-color: #{$gray-light-mid};
  --view-selector-disabled-fill-color-inner: #{$gray-strong};
  --view-selector-border-color: #{$gray-strong};
  --view-selector-hover-border-color: #{$gray};
  --view-selector-icon-button-hover-color: #{$light-gray-dark};

  --view-selector-items-count: unset;
}

.dark {
  --view-selector-fill-color: #{$black};
  --view-selector-checked-fill-color: #{$gray-dark};
  --view-selector-fill-disabled-color: #{$gray-light};
  --view-selector-disabled-fill-color: #{$gray-light-mid};
  --view-selector-disabled-fill-color-inner: #{$gray-strong};
  --view-selector-border-color: #{$gray-dark-strong};
  --view-selector-hover-border-color: #{$gray-dark};
  --view-selector-icon-button-hover-color: #{$white};
}

.light {
  --catalog-profile-background: #{$light-gray-hover};
  --catalog-profile-border-top: 1px solid #{$gray-light-mid};
}

.dark {
  --catalog-profile-background: #{$light-dark-gray-hover};
  --catalog-profile-border-top: 1px solid #{$gray-dark-strong};
}

.light {
  --modal-dialog-header-border-color: #{$gray-light-mid};
}

.dark {
  --modal-dialog-header-border-color: #{$gray-dark-strong};
}

.light {
  --filter-block-border-color: #{$gray-light-mid};
}

.dark {
  --filter-block-border-color: #{$gray-dark-strong};
}

.light {
  --body-info-border-color: #{$gray-light-mid};
}

.dark {
  --body-info-border-color: #{$gray-dark-strong};
}

.light {
  --header-info-border-color: #{$gray-light-mid};
}

.dark {
  --header-info-border-color: #{$gray-dark-strong};
}

.light {
  --selector-border: 1px solid #{$gray-light-mid};
}
.dark {
  --selector-border: 1px solid #{$gray-dark-strong};
}

.light {
  --files-section-tiles-view-tile-border: 1px solid #{$gray-strong};

  --files-section-table-view-exst-color: #{$gray};
  --files-section-table-view-row-border-color: #{$gray-light-mid};
  --files-section-table-view-row-index-update: #{$light-active};
  --files-section-table-view-row-index-active: #{$light-blue-action};

  --files-section-row-view-checked-background: #{$light-gray-hover};

  --files-badges-bg-color: #{$white};
  --files-badges-link-color: #{$light-gray-dark};
  --files-badges-border: 1px solid #{$white};
}

.dark {
  --files-section-tiles-view-tile-border: 1px solid #{$gray-dark-strong};

  --files-section-table-view-exst-color: #{$gray};
  --files-section-table-view-row-border-color: #{$gray-dark-strong};
  --files-section-table-view-row-index-update: #{$dark-active};
  --files-section-table-view-row-index-active: #{$dark-grey-action};

  --files-section-row-view-checked-background: #{$light-dark-gray-hover};

  --files-badges-bg-color: #{$black};
  --files-badges-link-color: #{$white};
  --files-badges-border: 1px solid #{$black};
}

.light {
  --text-color: #{$black};
  --text-font-family: "Open Sans", sans-serif, Arial;
}

.light {
  --form-filling-tips-circle-selected-background-color: #{$white};
  --form-filling-tips-circle-background-color: #{$gray-light-mid};
  --form-filling-tips-circle-border: 3px solid
    var(--accent-main, #{$light-blue-main});
}

.dark {
  --form-filling-tips-circle-selected-background-color: #{$black};
  --form-filling-tips-circle-background-color: #{$gray-dark-mid};
  --form-filling-tips-circle-border: 3px solid
    var(--accent-main, #{$light-second-main});
}

.light {
  // Input colors
  --input-bg: #{$white};
  --input-color: #{$black};
  --input-border-color: #{$gray-strong};
  --input-border-hover: #{$gray};
  --input-border-focus: #{$light-second-main};

  // Disabled state
  --input-disabled-bg: #{$gray-light};
  --input-disabled-color: #{$gray-strong};
  --input-disabled-border: #{$gray-light-mid};
  --input-disabled-border-hover: #{$gray-light-mid};
  --input-disabled-border-focus: #{$gray-light-mid};

  // Error state
  --input-error-border: #{$light-error-status};
  --input-error-border-hover: #{$light-error-status};
  --input-error-border-focus: #{$light-error-status};
  --input-error-color: #{$light-error-status};

  // Warning state
  --input-warning-border: #{$light-status-warning};
  --input-warning-border-hover: #{$light-status-warning};
  --input-warning-border-focus: #{$light-status-warning};

  // Dimensions
  --input-border-radius: 3px;
  --input-box-shadow: none;
  --input-border: 1px solid;
  --input-box-sizing: border-box;

  // Sizes
  --input-width-base: 173px;
  --input-width-middle: 300px;
  --input-width-big: 350px;
  --input-width-huge: 500px;
  --input-width-large: 550px;

  // Line heights
  --text-input-line-height-base: 20px;
  --text-input-line-height-middle: 20px;
  --text-input-line-height-big: 20px;
  --text-input-line-height-huge: 21px;
  --text-input-line-height-large: 20px;

  // Font sizes
  --text-input-font-size-base: 13px;
  --text-input-font-size-middle: 14px;
  --text-input-font-size-big: 16px;
  --text-input-font-size-huge: 18px;
  --text-input-font-size-large: 16px;

  // Padding
  --text-input-padding-base: 5px 6px;
  --text-input-padding-middle: 8px 12px;
  --text-input-padding-big: 8px 16px;
  --text-input-padding-huge: 8px 20px;
  --text-input-padding-large: 11px 12px;

  // Placeholder colors
  --text-input-placeholder-color: #{$gray};
  --text-input-placeholder-disabled-color: #{$gray-strong};
}

// Dark theme overrides
.dark {
  --input-bg: #{$dark-gray-light};
  --input-color: #{$white};
  --input-border-color: #{$gray-dark-strong};
  --input-border-hover: #{$gray-dark};
  --input-border-focus: #{$white};

  --input-disabled-bg: #{$gray-dark-strong};
  --input-disabled-color: #{$gray-dark-text};
  --input-disabled-border: #{$gray-dark-strong};

  --input-error-border: #{$dark-error-status};
  --input-error-border-hover: #{$dark-error-status};
  --input-error-border-focus: #{$dark-error-status};
  --input-error-color: #{$dark-error-status};

  --input-warning-border: #{$dark-status-warning};
  --input-warning-border-hover: #{$dark-status-warning};
  --input-warning-border-focus: #{$dark-status-warning};

  --text-input-placeholder-color: #{$gray-dark};
  --text-input-placeholder-disabled-color: #{$gray-dark-text};

  // Dimensions
  --input-border-radius: 3px;
  --input-box-shadow: none;
  --input-border: 1px solid;
  --input-box-sizing: border-box;

  // Sizes
  --input-width-base: 173px;
  --input-width-middle: 300px;
  --input-width-big: 350px;
  --input-width-huge: 500px;
  --input-width-large: 550px;

  // Line heights
  --text-input-line-height-base: 20px;
  --text-input-line-height-middle: 20px;
  --text-input-line-height-big: 20px;
  --text-input-line-height-huge: 21px;
  --text-input-line-height-large: 20px;

  // Font sizes
  --text-input-font-size-base: 13px;
  --text-input-font-size-middle: 14px;
  --text-input-font-size-big: 16px;
  --text-input-font-size-huge: 18px;
  --text-input-font-size-large: 16px;

  // Padding
  --text-input-padding-base: 5px 6px;
  --text-input-padding-middle: 8px 12px;
  --text-input-padding-big: 8px 16px;
  --text-input-padding-huge: 8px 20px;
  --text-input-padding-large: 11px 12px;
}

.light {
  --color-picker-border: 1px solid #{$gray-strong};
  --color-picker-background: #{$white};
  --color-picker-color: #{$gray-text};
}

.dark {
  --color-picker-border: 1px solid #{$gray-dark-strong};
  --color-picker-background: #{$dark-gray-light};
  --color-picker-color: #{$gray-dark-text};
}

.light {
  --calendar-title-color: #{$gray-text};
  --calendar-outline-color: #{$gray-light-mid};
  --calendar-arrow-color: #{$gray-text};
  --calendar-disabled-arrow-color: #{$gray};
  --calendar-box-shadow: 0px 12px 40px #{$popup-shadow};
  --calendar-border-color: #{$white};
  --calendar-weekday-color: #{$gray};
  --calendar-on-hover-background: #{$light-gray-hover};
  --calendar-past-color: #{$gray};
  --calendar-disabled-color: #{$light-gray-selected};
}

.dark {
  --calendar-title-color: #{$dark-gray-dark};
  --calendar-outline-color: #{$gray-dark-strong};
  --calendar-arrow-color: #{$gray-dark-text};
  --calendar-disabled-arrow-color: #{$gray-dark-strong};
  --calendar-box-shadow: 0px 12px 40px 0px #{$popup-shadow};
  --calendar-border-color: #{$gray-dark-strong};
  --calendar-weekday-color: #{$gray-dark};
  --calendar-on-hover-background: #{$light-dark-gray-hover};
  --calendar-past-color: #{$gray-dark};
  --calendar-disabled-color: #{$gray-dark-strong};
}

.light {
  --date-picker-background: #{$white};
  --date-picker-border: 1px solid #{$gray-strong};
  --date-picker-cell-background: #{$gray-light-mid};
  --date-picker-icon-color: #{$light-gray-dark};
}

.dark {
  --date-picker-background: #{$black};
  --date-picker-border: 1px solid #{$gray-dark-strong};
  --date-picker-cell-background: #{$gray-dark-mid};
  --date-picker-icon-color: #{$dark-gray-dark};
}

.light {
  --dropzone-border: 2px dashed #{$gray-light-mid};
  --dropzone-secondary-link: #${black};
  --dropzone-exsts-color: #{$gray};
}

.dark {
  --dropzone-border: 2px dashed #{$gray-dark-strong};
  --dropzone-secondary-link: #${white};
  --dropzone-exsts-color: #{$gray};
}

.light {
  --social-button-border: 1px solid #{$gray-strong};
  --social-button-text-color: #{$gray};
  --social-button-connect-text-color: #{$white};
  --social-button-background: #{$white};
  --social-button-hover-background: #{$white};
  --social-button-connect-background: #{$light-icons};
  --social-button-hover-connect-background: #{$link};
  --social-button-hover-border: 1px solid #{$light-second-main};
  --social-button-active-background: #{$gray-light-mid};
  --social-button-active-border: 1px solid #{$gray-strong};
  --social-button-active-connect-background: #{$blue-light-mid};
  --social-button-disable-background: #{$gray-light};
  --social-button-disable-color: #{$black};
  --social-button-hover-text-color: #{$black};
  --social-button-connect-svg-fill: #{$white};
}

.dark {
  --social-button-border: 1px solid #{$gray-dark-strong};
  --social-button-text-color: #{$white};
  --social-button-connect-text-color: #{$dark-black};
  --social-button-background: #{$black};
  --social-button-hover-background: #{$black};
  --social-button-connect-background: #{$dark-icon};
  --social-button-hover-connect-background: #{$white};
  --social-button-hover-border: 1px solid #{$gray-dark};
  --social-button-active-background: #{$dark-gray-light};
  --social-button-active-border: 1px solid #{$gray-dark-strong};
  --social-button-active-connect-background: #{$big-gray-dark-mid};
  --social-button-disable-background: #{$dark-gray-light};
  --social-button-disable-color: #{$dark-gray-dark};
  --social-button-hover-text-color: #{$white};
  --social-button-connect-svg-fill: #{$dark-black};
}

.light {
  --media-viewer-title-color: #{$white};
  --media-viewer-background-start: #{$tap-highlight};
  --media-viewer-background-end: #{$background-color};
  --media-viewer-control-btn-hover-bg: #{$silver};
  --media-viewer-control-btn-svg: #{$white};

  --image-viewer-bg-black: #{$dark-black};
  --image-viewer-bg-transparent: #{$viewer-dark-color};

  --message-error-bg: #{$error-bg-color};
  --message-error-border-radius: 20px;
  --message-error-padding: 20px 24px;
  --message-error-text-color: #{$white};
  --message-error-toolbar-background: #{$brown-background};
  --message-error-toolbar-hover-background: #{$background-color};
  --message-error-svg: #{$white};

  --mobile-details-gradient-start: #{$tap-highlight};
  --mobile-details-gradient-end: #{$background-color};
  --mobile-details-text-color: #{$white};
  --mobile-details-icon-color: #{$white};
  --mobile-details-height: 53px;
  --mobile-details-z-index: 307;

  --bookmarks-text-color: #{$white};
  --bookmarks-color: #{$gray-dark-strong};

  --main-panel-margin-top-desktop: 85px;
  --main-panel-margin-top-mobile: 66px;

  --page-count-background: #{$brown-background};
  --page-count-hover-background: #{$background-color};
  --page-count-color: #{$white};

  --media-viewer-background: #{$viewer-dark-color};
  --media-viewer-toolbar-hover: #{$background-color};
  --media-viewer-error-background: #{$media-viewer-dark};
  --media-viewer-icon-color: #{$white};
  --pdf-text-color: #{$white};
  --sidebar-bg: #{$black};
  --sidebar-icon-fill: #{$dark-icon-color};
  --mobile-drawer-bg: #{$black};
  --mobile-drawer-svg: #{$dark-icon-color};

  --player-big-play-button-cursor: pointer;

  --player-icon-fill: #{$white};

  --player-duration-color: #{$white};

  --player-fullscreen-hover-cursor: pointer;

  --player-play-button-cursor: pointer;

  --player-speed-control-cursor: pointer;
  --player-speed-control-svg-fill: #{$white};
  --player-speed-control-svg-stroke: #{$white};
  --player-speed-control-dropdown-bg: #{$black};
  --player-speed-control-dropdown-color: #{$white};
  --player-speed-control-dropdown-item-hover-bg: #{$black};
  --player-speed-control-toast-bg: #{$player-speed-control-background};
  --player-speed-control-toast-color: #{$white};

  --player-timeline-hover-bg: #{$player-timeline-hover};
  --player-timeline-progress-bg: #{$player-timeline-progress};
  --player-timeline-thumb-bg: #{$white};
  --player-timeline-time-color: #{$white};
  --player-timeline-input-bg: #{$player-background};
  --player-timeline-bg: #{$white};

  --volume-control-background: #{$player-background};
  --volume-control-slider: #{$white};

  --viewer-color: #{$gray-strong};
  --viewer-fill: #{$white};
  --viewer-rtl-margin-left: 10px;
  --viewer-rtl-margin-right: 10px;
  --media-viewer-tap-highlight: #{$tap-highlight};
  --viewer-details: #{$background-color};

  --viewer-loader-border-color: #{$white};
  --viewer-loader-background: #{$brown-background};

  --viewer-player-fullscreen-bg: #{$dark-black};
  --viewer-player-bg: #{$viewer-dark-color};
  --viewer-player-audio-bg: #{$error-bg-color};
  --viewer-player-controls-gradient-start: #{$tap-highlight};
  --viewer-player-controls-gradient-middle: #{$viewer-player-controls-gradient};
  --viewer-player-controls-gradient-end: #{$viewer-player-controls-gradient-end-color};
  --viewer-player-controls-tablet-bg: #{$background-color};

  --viewer-toolbar-bg: #{$brown-background};
  --viewer-toolbar-hover-bg: #{$background-color};
  --viewer-toolbar-icon-color: #{$white};
  --viewer-toolbar-percent-color: #{$white};
  --viewer-toolbar-icon-disabled: #{$gray};

  --viewer-dropdown-bg: #{$black};
  --viewer-dropdown-item-color: #{$white};
  --viewer-dropdown-item-hover-bg: #{$light-dark-gray-hover};
}

.dark {
  --media-viewer-title-color: #{$white};
  --media-viewer-background-start: #{$tap-highlight};
  --media-viewer-background-end: #{$background-color};
  --media-viewer-control-btn-hover-bg: #{$silver};
  --media-viewer-control-btn-svg: #{$white};

  --image-viewer-bg-black: #{$dark-black};
  --image-viewer-bg-transparent: #{$viewer-dark-color};

  --message-error-bg: #{$error-bg-color};
  --message-error-border-radius: 20px;
  --message-error-padding: 20px 24px;
  --message-error-text-color: #{$white};
  --message-error-toolbar-background: #{$brown-background};
  --message-error-toolbar-hover-background: #{$background-color};
  --message-error-svg: #{$white};

  --mobile-details-gradient-start: #{$tap-highlight};
  --mobile-details-gradient-end: #{$background-color};
  --mobile-details-text-color: #{$white};
  --mobile-details-icon-color: #{$white};
  --mobile-details-height: 53px;
  --mobile-details-z-index: 307;

  --bookmarks-text-color: #{$white};
  --bookmarks-color: #{$gray-dark-strong};

  --main-panel-margin-top-desktop: 85px;
  --main-panel-margin-top-mobile: 66px;

  --page-count-background: #{$brown-background};
  --page-count-hover-background: #{$background-color};
  --page-count-color: #{$white};

  --media-viewer-background: #{$viewer-dark-color};
  --media-viewer-toolbar-hover: #{$background-color};
  --media-viewer-error-background: #{$media-viewer-dark};
  --media-viewer-icon-color: #{$white};
  --pdf-text-color: #{$white};
  --sidebar-bg: #{$black};
  --sidebar-icon-fill: #{$dark-icon-color};
  --mobile-drawer-bg: #{$black};
  --mobile-drawer-svg: #{$dark-icon-color};

  --player-big-play-button-cursor: pointer;

  --player-icon-fill: #{$white};

  --player-duration-color: #{$white};

  --player-fullscreen-hover-cursor: pointer;

  --player-play-button-cursor: pointer;

  --player-speed-control-cursor: pointer;
  --player-speed-control-svg-fill: #{$white};
  --player-speed-control-svg-stroke: #{$white};
  --player-speed-control-dropdown-bg: #{$black};
  --player-speed-control-dropdown-color: #{$white};
  --player-speed-control-dropdown-item-hover-bg: #{$black};
  --player-speed-control-toast-bg: #{$player-speed-control-background};
  --player-speed-control-toast-color: #{$white};

  --player-timeline-hover-bg: #{$player-timeline-hover};
  --player-timeline-progress-bg: #{$player-timeline-progress};
  --player-timeline-thumb-bg: #{$white};
  --player-timeline-time-color: #{$white};
  --player-timeline-input-bg: #{$player-background};
  --player-timeline-bg: #{$white};

  --volume-control-background: #{$player-background};
  --volume-control-slider: #{$white};

  --viewer-color: #{$gray-dark-strong};
  --viewer-fill: #{$white};
  --viewer-rtl-margin-left: 10px;
  --viewer-rtl-margin-right: 10px;
  --media-viewer-tap-highlight: #{$tap-highlight};
  --viewer-details: #{$background-color};

  --viewer-loader-border-color: #{$white};
  --viewer-loader-background: #{$brown-background};

  --viewer-player-fullscreen-bg: #{$dark-black};
  --viewer-player-bg: #{$viewer-dark-color};
  --viewer-player-audio-bg: #{$error-bg-color};
  --viewer-player-controls-gradient-start: #{$tap-highlight};
  --viewer-player-controls-gradient-middle: #{$viewer-player-controls-gradient};
  --viewer-player-controls-gradient-end: #{$viewer-player-controls-gradient-end-color};
  --viewer-player-controls-tablet-bg: #{$background-color};

  --viewer-toolbar-bg: #{$brown-background};
  --viewer-toolbar-hover-bg: #{$background-color};
  --viewer-toolbar-icon-color: #{$white};
  --viewer-toolbar-percent-color: #{$white};
  --viewer-toolbar-icon-disabled: #{$gray};

  --viewer-dropdown-bg: #{$black};
  --viewer-dropdown-item-color: #{$white};
  --viewer-dropdown-item-hover-bg: #{$light-dark-gray-hover};
}

.light {
  --file-input-border-color: #{$gray-strong};
  --file-input-disabled-border-color: #{$gray-light-mid};
  --file-input-warning-border-color: #{$light-status-warning};
  --file-input-error-border-color: #{$light-error-status};
  --file-input-hover-border-color: #{$gray};
  --file-input-hover-disabled-border-color: #{$gray-light-mid};
  --file-input-hover-warning-border-color: #{$light-status-warning};
  --file-input-hover-error-border-color: #{$light-error-status};
  --file-input-focus-border-color: #{$light-second-main};
  --file-input-focus-disabled-border-color: #{$gray-light-mid};
  --file-input-focus-warning-border-color: #{$light-status-warning};
  --file-input-focus-error-border-color: #{$light-error-status};

  --file-input-disabled-placeholder-color: #{$gray-strong};
}

.dark {
  --file-input-disabled-border-color: #{$gray-dark-strong};
  --file-input-border-color: #{$gray-dark-strong};
  --file-input-warning-border-color: #{$dark-status-warning};
  --file-input-error-border-color: #{$dark-error-status};
  --file-input-hover-border-color: #{$gray-dark};
  --file-input-hover-disabled-border-color: #{$gray-dark-strong};
  --file-input-hover-warning-border-color: #{$dark-status-warning};
  --file-input-hover-error-border-color: #{$dark-error-status};
  --file-input-focus-border-color: #{$white};
  --file-input-focus-disabled-border-color: #{$gray-dark-strong};
  --file-input-focus-warning-border-color: #{$dark-status-warning};
  --file-input-focus-error-border-color: #{$dark-error-status};

  --file-input-disabled-placeholder-color: #{$gray-dark-text};
}

.light {
  --settings-description-color: #{$gray-text};
  --settings-arrow-fill: #{$black};
}

.dark {
  --settings-description-color: #{$gray-dark};
  --settings-arrow-fill: #{$white};
}

.light {
  --icon-cropper-grid-color: #{$gray-strong};
  --icon-cropper-delete-button-bg: #{$gray-light};
  --icon-cropper-delete-button-hover-bg: #{$light-gray-hover};
  --icon-cropper-delete-button-color: #{$gray-text};
  --icon-cropper-delete-button-icon-color: #{$light-gray-dark};
  --icon-cropper-zoom-button-icon-color: #{$gray};
  --icon-cropper-zoom-button-hover-icon-color: #{$light-gray-dark};

  --preview-tile-background: #{$white};
  --preview-tile-border: 1px solid #{$gray-strong};
  --preview-tile-icon-border: 1px solid #{$gray-light-mid};

  --button-delete-bg: #{$gray-light};
  --button-delete-bg-hover: #{$light-gray-hover};
  --button-delete-border: #{$gray-light};
  --button-delete-border-hover: #{$light-gray-hover};
  --button-delete-text: #{$gray-text};
  --button-delete-icon-color: #{$light-gray-dark};
}

.dark {
  --icon-cropper-grid-color: #{$black};
  --icon-cropper-delete-button-bg: #{$gray-dark-mid};
  --icon-cropper-delete-button-hover-bg: #{$gray-dark-strong};
  --icon-cropper-delete-button-color: #{$white};
  --icon-cropper-delete-button-icon-color: #{$dark-gray-dark};
  --icon-cropper-zoom-button-icon-color: #{$gray-dark};
  --icon-cropper-zoom-button-hover-icon-color: #{$dark-gray-dark};

  --preview-tile-background: #{$black};
  --preview-tile-border: 1px solid #{$gray-dark-strong};
  --preview-tile-icon-border: 1px solid #{$gray-light-mid};

  --button-delete-bg: #{$gray-dark-mid};
  --button-delete-bg-hover: #{$gray-dark-strong};
  --button-delete-border: #{$gray};
  --button-delete-border-hover: #{$light-dark-gray-hover};
  --button-delete-text: #{$white};
  --button-delete-icon-color: #{$dark-gray-dark};
}

.light {
  --storage-management-region-country-color: #{$black};
  --storage-management-region-description-color: #{$light-gray-dark};
}

.dark {
  --storage-management-region-country-color: #{$white};
  --storage-management-region-description-color: #{$dark-gray-dark};
}

.rtl {
  --input-text-align: right;
  --input-direction: rtl;
}

.rtl {
  --modal-dialog-content-transform-x: -100%;
  --toast-transform: translate3d(-150%, 0, 0);
}

.light {
  --tile-background-color: #{$white};
  --tile-border: 1px solid #{$gray-strong};
  --tile-checked-background: #{$light-gray-hover};
  --tile-icon-button-color: #{$gray};
  --tile-background-badge-color: #{$white};
  --tile-sub-text: #{$light-gray-dark};

  --tile-ckeckbox-background: #{$white};
  --tile-ckeckbox-border: #{$gray-strong};

  --tile-tag-checked-background: #{$white};

  --tile-container-sort-fill: #{$black};
  --tile-container-sort-text: #{$black};

  --tile-container-sort: #{$light-gray-dark};
  --tile-container-hover-background: #{$gray-light};

  --tile-show-hotkey-border: #{$light-second-main};
  --tile-border-radius: 6px;
  --tile-room-border-radius: 12px;
  --tile-badge-shadow: 0px 2px 4px #{$badge-shadow};

  --tile-icon-button-color: #{$gray};
  --tile-icon-button-hover-color: #{$light-blue-main};
}

.dark {
  --tile-background-color: #{$black};
  --tile-border: 1px solid #{$gray-dark-strong};
  --tile-checked-background: #{$light-dark-gray-hover};
  --tile-icon-button-color: #{$gray-dark};
  --tile-background-badge-color: #{$black};
  --tile-sub-text: #{$gray-dark};

  --tile-ckeckbox-background: #{$white};
  --tile-ckeckbox-border: #{$gray-strong};

  --tile-tag-checked-background: #{$light-dark-gray-hover};

  --tile-container-sort-fill: #{$white};
  --tile-container-sort-text: #{$white};

  --tile-container-sort: #{$dark-gray-dark};
  --tile-container-hover-background: #{$black};

  --tile-show-hotkey-border: #{$light-second-main};
  --tile-border-radius: 6px;
  --tile-room-border-radius: 12px;
  --tile-badge-shadow: 0px 2px 4px #{$badge-shadow};

  --tile-icon-button-color: #{$gray};
  --tile-icon-button-hover-color: #{$light-blue-main};
}

.rtl {
  --context-menu-header-text-margin: 0 8px 0 0;
  --context-menu-submenu-list-margin: -4px;

  --context-menu-submenu-transoform: scaleX(-1);
  --context-menu-submenu-transoform-box: content-box;
}

.light {
  --download-dialog-bg: #{$gray-light};
  --download-dialog-text-color: #{$gray};
  --download-dialog-warning-color: #{$light-error-status};
}

.dark {
  --download-dialog-bg: #{$dark-gray-light};
  --download-dialog-text-color: #{$gray-dark};
  --download-dialog-warning-color: #{$dark-error-status};
}

.light {
  --modal-dialog-border-color: #{$gray-light-mid};
}

.dark {
  --modal-dialog-border-color: #{$gray-dark-strong};
}

.light {
  --selector-body-description-text: #{$gray};
  --selector-breadcrumbs-prev-item-color: #{$light-gray-dark};
  --selector-breadcrumbs-arrow-right-color: #{$light-gray-dark};

  --selector-info-background-color: #{$gray-light};
  --selector-info-color: #{$gray-text};

  --selector-item-hover-background: #{$gray-light};
  --selector-item-disabled-text-color: #{$gray};
  --selector-item-selected-background: #{$light-gray-hover};
  --selector-item-input-button-border: 1px solid #{$gray-strong};
  --selector-item-input-button-border-hover: #{$light-gray-dark};

  --selector-empty-screen-pressed-button-color: #{$gray-text};
  --selector-empty-screen-button-color: #{$light-gray-dark};
  --selector-empty-screen-hover-button-color: #{$black};
  --selector-empty-screen-description-color: #{$gray-text};

  --selector-navigation-lifetime-fill: #{$gray};
  --selector-navigation-lifetime-stroke: #{$gray};
}

.dark {
  --selector-body-description-text: #{$gray-dark};

  --selector-breadcrumbs-prev-item-color: #{$dark-gray-dark};
  --selector-breadcrumbs-arrow-right-color: #{$dark-gray-dark};

  --selector-info-background-color: #{$dark-gray-light};
  --selector-info-color: #{$dark-gray-dark};

  --selector-item-hover-background: #{$light-dark-gray-hover};
  --selector-item-disabled-text-color: #{$gray-dark};
  --selector-item-selected-background: #{$light-dark-gray-hover};
  --selector-item-input-button-border: 1px solid #{$gray-dark-strong};
  --selector-item-input-button-border-hover: #{$white};

  --selector-empty-screen-pressed-button-color: #{$gray-dark-text};
  --selector-empty-screen-button-color: #{$dark-gray-dark};
  --selector-empty-screen-hover-button-color: #{$white};
  --selector-empty-screen-description-color: #{$dark-gray-dark};

  --selector-navigation-lifetime-fill: #{$dark-gray-dark};
  --selector-navigation-lifetime-stroke: #{$gray};
}

.light {
  --index-bg-button-hover: #{$light-blue-hover};
  --index-arrow-button-hover: #{$light-blue-main};
}

.dark {
  --index-bg-button-hover: #{$dark-grey-hover};
  --index-arrow-button-hover: #{$white};
}

.light {
  --mute-badge-color: var(--accent-main);
}

.dark {
  --mute-badge-color: #{$white};
}

.light {
  --indicator-loader-bg-color: var(--accent-main);
}

.dark {
  --indicator-loader-bg-color: #{$white};
}

.light {
  --login-or-text-color: #{$gray};
  --login-or-line-color: #{$gray-light-mid};
  --login-header-color: #{$black};
  --login-help-btn: #{$gray};
  --login-title-color: #{$black};
  --login-text-color: #{$gray};
}

.dark {
  --login-or-text-color: #{$gray-dark};
  --login-or-line-color: #{$gray-dark-strong};
  --login-header-color: #{$white};
  --login-help-btn: #{$gray-dark};
  --login-title-color: #{$white};
  --login-text-color: #{$gray-dark};
}

.light {
  --loading-button-default-bg: #{$gray};
  --loading-button-hover-color: #{$light-gray-dark};
  --loading-button-color: #{$light-second-main};
  --loading-button-bg: #{$white};
}

.dark {
  --loading-button-default-bg: #{$gray-dark};
  --loading-button-hover-color: #{$white};
  --loading-button-color: #{$white};
  --loading-button-bg: #{$black};
}

.light {
  --preparation-portal-progress-bg: #{$light-gray-hover};
  --preparation-portal-progress-color-percent-big: #{$white};
  --preparation-portal-progress-color-percent-small: #{$black};
  --preparation-portal-progress-line-bg: var(--accent-main);
  --preparation-portal-description-text-color: #{$gray};
  --preparation-portal-progress-error-text-color: #{$light-error-status};
}

.dark {
  --preparation-portal-progress-bg: #{$dark-gray-light};
  --preparation-portal-progress-color-percent-big: #{$black};
  --preparation-portal-progress-color-percent-small: #{$white};
  --preparation-portal-progress-line-bg: #{$white};
  --preparation-portal-description-text-color: #{$gray-dark};
  --preparation-portal-progress-error-text-color: #{$dark-error-status};
}

.light {
  --files-version-history-badge-default-fill: #{$white};
  --files-version-history-badge-first-fill: #{$gray};
  --files-version-history-badge-fill: #{$light-status-warning};
  --files-version-history-badge-stroke: #{$gray};
}

.dark {
  --files-version-history-badge-default-fill: #{$black};
  --files-version-history-badge-first-fill: #{$gray-dark};
  --files-version-history-badge-fill: #{$main-orange};
  --files-version-history-badge-stroke: #{$gray-dark};
}

.light {
  --settings-coommon-description-color: #{$light-gray-dark};
  --settings-common-white-label-paid-badge-bg: #{$favorites-status};
}

.dark {
  --settings-coommon-description-color: #{$gray-dark};
  --settings-common-white-label-paid-badge-bg: #{$favorite-status-dark};
}

.light {
  --settings-common-company-info-border: 1px dashed #{$black};
  --settings-common-company-info-color: #{$gray};
  --settings-common-branding-description-color: #{$light-gray-dark};
}

.dark {
  --settings-common-company-info-border: 1px dashed #{$white};
  --settings-common-company-info-color: #{$gray-dark};
  --settings-common-branding-description-color: #{$gray-dark};
}

.light {
  --files-editing-wrapper-fill: #{$gray};
  --files-panels-invite-border: 1px solid #{$gray-strong};
  --input-block-border-color: #{$light-second-main};
  --settings-common-white-label-border-img: 1px solid #{$gray-strong};
  --settings-common-white-label-green-bg-color: 1px solid #{$gray-strong};
  --settings-common-white-label-not-available-background: #{$gray-light};
  --settings-common-white-label-text-color: #{$black};
}

.dark {
  --files-editing-wrapper-fill: #{$gray-dark};
  --files-panels-invite-border: 1px solid #{$gray-dark-strong};
  --input-block-border-color: #{$white};
  --settings-common-white-label-border-img: 1px solid #{$gray-dark-strong};
  --settings-common-white-label-not-available-background: #{$gray-dark};
  --settings-common-white-label-text-color: #{$white};
}

.light {
  --rombs-bg: #{$rombs-loader-red-bg};

  --rombs-loader-blue: #{$blue-romb};
  --rombs-loader-green: #{$green-romb};
  --rombs-loader-red: #{$red-romb};

  --rombs-loader-blue-colorStep_1: #{$rombs-loader-apricot-colorStep};
  --rombs-loader-blue-colorStep_2: #{$white};
  --rombs-loader-blue-colorStep_3: #{$rombs-loader-gray-colorStep};
  --rombs-loader-blue-colorStep_4: #{$rombs-loader-dark-gray-colorStep};

  --rombs-loader-red-colorStep_1: #{$rombs-loader-blue-colorStep};
  --rombs-loader-red-colorStep_2: #{$white};
  --rombs-loader-red-colorStep_3: #{$rombs-loader-light-gray-colorStep};

  --rombs-loader-green-colorStep_1: #{$rombs-loader-green-colorStep};
  --rombs-loader-green-colorStep_2: #{$white};
  --rombs-loader-green-colorStep_3: #{$rombs-loader-light-gray-colorStep};
  --rombs-loader-green-colorStep_4: #{$rombs-loader-gray-colorStep};
}

.dark {
  --rombs-bg: #{$rombs-loader-red-bg};

  --rombs-loader-blue: #{$blue-romb};
  --rombs-loader-green: #{$green-romb};
  --rombs-loader-red: #{$red-romb};

  --rombs-loader-blue-colorStep_1: #{$black};
  --rombs-loader-blue-colorStep_2: #{$black};
  --rombs-loader-blue-colorStep_3: #{$dark-romb};
  --rombs-loader-blue-colorStep_4: #{$dark-romb};

  --rombs-loader-red-colorStep_1: #{$black};
  --rombs-loader-red-colorStep_2: #{$black};
  --rombs-loader-red-colorStep_3: #{$dark-romb};

  --rombs-loader-green-colorStep_1: #{$black};
  --rombs-loader-green-colorStep_2: #{$black};
  --rombs-loader-green-colorStep_3: #{$dark-romb};
}

.light {
<<<<<<< HEAD
  --icon-button-color: #{$gray};
}

.dark {
  --icon-button-color: #{$gray-dark};
=======
  --modal-dialog-resolve-color: #{$gray};
}

.dark {
  --modal-dialog-resolve-color: #{$gray};
>>>>>>> b63b1727
}<|MERGE_RESOLUTION|>--- conflicted
+++ resolved
@@ -2334,17 +2334,17 @@
 }
 
 .light {
-<<<<<<< HEAD
+  --modal-dialog-resolve-color: #{$gray};
+}
+
+.dark {
+  --modal-dialog-resolve-color: #{$gray};
+}
+
+.light {
   --icon-button-color: #{$gray};
 }
 
 .dark {
   --icon-button-color: #{$gray-dark};
-=======
-  --modal-dialog-resolve-color: #{$gray};
-}
-
-.dark {
-  --modal-dialog-resolve-color: #{$gray};
->>>>>>> b63b1727
 }