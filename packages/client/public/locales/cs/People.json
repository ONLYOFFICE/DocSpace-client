--- conflicted
+++ resolved
@@ -1,10 +1,5 @@
 {
   "LblInviteAgain": "Pozvat znovu",
   "MessageEmailActivationInstuctionsSentOnEmail": "Pokyny k aktivaci e-mailu byly zaslány na e-mailovou adresu <1>{{email}}</1>.",
-<<<<<<< HEAD
-  "NotFoundUsers": "Nebyli nalezeni žádní uživatelé",
-  "NotFoundUsersDescription": "Vašemu hledání neodpovídají žádní uživatelé. Upravte prosím parametry vyhledávání nebo vymažte vyhledávací pole a zobrazte úplný seznam uživatelů."
-=======
   "UserStatus": "Stav"
->>>>>>> ee84c163
 }