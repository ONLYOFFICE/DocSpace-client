// (c) Copyright Ascensio System SIA 2009-2024
//
// This program is a free software product.
// You can redistribute it and/or modify it under the terms
// of the GNU Affero General Public License (AGPL) version 3 as published by the Free Software
// Foundation. In accordance with Section 7(a) of the GNU AGPL its Section 15 shall be amended
// to the effect that Ascensio System SIA expressly excludes the warranty of non-infringement of
// any third-party rights.
//
// This program is distributed WITHOUT ANY WARRANTY, without even the implied warranty
// of MERCHANTABILITY or FITNESS FOR A PARTICULAR  PURPOSE. For details, see
// the GNU AGPL at: http://www.gnu.org/licenses/agpl-3.0.html
//
// You can contact Ascensio System SIA at Lubanas st. 125a-25, Riga, Latvia, EU, LV-1021.
//
// The  interactive user interfaces in modified source and object code versions of the Program must
// display Appropriate Legal Notices, as required under Section 5 of the GNU AGPL version 3.
//
// Pursuant to Section 7(b) of the License you must retain the original Product logo when
// distributing the program. Pursuant to Section 7(e) we decline to grant you any rights under
// trademark law for use of our trademarks.
//
// All the Product's GUI elements, including illustrations and icon sets, as well as technical writing
// content are licensed under the terms of the Creative Commons Attribution-ShareAlike 4.0
// International. See the License terms at http://creativecommons.org/licenses/by-sa/4.0/legalcode

import styled from "styled-components";

<<<<<<< HEAD
import { tablet, getCorrectFourValuesStyle } from "@docspace/shared/utils";
import { globalColors } from "../../themes";
=======
import { tablet } from "@docspace/shared/utils";
>>>>>>> c89d0a63

export const StyledWrapper = styled.div`
  width: 660px;
  display: flex;
  flex-direction: column;
  gap: 40px;

  @media ${tablet} {
    width: 100%;
  }
`;

export const MainBlock = styled.div`
  display: flex;
  gap: 40px;
  padding: 24px;
  border-radius: 12px;
  background: linear-gradient(
      270deg,
      ${globalColors.tapHighlight} 23.13%,
      rgba(0, 0, 0, 0.07) 50.52%,
      ${globalColors.tapHighlight} 78.12%
    ),
    rgba(0, 0, 0, 0.05);

  .avatar {
    width: 124px;
    height: 124px;
  }

  .combos {
    display: flex;
    gap: 16px;
    flex-direction: column;

    .row {
      display: grid;
      gap: 16px;
      grid-template-columns: 75px 1fr;
    }
  }
`;

export const LoginBlock = styled.div`
  display: flex;
  gap: 16px;
  flex-direction: column;

  .title {
    margin-bottom: 4px;
  }

  .actions {
    display: flex;
    gap: 16px;
    align-items: center;
  }
`;

export const SocialBlock = styled.div`
  display: flex;
  flex-direction: column;
  gap: 12px;

  .row {
    display: flex;
    gap: 20px;

    .button {
      width: 320px;

      @media ${tablet} {
        width: 100%;
      }
    }
  }
`;

export const SubBlock = styled.div`
  display: flex;
  flex-direction: column;
  gap: 12px;

  .toggle {
    display: flex;
    gap: 12px;
    align-items: center;
  }
`;

export const ThemeBlock = styled.div`
  display: flex;
  flex-direction: column;
  gap: 12px;

  .checkbox {
    display: flex;
    flex-direction: column;
    gap: 4px;
    margin-bottom: 4px;

    .row {
      display: flex;
      gap: 7px;
      align-items: center;
    }

    .description {
      padding-inline-start: 23px;
    }
  }

  .themes-wrapper {
    display: flex;
    gap: 20px;

    .theme {
      width: 320px;

      @media ${tablet} {
        width: 100%;
      }
    }
  }
`;

export const MobileView = styled.div`
  width: 100%;
  display: flex;
  flex-direction: column;
  padding: 0 16px;
  margin-block: 0;
  margin-inline: -20px 0;

  .avatar {
    height: 124px;
    width: 124px;
    margin-bottom: 24px;
    align-self: center;
  }

  .info {
    display: flex;
    flex-direction: column;
    gap: 8px;
    margin-bottom: 16px;
  }

  .block {
    display: flex;
    flex-direction: column;
    gap: 4px;
    margin-bottom: 32px;
  }

  .notifications {
    .title {
      padding-bottom: 10px;
    }
    margin-bottom: 32px;
  }

  .theme {
    .theme-title {
      padding-bottom: 12px;
    }

    .flex {
      display: flex;
    }

    .check-box {
      padding-inline-end: 7px;
    }

    .theme-selection {
      display: flex;
      flex-direction: column;
      padding-top: 4px;

      padding-inline-start: 22px;

      .theme-description {
        padding-bottom: 12px;
      }

      .check-box {
        width: 16px;
        height: 16px;
      }

      .check-box-container {
        display: flex;
        flex-direction: column;
        gap: 12px;
      }
    }
  }
`;

export const FooterBlock = styled.div`
  .header {
    display: flex;
    flex-direction: column;
    gap: 8px;
    padding-bottom: 14px;
  }

  .table-header {
    display: flex;
    justify-content: space-between;
    max-width: 787px;
    padding-bottom: 26px;
  }
`;<|MERGE_RESOLUTION|>--- conflicted
+++ resolved
@@ -26,12 +26,8 @@
 
 import styled from "styled-components";
 
-<<<<<<< HEAD
-import { tablet, getCorrectFourValuesStyle } from "@docspace/shared/utils";
+import { tablet } from "@docspace/shared/utils";
 import { globalColors } from "../../themes";
-=======
-import { tablet } from "@docspace/shared/utils";
->>>>>>> c89d0a63
 
 export const StyledWrapper = styled.div`
   width: 660px;
