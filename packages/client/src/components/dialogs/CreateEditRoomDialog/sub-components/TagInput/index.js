// (c) Copyright Ascensio System SIA 2009-2024
//
// This program is a free software product.
// You can redistribute it and/or modify it under the terms
// of the GNU Affero General Public License (AGPL) version 3 as published by the Free Software
// Foundation. In accordance with Section 7(a) of the GNU AGPL its Section 15 shall be amended
// to the effect that Ascensio System SIA expressly excludes the warranty of non-infringement of
// any third-party rights.
//
// This program is distributed WITHOUT ANY WARRANTY, without even the implied warranty
// of MERCHANTABILITY or FITNESS FOR A PARTICULAR  PURPOSE. For details, see
// the GNU AGPL at: http://www.gnu.org/licenses/agpl-3.0.html
//
// You can contact Ascensio System SIA at Lubanas st. 125a-25, Riga, Latvia, EU, LV-1021.
//
// The  interactive user interfaces in modified source and object code versions of the Program must
// display Appropriate Legal Notices, as required under Section 5 of the GNU AGPL version 3.
//
// Pursuant to Section 7(b) of the License you must retain the original Product logo when
// distributing the program. Pursuant to Section 7(e) we decline to grant you any rights under
// trademark law for use of our trademarks.
//
// All the Product's GUI elements, including illustrations and icon sets, as well as technical writing
// content are licensed under the terms of the Creative Commons Attribution-ShareAlike 4.0
// International. See the License terms at http://creativecommons.org/licenses/by-sa/4.0/legalcode

import React, { useState, useRef } from "react";
import styled from "styled-components";

import TagList from "./TagList";

import InputParam from "../Params/InputParam";
import TagDropdown from "./TagDropdown";

const StyledTagInput = styled.div`
  position: relative;

  .set_room_params-tag_input {
    &-label_wrapper {
      &-label {
        cursor: pointer;
        width: auto;
        display: inline-block;
      }
    }
  }

  .dropdown-content-wrapper {
    margin-bottom: -4px;
    max-width: 100%;
    position: relative;
  }

  ${({ hasTags }) => !hasTags && "margin-bottom: -8px"}
`;

const TagInput = ({
  t,
  title,
  tagHandler,
  setIsScrollLocked,
  isDisabled,
  tooltipLabel,
  onFocus,
  onBlur,
}) => {
  const inputRef = useRef();
  const [tagInput, setTagInput] = useState("");
  const [isDropdownOpen, setIsDropdownOpen] = useState(false);

  const onTagInputChange = (e) => {
    const text = e.target.value;

    if (text.trim().length > 0 && !isDropdownOpen) {
      openDropdown();
    } else if (text.trim().length === 0 && isDropdownOpen) {
      closeDropdown();
    }

    setTagInput(text);
  };

  const openDropdown = () => {
    if (isDisabled) return;
    setIsScrollLocked(true);
    setIsDropdownOpen(true);
  };

  const closeDropdown = () => {
    setIsScrollLocked(false);
    setIsDropdownOpen(false);
  };

  const handleFocus = (event) => {
    const text = event.target.value;
    if (text.trim().length > 0) {
      openDropdown();
    }
    onFocus && onFocus();
  };

  const handleBlur = () => {
    closeDropdown();
    onBlur && onBlur();
  };

  const handleKeyDown = (event) => {
    const keyCode = event.code;

    const isAcceptableEvents =
      keyCode === "ArrowUp" || keyCode === "ArrowDown" || keyCode === "Enter";

    if (isAcceptableEvents && isDropdownOpen) return;

    event.stopPropagation();
  };

  return (
    <StyledTagInput
      className="set_room_params-input set_room_params-tag_input"
      hasTags={!!tagHandler.tags.length}
    >
      <InputParam
        ref={inputRef}
        id="shared_tags-input"
        title={title ? `${title}:` : `${t("Common:Tags")}:`}
        placeholder={t("TagsPlaceholder")}
        value={tagInput}
        onChange={onTagInputChange}
        onFocus={handleFocus}
        onBlur={handleBlur}
        isDisabled={isDisabled}
        onKeyDown={handleKeyDown}
<<<<<<< HEAD
        tooltipLabel={tooltipLabel}
=======
        name="tagInput"
>>>>>>> 811d6e73
      />

      <TagDropdown
        inputRef={inputRef}
        open={isDropdownOpen}
        tagHandler={tagHandler}
        tagInputValue={tagInput}
        setTagInputValue={setTagInput}
        createTagLabel={t("CreateTagOption")}
        closeDropdown={closeDropdown}
      />

      <TagList
        tagHandler={tagHandler}
        defaultTagLabel={""}
        isDisabled={isDisabled}
      />
    </StyledTagInput>
  );
};

export default TagInput;<|MERGE_RESOLUTION|>--- conflicted
+++ resolved
@@ -131,11 +131,8 @@
         onBlur={handleBlur}
         isDisabled={isDisabled}
         onKeyDown={handleKeyDown}
-<<<<<<< HEAD
+        name="tagInput"
         tooltipLabel={tooltipLabel}
-=======
-        name="tagInput"
->>>>>>> 811d6e73
       />
 
       <TagDropdown
