{
  "key_path": "InvalidLink",
  "content": "Invalid link",
  "content_en_sha1_hash": "3aaeaeb6ec3f8154506ce18b333531c275dcb035",
  "created_at": "2025-05-19T21:30:45.936Z",
<<<<<<< HEAD
  "updated_at": "2025-08-29T14:33:38.394Z",
=======
  "updated_at": "2025-09-01T11:05:24.413Z",
>>>>>>> b75318d3
  "comment": {
    "text": "This translation key is used to display an error message when a link provided is invalid. It appears as a message shown by the docEditor component, typically in response to user interactions such as clicking on a button or attempting to load content.",
    "is_auto": true,
    "updated_at": "2025-05-20T09:35:49.904Z"
  },
  "usage": [
    {
      "file_path": "/packages/doceditor/src/hooks/useEditorEvents.ts",
      "line_number": 199,
      "context": "docEditor = window.DocEditor.instances[EDITOR_ID];\n \n fixSize();\n \n if (errorMessage || isSkipError)\n return docEditor?.showMessage?.(errorMessage || t(\"Common:InvalidLink\"));\n \n console.log(\"ONLYOFFICE Document Editor is ready\", docEditor);\n const url = window.location.href;\n \n const index = url.indexOf(\"#message/\");",
      "module": "/packages/doceditor"
    },
    {
      "file_path": "/packages/login/src/components/ConfirmRoute.tsx",
      "line_number": 101,
      "context": "case ValidationResult.Invalid:\n console.error(\"invalid link\", {\n confirmLinkParams,\n validationResult: confirmLinkResult.result,\n });\n throw new Error(t(\"Common:InvalidLink\"));\n case ValidationResult.Expired:\n console.error(\"expired link\", {\n confirmLinkParams,\n validationResult: confirmLinkResult.result,\n });",
      "module": "/packages/login"
    },
    {
      "file_path": "/packages/login/src/utils/index.ts",
      "line_number": 108,
      "context": "case \"SsoAttributesNotFound\":\n return t(\"Errors:SsoAttributesNotFound\");\n case \"QuotaPaidUserLimitError\":\n return t(\"Common:QuotaPaidUserLimitError\");\n case \"InvalidLink\":\n return t(\"Common:InvalidLink\");\n default:\n return t(\"Common:Error\");\n }\n };",
      "module": "/packages/login"
    },
    {
      "file_path": "/packages/shared/components/errors/ErrorInvalidLink.tsx",
      "line_number": 36,
      "context": "export const ErrorInvalidLink = () => {\n const { t, ready } = useTranslation([\"Errors\", \"Common\"]);\n \n return ready ? (\n <ErrorContainer\n headerText={t(\"Common:InvalidLink\")}\n bodyText={t(\"Common:LinkDoesNotExist\")}\n />\n ) : null;\n };",
      "module": "/packages/shared"
    },
    {
      "file_path": "/packages/shared/pages/PublicRoom/PublicRoomError/index.tsx",
      "line_number": 40,
      "context": "import ErrorContainer from \"../../../components/error-container/ErrorContainer\";\n \n const PublicRoomError = ({ isInvalid }: { isInvalid?: boolean }) => {\n const { t, ready } = useTranslation([\"Errors\", \"Common\"]);\n const headerText = isInvalid\n ? t(\"Common:InvalidLink\")\n : t(\"Common:ExpiredLink\");\n const bodyText = isInvalid\n ? t(\"Common:LinkDoesNotExist\")\n : t(\"Common:LinkHasExpired\");",
      "module": "/packages/shared"
    }
  ],
  "languages": {
    "en": {
      "ai_translated": false,
      "ai_model": null,
      "ai_spell_check_issues": [],
      "approved_at": null
    },
    "ar-SA": {
      "ai_translated": false,
      "ai_model": null,
      "ai_spell_check_issues": [],
      "approved_at": null
    },
    "az": {
      "ai_translated": false,
      "ai_model": null,
      "ai_spell_check_issues": [],
      "approved_at": null
    },
    "bg": {
      "ai_translated": false,
      "ai_model": null,
      "ai_spell_check_issues": [],
      "approved_at": null
    },
    "cs": {
      "ai_translated": false,
      "ai_model": null,
      "ai_spell_check_issues": [],
      "approved_at": null
    },
    "de": {
      "ai_translated": false,
      "ai_model": null,
      "ai_spell_check_issues": [],
      "approved_at": null
    },
    "el-GR": {
      "ai_translated": false,
      "ai_model": null,
      "ai_spell_check_issues": [],
      "approved_at": null
    },
    "es": {
      "ai_translated": false,
      "ai_model": null,
      "ai_spell_check_issues": [],
      "approved_at": null
    },
    "fi": {
      "ai_translated": false,
      "ai_model": null,
      "ai_spell_check_issues": [],
      "approved_at": null
    },
    "fr": {
      "ai_translated": false,
      "ai_model": null,
      "ai_spell_check_issues": [],
      "approved_at": null
    },
    "hy-AM": {
      "ai_translated": false,
      "ai_model": null,
      "ai_spell_check_issues": [],
      "approved_at": null
    },
    "it": {
      "ai_translated": false,
      "ai_model": null,
      "ai_spell_check_issues": [],
      "approved_at": null
    },
    "ja-JP": {
      "ai_translated": false,
      "ai_model": null,
      "ai_spell_check_issues": [],
      "approved_at": null
    },
    "ko-KR": {
      "ai_translated": false,
      "ai_model": null,
      "ai_spell_check_issues": [],
      "approved_at": null
    },
    "lo-LA": {
      "ai_translated": false,
      "ai_model": null,
      "ai_spell_check_issues": [],
      "approved_at": null
    },
    "lv": {
      "ai_translated": false,
      "ai_model": null,
      "ai_spell_check_issues": [],
      "approved_at": null
    },
    "nl": {
      "ai_translated": false,
      "ai_model": null,
      "ai_spell_check_issues": [],
      "approved_at": null
    },
    "pl": {
      "ai_translated": false,
      "ai_model": null,
      "ai_spell_check_issues": [],
      "approved_at": null
    },
    "pt": {
      "ai_translated": false,
      "ai_model": null,
      "ai_spell_check_issues": [],
      "approved_at": null
    },
    "pt-BR": {
      "ai_translated": false,
      "ai_model": null,
      "ai_spell_check_issues": [],
      "approved_at": null
    },
    "ro": {
      "ai_translated": false,
      "ai_model": null,
      "ai_spell_check_issues": [],
      "approved_at": null
    },
    "ru": {
      "ai_translated": false,
      "ai_model": null,
      "ai_spell_check_issues": [],
      "approved_at": null
    },
    "si": {
      "ai_translated": false,
      "ai_model": null,
      "ai_spell_check_issues": [
        {
          "type": "spelling",
          "description": "The word 'සබැඳිය' is sometimes spelled 'සබැඳුම'. While 'සබැඳිය' isn't technically incorrect, 'සබැඳුම' is more common and might be preferred for greater clarity.",
          "suggestion": "Consider using 'සබැඳුම' instead of 'සබැඳිය'."
        }
      ],
      "approved_at": null
    },
    "sk": {
      "ai_translated": false,
      "ai_model": null,
      "ai_spell_check_issues": [],
      "approved_at": null
    },
    "sl": {
      "ai_translated": false,
      "ai_model": null,
      "ai_spell_check_issues": [],
      "approved_at": null
    },
    "sr-Cyrl-RS": {
      "ai_translated": false,
      "ai_model": null,
      "ai_spell_check_issues": [],
      "approved_at": null
    },
    "sr-Latn-RS": {
      "ai_translated": false,
      "ai_model": null,
      "ai_spell_check_issues": [],
      "approved_at": null
    },
    "tr": {
      "ai_translated": false,
      "ai_model": null,
      "ai_spell_check_issues": [],
      "approved_at": null
    },
    "uk-UA": {
      "ai_translated": false,
      "ai_model": null,
      "ai_spell_check_issues": [],
      "approved_at": null
    },
    "vi": {
      "ai_translated": false,
      "ai_model": null,
      "ai_spell_check_issues": [],
      "approved_at": null
    },
    "zh-CN": {
      "ai_translated": false,
      "ai_model": null,
      "ai_spell_check_issues": [],
      "approved_at": null
    }
  }
}<|MERGE_RESOLUTION|>--- conflicted
+++ resolved
@@ -3,11 +3,7 @@
   "content": "Invalid link",
   "content_en_sha1_hash": "3aaeaeb6ec3f8154506ce18b333531c275dcb035",
   "created_at": "2025-05-19T21:30:45.936Z",
-<<<<<<< HEAD
-  "updated_at": "2025-08-29T14:33:38.394Z",
-=======
   "updated_at": "2025-09-01T11:05:24.413Z",
->>>>>>> b75318d3
   "comment": {
     "text": "This translation key is used to display an error message when a link provided is invalid. It appears as a message shown by the docEditor component, typically in response to user interactions such as clicking on a button or attempting to load content.",
     "is_auto": true,
