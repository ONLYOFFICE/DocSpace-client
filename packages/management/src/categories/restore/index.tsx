--- conflicted
+++ resolved
@@ -27,13 +27,8 @@
 import React, { useEffect } from "react";
 import { useTranslation } from "react-i18next";
 
-<<<<<<< HEAD
-import { useStore } from "SRC_DIR/store";
+import { setDocumentTitle } from "SRC_DIR/utils";
 import { Component } from "client/RestorePage";
-=======
-import { setDocumentTitle } from "SRC_DIR/utils";
-import RestorePage from "client/RestorePage";
->>>>>>> 88c0df3a
 
 const Restore = () => {
   const { t } = useTranslation(["Settings"]);
