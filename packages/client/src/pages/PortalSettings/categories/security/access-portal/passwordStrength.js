// (c) Copyright Ascensio System SIA 2009-2024
//
// This program is a free software product.
// You can redistribute it and/or modify it under the terms
// of the GNU Affero General Public License (AGPL) version 3 as published by the Free Software
// Foundation. In accordance with Section 7(a) of the GNU AGPL its Section 15 shall be amended
// to the effect that Ascensio System SIA expressly excludes the warranty of non-infringement of
// any third-party rights.
//
// This program is distributed WITHOUT ANY WARRANTY, without even the implied warranty
// of MERCHANTABILITY or FITNESS FOR A PARTICULAR  PURPOSE. For details, see
// the GNU AGPL at: http://www.gnu.org/licenses/agpl-3.0.html
//
// You can contact Ascensio System SIA at Lubanas st. 125a-25, Riga, Latvia, EU, LV-1021.
//
// The  interactive user interfaces in modified source and object code versions of the Program must
// display Appropriate Legal Notices, as required under Section 5 of the GNU AGPL version 3.
//
// Pursuant to Section 7(b) of the License you must retain the original Product logo when
// distributing the program. Pursuant to Section 7(e) we decline to grant you any rights under
// trademark law for use of our trademarks.
//
// All the Product's GUI elements, including illustrations and icon sets, as well as technical writing
// content are licensed under the terms of the Creative Commons Attribution-ShareAlike 4.0
// International. See the License terms at http://creativecommons.org/licenses/by-sa/4.0/legalcode

import React, { useState, useEffect } from "react";
import styled, { css } from "styled-components";
import { useNavigate, useLocation } from "react-router-dom";
import { withTranslation, Trans } from "react-i18next";
import { inject, observer } from "mobx-react";
import { Box } from "@docspace/shared/components/box";
import { Text } from "@docspace/shared/components/text";
import { Link } from "@docspace/shared/components/link";
import { Slider } from "@docspace/shared/components/slider";
import { Checkbox } from "@docspace/shared/components/checkbox";
import { toastr } from "@docspace/shared/components/toast";
<<<<<<< HEAD
import { size } from "@docspace/shared/utils";
=======
import {
  size,
  saveToSessionStorage,
  getFromSessionStorage,
} from "@docspace/shared/utils";
>>>>>>> 811d6e73
import isEqual from "lodash/isEqual";
import { SaveCancelButtons } from "@docspace/shared/components/save-cancel-buttons";

import { DeviceType } from "@docspace/shared/enums";
import PasswordLoader from "../sub-components/loaders/password-loader";
import { saveToSessionStorage, getFromSessionStorage } from "../../../utils";
import { LearnMoreWrapper } from "../StyledSecurity";

const MainContainer = styled.div`
  width: 100%;

  .password-slider {
    width: 160px;
    height: 8px;
    margin-block: 24px;
    margin-inline: 0 16px;
  }

  .checkboxes {
    display: inline-block;
    margin-top: 18px;
    margin-bottom: 24px;

    .second-checkbox {
      margin: 8px 0;
    }
  }
`;

const PasswordStrength = (props) => {
  const {
    t,
    setPortalPasswordSettings,
    passwordSettings,
    isInit,
    currentColorScheme,
    passwordStrengthSettingsUrl,
    currentDeviceType,
    getPortalPasswordSettings,
  } = props;

  const navigate = useNavigate();
  const location = useLocation();

  const [passwordLen, setPasswordLen] = useState(8);
  const [useUpperCase, setUseUpperCase] = useState(false);
  const [useDigits, setUseDigits] = useState(false);
  const [useSpecialSymbols, setUseSpecialSymbols] = useState(false);

  const [showReminder, setShowReminder] = useState(false);
  const [isLoading, setIsLoading] = useState(false);
  const [isSaving, setIsSaving] = useState(false);

  const load = async () => {
    if (!isInit) await getPortalPasswordSettings();
    setIsLoading(true);
  };

  const getSettingsFromDefault = () => {
    const defaultSettings = getFromSessionStorage("defaultPasswordSettings");
    if (defaultSettings) {
      setPasswordLen(defaultSettings.minLength);
      setUseUpperCase(defaultSettings.upperCase);
      setUseDigits(defaultSettings.digits);
      setUseSpecialSymbols(defaultSettings.specSymbols);
    }
  };

  const getSettings = () => {
    const currentSettings = getFromSessionStorage("currentPasswordSettings");

    const defaultData = {
      minLength: passwordSettings.minLength,
      upperCase: passwordSettings.upperCase,
      digits: passwordSettings.digits,
      specSymbols: passwordSettings.specSymbols,
    };
    saveToSessionStorage("defaultPasswordSettings", defaultData);

    if (currentSettings) {
      setPasswordLen(currentSettings.minLength);
      setUseUpperCase(currentSettings.upperCase);
      setUseDigits(currentSettings.digits);
      setUseSpecialSymbols(currentSettings.specSymbols);
    } else {
      setPasswordLen(passwordSettings.minLength);
      setUseUpperCase(passwordSettings.upperCase);
      setUseDigits(passwordSettings.digits);
      setUseSpecialSymbols(passwordSettings.specSymbols);
    }
  };

  useEffect(() => {
    load();
    checkWidth();
    window.addEventListener("resize", checkWidth);

    return () => window.removeEventListener("resize", checkWidth);
  }, []);

  useEffect(() => {
    if (!isLoading || !passwordSettings) return;
    const currentSettings = getFromSessionStorage("currentPasswordSettings");
    const defaultSettings = getFromSessionStorage("defaultPasswordSettings");

    if (isEqual(currentSettings, defaultSettings)) {
      getSettings();
    } else {
      getSettingsFromDefault();
    }
  }, [isLoading, passwordSettings]);

  useEffect(() => {
    if (!isLoading) return;
    const defaultSettings = getFromSessionStorage("defaultPasswordSettings");

    const newSettings = {
      minLength: passwordLen,
      upperCase: useUpperCase,
      digits: useDigits,
      specSymbols: useSpecialSymbols,
    };

    saveToSessionStorage("currentPasswordSettings", newSettings);

    if (isEqual(defaultSettings, newSettings)) {
      setShowReminder(false);
    } else {
      setShowReminder(true);
    }
  }, [passwordLen, useUpperCase, useDigits, useSpecialSymbols]);

  const checkWidth = () => {
    window.innerWidth > size.mobile &&
      location.pathname.includes("password") &&
      navigate("/portal-settings/security/access-portal");
  };

  const onSliderChange = (e) => {
    setPasswordLen(Number(e.target.value));
  };

  const onClickCheckbox = (e) => {
    switch (e.target.value) {
      case "upperCase":
        setUseUpperCase(e.target.checked);
        break;
      case "digits":
        setUseDigits(e.target.checked);
        break;
      case "special":
        setUseSpecialSymbols(e.target.checked);
        break;
    }
  };

  const onSaveClick = async () => {
    setIsSaving(true);

    try {
      const data = {
        minLength: passwordLen,
        upperCase: useUpperCase,
        digits: useDigits,
        specSymbols: useSpecialSymbols,
      };
      await setPortalPasswordSettings(
        passwordLen,
        useUpperCase,
        useDigits,
        useSpecialSymbols,
      );
      setShowReminder(false);
      saveToSessionStorage("currentPasswordSettings", data);
      saveToSessionStorage("defaultPasswordSettings", data);
      toastr.success(t("SuccessfullySaveSettingsMessage"));
    } catch (error) {
      toastr.error(error);
    }

    setIsSaving(false);
  };

  const onCancelClick = () => {
    const defaultSettings = getFromSessionStorage("defaultPasswordSettings");
    saveToSessionStorage("currentPasswordSettings", defaultSettings);
    setPasswordLen(defaultSettings?.minLength || 8);
    setUseUpperCase(defaultSettings?.upperCase);
    setUseDigits(defaultSettings?.digits);
    setUseSpecialSymbols(defaultSettings?.specSymbols);
    setShowReminder(false);
  };

  if (currentDeviceType !== DeviceType.desktop && !isLoading) {
    return <PasswordLoader />;
  }

  return (
    <MainContainer>
      <LearnMoreWrapper>
        <Text fontSize="13px" fontWeight="400">
          {t("SettingPasswordDescription")}
        </Text>
        <Text fontSize="13px" fontWeight="400" className="learn-subtitle">
          <Trans t={t} i18nKey="SaveToApply" />
        </Text>
        <Link
          className="link-learn-more"
          color={currentColorScheme.main?.accent}
          target="_blank"
          isHovered
          href={passwordStrengthSettingsUrl}
        >
          {t("Common:LearnMore")}
        </Link>
      </LearnMoreWrapper>
      <Text fontSize="14px" fontWeight="600" className="length-subtitle">
        {t("PasswordMinLenght")}
      </Text>
      <Box displayProp="flex" flexDirection="row" alignItems="center">
        <Slider
          className="password-slider"
          min="8"
          max="30"
          step="1"
          withPouring
          value={passwordLen}
          onChange={onSliderChange}
        />
        <Text>
          {t("Characters", {
            length: passwordLen,
          })}
        </Text>
      </Box>
      <Box className="checkboxes">
        <Checkbox
          className="use-upper-case"
          onChange={onClickCheckbox}
          label={t("UseUpperCase")}
          isChecked={useUpperCase}
          value="upperCase"
        />
        <Checkbox
          className="use-digits second-checkbox"
          onChange={onClickCheckbox}
          label={t("UseDigits")}
          isChecked={useDigits}
          value="digits"
        />
        <Checkbox
          className="use-special-char second-checkbox"
          onChange={onClickCheckbox}
          label={t("UseSpecialChar")}
          isChecked={useSpecialSymbols}
          value="special"
        />
      </Box>
      <SaveCancelButtons
        className="save-cancel-buttons"
        onSaveClick={onSaveClick}
        onCancelClick={onCancelClick}
        showReminder={showReminder}
        reminderText={t("YouHaveUnsavedChanges")}
        saveButtonLabel={t("Common:SaveButton")}
        cancelButtonLabel={t("Common:CancelButton")}
        displaySettings
        hasScroll={false}
        isSaving={isSaving}
        additionalClassSaveButton="password-strength-save"
        additionalClassCancelButton="password-strength-cancel"
      />
    </MainContainer>
  );
};

export const PasswordStrengthSection = inject(({ settingsStore, setup }) => {
  const {
    setPortalPasswordSettings,
    passwordSettings,
    currentColorScheme,
    passwordStrengthSettingsUrl,
    currentDeviceType,
    getPortalPasswordSettings,
  } = settingsStore;
  const { isInit } = setup;

  return {
    setPortalPasswordSettings,
    passwordSettings,
    isInit,
    currentColorScheme,
    passwordStrengthSettingsUrl,
    currentDeviceType,
    getPortalPasswordSettings,
  };
})(withTranslation(["Settings", "Common"])(observer(PasswordStrength)));<|MERGE_RESOLUTION|>--- conflicted
+++ resolved
@@ -25,7 +25,7 @@
 // International. See the License terms at http://creativecommons.org/licenses/by-sa/4.0/legalcode
 
 import React, { useState, useEffect } from "react";
-import styled, { css } from "styled-components";
+import styled from "styled-components";
 import { useNavigate, useLocation } from "react-router-dom";
 import { withTranslation, Trans } from "react-i18next";
 import { inject, observer } from "mobx-react";
@@ -35,21 +35,14 @@
 import { Slider } from "@docspace/shared/components/slider";
 import { Checkbox } from "@docspace/shared/components/checkbox";
 import { toastr } from "@docspace/shared/components/toast";
-<<<<<<< HEAD
 import { size } from "@docspace/shared/utils";
-=======
-import {
-  size,
-  saveToSessionStorage,
-  getFromSessionStorage,
-} from "@docspace/shared/utils";
->>>>>>> 811d6e73
 import isEqual from "lodash/isEqual";
 import { SaveCancelButtons } from "@docspace/shared/components/save-cancel-buttons";
 
 import { DeviceType } from "@docspace/shared/enums";
 import PasswordLoader from "../sub-components/loaders/password-loader";
-import { saveToSessionStorage, getFromSessionStorage } from "../../../utils";
+import { saveToSessionStorage } from "@docspace/shared/utils/saveToSessionStorage";
+import { getFromSessionStorage } from "@docspace/shared/utils/getFromSessionStorage";
 import { LearnMoreWrapper } from "../StyledSecurity";
 
 const MainContainer = styled.div`
