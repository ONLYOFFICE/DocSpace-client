--- conflicted
+++ resolved
@@ -142,11 +142,9 @@
   enablePlugins = false;
   pluginOptions = [];
 
-<<<<<<< HEAD
+  additionalResourcesData = null;
+
   companyInfoSettingsData = null;
-=======
-  additionalResourcesData = null;
->>>>>>> 355982e1
 
   constructor() {
     makeAutoObservable(this);
