{
  "key_path": "UploadFiles",
  "content": "Upload files",
  "content_en_sha1_hash": "41aca16f905ad31d0eec695b710915a4892e116f",
  "created_at": "2025-05-19T21:30:57.048Z",
<<<<<<< HEAD
  "updated_at": "2025-08-29T14:33:37.917Z",
=======
  "updated_at": "2025-09-01T11:05:24.088Z",
>>>>>>> b75318d3
  "comment": {
    "text": "The \"UploadFiles\" translation key is used to display the label for a button that allows users to upload files in an article component. It appears as part of a dropdown menu and provides a clear indication of its purpose, making it accessible for translators to ensure consistency across different languages.",
    "is_auto": true,
    "updated_at": "2025-05-20T09:37:34.419Z"
  },
  "usage": [
    {
      "file_path": "/packages/client/src/components/Article/MainButton/index.js",
      "line_number": 564,
      "context": "const newUploadActions = [\n {\n id: \"actions_upload-files\",\n className: \"main-button_drop-down\",\n icon: ActionsUploadReactSvgUrl,\n label: t(\"UploadFiles\"),\n onClick: onUploadFileClick,\n key: \"upload-files\",\n },\n ];",
      "module": "/packages/client"
    },
    {
      "file_path": "/packages/client/src/store/ContextOptionsStore.js",
<<<<<<< HEAD
      "line_number": 2827,
=======
      "line_number": 3070,
>>>>>>> b75318d3
      "context": "icon: CatalogFolderReactSvgUrl,\n };\n \n const uploadFiles = {\n key: \"upload-files\",\n label: t(\"Article:UploadFiles\"),\n onClick: () => this.onUploadAction(\"file\"),\n icon: ActionsUploadReactSvgUrl,\n };\n \n const uploadFolder = {",
      "module": "/packages/client"
    }
  ],
  "languages": {
    "en": {
      "ai_translated": false,
      "ai_model": null,
      "ai_spell_check_issues": [],
      "approved_at": null
    },
    "ar-SA": {
      "ai_translated": false,
      "ai_model": null,
      "ai_spell_check_issues": [],
      "approved_at": null
    },
    "az": {
      "ai_translated": false,
      "ai_model": null,
      "ai_spell_check_issues": [],
      "approved_at": null
    },
    "bg": {
      "ai_translated": false,
      "ai_model": null,
      "ai_spell_check_issues": [],
      "approved_at": null
    },
    "cs": {
      "ai_translated": false,
      "ai_model": null,
      "ai_spell_check_issues": [],
      "approved_at": null
    },
    "de": {
      "ai_translated": false,
      "ai_model": null,
      "ai_spell_check_issues": [],
      "approved_at": null
    },
    "el-GR": {
      "ai_translated": false,
      "ai_model": null,
      "ai_spell_check_issues": [
        {
          "type": "incorrect_translation",
          "description": "The Greek translation \"Μεταφόρτωση αρχεία\" is not the most natural or accurate translation of \"Upload files\". While technically correct, it sounds slightly awkward.",
          "suggestion": "Ανεβάστε αρχεία"
        }
      ],
      "approved_at": null
    },
    "es": {
      "ai_translated": false,
      "ai_model": null,
      "ai_spell_check_issues": [],
      "approved_at": null
    },
    "fi": {
      "ai_translated": false,
      "ai_model": null,
      "ai_spell_check_issues": [],
      "approved_at": null
    },
    "fr": {
      "ai_translated": false,
      "ai_model": null,
      "ai_spell_check_issues": [],
      "approved_at": null
    },
    "hy-AM": {
      "ai_translated": false,
      "ai_model": null,
      "ai_spell_check_issues": [],
      "approved_at": null
    },
    "it": {
      "ai_translated": false,
      "ai_model": null,
      "ai_spell_check_issues": [],
      "approved_at": null
    },
    "ja-JP": {
      "ai_translated": false,
      "ai_model": null,
      "ai_spell_check_issues": [],
      "approved_at": null
    },
    "ko-KR": {
      "ai_translated": false,
      "ai_model": null,
      "ai_spell_check_issues": [],
      "approved_at": null
    },
    "lo-LA": {
      "ai_translated": false,
      "ai_model": null,
      "ai_spell_check_issues": [
        {
          "type": "spelling",
          "description": "The Lao transliteration 'ອັບໂຫລດຟາຍ' is a direct transliteration of 'Upload files' and while understandable, it's not the most natural or accurate translation for a Lao speaker. It lacks Lao word choice for 'upload'.",
          "suggestion": "Consider using a more idiomatic Lao translation like 'ໂຫລດໄຟລ໌' (lod file) or 'ອັບ​ໂຕ້​ດ​ໄຟລ໌' (upload file) depending on the desired level of formality."
        }
      ],
      "approved_at": null
    },
    "lv": {
      "ai_translated": false,
      "ai_model": null,
      "ai_spell_check_issues": [],
      "approved_at": null
    },
    "nl": {
      "ai_translated": false,
      "ai_model": null,
      "ai_spell_check_issues": [],
      "approved_at": null
    },
    "pl": {
      "ai_translated": false,
      "ai_model": null,
      "ai_spell_check_issues": [],
      "approved_at": null
    },
    "pt": {
      "ai_translated": false,
      "ai_model": null,
      "ai_spell_check_issues": [],
      "approved_at": null
    },
    "pt-BR": {
      "ai_translated": false,
      "ai_model": null,
      "ai_spell_check_issues": [],
      "approved_at": null
    },
    "ro": {
      "ai_translated": false,
      "ai_model": null,
      "ai_spell_check_issues": [],
      "approved_at": null
    },
    "ru": {
      "ai_translated": false,
      "ai_model": null,
      "ai_spell_check_issues": [],
      "approved_at": null
    },
    "si": {
      "ai_translated": false,
      "ai_model": null,
      "ai_spell_check_issues": [
        {
          "type": "incorrect_translation",
          "description": "The Sinhala translation \"ගොනු දමන්න\" (gonu damanna) literally translates to 'put files'. While understandable, a more accurate and common translation for 'Upload files' would be something like \"ගොනු උඩුගත කරන්න\" (gonu udhugata karanna).",
          "suggestion": "ගොනු උඩුගත කරන්න"
        }
      ],
      "approved_at": null
    },
    "sk": {
      "ai_translated": false,
      "ai_model": null,
      "ai_spell_check_issues": [],
      "approved_at": null
    },
    "sl": {
      "ai_translated": false,
      "ai_model": null,
      "ai_spell_check_issues": [],
      "approved_at": null
    },
    "sr-Cyrl-RS": {
      "ai_translated": false,
      "ai_model": null,
      "ai_spell_check_issues": [
        {
          "type": "incorrect_translation",
          "description": "The Serbian (Cyrillic) translation 'Отпреми датотеке' is not an accurate translation of 'Upload files'. 'Отпреми' means 'send' or 'dispatch', not 'upload'.",
          "suggestion": "Изузми датотеке"
        }
      ],
      "approved_at": null
    },
    "sr-Latn-RS": {
      "ai_translated": false,
      "ai_model": null,
      "ai_spell_check_issues": [],
      "approved_at": null
    },
    "tr": {
      "ai_translated": false,
      "ai_model": null,
      "ai_spell_check_issues": [],
      "approved_at": null
    },
    "uk-UA": {
      "ai_translated": false,
      "ai_model": null,
      "ai_spell_check_issues": [
        {
          "type": "incorrect_translation",
          "description": "While 'Передати файли' is technically correct, it implies 'to transfer' files rather than 'to upload'.  'Upload' typically implies sending files *to* a specific location, and 'передати' is more neutral.",
          "suggestion": "Завантажити файли"
        }
      ],
      "approved_at": null
    },
    "vi": {
      "ai_translated": false,
      "ai_model": null,
      "ai_spell_check_issues": [],
      "approved_at": null
    },
    "zh-CN": {
      "ai_translated": false,
      "ai_model": null,
      "ai_spell_check_issues": [],
      "approved_at": null
    }
  }
}<|MERGE_RESOLUTION|>--- conflicted
+++ resolved
@@ -3,11 +3,7 @@
   "content": "Upload files",
   "content_en_sha1_hash": "41aca16f905ad31d0eec695b710915a4892e116f",
   "created_at": "2025-05-19T21:30:57.048Z",
-<<<<<<< HEAD
-  "updated_at": "2025-08-29T14:33:37.917Z",
-=======
   "updated_at": "2025-09-01T11:05:24.088Z",
->>>>>>> b75318d3
   "comment": {
     "text": "The \"UploadFiles\" translation key is used to display the label for a button that allows users to upload files in an article component. It appears as part of a dropdown menu and provides a clear indication of its purpose, making it accessible for translators to ensure consistency across different languages.",
     "is_auto": true,
@@ -22,11 +18,7 @@
     },
     {
       "file_path": "/packages/client/src/store/ContextOptionsStore.js",
-<<<<<<< HEAD
-      "line_number": 2827,
-=======
       "line_number": 3070,
->>>>>>> b75318d3
       "context": "icon: CatalogFolderReactSvgUrl,\n };\n \n const uploadFiles = {\n key: \"upload-files\",\n label: t(\"Article:UploadFiles\"),\n onClick: () => this.onUploadAction(\"file\"),\n icon: ActionsUploadReactSvgUrl,\n };\n \n const uploadFolder = {",
       "module": "/packages/client"
     }
