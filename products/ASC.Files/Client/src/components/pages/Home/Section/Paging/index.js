import React, { useCallback, useMemo } from "react";
import { isMobile } from "react-device-detect";
<<<<<<< HEAD
import { fetchFiles, setIsLoading } from "../../../../../store/files/actions";
import {
  getFilter,
  getSelectedFolderId,
  getFiles,
  getFolders,
} from "../../../../../store/files/selectors";
import { Paging } from "@appserver/components";
=======
import { Paging } from "asc-web-components";
>>>>>>> a586f8fe
import { useTranslation } from "react-i18next";
import { inject, observer } from "mobx-react";

const SectionPagingContent = ({
  filter,
  files,
  folders,
  fetchFiles,
  setIsLoading,
  selectedCount,
  selectedFolderId,
}) => {
  const { t } = useTranslation("Home");
  const onNextClick = useCallback(
    (e) => {
      if (!filter.hasNext()) {
        e.preventDefault();
        return;
      }
      console.log("Next Clicked", e);

      const newFilter = filter.clone();
      newFilter.page++;

      setIsLoading(true);
      fetchFiles(selectedFolderId, newFilter).finally(() =>
        setIsLoading(false)
      );
    },
    [filter, selectedFolderId, setIsLoading, fetchFiles]
  );

  const onPrevClick = useCallback(
    (e) => {
      if (!filter.hasPrev()) {
        e.preventDefault();
        return;
      }

      console.log("Prev Clicked", e);

      const newFilter = filter.clone();
      newFilter.page--;

      setIsLoading(true);
      fetchFiles(selectedFolderId, newFilter).finally(() =>
        setIsLoading(false)
      );
    },
    [filter, selectedFolderId, setIsLoading, fetchFiles]
  );

  const onChangePageSize = useCallback(
    (pageItem) => {
      console.log("Paging onChangePageSize", pageItem);

      const newFilter = filter.clone();
      newFilter.page = 0;
      newFilter.pageCount = pageItem.key;

      setIsLoading(true);
      fetchFiles(selectedFolderId, newFilter).finally(() =>
        setIsLoading(false)
      );
    },
    [filter, selectedFolderId, setIsLoading, fetchFiles]
  );

  const onChangePage = useCallback(
    (pageItem) => {
      console.log("Paging onChangePage", pageItem);

      const newFilter = filter.clone();
      newFilter.page = pageItem.key;

      setIsLoading(true);
      fetchFiles(selectedFolderId, newFilter).finally(() =>
        setIsLoading(false)
      );
    },
    [filter, selectedFolderId, setIsLoading, fetchFiles]
  );

  const countItems = useMemo(
    () => [
      {
        key: 25,
        label: t("CountPerPage", { count: 25 }),
      },
      {
        key: 50,
        label: t("CountPerPage", { count: 50 }),
      },
      {
        key: 100,
        label: t("CountPerPage", { count: 100 }),
      },
    ],
    [t]
  );

  const pageItems = useMemo(() => {
    if (filter.total < filter.pageCount) return [];
    const totalPages = Math.ceil(filter.total / filter.pageCount);
    return [...Array(totalPages).keys()].map((item) => {
      return {
        key: item,
        label: t("PageOfTotalPage", { page: item + 1, totalPage: totalPages }),
      };
    });
  }, [filter.total, filter.pageCount, t]);

  const emptyPageSelection = {
    key: 0,
    label: t("PageOfTotalPage", { page: 1, totalPage: 1 }),
  };

  const emptyCountSelection = {
    key: 0,
    label: t("CountPerPage", { count: 25 }),
  };

  const selectedPageItem =
    pageItems.find((x) => x.key === filter.page) || emptyPageSelection;
  const selectedCountItem =
    countItems.find((x) => x.key === filter.pageCount) || emptyCountSelection;

  //console.log("SectionPagingContent render", filter);

  const showCountItem = useMemo(() => {
    if (files && folders)
      return (
        files.length + folders.length === filter.pageCount ||
        (pageItems.length < 1 && filter.total > 25)
      );
  }, [files, folders, filter, pageItems]);

  return filter.total < filter.pageCount && filter.total < 26 ? (
    <></>
  ) : (
    <Paging
      previousLabel={t("PreviousPage")}
      nextLabel={t("NextPage")}
      pageItems={pageItems}
      onSelectPage={onChangePage}
      countItems={countItems}
      onSelectCount={onChangePageSize}
      displayItems={false}
      disablePrevious={!filter.hasPrev()}
      disableNext={!filter.hasNext()}
      disableHover={isMobile}
      previousAction={onPrevClick}
      nextAction={onNextClick}
      openDirection="top"
      selectedPageItem={selectedPageItem} //FILTER CURRENT PAGE
      selectedCountItem={selectedCountItem} //FILTER PAGE COUNT
      showCountItem={showCountItem}
    />
  );
};

export default inject(({ initFilesStore, filesStore, selectedFolderStore }) => {
  const { setIsLoading } = initFilesStore;
  const { files, folders, fetchFiles, filter } = filesStore;

  return {
    files,
    folders,
    selectedFolderId: selectedFolderStore.id,
    filter,

    setIsLoading,
    fetchFiles,
  };
})(observer(SectionPagingContent));<|MERGE_RESOLUTION|>--- conflicted
+++ resolved
@@ -1,17 +1,6 @@
 import React, { useCallback, useMemo } from "react";
 import { isMobile } from "react-device-detect";
-<<<<<<< HEAD
-import { fetchFiles, setIsLoading } from "../../../../../store/files/actions";
-import {
-  getFilter,
-  getSelectedFolderId,
-  getFiles,
-  getFolders,
-} from "../../../../../store/files/selectors";
 import { Paging } from "@appserver/components";
-=======
-import { Paging } from "asc-web-components";
->>>>>>> a586f8fe
 import { useTranslation } from "react-i18next";
 import { inject, observer } from "mobx-react";
 
