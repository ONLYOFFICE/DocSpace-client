import React from "react";

import { Tags } from "@docspace/shared/components/tags";

<<<<<<< HEAD
//import { ROOMS_TYPE_TRANSLATIONS } from "@docspace/shared/constants";
import { Text } from "@docspace/shared/components";
=======
//import { RoomsTypeTranslations } from "@docspace/common/constants";
import { Text } from "@docspace/shared/components/text";
>>>>>>> 4433391c

const TagsCell = ({
  t,
  item,
  tagCount,
  onSelectTag,
  onSelectOption,
  sideColor,
}) => {
  const styleTagsCell = {
    width: "100%",
    overflow: "hidden",
    display: item.thirdPartyIcon ? "flex" : "",
  };

  const tags = [];

  if (item.providerType) {
    tags.push({
      isThirdParty: true,
      icon: item.thirdPartyIcon,
      label: item.providerKey,
      onClick: () =>
        onSelectOption({
          option: "typeProvider",
          value: item.providerType,
        }),
    });
  }

  if (item?.tags?.length > 0) {
    tags.push(...item.tags);
  }

  return (
    <div style={styleTagsCell}>
      {tags.length === 0 ? (
        <Text color={sideColor}>{""}</Text>
      ) : (
        <Tags tags={tags} columnCount={tagCount} onSelectTag={onSelectTag} />
      )}

      {/* {item.providerType && (
        <Tag
          icon={item.thirdPartyIcon}
          label={item.providerKey}
          onClick={() =>
            onSelectOption({
              option: "typeProvider",
              value: item.providerType,
            })
          }
        />
      )}

      {item.tags.length > 0 ? (
        <Tags
          tags={item.tags}
          columnCount={tagCount}
          onSelectTag={onSelectTag}
        />
      ) : (
        <Tag
          isDefault
          label={t(ROOMS_TYPE_TRANSLATIONS[item.roomType])}
          onClick={() =>
            onSelectOption({
              option: "defaultTypeRoom",
              value: item.roomType,
            })
          }
        />
      )} */}
    </div>
  );
};
export default React.memo(TagsCell);<|MERGE_RESOLUTION|>--- conflicted
+++ resolved
@@ -2,13 +2,8 @@
 
 import { Tags } from "@docspace/shared/components/tags";
 
-<<<<<<< HEAD
 //import { ROOMS_TYPE_TRANSLATIONS } from "@docspace/shared/constants";
-import { Text } from "@docspace/shared/components";
-=======
-//import { RoomsTypeTranslations } from "@docspace/common/constants";
 import { Text } from "@docspace/shared/components/text";
->>>>>>> 4433391c
 
 const TagsCell = ({
   t,
