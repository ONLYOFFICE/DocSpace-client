--- conflicted
+++ resolved
@@ -1,56 +1,52 @@
-﻿<Project Sdk="Microsoft.NET.Sdk.Web">
-  <PropertyGroup>
-    <ProductVersion>9.0.30729</ProductVersion>
-    <ProjectGuid>{77BA2F61-6155-4283-BB39-F8E42F46A0B0}</ProjectGuid>
-    <TargetFramework>netcoreapp3.1</TargetFramework>
-    <FileUpgradeFlags />
-    <UpgradeBackupLocation />
-    <AssemblyTitle>ASC.Files</AssemblyTitle>
-    <Company>Ascensio System SIA</Company>
-    <Product>ASC.Files</Product>
-    <Copyright>(c) Ascensio System SIA. All rights reserved</Copyright>
-    <AppendTargetFrameworkToOutputPath>false</AppendTargetFrameworkToOutputPath>
-  </PropertyGroup>
-  <PropertyGroup Condition=" '$(Configuration)|$(Platform)' == 'Debug|AnyCPU' ">
-    <DebugType>full</DebugType>
-  </PropertyGroup>
-  <PropertyGroup Condition=" '$(Configuration)|$(Platform)' == 'Release|AnyCPU' ">
-    <DebugType>none</DebugType>
-    <TreatWarningsAsErrors>true</TreatWarningsAsErrors>
-  </PropertyGroup>
-  <ItemGroup>
-    <PackageReference Include="AppLimit.CloudComputing.SharpBox" Version="1.1.0.451" />
-    <PackageReference Include="Box.V2.Core" Version="3.23.0" />
-    <PackageReference Include="DocuSign.eSign.dll" Version="4.4.1" />
-    <PackageReference Include="DotNetZip" Version="1.13.8" />
-    <PackageReference Include="Dropbox.Api" Version="4.10.0" />
-    <PackageReference Include="Google.Apis.Drive.v3" Version="1.46.0.1986" />
-    <PackageReference Include="Grpc.Tools" Version="2.30.0">
-      <PrivateAssets>all</PrivateAssets>
-      <IncludeAssets>runtime; build; native; contentfiles; analyzers; buildtransitive</IncludeAssets>
-    </PackageReference>
-<<<<<<< HEAD
-    <PackageReference Include="Microsoft.EntityFrameworkCore.Design" Version="3.1.8">
-      <PrivateAssets>all</PrivateAssets>
-      <IncludeAssets>runtime; build; native; contentfiles; analyzers; buildtransitive</IncludeAssets>
-    </PackageReference>
-    <PackageReference Include="Microsoft.OneDriveSDK" Version="2.0.7" />
-=======
-    <PackageReference Include="Microsoft.OneDriveSDK" Version="2.0.7.5" />
->>>>>>> 58126fd9
-    <PackageReference Include="Microsoft.SharePoint.Client" Version="14.0.4762.1000" />
-    <PackageReference Include="Microsoft.VisualStudio.Web.CodeGeneration.Design" Version="3.1.3" />
-    <PackageReference Include="System.Text.Encoding.CodePages" Version="4.7.1" />
-  </ItemGroup>
-  <ItemGroup>
-    <ProjectReference Include="..\..\..\common\ASC.Api.Core\ASC.Api.Core.csproj" />
-    <ProjectReference Include="..\..\..\common\ASC.Common\ASC.Common.csproj" />
-    <ProjectReference Include="..\..\..\common\ASC.Core.Common\ASC.Core.Common.csproj" />
-    <ProjectReference Include="..\..\..\common\ASC.Data.Storage\ASC.Data.Storage.csproj" />
-    <ProjectReference Include="..\..\..\common\ASC.FederatedLogin\ASC.FederatedLogin.csproj" />
-    <ProjectReference Include="..\..\..\common\ASC.MessagingSystem\ASC.MessagingSystem.csproj" />
-    <ProjectReference Include="..\..\..\common\services\ASC.ElasticSearch\ASC.ElasticSearch.csproj" />
-    <ProjectReference Include="..\..\..\web\ASC.Web.Core\ASC.Web.Core.csproj" />
-    <ProjectReference Include="..\Core\ASC.Files.Core.csproj" />
-  </ItemGroup>
+﻿<Project Sdk="Microsoft.NET.Sdk.Web">
+  <PropertyGroup>
+    <ProductVersion>9.0.30729</ProductVersion>
+    <ProjectGuid>{77BA2F61-6155-4283-BB39-F8E42F46A0B0}</ProjectGuid>
+    <TargetFramework>netcoreapp3.1</TargetFramework>
+    <FileUpgradeFlags />
+    <UpgradeBackupLocation />
+    <AssemblyTitle>ASC.Files</AssemblyTitle>
+    <Company>Ascensio System SIA</Company>
+    <Product>ASC.Files</Product>
+    <Copyright>(c) Ascensio System SIA. All rights reserved</Copyright>
+    <AppendTargetFrameworkToOutputPath>false</AppendTargetFrameworkToOutputPath>
+  </PropertyGroup>
+  <PropertyGroup Condition=" '$(Configuration)|$(Platform)' == 'Debug|AnyCPU' ">
+    <DebugType>full</DebugType>
+  </PropertyGroup>
+  <PropertyGroup Condition=" '$(Configuration)|$(Platform)' == 'Release|AnyCPU' ">
+    <DebugType>none</DebugType>
+    <TreatWarningsAsErrors>true</TreatWarningsAsErrors>
+  </PropertyGroup>
+  <ItemGroup>
+    <PackageReference Include="AppLimit.CloudComputing.SharpBox" Version="1.1.0.451" />
+    <PackageReference Include="Box.V2.Core" Version="3.23.0" />
+    <PackageReference Include="DocuSign.eSign.dll" Version="4.4.1" />
+    <PackageReference Include="DotNetZip" Version="1.13.8" />
+    <PackageReference Include="Dropbox.Api" Version="4.10.0" />
+    <PackageReference Include="Google.Apis.Drive.v3" Version="1.46.0.1986" />
+    <PackageReference Include="Grpc.Tools" Version="2.30.0">
+      <PrivateAssets>all</PrivateAssets>
+      <IncludeAssets>runtime; build; native; contentfiles; analyzers; buildtransitive</IncludeAssets>
+    </PackageReference>
+    <PackageReference Include="Microsoft.EntityFrameworkCore.Design" Version="3.1.8">
+      <PrivateAssets>all</PrivateAssets>
+      <IncludeAssets>runtime; build; native; contentfiles; analyzers; buildtransitive</IncludeAssets>
+    </PackageReference>
+    <PackageReference Include="Microsoft.OneDriveSDK" Version="2.0.7.5" />
+    <PackageReference Include="Microsoft.SharePoint.Client" Version="14.0.4762.1000" />
+    <PackageReference Include="Microsoft.VisualStudio.Web.CodeGeneration.Design" Version="3.1.3" />
+    <PackageReference Include="System.Text.Encoding.CodePages" Version="4.7.1" />
+  </ItemGroup>
+  <ItemGroup>
+    <ProjectReference Include="..\..\..\common\ASC.Api.Core\ASC.Api.Core.csproj" />
+    <ProjectReference Include="..\..\..\common\ASC.Common\ASC.Common.csproj" />
+    <ProjectReference Include="..\..\..\common\ASC.Core.Common\ASC.Core.Common.csproj" />
+    <ProjectReference Include="..\..\..\common\ASC.Data.Storage\ASC.Data.Storage.csproj" />
+    <ProjectReference Include="..\..\..\common\ASC.FederatedLogin\ASC.FederatedLogin.csproj" />
+    <ProjectReference Include="..\..\..\common\ASC.MessagingSystem\ASC.MessagingSystem.csproj" />
+    <ProjectReference Include="..\..\..\common\services\ASC.ElasticSearch\ASC.ElasticSearch.csproj" />
+    <ProjectReference Include="..\..\..\web\ASC.Web.Core\ASC.Web.Core.csproj" />
+    <ProjectReference Include="..\Core\ASC.Files.Core.csproj" />
+  </ItemGroup>
 </Project>