// (c) Copyright Ascensio System SIA 2009-2024
//
// This program is a free software product.
// You can redistribute it and/or modify it under the terms
// of the GNU Affero General Public License (AGPL) version 3 as published by the Free Software
// Foundation. In accordance with Section 7(a) of the GNU AGPL its Section 15 shall be amended
// to the effect that Ascensio System SIA expressly excludes the warranty of non-infringement of
// any third-party rights.
//
// This program is distributed WITHOUT ANY WARRANTY, without even the implied warranty
// of MERCHANTABILITY or FITNESS FOR A PARTICULAR  PURPOSE. For details, see
// the GNU AGPL at: http://www.gnu.org/licenses/agpl-3.0.html
//
// You can contact Ascensio System SIA at Lubanas st. 125a-25, Riga, Latvia, EU, LV-1021.
//
// The  interactive user interfaces in modified source and object code versions of the Program must
// display Appropriate Legal Notices, as required under Section 5 of the GNU AGPL version 3.
//
// Pursuant to Section 7(b) of the License you must retain the original Product logo when
// distributing the program. Pursuant to Section 7(e) we decline to grant you any rights under
// trademark law for use of our trademarks.
//
// All the Product's GUI elements, including illustrations and icon sets, as well as technical writing
// content are licensed under the terms of the Creative Commons Attribution-ShareAlike 4.0
// International. See the License terms at http://creativecommons.org/licenses/by-sa/4.0/legalcode

import {
  TSelectorCancelButton,
  TSelectorHeader,
  TSelectorItem,
} from "../../components/selector/Selector.types";

import { RoomsType } from "../../enums";

export type RoomSelectorProps = TSelectorHeader &
  TSelectorCancelButton & {
    id?: string;
    className?: string;
    style?: React.CSSProperties;

    isMultiSelect: boolean;

    onSubmit: (items: TSelectorItem[]) => void | Promise<void>;
    roomType?: RoomsType;
    excludeItems?: number[];
    setIsDataReady?: (value: boolean) => void;
    submitButtonLabel?: string;
    withSearch?: boolean;

<<<<<<< HEAD
    emptyScreenHeader?: string;
    emptyScreenDescription?: string;
=======
    disableThirdParty?: boolean;
>>>>>>> 92b63a96
  };<|MERGE_RESOLUTION|>--- conflicted
+++ resolved
@@ -47,10 +47,8 @@
     submitButtonLabel?: string;
     withSearch?: boolean;
 
-<<<<<<< HEAD
+    disableThirdParty?: boolean;
+
     emptyScreenHeader?: string;
     emptyScreenDescription?: string;
-=======
-    disableThirdParty?: boolean;
->>>>>>> 92b63a96
   };