import React from "react";
import { StyledText } from "./CellStyles";
<<<<<<< HEAD
import moment from "moment";

const ErasureCell = ({ t, item, sideColor }) => {
  const daysRemaining = Math.abs(moment().diff(item.autoDelete, "days"));
=======

const ErasureCell = ({ t, sideColor, item }) => {
  const { daysRemaining } = item;
>>>>>>> d4f91097
  const title = t("Files:DaysRemaining", { daysRemaining });

  return (
    <StyledText
      title={title}
      fontSize="12px"
      fontWeight={600}
      color={sideColor}
      className="row_update-text"
      truncate
    >
      {title}
    </StyledText>
  );
};

export default ErasureCell;<|MERGE_RESOLUTION|>--- conflicted
+++ resolved
@@ -1,15 +1,8 @@
 import React from "react";
 import { StyledText } from "./CellStyles";
-<<<<<<< HEAD
-import moment from "moment";
-
-const ErasureCell = ({ t, item, sideColor }) => {
-  const daysRemaining = Math.abs(moment().diff(item.autoDelete, "days"));
-=======
 
 const ErasureCell = ({ t, sideColor, item }) => {
   const { daysRemaining } = item;
->>>>>>> d4f91097
   const title = t("Files:DaysRemaining", { daysRemaining });
 
   return (
