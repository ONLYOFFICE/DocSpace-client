--- conflicted
+++ resolved
@@ -1,169 +1,142 @@
-// (c) Copyright Ascensio System SIA 2010-2022
-//
-// This program is a free software product.
-// You can redistribute it and/or modify it under the terms
-// of the GNU Affero General Public License (AGPL) version 3 as published by the Free Software
-// Foundation. In accordance with Section 7(a) of the GNU AGPL its Section 15 shall be amended
-// to the effect that Ascensio System SIA expressly excludes the warranty of non-infringement of
-// any third-party rights.
-//
-// This program is distributed WITHOUT ANY WARRANTY, without even the implied warranty
-// of MERCHANTABILITY or FITNESS FOR A PARTICULAR  PURPOSE. For details, see
-// the GNU AGPL at: http://www.gnu.org/licenses/agpl-3.0.html
-//
-// You can contact Ascensio System SIA at Lubanas st. 125a-25, Riga, Latvia, EU, LV-1021.
-//
-// The  interactive user interfaces in modified source and object code versions of the Program must
-// display Appropriate Legal Notices, as required under Section 5 of the GNU AGPL version 3.
-//
-// Pursuant to Section 7(b) of the License you must retain the original Product logo when
-// distributing the program. Pursuant to Section 7(e) we decline to grant you any rights under
-// trademark law for use of our trademarks.
-//
-// All the Product's GUI elements, including illustrations and icon sets, as well as technical writing
-// content are licensed under the terms of the Creative Commons Attribution-ShareAlike 4.0
-// International. See the License terms at http://creativecommons.org/licenses/by-sa/4.0/legalcode
-
-namespace ASC.Data.Reassigns
-{
-    public static class QueueWorker
-    {
-        public static IDictionary<string, StringValues> GetHttpHeaders(HttpRequest httpRequest)
-        {
-            return httpRequest?.Headers;
-        }
-    }
-
-    public class QueueWorker<T> where T : DistributedTaskProgress
-    {
-        protected IServiceScopeFactory ServiceProvider { get; }
-
-        private readonly object _synchRoot = new object();
-        protected readonly DistributedTaskQueue Queue;
-        protected readonly IDictionary<string, StringValues> HttpHeaders;
-
-        public QueueWorker(
-<<<<<<< HEAD
-            IHttpContextAccessor httpContextAccessor,
-            IServiceProvider serviceProvider,
-            IDistributedTaskQueueFactory queueFactory, 
-            string queueName)
-=======
-            IServiceScopeFactory serviceProvider,
-            DistributedTaskQueueOptionsManager options,
-            IHttpContextAccessor httpContextAccessor)
->>>>>>> c03f44fd
-        {
-            ServiceProvider = serviceProvider;
-<<<<<<< HEAD
-            Queue = queueFactory.CreateQueue(queueName);
-=======
-            Queue = options.Get<T>();
-            HttpHeaders = httpContextAccessor.HttpContext.Request?.Headers;
->>>>>>> c03f44fd
-        }
-
-        public static string GetProgressItemId(int tenantId, Guid userId)
-        {
-            return string.Format("{0}_{1}_{2}", tenantId, userId, typeof(T).Name);
-        }
-
-        public T GetProgressItemStatus(int tenantId, Guid userId)
-        {
-            var id = GetProgressItemId(tenantId, userId);
-
-            return Queue.PeekTask<T>(id);
-        }
-
-        public void Terminate(int tenantId, Guid userId)
-        {
-            var item = GetProgressItemStatus(tenantId, userId);
-
-            if (item != null)
-            {
-                Queue.DequeueTask(item.Id);
-            }
-        }
-
-        protected T Start(int tenantId, Guid userId, T newTask)
-        {
-            lock (_synchRoot)
-            {
-                var task = GetProgressItemStatus(tenantId, userId);
-
-                if (task != null && task.IsCompleted)
-                {
-                    Queue.DequeueTask(task.Id);
-                    task = null;
-                }
-
-                if (task == null)
-                {
-<<<<<<< HEAD
-                    task = constructor();
-                    Queue.EnqueueTask(task);
-=======
-                    task = newTask;
-                    Queue.QueueTask(task);
->>>>>>> c03f44fd
-                }
-
-                return task;
-            }
-        }
-    }
-
-    [Scope(Additional = typeof(ReassignProgressItemExtension))]
-    public class QueueWorkerReassign : QueueWorker<ReassignProgressItem>
-    {
-        public const string CUSTOM_DISTRIBUTED_TASK_QUEUE_NAME = "user_data_reassign";
-
-        public QueueWorkerReassign(
-<<<<<<< HEAD
-            IHttpContextAccessor httpContextAccessor,
-            IServiceProvider serviceProvider,
-            IDistributedTaskQueueFactory queueFactory) :
-            base(httpContextAccessor, serviceProvider, queueFactory, CUSTOM_DISTRIBUTED_TASK_QUEUE_NAME)
-=======
-            IServiceScopeFactory serviceProvider,
-            DistributedTaskQueueOptionsManager options,
-            IHttpContextAccessor httpContextAccessor) : base(serviceProvider, options, httpContextAccessor)
->>>>>>> c03f44fd
-        {
-        }
-
-        public ReassignProgressItem Start(int tenantId, Guid fromUserId, Guid toUserId, Guid currentUserId, bool deleteProfile)
-        {
-            var result = new ReassignProgressItem(ServiceProvider, HttpHeaders, tenantId, fromUserId, toUserId, currentUserId, deleteProfile);
-
-            return Start(tenantId, fromUserId, result);
-        }
-    }
-
-    [Scope(Additional = typeof(RemoveProgressItemExtension))]
-    public class QueueWorkerRemove : QueueWorker<RemoveProgressItem>
-    {
-        public const string CUSTOM_DISTRIBUTED_TASK_QUEUE_NAME = "user_data_remove";
-
-        public QueueWorkerRemove(
-<<<<<<< HEAD
-            IHttpContextAccessor httpContextAccessor,
-            IServiceProvider serviceProvider,
-            IDistributedTaskQueueFactory queueFactory) :
-            base(httpContextAccessor, serviceProvider, queueFactory, CUSTOM_DISTRIBUTED_TASK_QUEUE_NAME)
-=======
-            IServiceScopeFactory serviceProvider,
-            DistributedTaskQueueOptionsManager options,
-            IHttpContextAccessor httpContextAccessor) : base(serviceProvider, options, httpContextAccessor)
->>>>>>> c03f44fd
-        {
-        }
-
-        public RemoveProgressItem Start(int tenantId, UserInfo user, Guid currentUserId, bool notify)
-        {
-            var result = new RemoveProgressItem(ServiceProvider, HttpHeaders, tenantId, user, currentUserId, notify);
-
-            return Start(tenantId, user.Id, result);
-        }
-    }
-}
+// (c) Copyright Ascensio System SIA 2010-2022
+//
+// This program is a free software product.
+// You can redistribute it and/or modify it under the terms
+// of the GNU Affero General Public License (AGPL) version 3 as published by the Free Software
+// Foundation. In accordance with Section 7(a) of the GNU AGPL its Section 15 shall be amended
+// to the effect that Ascensio System SIA expressly excludes the warranty of non-infringement of
+// any third-party rights.
+//
+// This program is distributed WITHOUT ANY WARRANTY, without even the implied warranty
+// of MERCHANTABILITY or FITNESS FOR A PARTICULAR  PURPOSE. For details, see
+// the GNU AGPL at: http://www.gnu.org/licenses/agpl-3.0.html
+//
+// You can contact Ascensio System SIA at Lubanas st. 125a-25, Riga, Latvia, EU, LV-1021.
+//
+// The  interactive user interfaces in modified source and object code versions of the Program must
+// display Appropriate Legal Notices, as required under Section 5 of the GNU AGPL version 3.
+//
+// Pursuant to Section 7(b) of the License you must retain the original Product logo when
+// distributing the program. Pursuant to Section 7(e) we decline to grant you any rights under
+// trademark law for use of our trademarks.
+//
+// All the Product's GUI elements, including illustrations and icon sets, as well as technical writing
+// content are licensed under the terms of the Creative Commons Attribution-ShareAlike 4.0
+// International. See the License terms at http://creativecommons.org/licenses/by-sa/4.0/legalcode
+
+namespace ASC.Data.Reassigns
+{
+    public static class QueueWorker
+    {
+        public static IDictionary<string, StringValues> GetHttpHeaders(HttpRequest httpRequest)
+        {
+            return httpRequest?.Headers;
+        }
+    }
+
+    public class QueueWorker<T> where T : DistributedTaskProgress
+    {
+        protected IServiceScopeFactory ServiceProvider { get; }
+
+        private readonly object _synchRoot = new object();
+        protected readonly DistributedTaskQueue Queue;
+        protected readonly IDictionary<string, StringValues> HttpHeaders;
+
+        public QueueWorker(
+            IHttpContextAccessor httpContextAccessor,
+            IServiceScopeFactory serviceProvider,
+            IDistributedTaskQueueFactory queueFactory, 
+            string queueName)
+        {
+            ServiceProvider = serviceProvider;
+            Queue = queueFactory.CreateQueue(queueName);
+            HttpHeaders = httpContextAccessor.HttpContext.Request?.Headers;
+        }
+
+        public static string GetProgressItemId(int tenantId, Guid userId)
+        {
+            return string.Format("{0}_{1}_{2}", tenantId, userId, typeof(T).Name);
+        }
+
+        public T GetProgressItemStatus(int tenantId, Guid userId)
+        {
+            var id = GetProgressItemId(tenantId, userId);
+
+            return Queue.PeekTask<T>(id);
+        }
+
+        public void Terminate(int tenantId, Guid userId)
+        {
+            var item = GetProgressItemStatus(tenantId, userId);
+
+            if (item != null)
+            {
+                Queue.DequeueTask(item.Id);
+            }
+        }
+
+        protected T Start(int tenantId, Guid userId, T newTask)
+        {
+            lock (_synchRoot)
+            {
+                var task = GetProgressItemStatus(tenantId, userId);
+
+                if (task != null && task.IsCompleted)
+                {
+                    Queue.DequeueTask(task.Id);
+                    task = null;
+                }
+
+                if (task == null)
+                {
+                    task = newTask;
+                    Queue.EnqueueTask(task);
+                }
+
+                return task;
+            }
+        }
+    }
+
+    [Scope(Additional = typeof(ReassignProgressItemExtension))]
+    public class QueueWorkerReassign : QueueWorker<ReassignProgressItem>
+    {
+        public const string CUSTOM_DISTRIBUTED_TASK_QUEUE_NAME = "user_data_reassign";
+
+        public QueueWorkerReassign(
+            IHttpContextAccessor httpContextAccessor,
+            IServiceScopeFactory serviceProvider,
+            IDistributedTaskQueueFactory queueFactory) :
+            base(httpContextAccessor, serviceProvider, queueFactory, CUSTOM_DISTRIBUTED_TASK_QUEUE_NAME)
+        {
+        }
+
+        public ReassignProgressItem Start(int tenantId, Guid fromUserId, Guid toUserId, Guid currentUserId, bool deleteProfile)
+        {
+            var result = new ReassignProgressItem(ServiceProvider, HttpHeaders, tenantId, fromUserId, toUserId, currentUserId, deleteProfile);
+
+            return Start(tenantId, fromUserId, result);
+        }
+    }
+
+    [Scope(Additional = typeof(RemoveProgressItemExtension))]
+    public class QueueWorkerRemove : QueueWorker<RemoveProgressItem>
+    {
+        public const string CUSTOM_DISTRIBUTED_TASK_QUEUE_NAME = "user_data_remove";
+
+        public QueueWorkerRemove(
+            IHttpContextAccessor httpContextAccessor,
+            IServiceScopeFactory serviceProvider,
+            IDistributedTaskQueueFactory queueFactory) :
+            base(httpContextAccessor, serviceProvider, queueFactory, CUSTOM_DISTRIBUTED_TASK_QUEUE_NAME)
+        {
+        }
+
+        public RemoveProgressItem Start(int tenantId, UserInfo user, Guid currentUserId, bool notify)
+        {
+            var result = new RemoveProgressItem(ServiceProvider, HttpHeaders, tenantId, user, currentUserId, notify);
+
+            return Start(tenantId, user.Id, result);
+        }
+    }
+}