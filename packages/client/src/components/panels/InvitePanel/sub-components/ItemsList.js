import React, { useState, useEffect, useRef, memo, useCallback } from "react";
import { inject, observer } from "mobx-react";
import { FixedSizeList as List } from "react-window";
import { CustomScrollbarsVirtualList } from "@docspace/shared/components/scrollbar";
import useResizeObserver from "use-resize-observer";
import Item from "./Item";

import { StyledRow, ScrollList } from "../StyledInvitePanel";

const FOOTER_HEIGHT = 73;
const USER_ITEM_HEIGHT = 48;

const Row = memo(({ data, index, style }) => {
  const {
    inviteItems,
    setInviteItems,
    changeInviteItem,
    t,
    setHasErrors,
    roomType,
    isOwner,
    inputsRef,
    setIsOpenItemAccess,
    isMobileView,
    standalone,
  } = data;

  if (inviteItems === undefined) return;

  const item = inviteItems[index];

  return (
<<<<<<< HEAD
    <StyledRow key={item.id} style={style} className="row-item">
=======
    <StyledRow key={item.id} style={style} hasWarning={!!item.warning}>
>>>>>>> cde5c71b
      <Item
        t={t}
        item={item}
        setInviteItems={setInviteItems}
        changeInviteItem={changeInviteItem}
        inviteItems={inviteItems}
        setHasErrors={setHasErrors}
        roomType={roomType}
        isOwner={isOwner}
        inputsRef={inputsRef}
        setIsOpenItemAccess={setIsOpenItemAccess}
        isMobileView={isMobileView}
        standalone={standalone}
      />
    </StyledRow>
  );
});

const ItemsList = ({
  t,
  setInviteItems,
  inviteItems,
  changeInviteItem,
  setHasErrors,
  roomType,
  isOwner,
  externalLinksVisible,
  scrollAllPanelContent,
  inputsRef,
  invitePanelBodyRef,
  isMobileView,
  standalone,
}) => {
  const [bodyHeight, setBodyHeight] = useState(0);
  const [offsetTop, setOffsetTop] = useState(0);
  const [isTotalListHeight, setIsTotalListHeight] = useState(false);
  const [isOpenItemAccess, setIsOpenItemAccess] = useState(false);
  const bodyRef = useRef();
  const { height } = useResizeObserver({ ref: bodyRef });

  const onBodyResize = useCallback(() => {
    const scrollHeight = bodyRef?.current?.firstChild.scrollHeight;
    const heightList = height ? height : bodyRef.current.offsetHeight;
    const totalHeightItems = inviteItems.length * USER_ITEM_HEIGHT;
    const listAreaHeight = heightList;
    const heightBody = invitePanelBodyRef?.current?.clientHeight;
    const fullHeightList = heightBody - bodyRef.current.offsetTop;
    const heightWitchOpenItemAccess = Math.max(scrollHeight, fullHeightList);

    const calculatedHeight = scrollAllPanelContent
      ? Math.max(
          totalHeightItems,
          listAreaHeight,
          isOpenItemAccess ? heightWitchOpenItemAccess : 0,
        )
      : heightList - FOOTER_HEIGHT;

    const finalHeight = scrollAllPanelContent
      ? isOpenItemAccess
        ? calculatedHeight
        : totalHeightItems
      : calculatedHeight;

    setBodyHeight(finalHeight);
    setOffsetTop(bodyRef.current.offsetTop);

    if (scrollAllPanelContent && totalHeightItems && listAreaHeight)
      setIsTotalListHeight(
        totalHeightItems >= listAreaHeight && totalHeightItems >= scrollHeight,
      );
  }, [
    height,
    bodyRef?.current?.offsetHeight,
    inviteItems.length,
    scrollAllPanelContent,
    isOpenItemAccess,
  ]);

  useEffect(() => {
    onBodyResize();
  }, [
    bodyRef.current,
    externalLinksVisible,
    height,
    inviteItems.length,
    scrollAllPanelContent,
    isOpenItemAccess,
  ]);

  const overflowStyle = scrollAllPanelContent ? "hidden" : "scroll";

  const willChangeStyle =
    isMobileView && isOpenItemAccess ? "auto" : "transform";

  return (
    <ScrollList
      offsetTop={offsetTop}
      ref={bodyRef}
      scrollAllPanelContent={scrollAllPanelContent}
      isTotalListHeight={isTotalListHeight}
    >
      <List
        style={{ overflow: overflowStyle, willChange: willChangeStyle }}
        height={bodyHeight}
        width="auto"
        itemCount={inviteItems.length}
        itemSize={USER_ITEM_HEIGHT}
        itemData={{
          inviteItems,
          setInviteItems,
          changeInviteItem,
          setHasErrors,
          roomType,
          isOwner,
          inputsRef,
          setIsOpenItemAccess,
          isMobileView,
          t,
          standalone,
        }}
        outerElementType={!scrollAllPanelContent && CustomScrollbarsVirtualList}
      >
        {Row}
      </List>
    </ScrollList>
  );
};

export default inject(({ userStore, dialogsStore, settingsStore }) => {
  const { setInviteItems, inviteItems, changeInviteItem } = dialogsStore;
  const { isOwner } = userStore.user;
  const { standalone } = settingsStore;

  return {
    setInviteItems,
    inviteItems,
    changeInviteItem,
    isOwner,
    standalone,
  };
})(observer(ItemsList));<|MERGE_RESOLUTION|>--- conflicted
+++ resolved
@@ -30,11 +30,7 @@
   const item = inviteItems[index];
 
   return (
-<<<<<<< HEAD
-    <StyledRow key={item.id} style={style} className="row-item">
-=======
-    <StyledRow key={item.id} style={style} hasWarning={!!item.warning}>
->>>>>>> cde5c71b
+    <StyledRow key={item.id} style={style} className="row-item" hasWarning={!!item.warning}>
       <Item
         t={t}
         item={item}
