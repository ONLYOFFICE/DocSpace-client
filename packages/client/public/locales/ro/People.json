--- conflicted
+++ resolved
@@ -1,10 +1,5 @@
 {
   "LblInviteAgain": "Invită din nou",
   "MessageEmailActivationInstuctionsSentOnEmail": "Instrucțiunile de activare a adresei e-mail au fost trimise la <1>{{email}}</1>.",
-<<<<<<< HEAD
-  "NotFoundUsers": "Nu s-au găsit utilizatori",
-  "NotFoundUsersDescription": "Niciunul dintre utilizatori nu se potrivește cu ceea ce căutați. Vă rugăm să configurați parametrii de căutare sau să goliți câmpul de căutare pentru a vizualiza lista completă de utilizatori."
-=======
   "UserStatus": "Statutul"
->>>>>>> ee84c163
 }