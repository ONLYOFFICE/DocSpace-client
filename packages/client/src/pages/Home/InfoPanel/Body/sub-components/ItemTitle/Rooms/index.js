// (c) Copyright Ascensio System SIA 2009-2024
//
// This program is a free software product.
// You can redistribute it and/or modify it under the terms
// of the GNU Affero General Public License (AGPL) version 3 as published by the Free Software
// Foundation. In accordance with Section 7(a) of the GNU AGPL its Section 15 shall be amended
// to the effect that Ascensio System SIA expressly excludes the warranty of non-infringement of
// any third-party rights.
//
// This program is distributed WITHOUT ANY WARRANTY, without even the implied warranty
// of MERCHANTABILITY or FITNESS FOR A PARTICULAR  PURPOSE. For details, see
// the GNU AGPL at: http://www.gnu.org/licenses/agpl-3.0.html
//
// You can contact Ascensio System SIA at Lubanas st. 125a-25, Riga, Latvia, EU, LV-1021.
//
// The  interactive user interfaces in modified source and object code versions of the Program must
// display Appropriate Legal Notices, as required under Section 5 of the GNU AGPL version 3.
//
// Pursuant to Section 7(b) of the License you must retain the original Product logo when
// distributing the program. Pursuant to Section 7(e) we decline to grant you any rights under
// trademark law for use of our trademarks.
//
// All the Product's GUI elements, including illustrations and icon sets, as well as technical writing
// content are licensed under the terms of the Creative Commons Attribution-ShareAlike 4.0
// International. See the License terms at http://creativecommons.org/licenses/by-sa/4.0/legalcode

import { useRef } from "react";
import { withTranslation } from "react-i18next";

import { Text } from "@docspace/shared/components/text";
import { inject, observer } from "mobx-react";
import PersonPlusReactSvgUrl from "PUBLIC_DIR/images/person+.react.svg?url";
import Planet12ReactSvgUrl from "PUBLIC_DIR/images/icons/12/planet.react.svg?url";
import SearchIconReactSvgUrl from "PUBLIC_DIR/images/search.react.svg?url";
import { IconButton } from "@docspace/shared/components/icon-button";
import { StyledTitle } from "../../../styles/common";
import { RoomIcon } from "@docspace/shared/components/room-icon";
import RoomsContextBtn from "./context-btn";
<<<<<<< HEAD
import CalendarComponent from "../Calendar";
import {
  FolderType,
  RoomsType,
  ShareAccessRights,
} from "@docspace/shared/enums";
=======
import { FolderType, RoomsType } from "@docspace/shared/enums";
import { getDefaultAccessUser } from "@docspace/shared/utils/getDefaultAccessUser";
>>>>>>> bd00879d

const RoomsItemHeader = ({
  t,
  selection,
  infoPanelSelection,
  setIsMobileHidden,
  isGracePeriod,
  setInvitePanelOptions,
  setInviteUsersWarningDialogVisible,
  roomsView,
  setSelection,
  setBufferSelection,
  isArchive,
  hasLinks,
  setCalendarDay,
  openHistory,
  setShowSearchBlock,
  roomType,
}) => {
  const itemTitleRef = useRef();

  if (!selection) return null;

  const icon = selection.icon;
  const isLoadedRoomIcon = !!selection.logo?.medium;
  const showDefaultRoomIcon = !isLoadedRoomIcon && selection.isRoom;
  const security = infoPanelSelection ? infoPanelSelection.security : {};
  const canInviteUserInRoomAbility = security?.EditAccess;
  const showPlanetIcon =
    (selection.roomType === RoomsType.PublicRoom ||
      selection.roomType === RoomsType.CustomRoom) &&
    hasLinks;

  const badgeUrl = showPlanetIcon ? Planet12ReactSvgUrl : null;
  const isRoomMembersPanel = selection?.isRoom && roomsView === "info_members";

  const onSelectItem = () => {
    setSelection([]);
    setBufferSelection(selection);
  };

  const onClickInviteUsers = () => {
    onSelectItem();
    setIsMobileHidden(true);
    const parentRoomId = infoPanelSelection.id;

    if (isGracePeriod) {
      setInviteUsersWarningDialogVisible(true);
      return;
    }

    setInvitePanelOptions({
      visible: true,
      roomId: parentRoomId,
      hideSelector: false,
      defaultAccess: getDefaultAccessUser(roomType),
    });
  };

  const onSearchClick = () => setShowSearchBlock(true);

  return (
    <StyledTitle ref={itemTitleRef}>
      <div className="item-icon">
        <RoomIcon
          color={selection.logo?.color}
          title={selection.title}
          isArchive={isArchive}
          showDefault={showDefaultRoomIcon}
          imgClassName={`icon ${selection.isRoom && "is-room"}`}
          imgSrc={icon}
          badgeUrl={badgeUrl ? badgeUrl : ""}
        />
      </div>

      <Text className="text">{selection.title}</Text>

      <div className="info_title-icons">
        {isRoomMembersPanel && (
          <IconButton
            id="info_search"
            className="icon"
            title={t("Common:Search")}
            iconName={SearchIconReactSvgUrl}
            onClick={onSearchClick}
            size={16}
          />
        )}

        {canInviteUserInRoomAbility && isRoomMembersPanel && (
          <IconButton
            id="info_add-user"
            className={"icon"}
            title={t("Common:AddUsers")}
            iconName={PersonPlusReactSvgUrl}
            isFill={true}
            onClick={onClickInviteUsers}
            size={16}
          />
        )}
        {/* TODO: Add a condition so that there is a vdr room when the correct room type is returned from the backend for Calendar */}
        {openHistory && (
          <CalendarComponent
            setCalendarDay={setCalendarDay}
            roomCreationDate={selection.created}
          />
        )}
        <RoomsContextBtn
          selection={selection}
          itemTitleRef={itemTitleRef}
          onSelectItem={onSelectItem}
        />
      </div>
    </StyledTitle>
  );
};

export default inject(
  ({
    currentTariffStatusStore,
    dialogsStore,
    selectedFolderStore,
    filesStore,
    infoPanelStore,
    publicRoomStore,
  }) => {
    const {
      infoPanelSelection,
      roomsView,
      setIsMobileHidden,
      setShowSearchBlock,
      setCalendarDay,
    } = infoPanelStore;
    const { externalLinks } = publicRoomStore;

    const selection = infoPanelSelection.length > 1 ? null : infoPanelSelection;
    const isArchive = selection?.rootFolderType === FolderType.Archive;

    const roomType =
      selectedFolderStore.roomType ??
      infoPanelStore.infoPanelSelection?.roomType;

    return {
      selection,
      roomsView,
      infoPanelSelection,
      setIsMobileHidden,
      setShowSearchBlock,

      isGracePeriod: currentTariffStatusStore.isGracePeriod,

      setInvitePanelOptions: dialogsStore.setInvitePanelOptions,
      setInviteUsersWarningDialogVisible:
        dialogsStore.setInviteUsersWarningDialogVisible,

      setSelection: filesStore.setSelection,
      setBufferSelection: filesStore.setBufferSelection,
      isArchive,
      hasLinks: externalLinks.length,
<<<<<<< HEAD
      setCalendarDay,
=======
      roomType,
>>>>>>> bd00879d
    };
  },
)(
  withTranslation([
    "Files",
    "Common",
    "Translations",
    "InfoPanel",
    "SharingPanel",
  ])(observer(RoomsItemHeader)),
);<|MERGE_RESOLUTION|>--- conflicted
+++ resolved
@@ -36,17 +36,12 @@
 import { StyledTitle } from "../../../styles/common";
 import { RoomIcon } from "@docspace/shared/components/room-icon";
 import RoomsContextBtn from "./context-btn";
-<<<<<<< HEAD
 import CalendarComponent from "../Calendar";
 import {
   FolderType,
   RoomsType,
   ShareAccessRights,
 } from "@docspace/shared/enums";
-=======
-import { FolderType, RoomsType } from "@docspace/shared/enums";
-import { getDefaultAccessUser } from "@docspace/shared/utils/getDefaultAccessUser";
->>>>>>> bd00879d
 
 const RoomsItemHeader = ({
   t,
@@ -206,11 +201,8 @@
       setBufferSelection: filesStore.setBufferSelection,
       isArchive,
       hasLinks: externalLinks.length,
-<<<<<<< HEAD
       setCalendarDay,
-=======
       roomType,
->>>>>>> bd00879d
     };
   },
 )(
