import axios from "axios";
import { makeAutoObservable, runInAction } from "mobx";
import api from "@docspace/common/api";
import {
  FileType,
  FilterType,
  FolderType,
  FileStatus,
  RoomsType,
  RoomsTypeValues,
  RoomsProviderType,
} from "@docspace/common/constants";

import { combineUrl } from "@docspace/common/utils";
import { updateTempContent } from "@docspace/common/utils";
import { isMobile, isMobileOnly } from "react-device-detect";
import toastr from "@docspace/components/toast/toastr";
import config from "PACKAGE_FILE";
import { thumbnailStatuses } from "@docspace/client/src/helpers/filesConstants";
import { openDocEditor as openEditor } from "@docspace/client/src/helpers/filesUtils";
import { getDaysRemaining } from "@docspace/common/utils";

import {
  getCategoryType,
  getCategoryUrl,
  getCategoryTypeByFolderType,
} from "SRC_DIR/helpers/utils";
import { isDesktop } from "@docspace/components/utils/device";
import { getContextMenuKeysByType } from "SRC_DIR/helpers/plugins";
import { PluginContextMenuItemType } from "SRC_DIR/helpers/plugins/constants";
import { CategoryType } from "SRC_DIR/helpers/constants";
import debounce from "lodash.debounce";
import Queue from "queue-promise";

const { FilesFilter, RoomsFilter } = api;
const storageViewAs = localStorage.getItem("viewAs");

let requestCounter = 0;

const NotFoundHttpCode = 404;
const ForbiddenHttpCode = 403;
const PaymentRequiredHttpCode = 402;
const UnauthorizedHttpCode = 401;

const THUMBNAILS_CACHE = 500;
let timerId;

class FilesStore {
  authStore;

  selectedFolderStore;
  treeFoldersStore;
  filesSettingsStore;
  thirdPartyStore;
  clientLoadingStore;

  accessRightsStore;

  viewAs =
    isMobile && storageViewAs !== "tile" ? "row" : storageViewAs || "table";

  dragging = false;
  privacyInstructions = "https://www.onlyoffice.com/private-rooms.aspx";

  isInit = false;
  isUpdatingRowItem = false;
  passwordEntryProcess = false;

  tooltipPageX = 0;
  tooltipPageY = 0;
  startDrag = false;

  alreadyFetchingRooms = false;

  files = [];
  folders = [];

  selection = [];
  bufferSelection = null;
  selected = "close";

  filter = FilesFilter.getDefault(); //TODO: FILTER
  roomsFilter = RoomsFilter.getDefault();

  categoryType = getCategoryType(window.location);

  loadTimeout = null;
  hotkeyCaret = null;
  hotkeyCaretStart = null;
  activeFiles = [];
  activeFolders = [];

  firstElemChecked = false;
  headerBorder = false;

  enabledHotkeys = true;

  createdItem = null;
  scrollToItem = null;

  roomCreated = false;

  isLoadingFilesFind = false;
  pageItemsLength = null;
  isHidePagination = false;
  trashIsEmpty = false;
  mainButtonMobileVisible = true;
  filesIsLoading = false;

  isEmptyPage = false;
  isLoadedFetchFiles = false;

  tempActionFilesIds = [];
  tempActionFoldersIds = [];
  operationAction = false;

  isErrorRoomNotAvailable = false;

  roomsController = null;
  filesController = null;

  clearSearch = false;

  isLoadedEmptyPage = false;
  isMuteCurrentRoomNotifications = false;
  isPreview = false;
  tempFilter = null;

  highlightFile = {};
  thumbnails = new Set();
  movingInProgress = false;
  createNewFilesQueue = new Queue({
    concurrent: 5,
    interval: 500,
    start: true,
  });

  constructor(
    authStore,
    selectedFolderStore,
    treeFoldersStore,
    filesSettingsStore,
    thirdPartyStore,
    accessRightsStore,
    clientLoadingStore
  ) {
    const pathname = window.location.pathname.toLowerCase();
    this.isEditor = pathname.indexOf("doceditor") !== -1;

    makeAutoObservable(this);
    this.authStore = authStore;

    this.selectedFolderStore = selectedFolderStore;
    this.treeFoldersStore = treeFoldersStore;
    this.filesSettingsStore = filesSettingsStore;
    this.thirdPartyStore = thirdPartyStore;
    this.accessRightsStore = accessRightsStore;
    this.clientLoadingStore = clientLoadingStore;

    this.roomsController = new AbortController();
    this.filesController = new AbortController();
    const { socketHelper } = authStore.settingsStore;

    socketHelper.on("s:modify-folder", async (opt) => {
      console.log("[WS] s:modify-folder", opt);

      if (!(this.clientLoadingStore.isLoading || this.operationAction))
        switch (opt?.cmd) {
          case "create":
            this.wsModifyFolderCreate(opt);
            break;
          case "update":
            this.wsModifyFolderUpdate(opt);
            break;
          case "delete":
            this.wsModifyFolderDelete(opt);
            break;
        }

      if (
        opt?.cmd &&
        opt.id &&
        (opt.type === "file" || opt.type === "folder") &&
        (opt.cmd === "create" || opt.cmd === "delete")
      ) {
        runInAction(() => {
          if (opt.cmd === "create") {
            this.selectedFolderStore[opt.type + "sCount"]++;
          } else if (opt.cmd === "delete") {
            this.selectedFolderStore[opt.type + "sCount"]--;
          }
          this.authStore.infoPanelStore.reloadSelection();
        });
      }

      this.treeFoldersStore.updateTreeFoldersItem(opt);
    });

    socketHelper.on("refresh-folder", (id) => {
      if (!id || this.clientLoadingStore.isLoading) return;

      //console.log(
      //  `selected folder id ${this.selectedFolderStore.id} an changed folder id ${id}`
      //);

      if (
        this.selectedFolderStore.id == id &&
        this.authStore.settingsStore.withPaging //TODO: no longer deletes the folder in other tabs
      ) {
        console.log("[WS] refresh-folder", id);
        this.fetchFiles(id, this.filter);
      }
    });

    socketHelper.on("s:markasnew-folder", ({ folderId, count }) => {
      console.log(`[WS] markasnew-folder ${folderId}:${count}`);

      const foundIndex =
        folderId && this.folders.findIndex((x) => x.id === folderId);
      if (foundIndex == -1) return;

      runInAction(() => {
        this.folders[foundIndex].new = count >= 0 ? count : 0;
        this.treeFoldersStore.fetchTreeFolders();
      });
    });

    socketHelper.on("s:markasnew-file", ({ fileId, count }) => {
      console.log(`[WS] markasnew-file ${fileId}:${count}`);

      const foundIndex = fileId && this.files.findIndex((x) => x.id === fileId);

      this.treeFoldersStore.fetchTreeFolders();
      if (foundIndex == -1) return;

      this.updateFileStatus(
        foundIndex,
        count > 0
          ? this.files[foundIndex].fileStatus | FileStatus.IsNew
          : this.files[foundIndex].fileStatus & ~FileStatus.IsNew
      );
    });

    //WAIT FOR RESPONSES OF EDITING FILE
    socketHelper.on("s:start-edit-file", (id) => {
      const foundIndex = this.files.findIndex((x) => x.id === id);
      if (foundIndex == -1) return;

      console.log(`[WS] s:start-edit-file`, id, this.files[foundIndex].title);

      this.updateSelectionStatus(
        id,
        this.files[foundIndex].fileStatus | FileStatus.IsEditing,
        true
      );

      this.updateFileStatus(
        foundIndex,
        this.files[foundIndex].fileStatus | FileStatus.IsEditing
      );
    });

    socketHelper.on("s:stop-edit-file", (id) => {
      const foundIndex = this.files.findIndex((x) => x.id === id);
      if (foundIndex == -1) return;

      console.log(`[WS] s:stop-edit-file`, id, this.files[foundIndex].title);

      this.updateSelectionStatus(
        id,
        this.files[foundIndex].fileStatus & ~FileStatus.IsEditing,
        false
      );

      this.updateFileStatus(
        foundIndex,
        this.files[foundIndex].fileStatus & ~FileStatus.IsEditing
      );

      this.getFileInfo(id);

      this.createThumbnail(this.files[foundIndex]);
    });

    this.createNewFilesQueue.on("resolve", this.onResolveNewFile);
  }

  onResolveNewFile = (fileInfo) => {
    if (!fileInfo) return;

    //console.log("onResolveNewFiles", { fileInfo });

    if (this.files.findIndex((x) => x.id === fileInfo.id) > -1) return;

    console.log("[WS] create new file", { fileInfo });

    const newFiles = [fileInfo, ...this.files];

    if (
      newFiles.length > this.filter.pageCount &&
      this.authStore.settingsStore.withPaging
    ) {
      newFiles.pop(); // Remove last
    }

    const newFilter = this.filter;
    newFilter.total += 1;

    runInAction(() => {
      this.setFilter(newFilter);
      this.setFiles(newFiles);
    });

    this.debouncefetchTreeFolders();
  };

  debouncefetchTreeFolders = debounce(() => {
    this.treeFoldersStore.fetchTreeFolders();
  }, 1000);

  debounceRemoveFiles = debounce(() => {
    this.removeFiles(this.tempActionFilesIds);
  }, 1000);

  debounceRemoveFolders = debounce(() => {
    this.removeFiles(null, this.tempActionFoldersIds);
  }, 1000);

  wsModifyFolderCreate = async (opt) => {
    if (opt?.type === "file" && opt?.id) {
      const foundIndex = this.files.findIndex((x) => x.id === opt?.id);

      const file = JSON.parse(opt?.data);

      if (this.selectedFolderStore.id !== file.folderId) {
        const movedToIndex = this.getFolderIndex(file.folderId);
        if (movedToIndex > -1) this.folders[movedToIndex].filesCount++;
        return;
      }

      //To update a file version
      if (foundIndex > -1 && !this.authStore.settingsStore.withPaging) {
        if (
          this.files[foundIndex].version !== file.version ||
          this.files[foundIndex].versionGroup !== file.versionGroup
        ) {
          this.files[foundIndex].version = file.version;
          this.files[foundIndex].versionGroup = file.versionGroup;
        }
        this.checkSelection(file);
      }

      if (foundIndex > -1) return;

      setTimeout(() => {
        const foundIndex = this.files.findIndex((x) => x.id === file.id);
        if (foundIndex > -1) {
          //console.log("Skip in timeout");
          return null;
        }

        this.createNewFilesQueue.enqueue(() => {
          const foundIndex = this.files.findIndex((x) => x.id === file.id);
          if (foundIndex > -1) {
            //console.log("Skip in queue");
            return null;
          }

          return api.files.getFileInfo(file.id);
        });
      }, 300);
    } else if (opt?.type === "folder" && opt?.id) {
      const foundIndex = this.folders.findIndex((x) => x.id === opt?.id);

      if (foundIndex > -1) return;

      const folder = JSON.parse(opt?.data);

      if (this.selectedFolderStore.id !== folder.parentId) {
        const movedToIndex = this.getFolderIndex(folder.parentId);
        if (movedToIndex > -1) this.folders[movedToIndex].foldersCount++;
      }

      if (
        this.selectedFolderStore.id !== folder.parentId ||
        (folder.roomType &&
          folder.createdBy.id === this.authStore.userStore.user.id &&
          this.roomCreated)
      )
        return (this.roomCreated = false);

      const folderInfo = await api.files.getFolderInfo(folder.id);

      console.log("[WS] create new folder", folderInfo.id, folderInfo.title);

      const newFolders = [folderInfo, ...this.folders];

      if (
        newFolders.length > this.filter.pageCount &&
        this.authStore.settingsStore.withPaging
      ) {
        newFolders.pop(); // Remove last
      }

      const newFilter = this.filter;
      newFilter.total += 1;

      runInAction(() => {
        this.setFilter(newFilter);
        this.setFolders(newFolders);
      });
    }
  };

  wsModifyFolderUpdate = (opt) => {
    if (opt?.type === "file" && opt?.data) {
      const file = JSON.parse(opt?.data);
      if (!file || !file.id) return;

      this.getFileInfo(file.id); //this.setFile(file);
      console.log("[WS] update file", file.id, file.title);

      this.checkSelection(file);
    } else if (opt?.type === "folder" && opt?.data) {
      const folder = JSON.parse(opt?.data);
      if (!folder || !folder.id) return;

      api.files
        .getFolderInfo(folder.id)
        .then(() => this.setFolder(folderInfo))
        .catch(() => {
          // console.log("Folder deleted")
        });

      console.log("[WS] update folder", folder.id, folder.title);

      if (this.selection?.length) {
        const foundIndex = this.selection?.findIndex((x) => x.id === folder.id);
        if (foundIndex > -1) {
          runInAction(() => {
            this.selection[foundIndex] = folder;
          });
        }
      }

      if (this.bufferSelection) {
        const foundIndex = [this.bufferSelection].findIndex(
          (x) => x.id === folder.id
        );
        if (foundIndex > -1) {
          runInAction(() => {
            this.bufferSelection[foundIndex] = folder;
          });
        }
      }
    }
  };

  wsModifyFolderDelete = (opt) => {
    if (opt?.type === "file" && opt?.id) {
      const foundIndex = this.files.findIndex((x) => x.id === opt?.id);
      if (foundIndex == -1) return;

      console.log(
        "[WS] delete file",
        this.files[foundIndex].id,
        this.files[foundIndex].title
      );

      // this.setFiles(
      //   this.files.filter((_, index) => {
      //     return index !== foundIndex;
      //   })
      // );

      // const newFilter = this.filter.clone();
      // newFilter.total -= 1;
      // this.setFilter(newFilter);

      const tempActionFilesIds = JSON.parse(
        JSON.stringify(this.tempActionFilesIds)
      );
      tempActionFilesIds.push(this.files[foundIndex].id);

      this.setTempActionFilesIds(tempActionFilesIds);

      this.debounceRemoveFiles();

      // Hide pagination when deleting files
      runInAction(() => {
        this.isHidePagination = true;
      });

      runInAction(() => {
        if (
          this.files.length === 0 &&
          this.folders.length === 0 &&
          this.pageItemsLength > 1
        ) {
          this.isLoadingFilesFind = true;
        }
      });
    } else if (opt?.type === "folder" && opt?.id) {
      const foundIndex = this.folders.findIndex((x) => x.id === opt?.id);
      if (foundIndex == -1) return;

      console.log(
        "[WS] delete folder",
        this.folders[foundIndex].id,
        this.folders[foundIndex].title
      );

      const tempActionFoldersIds = JSON.parse(
        JSON.stringify(this.tempActionFoldersIds)
      );
      tempActionFoldersIds.push(this.folders[foundIndex].id);

      this.setTempActionFoldersIds(tempActionFoldersIds);
      this.debounceRemoveFolders();

      runInAction(() => {
        this.isHidePagination = true;
      });

      runInAction(() => {
        if (
          this.files.length === 0 &&
          this.folders.length === 0 &&
          this.pageItemsLength > 1
        ) {
          this.isLoadingFilesFind = true;
        }
      });
    }
  };

  setIsErrorRoomNotAvailable = (state) => {
    this.isErrorRoomNotAvailable = state;
  };

  setTempActionFilesIds = (tempActionFilesIds) => {
    this.tempActionFilesIds = tempActionFilesIds;
  };

  setTempActionFoldersIds = (tempActionFoldersIds) => {
    this.tempActionFoldersIds = tempActionFoldersIds;
  };

  setOperationAction = (operationAction) => {
    this.operationAction = operationAction;
  };

  setClearSearch = (clearSearch) => {
    this.clearSearch = clearSearch;
  };

  setIsPreview = (predicate) => {
    this.isPreview = predicate;
  };

  setTempFilter = (filter) => {
    this.tempFilter = filter;
  };

  setHighlightFile = (highlightFile) => {
    const { highlightFileId, isFileHasExst } = highlightFile;

    runInAction(() => {
      this.highlightFile = {
        id: highlightFileId,
        isExst: isFileHasExst,
      };
    });

    if (timerId) {
      clearTimeout(timerId);
      timerId = null;
    }

    if (Object.keys(highlightFile).length === 0) return;

    timerId = setTimeout(() => {
      runInAction(() => {
        this.highlightFile = {};
      });
    }, 1000);
  };

  checkSelection = (file) => {
    if (this.selection) {
      const foundIndex = this.selection?.findIndex((x) => x.id === file.id);
      if (foundIndex > -1) {
        runInAction(() => {
          this.selection[foundIndex] = file;
        });
      }
    }

    if (this.bufferSelection) {
      const foundIndex = [this.bufferSelection].findIndex(
        (x) => x.id === file.id
      );
      if (foundIndex > -1) {
        runInAction(() => {
          this.bufferSelection[foundIndex] = file;
        });
      }
    }
  };

  updateSelectionStatus = (id, status, isEditing) => {
    const index = this.selection.findIndex((x) => x.id === id);

    if (index !== -1) {
      this.selection[index].fileStatus = status;
      this.selection[index].isEditing = isEditing;
    }
  };

  addActiveItems = (files, folders, destFolderId) => {
    if (folders && folders.length) {
      if (!this.activeFolders.length) {
        this.setActiveFolders(folders, destFolderId);
      } else {
        folders.map((item) =>
          this.activeFolders.push({ id: item, destFolderId })
        );
      }
    }

    if (files && files.length) {
      if (!this.activeFiles.length) {
        this.setActiveFiles(files, destFolderId);
      } else {
        files.map((item) => this.activeFiles.push({ id: item, destFolderId }));
      }
    }
  };

  updateActiveFiles = (items) => {
    this.activeFiles = items;
  };

  clearFiles = () => {
    this.setFolders([]);
    this.setFiles([]);

    this.selectedFolderStore.setSelectedFolder(null);
  };

  setActiveFiles = (activeFiles, destFolderId) => {
    const arrayFormation = activeFiles.map((id) => ({
      id,
      destFolderId,
    }));

    this.activeFiles = arrayFormation;
  };

  setActiveFolders = (activeFolders, destFolderId) => {
    const arrayFormation = activeFolders.map((id) => ({
      id,
      destFolderId,
    }));

    this.activeFolders = arrayFormation;
  };
  setViewAs = (viewAs) => {
    this.viewAs = viewAs;
    localStorage.setItem("viewAs", viewAs);
    viewAs === "tile" && this.createThumbnails();
  };

  setPageItemsLength = (pageItemsLength) => {
    this.pageItemsLength = pageItemsLength;
  };

  setDragging = (dragging) => {
    this.dragging = dragging;
  };

  setTooltipPosition = (tooltipPageX, tooltipPageY) => {
    this.tooltipPageX = tooltipPageX;
    this.tooltipPageY = tooltipPageY;
  };

  setStartDrag = (startDrag) => {
    this.selection = this.selection.filter(
      (x) => !x.providerKey || x.id !== x.rootFolderId
    ); // removed root thirdparty folders
    this.startDrag = startDrag;
  };

  setIsEmptyPage = (isEmptyPage) => {
    this.isEmptyPage = isEmptyPage;
  };

  setIsLoadedEmptyPage = (isLoadedEmptyPage) => {
    this.isLoadedEmptyPage = isLoadedEmptyPage;
  };

  get tooltipOptions() {
    if (!this.dragging) return null;

    const selectionLength = this.selection.length;
    const elementTitle = selectionLength && this.selection[0].title;
    const singleElement = selectionLength === 1;
    const filesCount = singleElement ? elementTitle : selectionLength;
    const { isShareFolder, isCommonFolder } = this.treeFoldersStore;

    let operationName;

    if (this.authStore.isAdmin && isShareFolder) {
      operationName = "copy";
    } else if (!this.authStore.isAdmin && (isShareFolder || isCommonFolder)) {
      operationName = "copy";
    } else {
      operationName = "move";
    }

    return {
      filesCount,
      operationName,
    };
  }

  initFiles = () => {
    if (this.isInit) return;

    const { isAuthenticated, settingsStore } = this.authStore;
    const { getFilesSettings } = this.filesSettingsStore;

    const {
      getPortalCultures,
      getIsEncryptionSupport,
      getEncryptionKeys,
      //setModuleInfo,
      isDesktopClient,
    } = settingsStore;

    //setModuleInfo(config.homepage, config.id);

    const requests = [];

    updateTempContent();
    if (!isAuthenticated) {
      return this.clientLoadingStore.setIsLoaded(true);
    } else {
      updateTempContent(isAuthenticated);
    }

    if (!this.isEditor) {
      requests.push(
        getPortalCultures(),
        this.treeFoldersStore.fetchTreeFolders().then((treeFolders) => {
          if (!treeFolders || !treeFolders.length) return;

          const trashFolder = treeFolders.find(
            (f) => f.rootFolderType == FolderType.TRASH
          );

          if (!trashFolder) return;

          const isEmpty = !trashFolder.foldersCount && !trashFolder.filesCount;

          this.setTrashIsEmpty(isEmpty);
        })
      );

      if (isDesktopClient) {
        requests.push(getIsEncryptionSupport(), getEncryptionKeys());
      }
    }
    requests.push(getFilesSettings());

    return Promise.all(requests).then(() => {
      this.clientLoadingStore.setIsArticleLoading(false);
      this.clientLoadingStore.setFirstLoad(false);

      this.setIsInit(true);
    });
  };

  setIsInit = (isInit) => {
    this.isInit = isInit;
  };

  reset = () => {
    this.isInit = false;
    this.clientLoadingStore.setIsLoaded(false);
    this.clientLoadingStore.setIsSectionHeaderLoading(true);
    this.clientLoadingStore.setIsSectionFilterLoading(true);
    this.clientLoadingStore.setIsSectionBodyLoading(true);
    this.clientLoadingStore.setIsArticleLoading(true);
    this.clientLoadingStore.setFirstLoad(true);

    this.alreadyFetchingRooms = false;

    this.files = [];
    this.folders = [];

    this.selection = [];
    this.bufferSelection = null;
    this.selected = "close";
  };

  setFiles = (files) => {
    const { socketHelper } = this.authStore.settingsStore;
    if (files.length === 0 && this.files.length === 0) return;

    if (this.files?.length > 0) {
      socketHelper.emit({
        command: "unsubscribe",
        data: {
          roomParts: this.files.map((f) => `FILE-${f.id}`),
          individual: true,
        },
      });
    }

    this.files = files;

    if (this.files?.length > 0) {
      socketHelper.emit({
        command: "subscribe",
        data: {
          roomParts: this.files.map((f) => `FILE-${f.id}`),
          individual: true,
        },
      });

      // this.files?.forEach((file) =>
      //   console.log("[WS] subscribe to file's changes", file.id, file.title)
      // );
    }

    this.createThumbnails();
  };

  setFolders = (folders) => {
    const { socketHelper } = this.authStore.settingsStore;
    if (folders.length === 0 && this.folders.length === 0) return;

    if (this.folders?.length > 0) {
      this.folders.forEach((f) =>
        socketHelper.emit({
          command: "unsubscribe",
          data: {
            roomParts: `DIR-${f.id}`,
            individual: true,
          },
        })
      );
    }

    this.folders = folders;

    if (this.folders?.length > 0) {
      this.folders.forEach((f) =>
        socketHelper.emit({
          command: "subscribe",
          data: {
            roomParts: `DIR-${f.id}`,
            individual: true,
          },
        })
      );
    }
  };

  getFileIndex = (id) => {
    const index = this.files.findIndex((x) => x.id === id);
    return index;
  };

  updateFileStatus = (index, status) => {
    if (index < 0) return;

    this.files[index].fileStatus = status;
  };
  updateRoomMute = (index, status) => {
    if (index < 0) return;

    this.folders[index].mute = status;
  };
  setFile = (file) => {
    const index = this.files.findIndex((x) => x.id === file.id);
    if (index !== -1) {
      this.files[index] = file;
      this.createThumbnail(file);
    }
  };

  updateSelection = (id) => {
    const indexFileList = this.filesList.findIndex(
      (filelist) => filelist.id === id
    );
    const indexSelectedRoom = this.selection.findIndex(
      (room) => room.id === id
    );

    if (~indexFileList && ~indexSelectedRoom) {
      this.selection[indexSelectedRoom] = this.filesList[indexFileList];
    }
    if (this.bufferSelection) {
      this.bufferSelection = this.filesList.find(
        (file) => file.id === this.bufferSelection.id
      );
    }
  };

  getFolderIndex = (id) => {
    const index = this.folders.findIndex((x) => x.id === id);
    return index;
  };

  updateFolder = (index, folder) => {
    if (index !== -1) this.folders[index] = folder;

    this.updateSelection(folder.id);
  };

  setFolder = (folder) => {
    const index = this.getFolderIndex(folder.id);

    this.updateFolder(index, folder);
  };

  getFilesChecked = (file, selected) => {
    if (!file.parentId) {
      if (this.activeFiles.find((elem) => elem.id === file.id)) return false;
    } else {
      if (this.activeFolders.find((elem) => elem.id === file.id)) return false;
    }

    const type = file.fileType;
    const roomType = file.roomType;

    switch (selected) {
      case "all":
        return true;
      case FilterType.FoldersOnly.toString():
        return file.parentId;
      case FilterType.DocumentsOnly.toString():
        return type === FileType.Document;
      case FilterType.PresentationsOnly.toString():
        return type === FileType.Presentation;
      case FilterType.SpreadsheetsOnly.toString():
        return type === FileType.Spreadsheet;
      case FilterType.ImagesOnly.toString():
        return type === FileType.Image;
      case FilterType.MediaOnly.toString():
        return type === FileType.Video || type === FileType.Audio;
      case FilterType.ArchiveOnly.toString():
        return type === FileType.Archive;
      case FilterType.FilesOnly.toString():
        return type || !file.parentId;
      case `room-${RoomsType.FillingFormsRoom}`:
        return roomType === RoomsType.FillingFormsRoom;
      case `room-${RoomsType.CustomRoom}`:
        return roomType === RoomsType.CustomRoom;
      case `room-${RoomsType.EditingRoom}`:
        return roomType === RoomsType.EditingRoom;
      case `room-${RoomsType.ReviewRoom}`:
        return roomType === RoomsType.ReviewRoom;
      case `room-${RoomsType.ReadOnlyRoom}`:
        return roomType === RoomsType.ReadOnlyRoom;
      default:
        return false;
    }
  };

  getFilesBySelected = (files, selected) => {
    let newSelection = [];
    files.forEach((file) => {
      const checked = this.getFilesChecked(file, selected);

      if (checked) newSelection.push(file);
    });

    return newSelection;
  };

  setSelected = (selected, clearBuffer = true) => {
    if (selected === "close" || selected === "none") {
      clearBuffer && this.setBufferSelection(null);
      this.setHotkeyCaretStart(null);
      this.setHotkeyCaret(null);
    }

    this.selected = selected;
    const files = this.filesList;
    this.selection = this.getFilesBySelected(files, selected);
  };

  setHotkeyCaret = (hotkeyCaret) => {
    if (hotkeyCaret || this.hotkeyCaret) {
      this.hotkeyCaret = hotkeyCaret;
    }
  };

  setHotkeyCaretStart = (hotkeyCaretStart) => {
    this.hotkeyCaretStart = hotkeyCaretStart;
  };

  setSelection = (selection) => {
    this.selection = selection;
  };

  setSelections = (added, removed, clear = false) => {
    if (clear) {
      this.selection = [];
    }

    let newSelections = JSON.parse(JSON.stringify(this.selection));

    for (let item of added) {
      if (!item) return;

      const value =
        this.viewAs === "tile"
          ? item.getAttribute("value")
          : item.getElementsByClassName("files-item")
          ? item.getElementsByClassName("files-item")[0]?.getAttribute("value")
          : null;

      if (!value) return;
      const splitValue = value && value.split("_");

      const fileType = splitValue[0];
      const id = splitValue.slice(1, -3).join("_");

      if (fileType === "file") {
        const isFound =
          this.selection.findIndex((f) => f.id == id && !f.isFolder) === -1;

        if (this.activeFiles.findIndex((f) => f.id == id) === -1) {
          isFound &&
            newSelections.push(
              this.filesList.find((f) => f.id == id && !f.isFolder)
            );
        }
      } else if (this.activeFolders.findIndex((f) => f.id == id) === -1) {
        const isFound =
          this.selection.findIndex((f) => f.id == id && f.isFolder) === -1;

        const selectableFolder = this.filesList.find(
          (f) => f.id == id && f.isFolder
        );
        selectableFolder.isFolder = true;

        isFound && newSelections.push(selectableFolder);
      }
    }

    for (let item of removed) {
      if (!item) return;

      const value =
        this.viewAs === "tile"
          ? item.getAttribute("value")
          : item.getElementsByClassName("files-item")
          ? item.getElementsByClassName("files-item")[0]?.getAttribute("value")
          : null;

      const splitValue = value && value.split("_");

      const fileType = splitValue[0];
      const id = splitValue.slice(1, -3).join("_");

      if (fileType === "file") {
        if (this.activeFiles.findIndex((f) => f.id == id) === -1) {
          newSelections = newSelections.filter(
            (f) => !(f.id == id && !f.isFolder)
          );
        }
      } else if (this.activeFolders.findIndex((f) => f.id == id) === -1) {
        newSelections = newSelections.filter(
          (f) => !(f.id == id && f.isFolder)
        );
      }
    }

    this.setSelection(newSelections);
  };

  setBufferSelection = (bufferSelection) => {
    this.bufferSelection = bufferSelection;
  };

  setIsLoadedFetchFiles = (isLoadedFetchFiles) => {
    this.isLoadedFetchFiles = isLoadedFetchFiles;
  };

  //TODO: FILTER
  setFilesFilter = (filter) => {
    const key = `UserFilter=${this.authStore.userStore.user.id}`;
    const value = `${filter.sortBy},${filter.pageCount},${filter.sortOrder}`;
    localStorage.setItem(key, value);

    // this.setFilterUrl(filter);
    this.filter = filter;

    runInAction(() => {
      if (filter && this.isHidePagination) {
        this.isHidePagination = false;
      }
    });

    runInAction(() => {
      if (filter && this.isLoadingFilesFind) {
        this.isLoadingFilesFind = false;
      }
    });
  };

  resetUrl = () => {
    this.setFilesFilter(this.tempFilter);
  };

  setRoomsFilter = (filter) => {
    const key = `UserRoomsFilter=${this.authStore.userStore.user.id}`;
    const value = `${filter.sortBy},${filter.pageCount},${filter.sortOrder}`;
    localStorage.setItem(key, value);

    if (!this.authStore.settingsStore.withPaging) filter.pageCount = 100;

    // this.setFilterUrl(filter, true);
    this.roomsFilter = filter;

    runInAction(() => {
      if (filter && this.isHidePagination) {
        this.isHidePagination = false;
      }
    });

    runInAction(() => {
      if (filter && this.isLoadingFilesFind) {
        this.isLoadingFilesFind = false;
      }
    });
  };

  setFilter = (filter) => {
    if (!this.authStore.settingsStore.withPaging) filter.pageCount = 100;
    this.filter = filter;
  };

  setFilesOwner = (folderIds, fileIds, ownerId) => {
    return api.files.setFileOwner(folderIds, fileIds, ownerId);
  };

  setFilterUrl = (filter) => {
    const filterParamsStr = filter.toUrlParams();

    const url = getCategoryUrl(this.categoryType, filter.folder);

    const pathname = `${url}?${filterParamsStr}`;

    const currentUrl = window.location.href.replace(window.location.origin, "");
    const newUrl = combineUrl(
      window.DocSpaceConfig?.proxy?.url,
      config.homepage,
      pathname
    );

    if (newUrl === currentUrl) return;

    // window.DocSpace.navigate(newUrl, {
    //   state: {
    //     fromAccounts:
    //       window.DocSpace.location.pathname.includes("accounts/filter"),
    //     fromSettings: window.DocSpace.location.pathname.includes("settings"),
    //   },
    //   replace: !location.search,
    // });
  };

  isEmptyLastPageAfterOperation = (newSelection) => {
    const { isRoomsFolder, isArchiveFolder } = this.treeFoldersStore;

    const selection =
      newSelection || this.selection?.length || [this.bufferSelection].length;

    const filter =
      isRoomsFolder || isArchiveFolder ? this.roomsFilter : this.filter;

    return (
      selection &&
      filter.page > 0 &&
      !filter.hasNext() &&
      selection === this.files.length + this.folders.length
    );
  };

  resetFilterPage = () => {
    const { isRoomsFolder, isArchiveFolder } = this.treeFoldersStore;

    let newFilter;

    newFilter =
      isRoomsFolder || isArchiveFolder
        ? this.roomsFilter.clone()
        : this.filter.clone();

    newFilter.page--;

    return newFilter;
  };

  refreshFiles = async () => {
    const res = await this.fetchFiles(this.selectedFolderStore.id, this.filter);
    return res;
  };

  fetchFiles = (
    folderId,
    filter,
    clearFilter = true,
    withSubfolders = false,
    clearSelection = true
  ) => {
    const { setSelectedNode } = this.treeFoldersStore;
    if (this.clientLoadingStore.isLoading) {
      this.roomsController.abort();
      this.roomsController = new AbortController();
    }

    const filterData = filter ? filter.clone() : FilesFilter.getDefault();
    filterData.folder = folderId;

    if (folderId === "@my" && this.authStore.userStore.user.isVisitor) {
      const url = getCategoryUrl(CategoryType.Shared);
      return window.DocSpace.navigate(
        `${url}?${RoomsFilter.getDefault().toUrlParams()}`
      );
    }

    this.setIsErrorRoomNotAvailable(false);
    this.setIsLoadedFetchFiles(false);

    const filterStorageItem =
      this.authStore.userStore.user?.id &&
      localStorage.getItem(`UserFilter=${this.authStore.userStore.user.id}`);

    if (filterStorageItem && !filter) {
      const splitFilter = filterStorageItem.split(",");

      filterData.sortBy = splitFilter[0];
      filterData.pageCount = +splitFilter[1];
      filterData.sortOrder = splitFilter[2];
    }

    if (!this.authStore.settingsStore.withPaging) {
      filterData.page = 0;
      filterData.pageCount = 100;
    }

    setSelectedNode([folderId + ""]);

    return api.files
      .getFolder(folderId, filterData, this.filesController.signal)
      .then(async (data) => {
        filterData.total = data.total;

        if (data.total > 0) {
          const lastPage = filterData.getLastPage();

          if (filterData.page > lastPage) {
            filterData.page = lastPage;

            return this.fetchFiles(
              folderId,
              filterData,
              clearFilter,
              withSubfolders
            );
          }
        }

        runInAction(() => {
          this.categoryType = getCategoryTypeByFolderType(
            data.current.rootFolderType,
            data.current.parentId
          );
        });

        if (this.isPreview) {
          //save filter for after closing preview change url
          this.setTempFilter(filterData);
        } else {
          this.setFilesFilter(filterData); //TODO: FILTER
        }

        const isPrivacyFolder =
          data.current.rootFolderType === FolderType.Privacy;

        runInAction(() => {
          const isEmptyList = [...data.folders, ...data.files].length === 0;

          if (filter && isEmptyList) {
            const {
              authorType,
              roomId,
              search,
              withSubfolders,
              filterType,
              searchInContent,
            } = filter;
            const isFiltered =
              authorType ||
              roomId ||
              search ||
              !withSubfolders ||
              filterType ||
              searchInContent;

            if (isFiltered) {
              this.setIsEmptyPage(false);
            } else {
              this.setIsEmptyPage(isEmptyList);
            }
          } else {
            this.setIsEmptyPage(isEmptyList);
          }
          this.setFolders(isPrivacyFolder && isMobile ? [] : data.folders);
          this.setFiles(isPrivacyFolder && isMobile ? [] : data.files);
        });

        if (clearFilter) {
          if (clearSelection) {
            this.setSelected("close");
          }
        }

        const navigationPath = await Promise.all(
          data.pathParts.map(async (folder) => {
            const { Rooms, Archive } = FolderType;

            let folderId = folder;

            if (
              data.current.providerKey &&
              data.current.rootFolderType === Rooms &&
              this.treeFoldersStore.myRoomsId
            ) {
              folderId = this.treeFoldersStore.myRoomsId;
            }

            const folderInfo =
              data.current.id === folderId
                ? data.current
                : await api.files.getFolderInfo(folderId);

            const {
              id,
              title,
              roomType,
              rootFolderId,
              rootFolderType,
              parentId,
              mute,
            } = folderInfo;

            const isRootRoom =
              rootFolderId === id &&
              (rootFolderType === Rooms || rootFolderType === Archive);

            if (parentId === rootFolderId) {
              runInAction(() => {
                this.isMuteCurrentRoomNotifications = mute;
              });
            }

            return {
              id: folderId,
              title,
              isRoom: !!roomType,
              isRootRoom,
            };
          })
        ).then((res) => {
          return res
            .filter((item, index) => index !== res.length - 1)
            .reverse();
        });

        this.selectedFolderStore.setSelectedFolder({
          folders: data.folders,
          ...data.current,
          pathParts: data.pathParts,
          navigationPath: navigationPath,
          ...{ new: data.new },
        });

        this.clientLoadingStore.setIsSectionHeaderLoading(false);

        const selectedFolder = {
          selectedFolder: { ...this.selectedFolderStore },
        };

        if (this.createdItem) {
          const newItem = this.filesList.find(
            (item) => item.id === this.createdItem.id
          );

          if (newItem) {
            this.setBufferSelection(newItem);
            this.setScrollToItem({
              id: newItem.id,
              type: this.createdItem.type,
            });
          }

          this.setCreatedItem(null);
        }

        return Promise.resolve(selectedFolder);
      })
      .catch((err) => {
        console.error(err);

        if (err?.response?.status === 402)
          this.authStore.currentTariffStatusStore.setPortalTariff();

        if (requestCounter > 0) return;

        requestCounter++;
        const isUserError = [
          NotFoundHttpCode,
          ForbiddenHttpCode,
          PaymentRequiredHttpCode,
          UnauthorizedHttpCode,
        ].includes(err?.response?.status);

        if (isUserError) {
          runInAction(() => {
            this.isErrorRoomNotAvailable = true;
          });
        } else {
          if (axios.isCancel(err)) {
            console.log("Request canceled", err.message);
          } else {
            toastr.error(err);
          }
        }
      })
      .finally(() => {
        this.setIsLoadedFetchFiles(true);

        if (window?.DocSpace?.location?.state?.highlightFileId) {
          this.setHighlightFile({
            highlightFileId: window.DocSpace.location.state.highlightFileId,
            isFileHasExst: window.DocSpace.location.state.isFileHasExst,
          });
        }
      });
  };

  fetchRooms = (
    folderId,
    filter,
    clearFilter = true,
    withSubfolders = false,
    clearSelection = true
  ) => {
    const { setSelectedNode, roomsFolderId } = this.treeFoldersStore;

    if (this.clientLoadingStore.isLoading) {
      this.filesController.abort();
      this.filesController = new AbortController();
    }

    const filterData = !!filter ? filter.clone() : RoomsFilter.getDefault();

    const filterStorageItem = localStorage.getItem(
      `UserRoomsFilter=${this.authStore.userStore.user.id}`
    );

    if (filterStorageItem && !filter) {
      const splitFilter = filterStorageItem.split(",");

      filterData.sortBy = splitFilter[0];
      filterData.pageCount = +splitFilter[1];
      filterData.sortOrder = splitFilter[2];
    }

    if (!this.authStore.settingsStore.withPaging) {
      filterData.page = 0;
      filterData.pageCount = 100;
    }

    if (folderId) setSelectedNode([folderId + ""]);

    const request = () =>
      api.rooms
        .getRooms(filterData, this.roomsController.signal)
        .then(async (data) => {
          if (!folderId) setSelectedNode([data.current.id + ""]);

          filterData.total = data.total;

          if (data.total > 0) {
            const lastPage = filterData.getLastPage();

            if (filterData.page > lastPage) {
              filterData.page = lastPage;

              return this.fetchRooms(folderId, filterData);
            }
          }

          runInAction(() => {
            this.categoryType = getCategoryTypeByFolderType(
              data.current.rootFolderType,
              data.current.parentId
            );
          });

          this.setRoomsFilter(filterData);

          runInAction(() => {
            const isEmptyList = data.folders.length === 0;
            if (filter && isEmptyList) {
              const {
                subjectId,
                filterValue,
                type,
                withSubfolders: withRoomsSubfolders,
                searchInContent: searchInContentRooms,
                tags,
                withoutTags,
              } = filter;

              const isFiltered =
                subjectId ||
                filterValue ||
                type ||
                withRoomsSubfolders ||
                searchInContentRooms ||
                tags ||
                withoutTags;

              if (isFiltered) {
                this.setIsEmptyPage(false);
              } else {
                this.setIsEmptyPage(isEmptyList);
              }
            } else {
              this.setIsEmptyPage(isEmptyList);
            }

            this.setFolders(data.folders);
            this.setFiles([]);
          });

          if (clearFilter) {
            if (clearSelection) {
              this.setSelected("close");
            }
          }

          this.selectedFolderStore.setSelectedFolder({
            folders: data.folders,
            ...data.current,
            pathParts: data.pathParts,
            navigationPath: [],
            ...{ new: data.new },
          });

          this.clientLoadingStore.setIsSectionHeaderLoading(false);

          const selectedFolder = {
            selectedFolder: { ...this.selectedFolderStore },
          };

          if (this.createdItem) {
            const newItem = this.filesList.find(
              (item) => item.id === this.createdItem.id
            );

            if (newItem) {
              this.setBufferSelection(newItem);
              this.setScrollToItem({
                id: newItem.id,
                type: this.createdItem.type,
              });
            }

            this.setCreatedItem(null);
          }
          this.setIsErrorRoomNotAvailable(false);
          return Promise.resolve(selectedFolder);
        })
        .catch((err) => {
          if (err?.response?.status === 402)
            this.authStore.currentTariffStatusStore.setPortalTariff();

          if (axios.isCancel(err)) {
            console.log("Request canceled", err.message);
          } else {
            toastr.error(err);
          }
        });

    return request();
  };

  setAlreadyFetchingRooms = (alreadyFetchingRooms) => {
    this.alreadyFetchingRooms = alreadyFetchingRooms;
  };

  isFileSelected = (fileId, parentId) => {
    const item = this.selection.find(
      (x) => x.id === fileId && x.parentId === parentId
    );

    return item !== undefined;
  };

  selectFile = (file) => {
    const { id, parentId } = file;
    const isFileSelected = this.isFileSelected(id, parentId);
    if (!isFileSelected) this.selection.push(file);
  };

  deselectFile = (file) => {
    const { id, parentId } = file;
    const isFileSelected = this.isFileSelected(id, parentId);
    if (isFileSelected) {
      let selectionIndex = this.selection.findIndex(
        (x) => x.parentId === parentId && x.id === id
      );

      if (selectionIndex !== -1) {
        this.selection = this.selection.filter(
          (x, index) => index !== selectionIndex
        );
      }
    }
  };

  removeOptions = (options, toRemoveArray) =>
    options.filter((o) => !toRemoveArray.includes(o));

  removeSeparator = (options) => {
    const newOptions = options.map((o, index) => {
      if (index === 0 && o.includes("separator")) {
        return false;
      }

      if (index === options.length - 1 && o.includes("separator")) {
        return false;
      }

      if (
        o?.includes("separator") &&
        options[index + 1].includes("separator")
      ) {
        return false;
      }

      return o;
    });

    return newOptions.filter((o) => o);
  };

  getFilesContextOptions = (item) => {
    const isFile = !!item.fileExst || item.contentLength;
    const isRoom = !!item.roomType;
    const isFavorite =
      (item.fileStatus & FileStatus.IsFavorite) === FileStatus.IsFavorite;

    const isThirdPartyItem = !!item.providerKey;
    const hasNew =
      item.new > 0 || (item.fileStatus & FileStatus.IsNew) === FileStatus.IsNew;
    const canConvert = this.filesSettingsStore.extsConvertible[item.fileExst];
    const isEncrypted = item.encrypted;
    const isDocuSign = false; //TODO: need this prop;
    const isEditing = false; // (item.fileStatus & FileStatus.IsEditing) === FileStatus.IsEditing;

    const { isRecycleBinFolder, isMy, isArchiveFolder } = this.treeFoldersStore;

    const { enablePlugins } = this.authStore.settingsStore;

    const isThirdPartyFolder =
      item.providerKey && item.id === item.rootFolderId;

    const isMyFolder = isMy(item.rootFolderType);

    const { isDesktopClient } = this.authStore.settingsStore;

    const pluginAllKeys =
      enablePlugins && getContextMenuKeysByType(PluginContextMenuItemType.All);

    const canRenameItem = item.security?.Rename;

    const canMove = this.accessRightsStore.canMoveItems({
      ...item,
      ...{ editing: isEditing },
    });

    const canDelete = !isEditing && item.security?.Delete;

    const canCopy = item.security?.Copy;
    const canDuplicate = item.security?.Duplicate;
    const canDownload = item.security?.Download;

    if (isFile) {
      const shouldFillForm = item.viewAccessability.WebRestrictedEditing;
      const canLockFile = item.security?.Lock;
      const canChangeVersionFileHistory =
        !isEditing && item.security?.EditHistory;

      const canViewVersionFileHistory = item.security?.ReadHistory;
      const canFillForm = item.security?.FillForms;

      const canEditFile = item.security.Edit && item.viewAccessability.WebEdit;
      const canOpenPlayer =
        item.viewAccessability.ImageView || item.viewAccessability.MediaView;
      const canViewFile = item.viewAccessability.WebView;

      const isMasterForm = item.fileExst === ".docxf";
      const isPdf = item.fileExst === ".pdf";

      let fileOptions = [
        //"open",
        "select",
        "fill-form",
        "edit",
        "preview",
        "view",
        "pdf-view",
        "make-form",
        "separator0",
        "link-for-room-members",
        // "sharing-settings",
        // "external-link",
        "owner-change",
        // "link-for-portal-users",
        "send-by-email",
        "docu-sign",
        "version", //category
        //   "finalize-version",
        "show-version-history",
        "show-info",
        "block-unblock-version", //need split
        "separator1",
        "open-location",
        "mark-read",
        // "mark-as-favorite",
        // "remove-from-favorites",
        "download",
        "download-as",
        "convert",
        "move", //category
        "move-to",
        "copy-to",
        "copy",
        "restore",
        "rename",
        "separator2",
        // "unsubscribe",
        "delete",
      ];

      if (!canDownload) {
        fileOptions = this.removeOptions(fileOptions, ["download"]);
      }

      if (!isPdf || !window.DocSpaceConfig.pdfViewer) {
        fileOptions = this.removeOptions(fileOptions, ["pdf-view"]);
      }

      if (!canLockFile) {
        fileOptions = this.removeOptions(fileOptions, [
          "block-unblock-version",
        ]);
      }

      if (!canChangeVersionFileHistory) {
        fileOptions = this.removeOptions(fileOptions, ["finalize-version"]);
      }

      if (!canViewVersionFileHistory) {
        fileOptions = this.removeOptions(fileOptions, ["show-version-history"]);
      }

      if (!canChangeVersionFileHistory && !canViewVersionFileHistory) {
        fileOptions = this.removeOptions(fileOptions, ["version"]);
        if (item.rootFolderType === FolderType.Archive) {
          fileOptions = this.removeOptions(fileOptions, ["separator0"]);
        }
      }

      if (!canRenameItem) {
        fileOptions = this.removeOptions(fileOptions, ["rename"]);
      }

      if (canOpenPlayer || !canEditFile) {
        fileOptions = this.removeOptions(fileOptions, ["edit"]);
      }

      if (!(shouldFillForm && canFillForm)) {
        fileOptions = this.removeOptions(fileOptions, ["fill-form"]);
      }

      if (!canDelete) {
        fileOptions = this.removeOptions(fileOptions, ["delete"]);
      }

      if (!canMove) {
        fileOptions = this.removeOptions(fileOptions, ["move-to"]);
      }

      if (!canCopy) {
        fileOptions = this.removeOptions(fileOptions, ["copy-to"]);
      }

      if (!canDuplicate) {
        fileOptions = this.removeOptions(fileOptions, ["copy"]);
      }
      if (!canMove && !canCopy && !canDuplicate) {
        fileOptions = this.removeOptions(fileOptions, ["move"]);
      }

      if (!(isMasterForm && canDuplicate))
        fileOptions = this.removeOptions(fileOptions, ["make-form"]);

      if (item.rootFolderType === FolderType.Archive) {
        fileOptions = this.removeOptions(fileOptions, [
          "mark-read",
          "mark-as-favorite",
          "remove-from-favorites",
        ]);
      }

      if (!canConvert) {
        fileOptions = this.removeOptions(fileOptions, ["download-as"]);
      }

      if (!canConvert || isEncrypted) {
        fileOptions = this.removeOptions(fileOptions, ["convert"]);
      }

      if (!canViewFile || isRecycleBinFolder) {
        fileOptions = this.removeOptions(fileOptions, ["preview"]);
      }

      if (!canOpenPlayer || isRecycleBinFolder) {
        fileOptions = this.removeOptions(fileOptions, ["view"]);
      }

      if (!isDocuSign) {
        fileOptions = this.removeOptions(fileOptions, ["docu-sign"]);
      }

      if (
        isEditing ||
        item.rootFolderType === FolderType.Archive
        // ||
        // (isFavoritesFolder && !isFavorite) ||
        // isFavoritesFolder ||
        // isRecentFolder
      )
        fileOptions = this.removeOptions(fileOptions, ["separator2"]);

      // if (isFavorite) {
      //   fileOptions = this.removeOptions(fileOptions, ["mark-as-favorite"]);
      // } else {
      //   fileOptions = this.removeOptions(fileOptions, [
      //     "remove-from-favorites",
      //   ]);

      //   if (isFavoritesFolder) {
      //     fileOptions = this.removeOptions(fileOptions, ["mark-as-favorite"]);
      //   }
      // }

      if (isEncrypted) {
        fileOptions = this.removeOptions(fileOptions, [
          "open",
          "link-for-room-members",
          // "link-for-portal-users",
          // "external-link",
          "send-by-email",
          "mark-as-favorite",
        ]);
      }

      // if (isFavoritesFolder || isRecentFolder) {
      //   fileOptions = this.removeOptions(fileOptions, [
      //     //"unsubscribe",
      //   ]);
      // }

      if (!isRecycleBinFolder)
        fileOptions = this.removeOptions(fileOptions, ["restore"]);

      if (enablePlugins && !isRecycleBinFolder) {
        const pluginFilesKeys = getContextMenuKeysByType(
          PluginContextMenuItemType.Files
        );

        pluginAllKeys && pluginAllKeys.forEach((key) => fileOptions.push(key));
        pluginFilesKeys &&
          pluginFilesKeys.forEach((key) => fileOptions.push(key));
      }

      if (!this.canShareOwnerChange(item)) {
        fileOptions = this.removeOptions(fileOptions, ["owner-change"]);
      }

      if (isThirdPartyItem) {
        fileOptions = this.removeOptions(fileOptions, ["owner-change"]);
      }

      if (!hasNew) {
        fileOptions = this.removeOptions(fileOptions, ["mark-read"]);
      }

      if (
        !(
          // isRecentFolder ||
          // isFavoritesFolder ||
          (isMyFolder && (this.filterType || this.filterSearch))
        )
      ) {
        fileOptions = this.removeOptions(fileOptions, ["open-location"]);
      }

      if (isMyFolder || isRecycleBinFolder) {
        fileOptions = this.removeOptions(fileOptions, [
          "link-for-room-members",
        ]);
      }

      // if (isPrivacyFolder) {
      //   fileOptions = this.removeOptions(fileOptions, [
      //     "preview",
      //     "view",
      //     "separator0",
      //     "download-as",
      //   ]);

      //   // if (!isDesktopClient) {
      //   //   fileOptions = this.removeOptions(fileOptions, ["sharing-settings"]);
      //   // }
      // }

      fileOptions = this.removeSeparator(fileOptions);

      return fileOptions;
    } else if (isRoom) {
      const canInviteUserInRoom = item.security?.EditAccess;
      const canRemoveRoom = item.security?.Delete;

      const canArchiveRoom = item.security?.Move;
      const canPinRoom = item.security?.Pin;

      const canEditRoom = item.security?.EditRoom;

      const canViewRoomInfo = item.security?.Read;
      const canMuteRoom = item.security?.Mute;

      let roomOptions = [
        "select",
        "open",
        "separator0",
        "link-for-room-members",
        "reconnect-storage",
        "edit-room",
        "invite-users-to-room",
        "room-info",
        "pin-room",
        "unpin-room",
        "mute-room",
        "unmute-room",
        "separator1",
        "download",
        "archive-room",
        "unarchive-room",
        "leave-room",
        "delete",
      ];

      if (!canEditRoom) {
        roomOptions = this.removeOptions(roomOptions, [
          "edit-room",
          "reconnect-storage",
        ]);
      }

      if (!canInviteUserInRoom) {
        roomOptions = this.removeOptions(roomOptions, ["invite-users-to-room"]);
      }

      if (!canArchiveRoom) {
        roomOptions = this.removeOptions(roomOptions, [
          "archive-room",
          "unarchive-room",
        ]);
      }

      if (!canRemoveRoom) {
        roomOptions = this.removeOptions(roomOptions, ["delete"]);
      }

      if (!canDownload) {
        roomOptions = this.removeOptions(roomOptions, [
          "separator1",
          "download",
        ]);
      }

      if (!item.providerKey) {
        roomOptions = this.removeOptions(roomOptions, ["reconnect-storage"]);
      }

      if (!canPinRoom) {
        roomOptions = this.removeOptions(roomOptions, [
          "unpin-room",
          "pin-room",
        ]);
      } else {
        item.pinned
          ? (roomOptions = this.removeOptions(roomOptions, ["pin-room"]))
          : (roomOptions = this.removeOptions(roomOptions, ["unpin-room"]));
      }

      if (!canMuteRoom) {
        roomOptions = this.removeOptions(roomOptions, [
          "unmute-room",
          "mute-room",
        ]);
      } else {
        item.mute
          ? (roomOptions = this.removeOptions(roomOptions, ["mute-room"]))
          : (roomOptions = this.removeOptions(roomOptions, ["unmute-room"]));
      }

      if (!canViewRoomInfo) {
        roomOptions = this.removeOptions(roomOptions, ["room-info"]);
      }

      if (isArchiveFolder || item.rootFolderType === FolderType.Archive) {
        roomOptions = this.removeOptions(roomOptions, ["archive-room"]);
      } else {
        roomOptions = this.removeOptions(roomOptions, ["unarchive-room"]);

        if (enablePlugins) {
          const pluginRoomsKeys = getContextMenuKeysByType(
            PluginContextMenuItemType.Rooms
          );

          pluginAllKeys &&
            pluginAllKeys.forEach((key) => roomOptions.push(key));
          pluginRoomsKeys &&
            pluginRoomsKeys.forEach((key) => roomOptions.push(key));
        }
      }

      roomOptions = this.removeSeparator(roomOptions);

      return roomOptions;
    } else {
      let folderOptions = [
        "select",
        "open",
        // "separator0",
        // "sharing-settings",
        "link-for-room-members",
        "owner-change",
        "show-info",
        // "link-for-portal-users",
        "separator1",
        "open-location",
        "download",
        "move", //category
        "move-to",
        "copy-to",
        "mark-read",
        "restore",
        "rename",
        // "change-thirdparty-info",
        "separator2",
        // "unsubscribe",
        "delete",
      ];

      if (!canDownload) {
        folderOptions = this.removeOptions(folderOptions, ["download"]);
      }

      if (!canRenameItem) {
        folderOptions = this.removeOptions(folderOptions, ["rename"]);
      }

      if (!canDelete) {
        folderOptions = this.removeOptions(folderOptions, ["delete"]);
      }
      if (!canMove) {
        folderOptions = this.removeOptions(folderOptions, ["move-to"]);
      }

      if (!canCopy) {
        folderOptions = this.removeOptions(folderOptions, ["copy-to"]);
      }

      if (!canDuplicate) {
        folderOptions = this.removeOptions(folderOptions, ["copy"]);
      }

      if (!canMove && !canCopy && !canDuplicate) {
        folderOptions = this.removeOptions(folderOptions, ["move"]);
      }

      // if (item.rootFolderType === FolderType.Archive) {
      //   folderOptions = this.removeOptions(folderOptions, [
      //     "change-thirdparty-info",
      //     "separator2",
      //   ]);
      // }

      // if (isPrivacyFolder) {
      //   folderOptions = this.removeOptions(folderOptions, [
      //     // "sharing-settings",
      //   ]);
      // }

      if (isRecycleBinFolder) {
        folderOptions = this.removeOptions(folderOptions, [
          "open",
          "link-for-room-members",
          // "link-for-portal-users",
          // "sharing-settings",
          "mark-read",
          "separator0",
          "separator1",
        ]);
      } else {
        folderOptions = this.removeOptions(folderOptions, ["restore"]);

        if (enablePlugins) {
          const pluginFoldersKeys = getContextMenuKeysByType(
            PluginContextMenuItemType.Folders
          );

          pluginAllKeys &&
            pluginAllKeys.forEach((key) => folderOptions.push(key));
          pluginFoldersKeys &&
            pluginFoldersKeys.forEach((key) => folderOptions.push(key));
        }
      }

      if (!this.canShareOwnerChange(item)) {
        folderOptions = this.removeOptions(folderOptions, ["owner-change"]);
      }

      if (!hasNew) {
        folderOptions = this.removeOptions(folderOptions, ["mark-read"]);
      }

      if (isThirdPartyFolder && isDesktopClient)
        folderOptions = this.removeOptions(folderOptions, ["separator2"]);

      // if (!isThirdPartyFolder)
      //   folderOptions = this.removeOptions(folderOptions, [
      //     "change-thirdparty-info",
      //   ]);

      // if (isThirdPartyItem) {
      //   folderOptions = this.removeOptions(folderOptions, ["owner-change"]);

      //   if (isShareFolder) {
      //     folderOptions = this.removeOptions(folderOptions, [
      //       "change-thirdparty-info",
      //     ]);
      //   } else {
      //     if (isDesktopClient) {
      //       folderOptions = this.removeOptions(folderOptions, [
      //         "change-thirdparty-info",
      //       ]);
      //     }

      //     folderOptions = this.removeOptions(folderOptions, ["remove"]);

      //     if (!item) {
      //       //For damaged items
      //       folderOptions = this.removeOptions(folderOptions, [
      //         "open",
      //         "download",
      //       ]);
      //     }
      //   }
      // } else {
      //   folderOptions = this.removeOptions(folderOptions, [
      //     "change-thirdparty-info",
      //   ]);
      // }

      if (!(isMyFolder && (this.filterType || this.filterSearch))) {
        folderOptions = this.removeOptions(folderOptions, ["open-location"]);
      }

      if (isMyFolder) {
        folderOptions = this.removeOptions(folderOptions, [
          "link-for-room-members",
        ]);
      }

      folderOptions = this.removeSeparator(folderOptions);

      return folderOptions;
    }
  };

  addFileToRecentlyViewed = (fileId) => {
    if (this.treeFoldersStore.isPrivacyFolder) return Promise.resolve();
    return api.files.addFileToRecentlyViewed(fileId);
  };

  createFile = (folderId, title, templateId, formId) => {
    return api.files
      .createFile(folderId, title, templateId, formId)
      .then((file) => {
        return Promise.resolve(file);
      });
  };

  createFolder(parentFolderId, title) {
    return api.files.createFolder(parentFolderId, title);
  }

  createRoom = (roomParams) => {
    this.roomCreated = true;
    return api.rooms.createRoom(roomParams);
  };

  createRoomInThirdpary(thirpartyFolderId, roomParams) {
    return api.rooms.createRoomInThirdpary(thirpartyFolderId, roomParams);
  }

  editRoom(id, roomParams) {
    return api.rooms.editRoom(id, roomParams);
  }

  addTagsToRoom(id, tagArray) {
    return api.rooms.addTagsToRoom(id, tagArray);
  }

  removeTagsFromRoom(id, tagArray) {
    return api.rooms.removeTagsFromRoom(id, tagArray);
  }

  calculateRoomLogoParams(img, x, y, zoom) {
    let imgWidth, imgHeight, dimensions;
    if (img.width > img.height) {
      imgWidth = Math.min(1280, img.width);
      imgHeight = Math.round(img.height / (img.width / imgWidth));
      dimensions = Math.round(imgHeight / zoom);
    } else {
      imgHeight = Math.min(1280, img.height);
      imgWidth = Math.round(img.width / (img.height / imgHeight));
      dimensions = Math.round(imgWidth / zoom);
    }

    const croppedX = Math.round(x * imgWidth - dimensions / 2);
    const croppedY = Math.round(y * imgHeight - dimensions / 2);

    return {
      x: croppedX,
      y: croppedY,
      width: dimensions,
      height: dimensions,
    };
  }

  uploadRoomLogo(formData) {
    return api.rooms.uploadRoomLogo(formData);
  }

  addLogoToRoom(id, icon) {
    return api.rooms.addLogoToRoom(id, icon);
  }

  removeLogoFromRoom(id) {
    return api.rooms.removeLogoFromRoom(id);
  }

  getRoomMembers(id) {
    return api.rooms.getRoomMembers(id);
  }

  updateRoomMemberRole(id, data) {
    return api.rooms.updateRoomMemberRole(id, data);
  }

  getHistory(module, id, signal = null) {
    return api.rooms.getHistory(module, id, signal);
  }

  getRoomHistory(id) {
    return api.rooms.getRoomHistory(id);
  }

  getFileHistory(id) {
    return api.rooms.getFileHistory(id);
  }

  // updateFolderBadge = (id, count) => {
  //   const folder = this.folders.find((x) => x.id === id);
  //   if (folder) folder.new -= count;
  // };

  // updateFileBadge = (id) => {
  //   const file = this.files.find((x) => x.id === id);
  //   if (file) file.fileStatus = file.fileStatus & ~FileStatus.IsEditing;
  // };

  // updateFilesBadge = () => {
  //   for (let file of this.files) {
  //     file.fileStatus = file.fileStatus & ~FileStatus.IsEditing;
  //   }
  // };

  // updateFoldersBadge = () => {
  //   for (let folder of this.folders) {
  //     folder.new = 0;
  //   }
  // };

  updateRoomPin = (item) => {
    const idx = this.folders.findIndex((folder) => folder.id === item);

    if (idx === -1) return;
    this.folders[idx].pinned = !this.folders[idx].pinned;
  };

  scrollToTop = () => {
    if (this.authStore.settingsStore.withPaging) return;

    const scrollElm = isMobileOnly
      ? document.querySelector("#customScrollBar > .scroll-body")
      : document.querySelector("#sectionScroll > .scroll-body");

    scrollElm && scrollElm.scrollTo(0, 0);
  };

  addItem = (item, isFolder) => {
    const { socketHelper } = this.authStore.settingsStore;

    if (isFolder) {
      const foundIndex = this.folders.findIndex((x) => x.id === item?.id);
      if (foundIndex > -1) return;

      this.folders.unshift(item);

      console.log("[WS] subscribe to folder changes", item.id, item.title);

      socketHelper.emit({
        command: "subscribe",
        data: {
          roomParts: `DIR-${item.id}`,
          individual: true,
        },
      });
    } else {
      const foundIndex = this.files.findIndex((x) => x.id === item?.id);
      if (foundIndex > -1) return;

      console.log("[WS] subscribe to file changes", item.id, item.title);

      socketHelper.emit({
        command: "subscribe",
        data: { roomParts: `FILE-${item.id}`, individual: true },
      });

      this.files.unshift(item);
    }
    const { isRoomsFolder, isArchiveFolder } = this.treeFoldersStore;

    const isRooms = isRoomsFolder || isArchiveFolder;

    const filter = isRooms ? this.roomsFilter.clone() : this.filter.clone();

    filter.total += 1;

    if (isRooms) this.setRoomsFilter(filter);
    else this.setFilter(filter);

    this.scrollToTop();
  };

<<<<<<< HEAD
  removeFiles = (fileIds, folderIds, showToast) => {
    const { isRoomsFolder, isArchiveFolder } = this.treeFoldersStore;

    const isRooms = isRoomsFolder || isArchiveFolder;
    const newFilter = isRooms ? this.roomsFilter.clone() : this.filter.clone();

=======
  removeFiles = (fileIds, folderIds, showToast, destFolderId) => {
    const newFilter = this.filter.clone();
>>>>>>> 3958e9f1
    const deleteCount = (fileIds?.length ?? 0) + (folderIds?.length ?? 0);

    if (destFolderId && destFolderId === this.selectedFolderStore.id) return;

    if (newFilter.total <= newFilter.pageCount) {
      const files = fileIds
        ? this.files.filter((x) => !fileIds.includes(x.id))
        : this.files;
      const folders = folderIds
        ? this.folders.filter((x) => !folderIds.includes(x.id))
        : this.folders;

      newFilter.total -= deleteCount;

      runInAction(() => {
        isRooms ? this.setRoomsFilter(newFilter) : this.setFilter(newFilter);
        this.setFiles(files);
        this.setFolders(folders);
        this.setTempActionFilesIds([]);
      });

      return;
    }

    newFilter.startIndex =
      (newFilter.page + 1) * newFilter.pageCount - deleteCount;
    newFilter.pageCount = deleteCount;

    api.files
      .getFolder(newFilter.folder, newFilter)
      .then((res) => {
        const files = fileIds
          ? this.files.filter((x) => !fileIds.includes(x.id))
          : this.files;
        const folders = folderIds
          ? this.folders.filter((x) => !folderIds.includes(x.id))
          : this.folders;

        const newFiles = [...files, ...res.files];
        const newFolders = [...folders, ...res.folders];

        const filter = this.filter.clone();
        filter.total = res.total;

        runInAction(() => {
          this.setFilter(filter);
          this.setFiles(newFiles);
          this.setFolders(newFolders);
        });

        showToast && showToast();
      })
      .catch((err) => {
        toastr.error(err);
        console.log("Need page reload");
      })
      .finally(() => {
        this.setOperationAction(false);
        this.setTempActionFilesIds([]);
      });
  };

  updateFile = (fileId, title) => {
    return api.files
      .updateFile(fileId, title)
      .then((file) => this.setFile(file));
  };

  renameFolder = (folderId, title) => {
    return api.files.renameFolder(folderId, title).then((folder) => {
      this.setFolder(folder);
    });
  };

  getFilesCount = () => {
    const { filesCount, foldersCount } = this.selectedFolderStore;
    return filesCount + this.folders ? this.folders.length : foldersCount;
  };

  getServiceFilesCount = () => {
    const filesLength = this.files ? this.files.length : 0;
    const foldersLength = this.folders ? this.folders.length : 0;
    return filesLength + foldersLength;
  };

  canShareOwnerChange = (item) => {
    const userId =
      this.authStore.userStore.user && this.authStore.userStore.user.id;

    if (item.providerKey || !this.hasCommonFolder) {
      return false;
    } else if (this.authStore.isAdmin) {
      return true;
    } else if (item.createdBy.id === userId) {
      return true;
    } else {
      return false;
    }
  };

  get canShare() {
    const folderType = this.selectedFolderStore.rootFolderType;
    const isVisitor =
      (this.authStore.userStore.user &&
        this.authStore.userStore.user.isVisitor) ||
      false;

    if (isVisitor) {
      return false;
    }

    switch (folderType) {
      case FolderType.USER:
        return true;
      case FolderType.SHARE:
        return true;
      case FolderType.COMMON:
        return this.authStore.isAdmin;
      case FolderType.TRASH:
        return false;
      case FolderType.Favorites:
        return true; // false;
      case FolderType.Recent:
        return true; //false;
      case FolderType.Privacy:
        return true;
      default:
        return false;
    }
  }

  get currentFilesCount() {
    const serviceFilesCount = this.getServiceFilesCount();
    const filesCount = this.getFilesCount();
    return this.selectedFolderStore.providerItem
      ? serviceFilesCount
      : filesCount;
  }

  get iconOfDraggedFile() {
    const { getIcon } = this.filesSettingsStore;

    if (this.selection.length === 1) {
      return getIcon(
        24,
        this.selection[0].fileExst,
        this.selection[0].providerKey
      );
    }
    return null;
  }

  get isHeaderVisible() {
    return this.selection.length > 0;
  }

  get isHeaderIndeterminate() {
    const items = [...this.files, ...this.folders];
    return this.isHeaderVisible && this.selection.length
      ? this.selection.length < items.length
      : false;
  }

  get isHeaderChecked() {
    const items = [...this.files, ...this.folders];
    return this.isHeaderVisible && this.selection.length === items.length;
  }

  get hasCommonFolder() {
    return (
      this.treeFoldersStore.commonFolder &&
      this.selectedFolderStore.pathParts &&
      this.treeFoldersStore.commonFolder.id ===
        this.selectedFolderStore.pathParts[0]
    );
  }

  setFirsElemChecked = (checked) => {
    this.firstElemChecked = checked;
  };

  setHeaderBorder = (headerBorder) => {
    this.headerBorder = headerBorder;
  };

  get canCreate() {
    switch (this.selectedFolderStore.rootFolderType) {
      case FolderType.USER:
      case FolderType.Rooms:
        return true;
      case FolderType.SHARE:
        const canCreateInSharedFolder = this.selectedFolderStore.access === 1;
        return (
          !this.selectedFolderStore.isRootFolder && canCreateInSharedFolder
        );
      case FolderType.Privacy:
        return (
          this.authStore.settingsStore.isDesktopClient &&
          this.authStore.settingsStore.isEncryptionSupport
        );
      case FolderType.COMMON:
        return this.authStore.isAdmin;
      case FolderType.Archive:
      case FolderType.TRASH:
      default:
        return false;
    }
  }

  onCreateAddTempItem = (items) => {
    const { getFileIcon, getFolderIcon } = this.filesSettingsStore;
    const { extension, title } = this.fileActionStore;

    if (items.length && items[0].id === -1) return; //TODO: if change media collection from state remove this;

    const iconSize = this.viewAs === "table" ? 24 : 32;
    const icon = extension
      ? getFileIcon(`.${extension}`, iconSize)
      : getFolderIcon(null, iconSize);

    items.unshift({
      id: -1,
      title: title,
      parentId: this.selectedFolderStore.id,
      fileExst: extension,
      icon,
    });
  };

  get filterType() {
    return this.filter.filterType;
  }

  get filterSearch() {
    return this.filter.search;
  }

  getItemUrl = (id, isFolder, needConvert, canOpenPlayer) => {
    const proxyURL =
      window.DocSpaceConfig?.proxy?.url || window.location.origin;

    const url = getCategoryUrl(this.categoryType, id);

    if (canOpenPlayer) {
      return combineUrl(proxyURL, config.homepage, `${url}/#preview/${id}`);
    }

    if (isFolder) {
      const folderUrl = isFolder
        ? combineUrl(proxyURL, config.homepage, `${url}?folder=${id}`)
        : null;

      return folderUrl;
    } else {
      const url = combineUrl(
        proxyURL,
        config.homepage,
        `/doceditor?fileId=${id}${needConvert ? "&action=view" : ""}`
      );

      return url;
    }
  };

  get filesList() {
    const { getIcon } = this.filesSettingsStore;
    //return [...this.folders, ...this.files];

    const newFolders = [...this.folders];

    newFolders.sort((a, b) => {
      const firstValue = a.roomType ? 1 : 0;
      const secondValue = b.roomType ? 1 : 0;

      return secondValue - firstValue;
    });

    const items = [...newFolders, ...this.files];

    if (items.length > 0 && this.isEmptyPage) {
      this.setIsEmptyPage(false);
    }

    const newItem = items.map((item) => {
      const {
        access,
        autoDelete,
        originTitle,
        comment,
        contentLength,
        created,
        createdBy,
        encrypted,
        fileExst,
        filesCount,
        fileStatus,
        fileType,
        folderId,
        foldersCount,
        id,
        logo,
        locked,
        originId,
        originFolderId,
        originRoomId,
        originRoomTitle,
        parentId,
        pureContentLength,
        rootFolderType,
        rootFolderId,
        shared,
        title,
        updated,
        updatedBy,
        version,
        versionGroup,
        viewUrl,
        webUrl,
        providerKey,
        thumbnailUrl,
        thumbnailStatus,
        canShare,
        canEdit,
        roomType,
        isArchive,
        tags,
        pinned,
        security,
        viewAccessability,
        mute,
      } = item;

      const thirdPartyIcon = this.thirdPartyStore.getThirdPartyIcon(
        item.providerKey,
        "small"
      );

      const providerType =
        RoomsProviderType[
          Object.keys(RoomsProviderType).find((key) => key === item.providerKey)
        ];

      const canOpenPlayer =
        item.viewAccessability?.ImageView || item.viewAccessability?.MediaView;

      const previewUrl = canOpenPlayer
        ? this.getItemUrl(id, false, needConvert, canOpenPlayer)
        : null;
      const contextOptions = this.getFilesContextOptions(item);
      const isThirdPartyFolder = providerKey && id === rootFolderId;

      const iconSize = this.viewAs === "table" ? 24 : 32;

      let isFolder = false;
      this.folders.map((x) => {
        if (x.id === item.id && x.parentId === item.parentId) isFolder = true;
      });

      const { isRecycleBinFolder } = this.treeFoldersStore;

      const folderUrl = isFolder && this.getItemUrl(id, isFolder, false, false);

      const needConvert = item.viewAccessability?.Convert;
      const isEditing =
        (item.fileStatus & FileStatus.IsEditing) === FileStatus.IsEditing;

      const docUrl =
        !canOpenPlayer && !isFolder && this.getItemUrl(id, false, needConvert);

      const href = isRecycleBinFolder
        ? null
        : previewUrl
        ? previewUrl
        : !isFolder
        ? docUrl
        : folderUrl;

      const isRoom = !!roomType;

      const icon =
        isRoom && logo?.medium
          ? logo?.medium
          : getIcon(
              iconSize,
              fileExst,
              providerKey,
              contentLength,
              roomType,
              isArchive
            );

      const defaultRoomIcon = isRoom
        ? getIcon(
            iconSize,
            fileExst,
            providerKey,
            contentLength,
            roomType,
            isArchive
          )
        : undefined;

      return {
        access,
        daysRemaining: autoDelete && getDaysRemaining(autoDelete),
        originTitle,
        //checked,
        comment,
        contentLength,
        contextOptions,
        created,
        createdBy,
        encrypted,
        fileExst,
        filesCount,
        fileStatus,
        fileType,
        folderId,
        foldersCount,
        icon,
        defaultRoomIcon,
        id,
        isFolder,
        logo,
        locked,
        new: item.new,
        mute,
        parentId,
        pureContentLength,
        rootFolderType,
        rootFolderId,
        //selectedItem,
        shared,
        title,
        updated,
        updatedBy,
        version,
        versionGroup,
        viewUrl,
        webUrl,
        providerKey,
        canOpenPlayer,
        //canShare,
        canShare,
        canEdit,
        thumbnailUrl,
        thumbnailStatus,
        originId,
        originFolderId,
        originRoomId,
        originRoomTitle,
        previewUrl,
        folderUrl,
        href,
        isThirdPartyFolder,
        isEditing,
        roomType,
        isRoom,
        isArchive,
        tags,
        pinned,
        thirdPartyIcon,
        providerType,
        security,
        viewAccessability,
      };
    });

    return newItem;
  }

  get cbMenuItems() {
    const {
      isDocument,
      isPresentation,
      isSpreadsheet,
      isArchive,
    } = this.filesSettingsStore;

    let cbMenu = ["all"];
    const filesItems = [...this.files, ...this.folders];

    if (this.folders.length) {
      for (const item of this.folders) {
        if (item.roomType && RoomsTypeValues[item.roomType]) {
          cbMenu.push(`room-${RoomsTypeValues[item.roomType]}`);
        } else {
          cbMenu.push(FilterType.FoldersOnly);
        }
      }
    }

    for (let item of filesItems) {
      if (isDocument(item.fileExst)) cbMenu.push(FilterType.DocumentsOnly);
      else if (isPresentation(item.fileExst))
        cbMenu.push(FilterType.PresentationsOnly);
      else if (isSpreadsheet(item.fileExst))
        cbMenu.push(FilterType.SpreadsheetsOnly);
      else if (item.viewAccessability?.ImageView)
        cbMenu.push(FilterType.ImagesOnly);
      else if (item.viewAccessability?.MediaView)
        cbMenu.push(FilterType.MediaOnly);
      else if (isArchive(item.fileExst)) cbMenu.push(FilterType.ArchiveOnly);
    }

    const hasFiles = cbMenu.some(
      (elem) =>
        elem !== "all" &&
        elem !== `room-${FilterType.FoldersOnly}` &&
        elem !== `room-${RoomsType.FillingFormsRoom}` &&
        elem !== `room-${RoomsType.CustomRoom}` &&
        elem !== `room-${RoomsType.EditingRoom}` &&
        elem !== `room-${RoomsType.ReviewRoom}` &&
        elem !== `room-${RoomsType.ReadOnlyRoom}`
    );

    if (hasFiles) cbMenu.push(FilterType.FilesOnly);

    cbMenu = cbMenu.filter((item, index) => cbMenu.indexOf(item) === index);

    return cbMenu;
  }

  getCheckboxItemLabel = (t, key) => {
    switch (key) {
      case "all":
        return t("All");
      case FilterType.FoldersOnly:
        return t("Translations:Folders");
      case FilterType.DocumentsOnly:
        return t("Common:Documents");
      case FilterType.PresentationsOnly:
        return t("Translations:Presentations");
      case FilterType.SpreadsheetsOnly:
        return t("Translations:Spreadsheets");
      case FilterType.ImagesOnly:
        return t("Images");
      case FilterType.MediaOnly:
        return t("Media");
      case FilterType.ArchiveOnly:
        return t("Archives");
      case FilterType.FilesOnly:
        return t("AllFiles");
      case `room-${RoomsType.FillingFormsRoom}`:
        return t("FillingFormRooms");
      case `room-${RoomsType.CustomRoom}`:
        return t("CustomRooms");
      case `room-${RoomsType.EditingRoom}`:
        return t("CollaborationRooms");
      case `room-${RoomsType.ReviewRoom}`:
        return t("Common:Review");
      case `room-${RoomsType.ReadOnlyRoom}`:
        return t("ViewOnlyRooms");

      default:
        return "";
    }
  };

  getCheckboxItemId = (key) => {
    switch (key) {
      case "all":
        return "selected-all";
      case FilterType.FoldersOnly:
        return "selected-only-folders";
      case FilterType.DocumentsOnly:
        return "selected-only-documents";
      case FilterType.PresentationsOnly:
        return "selected-only-presentations";
      case FilterType.SpreadsheetsOnly:
        return "selected-only-spreadsheets";
      case FilterType.ImagesOnly:
        return "selected-only-images";
      case FilterType.MediaOnly:
        return "selected-only-media";
      case FilterType.ArchiveOnly:
        return "selected-only-archives";
      case FilterType.FilesOnly:
        return "selected-only-files";
      case `room-${RoomsType.FillingFormsRoom}`:
        return "selected-only-filling-form-rooms";
      case `room-${RoomsType.CustomRoom}`:
        return "selected-only-custom-room";
      case `room-${RoomsType.EditingRoom}`:
        return "selected-only-collaboration-rooms";
      case `room-${RoomsType.ReviewRoom}`:
        return "selected-only-review-rooms";
      case `room-${RoomsType.ReadOnlyRoom}`:
        return "selected-only-view-rooms";

      default:
        return "";
    }
  };

  get sortedFiles() {
    const {
      extsConvertible,
      isSpreadsheet,
      isPresentation,
      isDocument,
      isMasterFormExtension,
    } = this.filesSettingsStore;

    let sortedFiles = {
      documents: [],
      spreadsheets: [],
      presentations: [],
      masterForms: [],
      other: [],
    };

    let selection = this.selection.length
      ? this.selection
      : this.bufferSelection
      ? [this.bufferSelection]
      : [];

    selection = JSON.parse(JSON.stringify(selection));

    for (let item of selection) {
      item.checked = true;
      item.format = null;

      const canConvert = extsConvertible[item.fileExst];

      if (item.fileExst && canConvert) {
        if (isSpreadsheet(item.fileExst)) {
          sortedFiles.spreadsheets.push(item);
        } else if (isPresentation(item.fileExst)) {
          sortedFiles.presentations.push(item);
        } else if (isMasterFormExtension(item.fileExst)) {
          sortedFiles.masterForms.push(item);
        } else if (isDocument(item.fileExst)) {
          sortedFiles.documents.push(item);
        } else {
          sortedFiles.other.push(item);
        }
      } else {
        sortedFiles.other.push(item);
      }
    }

    return sortedFiles;
  }

  get userAccess() {
    switch (this.selectedFolderStore.rootFolderType) {
      case FolderType.USER:
        return true;
      case FolderType.SHARE:
        return false;
      case FolderType.COMMON:
        return (
          this.authStore.isAdmin ||
          this.selection.some((x) => x.access === 0 || x.access === 1)
        );
      case FolderType.Privacy:
        return true;
      case FolderType.TRASH:
        return true;
      default:
        return false;
    }
  }

  get isAccessedSelected() {
    return (
      this.selection.length &&
      this.selection.every((x) => x.access === 1 || x.access === 0)
    );
  }

  // get isThirdPartyRootSelection() {
  //   const withProvider = this.selection.find((x) => x.providerKey);
  //   return withProvider && withProvider.rootFolderId === withProvider.id;
  // }

  get isThirdPartySelection() {
    const withProvider = this.selection.find((x) => x.providerKey);
    return !!withProvider;
  }

  get canConvertSelected() {
    const { extsConvertible } = this.filesSettingsStore;

    const selection = this.selection.length
      ? this.selection
      : this.bufferSelection
      ? [this.bufferSelection]
      : [];

    return selection.some((selected) => {
      if (selected.isFolder === true || !selected.fileExst) return false;
      const array = extsConvertible[selected.fileExst];
      return array;
    });
  }

  get isViewedSelected() {
    return this.selection.some((selected) => {
      if (selected.isFolder === true || !selected.fileExst) return false;
      return selected.viewAccessability?.WebView;
    });
  }

  get isMediaSelected() {
    return this.selection.some((selected) => {
      if (selected.isFolder === true || !selected.fileExst) return false;
      return (
        selected.viewAccessability?.ImageView ||
        selected.viewAccessability?.MediaView
      );
    });
  }

  get selectionTitle() {
    if (this.selection.length === 0) {
      if (this.bufferSelection) {
        return this.bufferSelection.title;
      }
      return null;
    }
    return this.selection.find((el) => el.title).title;
  }

  get hasSelection() {
    return !!this.selection.length;
  }

  get isEmptyFilesList() {
    const filesList = [...this.files, ...this.folders];
    return filesList.length <= 0;
  }

  get hasNew() {
    const newFiles = [...this.files, ...this.folders].filter(
      (item) => (item.fileStatus & FileStatus.IsNew) === FileStatus.IsNew
    );
    return newFiles.length > 0;
  }

  get allFilesIsEditing() {
    const hasFolders = this.selection.find(
      (x) => !x.fileExst || !x.contentLength
    );
    if (!hasFolders) {
      return this.selection.every((x) => x.isEditing);
    }
    return false;
  }

  getOptions = (selection, externalAccess = false) => {
    if (selection[0].encrypted) {
      return ["FullAccess", "DenyAccess"];
    }

    let AccessOptions = [];

    AccessOptions.push("ReadOnly", "DenyAccess");

    const webEdit = selection.find((x) => x.viewAccessability?.WebEdit);

    const webComment = selection.find((x) => x.viewAccessability?.WebComment);

    const webReview = selection.find((x) => x.viewAccessability?.WebReview);

    const formFillingDocs = selection.find(
      (x) => x.viewAccessability?.WebRestrictedEditing
    );

    const webFilter = selection.find(
      (x) => x.viewAccessability?.WebCustomFilterEditing
    );

    const webNeedConvert = selection.find((x) => x.viewAccessability?.Convert);

    if ((webEdit && !webNeedConvert) || !externalAccess)
      AccessOptions.push("FullAccess");

    if (webComment) AccessOptions.push("Comment");
    if (webReview) AccessOptions.push("Review");
    if (formFillingDocs && !externalAccess) AccessOptions.push("FormFilling");
    if (webFilter) AccessOptions.push("FilterEditing");

    return AccessOptions;
  };

  getAccessOption = (selection) => {
    return this.getOptions(selection);
  };

  getExternalAccessOption = (selection) => {
    return this.getOptions(selection, true);
  };

  getShareUsers(folderIds, fileIds) {
    return api.files.getShareFiles(fileIds, folderIds);
  }

  setShareFiles = (
    folderIds,
    fileIds,
    share,
    notify,
    sharingMessage,
    externalAccess,
    ownerId
  ) => {
    let externalAccessRequest = [];
    if (fileIds.length === 1 && externalAccess !== null) {
      externalAccessRequest = fileIds.map((id) =>
        api.files.setExternalAccess(id, externalAccess)
      );
    }

    const ownerChangeRequest = ownerId
      ? [this.setFilesOwner(folderIds, fileIds, ownerId)]
      : [];

    const shareRequest = !!share.length
      ? [
          api.files.setShareFiles(
            fileIds,
            folderIds,
            share,
            notify,
            sharingMessage
          ),
        ]
      : [];

    const requests = [
      ...ownerChangeRequest,
      ...shareRequest,
      ...externalAccessRequest,
    ];

    return Promise.all(requests);
  };

  markItemAsFavorite = (id) => api.files.markAsFavorite(id);

  removeItemFromFavorite = (id) => api.files.removeFromFavorite(id);

  fetchFavoritesFolder = async (folderId) => {
    const favoritesFolder = await api.files.getFolder(folderId);
    this.setFolders(favoritesFolder.folders);
    this.setFiles(favoritesFolder.files);

    this.selectedFolderStore.setSelectedFolder({
      folders: favoritesFolder.folders,
      ...favoritesFolder.current,
      pathParts: favoritesFolder.pathParts,
    });
  };

  pinRoom = (id) => api.rooms.pinRoom(id);

  unpinRoom = (id) => api.rooms.unpinRoom(id);

  getFileInfo = async (id) => {
    const fileInfo = await api.files.getFileInfo(id);
    this.setFile(fileInfo);
    return fileInfo;
  };

  getFolderInfo = async (id) => {
    const folderInfo = await api.files.getFolderInfo(id);
    this.setFolder(folderInfo);
    return folderInfo;
  };

  openDocEditor = (
    id,
    providerKey = null,
    tab = null,
    url = null,
    preview = false
  ) => {
    const foundIndex = this.files.findIndex((x) => x.id === id);
    if (
      foundIndex !== -1 &&
      !preview &&
      this.files[foundIndex].rootFolderType !== FolderType.Archive
    ) {
      const newStatus =
        this.files[foundIndex].fileStatus | FileStatus.IsEditing;

      this.updateSelectionStatus(id, newStatus, true);
      this.updateFileStatus(foundIndex, newStatus);
    }

    const isPrivacy = this.treeFoldersStore.isPrivacyFolder;
    return openEditor(id, providerKey, tab, url, isPrivacy);
  };

  createThumbnails = async (files = null) => {
    if ((this.viewAs !== "tile" || !this.files) && !files) return;

    const currentFiles = files || this.files;

    const newFiles = currentFiles.filter((f) => {
      return (
        typeof f.id !== "string" &&
        f?.thumbnailStatus === thumbnailStatuses.WAITING &&
        !this.thumbnails.has(`${f.id}|${f.versionGroup}`)
      );
    });

    if (!newFiles.length) return;

    if (this.thumbnails.size > THUMBNAILS_CACHE) this.thumbnails.clear();

    newFiles.forEach((f) => this.thumbnails.add(`${f.id}|${f.versionGroup}`));

    console.log("thumbnails", this.thumbnails);

    const fileIds = newFiles.map((f) => f.id);

    const res = await api.files.createThumbnails(fileIds);

    return res;
  };

  createThumbnail = async (file) => {
    if (
      this.viewAs !== "tile" ||
      !file ||
      !file.id ||
      typeof file.id === "string" ||
      file.thumbnailStatus !== thumbnailStatuses.WAITING ||
      this.thumbnails.has(`${file.id}|${file.versionGroup}`)
    ) {
      return;
    }

    if (this.thumbnails.size > THUMBNAILS_CACHE) this.thumbnails.clear();

    this.thumbnails.add(`${file.id}|${file.versionGroup}`);

    console.log("thumbnails", this.thumbnails);

    const res = await api.files.createThumbnails([file.id]);

    return res;
  };

  setIsUpdatingRowItem = (updating) => {
    this.isUpdatingRowItem = updating;
  };

  setPasswordEntryProcess = (process) => {
    this.passwordEntryProcess = process;
  };

  setEnabledHotkeys = (enabledHotkeys) => {
    this.enabledHotkeys = enabledHotkeys;
  };

  setCreatedItem = (createdItem) => {
    this.createdItem = createdItem;

    // const { socketHelper } = this.authStore.settingsStore;
    // if (createdItem?.type == "file") {
    //   console.log(
    //     "[WS] subscribe to file's changes",
    //     createdItem.id,
    //     createdItem.title
    //   );

    //   socketHelper.emit({
    //     command: "subscribe",
    //     data: { roomParts: `FILE-${createdItem.id}`, individual: true },
    //   });
    // }
  };

  setScrollToItem = (item) => {
    this.scrollToItem = item;
  };

  getIsEmptyTrash = async () => {
    const res = await api.files.getTrashFolderList();
    const items = [...res.files, ...res.folders];
    this.setTrashIsEmpty(items.length === 0 ? true : false);
  };

  setTrashIsEmpty = (isEmpty) => {
    this.trashIsEmpty = isEmpty;
  };

  setMovingInProgress = (movingInProgress) => {
    this.movingInProgress = movingInProgress;
  };

  setMainButtonMobileVisible = (visible) => {
    this.mainButtonMobileVisible = visible;
  };

  get roomsFilterTotal() {
    return this.roomsFilter.total;
  }

  get filterTotal() {
    return this.filter.total;
  }

  get hasMoreFiles() {
    const { isRoomsFolder, isArchiveFolder } = this.treeFoldersStore;

    const isRooms = isRoomsFolder || isArchiveFolder;
    const filterTotal = isRooms ? this.roomsFilter.total : this.filter.total;

    if (this.clientLoadingStore.isLoading) return false;
    return this.filesList.length < filterTotal;
  }

  setFilesIsLoading = (filesIsLoading) => {
    this.filesIsLoading = filesIsLoading;
  };

  fetchMoreFiles = async () => {
    if (
      !this.hasMoreFiles ||
      this.filesIsLoading ||
      this.clientLoadingStore.isLoading
    )
      return;

    const { isRoomsFolder, isArchiveFolder } = this.treeFoldersStore;

    const isRooms = isRoomsFolder || isArchiveFolder;

    this.setFilesIsLoading(true);
    // console.log("fetchMoreFiles");

    const newFilter = isRooms ? this.roomsFilter.clone() : this.filter.clone();
    newFilter.page += 1;
    if (isRooms) this.setRoomsFilter(newFilter);
    else this.setFilter(newFilter);

    const newFiles = isRooms
      ? await api.rooms.getRooms(newFilter)
      : await api.files.getFolder(newFilter.folder, newFilter);

    runInAction(() => {
      this.setFiles([...this.files, ...newFiles.files]);
      this.setFolders([...this.folders, ...newFiles.folders]);
      this.setFilesIsLoading(false);
    });
  };

  //Duplicate of countTilesInRow, used to update the number of tiles in a row after the window is resized.
  getCountTilesInRow = () => {
    const isDesktopView = isDesktop();
    const tileGap = isDesktopView ? 16 : 14;
    const minTileWidth = 216 + tileGap;
    const sectionPadding = isDesktopView ? 24 : 16;

    const body = document.getElementById("section");
    const sectionWidth = body ? body.offsetWidth - sectionPadding : 0;

    return Math.floor(sectionWidth / minTileWidth);
  };

  setInvitationLinks = async (roomId, linkId, title, access) => {
    return await api.rooms.setInvitationLinks(roomId, linkId, title, access);
  };

  resendEmailInvitations = async (id, usersIds) => {
    return await api.rooms.resendEmailInvitations(id, usersIds);
  };

  getRoomSecurityInfo = async (id) => {
    return await api.rooms.getRoomSecurityInfo(id);
  };

  setRoomSecurity = async (id, data) => {
    return await api.rooms.setRoomSecurity(id, data);
  };

  withCtrlSelect = (item) => {
    this.setHotkeyCaret(item);
    this.setHotkeyCaretStart(item);

    const fileIndex = this.selection.findIndex(
      (f) => f.id === item.id && f.isFolder === item.isFolder
    );
    if (fileIndex === -1) {
      this.setSelection([...this.selection, item]);
    } else {
      this.deselectFile(item);
    }
  };

  withShiftSelect = (item) => {
    const caretStart = this.hotkeyCaretStart
      ? this.hotkeyCaretStart
      : this.filesList[0];
    const caret = this.hotkeyCaret ? this.hotkeyCaret : caretStart;

    if (!caret || !caretStart) return;

    const startCaretIndex = this.filesList.findIndex(
      (f) => f.id === caretStart.id && f.isFolder === caretStart.isFolder
    );

    const caretIndex = this.filesList.findIndex(
      (f) => f.id === caret.id && f.isFolder === caret.isFolder
    );

    const itemIndex = this.filesList.findIndex(
      (f) => f.id === item.id && f.isFolder === item.isFolder
    );

    const isMoveDown = caretIndex < itemIndex;

    let newSelection = JSON.parse(JSON.stringify(this.selection));
    let index = caretIndex;
    const newItemIndex = isMoveDown ? itemIndex + 1 : itemIndex - 1;

    while (index !== newItemIndex) {
      const filesItem = this.filesList[index];

      const selectionIndex = newSelection.findIndex(
        (f) => f.id === filesItem.id && f.isFolder === filesItem.isFolder
      );
      if (selectionIndex === -1) {
        newSelection.push(filesItem);
      } else {
        newSelection = newSelection.filter(
          (_, fIndex) => selectionIndex !== fIndex
        );
        newSelection.push(filesItem);
      }

      if (isMoveDown) {
        index++;
      } else {
        index--;
      }
    }

    const lastSelection = this.selection[this.selection.length - 1];
    const indexOfLast = this.filesList.findIndex(
      (f) =>
        f.id === lastSelection?.id && f.isFolder === lastSelection?.isFolder
    );

    newSelection = newSelection.filter((f) => {
      const listIndex = this.filesList.findIndex(
        (x) => x.id === f.id && x.isFolder === f.isFolder
      );

      if (isMoveDown) {
        const isSelect = listIndex < indexOfLast;
        if (isSelect) return true;

        if (listIndex >= startCaretIndex) {
          return true;
        } else {
          return listIndex >= itemIndex;
        }
      } else {
        const isSelect = listIndex > indexOfLast;
        if (isSelect) return true;

        if (listIndex <= startCaretIndex) {
          return true;
        } else {
          return listIndex <= itemIndex;
        }
      }
    });

    this.setSelection(newSelection);
    this.setHotkeyCaret(item);
  };

  get disableDrag() {
    const {
      isRecycleBinFolder,
      isRoomsFolder,
      isArchiveFolder,
      isFavoritesFolder,
      isRecentFolder,
    } = this.treeFoldersStore;

    return (
      isRecycleBinFolder ||
      isRoomsFolder ||
      isArchiveFolder ||
      isFavoritesFolder ||
      isRecentFolder
    );
  }

  get roomsForRestore() {
    return this.folders.filter((f) => f.security.Move);
  }

  get roomsForDelete() {
    return this.folders.filter((f) => f.security.Delete);
  }

  getRooms = async (filter) => {
    let newFilter = RoomsFilter.getDefault();
    Object.assign(newFilter, filter);

    return await api.rooms.getRooms(newFilter);
  };

  get isFiltered() {
    const { isRoomsFolder, isArchiveFolder } = this.treeFoldersStore;

    const {
      subjectId,
      filterValue,
      type,
      withSubfolders: withRoomsSubfolders,
      searchInContent: searchInContentRooms,
      tags,
      withoutTags,
    } = this.roomsFilter;

    const {
      authorType,
      roomId,
      search,
      withSubfolders,
      filterType,
      searchInContent,
    } = this.filter;

    const isFiltered =
      isRoomsFolder || isArchiveFolder
        ? filterValue ||
          type ||
          withRoomsSubfolders ||
          searchInContentRooms ||
          subjectId ||
          tags ||
          withoutTags
        : authorType ||
          roomId ||
          search ||
          withSubfolders ||
          filterType ||
          searchInContent;

    return isFiltered;
  }
}

export default FilesStore;<|MERGE_RESOLUTION|>--- conflicted
+++ resolved
@@ -2393,17 +2393,12 @@
     this.scrollToTop();
   };
 
-<<<<<<< HEAD
-  removeFiles = (fileIds, folderIds, showToast) => {
+  removeFiles = (fileIds, folderIds, showToast, destFolderId) => {
     const { isRoomsFolder, isArchiveFolder } = this.treeFoldersStore;
 
     const isRooms = isRoomsFolder || isArchiveFolder;
     const newFilter = isRooms ? this.roomsFilter.clone() : this.filter.clone();
 
-=======
-  removeFiles = (fileIds, folderIds, showToast, destFolderId) => {
-    const newFilter = this.filter.clone();
->>>>>>> 3958e9f1
     const deleteCount = (fileIds?.length ?? 0) + (folderIds?.length ?? 0);
 
     if (destFolderId && destFolderId === this.selectedFolderStore.id) return;
