--- conflicted
+++ resolved
@@ -14,17 +14,7 @@
   outline: none;
   .file-text-input {
     width: 100%;
-<<<<<<< HEAD
-    max-width: ${(props) => (props.maxWidth ? props.maxWidth : "350px")};
-    ${(props) =>
-      props.fontSizeInput &&
-      css`
-        font-size: ${props.fontSizeInput};
-      `}
-=======
-    max-width: 820px;
     margin: 0;
->>>>>>> e16d7583
   }
   width: ${(props) =>
     (props.scale && "100%") ||
