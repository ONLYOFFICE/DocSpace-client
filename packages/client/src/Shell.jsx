--- conflicted
+++ resolved
@@ -407,7 +407,6 @@
   );
 };
 
-<<<<<<< HEAD
 const ShellWrapper = inject(
   ({ authStore, settingsStore, backup, clientLoadingStore, userStore }) => {
     const { i18n } = useTranslation();
@@ -428,6 +427,8 @@
       whiteLabelLogoUrls,
       standalone,
       currentDeviceType,
+      isFrame,
+      frameConfig,
     } = settingsStore;
 
     const isBase = settingsStore.theme.isBase;
@@ -466,7 +467,7 @@
       setTheme,
       roomsMode,
       setSnackbarExist,
-      userTheme: userTheme,
+      userTheme: isFrame ? frameConfig?.theme : userTheme,
       userId: userStore?.user?.id,
       whiteLabelLogoUrls,
       standalone,
@@ -474,87 +475,6 @@
 
       showArticleLoader: clientLoadingStore.showArticleLoader,
     };
-=======
-const ShellWrapper = inject(({ auth, backup, clientLoadingStore }) => {
-  const { i18n } = useTranslation();
-
-  const { init, isLoaded, settingsStore, setProductVersion, language } = auth;
-
-  const {
-    personal,
-    roomsMode,
-    isDesktopClient,
-    firebaseHelper,
-    setModuleInfo,
-    setCheckedMaintenance,
-    setMaintenanceExist,
-    setSnackbarExist,
-    socketHelper,
-    setTheme,
-    whiteLabelLogoUrls,
-    standalone,
-    currentDeviceType,
-    isFrame,
-    frameConfig,
-  } = settingsStore;
-
-  const isBase = settingsStore.theme.isBase;
-  const { setPreparationPortalDialogVisible } = backup;
-
-  const userTheme = isDesktopClient
-    ? auth?.userStore?.user?.theme
-      ? auth?.userStore?.user?.theme
-      : window.RendererProcessVariable?.theme?.type === "dark"
-        ? "Dark"
-        : "Base"
-    : auth?.userStore?.user?.theme;
-
-  return {
-    loadBaseInfo: async () => {
-      await init(false, i18n);
-
-      setModuleInfo(config.homepage, "home");
-      setProductVersion(config.version);
-
-      if (isDesktopClient) {
-        document.body.classList.add("desktop");
-      }
-    },
-    language,
-    isLoaded,
-
-    isDesktop: isDesktopClient,
-    FirebaseHelper: firebaseHelper,
-    personal,
-    setCheckedMaintenance,
-    setMaintenanceExist,
-    socketHelper,
-    setPreparationPortalDialogVisible,
-    isBase,
-    setTheme,
-    roomsMode,
-    setSnackbarExist,
-    userTheme: isFrame ? frameConfig?.theme : userTheme,
-    userId: auth?.userStore?.user?.id,
-    whiteLabelLogoUrls,
-    standalone,
-    currentDeviceType,
-
-    showArticleLoader: clientLoadingStore.showArticleLoader,
-  };
-})(observer(Shell));
-
-const ThemeProviderWrapper = inject(({ auth, loginStore }) => {
-  const { settingsStore } = auth;
-  let currentColorScheme = false;
-  const { theme } = settingsStore;
-  const { i18n } = useTranslation();
-
-  if (loginStore) {
-    currentColorScheme = loginStore.currentColorScheme;
-  } else if (auth) {
-    currentColorScheme = settingsStore.currentColorScheme || false;
->>>>>>> 68f74565
   }
 )(observer(Shell));
 
