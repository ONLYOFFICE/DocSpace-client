--- conflicted
+++ resolved
@@ -48,21 +48,10 @@
 
       <HistoryMainText feed={feed} />
 
-<<<<<<< HEAD
-      {(((targetType === "file" || targetType === "folder") &&
-        actionType !== "delete") ||
-        actionType === "reorderIndex") && (
-        <HistoryMainTextFolderInfo feed={feed} actionType={actionType} />
-      )}
-
       {(targetType === "file" || targetType === "folder") &&
         (actionType === "rename" ||
           historyWithFileList ||
           actionType === "changeIndex") && (
-=======
-      {(targetType === "file" || targetType === "folder") &&
-        (actionType === "rename" || historyWithFileList) && (
->>>>>>> ee4c873e
           <HistoryItemList
             feed={feed}
             actionType={actionType}
