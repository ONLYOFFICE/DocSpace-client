--- conflicted
+++ resolved
@@ -47,15 +47,12 @@
   CHANGE_COLOR = "changeColor",
   CHANGE_COVER = "changeCover",
   DeleteVersion = "deleteVersion",
-<<<<<<< HEAD
-  CustomFilterDisabled = "customFilterDisabled",
-  CustomFilterEnabled = "customFilterEnabled",
-=======
   FormStartedToFill = "formStartedToFill",
   FormPartiallyFilled = "formPartiallyFilled",
   FormCompletelyFilled = "formCompletelyFilled",
   FormStopped = "formStopped",
->>>>>>> 914b90ff
+  CustomFilterDisabled = "customFilterDisabled",
+  CustomFilterEnabled = "customFilterEnabled",
 }
 
 enum FeedTarget {
@@ -159,17 +156,6 @@
     actionType: `${FeedAction.DeleteVersion}`,
   },
   {
-<<<<<<< HEAD
-    key: "FileCustomFilterDisabled",
-    targetType: `${FeedTarget.File}`,
-    actionType: `${FeedAction.CustomFilterDisabled}`,
-  },
-  {
-    key: "FileCustomFilterEnabled",
-    targetType: `${FeedTarget.File}`,
-    actionType: `${FeedAction.CustomFilterEnabled}`,
-  },
-=======
     key: "FormStartedToFill",
     targetType: `${FeedTarget.File}`,
     actionType: `${FeedAction.FormStartedToFill}`,
@@ -195,7 +181,16 @@
   //         MessageAction.FormCompletelyFilled,
   //         MessageAction.FormStopped
 
->>>>>>> 914b90ff
+  {
+    key: "FileCustomFilterDisabled",
+    targetType: `${FeedTarget.File}`,
+    actionType: `${FeedAction.CustomFilterDisabled}`,
+  },
+  {
+    key: "FileCustomFilterEnabled",
+    targetType: `${FeedTarget.File}`,
+    actionType: `${FeedAction.CustomFilterEnabled}`,
+  },
   // FOLDER
   {
     key: "FolderCreated",
