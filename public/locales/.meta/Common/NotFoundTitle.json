--- conflicted
+++ resolved
@@ -3,11 +3,7 @@
   "content": "Nothing found",
   "content_en_sha1_hash": "fed1f5cd946a327d187f842db23041ecd3553315",
   "created_at": "2025-05-19T21:30:46.918Z",
-<<<<<<< HEAD
-  "updated_at": "2025-11-26T15:05:37.475Z",
-=======
   "updated_at": "2025-12-11T16:07:35.988Z",
->>>>>>> 263b1739
   "comment": {
     "text": "This translation key is used for \"Nothing found\" content, appearing as a header or button text in various screens of the application, such as an empty screen filter or gallery page. It indicates that no data or items were found based on user filters or criteria.",
     "is_auto": true,
@@ -34,11 +30,7 @@
     },
     {
       "file_path": "/packages/shared/selectors/MCPServers/index.tsx",
-<<<<<<< HEAD
-      "line_number": 179,
-=======
       "line_number": 177,
->>>>>>> 263b1739
       "context": "productName: t(\"Common:ProductName\"),\n })}\n searchEmptyScreenImage={\n isBase ? EmptyScreenRoomSvgUrl : EmptyScreenRoomDarkSvgUrl\n }\n searchEmptyScreenHeader={t(\"Common:NotFoundTitle\")}\n searchEmptyScreenDescription={t(\"Common:SearchEmptyRoomsDescription\")}\n submitButtonLabel={t(\"Common:AddButton\")}\n disableSubmitButton={false}\n onSubmit={onSubmitAction}\n rowLoader={<RowLoader />}",
       "module": "/packages/shared"
     },
