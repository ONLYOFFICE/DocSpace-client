// (c) Copyright Ascensio System SIA 2009-2025
//
// This program is a free software product.
// You can redistribute it and/or modify it under the terms
// of the GNU Affero General Public License (AGPL) version 3 as published by the Free Software
// Foundation. In accordance with Section 7(a) of the GNU AGPL its Section 15 shall be amended
// to the effect that Ascensio System SIA expressly excludes the warranty of non-infringement of
// any third-party rights.
//
// This program is distributed WITHOUT ANY WARRANTY, without even the implied warranty
// of MERCHANTABILITY or FITNESS FOR A PARTICULAR  PURPOSE. For details, see
// the GNU AGPL at: http://www.gnu.org/licenses/agpl-3.0.html
//
// You can contact Ascensio System SIA at Lubanas st. 125a-25, Riga, Latvia, EU, LV-1021.
//
// The  interactive user interfaces in modified source and object code versions of the Program must
// display Appropriate Legal Notices, as required under Section 5 of the GNU AGPL version 3.
//
// Pursuant to Section 7(b) of the License you must retain the original Product logo when
// distributing the program. Pursuant to Section 7(e) we decline to grant you any rights under
// trademark law for use of our trademarks.
//
// All the Product's GUI elements, including illustrations and icon sets, as well as technical writing
// content are licensed under the terms of the Creative Commons Attribution-ShareAlike 4.0
// International. See the License terms at http://creativecommons.org/licenses/by-sa/4.0/legalcode

import {
  EmployeeActivationStatus,
  EmployeeStatus,
  ThemeKeys,
} from "../../enums";
import { TCreatedBy } from "../../types";

export type TFilterSortBy =
  | "AZ"
  | "displayname"
  | "type"
  | "department"
  | "email"
  | "usedspace"
  | "registrationDate"
  | "createdby";

export type TFilterArea = "all" | "people" | "guests";

export type TSortOrder = "descending" | "ascending";

export type TUserGroup = {
  id: string;
  manager: string;
  name: string;
};

export type TUser = {
  access: number;
  firstName: string;
  lastName: string;
  userName: string;
  email: string;
  status: EmployeeStatus;
  activationStatus: EmployeeActivationStatus;
  department: string;
  workFrom: string;
  avatarMax: string;
  avatarMedium: string;
  avatarOriginal: string;
  avatar: string;
  isAdmin: boolean;
  isRoomAdmin: boolean;
  isLDAP: boolean;
  listAdminModules: string[];
  isOwner: boolean;
  isVisitor: boolean;
  isCollaborator: boolean;
  mobilePhoneActivationStatus: number;
  isSSO: boolean;
  quotaLimit?: number;
  usedSpace?: number;
  id: string;
  displayName: string;
  avatarSmall: string;
  profileUrl: string;
  hasAvatar: boolean;
  theme?: ThemeKeys;
  mobilePhone?: string;
  cultureName?: string;
  groups?: TUserGroup[];
  shared?: boolean;
  loginEventId?: number;
  notes?: string;
  isCustomQuota?: string;
  title?: string;
  registrationDate?: string;
  createdBy?: TCreatedBy;
<<<<<<< HEAD
  hasPersonalFolder?: boolean;
=======
  isAnonim: boolean;
>>>>>>> e15192c8
};

export type TGetUserList = {
  items: TUser[];
  total: number;
};

export type TChangeTheme = {
  theme: ThemeKeys;
};<|MERGE_RESOLUTION|>--- conflicted
+++ resolved
@@ -92,11 +92,8 @@
   title?: string;
   registrationDate?: string;
   createdBy?: TCreatedBy;
-<<<<<<< HEAD
   hasPersonalFolder?: boolean;
-=======
   isAnonim: boolean;
->>>>>>> e15192c8
 };
 
 export type TGetUserList = {
