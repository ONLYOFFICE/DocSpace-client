--- conflicted
+++ resolved
@@ -53,13 +53,10 @@
   currentUserId,
   theme,
   withOutCurrentAuthorizedUser,
-<<<<<<< HEAD
   withAbilityCreateRoomUsers,
-=======
   withFooterCheckbox,
   footerCheckboxLabel,
   isChecked,
->>>>>>> 1d3367da
 }) => {
   const [itemsList, setItemsList] = useState(items);
   const [searchValue, setSearchValue] = useState("");
