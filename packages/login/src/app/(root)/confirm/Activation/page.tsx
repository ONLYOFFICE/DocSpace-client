--- conflicted
+++ resolved
@@ -39,14 +39,10 @@
 };
 
 async function Page(props: ActivationProps) {
-<<<<<<< HEAD
   logger.info("Activation page");
 
-  const searchParams = await props.searchParams;
-=======
   const { searchParams: sp } = props;
   const searchParams = await sp;
->>>>>>> 552ccf3f
   const type = searchParams.type;
   const confirmKey = getStringFromSearchParams(searchParams);
 
