import React from "react";
//import PropTypes from "prop-types";
import { withRouter } from "react-router";
import { isMobile } from "react-device-detect";
import {
  isMobile as isMobileUtils,
  isTablet as isTabletUtils,
} from "@appserver/components/utils/device";
import axios from "axios";
import toastr from "@appserver/components/toast/toastr";
import Section from "@appserver/common/components/Section";
import { showLoader, hideLoader } from "@appserver/common/utils";
import FilesFilter from "@appserver/common/api/files/filter";
import { getGroup } from "@appserver/common/api/groups";
import { getUserById } from "@appserver/common/api/people";
import { withTranslation, Trans } from "react-i18next";

import {
  SectionBodyContent,
  SectionFilterContent,
  SectionHeaderContent,
  SectionPagingContent,
  Bar,
} from "./Section";

import { ArticleMainButtonContent } from "../../components/Article";

import { createTreeFolders } from "../../helpers/files-helpers";
import MediaViewer from "./MediaViewer";
import DragTooltip from "../../components/DragTooltip";
import { observer, inject } from "mobx-react";
import config from "../../../package.json";
import { Consumer } from "@appserver/components/utils/context";

class PureHome extends React.Component {
  componentDidMount() {
    const {
      fetchFiles,
      homepage,
      setIsLoading,
      setFirstLoad,
      expandedKeys,
      setExpandedKeys,
      setToPreviewFile,
      playlist,
      isMediaOrImage,
      getFileInfo,
      setIsPrevSettingsModule,
      isPrevSettingsModule,
    } = this.props;

    if (!window.location.href.includes("#preview")) {
      localStorage.removeItem("isFirstUrl");
    }

    const reg = new RegExp(`${homepage}((/?)$|/filter)`, "gmi"); //TODO: Always find?
    const match = window.location.pathname.match(reg);
    let filterObj = null;

    if (
      window.location.href.indexOf("/files/#preview") > 1 &&
      playlist.length < 1
    ) {
      const pathname = window.location.href;
      const fileId = pathname.slice(pathname.indexOf("#preview") + 9);

      getFileInfo(fileId)
        .then((data) => {
          const canOpenPlayer = isMediaOrImage(data.fileExst);
          const file = { ...data, canOpenPlayer };
          setToPreviewFile(file, true);
        })
        .catch((err) => {
          toastr.error(err);
          this.fetchDefaultFiles();
        });

      return;
    }

    if (match && match.length > 0) {
      if (window.location.href.includes("#preview")) {
        return;
      }

      filterObj = FilesFilter.getFilter(window.location);

      if (!filterObj) {
        setIsLoading(true);
        this.fetchDefaultFiles();

        return;
      }
    }

    if (isPrevSettingsModule) {
      setIsPrevSettingsModule(false);
      return;
    }

    if (!filterObj) return;

    let dataObj = { filter: filterObj };

    if (filterObj && filterObj.authorType) {
      const authorType = filterObj.authorType;
      const indexOfUnderscore = authorType.indexOf("_");
      const type = authorType.slice(0, indexOfUnderscore);
      const itemId = authorType.slice(indexOfUnderscore + 1);

      if (itemId) {
        dataObj = {
          type,
          itemId,
          filter: filterObj,
        };
      } else {
        filterObj.authorType = null;
        dataObj = { filter: filterObj };
      }
    }

    if (!dataObj) return;

    const { filter, itemId, type } = dataObj;
    const newFilter = filter ? filter.clone() : FilesFilter.getDefault();
    const requests = [Promise.resolve(newFilter)];

    if (type === "group") {
      requests.push(getGroup(itemId));
    } else if (type === "user") {
      requests.push(getUserById(itemId));
    }

    setIsLoading(true);

    axios
      .all(requests)
      .catch((err) => {
        Promise.resolve(FilesFilter.getDefault());
        //console.warn("Filter restored by default", err);
      })
      .then((data) => {
        const filter = data[0];
        const result = data[1];
        if (result) {
          const type = result.displayName ? "user" : "group";
          const selectedItem = {
            key: result.id,
            label: type === "user" ? result.displayName : result.name,
            type,
          };
          filter.selectedItem = selectedItem;
        }

        if (filter) {
          const folderId = filter.folder;
          //console.log("filter", filter);

          return fetchFiles(folderId, filter).then((data) => {
            const pathParts = data.selectedFolder.pathParts;
            const newExpandedKeys = createTreeFolders(pathParts, expandedKeys);
            setExpandedKeys(newExpandedKeys);
          });
        }

        return Promise.resolve();
      })
      .finally(() => {
        setIsLoading(false);
        setFirstLoad(false);
      });
  }

  fetchDefaultFiles = () => {
    const { isVisitor, fetchFiles, setIsLoading, setFirstLoad } = this.props;
    const filterObj = FilesFilter.getDefault();
    const folderId = isVisitor ? "@common" : filterObj.folder;

    fetchFiles(folderId).finally(() => {
      setIsLoading(false);
      setFirstLoad(false);
    });
  };

  onDrop = (files, uploadToFolder) => {
    const { t, startUpload, setDragging, dragging } = this.props;
    dragging && setDragging(false);
    startUpload(files, uploadToFolder, t);
  };

  showOperationToast = (type, qty, title) => {
    const { t } = this.props;
    switch (type) {
      case "move":
        if (qty > 1) {
          return toastr.success(
            <Trans t={t} i18nKey="MoveItems" ns="Home">
              {{ qty }} elements has been moved
            </Trans>
          );
        }
        return toastr.success(
          <Trans t={t} i18nKey="MoveItem" ns="Home">
            {{ title }} moved
          </Trans>
        );
      case "duplicate":
        if (qty > 1) {
          return toastr.success(
            <Trans t={t} i18nKey="CopyItems" ns="Home">
              {{ qty }} elements copied
            </Trans>
          );
        }
        return toastr.success(
          <Trans t={t} i18nKey="CopyItem" ns="Home">
            {{ title }} copied
          </Trans>
        );
      default:
        break;
    }
  };

  showUploadPanel = () => {
    const {
      uploaded,
      converted,
      uploadPanelVisible,
      setUploadPanelVisible,
      clearPrimaryProgressData,
      primaryProgressDataVisible,
    } = this.props;
    setUploadPanelVisible(!uploadPanelVisible);

    if (primaryProgressDataVisible && uploaded && converted)
      clearPrimaryProgressData();
  };
  componentDidUpdate(prevProps) {
    const {
      isProgressFinished,
      secondaryProgressDataStoreIcon,
      selectionLength,
      selectionTitle,
    } = this.props;

    if (this.props.isHeaderVisible !== prevProps.isHeaderVisible) {
      this.props.setHeaderVisible(this.props.isHeaderVisible);
    }
    if (
      isProgressFinished &&
      isProgressFinished !== prevProps.isProgressFinished
    ) {
      this.showOperationToast(
        secondaryProgressDataStoreIcon,
        selectionLength,
        selectionTitle
      );
    }
  }

  render() {
    //console.log("Home render");
    const {
      viewAs,
      fileActionId,
      firstLoad,
      isHeaderVisible,
      isPrivacyFolder,
      isRecycleBinFolder,

      primaryProgressDataVisible,
      primaryProgressDataPercent,
      primaryProgressDataIcon,
      primaryProgressDataAlert,

      secondaryProgressDataStoreVisible,
      secondaryProgressDataStorePercent,
      secondaryProgressDataStoreIcon,
      secondaryProgressDataStoreAlert,

      dragging,
      tReady,
      personal,
      checkedMaintenance,
      setMaintenanceExist,
      snackbarExist,
    } = this.props;
    return (
      <>
        <MediaViewer />
        <DragTooltip />
        <Section
          dragging={dragging}
          withBodyScroll
          withBodyAutoFocus={!isMobile}
          uploadFiles
          onDrop={isRecycleBinFolder || isPrivacyFolder ? null : this.onDrop}
          setSelections={this.props.setSelections}
          showPrimaryProgressBar={primaryProgressDataVisible}
          primaryProgressBarValue={primaryProgressDataPercent}
          primaryProgressBarIcon={primaryProgressDataIcon}
          showPrimaryButtonAlert={primaryProgressDataAlert}
          showSecondaryProgressBar={secondaryProgressDataStoreVisible}
          secondaryProgressBarValue={secondaryProgressDataStorePercent}
          secondaryProgressBarIcon={secondaryProgressDataStoreIcon}
          showSecondaryButtonAlert={secondaryProgressDataStoreAlert}
          viewAs={viewAs}
          hideAside={
            !!fileActionId ||
            primaryProgressDataVisible ||
            secondaryProgressDataStoreVisible //TODO: use hideArticle action
          }
          isLoaded={!firstLoad}
          isHeaderVisible={isHeaderVisible}
          onOpenUploadPanel={this.showUploadPanel}
          firstLoad={firstLoad}
        >
          <Section.SectionHeader>
            <SectionHeaderContent />
          </Section.SectionHeader>

<<<<<<< HEAD
          <PageLayout.SectionBar>
            {checkedMaintenance && !snackbarExist && (
              <Bar
                firstLoad={firstLoad}
                personal={personal}
                setMaintenanceExist={setMaintenanceExist}
              />
            )}
          </PageLayout.SectionBar>

          <PageLayout.SectionFilter>
=======
          <Section.SectionFilter>
>>>>>>> 0d7371b8
            <SectionFilterContent />
          </Section.SectionFilter>

          <Section.SectionBody>
            <Consumer>
              {(context) => (
                <>
                  <SectionBodyContent sectionWidth={context.sectionWidth} />
                </>
              )}
            </Consumer>
          </Section.SectionBody>

          <Section.SectionPaging>
            <SectionPagingContent tReady={tReady} />
          </Section.SectionPaging>
        </Section>
      </>
    );
  }
}

const Home = withTranslation("Home")(PureHome);

export default inject(
  ({
    auth,
    filesStore,
    uploadDataStore,
    treeFoldersStore,
    mediaViewerDataStore,
    settingsStore,
  }) => {
    const {
      secondaryProgressDataStore,
      primaryProgressDataStore,
    } = uploadDataStore;
    const {
      firstLoad,
      setFirstLoad,
      fetchFiles,
      fileActionStore,
      selection,
      setSelections,
      dragging,
      setDragging,
      setIsLoading,
      isLoading,
      viewAs,
      getFileInfo,
      setIsPrevSettingsModule,
      isPrevSettingsModule,
    } = filesStore;

    const { id } = fileActionStore;
    const {
      isRecycleBinFolder,
      isPrivacyFolder,
      expandedKeys,
      setExpandedKeys,
    } = treeFoldersStore;

    const {
      visible: primaryProgressDataVisible,
      percent: primaryProgressDataPercent,
      icon: primaryProgressDataIcon,
      alert: primaryProgressDataAlert,
      clearPrimaryProgressData,
    } = primaryProgressDataStore;

    const {
      visible: secondaryProgressDataStoreVisible,
      percent: secondaryProgressDataStorePercent,
      icon: secondaryProgressDataStoreIcon,
      alert: secondaryProgressDataStoreAlert,
      isSecondaryProgressFinished: isProgressFinished,
    } = secondaryProgressDataStore;

    const {
      setUploadPanelVisible,
      startUpload,
      uploaded,
      converted,
    } = uploadDataStore;

    const selectionLength = isProgressFinished ? selection.length : null;
    const selectionTitle = isProgressFinished
      ? filesStore.selectionTitle
      : null;

    const { setToPreviewFile, playlist } = mediaViewerDataStore;
    if (!firstLoad) {
      if (isLoading) {
        showLoader();
      } else {
        hideLoader();
      }
    }

    return {
      homepage: config.homepage,
      firstLoad,
      dragging,
      fileActionId: id,
      viewAs,
      uploaded,
      converted,
      isRecycleBinFolder,
      isPrivacyFolder,
      isVisitor: auth.userStore.user.isVisitor,
      checkedMaintenance: auth.settingsStore.checkedMaintenance,
      setMaintenanceExist: auth.settingsStore.setMaintenanceExist,
      snackbarExist: auth.settingsStore.snackbarExist,
      expandedKeys,

      primaryProgressDataVisible,
      primaryProgressDataPercent,
      primaryProgressDataIcon,
      primaryProgressDataAlert,
      clearPrimaryProgressData,

      secondaryProgressDataStoreVisible,
      secondaryProgressDataStorePercent,
      secondaryProgressDataStoreIcon,
      secondaryProgressDataStoreAlert,

      selectionLength,
      isProgressFinished,
      selectionTitle,

      setExpandedKeys,
      setFirstLoad,
      setDragging,
      setIsLoading,
      fetchFiles,
      setUploadPanelVisible,
      setSelections,
      startUpload,
      isHeaderVisible: auth.settingsStore.isHeaderVisible,
      setHeaderVisible: auth.settingsStore.setHeaderVisible,
      personal: auth.settingsStore.personal,
      setToPreviewFile,
      playlist,
      isMediaOrImage: settingsStore.isMediaOrImage,
      getFileInfo,

      setIsPrevSettingsModule,
      isPrevSettingsModule,
    };
  }
)(withRouter(observer(Home)));<|MERGE_RESOLUTION|>--- conflicted
+++ resolved
@@ -321,21 +321,7 @@
             <SectionHeaderContent />
           </Section.SectionHeader>
 
-<<<<<<< HEAD
-          <PageLayout.SectionBar>
-            {checkedMaintenance && !snackbarExist && (
-              <Bar
-                firstLoad={firstLoad}
-                personal={personal}
-                setMaintenanceExist={setMaintenanceExist}
-              />
-            )}
-          </PageLayout.SectionBar>
-
-          <PageLayout.SectionFilter>
-=======
           <Section.SectionFilter>
->>>>>>> 0d7371b8
             <SectionFilterContent />
           </Section.SectionFilter>
 
