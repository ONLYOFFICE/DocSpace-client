--- conflicted
+++ resolved
@@ -33,10 +33,7 @@
     timezones: [],
     utcOffset: "00:00:00",
     utcHoursOffset: 0,
-<<<<<<< HEAD
     defaultPage: "/products/files",
-=======
->>>>>>> 58f4f6b9
     homepage: "", //config.homepage,
     datePattern: "M/d/yyyy",
     datePatternJQ: "00/00/0000",
@@ -46,7 +43,6 @@
       dateTimePattern: "DD, mm dd, yy h:mm:ss tt",
       timePattern: "h:mm tt"
     },
-<<<<<<< HEAD
     organizationName: "ONLYOFFICE",
     greetingSettings: "Web Office Applications",
     enableAdmMess: false,
@@ -63,11 +59,6 @@
       guestCaption: "Guest",
       guestsCaption: "Guests"
     }
-=======
-    greetingSettings: "Web Office Applications",
-    enableAdmMess: false,
-    urlLicense: "https://gnu.org/licenses/gpl-3.0.html"
->>>>>>> 58f4f6b9
   }
 };
 
@@ -91,40 +82,6 @@
         localStorage.setItem(LANGUAGE, action.settings.culture);
       }
       return Object.assign({}, state, {
-<<<<<<< HEAD
-        settings: { ...state.settings, ...action.settings }
-      });
-    case SET_PORTAL_CULTURES:
-      return Object.assign({}, state, {
-        settings: { ...state.settings, cultures: action.cultures }
-      });
-    case SET_PASSWORD_SETTINGS:
-      return Object.assign({}, state, {
-        settings: {
-          ...state.settings,
-          passwordSettings: action.passwordSettings
-        }
-      });
-    case SET_IS_LOADED:
-      return Object.assign({}, state, {
-        isLoaded: action.isLoaded
-      });
-    case SET_NEW_EMAIL:
-      return Object.assign({}, state, {
-        user: { ...state.user, email: action.email }
-      });
-    case SET_PORTAL_LANGUAGE_AND_TIME:
-      if (!state.user.cultureName) {
-        localStorage.setItem(LANGUAGE, action.newSettings.lng);
-      }
-      return Object.assign({}, state, {
-        settings: {
-          ...state.settings,
-          culture: action.newSettings.lng,
-          timezone: action.newSettings.timeZoneID
-        }
-      });
-=======
         settings: {
           ...state.settings,
           ...action.settings
@@ -160,7 +117,6 @@
           timezone: action.newSettings.timeZoneID
         }
       });
->>>>>>> 58f4f6b9
     case SET_TIMEZONES:
       return Object.assign({}, state, {
         settings: { ...state.settings, timezones: action.timezones }
