// (c) Copyright Ascensio System SIA 2009-2024
//
// This program is a free software product.
// You can redistribute it and/or modify it under the terms
// of the GNU Affero General Public License (AGPL) version 3 as published by the Free Software
// Foundation. In accordance with Section 7(a) of the GNU AGPL its Section 15 shall be amended
// to the effect that Ascensio System SIA expressly excludes the warranty of non-infringement of
// any third-party rights.
//
// This program is distributed WITHOUT ANY WARRANTY, without even the implied warranty
// of MERCHANTABILITY or FITNESS FOR A PARTICULAR  PURPOSE. For details, see
// the GNU AGPL at: http://www.gnu.org/licenses/agpl-3.0.html
//
// You can contact Ascensio System SIA at Lubanas st. 125a-25, Riga, Latvia, EU, LV-1021.
//
// The  interactive user interfaces in modified source and object code versions of the Program must
// display Appropriate Legal Notices, as required under Section 5 of the GNU AGPL version 3.
//
// Pursuant to Section 7(b) of the License you must retain the original Product logo when
// distributing the program. Pursuant to Section 7(e) we decline to grant you any rights under
// trademark law for use of our trademarks.
//
// All the Product's GUI elements, including illustrations and icon sets, as well as technical writing
// content are licensed under the terms of the Creative Commons Attribution-ShareAlike 4.0
// International. See the License terms at http://creativecommons.org/licenses/by-sa/4.0/legalcode

import {
  authStore,
  userStore,
  tfaStore,
  bannerStore,
  currentTariffStatusStore,
  currentQuotaStore,
  paymentQuotasStore,
  settingsStore,
} from "@docspace/shared/store";

import PaymentStore from "./PaymentStore";
import StorageManagement from "./StorageManagement";
import WizardStore from "./WizardStore";
import SettingsSetupStore from "./SettingsSetupStore";
import ConfirmStore from "./ConfirmStore";
import BackupStore from "./BackupStore";
import CommonStore from "./CommonStore";

import ProfileActionsStore from "./ProfileActionsStore";
import SsoFormStore from "./SsoFormStore";

import FilesStore from "./FilesStore";
import SelectedFolderStore from "./SelectedFolderStore";
import TreeFoldersStore from "./TreeFoldersStore";
import thirdPartyStore from "./ThirdPartyStore";
import FilesSettingsStore from "./FilesSettingsStore";
import FilesActionsStore from "./FilesActionsStore";
import MediaViewerDataStore from "./MediaViewerDataStore";
import UploadDataStore from "./UploadDataStore";
import SecondaryProgressDataStore from "./SecondaryProgressDataStore";
import PrimaryProgressDataStore from "./PrimaryProgressDataStore";

import VersionHistoryStore from "./VersionHistoryStore";
import DialogsStore from "./DialogsStore";
import filesSelectorInput from "./FilesSelectorInput";
import ContextOptionsStore from "./ContextOptionsStore";
import HotkeyStore from "./HotkeyStore";

import TagsStore from "./TagsStore";
import PeopleStore from "./PeopleStore";
import OformsStore from "./OformsStore";

import AccessRightsStore from "./AccessRightsStore";
import TableStore from "./TableStore";
import CreateEditRoomStore from "./CreateEditRoomStore";
import PublicRoomStore from "./PublicRoomStore";

import WebhooksStore from "./WebhooksStore";
import ClientLoadingStore from "./ClientLoadingStore";
import ImportAccountsStore from "./ImportAccountsStore";

import PluginStore from "./PluginStore";
import InfoPanelStore from "./InfoPanelStore";
import CampaignsStore from "./CampaignsStore";
import IndexingStore from "./IndexingStore";

const selectedFolderStore = new SelectedFolderStore(settingsStore);

const pluginStore = new PluginStore(
  settingsStore,
  selectedFolderStore,
  userStore,
);

const paymentStore = new PaymentStore(
  userStore,
  currentTariffStatusStore,
  currentQuotaStore,
  paymentQuotasStore,
);
const wizardStore = new WizardStore();
const setupStore = new SettingsSetupStore(
  tfaStore,
  authStore,
  settingsStore,
  thirdPartyStore,
);
const confirmStore = new ConfirmStore();
const backupStore = new BackupStore();
const commonStore = new CommonStore(settingsStore);

const ssoStore = new SsoFormStore();

const tagsStore = new TagsStore();

const clientLoadingStore = new ClientLoadingStore();
const publicRoomStore = new PublicRoomStore(clientLoadingStore);

const infoPanelStore = new InfoPanelStore(userStore);
const indexingStore = new IndexingStore(infoPanelStore);

const treeFoldersStore = new TreeFoldersStore(
  selectedFolderStore,
  settingsStore,
  publicRoomStore,
);

const filesSettingsStore = new FilesSettingsStore(
  thirdPartyStore,
  treeFoldersStore,
  publicRoomStore,
  pluginStore,
  authStore,
  settingsStore,
);

const accessRightsStore = new AccessRightsStore(
  authStore,
  selectedFolderStore,
  userStore,
);

const filesStore = new FilesStore(
  authStore,
  selectedFolderStore,
  treeFoldersStore,
  filesSettingsStore,
  thirdPartyStore,
  accessRightsStore,
  clientLoadingStore,
  pluginStore,
  publicRoomStore,
  infoPanelStore,
  userStore,
  currentTariffStatusStore,
  settingsStore,
  indexingStore,
);

const mediaViewerDataStore = new MediaViewerDataStore(
  filesStore,
  publicRoomStore,
);

const oformsStore = new OformsStore(settingsStore, infoPanelStore, userStore);

const secondaryProgressDataStore = new SecondaryProgressDataStore();
const primaryProgressDataStore = new PrimaryProgressDataStore();
const versionHistoryStore = new VersionHistoryStore(filesStore, settingsStore);

const dialogsStore = new DialogsStore(
  authStore,
  treeFoldersStore,
  filesStore,
  selectedFolderStore,
  versionHistoryStore,
  infoPanelStore,
);

const peopleStore = new PeopleStore(
  authStore,
  setupStore,
  accessRightsStore,
  dialogsStore,
  infoPanelStore,
  userStore,
  tfaStore,
  settingsStore,
  clientLoadingStore,
);

const uploadDataStore = new UploadDataStore(
  settingsStore,
  treeFoldersStore,
  selectedFolderStore,
  filesStore,
  secondaryProgressDataStore,
  primaryProgressDataStore,
  dialogsStore,
  filesSettingsStore,
);

const filesActionsStore = new FilesActionsStore(
  settingsStore,
  uploadDataStore,
  treeFoldersStore,
  filesStore,
  selectedFolderStore,
  filesSettingsStore,
  dialogsStore,
  mediaViewerDataStore,
  accessRightsStore,
  clientLoadingStore,
  publicRoomStore,
  pluginStore,
  infoPanelStore,
  userStore,
  currentTariffStatusStore,
  peopleStore,
  currentQuotaStore,
  indexingStore,
);

const contextOptionsStore = new ContextOptionsStore(
  settingsStore,
  dialogsStore,
  filesActionsStore,
  filesStore,
  mediaViewerDataStore,
  treeFoldersStore,
  uploadDataStore,
  versionHistoryStore,
  filesSettingsStore,
  selectedFolderStore,
  publicRoomStore,
  oformsStore,
  pluginStore,
  infoPanelStore,
  currentTariffStatusStore,
  userStore,
<<<<<<< HEAD
  indexingStore,
=======
  clientLoadingStore,
>>>>>>> f441cd45
);

const hotkeyStore = new HotkeyStore(
  filesStore,
  dialogsStore,
  filesSettingsStore,
  filesActionsStore,
  treeFoldersStore,
  uploadDataStore,
  selectedFolderStore,
);

const profileActionsStore = new ProfileActionsStore(
  authStore,
  filesStore,
  peopleStore,
  treeFoldersStore,
  selectedFolderStore,
  pluginStore,
  userStore,
  settingsStore,
);

peopleStore.profileActionsStore = profileActionsStore;

const tableStore = new TableStore(
  authStore,
  treeFoldersStore,
  userStore,
  settingsStore,
  indexingStore,
);

infoPanelStore.filesSettingsStore = filesSettingsStore;
infoPanelStore.filesStore = filesStore;
infoPanelStore.peopleStore = peopleStore;
infoPanelStore.selectedFolderStore = selectedFolderStore;
infoPanelStore.treeFoldersStore = treeFoldersStore;
infoPanelStore.publicRoomStore = publicRoomStore;

const createEditRoomStore = new CreateEditRoomStore(
  filesStore,
  filesActionsStore,
  selectedFolderStore,
  tagsStore,
  thirdPartyStore,
  settingsStore,
  infoPanelStore,
  currentQuotaStore,
  clientLoadingStore,
);

const webhooksStore = new WebhooksStore(settingsStore);
const importAccountsStore = new ImportAccountsStore();
const storageManagement = new StorageManagement(
  filesStore,
  peopleStore,
  authStore,
  currentQuotaStore,
  settingsStore,
);

const campaignsStore = new CampaignsStore(settingsStore, userStore);

const store = {
  authStore,
  userStore,
  tfaStore,
  bannerStore,
  currentTariffStatusStore,
  currentQuotaStore,
  paymentQuotasStore,
  settingsStore,

  paymentStore,
  wizardStore,
  setup: setupStore,
  confirm: confirmStore,
  backup: backupStore,
  common: commonStore,
  infoPanelStore,
  ssoStore,
  profileActionsStore,

  filesStore,

  filesSettingsStore,
  mediaViewerDataStore,
  versionHistoryStore,
  uploadDataStore,
  dialogsStore,
  treeFoldersStore,
  selectedFolderStore,
  filesActionsStore,
  filesSelectorInput,
  contextOptionsStore,
  hotkeyStore,

  oformsStore,
  tableStore,

  tagsStore,

  peopleStore,

  accessRightsStore,
  createEditRoomStore,

  webhooksStore,
  importAccountsStore,
  clientLoadingStore,
  publicRoomStore,

  pluginStore,
  storageManagement,
  campaignsStore,
  indexingStore,
};

export default store;<|MERGE_RESOLUTION|>--- conflicted
+++ resolved
@@ -235,11 +235,8 @@
   infoPanelStore,
   currentTariffStatusStore,
   userStore,
-<<<<<<< HEAD
-  indexingStore,
-=======
-  clientLoadingStore,
->>>>>>> f441cd45
+  indexingStore,
+  clientLoadingStore,
 );
 
 const hotkeyStore = new HotkeyStore(
