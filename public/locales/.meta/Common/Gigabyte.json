--- conflicted
+++ resolved
@@ -3,11 +3,7 @@
   "content": "GB",
   "content_en_sha1_hash": "505a44facaa3e758845f6e101f4e21f9d99acf63",
   "created_at": "2025-05-19T21:30:45.623Z",
-<<<<<<< HEAD
   "updated_at": "2025-08-29T14:33:38.071Z",
-=======
-  "updated_at": "2025-09-01T14:09:49.940Z",
->>>>>>> 8185d2dc
   "comment": {
     "text": "This translation key is used to display the unit \"Gigabyte\" (GB) in a file quota form. It appears on a dropdown menu where users can select their preferred size unit for displaying and managing files. Translators should note that this term will be used as an option within a larger list of units, including Bytes, Kilobytes, Megabytes, Terabytes, Petabytes, Exabytes, and others.",
     "is_auto": true,
