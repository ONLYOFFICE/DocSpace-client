import { useState, useEffect } from "react";
import { inject, observer } from "mobx-react";
import styled, { css } from "styled-components";
import { Aside } from "@docspace/shared/components/aside";
import { Backdrop } from "@docspace/shared/components/backdrop";
import PeopleSelector from "@docspace/shared/selectors/People";
import { withTranslation } from "react-i18next";
import Filter from "@docspace/shared/api/people/filter";
import { EmployeeType, DeviceType } from "@docspace/shared/enums";
import { Portal } from "@docspace/shared/components/portal";

const StyledChangeRoomOwner = styled.div`
  display: contents;

  ${({ showBackButton }) =>
    !showBackButton &&
    css`
      .arrow-button {
        display: none;
      }

      .selector_body {
        height: calc(((100% - 16px) - 111px) - 54px);
      }

      .selector_footer {
        height: 110px;
        min-height: 110px;
        max-height: 110px;
      }

      .selector_footer-checkbox {
        padding: 17px 0 1px 0;
      }
    `}
`;

const ChangeRoomOwner = (props) => {
  const {
    t,
    visible,
    setIsVisible,
    showBackButton,
    setRoomParams,
    currentDeviceType,
    roomOwnerId,
    changeRoomOwner,
    userId,
    updateInfoPanelSelection,
  } = props;

  const [isLoading, setIsLoading] = useState(false);
  const [isChecked, setIsChecked] = useState(!showBackButton);

  useEffect(() => {
    document.addEventListener("keyup", onKeyUp, false);

    return () => {
      document.removeEventListener("keyup", onKeyUp, false);
    };
  }, []);

  const onKeyUp = (e) => {
    if (e.keyCode === 27) onClose();
    if (e.keyCode === 13 || e.which === 13) onChangeRoomOwner();
  };

  const onChangeRoomOwner = async (user) => {
    if (showBackButton) {
      setRoomParams && setRoomParams(user[0]);
    } else {
      setIsLoading(true);

      await changeRoomOwner(t, user[0]?.id, isChecked);
      updateInfoPanelSelection();
      setIsLoading(false);
    }
    onClose();
  };

  const onClose = () => {
    setIsVisible(false);
  };

  const onBackClick = () => {
    onClose();
  };

  const filter = new Filter();
  filter.role = [EmployeeType.Admin, EmployeeType.User]; // 1(EmployeeType.User) - RoomAdmin | 3(EmployeeType.Admin) - DocSpaceAdmin

  const backClickProp = showBackButton ? { onBackClick } : {};

  const asideComponent = (
    <StyledChangeRoomOwner showBackButton={showBackButton}>
      <Backdrop
        onClick={onClose}
        visible={visible}
        zIndex={320}
        isAside={true}
      />
      <Aside
        currentDeviceType={currentDeviceType}
        className="header_aside-panel"
        visible={visible}
        onClose={onClose}
        withoutBodyScroll
      >
        <PeopleSelector
          withCancelButton
          {...backClickProp}
          onAccept={onChangeRoomOwner}
          onCancel={onClose}
          acceptButtonLabel={
            showBackButton ? t("Common:SelectAction") : t("Files:AssignOwner")
          }
          headerLabel={t("Files:ChangeTheRoomOwner")}
          filter={filter}
          isLoading={isLoading}
          withFooterCheckbox={!showBackButton}
          footerCheckboxLabel={t("Files:LeaveTheRoom")}
          isChecked={isChecked}
          setIsChecked={setIsChecked}
          withOutCurrentAuthorizedUser
          filterUserId={roomOwnerId}
          currentUserId={userId}
        />
      </Aside>
    </StyledChangeRoomOwner>
  );

  return currentDeviceType === DeviceType.mobile ? (
    <Portal visible={visible} element={asideComponent} />
  ) : (
    asideComponent
  );
};

export default inject(
  ({
    settingsStore,
    dialogsStore,
    filesStore,
    selectedFolderStore,
    filesActionsStore,
    userStore,
  }) => {
    const {
      changeRoomOwnerIsVisible,
      setChangeRoomOwnerIsVisible,
      changeRoomOwnerData,
    } = dialogsStore;
<<<<<<< HEAD

=======
    const { settingsStore, userStore, infoPanelStore } = auth;
>>>>>>> cace139e
    const { selection, bufferSelection } = filesStore;
    const { currentDeviceType } = settingsStore;
    const { updateInfoPanelSelection } = infoPanelStore;

    const room = selection.length
      ? selection[0]
      : bufferSelection
        ? bufferSelection
        : selectedFolderStore;

    const { id } = userStore.user;

    return {
      visible: changeRoomOwnerIsVisible,
      setIsVisible: setChangeRoomOwnerIsVisible,
      showBackButton: changeRoomOwnerData.showBackButton,
      setRoomParams: changeRoomOwnerData.setRoomParams,
      roomOwnerId: room?.createdBy?.id,
      currentDeviceType,
      changeRoomOwner: filesActionsStore.changeRoomOwner,
      userId: id,
      updateInfoPanelSelection,
    };
  }
)(observer(withTranslation(["Files"])(ChangeRoomOwner)));<|MERGE_RESOLUTION|>--- conflicted
+++ resolved
@@ -144,17 +144,13 @@
     selectedFolderStore,
     filesActionsStore,
     userStore,
+    infoPanelStore,
   }) => {
     const {
       changeRoomOwnerIsVisible,
       setChangeRoomOwnerIsVisible,
       changeRoomOwnerData,
     } = dialogsStore;
-<<<<<<< HEAD
-
-=======
-    const { settingsStore, userStore, infoPanelStore } = auth;
->>>>>>> cace139e
     const { selection, bufferSelection } = filesStore;
     const { currentDeviceType } = settingsStore;
     const { updateInfoPanelSelection } = infoPanelStore;
