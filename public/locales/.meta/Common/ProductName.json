{
  "key_path": "ProductName",
  "content": "DocSpace",
  "content_en_sha1_hash": "ce0b96eab5006b875f6c4a6c31ad73c3c86edcf5",
  "created_at": "2025-05-19T21:30:47.504Z",
<<<<<<< HEAD
  "updated_at": "2025-06-02T10:20:50.994Z",
=======
  "updated_at": "2025-06-03T20:59:41.776Z",
>>>>>>> 398dda3c
  "comment": {
    "text": "This translation key is used for the \"From Portal\" button label, which indicates that a document can be uploaded from DocSpace. It appears in a dropdown menu on a main button in a shell interface. Translators should provide a translated version of \"From Portal\" with the product name inserted.",
    "is_auto": true,
    "updated_at": "2025-05-20T09:34:56.813Z"
  },
  "usage": [
    {
      "file_path": "/packages/client/src/Shell.jsx",
      "line_number": 317,
      "context": "const barConfig = {\n parentElementId: \"main-bar\",\n headerText: t(\"Attention\"),\n text: `${t(\"BarMaintenanceDescription\", {\n targetDate,\n productName: `${logoText} ${t(\"Common:ProductName\")}`,\n })} ${t(\"BarMaintenanceDisclaimer\")}`,\n isMaintenance: true,\n onAction: () => {\n setMaintenanceExist(false);\n setSnackbarExist(false);",
      "module": "/packages/client"
    },
    {
      "file_path": "/packages/client/src/components/Article/MainButton/index.js",
      "line_number": 378,
      "context": "const uploadFromDocSpace = {\n id: \"actions_upload-from-docspace\",\n className: \"main-button_drop-down\",\n icon: ActionsUploadReactSvgUrl,\n label: t(\"Common:FromPortal\", { productName: t(\"Common:ProductName\") }),\n key: \"actions_upload-from-docspace\",\n disabled: false,\n onClick: () => onShowFormRoomSelectFileDialog(FilterType.PDFForm),\n };",
      "module": "/packages/client"
    },
    {
      "file_path": "/packages/client/src/components/EmptyContainer/RootFolderContainer.js",
<<<<<<< HEAD
      "line_number": 123,
=======
      "line_number": 121,
>>>>>>> 398dda3c
      "context": ");\n \n const archiveRoomsDescription =\n isVisitor || isCollaborator\n ? t(\"ArchiveEmptyScreenUser\")\n : t(\"ArchiveEmptyScreen\", { productName: t(\"Common:ProductName\") });\n \n const privateRoomHeader = t(\"PrivateRoomHeader\", {\n organizationName: logoText,\n });",
      "module": "/packages/client"
    },
    {
      "file_path": "/packages/client/src/components/EmptyContainer/RootFolderContainer.js",
<<<<<<< HEAD
      "line_number": 123,
=======
      "line_number": 121,
>>>>>>> 398dda3c
      "context": ");\n \n const archiveRoomsDescription =\n isVisitor || isCollaborator\n ? t(\"ArchiveEmptyScreenUser\")\n : t(\"ArchiveEmptyScreen\", { productName: t(\"Common:ProductName\") });\n \n const privateRoomHeader = t(\"PrivateRoomHeader\", {\n organizationName: logoText,\n });",
      "module": "/packages/client"
    },
    {
      "file_path": "/packages/client/src/components/EmptyContainer/sub-components/EmptyViewContainer/EmptyViewContainer.helpers.tsx",
      "line_number": 194,
      "context": "createUploadFromDeviceOption,\n } = helperOptions(actions, security, isFrame);\n \n const uploadPDFFromDocSpace = createUploadFromDocSpace(\n t(\"EmptyView:UploadFromPortalTitle\", {\n productName: t(\"Common:ProductName\"),\n }),\n t(\"EmptyView:UploadPDFFormOptionDescription\", {\n productName: t(\"Common:ProductName\"),\n }),\n FilterType.PDFForm,",
      "module": "/packages/client"
    },
    {
      "file_path": "/packages/client/src/components/EmptyContainer/sub-components/EmptyViewContainer/EmptyViewContainer.helpers.tsx",
      "line_number": 194,
      "context": "createUploadFromDeviceOption,\n } = helperOptions(actions, security, isFrame);\n \n const uploadPDFFromDocSpace = createUploadFromDocSpace(\n t(\"EmptyView:UploadFromPortalTitle\", {\n productName: t(\"Common:ProductName\"),\n }),\n t(\"EmptyView:UploadPDFFormOptionDescription\", {\n productName: t(\"Common:ProductName\"),\n }),\n FilterType.PDFForm,",
      "module": "/packages/client"
    },
    {
      "file_path": "/packages/client/src/components/EmptyContainer/sub-components/EmptyViewContainer/EmptyViewContainer.helpers.tsx",
      "line_number": 194,
      "context": "createUploadFromDeviceOption,\n } = helperOptions(actions, security, isFrame);\n \n const uploadPDFFromDocSpace = createUploadFromDocSpace(\n t(\"EmptyView:UploadFromPortalTitle\", {\n productName: t(\"Common:ProductName\"),\n }),\n t(\"EmptyView:UploadPDFFormOptionDescription\", {\n productName: t(\"Common:ProductName\"),\n }),\n FilterType.PDFForm,",
      "module": "/packages/client"
    },
    {
      "file_path": "/packages/client/src/components/EmptyContainer/sub-components/EmptyViewContainer/EmptyViewContainer.helpers.tsx",
      "line_number": 194,
      "context": "createUploadFromDeviceOption,\n } = helperOptions(actions, security, isFrame);\n \n const uploadPDFFromDocSpace = createUploadFromDocSpace(\n t(\"EmptyView:UploadFromPortalTitle\", {\n productName: t(\"Common:ProductName\"),\n }),\n t(\"EmptyView:UploadPDFFormOptionDescription\", {\n productName: t(\"Common:ProductName\"),\n }),\n FilterType.PDFForm,",
      "module": "/packages/client"
    },
    {
      "file_path": "/packages/client/src/components/EmptyContainer/sub-components/EmptyViewContainer/EmptyViewContainer.helpers.tsx",
      "line_number": 194,
      "context": "createUploadFromDeviceOption,\n } = helperOptions(actions, security, isFrame);\n \n const uploadPDFFromDocSpace = createUploadFromDocSpace(\n t(\"EmptyView:UploadFromPortalTitle\", {\n productName: t(\"Common:ProductName\"),\n }),\n t(\"EmptyView:UploadPDFFormOptionDescription\", {\n productName: t(\"Common:ProductName\"),\n }),\n FilterType.PDFForm,",
      "module": "/packages/client"
    },
    {
      "file_path": "/packages/client/src/components/EmptyContainer/sub-components/EmptyViewContainer/EmptyViewContainer.helpers.tsx",
      "line_number": 194,
      "context": "createUploadFromDeviceOption,\n } = helperOptions(actions, security, isFrame);\n \n const uploadPDFFromDocSpace = createUploadFromDocSpace(\n t(\"EmptyView:UploadFromPortalTitle\", {\n productName: t(\"Common:ProductName\"),\n }),\n t(\"EmptyView:UploadPDFFormOptionDescription\", {\n productName: t(\"Common:ProductName\"),\n }),\n FilterType.PDFForm,",
      "module": "/packages/client"
    },
    {
      "file_path": "/packages/client/src/components/EmptyContainer/sub-components/EmptyViewContainer/EmptyViewContainer.utils.tsx",
      "line_number": 148,
      "context": "],\n () => t(\"EmptyView:FormFolderDefaultUserDescription\"),\n )\n .with([FolderType.FormRoom, DefaultFolderType, P._], () =>\n t(\"EmptyView:FormFolderDefaultDescription\", {\n productName: t(\"Common:ProductName\"),\n }),\n )\n .with([P._, DefaultFolderType, P.when(isAdmin)], () =>\n t(\"EmptyView:DefaultFolderDescription\"),\n )",
      "module": "/packages/client"
    },
    {
      "file_path": "/packages/client/src/components/EmptyContainer/sub-components/EmptyViewContainer/EmptyViewContainer.utils.tsx",
      "line_number": 148,
      "context": "],\n () => t(\"EmptyView:FormFolderDefaultUserDescription\"),\n )\n .with([FolderType.FormRoom, DefaultFolderType, P._], () =>\n t(\"EmptyView:FormFolderDefaultDescription\", {\n productName: t(\"Common:ProductName\"),\n }),\n )\n .with([P._, DefaultFolderType, P.when(isAdmin)], () =>\n t(\"EmptyView:DefaultFolderDescription\"),\n )",
      "module": "/packages/client"
    },
    {
      "file_path": "/packages/client/src/components/EmptyContainer/sub-components/EmptyViewContainer/EmptyViewContainer.utils.tsx",
      "line_number": 148,
      "context": "],\n () => t(\"EmptyView:FormFolderDefaultUserDescription\"),\n )\n .with([FolderType.FormRoom, DefaultFolderType, P._], () =>\n t(\"EmptyView:FormFolderDefaultDescription\", {\n productName: t(\"Common:ProductName\"),\n }),\n )\n .with([P._, DefaultFolderType, P.when(isAdmin)], () =>\n t(\"EmptyView:DefaultFolderDescription\"),\n )",
      "module": "/packages/client"
    },
    {
      "file_path": "/packages/client/src/components/FilesSelector/utils.ts",
      "line_number": 60,
      "context": "return filterParam ? t(\"Common:SelectFile\") : t(\"Common:SelectAction\");\n }\n \n if (isFormRoom) {\n return t(\"Common:SelectFromPortal\", {\n productName: t(\"Common:ProductName\"),\n });\n }\n \n if (filterParam === FilesSelectorFilterTypes.DOCX)\n return t(\"Common:CreateMasterFormFromFile\");",
      "module": "/packages/client"
    },
    {
      "file_path": "/packages/client/src/components/MainBar/ConfirmEmailBar.js",
      "line_number": 47,
      "context": "return (\n tReady && (\n <SnackBar\n headerText={t(\"ConfirmEmailHeader\", {\n email: userEmail,\n productName: t(\"Common:ProductName\"),\n })}\n text={\n <>\n {t(\"ConfirmEmailDescription\")}{\" \"}\n <Link",
      "module": "/packages/client"
    },
    {
      "file_path": "/packages/client/src/components/MainBar/QuotasBar.js",
      "line_number": 76,
      "context": "};\n \n const getUserTariffAlmostLimit = () => {\n if (!isAdmin)\n return t(\"UserTariffAlmostReached\", {\n productName: t(\"Common:ProductName\"),\n });\n \n return (\n <Trans\n t={t}",
      "module": "/packages/client"
    },
    {
      "file_path": "/packages/client/src/components/MainBar/QuotasBar.js",
      "line_number": 76,
      "context": "};\n \n const getUserTariffAlmostLimit = () => {\n if (!isAdmin)\n return t(\"UserTariffAlmostReached\", {\n productName: t(\"Common:ProductName\"),\n });\n \n return (\n <Trans\n t={t}",
      "module": "/packages/client"
    },
    {
      "file_path": "/packages/client/src/components/MainBar/QuotasBar.js",
      "line_number": 76,
      "context": "};\n \n const getUserTariffAlmostLimit = () => {\n if (!isAdmin)\n return t(\"UserTariffAlmostReached\", {\n productName: t(\"Common:ProductName\"),\n });\n \n return (\n <Trans\n t={t}",
      "module": "/packages/client"
    },
    {
      "file_path": "/packages/client/src/components/MainBar/QuotasBar.js",
      "line_number": 76,
      "context": "};\n \n const getUserTariffAlmostLimit = () => {\n if (!isAdmin)\n return t(\"UserTariffAlmostReached\", {\n productName: t(\"Common:ProductName\"),\n });\n \n return (\n <Trans\n t={t}",
      "module": "/packages/client"
<<<<<<< HEAD
    },
    {
      "file_path": "/packages/client/src/components/MainBar/QuotasBar.js",
      "line_number": 76,
      "context": "};\n \n const getUserTariffAlmostLimit = () => {\n if (!isAdmin)\n return t(\"UserTariffAlmostReached\", {\n productName: t(\"Common:ProductName\"),\n });\n \n return (\n <Trans\n t={t}",
      "module": "/packages/client"
    },
    {
      "file_path": "/packages/client/src/components/MainBar/QuotasBar.js",
      "line_number": 76,
      "context": "};\n \n const getUserTariffAlmostLimit = () => {\n if (!isAdmin)\n return t(\"UserTariffAlmostReached\", {\n productName: t(\"Common:ProductName\"),\n });\n \n return (\n <Trans\n t={t}",
      "module": "/packages/client"
    },
    {
      "file_path": "/packages/client/src/components/MainBar/QuotasBar.js",
      "line_number": 76,
      "context": "};\n \n const getUserTariffAlmostLimit = () => {\n if (!isAdmin)\n return t(\"UserTariffAlmostReached\", {\n productName: t(\"Common:ProductName\"),\n });\n \n return (\n <Trans\n t={t}",
      "module": "/packages/client"
    },
    {
      "file_path": "/packages/client/src/components/RoomsSelectorInput/index.js",
      "line_number": 73,
      "context": "setIsDataReady,\n } = props;\n \n const [isPanelVisible, setIsPanelVisible] = useState(false);\n const BasePath = `${t(\"Common:ProductName\")} / ${t(\"Common:Rooms\")} `;\n const [path, setPath] = useState(\"\");\n \n const handleOnSubmit = (rooms) => {\n setPath(`${BasePath}/ ${rooms[0].label}`);\n onSubmit && onSubmit(rooms);",
      "module": "/packages/client"
    },
    {
      "file_path": "/packages/client/src/components/TemplateAccessSelector/index.tsx",
      "line_number": 68,
      "context": "return selectedTab === PEOPLE_TAB_ID ? (\n <Trans\n t={t}\n ns=\"Files\"\n i18nKey=\"AddUsersOrGroupsInfo\"\n values={{ productName: t(\"Common:ProductName\") }}\n components={{ 1: <strong /> }}\n />\n ) : (\n <Trans\n t={t}",
      "module": "/packages/client"
    },
    {
=======
    },
    {
      "file_path": "/packages/client/src/components/MainBar/QuotasBar.js",
      "line_number": 76,
      "context": "};\n \n const getUserTariffAlmostLimit = () => {\n if (!isAdmin)\n return t(\"UserTariffAlmostReached\", {\n productName: t(\"Common:ProductName\"),\n });\n \n return (\n <Trans\n t={t}",
      "module": "/packages/client"
    },
    {
      "file_path": "/packages/client/src/components/MainBar/QuotasBar.js",
      "line_number": 76,
      "context": "};\n \n const getUserTariffAlmostLimit = () => {\n if (!isAdmin)\n return t(\"UserTariffAlmostReached\", {\n productName: t(\"Common:ProductName\"),\n });\n \n return (\n <Trans\n t={t}",
      "module": "/packages/client"
    },
    {
      "file_path": "/packages/client/src/components/MainBar/QuotasBar.js",
      "line_number": 76,
      "context": "};\n \n const getUserTariffAlmostLimit = () => {\n if (!isAdmin)\n return t(\"UserTariffAlmostReached\", {\n productName: t(\"Common:ProductName\"),\n });\n \n return (\n <Trans\n t={t}",
      "module": "/packages/client"
    },
    {
      "file_path": "/packages/client/src/components/RoomsSelectorInput/index.js",
      "line_number": 73,
      "context": "setIsDataReady,\n } = props;\n \n const [isPanelVisible, setIsPanelVisible] = useState(false);\n const BasePath = `${t(\"Common:ProductName\")} / ${t(\"Common:Rooms\")} `;\n const [path, setPath] = useState(\"\");\n \n const handleOnSubmit = (rooms) => {\n setPath(`${BasePath}/ ${rooms[0].label}`);\n onSubmit && onSubmit(rooms);",
      "module": "/packages/client"
    },
    {
      "file_path": "/packages/client/src/components/TemplateAccessSelector/index.tsx",
      "line_number": 68,
      "context": "return selectedTab === PEOPLE_TAB_ID ? (\n <Trans\n t={t}\n ns=\"Files\"\n i18nKey=\"AddUsersOrGroupsInfo\"\n values={{ productName: t(\"Common:ProductName\") }}\n components={{ 1: <strong /> }}\n />\n ) : (\n <Trans\n t={t}",
      "module": "/packages/client"
    },
    {
>>>>>>> 398dda3c
      "file_path": "/packages/client/src/components/TemplateAccessSelector/index.tsx",
      "line_number": 68,
      "context": "return selectedTab === PEOPLE_TAB_ID ? (\n <Trans\n t={t}\n ns=\"Files\"\n i18nKey=\"AddUsersOrGroupsInfo\"\n values={{ productName: t(\"Common:ProductName\") }}\n components={{ 1: <strong /> }}\n />\n ) : (\n <Trans\n t={t}",
      "module": "/packages/client"
    },
    {
      "file_path": "/packages/client/src/components/dialogs/ChangePortalOwnerDialog/index.js",
      "line_number": 118,
      "context": "const ownerRights = [\n t(\"DoTheSame\"),\n t(\"AppointAdmin\"),\n t(\"SetAccessRights\"),\n t(\"ManagePortal\", { productName: t(\"Common:ProductName\") }),\n t(\"ManageUser\"),\n t(\"ChangePortalOwner:ChangeOwner\", {\n productName: t(\"Common:ProductName\"),\n }),\n t(\"BackupPortal\", { productName: t(\"Common:ProductName\") }),",
      "module": "/packages/client"
    },
    {
      "file_path": "/packages/client/src/components/dialogs/ChangePortalOwnerDialog/index.js",
      "line_number": 118,
      "context": "const ownerRights = [\n t(\"DoTheSame\"),\n t(\"AppointAdmin\"),\n t(\"SetAccessRights\"),\n t(\"ManagePortal\", { productName: t(\"Common:ProductName\") }),\n t(\"ManageUser\"),\n t(\"ChangePortalOwner:ChangeOwner\", {\n productName: t(\"Common:ProductName\"),\n }),\n t(\"BackupPortal\", { productName: t(\"Common:ProductName\") }),",
      "module": "/packages/client"
    },
    {
      "file_path": "/packages/client/src/components/dialogs/ChangePortalOwnerDialog/index.js",
      "line_number": 118,
      "context": "const ownerRights = [\n t(\"DoTheSame\"),\n t(\"AppointAdmin\"),\n t(\"SetAccessRights\"),\n t(\"ManagePortal\", { productName: t(\"Common:ProductName\") }),\n t(\"ManageUser\"),\n t(\"ChangePortalOwner:ChangeOwner\", {\n productName: t(\"Common:ProductName\"),\n }),\n t(\"BackupPortal\", { productName: t(\"Common:ProductName\") }),",
      "module": "/packages/client"
    },
    {
      "file_path": "/packages/client/src/components/dialogs/ChangePortalOwnerDialog/index.js",
      "line_number": 118,
      "context": "const ownerRights = [\n t(\"DoTheSame\"),\n t(\"AppointAdmin\"),\n t(\"SetAccessRights\"),\n t(\"ManagePortal\", { productName: t(\"Common:ProductName\") }),\n t(\"ManageUser\"),\n t(\"ChangePortalOwner:ChangeOwner\", {\n productName: t(\"Common:ProductName\"),\n }),\n t(\"BackupPortal\", { productName: t(\"Common:ProductName\") }),",
      "module": "/packages/client"
    },
    {
      "file_path": "/packages/client/src/components/dialogs/ChangePortalOwnerDialog/index.js",
      "line_number": 118,
      "context": "const ownerRights = [\n t(\"DoTheSame\"),\n t(\"AppointAdmin\"),\n t(\"SetAccessRights\"),\n t(\"ManagePortal\", { productName: t(\"Common:ProductName\") }),\n t(\"ManageUser\"),\n t(\"ChangePortalOwner:ChangeOwner\", {\n productName: t(\"Common:ProductName\"),\n }),\n t(\"BackupPortal\", { productName: t(\"Common:ProductName\") }),",
      "module": "/packages/client"
    },
    {
      "file_path": "/packages/client/src/components/dialogs/ChangePortalOwnerDialog/index.js",
      "line_number": 118,
      "context": "const ownerRights = [\n t(\"DoTheSame\"),\n t(\"AppointAdmin\"),\n t(\"SetAccessRights\"),\n t(\"ManagePortal\", { productName: t(\"Common:ProductName\") }),\n t(\"ManageUser\"),\n t(\"ChangePortalOwner:ChangeOwner\", {\n productName: t(\"Common:ProductName\"),\n }),\n t(\"BackupPortal\", { productName: t(\"Common:ProductName\") }),",
      "module": "/packages/client"
    },
    {
      "file_path": "/packages/client/src/components/dialogs/ChangePortalOwnerDialog/index.js",
      "line_number": 118,
      "context": "const ownerRights = [\n t(\"DoTheSame\"),\n t(\"AppointAdmin\"),\n t(\"SetAccessRights\"),\n t(\"ManagePortal\", { productName: t(\"Common:ProductName\") }),\n t(\"ManageUser\"),\n t(\"ChangePortalOwner:ChangeOwner\", {\n productName: t(\"Common:ProductName\"),\n }),\n t(\"BackupPortal\", { productName: t(\"Common:ProductName\") }),",
      "module": "/packages/client"
    },
    {
      "file_path": "/packages/client/src/components/dialogs/ChangePricingPlanDialog/index.js",
      "line_number": 73,
      "context": "<Text as=\"span\" fontSize=\"13px\">\n <Trans t={t} i18nKey=\"PlanUsersLimit\" ns=\"DowngradePlanDialog\">\n You wish to downgrade the team to\n <strong>{{ usersCount: managersCount }}</strong>\n admins, and current number of such users in your\n {{ productName: t(\"Common:ProductName\") }} is\n <strong>{{ currentUsersCount: addedManagersCount }}</strong>\n </Trans>\n </Text>\n );",
      "module": "/packages/client"
<<<<<<< HEAD
=======
    },
    {
      "file_path": "/packages/client/src/components/dialogs/ChangeStorageQuotaDialog/index.js",
      "line_number": 125,
      "context": "<ModalDialog.Body>\n <StyledBodyContent>\n <Text noSelect>\n {isDisableQuota\n ? t(\"Common:TurnOffDiskSpaceLimit\", {\n productName: t(\"Common:ProductName\"),\n })\n : t(\"Common:SetDiskSpaceQuota\", {\n productName: t(\"Common:ProductName\"),\n })}\n </Text>",
      "module": "/packages/client"
    },
    {
      "file_path": "/packages/client/src/components/dialogs/ChangeStorageQuotaDialog/index.js",
      "line_number": 125,
      "context": "<ModalDialog.Body>\n <StyledBodyContent>\n <Text noSelect>\n {isDisableQuota\n ? t(\"Common:TurnOffDiskSpaceLimit\", {\n productName: t(\"Common:ProductName\"),\n })\n : t(\"Common:SetDiskSpaceQuota\", {\n productName: t(\"Common:ProductName\"),\n })}\n </Text>",
      "module": "/packages/client"
>>>>>>> 398dda3c
    },
    {
      "file_path": "/packages/client/src/components/dialogs/ChangeUserStatusDialog/index.tsx",
      "line_number": 175,
      "context": "? t(\"DisableGuests\")\n : t(\"DisableUsers\");\n \n bodyText = onlyOneUser\n ? isGuests\n ? t(\"DisableGuestDescription\", { productName: t(\"Common:ProductName\") })\n : t(\"DisableUserDescription\", { productName: t(\"Common:ProductName\") })\n : isGuests\n ? t(\"DisableGuestsDescription\", {\n productName: t(\"Common:ProductName\"),\n })",
      "module": "/packages/client"
    },
    {
      "file_path": "/packages/client/src/components/dialogs/ChangeUserStatusDialog/index.tsx",
      "line_number": 175,
      "context": "? t(\"DisableGuests\")\n : t(\"DisableUsers\");\n \n bodyText = onlyOneUser\n ? isGuests\n ? t(\"DisableGuestDescription\", { productName: t(\"Common:ProductName\") })\n : t(\"DisableUserDescription\", { productName: t(\"Common:ProductName\") })\n : isGuests\n ? t(\"DisableGuestsDescription\", {\n productName: t(\"Common:ProductName\"),\n })",
      "module": "/packages/client"
    },
    {
      "file_path": "/packages/client/src/components/dialogs/ChangeUserStatusDialog/index.tsx",
      "line_number": 175,
      "context": "? t(\"DisableGuests\")\n : t(\"DisableUsers\");\n \n bodyText = onlyOneUser\n ? isGuests\n ? t(\"DisableGuestDescription\", { productName: t(\"Common:ProductName\") })\n : t(\"DisableUserDescription\", { productName: t(\"Common:ProductName\") })\n : isGuests\n ? t(\"DisableGuestsDescription\", {\n productName: t(\"Common:ProductName\"),\n })",
      "module": "/packages/client"
    },
    {
      "file_path": "/packages/client/src/components/dialogs/ChangeUserStatusDialog/index.tsx",
      "line_number": 175,
      "context": "? t(\"DisableGuests\")\n : t(\"DisableUsers\");\n \n bodyText = onlyOneUser\n ? isGuests\n ? t(\"DisableGuestDescription\", { productName: t(\"Common:ProductName\") })\n : t(\"DisableUserDescription\", { productName: t(\"Common:ProductName\") })\n : isGuests\n ? t(\"DisableGuestsDescription\", {\n productName: t(\"Common:ProductName\"),\n })",
      "module": "/packages/client"
    },
    {
      "file_path": "/packages/client/src/components/dialogs/ChangeUserStatusDialog/index.tsx",
      "line_number": 175,
      "context": "? t(\"DisableGuests\")\n : t(\"DisableUsers\");\n \n bodyText = onlyOneUser\n ? isGuests\n ? t(\"DisableGuestDescription\", { productName: t(\"Common:ProductName\") })\n : t(\"DisableUserDescription\", { productName: t(\"Common:ProductName\") })\n : isGuests\n ? t(\"DisableGuestsDescription\", {\n productName: t(\"Common:ProductName\"),\n })",
      "module": "/packages/client"
    },
    {
      "file_path": "/packages/client/src/components/dialogs/ChangeUserStatusDialog/index.tsx",
      "line_number": 175,
      "context": "? t(\"DisableGuests\")\n : t(\"DisableUsers\");\n \n bodyText = onlyOneUser\n ? isGuests\n ? t(\"DisableGuestDescription\", { productName: t(\"Common:ProductName\") })\n : t(\"DisableUserDescription\", { productName: t(\"Common:ProductName\") })\n : isGuests\n ? t(\"DisableGuestsDescription\", {\n productName: t(\"Common:ProductName\"),\n })",
      "module": "/packages/client"
    },
    {
      "file_path": "/packages/client/src/components/dialogs/ChangeUserStatusDialog/index.tsx",
      "line_number": 175,
      "context": "? t(\"DisableGuests\")\n : t(\"DisableUsers\");\n \n bodyText = onlyOneUser\n ? isGuests\n ? t(\"DisableGuestDescription\", { productName: t(\"Common:ProductName\") })\n : t(\"DisableUserDescription\", { productName: t(\"Common:ProductName\") })\n : isGuests\n ? t(\"DisableGuestsDescription\", {\n productName: t(\"Common:ProductName\"),\n })",
      "module": "/packages/client"
    },
    {
      "file_path": "/packages/client/src/components/dialogs/ChangeUserStatusDialog/index.tsx",
      "line_number": 175,
      "context": "? t(\"DisableGuests\")\n : t(\"DisableUsers\");\n \n bodyText = onlyOneUser\n ? isGuests\n ? t(\"DisableGuestDescription\", { productName: t(\"Common:ProductName\") })\n : t(\"DisableUserDescription\", { productName: t(\"Common:ProductName\") })\n : isGuests\n ? t(\"DisableGuestsDescription\", {\n productName: t(\"Common:ProductName\"),\n })",
      "module": "/packages/client"
    },
    {
      "file_path": "/packages/client/src/components/dialogs/ChangeUserTypeDialog/index.tsx",
      "line_number": 119,
      "context": "const isSingleUser = userNames.length === 1;\n const translationValues = {\n userName: isSingleUser ? userNames[0] : undefined,\n membersSection: t(\"Common:Members\"),\n documentsSection: t(\"Common:MyFilesSection\"),\n productName: t(\"Common:ProductName\"),\n secondType,\n };\n const translationKey = getChangeTypeKey(\n toType,\n isSingleUser,",
      "module": "/packages/client"
    },
    {
      "file_path": "/packages/client/src/components/dialogs/ChangeUserTypeDialog/index.tsx",
      "line_number": 119,
      "context": "const isSingleUser = userNames.length === 1;\n const translationValues = {\n userName: isSingleUser ? userNames[0] : undefined,\n membersSection: t(\"Common:Members\"),\n documentsSection: t(\"Common:MyFilesSection\"),\n productName: t(\"Common:ProductName\"),\n secondType,\n };\n const translationKey = getChangeTypeKey(\n toType,\n isSingleUser,",
      "module": "/packages/client"
    },
    {
      "file_path": "/packages/client/src/components/dialogs/CreateEditRoomDialog/sub-components/IsPrivateParam/PrivacyLimitationsWarning.js",
      "line_number": 106,
      "context": "</div>\n <div className=\"warning-title-text\">{t(\"Common:Warning\")}</div>\n </div>\n <div className=\"warning-description\">\n {t(\"MakeRoomPrivateLimitationsWarningDescription\", {\n productName: t(\"Common:ProductName\"),\n })}\n </div>\n <div className=\"warning-link\">{t(\"Common:LearnMore\")}</div>\n </StyledPrivacyLimitationsWarning>\n );",
      "module": "/packages/client"
    },
    {
      "file_path": "/packages/client/src/components/dialogs/CreateEditRoomDialog/sub-components/TemplateAccess/TemplateAccess.tsx",
      "line_number": 127,
      "context": "headerText={t(\"Files:TemplateAvailable\")}\n bodyText={\n <>\n <div className=\"template-access_description\">\n {t(\"Files:TemplateAvailableDescription\", {\n productName: t(\"Common:ProductName\"),\n })}\n </div>\n <Link\n className=\"template-access_link\"\n isHovered",
      "module": "/packages/client"
<<<<<<< HEAD
    },
    {
      "file_path": "/packages/client/src/components/dialogs/CreateEditRoomDialog/sub-components/ThirdPartyStorage/ThirdPartyComboBox.js",
      "line_number": 245,
      "context": "const getTextTooltip = () => {\n return (\n <Text fontSize=\"12px\" noSelect>\n {t(\"Common:EnableThirdPartyIntegration\", {\n productName: t(\"Common:ProductName\"),\n })}\n </Text>\n );\n };",
      "module": "/packages/client"
    },
    {
=======
    },
    {
      "file_path": "/packages/client/src/components/dialogs/CreateEditRoomDialog/sub-components/ThirdPartyStorage/ThirdPartyComboBox.js",
      "line_number": 242,
      "context": "const getTextTooltip = () => {\n return (\n <Text fontSize=\"12px\" noSelect>\n {t(\"Common:EnableThirdPartyIntegration\", {\n productName: t(\"Common:ProductName\"),\n })}\n </Text>\n );\n };",
      "module": "/packages/client"
    },
    {
>>>>>>> 398dda3c
      "file_path": "/packages/client/src/components/dialogs/CreateEditRoomDialog/sub-components/ThirdPartyStorage/index.js",
      "line_number": 91,
      "context": "if (!connectItems.length) {\n const data = isRoomAdmin ? (\n <Text as=\"p\">\n {t(\"ThirdPartyStorageRoomAdminNoStorageAlert\", {\n productName: t(\"Common:ProductName\"),\n })}\n </Text>\n ) : (\n <Text as=\"p\">\n {t(\"ThirdPartyStorageNoStorageAlert\")}{\" \"}",
      "module": "/packages/client"
    },
    {
      "file_path": "/packages/client/src/components/dialogs/DeleteGroupDialog/index.js",
      "line_number": 87,
      "context": "</ModalDialog.Header>\n <ModalDialog.Body>\n <Text>\n {hasMoreGroups\n ? t(\"DeleteDialog:DeleteAllGroupDescription\", {\n productName: t(\"Common:ProductName\"),\n })\n : t(\"DeleteDialog:DeleteGroupDescription\", {\n productName: t(\"Common:ProductName\"),\n groupName,\n })}",
      "module": "/packages/client"
    },
    {
      "file_path": "/packages/client/src/components/dialogs/DeleteGroupDialog/index.js",
      "line_number": 87,
      "context": "</ModalDialog.Header>\n <ModalDialog.Body>\n <Text>\n {hasMoreGroups\n ? t(\"DeleteDialog:DeleteAllGroupDescription\", {\n productName: t(\"Common:ProductName\"),\n })\n : t(\"DeleteDialog:DeleteGroupDescription\", {\n productName: t(\"Common:ProductName\"),\n groupName,\n })}",
      "module": "/packages/client"
    },
    {
      "file_path": "/packages/client/src/components/dialogs/DeleteOwnerProfileDialog/index.js",
      "line_number": 54,
      "context": "<ModalDialog isLoading={!tReady} visible={visible} onClose={onClose}>\n <ModalDialog.Header>{t(\"DeleteProfileTitle\")}</ModalDialog.Header>\n <ModalDialog.Body>\n <Text fontSize=\"13px\">\n {t(\"DeleteOwnerRestrictionText\", {\n productName: t(\"Common:ProductName\"),\n })}\n </Text>\n </ModalDialog.Body>\n <ModalDialog.Footer>\n <Button",
      "module": "/packages/client"
    },
    {
      "file_path": "/packages/client/src/components/dialogs/DeletePluginDialog/index.js",
      "line_number": 63,
      "context": "onClose={onClose}\n displayType=\"modal\"\n >\n <ModalDialog.Header>{t(\"DeletePluginTitle\")}</ModalDialog.Header>\n <ModalDialog.Body>\n {t(\"DeletePluginDescription\", { productName: t(\"Common:ProductName\") })}\n </ModalDialog.Body>\n <ModalDialog.Footer>\n <Button\n className=\"delete-button\"\n key=\"DeletePortalBtn\"",
      "module": "/packages/client"
    },
    {
      "file_path": "/packages/client/src/components/dialogs/DeletePortalDialog/index.js",
      "line_number": 58,
      "context": "visible={visible}\n onClose={onClose}\n displayType=\"modal\"\n >\n <ModalDialog.Header>\n {t(\"DeletePortal\", { productName: t(\"Common:ProductName\") })}\n </ModalDialog.Header>\n <ModalDialog.Body>\n <Trans t={t} i18nKey=\"DeletePortalInfo\" ns=\"Settings\">\n Before you delete the portal, please make sure that automatic billing\n is turned off. You may check the status of automatic billing in",
      "module": "/packages/client"
    },
    {
      "file_path": "/packages/client/src/components/dialogs/DeleteProfileEverDialog/sub-components/BodyComponent.tsx",
      "line_number": 102,
      "context": "return (\n <>\n <Text className=\"user-delete\">\n {onlyGuests\n ? t(\"ActionCannotBeUndoneGuests\", {\n productName: t(\"Common:ProductName\"),\n })\n : t(\"ActionCannotBeUndone\", {\n productName: t(\"Common:ProductName\"),\n })}\n </Text>",
      "module": "/packages/client"
    },
    {
      "file_path": "/packages/client/src/components/dialogs/DeleteProfileEverDialog/sub-components/BodyComponent.tsx",
      "line_number": 102,
      "context": "return (\n <>\n <Text className=\"user-delete\">\n {onlyGuests\n ? t(\"ActionCannotBeUndoneGuests\", {\n productName: t(\"Common:ProductName\"),\n })\n : t(\"ActionCannotBeUndone\", {\n productName: t(\"Common:ProductName\"),\n })}\n </Text>",
      "module": "/packages/client"
    },
    {
      "file_path": "/packages/client/src/components/dialogs/DeleteProfileEverDialog/sub-components/BodyComponent.tsx",
      "line_number": 102,
      "context": "return (\n <>\n <Text className=\"user-delete\">\n {onlyGuests\n ? t(\"ActionCannotBeUndoneGuests\", {\n productName: t(\"Common:ProductName\"),\n })\n : t(\"ActionCannotBeUndone\", {\n productName: t(\"Common:ProductName\"),\n })}\n </Text>",
      "module": "/packages/client"
    },
    {
      "file_path": "/packages/client/src/components/dialogs/DeleteProfileEverDialog/sub-components/BodyComponent.tsx",
      "line_number": 102,
      "context": "return (\n <>\n <Text className=\"user-delete\">\n {onlyGuests\n ? t(\"ActionCannotBeUndoneGuests\", {\n productName: t(\"Common:ProductName\"),\n })\n : t(\"ActionCannotBeUndone\", {\n productName: t(\"Common:ProductName\"),\n })}\n </Text>",
      "module": "/packages/client"
    },
    {
      "file_path": "/packages/client/src/components/dialogs/DeleteProfileEverDialog/sub-components/BodyComponent.tsx",
      "line_number": 102,
      "context": "return (\n <>\n <Text className=\"user-delete\">\n {onlyGuests\n ? t(\"ActionCannotBeUndoneGuests\", {\n productName: t(\"Common:ProductName\"),\n })\n : t(\"ActionCannotBeUndone\", {\n productName: t(\"Common:ProductName\"),\n })}\n </Text>",
      "module": "/packages/client"
    },
    {
      "file_path": "/packages/client/src/components/dialogs/GuestReleaseTip/index.tsx",
      "line_number": 135,
<<<<<<< HEAD
      "context": "<Trans\n t={t}\n ns=\"Translations\"\n i18nKey=\"GuestConversionNote\"\n values={{\n productName: t(\"Common:ProductName\"),\n sectionName: t(\"Common:Contacts\"),\n }}\n />\n </Text>\n {accessRightsLink ? (",
=======
      "context": "<Text fontSize=\"12px\" fontWeight={400} lineHeight=\"16px\" noSelect>\n <Trans\n t={t}\n ns=\"Translations\"\n i18nKey=\"GuestReleaseTipDescripton\"\n values={{ productName: t(\"Common:ProductName\") }}\n />\n </Text>\n {accessRightsLink ? (\n <ColorTheme\n tag=\"a\"",
>>>>>>> 398dda3c
      "module": "/packages/client"
    },
    {
      "file_path": "/packages/client/src/components/dialogs/InviteQuotaWarningDialog/sub-components/RoomsContent.tsx",
      "line_number": 54,
      "context": "const chooseNewPlan = (\n <Text>\n {isPaymentPageAvailable\n ? t(\"ChooseNewPlan\")\n : t(\"MainBar:ContactToUpgradeTariff\", {\n productName: t(\"Common:ProductName\"),\n })}\n </Text>\n );\n \n if (isRoomsTariffLimit)",
      "module": "/packages/client"
    },
    {
      "file_path": "/packages/client/src/components/dialogs/InviteQuotaWarningDialog/sub-components/UsersContent.tsx",
      "line_number": 78,
      "context": "const chooseNewPlan = (\n <Text>\n {isPaymentPageAvailable\n ? t(\"ChooseNewPlan\")\n : t(\"MainBar:ContactToUpgradeTariff\", {\n productName: t(\"Common:ProductName\"),\n })}\n </Text>\n );\n \n if (isUserTariffLimit)",
      "module": "/packages/client"
    },
    {
      "file_path": "/packages/client/src/components/dialogs/PortalRenamingDialog/index.js",
      "line_number": 46,
      "context": "visible={visible}\n onClose={onClose}\n displayType=\"modal\"\n >\n <ModalDialog.Header>\n {t(\"Settings:PortalRenaming\", { productName: t(\"Common:ProductName\") })}\n </ModalDialog.Header>\n <ModalDialog.Body>\n <Text fontSize=\"13px\" fontWeight={400} noSelect>\n {t(\"Settings:PortalRenamingModalText\")}\n </Text>",
      "module": "/packages/client"
    },
    {
      "file_path": "/packages/client/src/components/dialogs/PreparationPortalDialog/index.js",
      "line_number": 49,
      "context": "displayType=\"modal\"\n isCloseable={false}\n isLarge\n >\n <ModalDialog.Header>\n {t(\"PortalRestoring\", { productName: t(\"Common:ProductName\") })}\n </ModalDialog.Header>\n <ModalDialog.Body>\n <StyledPreparationPortalDialog>\n <PreparationPortal withoutHeader isDialog style={{ padding: \"0\" }} />\n </StyledPreparationPortalDialog>",
      "module": "/packages/client"
    },
    {
      "file_path": "/packages/client/src/components/dialogs/ReducedRightsDialog/index.tsx",
<<<<<<< HEAD
      "line_number": 51,
=======
      "line_number": 52,
>>>>>>> 398dda3c
      "context": "t={t}\n ns=\"Files\"\n i18nKey=\"YourUserTypeHasChanged\"\n values={{\n userType: t(\"Common:Guest\"),\n productName: t(\"Common:ProductName\"),\n adminName,\n }}\n components={{ 1: <span style={{ fontWeight: 600 }} /> }}\n />\n <StyledText>",
      "module": "/packages/client"
    },
    {
      "file_path": "/packages/client/src/components/dialogs/ReducedRightsDialog/index.tsx",
<<<<<<< HEAD
      "line_number": 51,
=======
      "line_number": 52,
>>>>>>> 398dda3c
      "context": "t={t}\n ns=\"Files\"\n i18nKey=\"YourUserTypeHasChanged\"\n values={{\n userType: t(\"Common:Guest\"),\n productName: t(\"Common:ProductName\"),\n adminName,\n }}\n components={{ 1: <span style={{ fontWeight: 600 }} /> }}\n />\n <StyledText>",
      "module": "/packages/client"
    },
    {
      "file_path": "/packages/client/src/components/dialogs/SocialAuthWelcomeDialog/index.tsx",
      "line_number": 94,
      "context": "visibility: showDialog ? \"visible\" : \"hidden\",\n }}\n >\n <ModalDialog.Header>\n {t(\"Common:EmptyRootRoomHeader\", {\n productName: t(\"Common:ProductName\"),\n })}\n </ModalDialog.Header>\n <ModalDialog.Body>\n <StyledBodyContent>\n <div className=\"welcome-image\">",
      "module": "/packages/client"
    },
    {
      "file_path": "/packages/client/src/components/dialogs/SocialAuthWelcomeDialog/index.tsx",
      "line_number": 94,
      "context": "visibility: showDialog ? \"visible\" : \"hidden\",\n }}\n >\n <ModalDialog.Header>\n {t(\"Common:EmptyRootRoomHeader\", {\n productName: t(\"Common:ProductName\"),\n })}\n </ModalDialog.Header>\n <ModalDialog.Body>\n <StyledBodyContent>\n <div className=\"welcome-image\">",
      "module": "/packages/client"
    },
    {
      "file_path": "/packages/client/src/components/dialogs/SocialAuthWelcomeDialog/index.tsx",
      "line_number": 94,
      "context": "visibility: showDialog ? \"visible\" : \"hidden\",\n }}\n >\n <ModalDialog.Header>\n {t(\"Common:EmptyRootRoomHeader\", {\n productName: t(\"Common:ProductName\"),\n })}\n </ModalDialog.Header>\n <ModalDialog.Body>\n <StyledBodyContent>\n <div className=\"welcome-image\">",
      "module": "/packages/client"
    },
    {
      "file_path": "/packages/client/src/components/dialogs/WarningQuotaDialog/WarningQuotaDialog.tsx",
      "line_number": 70,
      "context": "}\n if (isTenantCustomQuotaSet) {\n quotaLimits.push(\n t(\"Settings:TenantQuotaLimit\", {\n tenantQuotaLimit: getConvertedSize(t, tenantCustomQuota),\n productName: t(\"Common:ProductName\"),\n }),\n );\n }\n \n if (quotaLimits.length === 0) {",
      "module": "/packages/client"
    },
    {
      "file_path": "/packages/client/src/components/dialogs/WarningQuotaDialog/WarningQuotaDialog.tsx",
      "line_number": 70,
      "context": "}\n if (isTenantCustomQuotaSet) {\n quotaLimits.push(\n t(\"Settings:TenantQuotaLimit\", {\n tenantQuotaLimit: getConvertedSize(t, tenantCustomQuota),\n productName: t(\"Common:ProductName\"),\n }),\n );\n }\n \n if (quotaLimits.length === 0) {",
      "module": "/packages/client"
    },
    {
      "file_path": "/packages/client/src/components/panels/ChangeRoomOwnerPanel/index.js",
      "line_number": 145,
      "context": "filterUserId={roomOwnerId}\n currentUserId={userId}\n disableDisabledUsers\n withInfo\n infoText={t(\"CreateEditRoomDialog:PeopleSelectorInfo\", {\n productName: t(\"Common:ProductName\"),\n })}\n emptyScreenHeader={t(\"Common:NotFoundMembers\")}\n emptyScreenDescription={t(\"CreateEditRoomDialog:PeopleSelectorInfo\", {\n productName: t(\"Common:ProductName\"),\n })}",
      "module": "/packages/client"
    },
    {
      "file_path": "/packages/client/src/components/panels/ChangeRoomOwnerPanel/index.js",
      "line_number": 145,
      "context": "filterUserId={roomOwnerId}\n currentUserId={userId}\n disableDisabledUsers\n withInfo\n infoText={t(\"CreateEditRoomDialog:PeopleSelectorInfo\", {\n productName: t(\"Common:ProductName\"),\n })}\n emptyScreenHeader={t(\"Common:NotFoundMembers\")}\n emptyScreenDescription={t(\"CreateEditRoomDialog:PeopleSelectorInfo\", {\n productName: t(\"Common:ProductName\"),\n })}",
      "module": "/packages/client"
    },
    {
      "file_path": "/packages/client/src/components/panels/EmbeddingPanel/index.tsx",
      "line_number": 424,
      "context": ">\n {`\"Add the website URL for embedding to the <1>allow list</1>.\"`}\n </Trans>\n ) : (\n t(\"EmbeddingPanel:EmbeddingBarDescription\", {\n productName: t(\"Common:ProductName\"),\n })\n )}\n </Text>\n <IconButton\n className=\"embedding-panel_banner-close-icon\"",
      "module": "/packages/client"
    },
    {
      "file_path": "/packages/client/src/components/panels/InvitePanel/sub-components/ExternalLinks.js",
      "line_number": 278,
      "context": "/>\n </StyledSubHeader>\n <StyledDescription noSelect>\n {roomId === -1\n ? t(\"InviteViaLinkDescriptionAccounts\", {\n productName: t(\"Common:ProductName\"),\n })\n : !allowInvitingGuests\n ? t(\"InviteViaLinkDescriptionRoomMembers\", {\n productName: t(\"Common:ProductName\"),\n })",
      "module": "/packages/client"
<<<<<<< HEAD
    },
    {
      "file_path": "/packages/client/src/components/panels/InvitePanel/sub-components/ExternalLinks.js",
      "line_number": 278,
      "context": "/>\n </StyledSubHeader>\n <StyledDescription noSelect>\n {roomId === -1\n ? t(\"InviteViaLinkDescriptionAccounts\", {\n productName: t(\"Common:ProductName\"),\n })\n : !allowInvitingGuests\n ? t(\"InviteViaLinkDescriptionRoomMembers\", {\n productName: t(\"Common:ProductName\"),\n })",
      "module": "/packages/client"
    },
    {
      "file_path": "/packages/client/src/components/panels/InvitePanel/sub-components/InviteInput.js",
      "line_number": 594,
      "context": "noSelect\n noAllowInvitingGuests={roomId !== -1 ? !allowInvitingGuests : null}\n >\n {roomId === -1\n ? t(\"InviteMembersManuallyDescription\", {\n productName: t(\"Common:ProductName\"),\n })\n : !allowInvitingGuests\n ? t(\"InviteToRoomManuallyInfoMembers\", {\n productName: t(\"Common:ProductName\"),\n })",
=======
    },
    {
      "file_path": "/packages/client/src/components/panels/InvitePanel/sub-components/ExternalLinks.js",
      "line_number": 278,
      "context": "/>\n </StyledSubHeader>\n <StyledDescription noSelect>\n {roomId === -1\n ? t(\"InviteViaLinkDescriptionAccounts\", {\n productName: t(\"Common:ProductName\"),\n })\n : !allowInvitingGuests\n ? t(\"InviteViaLinkDescriptionRoomMembers\", {\n productName: t(\"Common:ProductName\"),\n })",
>>>>>>> 398dda3c
      "module": "/packages/client"
    },
    {
      "file_path": "/packages/client/src/components/panels/InvitePanel/sub-components/InviteInput.js",
      "line_number": 594,
      "context": "noSelect\n noAllowInvitingGuests={roomId !== -1 ? !allowInvitingGuests : null}\n >\n {roomId === -1\n ? t(\"InviteMembersManuallyDescription\", {\n productName: t(\"Common:ProductName\"),\n })\n : !allowInvitingGuests\n ? t(\"InviteToRoomManuallyInfoMembers\", {\n productName: t(\"Common:ProductName\"),\n })",
      "module": "/packages/client"
    },
    {
      "file_path": "/packages/client/src/components/panels/InvitePanel/sub-components/InviteInput.js",
      "line_number": 594,
      "context": "noSelect\n noAllowInvitingGuests={roomId !== -1 ? !allowInvitingGuests : null}\n >\n {roomId === -1\n ? t(\"InviteMembersManuallyDescription\", {\n productName: t(\"Common:ProductName\"),\n })\n : !allowInvitingGuests\n ? t(\"InviteToRoomManuallyInfoMembers\", {\n productName: t(\"Common:ProductName\"),\n })",
      "module": "/packages/client"
    },
    {
<<<<<<< HEAD
=======
      "file_path": "/packages/client/src/components/panels/InvitePanel/sub-components/InviteInput.js",
      "line_number": 594,
      "context": "noSelect\n noAllowInvitingGuests={roomId !== -1 ? !allowInvitingGuests : null}\n >\n {roomId === -1\n ? t(\"InviteMembersManuallyDescription\", {\n productName: t(\"Common:ProductName\"),\n })\n : !allowInvitingGuests\n ? t(\"InviteToRoomManuallyInfoMembers\", {\n productName: t(\"Common:ProductName\"),\n })",
      "module": "/packages/client"
    },
    {
>>>>>>> 398dda3c
      "file_path": "/packages/client/src/components/panels/InvitePanel/utils/index.js",
      "line_number": 72,
      "context": "item.warning = item.isGroup\n ? t(\"GroupMaxAvailableRoleWarning\", {\n roleName: freeRole.label,\n })\n : t(\"UserMaxAvailableRoleWarning\", {\n productName: t(\"Common:ProductName\"),\n });\n return item;\n };\n \n export const fixAccess = (item, t, roomType) => {",
      "module": "/packages/client"
    },
    {
      "file_path": "/packages/client/src/components/panels/TemplateAccessSettingsPanel/index.tsx",
      "line_number": 346,
      "context": "onChange={onAvailableChange}\n />\n </StyledSubHeader>\n <StyledDescription>\n {t(\"Files:TemplateAvailableDescription\", {\n productName: t(\"Common:ProductName\"),\n })}\n </StyledDescription>\n </StyledBlock>\n <StyledBody isDisabled={isAvailable}>\n <InviteInput",
      "module": "/packages/client"
    },
    {
      "file_path": "/packages/client/src/components/panels/TemplateAccessSettingsPanel/index.tsx",
      "line_number": 346,
      "context": "onChange={onAvailableChange}\n />\n </StyledSubHeader>\n <StyledDescription>\n {t(\"Files:TemplateAvailableDescription\", {\n productName: t(\"Common:ProductName\"),\n })}\n </StyledDescription>\n </StyledBlock>\n <StyledBody isDisabled={isAvailable}>\n <InviteInput",
      "module": "/packages/client"
    },
    {
<<<<<<< HEAD
=======
      "file_path": "/packages/client/src/pages/About/AboutContent.js",
      "line_number": 179,
      "context": "fontWeight=\"600\"\n href={linkRepo}\n target=\"_blank\"\n enableUserSelect\n >\n &nbsp;{logoName} {t(\"Common:ProductName\")}&nbsp;\n </ColorTheme>\n \n <Text\n className=\"row-el select-el\"\n fontSize=\"13px\"",
      "module": "/packages/client"
    },
    {
>>>>>>> 398dda3c
      "file_path": "/packages/client/src/pages/Home/InfoPanel/Body/views/Members/User.js",
      "line_number": 256,
      "context": "const uniqueTooltipId = `userTooltip_${Math.random()}`;\n \n const tooltipContent = `${\n user.isOwner\n ? t(\"Common:PortalOwner\", { productName: t(\"Common:ProductName\") })\n : t(\"Common:PortalAdmin\", { productName: t(\"Common:ProductName\") })\n }. ${t(\"Common:HasFullAccess\")}`;\n \n return user.isTitle ? (\n <StyledUserTypeHeader isExpect={isExpect}>",
      "module": "/packages/client"
<<<<<<< HEAD
    },
    {
      "file_path": "/packages/client/src/pages/Home/InfoPanel/Body/views/Members/User.js",
      "line_number": 256,
      "context": "const uniqueTooltipId = `userTooltip_${Math.random()}`;\n \n const tooltipContent = `${\n user.isOwner\n ? t(\"Common:PortalOwner\", { productName: t(\"Common:ProductName\") })\n : t(\"Common:PortalAdmin\", { productName: t(\"Common:ProductName\") })\n }. ${t(\"Common:HasFullAccess\")}`;\n \n return user.isTitle ? (\n <StyledUserTypeHeader isExpect={isExpect}>",
      "module": "/packages/client"
    },
    {
      "file_path": "/packages/client/src/pages/Home/InfoPanel/Body/views/Members/index.js",
      "line_number": 296,
      "context": "headerText={t(\"Files:TemplateAvailable\")}\n bodyText={\n <>\n <div className=\"template-access_description\">\n {t(\"Files:TemplateAvailableDescription\", {\n productName: t(\"Common:ProductName\"),\n })}\n </div>\n {isTemplateOwner ? (\n <Link\n className=\"template-access_link\"",
      "module": "/packages/client"
    },
    {
      "file_path": "/packages/client/src/pages/PortalSettings/Layout/Article/Body/index.js",
      "line_number": 200,
      "context": "case \"CustomTitlesWelcome\":\n return t(\"CustomTitlesWelcome\");\n case \"ManagementCategorySecurity\":\n return t(\"ManagementCategorySecurity\");\n case \"PortalAccess\":\n return t(\"PortalAccess\", { productName: t(\"Common:ProductName\") });\n case \"TwoFactorAuth\":\n return t(\"TwoFactorAuth\");\n case \"ManagementCategoryIntegration\":\n return t(\"ManagementCategoryIntegration\");\n case \"ThirdPartyAuthorization\":",
      "module": "/packages/client"
    },
    {
      "file_path": "/packages/client/src/pages/PortalSettings/Layout/Article/Body/index.js",
      "line_number": 200,
      "context": "case \"CustomTitlesWelcome\":\n return t(\"CustomTitlesWelcome\");\n case \"ManagementCategorySecurity\":\n return t(\"ManagementCategorySecurity\");\n case \"PortalAccess\":\n return t(\"PortalAccess\", { productName: t(\"Common:ProductName\") });\n case \"TwoFactorAuth\":\n return t(\"TwoFactorAuth\");\n case \"ManagementCategoryIntegration\":\n return t(\"ManagementCategoryIntegration\");\n case \"ThirdPartyAuthorization\":",
      "module": "/packages/client"
    },
    {
=======
    },
    {
      "file_path": "/packages/client/src/pages/Home/InfoPanel/Body/views/Members/User.js",
      "line_number": 256,
      "context": "const uniqueTooltipId = `userTooltip_${Math.random()}`;\n \n const tooltipContent = `${\n user.isOwner\n ? t(\"Common:PortalOwner\", { productName: t(\"Common:ProductName\") })\n : t(\"Common:PortalAdmin\", { productName: t(\"Common:ProductName\") })\n }. ${t(\"Common:HasFullAccess\")}`;\n \n return user.isTitle ? (\n <StyledUserTypeHeader isExpect={isExpect}>",
      "module": "/packages/client"
    },
    {
      "file_path": "/packages/client/src/pages/Home/InfoPanel/Body/views/Members/index.js",
      "line_number": 296,
      "context": "headerText={t(\"Files:TemplateAvailable\")}\n bodyText={\n <>\n <div className=\"template-access_description\">\n {t(\"Files:TemplateAvailableDescription\", {\n productName: t(\"Common:ProductName\"),\n })}\n </div>\n {isTemplateOwner ? (\n <Link\n className=\"template-access_link\"",
      "module": "/packages/client"
    },
    {
      "file_path": "/packages/client/src/pages/PortalSettings/Layout/Article/Body/index.js",
      "line_number": 204,
      "context": "case \"CustomTitlesWelcome\":\n return t(\"CustomTitlesWelcome\");\n case \"ManagementCategorySecurity\":\n return t(\"ManagementCategorySecurity\");\n case \"PortalAccess\":\n return t(\"PortalAccess\", { productName: t(\"Common:ProductName\") });\n case \"TwoFactorAuth\":\n return t(\"TwoFactorAuth\");\n case \"ManagementCategoryIntegration\":\n return t(\"ManagementCategoryIntegration\");\n case \"ThirdPartyAuthorization\":",
      "module": "/packages/client"
    },
    {
      "file_path": "/packages/client/src/pages/PortalSettings/Layout/Article/Body/index.js",
      "line_number": 204,
      "context": "case \"CustomTitlesWelcome\":\n return t(\"CustomTitlesWelcome\");\n case \"ManagementCategorySecurity\":\n return t(\"ManagementCategorySecurity\");\n case \"PortalAccess\":\n return t(\"PortalAccess\", { productName: t(\"Common:ProductName\") });\n case \"TwoFactorAuth\":\n return t(\"TwoFactorAuth\");\n case \"ManagementCategoryIntegration\":\n return t(\"ManagementCategoryIntegration\");\n case \"ThirdPartyAuthorization\":",
      "module": "/packages/client"
    },
    {
      "file_path": "/packages/client/src/pages/PortalSettings/categories/common/Branding/MobileView.js",
      "line_number": 74,
      "context": "<>\n {displayAbout ? (\n <MobileCategoryWrapper\n title={t(\"CompanyInfoSettings\")}\n subtitle={t(\"BrandingSectionDescription\", {\n productName: t(\"Common:ProductName\"),\n })}\n url={`${baseUrl}/branding/company-info-settings`}\n withPaidBadge={!isSettingPaid}\n badgeLabel={t(\"Common:Paid\")}\n onClickLink={onClickLink}",
      "module": "/packages/client"
    },
    {
>>>>>>> 398dda3c
      "file_path": "/packages/client/src/pages/PortalSettings/categories/common/Customization/language-and-time-zone.js",
      "line_number": 535,
      "context": "</div>\n ) : null}\n <div className=\"category-item-description\">\n <Text fontSize=\"13px\" fontWeight={400}>\n {t(\"TimeLanguageSettingsDescription\", {\n productName: t(\"Common:ProductName\"),\n })}\n </Text>\n <Text>\n <Trans t={t} i18nKey=\"TimeLanguageSettingsSave\" />\n </Text>",
      "module": "/packages/client"
    },
    {
      "file_path": "/packages/client/src/pages/PortalSettings/categories/common/Customization/portal-renaming.js",
      "line_number": 126,
      "context": "}\n }, [isMobileDevice, setIsCustomizationView]);\n \n useEffect(() => {\n setDocumentTitle(\n t(\"PortalRenaming\", { productName: t(\"Common:ProductName\") }),\n );\n setPortalName(portalNameInitially);\n const page = isMobileView ? \"language-and-time-zone\" : \"general\";\n if (!isLoaded) initSettings(page).then(() => setIsLoaded(true));",
      "module": "/packages/client"
    },
    {
      "file_path": "/packages/client/src/pages/PortalSettings/categories/common/Customization/portal-renaming.js",
      "line_number": 126,
      "context": "}\n }, [isMobileDevice, setIsCustomizationView]);\n \n useEffect(() => {\n setDocumentTitle(\n t(\"PortalRenaming\", { productName: t(\"Common:ProductName\") }),\n );\n setPortalName(portalNameInitially);\n const page = isMobileView ? \"language-and-time-zone\" : \"general\";\n if (!isLoaded) initSettings(page).then(() => setIsLoaded(true));",
      "module": "/packages/client"
    },
    {
<<<<<<< HEAD
=======
      "file_path": "/packages/client/src/pages/PortalSettings/categories/common/branding.js",
      "line_number": 138,
      "context": "{displayAbout ? (\n <>\n {isLoadedCompanyInfoSettingsData ? (\n <div className=\"section-description settings_unavailable\">\n {t(\"Settings:BrandingSectionDescription\", {\n productName: t(\"Common:ProductName\"),\n })}\n </div>\n ) : (\n <LoaderBrandingDescription />\n )}",
      "module": "/packages/client"
    },
    {
>>>>>>> 398dda3c
      "file_path": "/packages/client/src/pages/PortalSettings/categories/data-import/GoogleWorkspace/Stepper/index.tsx",
      "line_number": 63,
      "context": "),\n },\n {\n title: t(\"Settings:SelectUsers\"),\n description: t(\"Settings:SelectUsersDescriptionGoogle\", {\n productName: t(\"Common:ProductName\"),\n organizationName: logoText,\n }),\n component: <SelectUsersStep t={t} canDisable shouldSetUsers />,\n },\n {",
      "module": "/packages/client"
    },
    {
      "file_path": "/packages/client/src/pages/PortalSettings/categories/data-import/GoogleWorkspace/Stepper/index.tsx",
      "line_number": 63,
      "context": "),\n },\n {\n title: t(\"Settings:SelectUsers\"),\n description: t(\"Settings:SelectUsersDescriptionGoogle\", {\n productName: t(\"Common:ProductName\"),\n organizationName: logoText,\n }),\n component: <SelectUsersStep t={t} canDisable shouldSetUsers />,\n },\n {",
      "module": "/packages/client"
    },
    {
      "file_path": "/packages/client/src/pages/PortalSettings/categories/data-import/GoogleWorkspace/Stepper/index.tsx",
      "line_number": 63,
      "context": "),\n },\n {\n title: t(\"Settings:SelectUsers\"),\n description: t(\"Settings:SelectUsersDescriptionGoogle\", {\n productName: t(\"Common:ProductName\"),\n organizationName: logoText,\n }),\n component: <SelectUsersStep t={t} canDisable shouldSetUsers />,\n },\n {",
      "module": "/packages/client"
    },
    {
      "file_path": "/packages/client/src/pages/PortalSettings/categories/data-import/GoogleWorkspace/Stepper/index.tsx",
      "line_number": 63,
      "context": "),\n },\n {\n title: t(\"Settings:SelectUsers\"),\n description: t(\"Settings:SelectUsersDescriptionGoogle\", {\n productName: t(\"Common:ProductName\"),\n organizationName: logoText,\n }),\n component: <SelectUsersStep t={t} canDisable shouldSetUsers />,\n },\n {",
      "module": "/packages/client"
    },
    {
      "file_path": "/packages/client/src/pages/PortalSettings/categories/data-import/GoogleWorkspace/Stepper/index.tsx",
      "line_number": 63,
      "context": "),\n },\n {\n title: t(\"Settings:SelectUsers\"),\n description: t(\"Settings:SelectUsersDescriptionGoogle\", {\n productName: t(\"Common:ProductName\"),\n organizationName: logoText,\n }),\n component: <SelectUsersStep t={t} canDisable shouldSetUsers />,\n },\n {",
      "module": "/packages/client"
    },
    {
      "file_path": "/packages/client/src/pages/PortalSettings/categories/data-import/GoogleWorkspace/Stepper/index.tsx",
      "line_number": 63,
      "context": "),\n },\n {\n title: t(\"Settings:SelectUsers\"),\n description: t(\"Settings:SelectUsersDescriptionGoogle\", {\n productName: t(\"Common:ProductName\"),\n organizationName: logoText,\n }),\n component: <SelectUsersStep t={t} canDisable shouldSetUsers />,\n },\n {",
      "module": "/packages/client"
    },
    {
      "file_path": "/packages/client/src/pages/PortalSettings/categories/data-import/NextcloudWorkspace/Stepper/index.tsx",
      "line_number": 64,
      "context": "),\n },\n {\n title: t(\"Settings:SelectUsersWithEmail\"),\n description: t(\"Settings:SelectUsersDescriptionNextcloud\", {\n productName: t(\"Common:ProductName\"),\n organizationName: logoText,\n }),\n component: (\n <SelectUsersStep t={t} canDisable={false} shouldSetUsers={false} />\n ),",
      "module": "/packages/client"
    },
    {
      "file_path": "/packages/client/src/pages/PortalSettings/categories/data-import/NextcloudWorkspace/Stepper/index.tsx",
      "line_number": 64,
      "context": "),\n },\n {\n title: t(\"Settings:SelectUsersWithEmail\"),\n description: t(\"Settings:SelectUsersDescriptionNextcloud\", {\n productName: t(\"Common:ProductName\"),\n organizationName: logoText,\n }),\n component: (\n <SelectUsersStep t={t} canDisable={false} shouldSetUsers={false} />\n ),",
      "module": "/packages/client"
    },
    {
      "file_path": "/packages/client/src/pages/PortalSettings/categories/data-import/NextcloudWorkspace/Stepper/index.tsx",
      "line_number": 64,
      "context": "),\n },\n {\n title: t(\"Settings:SelectUsersWithEmail\"),\n description: t(\"Settings:SelectUsersDescriptionNextcloud\", {\n productName: t(\"Common:ProductName\"),\n organizationName: logoText,\n }),\n component: (\n <SelectUsersStep t={t} canDisable={false} shouldSetUsers={false} />\n ),",
      "module": "/packages/client"
    },
    {
      "file_path": "/packages/client/src/pages/PortalSettings/categories/data-import/NextcloudWorkspace/Stepper/index.tsx",
      "line_number": 64,
      "context": "),\n },\n {\n title: t(\"Settings:SelectUsersWithEmail\"),\n description: t(\"Settings:SelectUsersDescriptionNextcloud\", {\n productName: t(\"Common:ProductName\"),\n organizationName: logoText,\n }),\n component: (\n <SelectUsersStep t={t} canDisable={false} shouldSetUsers={false} />\n ),",
      "module": "/packages/client"
    },
    {
      "file_path": "/packages/client/src/pages/PortalSettings/categories/data-import/NextcloudWorkspace/Stepper/index.tsx",
      "line_number": 64,
      "context": "),\n },\n {\n title: t(\"Settings:SelectUsersWithEmail\"),\n description: t(\"Settings:SelectUsersDescriptionNextcloud\", {\n productName: t(\"Common:ProductName\"),\n organizationName: logoText,\n }),\n component: (\n <SelectUsersStep t={t} canDisable={false} shouldSetUsers={false} />\n ),",
      "module": "/packages/client"
    },
    {
      "file_path": "/packages/client/src/pages/PortalSettings/categories/data-import/NextcloudWorkspace/Stepper/index.tsx",
      "line_number": 64,
      "context": "),\n },\n {\n title: t(\"Settings:SelectUsersWithEmail\"),\n description: t(\"Settings:SelectUsersDescriptionNextcloud\", {\n productName: t(\"Common:ProductName\"),\n organizationName: logoText,\n }),\n component: (\n <SelectUsersStep t={t} canDisable={false} shouldSetUsers={false} />\n ),",
      "module": "/packages/client"
    },
    {
      "file_path": "/packages/client/src/pages/PortalSettings/categories/data-import/OnlyofficeWorkspace/Stepper/index.tsx",
      "line_number": 52,
      "context": ") => {\n return [\n {\n title: t(\"Common:SelectFile\"),\n description: t(\"Settings:SelectFileDescriptionWorkspace\", {\n productName: t(\"Common:ProductName\"),\n organizationName: logoText,\n }),\n component: (\n <SelectFileStep\n t={t}",
      "module": "/packages/client"
    },
    {
      "file_path": "/packages/client/src/pages/PortalSettings/categories/data-import/OnlyofficeWorkspace/Stepper/index.tsx",
      "line_number": 52,
      "context": ") => {\n return [\n {\n title: t(\"Common:SelectFile\"),\n description: t(\"Settings:SelectFileDescriptionWorkspace\", {\n productName: t(\"Common:ProductName\"),\n organizationName: logoText,\n }),\n component: (\n <SelectFileStep\n t={t}",
      "module": "/packages/client"
    },
    {
      "file_path": "/packages/client/src/pages/PortalSettings/categories/data-import/OnlyofficeWorkspace/Stepper/index.tsx",
      "line_number": 52,
      "context": ") => {\n return [\n {\n title: t(\"Common:SelectFile\"),\n description: t(\"Settings:SelectFileDescriptionWorkspace\", {\n productName: t(\"Common:ProductName\"),\n organizationName: logoText,\n }),\n component: (\n <SelectFileStep\n t={t}",
      "module": "/packages/client"
    },
    {
      "file_path": "/packages/client/src/pages/PortalSettings/categories/data-import/OnlyofficeWorkspace/Stepper/index.tsx",
      "line_number": 52,
      "context": ") => {\n return [\n {\n title: t(\"Common:SelectFile\"),\n description: t(\"Settings:SelectFileDescriptionWorkspace\", {\n productName: t(\"Common:ProductName\"),\n organizationName: logoText,\n }),\n component: (\n <SelectFileStep\n t={t}",
      "module": "/packages/client"
    },
    {
      "file_path": "/packages/client/src/pages/PortalSettings/categories/data-import/OnlyofficeWorkspace/Stepper/index.tsx",
      "line_number": 52,
      "context": ") => {\n return [\n {\n title: t(\"Common:SelectFile\"),\n description: t(\"Settings:SelectFileDescriptionWorkspace\", {\n productName: t(\"Common:ProductName\"),\n organizationName: logoText,\n }),\n component: (\n <SelectFileStep\n t={t}",
      "module": "/packages/client"
    },
    {
      "file_path": "/packages/client/src/pages/PortalSettings/categories/data-import/OnlyofficeWorkspace/Stepper/index.tsx",
      "line_number": 52,
      "context": ") => {\n return [\n {\n title: t(\"Common:SelectFile\"),\n description: t(\"Settings:SelectFileDescriptionWorkspace\", {\n productName: t(\"Common:ProductName\"),\n organizationName: logoText,\n }),\n component: (\n <SelectFileStep\n t={t}",
      "module": "/packages/client"
<<<<<<< HEAD
=======
    },
    {
      "file_path": "/packages/client/src/pages/PortalSettings/categories/data-import/components/ImportStep.tsx",
      "line_number": 110,
      "context": "workspace: serviceName,\n sectionIcon: usersExportDetails.icon,\n }}\n importSection={{\n sectionName: t(\"Common:Contacts\"),\n workspace: t(\"Common:ProductName\"),\n sectionIcon: AccountsIcon,\n }}\n isDisabled\n />",
      "module": "/packages/client"
    },
    {
      "file_path": "/packages/client/src/pages/PortalSettings/categories/data-import/components/ImportStep.tsx",
      "line_number": 110,
      "context": "workspace: serviceName,\n sectionIcon: usersExportDetails.icon,\n }}\n importSection={{\n sectionName: t(\"Common:Contacts\"),\n workspace: t(\"Common:ProductName\"),\n sectionIcon: AccountsIcon,\n }}\n isDisabled\n />",
      "module": "/packages/client"
    },
    {
      "file_path": "/packages/client/src/pages/PortalSettings/categories/data-import/components/ImportStep.tsx",
      "line_number": 110,
      "context": "workspace: serviceName,\n sectionIcon: usersExportDetails.icon,\n }}\n importSection={{\n sectionName: t(\"Common:Contacts\"),\n workspace: t(\"Common:ProductName\"),\n sectionIcon: AccountsIcon,\n }}\n isDisabled\n />",
      "module": "/packages/client"
>>>>>>> 398dda3c
    },
    {
      "file_path": "/packages/client/src/pages/PortalSettings/categories/data-import/components/ImportStep.tsx",
      "line_number": 110,
      "context": "workspace: serviceName,\n sectionIcon: usersExportDetails.icon,\n }}\n importSection={{\n sectionName: t(\"Common:Contacts\"),\n workspace: t(\"Common:ProductName\"),\n sectionIcon: AccountsIcon,\n }}\n isDisabled\n />",
      "module": "/packages/client"
<<<<<<< HEAD
    },
    {
      "file_path": "/packages/client/src/pages/PortalSettings/categories/data-import/components/ImportStep.tsx",
      "line_number": 110,
      "context": "workspace: serviceName,\n sectionIcon: usersExportDetails.icon,\n }}\n importSection={{\n sectionName: t(\"Common:Contacts\"),\n workspace: t(\"Common:ProductName\"),\n sectionIcon: AccountsIcon,\n }}\n isDisabled\n />",
      "module": "/packages/client"
    },
    {
      "file_path": "/packages/client/src/pages/PortalSettings/categories/data-import/components/ImportStep.tsx",
      "line_number": 110,
      "context": "workspace: serviceName,\n sectionIcon: usersExportDetails.icon,\n }}\n importSection={{\n sectionName: t(\"Common:Contacts\"),\n workspace: t(\"Common:ProductName\"),\n sectionIcon: AccountsIcon,\n }}\n isDisabled\n />",
      "module": "/packages/client"
    },
    {
      "file_path": "/packages/client/src/pages/PortalSettings/categories/data-import/components/ImportStep.tsx",
      "line_number": 110,
      "context": "workspace: serviceName,\n sectionIcon: usersExportDetails.icon,\n }}\n importSection={{\n sectionName: t(\"Common:Contacts\"),\n workspace: t(\"Common:ProductName\"),\n sectionIcon: AccountsIcon,\n }}\n isDisabled\n />",
      "module": "/packages/client"
    },
    {
      "file_path": "/packages/client/src/pages/PortalSettings/categories/data-import/components/ImportStep.tsx",
      "line_number": 110,
      "context": "workspace: serviceName,\n sectionIcon: usersExportDetails.icon,\n }}\n importSection={{\n sectionName: t(\"Common:Contacts\"),\n workspace: t(\"Common:ProductName\"),\n sectionIcon: AccountsIcon,\n }}\n isDisabled\n />",
      "module": "/packages/client"
    },
    {
      "file_path": "/packages/client/src/pages/PortalSettings/categories/data-import/components/ImportStep.tsx",
      "line_number": 110,
      "context": "workspace: serviceName,\n sectionIcon: usersExportDetails.icon,\n }}\n importSection={{\n sectionName: t(\"Common:Contacts\"),\n workspace: t(\"Common:ProductName\"),\n sectionIcon: AccountsIcon,\n }}\n isDisabled\n />",
      "module": "/packages/client"
    },
    {
      "file_path": "/packages/client/src/pages/PortalSettings/categories/data-import/components/ImportStep.tsx",
      "line_number": 110,
      "context": "workspace: serviceName,\n sectionIcon: usersExportDetails.icon,\n }}\n importSection={{\n sectionName: t(\"Common:Contacts\"),\n workspace: t(\"Common:ProductName\"),\n sectionIcon: AccountsIcon,\n }}\n isDisabled\n />",
      "module": "/packages/client"
    },
    {
      "file_path": "/packages/client/src/pages/PortalSettings/categories/data-import/components/ImportStep.tsx",
      "line_number": 110,
      "context": "workspace: serviceName,\n sectionIcon: usersExportDetails.icon,\n }}\n importSection={{\n sectionName: t(\"Common:Contacts\"),\n workspace: t(\"Common:ProductName\"),\n sectionIcon: AccountsIcon,\n }}\n isDisabled\n />",
      "module": "/packages/client"
    },
    {
      "file_path": "/packages/client/src/pages/PortalSettings/categories/data-import/components/ImportStep.tsx",
      "line_number": 110,
      "context": "workspace: serviceName,\n sectionIcon: usersExportDetails.icon,\n }}\n importSection={{\n sectionName: t(\"Common:Contacts\"),\n workspace: t(\"Common:ProductName\"),\n sectionIcon: AccountsIcon,\n }}\n isDisabled\n />",
      "module": "/packages/client"
    },
    {
      "file_path": "/packages/client/src/pages/PortalSettings/categories/data-import/components/ImportStep.tsx",
      "line_number": 110,
      "context": "workspace: serviceName,\n sectionIcon: usersExportDetails.icon,\n }}\n importSection={{\n sectionName: t(\"Common:Contacts\"),\n workspace: t(\"Common:ProductName\"),\n sectionIcon: AccountsIcon,\n }}\n isDisabled\n />",
      "module": "/packages/client"
    },
    {
      "file_path": "/packages/client/src/pages/PortalSettings/categories/data-import/components/Providers.tsx",
      "line_number": 98,
      "context": "if (!areProvidersReady) return <DataImportLoader />;\n return (\n <WorkspacesContainer>\n <Text className=\"data-import-description\">\n {t(\"DataImportDescription\", {\n productName: t(\"Common:ProductName\"),\n organizationName: logoText,\n })}\n </Text>\n <Text className=\"data-import-subtitle\">{t(\"UploadBackupData\")}</Text>",
      "module": "/packages/client"
    },
    {
      "file_path": "/packages/client/src/pages/PortalSettings/categories/data-import/components/SelectUsersTypeStep/AccountsTable/index.tsx",
      "line_number": 82,
      "context": "if (isOwner) {\n typeOptions.unshift({\n key: UserTypes.PortalAdmin,\n label: t(`Common:PortalAdmin`, {\n productName: t(\"Common:ProductName\"),\n }),\n onClick: setTypePortalAdmin,\n });\n }",
      "module": "/packages/client"
    },
    {
      "file_path": "/packages/client/src/pages/PortalSettings/categories/data-import/sub-components/StepLayout.tsx",
      "line_number": 59,
      "context": "return (\n <>\n <DescriptionWrapper>\n <Text className=\"data-import-description\" lineHeight=\"20px\">\n {t(\"Settings:AboutDataImport\", {\n productName: t(\"Common:ProductName\"),\n organizationName: logoText,\n })}\n </Text>\n <Text\n className=\"data-import-counter\"",
      "module": "/packages/client"
    },
    {
      "file_path": "/packages/client/src/pages/PortalSettings/categories/data-import/sub-components/UsersInfoBlock.tsx",
      "line_number": 50,
      "context": "totalLicenceLimit={quota.max}\n >\n {totalUsedUsers > quota.max ? (\n <Text className=\"license-limit-warning\">\n {t(\"Settings:UserLimitExceeded\", {\n productName: t(\"Common:ProductName\"),\n })}\n </Text>\n ) : null}\n \n <div className=\"users-info-wrapper\">",
      "module": "/packages/client"
    },
    {
      "file_path": "/packages/client/src/pages/PortalSettings/categories/data-import/sub-components/UsersInfoBlock.tsx",
      "line_number": 50,
      "context": "totalLicenceLimit={quota.max}\n >\n {totalUsedUsers > quota.max ? (\n <Text className=\"license-limit-warning\">\n {t(\"Settings:UserLimitExceeded\", {\n productName: t(\"Common:ProductName\"),\n })}\n </Text>\n ) : null}\n \n <div className=\"users-info-wrapper\">",
      "module": "/packages/client"
    },
    {
=======
    },
    {
      "file_path": "/packages/client/src/pages/PortalSettings/categories/data-import/components/ImportStep.tsx",
      "line_number": 110,
      "context": "workspace: serviceName,\n sectionIcon: usersExportDetails.icon,\n }}\n importSection={{\n sectionName: t(\"Common:Contacts\"),\n workspace: t(\"Common:ProductName\"),\n sectionIcon: AccountsIcon,\n }}\n isDisabled\n />",
      "module": "/packages/client"
    },
    {
      "file_path": "/packages/client/src/pages/PortalSettings/categories/data-import/components/ImportStep.tsx",
      "line_number": 110,
      "context": "workspace: serviceName,\n sectionIcon: usersExportDetails.icon,\n }}\n importSection={{\n sectionName: t(\"Common:Contacts\"),\n workspace: t(\"Common:ProductName\"),\n sectionIcon: AccountsIcon,\n }}\n isDisabled\n />",
      "module": "/packages/client"
    },
    {
      "file_path": "/packages/client/src/pages/PortalSettings/categories/data-import/components/ImportStep.tsx",
      "line_number": 110,
      "context": "workspace: serviceName,\n sectionIcon: usersExportDetails.icon,\n }}\n importSection={{\n sectionName: t(\"Common:Contacts\"),\n workspace: t(\"Common:ProductName\"),\n sectionIcon: AccountsIcon,\n }}\n isDisabled\n />",
      "module": "/packages/client"
    },
    {
      "file_path": "/packages/client/src/pages/PortalSettings/categories/data-import/components/ImportStep.tsx",
      "line_number": 110,
      "context": "workspace: serviceName,\n sectionIcon: usersExportDetails.icon,\n }}\n importSection={{\n sectionName: t(\"Common:Contacts\"),\n workspace: t(\"Common:ProductName\"),\n sectionIcon: AccountsIcon,\n }}\n isDisabled\n />",
      "module": "/packages/client"
    },
    {
      "file_path": "/packages/client/src/pages/PortalSettings/categories/data-import/components/ImportStep.tsx",
      "line_number": 110,
      "context": "workspace: serviceName,\n sectionIcon: usersExportDetails.icon,\n }}\n importSection={{\n sectionName: t(\"Common:Contacts\"),\n workspace: t(\"Common:ProductName\"),\n sectionIcon: AccountsIcon,\n }}\n isDisabled\n />",
      "module": "/packages/client"
    },
    {
      "file_path": "/packages/client/src/pages/PortalSettings/categories/data-import/components/ImportStep.tsx",
      "line_number": 110,
      "context": "workspace: serviceName,\n sectionIcon: usersExportDetails.icon,\n }}\n importSection={{\n sectionName: t(\"Common:Contacts\"),\n workspace: t(\"Common:ProductName\"),\n sectionIcon: AccountsIcon,\n }}\n isDisabled\n />",
      "module": "/packages/client"
    },
    {
      "file_path": "/packages/client/src/pages/PortalSettings/categories/data-import/components/Providers.tsx",
      "line_number": 98,
      "context": "if (!areProvidersReady) return <DataImportLoader />;\n return (\n <WorkspacesContainer>\n <Text className=\"data-import-description\">\n {t(\"DataImportDescription\", {\n productName: t(\"Common:ProductName\"),\n organizationName: logoText,\n })}\n </Text>\n <Text className=\"data-import-subtitle\">{t(\"UploadBackupData\")}</Text>",
      "module": "/packages/client"
    },
    {
      "file_path": "/packages/client/src/pages/PortalSettings/categories/data-import/components/SelectUsersTypeStep/AccountsTable/index.tsx",
      "line_number": 82,
      "context": "if (isOwner) {\n typeOptions.unshift({\n key: UserTypes.PortalAdmin,\n label: t(`Common:PortalAdmin`, {\n productName: t(\"Common:ProductName\"),\n }),\n onClick: setTypePortalAdmin,\n });\n }",
      "module": "/packages/client"
    },
    {
      "file_path": "/packages/client/src/pages/PortalSettings/categories/data-import/sub-components/StepLayout.tsx",
      "line_number": 59,
      "context": "return (\n <>\n <DescriptionWrapper>\n <Text className=\"data-import-description\" lineHeight=\"20px\">\n {t(\"Settings:AboutDataImport\", {\n productName: t(\"Common:ProductName\"),\n organizationName: logoText,\n })}\n </Text>\n <Text\n className=\"data-import-counter\"",
      "module": "/packages/client"
    },
    {
      "file_path": "/packages/client/src/pages/PortalSettings/categories/data-import/sub-components/UsersInfoBlock.tsx",
      "line_number": 50,
      "context": "totalLicenceLimit={quota.max}\n >\n {totalUsedUsers > quota.max ? (\n <Text className=\"license-limit-warning\">\n {t(\"Settings:UserLimitExceeded\", {\n productName: t(\"Common:ProductName\"),\n })}\n </Text>\n ) : null}\n \n <div className=\"users-info-wrapper\">",
      "module": "/packages/client"
    },
    {
      "file_path": "/packages/client/src/pages/PortalSettings/categories/data-import/sub-components/UsersInfoBlock.tsx",
      "line_number": 50,
      "context": "totalLicenceLimit={quota.max}\n >\n {totalUsedUsers > quota.max ? (\n <Text className=\"license-limit-warning\">\n {t(\"Settings:UserLimitExceeded\", {\n productName: t(\"Common:ProductName\"),\n })}\n </Text>\n ) : null}\n \n <div className=\"users-info-wrapper\">",
      "module": "/packages/client"
    },
    {
      "file_path": "/packages/client/src/pages/PortalSettings/categories/data-management/backup/auto-backup/index.js",
      "line_number": 521,
      "context": "<StyledAutoBackup isEnableAuto={isEnableAuto}>\n <StatusMessage message={errorInformation} />\n <div className=\"backup_modules-header_wrapper\">\n <Text className=\"backup_modules-description settings_unavailable\">\n {t(\"AutoBackupDescription\", {\n productName: t(\"Common:ProductName\"),\n })}\n </Text>\n {!isManagement() ? (\n automaticBackupUrl ? (\n <Link",
      "module": "/packages/client"
    },
    {
      "file_path": "/packages/client/src/pages/PortalSettings/categories/data-management/backup/auto-backup/sub-components/ScheduleComponent.js",
      "line_number": 62,
      "context": "monthlySchedule,\n }) => {\n const { t } = useTranslation(\"Settings\");\n const renderHelpContent = () => (\n <Text className=\"schedule_description\" fontSize=\"12px\">\n {t(\"AutoSavePeriodHelp\", { productName: t(\"Common:ProductName\") })}\n </Text>\n );\n \n return (\n <StyledScheduleComponent",
      "module": "/packages/client"
    },
    {
      "file_path": "/packages/client/src/pages/PortalSettings/categories/data-management/backup/restore-backup/index.js",
      "line_number": 246,
      "context": "<Text\n className=\"restore-backup_warning-description settings_unavailable\"\n noSelect\n >\n {t(\"RestoreBackupWarningText\", {\n productName: t(\"Common:ProductName\"),\n })}\n </Text>\n {!standalone ? (\n <Text\n className=\"restore-backup_warning-link settings_unavailable\"",
      "module": "/packages/client"
    },
    {
      "file_path": "/packages/client/src/pages/PortalSettings/categories/data-management/backup/restore-backup/index.js",
      "line_number": 246,
      "context": "<Text\n className=\"restore-backup_warning-description settings_unavailable\"\n noSelect\n >\n {t(\"RestoreBackupWarningText\", {\n productName: t(\"Common:ProductName\"),\n })}\n </Text>\n {!standalone ? (\n <Text\n className=\"restore-backup_warning-link settings_unavailable\"",
      "module": "/packages/client"
    },
    {
      "file_path": "/packages/client/src/pages/PortalSettings/categories/data-management/backup/restore-backup/sub-components/backup-list/index.js",
      "line_number": 213,
      "context": "const { filesList, isLoading, selectedFileIndex, isChecked } = state;\n \n const helpContent = () => (\n <Text className=\"restore-backup_warning-description\">\n {t(\"RestoreBackupWarningText\", {\n productName: t(\"Common:ProductName\"),\n })}{\" \"}\n {!standalone ? (\n <Text as=\"span\" className=\"restore-backup_warning-link\">\n {t(\"RestoreBackupResetInfoWarningText\", {\n productName: t(\"Common:ProductName\"),",
      "module": "/packages/client"
    },
    {
      "file_path": "/packages/client/src/pages/PortalSettings/categories/data-management/backup/restore-backup/sub-components/backup-list/index.js",
      "line_number": 213,
      "context": "const { filesList, isLoading, selectedFileIndex, isChecked } = state;\n \n const helpContent = () => (\n <Text className=\"restore-backup_warning-description\">\n {t(\"RestoreBackupWarningText\", {\n productName: t(\"Common:ProductName\"),\n })}{\" \"}\n {!standalone ? (\n <Text as=\"span\" className=\"restore-backup_warning-link\">\n {t(\"RestoreBackupResetInfoWarningText\", {\n productName: t(\"Common:ProductName\"),",
      "module": "/packages/client"
    },
    {
>>>>>>> 398dda3c
      "file_path": "/packages/client/src/pages/PortalSettings/categories/delete-data/index.js",
      "line_number": 50,
      "context": "const [isLoading, setIsLoading] = useState(false);\n \n const data = [\n {\n id: \"deletion\",\n name: t(\"DeletePortal\", { productName: t(\"Common:ProductName\") }),\n content: <PortalDeletionSection />,\n },\n {\n id: \"deactivation\",\n name: t(\"PortalDeactivation\", { productName: t(\"Common:ProductName\") }),",
      "module": "/packages/client"
    },
    {
      "file_path": "/packages/client/src/pages/PortalSettings/categories/delete-data/index.js",
      "line_number": 50,
      "context": "const [isLoading, setIsLoading] = useState(false);\n \n const data = [\n {\n id: \"deletion\",\n name: t(\"DeletePortal\", { productName: t(\"Common:ProductName\") }),\n content: <PortalDeletionSection />,\n },\n {\n id: \"deactivation\",\n name: t(\"PortalDeactivation\", { productName: t(\"Common:ProductName\") }),",
      "module": "/packages/client"
    },
    {
      "file_path": "/packages/client/src/pages/PortalSettings/categories/delete-data/portalDeactivation.js",
      "line_number": 57,
      "context": "await getPortalOwner();\n };\n \n useEffect(() => {\n setDocumentTitle(\n t(\"PortalDeactivation\", { productName: t(\"Common:ProductName\") }),\n );\n fetchData();\n onCheckView();\n window.addEventListener(\"resize\", onCheckView);\n return () => window.removeEventListener(\"resize\", onCheckView);",
      "module": "/packages/client"
    },
    {
      "file_path": "/packages/client/src/pages/PortalSettings/categories/delete-data/portalDeactivation.js",
      "line_number": 57,
      "context": "await getPortalOwner();\n };\n \n useEffect(() => {\n setDocumentTitle(\n t(\"PortalDeactivation\", { productName: t(\"Common:ProductName\") }),\n );\n fetchData();\n onCheckView();\n window.addEventListener(\"resize\", onCheckView);\n return () => window.removeEventListener(\"resize\", onCheckView);",
      "module": "/packages/client"
    },
    {
      "file_path": "/packages/client/src/pages/PortalSettings/categories/delete-data/portalDeactivation.js",
      "line_number": 57,
      "context": "await getPortalOwner();\n };\n \n useEffect(() => {\n setDocumentTitle(\n t(\"PortalDeactivation\", { productName: t(\"Common:ProductName\") }),\n );\n fetchData();\n onCheckView();\n window.addEventListener(\"resize\", onCheckView);\n return () => window.removeEventListener(\"resize\", onCheckView);",
      "module": "/packages/client"
    },
    {
      "file_path": "/packages/client/src/pages/PortalSettings/categories/delete-data/portalDeletion.js",
      "line_number": 65,
      "context": "setStripeUrl(res);\n };\n \n useEffect(() => {\n setDocumentTitle(\n t(\"DeletePortal\", { productName: t(\"Common:ProductName\") }),\n );\n fetchData();\n onCheckView();\n window.addEventListener(\"resize\", onCheckView);\n return () => window.removeEventListener(\"resize\", onCheckView);",
      "module": "/packages/client"
    },
    {
      "file_path": "/packages/client/src/pages/PortalSettings/categories/delete-data/portalDeletion.js",
      "line_number": 65,
      "context": "setStripeUrl(res);\n };\n \n useEffect(() => {\n setDocumentTitle(\n t(\"DeletePortal\", { productName: t(\"Common:ProductName\") }),\n );\n fetchData();\n onCheckView();\n window.addEventListener(\"resize\", onCheckView);\n return () => window.removeEventListener(\"resize\", onCheckView);",
      "module": "/packages/client"
    },
    {
      "file_path": "/packages/client/src/pages/PortalSettings/categories/developer-tools/Api/index.js",
      "line_number": 85,
      "context": "onClick={() => window.open(apiBasicLink, \"_blank\")}\n scale={currentDeviceType === DeviceType.mobile}\n />\n }\n descriptionText={t(\"ApiPageDescription\", {\n productName: t(\"Common:ProductName\"),\n organizationName: logoText,\n })}\n headerText={t(\"ApiPageHeader\")}\n imageAlt={t(\"ApiPageHeader\")}\n imageSrc={imgSrc}",
      "module": "/packages/client"
    },
    {
      "file_path": "/packages/client/src/pages/PortalSettings/categories/developer-tools/ApiKeys/index.tsx",
      "line_number": 198,
      "context": "return (\n <StyledApiKeys>\n <div className=\"api-keys_description\">\n <Text lineHeight=\"20px\" className=\"api-keys_text\">\n {t(\"Settings:ApiKeysDescription\", {\n productName: t(\"Common:ProductName\"),\n })}\n </Text>\n <Text className=\"api-keys_text api-keys_description-text\">\n {t(\"Settings:ApiKeysShareDescription\")}\n </Text>",
      "module": "/packages/client"
    },
    {
      "file_path": "/packages/client/src/pages/PortalSettings/categories/developer-tools/JavascriptSDK/index.js",
      "line_number": 88,
      "context": "const navigateToEditor = () => navigate(\"editor\");\n const navigateToViewer = () => navigate(\"viewer\");\n \n const presetsData = [\n {\n title: t(\"Common:ProductName\"),\n description: t(\"PortalDescription\", {\n productName: t(\"Common:ProductName\"),\n }),\n image: theme.isBase ? PortalImg : PortalImgDark,\n handleOnClick: navigateToPortal,",
      "module": "/packages/client"
    },
    {
      "file_path": "/packages/client/src/pages/PortalSettings/categories/developer-tools/JavascriptSDK/index.js",
      "line_number": 88,
      "context": "const navigateToEditor = () => navigate(\"editor\");\n const navigateToViewer = () => navigate(\"viewer\");\n \n const presetsData = [\n {\n title: t(\"Common:ProductName\"),\n description: t(\"PortalDescription\", {\n productName: t(\"Common:ProductName\"),\n }),\n image: theme.isBase ? PortalImg : PortalImgDark,\n handleOnClick: navigateToPortal,",
      "module": "/packages/client"
    },
    {
      "file_path": "/packages/client/src/pages/PortalSettings/categories/developer-tools/JavascriptSDK/index.js",
      "line_number": 88,
      "context": "const navigateToEditor = () => navigate(\"editor\");\n const navigateToViewer = () => navigate(\"viewer\");\n \n const presetsData = [\n {\n title: t(\"Common:ProductName\"),\n description: t(\"PortalDescription\", {\n productName: t(\"Common:ProductName\"),\n }),\n image: theme.isBase ? PortalImg : PortalImgDark,\n handleOnClick: navigateToPortal,",
      "module": "/packages/client"
    },
    {
      "file_path": "/packages/client/src/pages/PortalSettings/categories/developer-tools/JavascriptSDK/index.js",
      "line_number": 88,
      "context": "const navigateToEditor = () => navigate(\"editor\");\n const navigateToViewer = () => navigate(\"viewer\");\n \n const presetsData = [\n {\n title: t(\"Common:ProductName\"),\n description: t(\"PortalDescription\", {\n productName: t(\"Common:ProductName\"),\n }),\n image: theme.isBase ? PortalImg : PortalImgDark,\n handleOnClick: navigateToPortal,",
      "module": "/packages/client"
    },
    {
      "file_path": "/packages/client/src/pages/PortalSettings/categories/developer-tools/JavascriptSDK/index.js",
      "line_number": 88,
      "context": "const navigateToEditor = () => navigate(\"editor\");\n const navigateToViewer = () => navigate(\"viewer\");\n \n const presetsData = [\n {\n title: t(\"Common:ProductName\"),\n description: t(\"PortalDescription\", {\n productName: t(\"Common:ProductName\"),\n }),\n image: theme.isBase ? PortalImg : PortalImgDark,\n handleOnClick: navigateToPortal,",
      "module": "/packages/client"
    },
    {
      "file_path": "/packages/client/src/pages/PortalSettings/categories/developer-tools/JavascriptSDK/presets/DocSpace.js",
      "line_number": 151,
      "context": ");\n \n return (\n <PresetWrapper\n description={t(\"PortalDescription\", {\n productName: t(\"Common:ProductName\"),\n })}\n header={t(\"CreateSamplePortal\", {\n productName: t(\"Common:ProductName\"),\n })}\n >",
      "module": "/packages/client"
    },
    {
      "file_path": "/packages/client/src/pages/PortalSettings/categories/developer-tools/JavascriptSDK/presets/DocSpace.js",
      "line_number": 151,
      "context": ");\n \n return (\n <PresetWrapper\n description={t(\"PortalDescription\", {\n productName: t(\"Common:ProductName\"),\n })}\n header={t(\"CreateSamplePortal\", {\n productName: t(\"Common:ProductName\"),\n })}\n >",
      "module": "/packages/client"
    },
    {
      "file_path": "/packages/client/src/pages/PortalSettings/categories/developer-tools/JavascriptSDK/presets/Manager.js",
      "line_number": 393,
      "context": ");\n \n return (\n <PresetWrapper\n description={t(\"CustomDescription\", {\n productName: t(\"Common:ProductName\"),\n })}\n header={t(\"CreateSamplePortal\", { productName: t(\"Common:ProductName\") })}\n >\n <Container>\n <PreviewBlock",
      "module": "/packages/client"
    },
    {
      "file_path": "/packages/client/src/pages/PortalSettings/categories/developer-tools/JavascriptSDK/presets/Manager.js",
      "line_number": 393,
      "context": ");\n \n return (\n <PresetWrapper\n description={t(\"CustomDescription\", {\n productName: t(\"Common:ProductName\"),\n })}\n header={t(\"CreateSamplePortal\", { productName: t(\"Common:ProductName\") })}\n >\n <Container>\n <PreviewBlock",
      "module": "/packages/client"
    },
    {
      "file_path": "/packages/client/src/pages/PortalSettings/categories/developer-tools/JavascriptSDK/presets/Manager.js",
      "line_number": 393,
      "context": ");\n \n return (\n <PresetWrapper\n description={t(\"CustomDescription\", {\n productName: t(\"Common:ProductName\"),\n })}\n header={t(\"CreateSamplePortal\", { productName: t(\"Common:ProductName\") })}\n >\n <Container>\n <PreviewBlock",
      "module": "/packages/client"
    },
    {
      "file_path": "/packages/client/src/pages/PortalSettings/categories/developer-tools/JavascriptSDK/sub-components/CodeToInsert.js",
      "line_number": 42,
      "context": "<CodeWrapper height=\"fit-content\">\n <CategorySubHeader className=\"copy-window-code\">\n {`HTML ${t(\"CodeTitle\")}`}\n </CategorySubHeader>\n <Text lineHeight=\"20px\" className=\"preview-description\">\n {t(\"HtmlCodeDescription\", { productName: t(\"Common:ProductName\") })}\n </Text>\n <Textarea value={codeBlock} heightTextArea={153} isReadOnly enableCopy />\n </CodeWrapper>\n );\n const js = (",
      "module": "/packages/client"
    },
    {
      "file_path": "/packages/client/src/pages/PortalSettings/categories/developer-tools/JavascriptSDK/sub-components/CodeToInsert.js",
      "line_number": 42,
      "context": "<CodeWrapper height=\"fit-content\">\n <CategorySubHeader className=\"copy-window-code\">\n {`HTML ${t(\"CodeTitle\")}`}\n </CategorySubHeader>\n <Text lineHeight=\"20px\" className=\"preview-description\">\n {t(\"HtmlCodeDescription\", { productName: t(\"Common:ProductName\") })}\n </Text>\n <Textarea value={codeBlock} heightTextArea={153} isReadOnly enableCopy />\n </CodeWrapper>\n );\n const js = (",
      "module": "/packages/client"
    },
    {
      "file_path": "/packages/client/src/pages/PortalSettings/categories/developer-tools/JavascriptSDK/sub-components/Integration.tsx",
      "line_number": 76,
      "context": ">\n <CategoryHeader className=\"integration-header\">\n {t(\"IntegrationExamples\")}\n </CategoryHeader>\n <Text lineHeight=\"20px\" color={theme.sdkPresets.secondaryColor}>\n {t(\"IntegrationDescription\", { productName: t(\"Common:ProductName\") })}\n </Text>\n <div className=\"icons\">\n <div className=\"icon\" title={zoomTitle}>\n <ReactSVG\n className=\"icon-zoom\"",
      "module": "/packages/client"
    },
    {
      "file_path": "/packages/client/src/pages/PortalSettings/categories/developer-tools/JavascriptSDK/sub-components/MainElementParameter.js",
      "line_number": 131,
      "context": "<Label className=\"label\" text={t(\"ButtonText\")} />\n <TextInput\n scale\n onChange={setButtonText}\n placeholder={t(\"SelectToPortal\", {\n productName: t(\"Common:ProductName\"),\n })}\n value={buttonValue}\n tabIndex={3}\n />\n <Checkbox",
      "module": "/packages/client"
    },
    {
      "file_path": "/packages/client/src/pages/PortalSettings/categories/developer-tools/JavascriptSDK/sub-components/csp.js",
<<<<<<< HEAD
      "line_number": 221,
      "context": "}, [onAddByKey]);\n \n return (\n <>\n <CategoryHeader>\n {t(\"CSPHeader\", { productName: t(\"Common:ProductName\") })}\n </CategoryHeader>\n <Container className=\"description-holder\">\n {t(\"CSPDescription\", { productName: t(\"Common:ProductName\") })}\n <HelpButton\n className=\"csp-helpbutton\"",
=======
      "line_number": 222,
      "context": "}, [onAddByKey]);\n \n return (\n <>\n <CategoryHeader>\n {t(\"CSPHeader\", { productName: t(\"Common:ProductName\") })}\n </CategoryHeader>\n <Container className=\"description-holder\">\n {t(\"CSPDescription\", {\n productName: t(\"Common:ProductName\"),\n organizationName: logoText,",
>>>>>>> 398dda3c
      "module": "/packages/client"
    },
    {
      "file_path": "/packages/client/src/pages/PortalSettings/categories/developer-tools/JavascriptSDK/sub-components/csp.js",
<<<<<<< HEAD
      "line_number": 221,
      "context": "}, [onAddByKey]);\n \n return (\n <>\n <CategoryHeader>\n {t(\"CSPHeader\", { productName: t(\"Common:ProductName\") })}\n </CategoryHeader>\n <Container className=\"description-holder\">\n {t(\"CSPDescription\", { productName: t(\"Common:ProductName\") })}\n <HelpButton\n className=\"csp-helpbutton\"",
=======
      "line_number": 222,
      "context": "}, [onAddByKey]);\n \n return (\n <>\n <CategoryHeader>\n {t(\"CSPHeader\", { productName: t(\"Common:ProductName\") })}\n </CategoryHeader>\n <Container className=\"description-holder\">\n {t(\"CSPDescription\", {\n productName: t(\"Common:ProductName\"),\n organizationName: logoText,",
>>>>>>> 398dda3c
      "module": "/packages/client"
    },
    {
      "file_path": "/packages/client/src/pages/PortalSettings/categories/developer-tools/JavascriptSDK/sub-components/csp.js",
<<<<<<< HEAD
      "line_number": 221,
      "context": "}, [onAddByKey]);\n \n return (\n <>\n <CategoryHeader>\n {t(\"CSPHeader\", { productName: t(\"Common:ProductName\") })}\n </CategoryHeader>\n <Container className=\"description-holder\">\n {t(\"CSPDescription\", { productName: t(\"Common:ProductName\") })}\n <HelpButton\n className=\"csp-helpbutton\"",
=======
      "line_number": 222,
      "context": "}, [onAddByKey]);\n \n return (\n <>\n <CategoryHeader>\n {t(\"CSPHeader\", { productName: t(\"Common:ProductName\") })}\n </CategoryHeader>\n <Container className=\"description-holder\">\n {t(\"CSPDescription\", {\n productName: t(\"Common:ProductName\"),\n organizationName: logoText,",
>>>>>>> 398dda3c
      "module": "/packages/client"
    },
    {
      "file_path": "/packages/client/src/pages/PortalSettings/categories/developer-tools/JavascriptSDK/sub-components/csp.js",
<<<<<<< HEAD
      "line_number": 221,
      "context": "}, [onAddByKey]);\n \n return (\n <>\n <CategoryHeader>\n {t(\"CSPHeader\", { productName: t(\"Common:ProductName\") })}\n </CategoryHeader>\n <Container className=\"description-holder\">\n {t(\"CSPDescription\", { productName: t(\"Common:ProductName\") })}\n <HelpButton\n className=\"csp-helpbutton\"",
=======
      "line_number": 222,
      "context": "}, [onAddByKey]);\n \n return (\n <>\n <CategoryHeader>\n {t(\"CSPHeader\", { productName: t(\"Common:ProductName\") })}\n </CategoryHeader>\n <Container className=\"description-holder\">\n {t(\"CSPDescription\", {\n productName: t(\"Common:ProductName\"),\n organizationName: logoText,",
>>>>>>> 398dda3c
      "module": "/packages/client"
    },
    {
      "file_path": "/packages/client/src/pages/PortalSettings/categories/developer-tools/OAuth/sub-components/EmptyScreen.tsx",
<<<<<<< HEAD
      "line_number": 62,
=======
      "line_number": 63,
>>>>>>> 398dda3c
      "context": "<Trans\n ns=\"OAuth\"\n t={t}\n i18nKey=\"OAuthAppDescription\"\n values={{\n productName: t(\"Common:ProductName\"),\n organizationName: logoText,\n }}\n />\n );",
      "module": "/packages/client"
    },
    {
      "file_path": "/packages/client/src/pages/PortalSettings/categories/developer-tools/OAuth/sub-components/List/index.tsx",
<<<<<<< HEAD
      "line_number": 70,
=======
      "line_number": 71,
>>>>>>> 398dda3c
      "context": "<Trans\n ns=\"OAuth\"\n t={t}\n i18nKey=\"OAuthAppDescription\"\n values={{\n productName: t(\"Common:ProductName\"),\n organizationName: logoText,\n }}\n />\n );",
      "module": "/packages/client"
    },
    {
      "file_path": "/packages/client/src/pages/PortalSettings/categories/developer-tools/OAuth/sub-components/PreviewDialog.tsx",
      "line_number": 207,
      "context": "label={\n <Trans\n t={t}\n ns=\"OAuth\"\n i18nKey=\"SignIn\"\n values={{ productName: t(\"Common:ProductName\") }}\n />\n }\n IconComponent={icon}\n onClick={() => {\n window.open(link, \"login\", linkParams);",
      "module": "/packages/client"
    },
    {
      "file_path": "/packages/client/src/pages/PortalSettings/categories/developer-tools/PluginSDK/index.js",
      "line_number": 131,
      "context": "className=\"description\"\n fontSize=\"13px\"\n fontWeight={400}\n lineHeight=\"20px\"\n >\n {t(\"PluginSDKDescription\", { productName: t(\"Common:ProductName\") })}\n </Text>\n <Text\n className=\"description\"\n fontSize=\"13px\"\n fontWeight={400}",
      "module": "/packages/client"
    },
    {
      "file_path": "/packages/client/src/pages/PortalSettings/categories/developer-tools/Webhooks/sub-components/WebhookInfo.js",
<<<<<<< HEAD
      "line_number": 58,
      "context": "return (\n <InfoWrapper>\n <InfoText as=\"p\">\n {t(\"WebhooksInfo\", {\n productName: t(\"Common:ProductName\"),\n organizationName: logoText,\n })}\n </InfoText>\n {webhooksGuideUrl ? (\n <Link",
=======
      "line_number": 59,
      "context": "return (\n <InfoWrapper>\n <InfoText as=\"p\">\n {t(\"WebhooksInfo\", {\n productName: t(\"Common:ProductName\"),\n organizationName: logoText,\n })}\n </InfoText>\n {webhooksGuideUrl ? (\n <ColorTheme",
>>>>>>> 398dda3c
      "module": "/packages/client"
    },
    {
      "file_path": "/packages/client/src/pages/PortalSettings/categories/integration/DocumentService/index.js",
      "line_number": 354,
      "context": "</div>\n <div className=\"input-wrapper\">\n <Label\n htmlFor=\"internalAdress\"\n text={t(\"Settings:DocumentServiceLocationUrlInternal\", {\n productName: t(\"Common:ProductName\"),\n })}\n />\n <InputBlock\n id=\"internalAdress\"\n type=\"text\"",
      "module": "/packages/client"
    },
    {
      "file_path": "/packages/client/src/pages/PortalSettings/categories/integration/DocumentService/index.js",
      "line_number": 354,
      "context": "</div>\n <div className=\"input-wrapper\">\n <Label\n htmlFor=\"internalAdress\"\n text={t(\"Settings:DocumentServiceLocationUrlInternal\", {\n productName: t(\"Common:ProductName\"),\n })}\n />\n <InputBlock\n id=\"internalAdress\"\n type=\"text\"",
      "module": "/packages/client"
    },
    {
      "file_path": "/packages/client/src/pages/PortalSettings/categories/integration/LDAP/index.js",
<<<<<<< HEAD
      "line_number": 91,
      "context": "<Trans\n t={t}\n i18nKey=\"LdapIntegrationDescription\"\n ns=\"Ldap\"\n values={{\n productName: t(\"Common:ProductName\"),\n sectionName: t(\"Common:Contacts\"),\n link,\n }}\n components={{\n 1: (",
=======
      "line_number": 90,
      "context": "<Text className=\"intro-text settings_unavailable\">\n <Trans\n t={t}\n i18nKey=\"LdapIntro\"\n ns=\"Ldap\"\n values={{ productName: t(\"Common:ProductName\"), link }}\n components={{\n 1: (\n <Link\n fontSize=\"13px\"\n fontWeight=\"600\"",
>>>>>>> 398dda3c
      "module": "/packages/client"
    },
    {
      "file_path": "/packages/client/src/pages/PortalSettings/categories/integration/LDAP/sub-components/AdvancedSettings.js",
      "line_number": 82,
      "context": "isDisabled={!isLdapEnabled || isUIDisabled}\n />\n <HelpButton\n tooltipContent={t(\"Settings:DisableEmailDescription\", {\n sectionName: t(\"Common:LDAP\"),\n productName: t(\"Common:ProductName\"),\n })}\n />\n </div>\n </div>\n );",
      "module": "/packages/client"
    },
    {
      "file_path": "/packages/client/src/pages/PortalSettings/categories/integration/LDAP/sub-components/AttributeMapping.js",
      "line_number": 256,
      "context": "{t(\"LdapUsersType\")}\n </Text>\n </div>\n <Text fontWeight={400} fontSize=\"12px\" lineHeight=\"16px\">\n {t(\"LdapUserTypeTooltip\", {\n productName: t(\"Common:ProductName\"),\n })}\n </Text>\n </div>\n <div className=\"access-selector-wrapper\">\n <AccessSelector",
      "module": "/packages/client"
    },
    {
      "file_path": "/packages/client/src/pages/PortalSettings/categories/integration/LDAP/sub-components/GroupMembership.js",
      "line_number": 102,
      "context": "label={t(\"LdapGroupMembership\")}\n isDisabled={!isLdapEnabled || isUIDisabled}\n />\n <HelpButton\n tooltipContent={t(\"LdapGroupMembershipTooltip\", {\n productName: t(\"Common:ProductName\"),\n })}\n />\n </div>\n <div className=\"group_membership-container\">\n <FieldContainer",
      "module": "/packages/client"
    },
    {
      "file_path": "/packages/client/src/pages/PortalSettings/categories/integration/LDAP/sub-components/ToggleLDAP.js",
      "line_number": 134,
      "context": "lineHeight=\"16px\"\n className=\"settings_unavailable\"\n noSelect\n >\n {t(\"LdapToggleDescription\", {\n productName: t(\"Common:ProductName\"),\n })}\n </Text>\n </div>\n </StyledWrapper>\n );",
      "module": "/packages/client"
    },
    {
      "file_path": "/packages/client/src/pages/PortalSettings/categories/integration/Plugins/index.tsx",
      "line_number": 106,
      "context": "withUpload={withUpload}\n /> */}\n {withUpload ? (\n <>\n <Text>\n {t(\"UploadDescription\", { productName: t(\"Common:ProductName\") })}\n </Text>\n <Dropzone\n onDrop={onDrop}\n isDisabled={!withUpload}\n isLoading={false}",
      "module": "/packages/client"
    },
    {
      "file_path": "/packages/client/src/pages/PortalSettings/categories/integration/Plugins/sub-components/EmptyScreen.tsx",
      "line_number": 70,
      "context": "<StyledEmptyScreen\n headerText={t(\"NoPlugins\")}\n descriptionText={\n <Text>\n {withUpload\n ? t(\"UploadDescription\", { productName: t(\"Common:ProductName\") })\n : null}\n </Text>\n }\n style={{ gridColumnGap: \"39px\" }}\n buttonStyle={{ marginTop: \"16px\" }}",
      "module": "/packages/client"
    },
    {
      "file_path": "/packages/client/src/pages/PortalSettings/categories/integration/SingleSignOn/AdvancedSettings.tsx",
      "line_number": 109,
      "context": "onChange={setCheckbox}\n />\n <HelpButton\n tooltipContent={t(\"Settings:DisableEmailDescription\", {\n sectionName: t(\"Common:SSO\"),\n productName: t(\"Common:ProductName\"),\n })}\n />\n </div>\n </StyledWrapper>\n );",
      "module": "/packages/client"
    },
    {
      "file_path": "/packages/client/src/pages/PortalSettings/categories/integration/SingleSignOn/MobileView.js",
      "line_number": 66,
      "context": "<MobileCategoryWrapper\n title={t(\"SpMetadata\", {\n organizationName: logoText,\n })}\n subtitle={t(\"SpMetadataDescription\", {\n productName: t(\"Common:ProductName\"),\n organizationName: logoText,\n })}\n url=\"/portal-settings/integration/sso/metadata\"\n withPaidBadge={!isSSOAvailable}\n badgeLabel={t(\"Common:Paid\")}",
      "module": "/packages/client"
    },
    {
      "file_path": "/packages/client/src/pages/PortalSettings/categories/integration/SingleSignOn/UsersType.tsx",
      "line_number": 73,
      "context": "</Text>\n </div>\n <StyledInputWrapper>\n <Text fontWeight={400} fontSize=\"12px\" lineHeight=\"16px\">\n {t(\"LdapUserTypeTooltip\", {\n productName: t(\"Common:ProductName\"),\n })}\n </Text>\n <AccessSelector\n className=\"access-selector\"\n t={t}",
      "module": "/packages/client"
    },
    {
      "file_path": "/packages/client/src/pages/PortalSettings/categories/integration/ThirdPartyServicesSettings/index.js",
      "line_number": 229,
      "context": "src={imgSrc}\n alt=\"integration_icon\"\n />\n <Text>\n {t(\"IntegrationRequest\", {\n productName: t(\"Common:ProductName\"),\n organizationName: logoText,\n })}\n </Text>\n <Button\n label={t(\"Submit\")}",
      "module": "/packages/client"
    },
    {
<<<<<<< HEAD
      "file_path": "/packages/client/src/pages/PortalSettings/categories/payments/SaaS/PayerInformationContainer.js",
=======
      "file_path": "/packages/client/src/pages/PortalSettings/categories/payments/PayerInformation.js",
>>>>>>> 398dda3c
      "line_number": 104,
      "context": "style={{ height: \"15px\", margin: \"0\" }}\n tooltipContent={\n <>\n <Text isBold>{t(\"Payer\")}</Text>\n <Text>\n {t(\"PayerDescription\", { productName: t(\"Common:ProductName\") })}\n </Text>\n </>\n }\n />\n );",
      "module": "/packages/client"
    },
    {
<<<<<<< HEAD
      "file_path": "/packages/client/src/pages/PortalSettings/categories/payments/SaaS/PayerInformationContainer.js",
=======
      "file_path": "/packages/client/src/pages/PortalSettings/categories/payments/PayerInformation.js",
>>>>>>> 398dda3c
      "line_number": 104,
      "context": "style={{ height: \"15px\", margin: \"0\" }}\n tooltipContent={\n <>\n <Text isBold>{t(\"Payer\")}</Text>\n <Text>\n {t(\"PayerDescription\", { productName: t(\"Common:ProductName\") })}\n </Text>\n </>\n }\n />\n );",
      "module": "/packages/client"
    },
    {
<<<<<<< HEAD
      "file_path": "/packages/client/src/pages/PortalSettings/categories/payments/SaaS/PayerInformationContainer.js",
=======
      "file_path": "/packages/client/src/pages/PortalSettings/categories/payments/PayerInformation.js",
>>>>>>> 398dda3c
      "line_number": 104,
      "context": "style={{ height: \"15px\", margin: \"0\" }}\n tooltipContent={\n <>\n <Text isBold>{t(\"Payer\")}</Text>\n <Text>\n {t(\"PayerDescription\", { productName: t(\"Common:ProductName\") })}\n </Text>\n </>\n }\n />\n );",
      "module": "/packages/client"
    },
    {
<<<<<<< HEAD
      "file_path": "/packages/client/src/pages/PortalSettings/categories/payments/SaaS/PayerInformationContainer.js",
=======
      "file_path": "/packages/client/src/pages/PortalSettings/categories/payments/PayerInformation.js",
>>>>>>> 398dda3c
      "line_number": 104,
      "context": "style={{ height: \"15px\", margin: \"0\" }}\n tooltipContent={\n <>\n <Text isBold>{t(\"Payer\")}</Text>\n <Text>\n {t(\"PayerDescription\", { productName: t(\"Common:ProductName\") })}\n </Text>\n </>\n }\n />\n );",
      "module": "/packages/client"
    },
    {
<<<<<<< HEAD
      "file_path": "/packages/client/src/pages/PortalSettings/categories/payments/SaaS/PayerInformationContainer.js",
=======
      "file_path": "/packages/client/src/pages/PortalSettings/categories/payments/PayerInformation.js",
>>>>>>> 398dda3c
      "line_number": 104,
      "context": "style={{ height: \"15px\", margin: \"0\" }}\n tooltipContent={\n <>\n <Text isBold>{t(\"Payer\")}</Text>\n <Text>\n {t(\"PayerDescription\", { productName: t(\"Common:ProductName\") })}\n </Text>\n </>\n }\n />\n );",
      "module": "/packages/client"
    },
    {
      "file_path": "/packages/client/src/pages/PortalSettings/categories/payments/SaaS/PaymentContainer.js",
      "line_number": 144,
      "context": "<>\n <Text isBold>{t(\"ManagerTypesDescription\")}</Text>\n <br />\n <Text isBold>\n {t(\"Common:PortalAdmin\", {\n productName: t(\"Common:ProductName\"),\n })}\n </Text>\n <Text>\n {t(\"AdministratorDescription\", {\n productName: t(\"Common:ProductName\"),",
      "module": "/packages/client"
    },
    {
      "file_path": "/packages/client/src/pages/PortalSettings/categories/payments/SaaS/PaymentContainer.js",
      "line_number": 144,
      "context": "<>\n <Text isBold>{t(\"ManagerTypesDescription\")}</Text>\n <br />\n <Text isBold>\n {t(\"Common:PortalAdmin\", {\n productName: t(\"Common:ProductName\"),\n })}\n </Text>\n <Text>\n {t(\"AdministratorDescription\", {\n productName: t(\"Common:ProductName\"),",
      "module": "/packages/client"
    },
    {
      "file_path": "/packages/client/src/pages/PortalSettings/categories/payments/SaaS/PaymentContainer.js",
      "line_number": 144,
      "context": "<>\n <Text isBold>{t(\"ManagerTypesDescription\")}</Text>\n <br />\n <Text isBold>\n {t(\"Common:PortalAdmin\", {\n productName: t(\"Common:ProductName\"),\n })}\n </Text>\n <Text>\n {t(\"AdministratorDescription\", {\n productName: t(\"Common:ProductName\"),",
      "module": "/packages/client"
<<<<<<< HEAD
=======
    },
    {
      "file_path": "/packages/client/src/pages/PortalSettings/categories/payments/Standalone/sub-components/TariffTitleContainer.js",
      "line_number": 100,
      "context": ">\n <div className=\"payments_subscription\">\n <div className=\"title\">\n <Text fontWeight={600} fontSize=\"14px\" as=\"span\">\n {t(\"ActivateTariffDescr\", {\n productName: t(\"Common:ProductName\"),\n organizationName: logoText,\n license: isDeveloper\n ? t(\"Common:DeveloperLicense\")\n : t(\"Common:EnterpriseLicense\"),\n })}",
      "module": "/packages/client"
    },
    {
      "file_path": "/packages/client/src/pages/PortalSettings/categories/payments/Wallet/WalletContainer.tsx",
      "line_number": 175,
      "context": "};\n \n return (\n <div className={styles.walletContainer}>\n <Text className={styles.walletDescription}>\n {t(\"WalletDescription\", { productName: t(\"Common:ProductName\") })}\n </Text>\n {isCardLinkedToPortal ? <PayerInformation /> : null}\n \n <div className={styles.balanceWrapper}>\n <div className={styles.headerContainer}>",
      "module": "/packages/client"
    },
    {
      "file_path": "/packages/client/src/pages/PortalSettings/categories/payments/Wallet/sub-components/WalletInfo.tsx",
      "line_number": 63,
      "context": "<Text\n className={styles.walletInfoTitle}\n fontWeight=\"600\"\n fontSize=\"14px\"\n >\n {t(\"ProductNameWallet\", { productName: t(\"Common:ProductName\") })}\n </Text>\n <div\n className={classNames(styles.walletInfoBalance, {\n [styles.warningColor]: !!onTopUp,\n })}",
      "module": "/packages/client"
>>>>>>> 398dda3c
    },
    {
      "file_path": "/packages/client/src/pages/PortalSettings/categories/security/access-portal/adminMessage.js",
      "line_number": 166,
      "context": "return (\n <MainContainer>\n <LearnMoreWrapper withoutExternalLink={!administratorMessageSettingsUrl}>\n <Text>\n {t(\"AdminsMessageSettingDescription\", {\n productName: t(\"Common:ProductName\"),\n })}\n </Text>\n <Text fontSize=\"13px\" fontWeight=\"400\" className=\"learn-subtitle\">\n <Trans t={t} i18nKey=\"SaveToApply\" />\n </Text>",
      "module": "/packages/client"
    },
    {
      "file_path": "/packages/client/src/pages/PortalSettings/categories/security/access-portal/devToolsAccess.tsx",
      "line_number": 203,
      "context": "return (\n <MainContainer>\n <LearnMoreWrapper>\n <Text fontSize=\"13px\" fontWeight=\"400\">\n {t(\"DeveloperToolsAccessDescription\", {\n productName: t(\"Common:ProductName\"),\n })}\n </Text>\n {limitedDevToolsBlockHelpUrl ? (\n <Link\n className=\"link-learn-more\"",
      "module": "/packages/client"
    },
    {
      "file_path": "/packages/client/src/pages/PortalSettings/categories/security/access-portal/index.js",
      "line_number": 67,
      "context": "limitedDevToolsBlockHelpUrl,\n } = props;\n \n useEffect(() => {\n setDocumentTitle(\n t(\"PortalAccess\", { productName: t(\"Common:ProductName\") }),\n );\n \n return () => resetIsInit();\n }, []);",
      "module": "/packages/client"
    },
    {
      "file_path": "/packages/client/src/pages/PortalSettings/categories/security/access-portal/index.js",
      "line_number": 67,
      "context": "limitedDevToolsBlockHelpUrl,\n } = props;\n \n useEffect(() => {\n setDocumentTitle(\n t(\"PortalAccess\", { productName: t(\"Common:ProductName\") }),\n );\n \n return () => resetIsInit();\n }, []);",
      "module": "/packages/client"
    },
    {
      "file_path": "/packages/client/src/pages/PortalSettings/categories/security/access-portal/index.js",
      "line_number": 67,
      "context": "limitedDevToolsBlockHelpUrl,\n } = props;\n \n useEffect(() => {\n setDocumentTitle(\n t(\"PortalAccess\", { productName: t(\"Common:ProductName\") }),\n );\n \n return () => resetIsInit();\n }, []);",
      "module": "/packages/client"
    },
    {
      "file_path": "/packages/client/src/pages/PortalSettings/categories/security/access-portal/index.js",
      "line_number": 67,
      "context": "limitedDevToolsBlockHelpUrl,\n } = props;\n \n useEffect(() => {\n setDocumentTitle(\n t(\"PortalAccess\", { productName: t(\"Common:ProductName\") }),\n );\n \n return () => resetIsInit();\n }, []);",
      "module": "/packages/client"
    },
    {
      "file_path": "/packages/client/src/pages/PortalSettings/categories/security/access-portal/index.js",
      "line_number": 67,
      "context": "limitedDevToolsBlockHelpUrl,\n } = props;\n \n useEffect(() => {\n setDocumentTitle(\n t(\"PortalAccess\", { productName: t(\"Common:ProductName\") }),\n );\n \n return () => resetIsInit();\n }, []);",
      "module": "/packages/client"
<<<<<<< HEAD
    },
    {
      "file_path": "/packages/client/src/pages/PortalSettings/categories/security/access-portal/invitationSettings.tsx",
      "line_number": 226,
      "context": "return (\n <>\n <LearnMoreWrapper>\n <Text fontSize=\"13px\" fontWeight=\"400\">\n {t(\"InvitationSettingsDescription\", {\n productName: t(\"Common:ProductName\"),\n })}\n </Text>\n </LearnMoreWrapper>\n \n <div className={styles.content}>",
      "module": "/packages/client"
    },
    {
      "file_path": "/packages/client/src/pages/PortalSettings/categories/security/access-portal/invitationSettings.tsx",
      "line_number": 226,
      "context": "return (\n <>\n <LearnMoreWrapper>\n <Text fontSize=\"13px\" fontWeight=\"400\">\n {t(\"InvitationSettingsDescription\", {\n productName: t(\"Common:ProductName\"),\n })}\n </Text>\n </LearnMoreWrapper>\n \n <div className={styles.content}>",
      "module": "/packages/client"
    },
    {
      "file_path": "/packages/client/src/pages/PortalSettings/categories/security/access-portal/invitationSettings.tsx",
      "line_number": 226,
      "context": "return (\n <>\n <LearnMoreWrapper>\n <Text fontSize=\"13px\" fontWeight=\"400\">\n {t(\"InvitationSettingsDescription\", {\n productName: t(\"Common:ProductName\"),\n })}\n </Text>\n </LearnMoreWrapper>\n \n <div className={styles.content}>",
      "module": "/packages/client"
    },
    {
      "file_path": "/packages/client/src/pages/PortalSettings/categories/security/access-portal/invitationSettings.tsx",
      "line_number": 226,
      "context": "return (\n <>\n <LearnMoreWrapper>\n <Text fontSize=\"13px\" fontWeight=\"400\">\n {t(\"InvitationSettingsDescription\", {\n productName: t(\"Common:ProductName\"),\n })}\n </Text>\n </LearnMoreWrapper>\n \n <div className={styles.content}>",
      "module": "/packages/client"
    },
    {
      "file_path": "/packages/client/src/pages/PortalSettings/categories/security/access-portal/mobileView.js",
      "line_number": 43,
      "context": "const { t } = useTranslation([\"Settings\", \"Common\"]);\n const navigate = useNavigate();\n \n useEffect(() => {\n setDocumentTitle(\n t(\"PortalAccess\", { productName: t(\"Common:ProductName\") }),\n );\n }, []);\n \n const onClickLink = (e) => {\n e.preventDefault();",
      "module": "/packages/client"
    },
    {
      "file_path": "/packages/client/src/pages/PortalSettings/categories/security/access-portal/mobileView.js",
      "line_number": 43,
      "context": "const { t } = useTranslation([\"Settings\", \"Common\"]);\n const navigate = useNavigate();\n \n useEffect(() => {\n setDocumentTitle(\n t(\"PortalAccess\", { productName: t(\"Common:ProductName\") }),\n );\n }, []);\n \n const onClickLink = (e) => {\n e.preventDefault();",
      "module": "/packages/client"
    },
    {
      "file_path": "/packages/client/src/pages/PortalSettings/categories/security/access-portal/mobileView.js",
      "line_number": 43,
      "context": "const { t } = useTranslation([\"Settings\", \"Common\"]);\n const navigate = useNavigate();\n \n useEffect(() => {\n setDocumentTitle(\n t(\"PortalAccess\", { productName: t(\"Common:ProductName\") }),\n );\n }, []);\n \n const onClickLink = (e) => {\n e.preventDefault();",
      "module": "/packages/client"
    },
    {
=======
    },
    {
      "file_path": "/packages/client/src/pages/PortalSettings/categories/security/access-portal/invitationSettings.tsx",
      "line_number": 226,
      "context": "return (\n <>\n <LearnMoreWrapper>\n <Text fontSize=\"13px\" fontWeight=\"400\">\n {t(\"InvitationSettingsDescription\", {\n productName: t(\"Common:ProductName\"),\n })}\n </Text>\n </LearnMoreWrapper>\n \n <div className={styles.content}>",
      "module": "/packages/client"
    },
    {
      "file_path": "/packages/client/src/pages/PortalSettings/categories/security/access-portal/invitationSettings.tsx",
      "line_number": 226,
      "context": "return (\n <>\n <LearnMoreWrapper>\n <Text fontSize=\"13px\" fontWeight=\"400\">\n {t(\"InvitationSettingsDescription\", {\n productName: t(\"Common:ProductName\"),\n })}\n </Text>\n </LearnMoreWrapper>\n \n <div className={styles.content}>",
      "module": "/packages/client"
    },
    {
      "file_path": "/packages/client/src/pages/PortalSettings/categories/security/access-portal/invitationSettings.tsx",
      "line_number": 226,
      "context": "return (\n <>\n <LearnMoreWrapper>\n <Text fontSize=\"13px\" fontWeight=\"400\">\n {t(\"InvitationSettingsDescription\", {\n productName: t(\"Common:ProductName\"),\n })}\n </Text>\n </LearnMoreWrapper>\n \n <div className={styles.content}>",
      "module": "/packages/client"
    },
    {
      "file_path": "/packages/client/src/pages/PortalSettings/categories/security/access-portal/invitationSettings.tsx",
      "line_number": 226,
      "context": "return (\n <>\n <LearnMoreWrapper>\n <Text fontSize=\"13px\" fontWeight=\"400\">\n {t(\"InvitationSettingsDescription\", {\n productName: t(\"Common:ProductName\"),\n })}\n </Text>\n </LearnMoreWrapper>\n \n <div className={styles.content}>",
      "module": "/packages/client"
    },
    {
      "file_path": "/packages/client/src/pages/PortalSettings/categories/security/access-portal/mobileView.js",
      "line_number": 43,
      "context": "const navigate = useNavigate();\n \n useEffect(() => {\n setDocumentTitle(\n t(\"PortalAccess\", { productName: t(\"Common:ProductName\") }),\n );\n }, []);\n \n const onClickLink = (e) => {\n e.preventDefault();",
      "module": "/packages/client"
    },
    {
      "file_path": "/packages/client/src/pages/PortalSettings/categories/security/access-portal/mobileView.js",
      "line_number": 43,
      "context": "const navigate = useNavigate();\n \n useEffect(() => {\n setDocumentTitle(\n t(\"PortalAccess\", { productName: t(\"Common:ProductName\") }),\n );\n }, []);\n \n const onClickLink = (e) => {\n e.preventDefault();",
      "module": "/packages/client"
    },
    {
      "file_path": "/packages/client/src/pages/PortalSettings/categories/security/access-portal/mobileView.js",
      "line_number": 43,
      "context": "const navigate = useNavigate();\n \n useEffect(() => {\n setDocumentTitle(\n t(\"PortalAccess\", { productName: t(\"Common:ProductName\") }),\n );\n }, []);\n \n const onClickLink = (e) => {\n e.preventDefault();",
      "module": "/packages/client"
    },
    {
>>>>>>> 398dda3c
      "file_path": "/packages/client/src/pages/PortalSettings/categories/security/access-portal/tfa.js",
      "line_number": 179,
      "context": "return (\n <MainContainer>\n <LearnMoreWrapper withoutExternalLink={!tfaSettingsUrl}>\n <Text fontSize=\"13px\" fontWeight=\"400\">\n {t(\"TwoFactorAuthEnableDescription\", {\n productName: t(\"Common:ProductName\"),\n })}\n </Text>\n {tfaSettingsUrl ? (\n <Link\n className=\"link-learn-more\"",
      "module": "/packages/client"
    },
    {
      "file_path": "/packages/client/src/pages/PortalSettings/categories/security/audit-trail/index.js",
      "line_number": 117,
      "context": "if (auditTrailUsers.length === 0) {\n return (\n <EmptyScreenContainer\n descriptionText={t(\"AuditSubheader\", {\n productName: t(\"Common:ProductName\"),\n })}\n imageSrc={\n theme.isBase ? EmptyScreenRecentUrl : EmptyScreenRecentDarkUrl\n }\n headerText={t(\"NoEventsHereYet\")}",
      "module": "/packages/client"
    },
    {
      "file_path": "/packages/client/src/pages/PortalSettings/categories/security/audit-trail/index.js",
      "line_number": 117,
      "context": "if (auditTrailUsers.length === 0) {\n return (\n <EmptyScreenContainer\n descriptionText={t(\"AuditSubheader\", {\n productName: t(\"Common:ProductName\"),\n })}\n imageSrc={\n theme.isBase ? EmptyScreenRecentUrl : EmptyScreenRecentDarkUrl\n }\n headerText={t(\"NoEventsHereYet\")}",
      "module": "/packages/client"
    },
    {
      "file_path": "/packages/client/src/pages/PortalSettings/categories/security/index.js",
      "line_number": 56,
      "context": "const location = useLocation();\n \n const data = [\n {\n id: \"access-portal\",\n name: t(\"PortalAccess\", { productName: t(\"Common:ProductName\") }),\n content: <AccessPortal />,\n },\n {\n id: \"login-history\",\n name: t(\"LoginHistoryTitle\"),",
      "module": "/packages/client"
    },
    {
      "file_path": "/packages/client/src/pages/PortalSettings/categories/storage-management/Statistics.js",
      "line_number": 108,
      "context": "isPaidBadge\n />\n ) : null}\n </div>\n <Text className=\"statistics-description\">\n {t(\"StatisticDescription\", { productName: t(\"Common:ProductName\") })}\n </Text>\n {isStatisticsAvailable ? (\n <>\n <RoomsList\n buttonProps={buttonProps}",
      "module": "/packages/client"
    },
    {
      "file_path": "/packages/client/src/pages/PortalSettings/categories/storage-management/sub-components/MobileQuotas.js",
<<<<<<< HEAD
      "line_number": 51,
=======
      "line_number": 50,
>>>>>>> 398dda3c
      "context": "<MobileCategoryWrapper\n title={t(\"QuotaPerRoom\")}\n onClickLink={onClickLink}\n url=\"portal-settings/management/disk-space/quota-per-room\"\n subtitle={t(\"SetDefaultRoomQuota\", {\n productName: t(\"Common:ProductName\"),\n })}\n isDisabled={isDisabled}\n />\n <MobileCategoryWrapper\n title={t(\"QuotaPerUser\")}",
      "module": "/packages/client"
    },
    {
      "file_path": "/packages/client/src/pages/PortalSettings/categories/storage-management/sub-components/MobileQuotas.js",
<<<<<<< HEAD
      "line_number": 51,
=======
      "line_number": 50,
>>>>>>> 398dda3c
      "context": "<MobileCategoryWrapper\n title={t(\"QuotaPerRoom\")}\n onClickLink={onClickLink}\n url=\"portal-settings/management/disk-space/quota-per-room\"\n subtitle={t(\"SetDefaultRoomQuota\", {\n productName: t(\"Common:ProductName\"),\n })}\n isDisabled={isDisabled}\n />\n <MobileCategoryWrapper\n title={t(\"QuotaPerUser\")}",
      "module": "/packages/client"
    },
    {
      "file_path": "/packages/client/src/pages/PortalSettings/categories/storage-management/sub-components/QuotaPerItem.js",
      "line_number": 110,
      "context": "isDisabled={isDisabled || isLoading}\n />\n <Text className=\"toggle_label\" fontSize=\"12px\">\n {type === \"user\"\n ? t(\"UserDefaultQuotaDescription\", {\n productName: t(\"Common:ProductName\"),\n sectionName: t(\"Common:MyFilesSection\"),\n })\n : t(\"SetDefaultRoomQuota\", {\n productName: t(\"Common:ProductName\"),\n })}",
      "module": "/packages/client"
    },
    {
      "file_path": "/packages/client/src/pages/PortalSettings/categories/storage-management/sub-components/QuotaPerItem.js",
      "line_number": 110,
      "context": "isDisabled={isDisabled || isLoading}\n />\n <Text className=\"toggle_label\" fontSize=\"12px\">\n {type === \"user\"\n ? t(\"UserDefaultQuotaDescription\", {\n productName: t(\"Common:ProductName\"),\n sectionName: t(\"Common:MyFilesSection\"),\n })\n : t(\"SetDefaultRoomQuota\", {\n productName: t(\"Common:ProductName\"),\n })}",
      "module": "/packages/client"
    },
    {
      "file_path": "/packages/client/src/pages/PortalSettings/utils/getStepDescription.js",
      "line_number": 40,
      "context": "switch (stepIndex) {\n case 1:\n return t(\"Settings:SelectFileDescriptionGoogle\");\n case 2:\n return t(\"Settings:SelectUsersDescriptionGoogle\", {\n productName: t(\"Common:ProductName\"),\n organizationName: logoText,\n });\n case 3:\n return isTypeSelectEmpty ? (\n <>",
      "module": "/packages/client"
    },
    {
      "file_path": "/packages/client/src/pages/PortalSettings/utils/getStepDescription.js",
      "line_number": 40,
      "context": "switch (stepIndex) {\n case 1:\n return t(\"Settings:SelectFileDescriptionGoogle\");\n case 2:\n return t(\"Settings:SelectUsersDescriptionGoogle\", {\n productName: t(\"Common:ProductName\"),\n organizationName: logoText,\n });\n case 3:\n return isTypeSelectEmpty ? (\n <>",
      "module": "/packages/client"
    },
    {
      "file_path": "/packages/client/src/pages/PortalSettings/utils/getStepDescription.js",
      "line_number": 40,
      "context": "switch (stepIndex) {\n case 1:\n return t(\"Settings:SelectFileDescriptionGoogle\");\n case 2:\n return t(\"Settings:SelectUsersDescriptionGoogle\", {\n productName: t(\"Common:ProductName\"),\n organizationName: logoText,\n });\n case 3:\n return isTypeSelectEmpty ? (\n <>",
      "module": "/packages/client"
    },
    {
      "file_path": "/packages/client/src/pages/PortalSettings/utils/getStepDescription.js",
      "line_number": 40,
      "context": "switch (stepIndex) {\n case 1:\n return t(\"Settings:SelectFileDescriptionGoogle\");\n case 2:\n return t(\"Settings:SelectUsersDescriptionGoogle\", {\n productName: t(\"Common:ProductName\"),\n organizationName: logoText,\n });\n case 3:\n return isTypeSelectEmpty ? (\n <>",
      "module": "/packages/client"
    },
    {
      "file_path": "/packages/client/src/pages/PortalSettings/utils/getStepDescription.js",
      "line_number": 40,
      "context": "switch (stepIndex) {\n case 1:\n return t(\"Settings:SelectFileDescriptionGoogle\");\n case 2:\n return t(\"Settings:SelectUsersDescriptionGoogle\", {\n productName: t(\"Common:ProductName\"),\n organizationName: logoText,\n });\n case 3:\n return isTypeSelectEmpty ? (\n <>",
      "module": "/packages/client"
    },
    {
      "file_path": "/packages/client/src/pages/PortalSettings/utils/getStepDescription.js",
      "line_number": 40,
      "context": "switch (stepIndex) {\n case 1:\n return t(\"Settings:SelectFileDescriptionGoogle\");\n case 2:\n return t(\"Settings:SelectUsersDescriptionGoogle\", {\n productName: t(\"Common:ProductName\"),\n organizationName: logoText,\n });\n case 3:\n return isTypeSelectEmpty ? (\n <>",
      "module": "/packages/client"
    },
    {
      "file_path": "/packages/client/src/pages/PortalSettings/utils/getStepDescription.js",
      "line_number": 40,
      "context": "switch (stepIndex) {\n case 1:\n return t(\"Settings:SelectFileDescriptionGoogle\");\n case 2:\n return t(\"Settings:SelectUsersDescriptionGoogle\", {\n productName: t(\"Common:ProductName\"),\n organizationName: logoText,\n });\n case 3:\n return isTypeSelectEmpty ? (\n <>",
      "module": "/packages/client"
    },
    {
      "file_path": "/packages/client/src/pages/PortalSettings/utils/getStepDescription.js",
      "line_number": 40,
      "context": "switch (stepIndex) {\n case 1:\n return t(\"Settings:SelectFileDescriptionGoogle\");\n case 2:\n return t(\"Settings:SelectUsersDescriptionGoogle\", {\n productName: t(\"Common:ProductName\"),\n organizationName: logoText,\n });\n case 3:\n return isTypeSelectEmpty ? (\n <>",
      "module": "/packages/client"
    },
    {
      "file_path": "/packages/client/src/pages/PortalSettings/utils/settingsTree.js",
      "line_number": 516,
      "context": "{\n id: \"portal-settings_catalog-javascript-sdk_portal\",\n key: \"7-1-6\",\n icon: \"\",\n link: \"docspace\",\n tKey: \"Common:ProductName\",\n },\n ],\n },\n {\n id: \"portal-settings_catalog-plugin-sdk\",",
      "module": "/packages/client"
    },
    {
      "file_path": "/packages/client/src/pages/PortalUnavailable/index.js",
      "line_number": 83,
      "context": "<RecoverAccessModalDialog\n visible={isVisible}\n t={t}\n emailPlaceholderText={t(\"Common:RegistrationEmail\")}\n textBody={t(\"PortalUnavailable:AccessingProblem\", {\n productName: t(\"Common:ProductName\"),\n })}\n onClose={onCloseDialog}\n />\n <ErrorContainer\n className=\"portal-unavailable_container\"",
      "module": "/packages/client"
    },
    {
      "file_path": "/packages/client/src/pages/PortalUnavailable/index.js",
      "line_number": 83,
      "context": "<RecoverAccessModalDialog\n visible={isVisible}\n t={t}\n emailPlaceholderText={t(\"Common:RegistrationEmail\")}\n textBody={t(\"PortalUnavailable:AccessingProblem\", {\n productName: t(\"Common:ProductName\"),\n })}\n onClose={onCloseDialog}\n />\n <ErrorContainer\n className=\"portal-unavailable_container\"",
      "module": "/packages/client"
    },
    {
      "file_path": "/packages/client/src/pages/PortalUnavailable/index.js",
      "line_number": 83,
      "context": "<RecoverAccessModalDialog\n visible={isVisible}\n t={t}\n emailPlaceholderText={t(\"Common:RegistrationEmail\")}\n textBody={t(\"PortalUnavailable:AccessingProblem\", {\n productName: t(\"Common:ProductName\"),\n })}\n onClose={onCloseDialog}\n />\n <ErrorContainer\n className=\"portal-unavailable_container\"",
      "module": "/packages/client"
    },
    {
      "file_path": "/packages/client/src/pages/PortalUnavailable/index.js",
      "line_number": 83,
      "context": "<RecoverAccessModalDialog\n visible={isVisible}\n t={t}\n emailPlaceholderText={t(\"Common:RegistrationEmail\")}\n textBody={t(\"PortalUnavailable:AccessingProblem\", {\n productName: t(\"Common:ProductName\"),\n })}\n onClose={onCloseDialog}\n />\n <ErrorContainer\n className=\"portal-unavailable_container\"",
      "module": "/packages/client"
    },
    {
      "file_path": "/packages/client/src/pages/Profile/Section/Body/sub-components/authorized-apps/sub-components/RevokeDialog.tsx",
      "line_number": 36,
      "context": "<Trans\n t={t}\n i18nKey=\"RevokeConsentDescriptionGroup\"\n ns=\"OAuth\"\n values={{\n productName: t(\"Common:ProductName\"),\n organizationName: logoText,\n }}\n />\n ) : (\n <Trans",
      "module": "/packages/client"
    },
    {
      "file_path": "/packages/client/src/pages/Profile/Section/Body/sub-components/authorized-apps/sub-components/RevokeDialog.tsx",
      "line_number": 36,
      "context": "<Trans\n t={t}\n i18nKey=\"RevokeConsentDescriptionGroup\"\n ns=\"OAuth\"\n values={{\n productName: t(\"Common:ProductName\"),\n organizationName: logoText,\n }}\n />\n ) : (\n <Trans",
      "module": "/packages/client"
    },
    {
      "file_path": "/packages/client/src/pages/Profile/Section/Body/sub-components/authorized-apps/sub-components/RevokeDialog.tsx",
      "line_number": 36,
      "context": "<Trans\n t={t}\n i18nKey=\"RevokeConsentDescriptionGroup\"\n ns=\"OAuth\"\n values={{\n productName: t(\"Common:ProductName\"),\n organizationName: logoText,\n }}\n />\n ) : (\n <Trans",
      "module": "/packages/client"
    },
    {
      "file_path": "/packages/client/src/pages/Profile/Section/Body/sub-components/authorized-apps/sub-components/RevokeDialog.tsx",
      "line_number": 36,
      "context": "<Trans\n t={t}\n i18nKey=\"RevokeConsentDescriptionGroup\"\n ns=\"OAuth\"\n values={{\n productName: t(\"Common:ProductName\"),\n organizationName: logoText,\n }}\n />\n ) : (\n <Trans",
      "module": "/packages/client"
    },
    {
      "file_path": "/packages/client/src/pages/Profile/Section/Body/sub-components/notifications/sub-components/DailyFeedContainer.js",
      "line_number": 54,
      "context": "return (\n <div className=\"notification-container\">\n <div className=\"row\">\n <Text {...textProps} className=\"subscription-title\">\n {t(\"DailyFeed\", { productName: t(\"Common:ProductName\") })}\n </Text>\n <ToggleButton\n className=\"daily-feed\"\n onChange={onChangeEmailSubscription}\n isChecked={dailyFeedSubscriptions}",
      "module": "/packages/client"
    },
    {
      "file_path": "/packages/client/src/pages/Profile/Section/Body/sub-components/notifications/sub-components/DailyFeedContainer.js",
      "line_number": 54,
      "context": "return (\n <div className=\"notification-container\">\n <div className=\"row\">\n <Text {...textProps} className=\"subscription-title\">\n {t(\"DailyFeed\", { productName: t(\"Common:ProductName\") })}\n </Text>\n <ToggleButton\n className=\"daily-feed\"\n onChange={onChangeEmailSubscription}\n isChecked={dailyFeedSubscriptions}",
      "module": "/packages/client"
    },
    {
      "file_path": "/packages/client/src/pages/Profile/Section/Body/sub-components/notifications/sub-components/UsefulTipsContainer.js",
      "line_number": 54,
      "context": "return (\n <div className=\"notification-container\">\n <div className=\"row\">\n <Text {...textProps} className=\"subscription-title\">\n {t(\"UsefulTips\", { productName: t(\"Common:ProductName\") })}\n </Text>\n <ToggleButton\n className=\"useful-tips toggle-btn\"\n onChange={onChangeEmailSubscription}\n isChecked={usefulTipsSubscription}",
      "module": "/packages/client"
    },
    {
      "file_path": "/packages/client/src/pages/Profile/Section/Body/sub-components/notifications/sub-components/UsefulTipsContainer.js",
      "line_number": 54,
      "context": "return (\n <div className=\"notification-container\">\n <div className=\"row\">\n <Text {...textProps} className=\"subscription-title\">\n {t(\"UsefulTips\", { productName: t(\"Common:ProductName\") })}\n </Text>\n <ToggleButton\n className=\"useful-tips toggle-btn\"\n onChange={onChangeEmailSubscription}\n isChecked={usefulTipsSubscription}",
      "module": "/packages/client"
    },
    {
      "file_path": "/packages/client/src/pages/PublicRoom/PublicRoomPage.js",
      "line_number": 119,
      "context": "const roomMode = getAccessTranslation().toLowerCase();\n \n sessionStorage.setItem(PUBLIC_SIGN_IN_TOAST, \"true\");\n \n const content = isFormRoom ? (\n t(\"Common:FormAuthorizeToast\", { productName: t(\"Common:ProductName\") })\n ) : (\n <Trans\n t={t}\n ns=\"Common\"\n i18nKey=\"PublicAuthorizeToast\"",
      "module": "/packages/client"
    },
    {
      "file_path": "/packages/client/src/store/ContextOptionsStore.js",
<<<<<<< HEAD
      "line_number": 1985,
=======
      "line_number": 1986,
>>>>>>> 398dda3c
      "context": "},\n {\n id: \"option_link-for-portal-users\",\n key: \"link-for-portal-users\",\n label: t(\"LinkForPortalUsers\", {\n productName: t(\"Common:ProductName\"),\n }),\n icon: InvitationLinkReactSvgUrl,\n onClick: () => this.onClickLinkForPortal(item, t),\n disabled: false,\n },",
      "module": "/packages/client"
    },
    {
      "file_path": "/packages/client/src/store/ContextOptionsStore.js",
<<<<<<< HEAD
      "line_number": 1985,
=======
      "line_number": 1986,
>>>>>>> 398dda3c
      "context": "},\n {\n id: \"option_link-for-portal-users\",\n key: \"link-for-portal-users\",\n label: t(\"LinkForPortalUsers\", {\n productName: t(\"Common:ProductName\"),\n }),\n icon: InvitationLinkReactSvgUrl,\n onClick: () => this.onClickLinkForPortal(item, t),\n disabled: false,\n },",
      "module": "/packages/client"
    },
    {
      "file_path": "/packages/client/src/store/contacts/ContactsContextOptionsStore.ts",
      "line_number": 671,
      "context": "isOwner && {\n id: \"accounts-add_administrator\",\n className: \"main-button_drop-down\",\n icon: PersonAdminReactSvgUrl,\n label: t(\"Common:PortalAdmin\", {\n productName: t(\"Common:ProductName\"),\n }),\n onClick: () => this.inviteUser(EmployeeType.Admin),\n \"data-type\": EmployeeType.Admin,\n action: EmployeeType.Admin,\n key: \"administrator\",",
      "module": "/packages/client"
    },
    {
      "file_path": "/packages/login/src/app/(root)/confirm/PhoneActivation/page.client.tsx",
      "line_number": 55,
      "context": "</Text>\n <Text>\n {t(\"CurrentNumber\")}: {currentNumber}\n </Text>\n <Text>\n {t(\"PhoneSubtitle\", { productName: t(\"Common:ProductName\") })}\n </Text>\n </div>\n \n <TextInput\n className=\"phone-input\"",
      "module": "/packages/login"
    },
    {
      "file_path": "/packages/login/src/app/(root)/confirm/PortalContinue/page.client.tsx",
      "line_number": 92,
      "context": "</Text>\n ) : (\n <>\n <Text className=\"subtitle\">\n {t(\"PortalContinueTitle\", {\n productName: t(\"Common:ProductName\"),\n })}\n </Text>\n <ButtonsWrapper>\n <Button\n primary",
      "module": "/packages/login"
    },
    {
      "file_path": "/packages/login/src/app/(root)/confirm/PortalOwnerChange/page.client.tsx",
      "line_number": 87,
      "context": "return (\n <>\n {isOwnerChanged ? (\n <Text>\n {t(\"ConfirmOwnerPortalSuccessMessage\", {\n productName: t(\"Common:ProductName\"),\n })}\n </Text>\n ) : (\n <>\n <Text className=\"subtitle\">",
      "module": "/packages/login"
    },
    {
      "file_path": "/packages/login/src/app/(root)/confirm/PortalOwnerChange/page.client.tsx",
      "line_number": 87,
      "context": "return (\n <>\n {isOwnerChanged ? (\n <Text>\n {t(\"ConfirmOwnerPortalSuccessMessage\", {\n productName: t(\"Common:ProductName\"),\n })}\n </Text>\n ) : (\n <>\n <Text className=\"subtitle\">",
      "module": "/packages/login"
    },
    {
      "file_path": "/packages/login/src/app/(root)/confirm/PortalRemove/page.client.tsx",
      "line_number": 105,
      "context": "</Text>\n ) : (\n <>\n <Text className=\"subtitle\">\n {t(\"PortalRemoveTitle\", {\n productName: t(\"Common:ProductName\"),\n })}\n </Text>\n <ButtonsWrapper>\n <Button\n primary",
      "module": "/packages/login"
    },
    {
      "file_path": "/packages/login/src/app/(root)/confirm/PortalSuspend/page.client.tsx",
      "line_number": 102,
      "context": "</Text>\n ) : (\n <>\n <Text className=\"subtitle\">\n {t(\"PortalDeactivateTitle\", {\n productName: t(\"Common:ProductName\"),\n })}\n </Text>\n <ButtonsWrapper>\n <Button\n scale",
      "module": "/packages/login"
    },
    {
      "file_path": "/packages/login/src/app/(root)/confirm/ProfileRemove/page.client.tsx",
      "line_number": 93,
      "context": "if (isProfileDeleted) {\n return (\n <>\n <GreetingContainer\n greetingText={t(\"Confirm:DeleteProfileSuccessMessage\", {\n productName: t(\"Common:ProductName\"),\n })}\n />\n <FormWrapper>\n <Text>\n {t(\"DeleteProfileSuccessDescription\", {",
      "module": "/packages/login"
    },
    {
      "file_path": "/packages/login/src/app/(root)/confirm/ProfileRemove/page.client.tsx",
      "line_number": 93,
      "context": "if (isProfileDeleted) {\n return (\n <>\n <GreetingContainer\n greetingText={t(\"Confirm:DeleteProfileSuccessMessage\", {\n productName: t(\"Common:ProductName\"),\n })}\n />\n <FormWrapper>\n <Text>\n {t(\"DeleteProfileSuccessDescription\", {",
      "module": "/packages/login"
    },
    {
      "file_path": "/packages/login/src/app/(root)/confirm/TfaActivation/page.client.tsx",
      "line_number": 169,
      "context": "<Trans\n t={t}\n i18nKey=\"SetAppDescription\"\n ns=\"Confirm\"\n productName={t(\"Common:ProductName\")}\n >\n The two-factor authentication is enabled to provide additional portal\n security. Configure your authenticator application to continue work on\n the portal. For example you could use Google Authenticator for\n <Link",
      "module": "/packages/login"
    },
    {
      "file_path": "/packages/login/src/app/(root)/consent/page.client.tsx",
      "line_number": 274,
      "context": "noHover\n >\n terms of service\n </Link>\n . You can revoke this consent at any time in your{\" \"}\n {{ productName: t(\"Common:ProductName\") }} account settings.\n </Trans>\n </Text>\n </StyledDescriptionContainer>\n <StyledUserContainer>\n <div className=\"block\">",
      "module": "/packages/login"
    },
    {
      "file_path": "/packages/login/src/app/(root)/wizard/page.client.tsx",
      "line_number": 332,
      "context": "};\n \n return (\n <WizardContainer>\n <Text fontWeight={600} fontSize=\"16px\" className=\"form-header\">\n {t(\"Wizard:Desc\", { productName: t(\"Common:ProductName\") })}\n </Text>\n <FieldContainer\n className=\"wizard-field\"\n isVertical={true}\n labelVisible={false}",
      "module": "/packages/login"
    },
    {
      "file_path": "/packages/login/src/components/ConsentInfo.tsx",
      "line_number": 83,
<<<<<<< HEAD
      "context": "{isConsentScreen ? (\n <Trans\n t={t}\n i18nKey=\"ConsentSubHeader\"\n ns=\"Consent\"\n values={{ nameApp: name, productName: t(\"Common:ProductName\") }}\n components={{\n 1: (\n <Link\n key=\"component_key\"\n className={\"login-link\"}",
=======
      "context": "{isConsentScreen ? (\n <Trans\n t={t}\n i18nKey=\"ConsentSubHeader\"\n ns=\"Consent\"\n values={{ nameApp: name, productName: t(\"Common:ProductName\") }}\n components={{\n 1: (\n <Link\n className={\"login-link\"}\n type={LinkType.page}",
>>>>>>> 398dda3c
      "module": "/packages/login"
    },
    {
      "file_path": "/packages/login/src/components/GreetingContainer/GreetingCreateUserContainer/index.tsx",
<<<<<<< HEAD
      "line_number": 99,
=======
      "line_number": 92,
>>>>>>> 398dda3c
      "context": "i18nKey=\"InvitationToPortal\"\n ns=\"Common\"\n defaults={DEFAULT_PORTAL_TEXT}\n values={{\n displayName,\n productName: t(\"Common:ProductName\"),\n ...(roomData.title\n ? { roomName: roomData.title }\n : { spaceAddress: hostName }),\n }}\n components={{",
      "module": "/packages/login"
    },
    {
      "file_path": "/packages/login/src/components/GreetingContainer/GreetingLoginContainer.tsx",
<<<<<<< HEAD
      "line_number": 112,
      "context": "i18nKey={roomName ? \"InvitationToRoom\" : \"InvitationToPortal\"}\n ns=\"Common\"\n defaults={roomName ? DEFAULT_ROOM_TEXT : DEFAULT_PORTAL_TEXT}\n values={{\n displayName,\n productName: t(\"Common:ProductName\"),\n ...(roomName ? { roomName } : { spaceAddress }),\n }}\n components={{\n 1: (\n <Text",
=======
      "line_number": 116,
      "context": "i18nKey={keyProp.tKey}\n ns=\"Common\"\n defaults={roomName ? DEFAULT_ROOM_TEXT : DEFAULT_PORTAL_TEXT}\n values={{\n displayName,\n productName: t(\"Common:ProductName\"),\n ...(roomName ? { roomName } : { spaceAddress }),\n }}\n components={{\n 1: <Text fontWeight={600} as=\"strong\" fontSize=\"16px\" />,\n }}",
>>>>>>> 398dda3c
      "module": "/packages/login"
    },
    {
      "file_path": "/packages/login/src/components/GreetingContainer/GreetingUserContainer.tsx",
      "line_number": 79,
<<<<<<< HEAD
      "context": "i18nKey=\"AccountWillBeCreated\"\n ns=\"Confirm\"\n defaults={DEFAULT_CREATION_TEXT}\n values={{\n email,\n productName: t(\"Common:ProductName\"),\n }}\n components={{\n 1: <Link key=\"component_key\" tag=\"a\" isHovered={false} color=\"accent\" />,\n }}\n />",
=======
      "context": "i18nKey=\"AccountWillBeCreated\"\n ns=\"Confirm\"\n defaults={DEFAULT_CREATION_TEXT}\n values={{\n email,\n productName: t(\"Common:ProductName\"),\n }}\n components={{\n 1: <ColorTheme tag=\"a\" themeId={ThemeId.Link} isHovered={false} />,\n }}\n />",
>>>>>>> 398dda3c
      "module": "/packages/login"
    },
    {
      "file_path": "/packages/login/src/components/Invalid.tsx",
      "line_number": 87,
<<<<<<< HEAD
      "context": "<Text fontSize=\"13px\" fontWeight=\"600\">\n <Trans\n t={t}\n i18nKey=\"ErrorInvalidText\"\n values={{\n productName: t(\"Common:ProductName\"),\n }}\n components={{\n 1: (\n <Link\n key=\"component_key\"",
=======
      "context": "<Text fontSize=\"13px\" fontWeight=\"600\">\n <Trans\n t={t}\n i18nKey=\"ErrorInvalidText\"\n values={{\n productName: t(\"Common:ProductName\"),\n }}\n components={{\n 1: (\n <Link\n className=\"error_description_link\"",
>>>>>>> 398dda3c
      "module": "/packages/login"
    },
    {
      "file_path": "/packages/login/src/components/LoginForm/sub-components/EmailContainer.tsx",
      "line_number": 103,
<<<<<<< HEAD
      "context": "i18nKey=\"UserIsAlreadyRegistered\"\n ns=\"Login\"\n defaults={DEFAULT_EMAIL_TEXT}\n values={{\n email: emailFromInvitation,\n productName: t(\"Common:ProductName\"),\n }}\n components={{\n 1: (\n <Link\n key=\"component_key\"",
=======
      "context": "i18nKey=\"UserIsAlreadyRegistered\"\n ns=\"Login\"\n defaults={DEFAULT_EMAIL_TEXT}\n values={{\n email: emailFromInvitation,\n productName: t(\"Common:ProductName\"),\n }}\n components={{\n 1: (\n <Link\n fontWeight={600}",
>>>>>>> 398dda3c
      "module": "/packages/login"
    },
    {
      "file_path": "/packages/login/src/components/WizardGreeting/index.client.tsx",
      "line_number": 38,
      "context": "const { t } = useTranslation([\"Wizard\", \"Common\"]);\n \n return (\n <GreetingContainer\n greetingText={t(\"Wizard:WelcomeTitle\", {\n productName: t(\"Common:ProductName\"),\n })}\n culture={culture}\n />\n );\n };",
      "module": "/packages/login"
    },
    {
<<<<<<< HEAD
      "file_path": "/packages/shared/components/about-dialog/About.content.tsx",
      "line_number": 101,
      "context": "href={linkRepo}\n target={LinkTarget.blank}\n enableUserSelect\n color=\"accent\"\n >\n &nbsp;{logoText} {t(\"Common:ProductName\")}&nbsp;\n </Link>\n \n <Text className=\"row-el select-el\" fontSize=\"13px\" fontWeight=\"600\">\n v.\n <span className=\"version-document-management\">",
      "module": "/packages/shared"
    },
    {
      "file_path": "/packages/shared/components/beta-badge/index.tsx",
      "line_number": 51,
=======
      "file_path": "/packages/shared/components/beta-badge/index.tsx",
      "line_number": 52,
>>>>>>> 398dda3c
      "context": "const { t } = useTranslation([\"Common\", \"Settings\"]);\n \n const tooltipDescription = (\n <>\n {t(\"Common:BetaBadgeDescription\", {\n productName: t(\"Common:ProductName\"),\n })}\n {!withOutFeedbackLink ? (\n <Trans\n t={t}\n ns=\"Common\"",
      "module": "/packages/shared"
    },
    {
      "file_path": "/packages/shared/components/errors/AccessRestricted.tsx",
      "line_number": 46,
      "context": "ready && (\n <div className={styles.accessRestrictedWrapper}>\n <ErrorContainer\n headerText={t(\"AccessDenied\")}\n bodyText={t(\"PortalRestriction\", {\n productName: t(\"Common:ProductName\"),\n })}\n />\n </div>\n )\n );",
      "module": "/packages/shared"
    },
    {
      "file_path": "/packages/shared/components/errors/ErrorUnavailable.tsx",
      "line_number": 41,
      "context": "return (\n ready && (\n <div className={styles.errorUnavailableWrapper}>\n <ErrorContainer\n headerText={t(\"ErrorDeactivatedText\", {\n productName: t(\"Common:ProductName\"),\n })}\n />\n </div>\n )\n );",
      "module": "/packages/shared"
    },
    {
      "file_path": "/packages/shared/components/guidance/configs/form-filling.ts",
      "line_number": 31,
      "context": "},\n {\n id: 2,\n header: t(\"FormFillingTipsDialog:HeaderSharing\"),\n description: t(\"FormFillingTipsDialog:TitleSharing\", {\n productName: t(\"Common:ProductName\"),\n }),\n key: \"form-filling-sharing\",\n placement: \"bottom\",\n position: [\n {",
      "module": "/packages/shared"
    },
    {
      "file_path": "/packages/shared/components/guidance/configs/form-filling.ts",
      "line_number": 31,
      "context": "},\n {\n id: 2,\n header: t(\"FormFillingTipsDialog:HeaderSharing\"),\n description: t(\"FormFillingTipsDialog:TitleSharing\", {\n productName: t(\"Common:ProductName\"),\n }),\n key: \"form-filling-sharing\",\n placement: \"bottom\",\n position: [\n {",
      "module": "/packages/shared"
    },
    {
      "file_path": "/packages/shared/components/share/Share.helpers.tsx",
<<<<<<< HEAD
      "line_number": 71,
=======
      "line_number": 72,
>>>>>>> 398dda3c
      "context": "},\n {\n internal: true,\n key: \"users\",\n label: t(\"Common:SpaceUsersOnly\", {\n productName: t(\"Common:ProductName\"),\n }),\n },\n available?.None && {\n key: \"separator\",\n isSeparator: true,",
      "module": "/packages/shared"
    },
    {
      "file_path": "/packages/shared/components/share/Share.helpers.tsx",
<<<<<<< HEAD
      "line_number": 71,
=======
      "line_number": 72,
>>>>>>> 398dda3c
      "context": "},\n {\n internal: true,\n key: \"users\",\n label: t(\"Common:SpaceUsersOnly\", {\n productName: t(\"Common:ProductName\"),\n }),\n },\n available?.None && {\n key: \"separator\",\n isSeparator: true,",
      "module": "/packages/shared"
    },
    {
<<<<<<< HEAD
      "file_path": "/packages/shared/dialogs/change-storage-quota/index.tsx",
      "line_number": 139,
      "context": "</ModalDialog.Header>\n <ModalDialog.Body>\n <Text noSelect>\n {isDisableQuota\n ? t(\"Common:TurnOffDiskSpaceLimit\", {\n productName: t(\"Common:ProductName\"),\n })\n : t(\"Common:SetDiskSpaceQuota\", {\n productName: t(\"Common:ProductName\"),\n })}\n </Text>",
      "module": "/packages/shared"
    },
    {
      "file_path": "/packages/shared/dialogs/change-storage-quota/index.tsx",
      "line_number": 139,
      "context": "</ModalDialog.Header>\n <ModalDialog.Body>\n <Text noSelect>\n {isDisableQuota\n ? t(\"Common:TurnOffDiskSpaceLimit\", {\n productName: t(\"Common:ProductName\"),\n })\n : t(\"Common:SetDiskSpaceQuota\", {\n productName: t(\"Common:ProductName\"),\n })}\n </Text>",
      "module": "/packages/shared"
    },
    {
      "file_path": "/packages/shared/pages/Branding/AdditionalResources/index.tsx",
      "line_number": 97,
      "context": "styles.additionalDescription,\n \"settings_unavailable\",\n )}\n >\n {t(\"AdditionalResourcesDescription\", {\n productName: t(\"Common:ProductName\"),\n })}\n </div>\n <div className={classNames(styles.brandingCheckbox)}>\n <Checkbox\n data-testid=\"show-feedback-support\"",
      "module": "/packages/shared"
    },
    {
      "file_path": "/packages/shared/pages/Branding/BrandName/index.tsx",
      "line_number": 124,
      "context": "styles.wlSubtitle,\n \"wl-subtitle settings_unavailable\",\n )}\n fontSize=\"13px\"\n >\n {t(\"BrandNameSubtitle\", { productName: t(\"Common:ProductName\") })}\n </Text>\n \n <div className=\"settings-block\">\n <FieldContainer\n id=\"fieldContainerBrandName\"",
      "module": "/packages/shared"
    },
    {
      "file_path": "/packages/shared/pages/Branding/CompanyInfo/index.tsx",
      "line_number": 143,
      "context": "styles.sectionDescription,\n \"section-description settings_unavailable\",\n )}\n >\n {t(\"BrandingSectionDescription\", {\n productName: t(\"ProductName\"),\n })}\n </div>\n <div\n className={classNames(styles.header, \"header settings_unavailable\")}\n >",
      "module": "/packages/shared"
    },
    {
      "file_path": "/packages/shared/pages/Branding/MobileView/index.tsx",
      "line_number": 71,
      "context": "/>\n {displayAbout ? (\n <MobileCategoryWrapper\n title={t(\"CompanyInfoSettings\")}\n subtitle={t(\"BrandingSectionDescription\", {\n productName: t(\"ProductName\"),\n })}\n url={`${baseUrl}/branding/company-info`}\n withPaidBadge={!isSettingPaid}\n badgeLabel={t(\"Paid\")}\n onClickLink={onClickLink}",
      "module": "/packages/shared"
    },
    {
      "file_path": "/packages/shared/pages/Payments/Standalone/sub-components/TariffTitleContainer.tsx",
      "line_number": 100,
      "context": ">\n <div className=\"payments_subscription\">\n <div className=\"title\">\n <Text fontWeight={600} fontSize=\"14px\" as=\"span\">\n {t(\"ActivateTariffDescr\", {\n productName: t(\"Common:ProductName\"),\n organizationName: logoText,\n license: isDeveloper\n ? t(\"Common:DeveloperLicense\")\n : t(\"Common:EnterpriseLicense\"),\n })}",
      "module": "/packages/shared"
    },
    {
      "file_path": "/packages/shared/pages/PreparationPortal/index.tsx",
      "line_number": 144,
      "context": "const componentBody = errorMessage ? (\n <Text className={styles.preparationPortalError}>{`${errorMessage}`}</Text>\n ) : (\n <PreparationPortalProgress\n text={t(\"PreparationPortalDescription\", {\n productName: t(\"Common:ProductName\"),\n })}\n percent={percent}\n />\n );\n return (",
      "module": "/packages/shared"
    },
    {
      "file_path": "/packages/shared/pages/auto-backup/index.tsx",
      "line_number": 407,
      "context": "<StyledAutoBackup>\n <StatusMessage message={errorInformation} />\n <div className=\"backup_modules-header_wrapper\">\n <Text className=\"backup_modules-description settings_unavailable\">\n {t(\"Common:AutoBackupDescription\", {\n productName: t(\"Common:ProductName\"),\n })}\n </Text>\n {!isManagement ? (\n <Link\n className=\"link-learn-more\"",
      "module": "/packages/shared"
    },
    {
      "file_path": "/packages/shared/pages/auto-backup/sub-components/ScheduleComponent/ScheduleComponent.tsx",
      "line_number": 74,
      "context": "};\n }, [selectedPeriodNumber]);\n \n const renderHelpContent = () => (\n <Text className=\"schedule_description\" fontSize=\"12px\">\n {t(\"Common:AutoSavePeriodHelp\", { productName: t(\"Common:ProductName\") })}\n </Text>\n );\n \n return (\n <StyledScheduleComponent",
      "module": "/packages/shared"
    },
    {
      "file_path": "/packages/shared/pages/restore-backup/index.tsx",
      "line_number": 318,
      "context": "<Text\n className=\"restore-backup_warning-description settings_unavailable\"\n noSelect\n >\n {t(\"Common:RestoreBackupWarningText\", {\n productName: t(\"Common:ProductName\"),\n })}\n </Text>\n {!standalone ? (\n <Text\n className=\"restore-backup_warning-link settings_unavailable\"",
      "module": "/packages/shared"
    },
    {
      "file_path": "/packages/shared/pages/restore-backup/index.tsx",
      "line_number": 318,
      "context": "<Text\n className=\"restore-backup_warning-description settings_unavailable\"\n noSelect\n >\n {t(\"Common:RestoreBackupWarningText\", {\n productName: t(\"Common:ProductName\"),\n })}\n </Text>\n {!standalone ? (\n <Text\n className=\"restore-backup_warning-link settings_unavailable\"",
      "module": "/packages/shared"
    },
    {
      "file_path": "/packages/shared/pages/restore-backup/sub-components/backup-list/index.tsx",
      "line_number": 202,
      "context": "const { filesList, isLoading, selectedFileIndex, isChecked } = state;\n \n const helpContent = () => (\n <Text className=\"restore-backup_warning-description\">\n {t(\"Common:RestoreBackupWarningText\", {\n productName: t(\"Common:ProductName\"),\n })}{\" \"}\n {!standalone ? (\n <Text as=\"span\" className=\"restore-backup_warning-link\">\n {t(\"Common:RestoreBackupResetInfoWarningText\", {\n productName: t(\"Common:ProductName\"),",
      "module": "/packages/shared"
    },
    {
      "file_path": "/packages/shared/pages/restore-backup/sub-components/backup-list/index.tsx",
      "line_number": 202,
      "context": "const { filesList, isLoading, selectedFileIndex, isChecked } = state;\n \n const helpContent = () => (\n <Text className=\"restore-backup_warning-description\">\n {t(\"Common:RestoreBackupWarningText\", {\n productName: t(\"Common:ProductName\"),\n })}{\" \"}\n {!standalone ? (\n <Text as=\"span\" className=\"restore-backup_warning-link\">\n {t(\"Common:RestoreBackupResetInfoWarningText\", {\n productName: t(\"Common:ProductName\"),",
      "module": "/packages/shared"
    },
    {
=======
      "file_path": "/packages/shared/pages/Branding/AdditionalResources/index.tsx",
      "line_number": 95,
      "context": "{t(\"Settings:AdditionalResources\")}\n </div>\n </div>\n <div className=\"settings_unavailable additional-description\">\n {t(\"Settings:AdditionalResourcesDescription\", {\n productName: t(\"Common:ProductName\"),\n })}\n </div>\n <div className=\"branding-checkbox\">\n <Checkbox\n data-testid=\"show-feedback-support\"",
      "module": "/packages/shared"
    },
    {
      "file_path": "/packages/shared/pages/Branding/BrandName/index.tsx",
      "line_number": 121,
      "context": "/>\n ) : null}\n </div>\n \n <Text className=\"wl-subtitle settings_unavailable\" fontSize=\"13px\">\n {t(\"BrandNameSubtitle\", { productName: t(\"Common:ProductName\") })}\n </Text>\n \n <div className=\"settings-block\">\n <FieldContainer\n id=\"fieldContainerBrandName\"",
      "module": "/packages/shared"
    },
    {
      "file_path": "/packages/shared/pages/PreparationPortal/index.tsx",
      "line_number": 153,
      "context": "</div>\n <Text className=\"preparation-portal_percent\">{`${percent} %`}</Text>\n </div>\n <Text className=\"preparation-portal_text\">\n {t(\"PreparationPortalDescription\", {\n productName: t(\"Common:ProductName\"),\n })}\n </Text>\n </ColorTheme>\n );\n return (",
      "module": "/packages/shared"
    },
    {
      "file_path": "/packages/shared/selectors/Files/FilesSelector.utils.ts",
      "line_number": 198,
      "context": "return items;\n };\n \n export const getDefaultBreadCrumb = (t: TTranslation) => {\n return {\n label: t(\"Common:ProductName\"),\n id: 0,\n isRoom: false,\n };\n };",
      "module": "/packages/shared"
    },
    {
>>>>>>> 398dda3c
      "file_path": "/packages/shared/selectors/People/index.tsx",
      "line_number": 638,
      "context": "emptyScreenDescription ??\n (activeTabId === GUESTS_TAB_ID\n ? t(\"Common:NotFoundGuestsDescription\")\n : activeTabId === PEOPLE_TAB_ID\n ? t(\"Common:EmptyDescription\", {\n productName: t(\"Common:ProductName\"),\n })\n : t(\"Common:GroupsNotFoundDescription\"))\n }\n searchEmptyScreenImage={emptyScreenImage}\n searchEmptyScreenHeader={",
      "module": "/packages/shared"
    },
    {
<<<<<<< HEAD
      "file_path": "/packages/shared/selectors/utils/index.ts",
      "line_number": 186,
      "context": "return items;\n };\n \n export const getDefaultBreadCrumb = (t: TTranslation) => {\n return {\n label: t(\"Common:ProductName\"),\n id: 0,\n isRoom: false,\n };\n };",
      "module": "/packages/shared"
    },
    {
      "file_path": "/packages/shared/utils/common.ts",
      "line_number": 324,
=======
      "file_path": "/packages/shared/utils/common.ts",
      "line_number": 320,
>>>>>>> 398dda3c
      "context": "switch (type) {\n case EmployeeType.Owner:\n return t(\"Common:Owner\");\n case EmployeeType.Admin:\n return t(\"Common:PortalAdmin\", {\n productName: t(\"Common:ProductName\"),\n });\n case EmployeeType.RoomAdmin:\n return t(\"Common:RoomAdmin\");\n case EmployeeType.User:\n return t(\"Common:User\");",
      "module": "/packages/shared"
    },
    {
      "file_path": "/packages/shared/utils/common.ts",
<<<<<<< HEAD
      "line_number": 324,
=======
      "line_number": 320,
>>>>>>> 398dda3c
      "context": "switch (type) {\n case EmployeeType.Owner:\n return t(\"Common:Owner\");\n case EmployeeType.Admin:\n return t(\"Common:PortalAdmin\", {\n productName: t(\"Common:ProductName\"),\n });\n case EmployeeType.RoomAdmin:\n return t(\"Common:RoomAdmin\");\n case EmployeeType.User:\n return t(\"Common:User\");",
      "module": "/packages/shared"
    },
    {
      "file_path": "/packages/shared/utils/common.ts",
<<<<<<< HEAD
      "line_number": 324,
=======
      "line_number": 320,
>>>>>>> 398dda3c
      "context": "switch (type) {\n case EmployeeType.Owner:\n return t(\"Common:Owner\");\n case EmployeeType.Admin:\n return t(\"Common:PortalAdmin\", {\n productName: t(\"Common:ProductName\"),\n });\n case EmployeeType.RoomAdmin:\n return t(\"Common:RoomAdmin\");\n case EmployeeType.User:\n return t(\"Common:User\");",
      "module": "/packages/shared"
    },
    {
      "file_path": "/packages/shared/utils/getAccessOptions.ts",
      "line_number": 98,
      "context": "const accesses = {\n portalAdmin: {\n key: EmployeeType.Admin,\n label: getUserTypeTranslation(EmployeeType.Admin, t),\n description: t(\"Common:RolePortalAdminDescription\", {\n productName: t(\"Common:ProductName\"),\n sectionName: t(\"Common:MyFilesSection\"),\n }),\n ...(!standalone && { quota: t(\"Common:Paid\") }),\n color: globalColors.favoritesStatus,\n access:",
      "module": "/packages/shared"
    },
    {
<<<<<<< HEAD
      "file_path": "/packages/management/src/dialogs/create-portal/index.tsx",
      "line_number": 182,
      "context": "visible={visible}\n onClose={onClose}\n displayType={ModalDialogType.modal}\n >\n <ModalDialog.Header>\n {t(\"CreatingPortal\", { productName: t(\"Common:ProductName\") })}\n </ModalDialog.Header>\n <ModalDialog.Body>\n <Text noSelect={true}>\n {t(\"CreateSpaceDescription\", {\n productName: t(\"Common:ProductName\"),",
      "module": "/packages/management"
    },
    {
      "file_path": "/packages/management/src/dialogs/create-portal/index.tsx",
      "line_number": 182,
      "context": "visible={visible}\n onClose={onClose}\n displayType={ModalDialogType.modal}\n >\n <ModalDialog.Header>\n {t(\"CreatingPortal\", { productName: t(\"Common:ProductName\") })}\n </ModalDialog.Header>\n <ModalDialog.Body>\n <Text noSelect={true}>\n {t(\"CreateSpaceDescription\", {\n productName: t(\"Common:ProductName\"),",
      "module": "/packages/management"
    },
    {
      "file_path": "/packages/management/src/dialogs/delete-portal/index.tsx",
      "line_number": 74,
      "context": "setIsLoading(true);\n const res = await deletePortal({ portalName: domain });\n \n if (res?.removed) {\n toastr.success(\n t(\"PortalDeleted\", { productName: t(\"Common:ProductName\") }),\n );\n router.refresh();\n } else {\n toastr.success(\n <Trans",
      "module": "/packages/management"
    },
    {
      "file_path": "/packages/management/src/dialogs/delete-portal/index.tsx",
      "line_number": 74,
      "context": "setIsLoading(true);\n const res = await deletePortal({ portalName: domain });\n \n if (res?.removed) {\n toastr.success(\n t(\"PortalDeleted\", { productName: t(\"Common:ProductName\") }),\n );\n router.refresh();\n } else {\n toastr.success(\n <Trans",
      "module": "/packages/management"
    },
    {
      "file_path": "/packages/management/src/dialogs/delete-portal/index.tsx",
      "line_number": 74,
      "context": "setIsLoading(true);\n const res = await deletePortal({ portalName: domain });\n \n if (res?.removed) {\n toastr.success(\n t(\"PortalDeleted\", { productName: t(\"Common:ProductName\") }),\n );\n router.refresh();\n } else {\n toastr.success(\n <Trans",
      "module": "/packages/management"
    },
    {
      "file_path": "/packages/management/src/dialogs/delete-portal/index.tsx",
      "line_number": 74,
      "context": "setIsLoading(true);\n const res = await deletePortal({ portalName: domain });\n \n if (res?.removed) {\n toastr.success(\n t(\"PortalDeleted\", { productName: t(\"Common:ProductName\") }),\n );\n router.refresh();\n } else {\n toastr.success(\n <Trans",
=======
      "file_path": "/packages/management/src/categories/spaces/sub-components/ConfigurationSection.tsx",
      "line_number": 129,
      "context": "{t(\"ConfigurationHeader\")}\n </Text>\n </div>\n <Text fontSize=\"12px\" lineHeight=\"16px\" fontWeight={400}>\n {t(\"ConfigurationDescription\", {\n productName: t(\"Common:ProductName\"),\n })}\n </Text>\n </div>\n <div className=\"spaces-input-wrapper\">\n <div className=\"spaces-input-block\">",
      "module": "/packages/management"
    },
    {
      "file_path": "/packages/management/src/categories/spaces/sub-components/ConfigurationSection.tsx",
      "line_number": 129,
      "context": "{t(\"ConfigurationHeader\")}\n </Text>\n </div>\n <Text fontSize=\"12px\" lineHeight=\"16px\" fontWeight={400}>\n {t(\"ConfigurationDescription\", {\n productName: t(\"Common:ProductName\"),\n })}\n </Text>\n </div>\n <div className=\"spaces-input-wrapper\">\n <div className=\"spaces-input-block\">",
      "module": "/packages/management"
    },
    {
      "file_path": "/packages/management/src/categories/spaces/sub-components/dialogs/CreatePortalDialog/index.tsx",
      "line_number": 166,
      "context": "onClose={onClose}\n displayType={ModalDialogType.modal}\n autoMaxHeight\n >\n <ModalDialog.Header>\n {t(\"CreatingPortal\", { productName: t(\"Common:ProductName\") })}\n </ModalDialog.Header>\n <ModalDialog.Body>\n <StyledBodyContent>\n <Text noSelect>\n {t(\"CreateSpaceDescription\", {",
      "module": "/packages/management"
    },
    {
      "file_path": "/packages/management/src/categories/spaces/sub-components/dialogs/CreatePortalDialog/index.tsx",
      "line_number": 166,
      "context": "onClose={onClose}\n displayType={ModalDialogType.modal}\n autoMaxHeight\n >\n <ModalDialog.Header>\n {t(\"CreatingPortal\", { productName: t(\"Common:ProductName\") })}\n </ModalDialog.Header>\n <ModalDialog.Body>\n <StyledBodyContent>\n <Text noSelect>\n {t(\"CreateSpaceDescription\", {",
      "module": "/packages/management"
    },
    {
      "file_path": "/packages/management/src/categories/spaces/sub-components/dialogs/DeletePortalDialog/index.tsx",
      "line_number": 78,
      "context": "const res = await deletePortal({ portalName: domain });\n \n if (res?.removed) {\n await getAllPortals();\n toastr.success(\n t(\"PortalDeleted\", { productName: t(\"Common:ProductName\") })\n );\n } else {\n toastr.success(\n <Trans\n i18nKey=\"DeleteRequestSuccess\"",
      "module": "/packages/management"
    },
    {
      "file_path": "/packages/management/src/categories/spaces/sub-components/dialogs/DeletePortalDialog/index.tsx",
      "line_number": 78,
      "context": "const res = await deletePortal({ portalName: domain });\n \n if (res?.removed) {\n await getAllPortals();\n toastr.success(\n t(\"PortalDeleted\", { productName: t(\"Common:ProductName\") })\n );\n } else {\n toastr.success(\n <Trans\n i18nKey=\"DeleteRequestSuccess\"",
      "module": "/packages/management"
    },
    {
      "file_path": "/packages/management/src/categories/spaces/sub-components/dialogs/DeletePortalDialog/index.tsx",
      "line_number": 78,
      "context": "const res = await deletePortal({ portalName: domain });\n \n if (res?.removed) {\n await getAllPortals();\n toastr.success(\n t(\"PortalDeleted\", { productName: t(\"Common:ProductName\") })\n );\n } else {\n toastr.success(\n <Trans\n i18nKey=\"DeleteRequestSuccess\"",
      "module": "/packages/management"
    },
    {
      "file_path": "/packages/management/src/categories/spaces/sub-components/dialogs/DeletePortalDialog/index.tsx",
      "line_number": 78,
      "context": "const res = await deletePortal({ portalName: domain });\n \n if (res?.removed) {\n await getAllPortals();\n toastr.success(\n t(\"PortalDeleted\", { productName: t(\"Common:ProductName\") })\n );\n } else {\n toastr.success(\n <Trans\n i18nKey=\"DeleteRequestSuccess\"",
>>>>>>> 398dda3c
      "module": "/packages/management"
    }
  ],
  "languages": {
    "en": {
      "ai_translated": false,
      "ai_model": null,
      "ai_spell_check_issues": [],
      "approved_at": null
    },
    "ar-SA": {
      "ai_translated": false,
      "ai_model": null,
      "ai_spell_check_issues": [],
      "approved_at": null
    },
    "az": {
      "ai_translated": false,
      "ai_model": null,
      "ai_spell_check_issues": [],
      "approved_at": null
    },
    "bg": {
      "ai_translated": false,
      "ai_model": null,
      "ai_spell_check_issues": [],
      "approved_at": null
    },
    "cs": {
      "ai_translated": false,
      "ai_model": null,
      "ai_spell_check_issues": [],
      "approved_at": null
    },
    "de": {
      "ai_translated": false,
      "ai_model": null,
      "ai_spell_check_issues": [],
      "approved_at": null
    },
    "el-GR": {
      "ai_translated": false,
      "ai_model": null,
      "ai_spell_check_issues": [],
      "approved_at": null
    },
    "es": {
      "ai_translated": false,
      "ai_model": null,
      "ai_spell_check_issues": [],
      "approved_at": null
    },
    "fi": {
      "ai_translated": false,
      "ai_model": null,
      "ai_spell_check_issues": [],
      "approved_at": null
    },
    "fr": {
      "ai_translated": false,
      "ai_model": null,
      "ai_spell_check_issues": [],
      "approved_at": null
    },
    "hy-AM": {
      "ai_translated": false,
      "ai_model": null,
      "ai_spell_check_issues": [],
      "approved_at": null
    },
    "it": {
      "ai_translated": false,
      "ai_model": null,
      "ai_spell_check_issues": [],
      "approved_at": null
    },
    "ja-JP": {
      "ai_translated": false,
      "ai_model": null,
      "ai_spell_check_issues": [],
      "approved_at": null
    },
    "ko-KR": {
      "ai_translated": false,
      "ai_model": null,
      "ai_spell_check_issues": [],
      "approved_at": null
    },
    "lo-LA": {
      "ai_translated": false,
      "ai_model": null,
      "ai_spell_check_issues": [],
      "approved_at": null
    },
    "lv": {
      "ai_translated": false,
      "ai_model": null,
      "ai_spell_check_issues": [],
      "approved_at": null
    },
    "nl": {
      "ai_translated": false,
      "ai_model": null,
      "ai_spell_check_issues": [],
      "approved_at": null
    },
    "pl": {
      "ai_translated": false,
      "ai_model": null,
      "ai_spell_check_issues": [],
      "approved_at": null
    },
    "pt": {
      "ai_translated": false,
      "ai_model": null,
      "ai_spell_check_issues": [],
      "approved_at": null
    },
    "pt-BR": {
      "ai_translated": false,
      "ai_model": null,
      "ai_spell_check_issues": [],
      "approved_at": null
    },
    "ro": {
      "ai_translated": false,
      "ai_model": null,
      "ai_spell_check_issues": [],
      "approved_at": null
    },
    "ru": {
      "ai_translated": false,
      "ai_model": null,
      "ai_spell_check_issues": [],
      "approved_at": null
    },
    "si": {
      "ai_translated": false,
      "ai_model": null,
      "ai_spell_check_issues": [],
      "approved_at": null
    },
    "sk": {
      "ai_translated": false,
      "ai_model": null,
      "ai_spell_check_issues": [],
      "approved_at": null
    },
    "sl": {
      "ai_translated": false,
      "ai_model": null,
      "ai_spell_check_issues": [],
      "approved_at": null
    },
    "sr-Cyrl-RS": {
      "ai_translated": false,
      "ai_model": null,
      "ai_spell_check_issues": [],
      "approved_at": null
    },
    "sr-Latn-RS": {
      "ai_translated": false,
      "ai_model": null,
      "ai_spell_check_issues": [],
      "approved_at": null
    },
    "tr": {
      "ai_translated": false,
      "ai_model": null,
      "ai_spell_check_issues": [],
      "approved_at": null
    },
    "uk-UA": {
      "ai_translated": false,
      "ai_model": null,
      "ai_spell_check_issues": [],
      "approved_at": null
    },
    "vi": {
      "ai_translated": false,
      "ai_model": null,
      "ai_spell_check_issues": [],
      "approved_at": null
    },
    "zh-CN": {
      "ai_translated": false,
      "ai_model": null,
      "ai_spell_check_issues": [],
      "approved_at": null
    }
  }
}<|MERGE_RESOLUTION|>--- conflicted
+++ resolved
@@ -3,11 +3,7 @@
   "content": "DocSpace",
   "content_en_sha1_hash": "ce0b96eab5006b875f6c4a6c31ad73c3c86edcf5",
   "created_at": "2025-05-19T21:30:47.504Z",
-<<<<<<< HEAD
-  "updated_at": "2025-06-02T10:20:50.994Z",
-=======
   "updated_at": "2025-06-03T20:59:41.776Z",
->>>>>>> 398dda3c
   "comment": {
     "text": "This translation key is used for the \"From Portal\" button label, which indicates that a document can be uploaded from DocSpace. It appears in a dropdown menu on a main button in a shell interface. Translators should provide a translated version of \"From Portal\" with the product name inserted.",
     "is_auto": true,
@@ -28,21 +24,13 @@
     },
     {
       "file_path": "/packages/client/src/components/EmptyContainer/RootFolderContainer.js",
-<<<<<<< HEAD
-      "line_number": 123,
-=======
       "line_number": 121,
->>>>>>> 398dda3c
       "context": ");\n \n const archiveRoomsDescription =\n isVisitor || isCollaborator\n ? t(\"ArchiveEmptyScreenUser\")\n : t(\"ArchiveEmptyScreen\", { productName: t(\"Common:ProductName\") });\n \n const privateRoomHeader = t(\"PrivateRoomHeader\", {\n organizationName: logoText,\n });",
       "module": "/packages/client"
     },
     {
       "file_path": "/packages/client/src/components/EmptyContainer/RootFolderContainer.js",
-<<<<<<< HEAD
-      "line_number": 123,
-=======
       "line_number": 121,
->>>>>>> 398dda3c
       "context": ");\n \n const archiveRoomsDescription =\n isVisitor || isCollaborator\n ? t(\"ArchiveEmptyScreenUser\")\n : t(\"ArchiveEmptyScreen\", { productName: t(\"Common:ProductName\") });\n \n const privateRoomHeader = t(\"PrivateRoomHeader\", {\n organizationName: logoText,\n });",
       "module": "/packages/client"
     },
@@ -135,7 +123,6 @@
       "line_number": 76,
       "context": "};\n \n const getUserTariffAlmostLimit = () => {\n if (!isAdmin)\n return t(\"UserTariffAlmostReached\", {\n productName: t(\"Common:ProductName\"),\n });\n \n return (\n <Trans\n t={t}",
       "module": "/packages/client"
-<<<<<<< HEAD
     },
     {
       "file_path": "/packages/client/src/components/MainBar/QuotasBar.js",
@@ -168,46 +155,12 @@
       "module": "/packages/client"
     },
     {
-=======
-    },
-    {
-      "file_path": "/packages/client/src/components/MainBar/QuotasBar.js",
-      "line_number": 76,
-      "context": "};\n \n const getUserTariffAlmostLimit = () => {\n if (!isAdmin)\n return t(\"UserTariffAlmostReached\", {\n productName: t(\"Common:ProductName\"),\n });\n \n return (\n <Trans\n t={t}",
-      "module": "/packages/client"
-    },
-    {
-      "file_path": "/packages/client/src/components/MainBar/QuotasBar.js",
-      "line_number": 76,
-      "context": "};\n \n const getUserTariffAlmostLimit = () => {\n if (!isAdmin)\n return t(\"UserTariffAlmostReached\", {\n productName: t(\"Common:ProductName\"),\n });\n \n return (\n <Trans\n t={t}",
-      "module": "/packages/client"
-    },
-    {
-      "file_path": "/packages/client/src/components/MainBar/QuotasBar.js",
-      "line_number": 76,
-      "context": "};\n \n const getUserTariffAlmostLimit = () => {\n if (!isAdmin)\n return t(\"UserTariffAlmostReached\", {\n productName: t(\"Common:ProductName\"),\n });\n \n return (\n <Trans\n t={t}",
-      "module": "/packages/client"
-    },
-    {
-      "file_path": "/packages/client/src/components/RoomsSelectorInput/index.js",
-      "line_number": 73,
-      "context": "setIsDataReady,\n } = props;\n \n const [isPanelVisible, setIsPanelVisible] = useState(false);\n const BasePath = `${t(\"Common:ProductName\")} / ${t(\"Common:Rooms\")} `;\n const [path, setPath] = useState(\"\");\n \n const handleOnSubmit = (rooms) => {\n setPath(`${BasePath}/ ${rooms[0].label}`);\n onSubmit && onSubmit(rooms);",
-      "module": "/packages/client"
-    },
-    {
       "file_path": "/packages/client/src/components/TemplateAccessSelector/index.tsx",
       "line_number": 68,
       "context": "return selectedTab === PEOPLE_TAB_ID ? (\n <Trans\n t={t}\n ns=\"Files\"\n i18nKey=\"AddUsersOrGroupsInfo\"\n values={{ productName: t(\"Common:ProductName\") }}\n components={{ 1: <strong /> }}\n />\n ) : (\n <Trans\n t={t}",
       "module": "/packages/client"
     },
     {
->>>>>>> 398dda3c
-      "file_path": "/packages/client/src/components/TemplateAccessSelector/index.tsx",
-      "line_number": 68,
-      "context": "return selectedTab === PEOPLE_TAB_ID ? (\n <Trans\n t={t}\n ns=\"Files\"\n i18nKey=\"AddUsersOrGroupsInfo\"\n values={{ productName: t(\"Common:ProductName\") }}\n components={{ 1: <strong /> }}\n />\n ) : (\n <Trans\n t={t}",
-      "module": "/packages/client"
-    },
-    {
       "file_path": "/packages/client/src/components/dialogs/ChangePortalOwnerDialog/index.js",
       "line_number": 118,
       "context": "const ownerRights = [\n t(\"DoTheSame\"),\n t(\"AppointAdmin\"),\n t(\"SetAccessRights\"),\n t(\"ManagePortal\", { productName: t(\"Common:ProductName\") }),\n t(\"ManageUser\"),\n t(\"ChangePortalOwner:ChangeOwner\", {\n productName: t(\"Common:ProductName\"),\n }),\n t(\"BackupPortal\", { productName: t(\"Common:ProductName\") }),",
@@ -254,8 +207,6 @@
       "line_number": 73,
       "context": "<Text as=\"span\" fontSize=\"13px\">\n <Trans t={t} i18nKey=\"PlanUsersLimit\" ns=\"DowngradePlanDialog\">\n You wish to downgrade the team to\n <strong>{{ usersCount: managersCount }}</strong>\n admins, and current number of such users in your\n {{ productName: t(\"Common:ProductName\") }} is\n <strong>{{ currentUsersCount: addedManagersCount }}</strong>\n </Trans>\n </Text>\n );",
       "module": "/packages/client"
-<<<<<<< HEAD
-=======
     },
     {
       "file_path": "/packages/client/src/components/dialogs/ChangeStorageQuotaDialog/index.js",
@@ -268,7 +219,6 @@
       "line_number": 125,
       "context": "<ModalDialog.Body>\n <StyledBodyContent>\n <Text noSelect>\n {isDisableQuota\n ? t(\"Common:TurnOffDiskSpaceLimit\", {\n productName: t(\"Common:ProductName\"),\n })\n : t(\"Common:SetDiskSpaceQuota\", {\n productName: t(\"Common:ProductName\"),\n })}\n </Text>",
       "module": "/packages/client"
->>>>>>> 398dda3c
     },
     {
       "file_path": "/packages/client/src/components/dialogs/ChangeUserStatusDialog/index.tsx",
@@ -341,16 +291,6 @@
       "line_number": 127,
       "context": "headerText={t(\"Files:TemplateAvailable\")}\n bodyText={\n <>\n <div className=\"template-access_description\">\n {t(\"Files:TemplateAvailableDescription\", {\n productName: t(\"Common:ProductName\"),\n })}\n </div>\n <Link\n className=\"template-access_link\"\n isHovered",
       "module": "/packages/client"
-<<<<<<< HEAD
-    },
-    {
-      "file_path": "/packages/client/src/components/dialogs/CreateEditRoomDialog/sub-components/ThirdPartyStorage/ThirdPartyComboBox.js",
-      "line_number": 245,
-      "context": "const getTextTooltip = () => {\n return (\n <Text fontSize=\"12px\" noSelect>\n {t(\"Common:EnableThirdPartyIntegration\", {\n productName: t(\"Common:ProductName\"),\n })}\n </Text>\n );\n };",
-      "module": "/packages/client"
-    },
-    {
-=======
     },
     {
       "file_path": "/packages/client/src/components/dialogs/CreateEditRoomDialog/sub-components/ThirdPartyStorage/ThirdPartyComboBox.js",
@@ -359,7 +299,6 @@
       "module": "/packages/client"
     },
     {
->>>>>>> 398dda3c
       "file_path": "/packages/client/src/components/dialogs/CreateEditRoomDialog/sub-components/ThirdPartyStorage/index.js",
       "line_number": 91,
       "context": "if (!connectItems.length) {\n const data = isRoomAdmin ? (\n <Text as=\"p\">\n {t(\"ThirdPartyStorageRoomAdminNoStorageAlert\", {\n productName: t(\"Common:ProductName\"),\n })}\n </Text>\n ) : (\n <Text as=\"p\">\n {t(\"ThirdPartyStorageNoStorageAlert\")}{\" \"}",
@@ -428,11 +367,7 @@
     {
       "file_path": "/packages/client/src/components/dialogs/GuestReleaseTip/index.tsx",
       "line_number": 135,
-<<<<<<< HEAD
-      "context": "<Trans\n t={t}\n ns=\"Translations\"\n i18nKey=\"GuestConversionNote\"\n values={{\n productName: t(\"Common:ProductName\"),\n sectionName: t(\"Common:Contacts\"),\n }}\n />\n </Text>\n {accessRightsLink ? (",
-=======
       "context": "<Text fontSize=\"12px\" fontWeight={400} lineHeight=\"16px\" noSelect>\n <Trans\n t={t}\n ns=\"Translations\"\n i18nKey=\"GuestReleaseTipDescripton\"\n values={{ productName: t(\"Common:ProductName\") }}\n />\n </Text>\n {accessRightsLink ? (\n <ColorTheme\n tag=\"a\"",
->>>>>>> 398dda3c
       "module": "/packages/client"
     },
     {
@@ -461,21 +396,13 @@
     },
     {
       "file_path": "/packages/client/src/components/dialogs/ReducedRightsDialog/index.tsx",
-<<<<<<< HEAD
-      "line_number": 51,
-=======
       "line_number": 52,
->>>>>>> 398dda3c
       "context": "t={t}\n ns=\"Files\"\n i18nKey=\"YourUserTypeHasChanged\"\n values={{\n userType: t(\"Common:Guest\"),\n productName: t(\"Common:ProductName\"),\n adminName,\n }}\n components={{ 1: <span style={{ fontWeight: 600 }} /> }}\n />\n <StyledText>",
       "module": "/packages/client"
     },
     {
       "file_path": "/packages/client/src/components/dialogs/ReducedRightsDialog/index.tsx",
-<<<<<<< HEAD
-      "line_number": 51,
-=======
       "line_number": 52,
->>>>>>> 398dda3c
       "context": "t={t}\n ns=\"Files\"\n i18nKey=\"YourUserTypeHasChanged\"\n values={{\n userType: t(\"Common:Guest\"),\n productName: t(\"Common:ProductName\"),\n adminName,\n }}\n components={{ 1: <span style={{ fontWeight: 600 }} /> }}\n />\n <StyledText>",
       "module": "/packages/client"
     },
@@ -532,7 +459,6 @@
       "line_number": 278,
       "context": "/>\n </StyledSubHeader>\n <StyledDescription noSelect>\n {roomId === -1\n ? t(\"InviteViaLinkDescriptionAccounts\", {\n productName: t(\"Common:ProductName\"),\n })\n : !allowInvitingGuests\n ? t(\"InviteViaLinkDescriptionRoomMembers\", {\n productName: t(\"Common:ProductName\"),\n })",
       "module": "/packages/client"
-<<<<<<< HEAD
     },
     {
       "file_path": "/packages/client/src/components/panels/InvitePanel/sub-components/ExternalLinks.js",
@@ -544,13 +470,6 @@
       "file_path": "/packages/client/src/components/panels/InvitePanel/sub-components/InviteInput.js",
       "line_number": 594,
       "context": "noSelect\n noAllowInvitingGuests={roomId !== -1 ? !allowInvitingGuests : null}\n >\n {roomId === -1\n ? t(\"InviteMembersManuallyDescription\", {\n productName: t(\"Common:ProductName\"),\n })\n : !allowInvitingGuests\n ? t(\"InviteToRoomManuallyInfoMembers\", {\n productName: t(\"Common:ProductName\"),\n })",
-=======
-    },
-    {
-      "file_path": "/packages/client/src/components/panels/InvitePanel/sub-components/ExternalLinks.js",
-      "line_number": 278,
-      "context": "/>\n </StyledSubHeader>\n <StyledDescription noSelect>\n {roomId === -1\n ? t(\"InviteViaLinkDescriptionAccounts\", {\n productName: t(\"Common:ProductName\"),\n })\n : !allowInvitingGuests\n ? t(\"InviteViaLinkDescriptionRoomMembers\", {\n productName: t(\"Common:ProductName\"),\n })",
->>>>>>> 398dda3c
       "module": "/packages/client"
     },
     {
@@ -566,15 +485,6 @@
       "module": "/packages/client"
     },
     {
-<<<<<<< HEAD
-=======
-      "file_path": "/packages/client/src/components/panels/InvitePanel/sub-components/InviteInput.js",
-      "line_number": 594,
-      "context": "noSelect\n noAllowInvitingGuests={roomId !== -1 ? !allowInvitingGuests : null}\n >\n {roomId === -1\n ? t(\"InviteMembersManuallyDescription\", {\n productName: t(\"Common:ProductName\"),\n })\n : !allowInvitingGuests\n ? t(\"InviteToRoomManuallyInfoMembers\", {\n productName: t(\"Common:ProductName\"),\n })",
-      "module": "/packages/client"
-    },
-    {
->>>>>>> 398dda3c
       "file_path": "/packages/client/src/components/panels/InvitePanel/utils/index.js",
       "line_number": 72,
       "context": "item.warning = item.isGroup\n ? t(\"GroupMaxAvailableRoleWarning\", {\n roleName: freeRole.label,\n })\n : t(\"UserMaxAvailableRoleWarning\", {\n productName: t(\"Common:ProductName\"),\n });\n return item;\n };\n \n export const fixAccess = (item, t, roomType) => {",
@@ -593,20 +503,16 @@
       "module": "/packages/client"
     },
     {
-<<<<<<< HEAD
-=======
       "file_path": "/packages/client/src/pages/About/AboutContent.js",
       "line_number": 179,
       "context": "fontWeight=\"600\"\n href={linkRepo}\n target=\"_blank\"\n enableUserSelect\n >\n &nbsp;{logoName} {t(\"Common:ProductName\")}&nbsp;\n </ColorTheme>\n \n <Text\n className=\"row-el select-el\"\n fontSize=\"13px\"",
       "module": "/packages/client"
     },
     {
->>>>>>> 398dda3c
       "file_path": "/packages/client/src/pages/Home/InfoPanel/Body/views/Members/User.js",
       "line_number": 256,
       "context": "const uniqueTooltipId = `userTooltip_${Math.random()}`;\n \n const tooltipContent = `${\n user.isOwner\n ? t(\"Common:PortalOwner\", { productName: t(\"Common:ProductName\") })\n : t(\"Common:PortalAdmin\", { productName: t(\"Common:ProductName\") })\n }. ${t(\"Common:HasFullAccess\")}`;\n \n return user.isTitle ? (\n <StyledUserTypeHeader isExpect={isExpect}>",
       "module": "/packages/client"
-<<<<<<< HEAD
     },
     {
       "file_path": "/packages/client/src/pages/Home/InfoPanel/Body/views/Members/User.js",
@@ -622,29 +528,8 @@
     },
     {
       "file_path": "/packages/client/src/pages/PortalSettings/Layout/Article/Body/index.js",
-      "line_number": 200,
+      "line_number": 204,
       "context": "case \"CustomTitlesWelcome\":\n return t(\"CustomTitlesWelcome\");\n case \"ManagementCategorySecurity\":\n return t(\"ManagementCategorySecurity\");\n case \"PortalAccess\":\n return t(\"PortalAccess\", { productName: t(\"Common:ProductName\") });\n case \"TwoFactorAuth\":\n return t(\"TwoFactorAuth\");\n case \"ManagementCategoryIntegration\":\n return t(\"ManagementCategoryIntegration\");\n case \"ThirdPartyAuthorization\":",
-      "module": "/packages/client"
-    },
-    {
-      "file_path": "/packages/client/src/pages/PortalSettings/Layout/Article/Body/index.js",
-      "line_number": 200,
-      "context": "case \"CustomTitlesWelcome\":\n return t(\"CustomTitlesWelcome\");\n case \"ManagementCategorySecurity\":\n return t(\"ManagementCategorySecurity\");\n case \"PortalAccess\":\n return t(\"PortalAccess\", { productName: t(\"Common:ProductName\") });\n case \"TwoFactorAuth\":\n return t(\"TwoFactorAuth\");\n case \"ManagementCategoryIntegration\":\n return t(\"ManagementCategoryIntegration\");\n case \"ThirdPartyAuthorization\":",
-      "module": "/packages/client"
-    },
-    {
-=======
-    },
-    {
-      "file_path": "/packages/client/src/pages/Home/InfoPanel/Body/views/Members/User.js",
-      "line_number": 256,
-      "context": "const uniqueTooltipId = `userTooltip_${Math.random()}`;\n \n const tooltipContent = `${\n user.isOwner\n ? t(\"Common:PortalOwner\", { productName: t(\"Common:ProductName\") })\n : t(\"Common:PortalAdmin\", { productName: t(\"Common:ProductName\") })\n }. ${t(\"Common:HasFullAccess\")}`;\n \n return user.isTitle ? (\n <StyledUserTypeHeader isExpect={isExpect}>",
-      "module": "/packages/client"
-    },
-    {
-      "file_path": "/packages/client/src/pages/Home/InfoPanel/Body/views/Members/index.js",
-      "line_number": 296,
-      "context": "headerText={t(\"Files:TemplateAvailable\")}\n bodyText={\n <>\n <div className=\"template-access_description\">\n {t(\"Files:TemplateAvailableDescription\", {\n productName: t(\"Common:ProductName\"),\n })}\n </div>\n {isTemplateOwner ? (\n <Link\n className=\"template-access_link\"",
       "module": "/packages/client"
     },
     {
@@ -654,19 +539,12 @@
       "module": "/packages/client"
     },
     {
-      "file_path": "/packages/client/src/pages/PortalSettings/Layout/Article/Body/index.js",
-      "line_number": 204,
-      "context": "case \"CustomTitlesWelcome\":\n return t(\"CustomTitlesWelcome\");\n case \"ManagementCategorySecurity\":\n return t(\"ManagementCategorySecurity\");\n case \"PortalAccess\":\n return t(\"PortalAccess\", { productName: t(\"Common:ProductName\") });\n case \"TwoFactorAuth\":\n return t(\"TwoFactorAuth\");\n case \"ManagementCategoryIntegration\":\n return t(\"ManagementCategoryIntegration\");\n case \"ThirdPartyAuthorization\":",
-      "module": "/packages/client"
-    },
-    {
       "file_path": "/packages/client/src/pages/PortalSettings/categories/common/Branding/MobileView.js",
       "line_number": 74,
       "context": "<>\n {displayAbout ? (\n <MobileCategoryWrapper\n title={t(\"CompanyInfoSettings\")}\n subtitle={t(\"BrandingSectionDescription\", {\n productName: t(\"Common:ProductName\"),\n })}\n url={`${baseUrl}/branding/company-info-settings`}\n withPaidBadge={!isSettingPaid}\n badgeLabel={t(\"Common:Paid\")}\n onClickLink={onClickLink}",
       "module": "/packages/client"
     },
     {
->>>>>>> 398dda3c
       "file_path": "/packages/client/src/pages/PortalSettings/categories/common/Customization/language-and-time-zone.js",
       "line_number": 535,
       "context": "</div>\n ) : null}\n <div className=\"category-item-description\">\n <Text fontSize=\"13px\" fontWeight={400}>\n {t(\"TimeLanguageSettingsDescription\", {\n productName: t(\"Common:ProductName\"),\n })}\n </Text>\n <Text>\n <Trans t={t} i18nKey=\"TimeLanguageSettingsSave\" />\n </Text>",
@@ -685,15 +563,12 @@
       "module": "/packages/client"
     },
     {
-<<<<<<< HEAD
-=======
       "file_path": "/packages/client/src/pages/PortalSettings/categories/common/branding.js",
       "line_number": 138,
       "context": "{displayAbout ? (\n <>\n {isLoadedCompanyInfoSettingsData ? (\n <div className=\"section-description settings_unavailable\">\n {t(\"Settings:BrandingSectionDescription\", {\n productName: t(\"Common:ProductName\"),\n })}\n </div>\n ) : (\n <LoaderBrandingDescription />\n )}",
       "module": "/packages/client"
     },
     {
->>>>>>> 398dda3c
       "file_path": "/packages/client/src/pages/PortalSettings/categories/data-import/GoogleWorkspace/Stepper/index.tsx",
       "line_number": 63,
       "context": "),\n },\n {\n title: t(\"Settings:SelectUsers\"),\n description: t(\"Settings:SelectUsersDescriptionGoogle\", {\n productName: t(\"Common:ProductName\"),\n organizationName: logoText,\n }),\n component: <SelectUsersStep t={t} canDisable shouldSetUsers />,\n },\n {",
@@ -800,8 +675,6 @@
       "line_number": 52,
       "context": ") => {\n return [\n {\n title: t(\"Common:SelectFile\"),\n description: t(\"Settings:SelectFileDescriptionWorkspace\", {\n productName: t(\"Common:ProductName\"),\n organizationName: logoText,\n }),\n component: (\n <SelectFileStep\n t={t}",
       "module": "/packages/client"
-<<<<<<< HEAD
-=======
     },
     {
       "file_path": "/packages/client/src/pages/PortalSettings/categories/data-import/components/ImportStep.tsx",
@@ -820,14 +693,12 @@
       "line_number": 110,
       "context": "workspace: serviceName,\n sectionIcon: usersExportDetails.icon,\n }}\n importSection={{\n sectionName: t(\"Common:Contacts\"),\n workspace: t(\"Common:ProductName\"),\n sectionIcon: AccountsIcon,\n }}\n isDisabled\n />",
       "module": "/packages/client"
->>>>>>> 398dda3c
     },
     {
       "file_path": "/packages/client/src/pages/PortalSettings/categories/data-import/components/ImportStep.tsx",
       "line_number": 110,
       "context": "workspace: serviceName,\n sectionIcon: usersExportDetails.icon,\n }}\n importSection={{\n sectionName: t(\"Common:Contacts\"),\n workspace: t(\"Common:ProductName\"),\n sectionIcon: AccountsIcon,\n }}\n isDisabled\n />",
       "module": "/packages/client"
-<<<<<<< HEAD
     },
     {
       "file_path": "/packages/client/src/pages/PortalSettings/categories/data-import/components/ImportStep.tsx",
@@ -866,24 +737,6 @@
       "module": "/packages/client"
     },
     {
-      "file_path": "/packages/client/src/pages/PortalSettings/categories/data-import/components/ImportStep.tsx",
-      "line_number": 110,
-      "context": "workspace: serviceName,\n sectionIcon: usersExportDetails.icon,\n }}\n importSection={{\n sectionName: t(\"Common:Contacts\"),\n workspace: t(\"Common:ProductName\"),\n sectionIcon: AccountsIcon,\n }}\n isDisabled\n />",
-      "module": "/packages/client"
-    },
-    {
-      "file_path": "/packages/client/src/pages/PortalSettings/categories/data-import/components/ImportStep.tsx",
-      "line_number": 110,
-      "context": "workspace: serviceName,\n sectionIcon: usersExportDetails.icon,\n }}\n importSection={{\n sectionName: t(\"Common:Contacts\"),\n workspace: t(\"Common:ProductName\"),\n sectionIcon: AccountsIcon,\n }}\n isDisabled\n />",
-      "module": "/packages/client"
-    },
-    {
-      "file_path": "/packages/client/src/pages/PortalSettings/categories/data-import/components/ImportStep.tsx",
-      "line_number": 110,
-      "context": "workspace: serviceName,\n sectionIcon: usersExportDetails.icon,\n }}\n importSection={{\n sectionName: t(\"Common:Contacts\"),\n workspace: t(\"Common:ProductName\"),\n sectionIcon: AccountsIcon,\n }}\n isDisabled\n />",
-      "module": "/packages/client"
-    },
-    {
       "file_path": "/packages/client/src/pages/PortalSettings/categories/data-import/components/Providers.tsx",
       "line_number": 98,
       "context": "if (!areProvidersReady) return <DataImportLoader />;\n return (\n <WorkspacesContainer>\n <Text className=\"data-import-description\">\n {t(\"DataImportDescription\", {\n productName: t(\"Common:ProductName\"),\n organizationName: logoText,\n })}\n </Text>\n <Text className=\"data-import-subtitle\">{t(\"UploadBackupData\")}</Text>",
@@ -914,75 +767,6 @@
       "module": "/packages/client"
     },
     {
-=======
-    },
-    {
-      "file_path": "/packages/client/src/pages/PortalSettings/categories/data-import/components/ImportStep.tsx",
-      "line_number": 110,
-      "context": "workspace: serviceName,\n sectionIcon: usersExportDetails.icon,\n }}\n importSection={{\n sectionName: t(\"Common:Contacts\"),\n workspace: t(\"Common:ProductName\"),\n sectionIcon: AccountsIcon,\n }}\n isDisabled\n />",
-      "module": "/packages/client"
-    },
-    {
-      "file_path": "/packages/client/src/pages/PortalSettings/categories/data-import/components/ImportStep.tsx",
-      "line_number": 110,
-      "context": "workspace: serviceName,\n sectionIcon: usersExportDetails.icon,\n }}\n importSection={{\n sectionName: t(\"Common:Contacts\"),\n workspace: t(\"Common:ProductName\"),\n sectionIcon: AccountsIcon,\n }}\n isDisabled\n />",
-      "module": "/packages/client"
-    },
-    {
-      "file_path": "/packages/client/src/pages/PortalSettings/categories/data-import/components/ImportStep.tsx",
-      "line_number": 110,
-      "context": "workspace: serviceName,\n sectionIcon: usersExportDetails.icon,\n }}\n importSection={{\n sectionName: t(\"Common:Contacts\"),\n workspace: t(\"Common:ProductName\"),\n sectionIcon: AccountsIcon,\n }}\n isDisabled\n />",
-      "module": "/packages/client"
-    },
-    {
-      "file_path": "/packages/client/src/pages/PortalSettings/categories/data-import/components/ImportStep.tsx",
-      "line_number": 110,
-      "context": "workspace: serviceName,\n sectionIcon: usersExportDetails.icon,\n }}\n importSection={{\n sectionName: t(\"Common:Contacts\"),\n workspace: t(\"Common:ProductName\"),\n sectionIcon: AccountsIcon,\n }}\n isDisabled\n />",
-      "module": "/packages/client"
-    },
-    {
-      "file_path": "/packages/client/src/pages/PortalSettings/categories/data-import/components/ImportStep.tsx",
-      "line_number": 110,
-      "context": "workspace: serviceName,\n sectionIcon: usersExportDetails.icon,\n }}\n importSection={{\n sectionName: t(\"Common:Contacts\"),\n workspace: t(\"Common:ProductName\"),\n sectionIcon: AccountsIcon,\n }}\n isDisabled\n />",
-      "module": "/packages/client"
-    },
-    {
-      "file_path": "/packages/client/src/pages/PortalSettings/categories/data-import/components/ImportStep.tsx",
-      "line_number": 110,
-      "context": "workspace: serviceName,\n sectionIcon: usersExportDetails.icon,\n }}\n importSection={{\n sectionName: t(\"Common:Contacts\"),\n workspace: t(\"Common:ProductName\"),\n sectionIcon: AccountsIcon,\n }}\n isDisabled\n />",
-      "module": "/packages/client"
-    },
-    {
-      "file_path": "/packages/client/src/pages/PortalSettings/categories/data-import/components/Providers.tsx",
-      "line_number": 98,
-      "context": "if (!areProvidersReady) return <DataImportLoader />;\n return (\n <WorkspacesContainer>\n <Text className=\"data-import-description\">\n {t(\"DataImportDescription\", {\n productName: t(\"Common:ProductName\"),\n organizationName: logoText,\n })}\n </Text>\n <Text className=\"data-import-subtitle\">{t(\"UploadBackupData\")}</Text>",
-      "module": "/packages/client"
-    },
-    {
-      "file_path": "/packages/client/src/pages/PortalSettings/categories/data-import/components/SelectUsersTypeStep/AccountsTable/index.tsx",
-      "line_number": 82,
-      "context": "if (isOwner) {\n typeOptions.unshift({\n key: UserTypes.PortalAdmin,\n label: t(`Common:PortalAdmin`, {\n productName: t(\"Common:ProductName\"),\n }),\n onClick: setTypePortalAdmin,\n });\n }",
-      "module": "/packages/client"
-    },
-    {
-      "file_path": "/packages/client/src/pages/PortalSettings/categories/data-import/sub-components/StepLayout.tsx",
-      "line_number": 59,
-      "context": "return (\n <>\n <DescriptionWrapper>\n <Text className=\"data-import-description\" lineHeight=\"20px\">\n {t(\"Settings:AboutDataImport\", {\n productName: t(\"Common:ProductName\"),\n organizationName: logoText,\n })}\n </Text>\n <Text\n className=\"data-import-counter\"",
-      "module": "/packages/client"
-    },
-    {
-      "file_path": "/packages/client/src/pages/PortalSettings/categories/data-import/sub-components/UsersInfoBlock.tsx",
-      "line_number": 50,
-      "context": "totalLicenceLimit={quota.max}\n >\n {totalUsedUsers > quota.max ? (\n <Text className=\"license-limit-warning\">\n {t(\"Settings:UserLimitExceeded\", {\n productName: t(\"Common:ProductName\"),\n })}\n </Text>\n ) : null}\n \n <div className=\"users-info-wrapper\">",
-      "module": "/packages/client"
-    },
-    {
-      "file_path": "/packages/client/src/pages/PortalSettings/categories/data-import/sub-components/UsersInfoBlock.tsx",
-      "line_number": 50,
-      "context": "totalLicenceLimit={quota.max}\n >\n {totalUsedUsers > quota.max ? (\n <Text className=\"license-limit-warning\">\n {t(\"Settings:UserLimitExceeded\", {\n productName: t(\"Common:ProductName\"),\n })}\n </Text>\n ) : null}\n \n <div className=\"users-info-wrapper\">",
-      "module": "/packages/client"
-    },
-    {
       "file_path": "/packages/client/src/pages/PortalSettings/categories/data-management/backup/auto-backup/index.js",
       "line_number": 521,
       "context": "<StyledAutoBackup isEnableAuto={isEnableAuto}>\n <StatusMessage message={errorInformation} />\n <div className=\"backup_modules-header_wrapper\">\n <Text className=\"backup_modules-description settings_unavailable\">\n {t(\"AutoBackupDescription\", {\n productName: t(\"Common:ProductName\"),\n })}\n </Text>\n {!isManagement() ? (\n automaticBackupUrl ? (\n <Link",
@@ -1019,7 +803,6 @@
       "module": "/packages/client"
     },
     {
->>>>>>> 398dda3c
       "file_path": "/packages/client/src/pages/PortalSettings/categories/delete-data/index.js",
       "line_number": 50,
       "context": "const [isLoading, setIsLoading] = useState(false);\n \n const data = [\n {\n id: \"deletion\",\n name: t(\"DeletePortal\", { productName: t(\"Common:ProductName\") }),\n content: <PortalDeletionSection />,\n },\n {\n id: \"deactivation\",\n name: t(\"PortalDeactivation\", { productName: t(\"Common:ProductName\") }),",
@@ -1159,65 +942,37 @@
     },
     {
       "file_path": "/packages/client/src/pages/PortalSettings/categories/developer-tools/JavascriptSDK/sub-components/csp.js",
-<<<<<<< HEAD
-      "line_number": 221,
-      "context": "}, [onAddByKey]);\n \n return (\n <>\n <CategoryHeader>\n {t(\"CSPHeader\", { productName: t(\"Common:ProductName\") })}\n </CategoryHeader>\n <Container className=\"description-holder\">\n {t(\"CSPDescription\", { productName: t(\"Common:ProductName\") })}\n <HelpButton\n className=\"csp-helpbutton\"",
-=======
       "line_number": 222,
       "context": "}, [onAddByKey]);\n \n return (\n <>\n <CategoryHeader>\n {t(\"CSPHeader\", { productName: t(\"Common:ProductName\") })}\n </CategoryHeader>\n <Container className=\"description-holder\">\n {t(\"CSPDescription\", {\n productName: t(\"Common:ProductName\"),\n organizationName: logoText,",
->>>>>>> 398dda3c
       "module": "/packages/client"
     },
     {
       "file_path": "/packages/client/src/pages/PortalSettings/categories/developer-tools/JavascriptSDK/sub-components/csp.js",
-<<<<<<< HEAD
-      "line_number": 221,
-      "context": "}, [onAddByKey]);\n \n return (\n <>\n <CategoryHeader>\n {t(\"CSPHeader\", { productName: t(\"Common:ProductName\") })}\n </CategoryHeader>\n <Container className=\"description-holder\">\n {t(\"CSPDescription\", { productName: t(\"Common:ProductName\") })}\n <HelpButton\n className=\"csp-helpbutton\"",
-=======
       "line_number": 222,
       "context": "}, [onAddByKey]);\n \n return (\n <>\n <CategoryHeader>\n {t(\"CSPHeader\", { productName: t(\"Common:ProductName\") })}\n </CategoryHeader>\n <Container className=\"description-holder\">\n {t(\"CSPDescription\", {\n productName: t(\"Common:ProductName\"),\n organizationName: logoText,",
->>>>>>> 398dda3c
       "module": "/packages/client"
     },
     {
       "file_path": "/packages/client/src/pages/PortalSettings/categories/developer-tools/JavascriptSDK/sub-components/csp.js",
-<<<<<<< HEAD
-      "line_number": 221,
-      "context": "}, [onAddByKey]);\n \n return (\n <>\n <CategoryHeader>\n {t(\"CSPHeader\", { productName: t(\"Common:ProductName\") })}\n </CategoryHeader>\n <Container className=\"description-holder\">\n {t(\"CSPDescription\", { productName: t(\"Common:ProductName\") })}\n <HelpButton\n className=\"csp-helpbutton\"",
-=======
       "line_number": 222,
       "context": "}, [onAddByKey]);\n \n return (\n <>\n <CategoryHeader>\n {t(\"CSPHeader\", { productName: t(\"Common:ProductName\") })}\n </CategoryHeader>\n <Container className=\"description-holder\">\n {t(\"CSPDescription\", {\n productName: t(\"Common:ProductName\"),\n organizationName: logoText,",
->>>>>>> 398dda3c
       "module": "/packages/client"
     },
     {
       "file_path": "/packages/client/src/pages/PortalSettings/categories/developer-tools/JavascriptSDK/sub-components/csp.js",
-<<<<<<< HEAD
-      "line_number": 221,
-      "context": "}, [onAddByKey]);\n \n return (\n <>\n <CategoryHeader>\n {t(\"CSPHeader\", { productName: t(\"Common:ProductName\") })}\n </CategoryHeader>\n <Container className=\"description-holder\">\n {t(\"CSPDescription\", { productName: t(\"Common:ProductName\") })}\n <HelpButton\n className=\"csp-helpbutton\"",
-=======
       "line_number": 222,
       "context": "}, [onAddByKey]);\n \n return (\n <>\n <CategoryHeader>\n {t(\"CSPHeader\", { productName: t(\"Common:ProductName\") })}\n </CategoryHeader>\n <Container className=\"description-holder\">\n {t(\"CSPDescription\", {\n productName: t(\"Common:ProductName\"),\n organizationName: logoText,",
->>>>>>> 398dda3c
       "module": "/packages/client"
     },
     {
       "file_path": "/packages/client/src/pages/PortalSettings/categories/developer-tools/OAuth/sub-components/EmptyScreen.tsx",
-<<<<<<< HEAD
-      "line_number": 62,
-=======
       "line_number": 63,
->>>>>>> 398dda3c
       "context": "<Trans\n ns=\"OAuth\"\n t={t}\n i18nKey=\"OAuthAppDescription\"\n values={{\n productName: t(\"Common:ProductName\"),\n organizationName: logoText,\n }}\n />\n );",
       "module": "/packages/client"
     },
     {
       "file_path": "/packages/client/src/pages/PortalSettings/categories/developer-tools/OAuth/sub-components/List/index.tsx",
-<<<<<<< HEAD
-      "line_number": 70,
-=======
       "line_number": 71,
->>>>>>> 398dda3c
       "context": "<Trans\n ns=\"OAuth\"\n t={t}\n i18nKey=\"OAuthAppDescription\"\n values={{\n productName: t(\"Common:ProductName\"),\n organizationName: logoText,\n }}\n />\n );",
       "module": "/packages/client"
     },
@@ -1235,13 +990,8 @@
     },
     {
       "file_path": "/packages/client/src/pages/PortalSettings/categories/developer-tools/Webhooks/sub-components/WebhookInfo.js",
-<<<<<<< HEAD
-      "line_number": 58,
-      "context": "return (\n <InfoWrapper>\n <InfoText as=\"p\">\n {t(\"WebhooksInfo\", {\n productName: t(\"Common:ProductName\"),\n organizationName: logoText,\n })}\n </InfoText>\n {webhooksGuideUrl ? (\n <Link",
-=======
       "line_number": 59,
       "context": "return (\n <InfoWrapper>\n <InfoText as=\"p\">\n {t(\"WebhooksInfo\", {\n productName: t(\"Common:ProductName\"),\n organizationName: logoText,\n })}\n </InfoText>\n {webhooksGuideUrl ? (\n <ColorTheme",
->>>>>>> 398dda3c
       "module": "/packages/client"
     },
     {
@@ -1258,13 +1008,8 @@
     },
     {
       "file_path": "/packages/client/src/pages/PortalSettings/categories/integration/LDAP/index.js",
-<<<<<<< HEAD
-      "line_number": 91,
-      "context": "<Trans\n t={t}\n i18nKey=\"LdapIntegrationDescription\"\n ns=\"Ldap\"\n values={{\n productName: t(\"Common:ProductName\"),\n sectionName: t(\"Common:Contacts\"),\n link,\n }}\n components={{\n 1: (",
-=======
       "line_number": 90,
       "context": "<Text className=\"intro-text settings_unavailable\">\n <Trans\n t={t}\n i18nKey=\"LdapIntro\"\n ns=\"Ldap\"\n values={{ productName: t(\"Common:ProductName\"), link }}\n components={{\n 1: (\n <Link\n fontSize=\"13px\"\n fontWeight=\"600\"",
->>>>>>> 398dda3c
       "module": "/packages/client"
     },
     {
@@ -1328,51 +1073,31 @@
       "module": "/packages/client"
     },
     {
-<<<<<<< HEAD
-      "file_path": "/packages/client/src/pages/PortalSettings/categories/payments/SaaS/PayerInformationContainer.js",
-=======
       "file_path": "/packages/client/src/pages/PortalSettings/categories/payments/PayerInformation.js",
->>>>>>> 398dda3c
       "line_number": 104,
       "context": "style={{ height: \"15px\", margin: \"0\" }}\n tooltipContent={\n <>\n <Text isBold>{t(\"Payer\")}</Text>\n <Text>\n {t(\"PayerDescription\", { productName: t(\"Common:ProductName\") })}\n </Text>\n </>\n }\n />\n );",
       "module": "/packages/client"
     },
     {
-<<<<<<< HEAD
-      "file_path": "/packages/client/src/pages/PortalSettings/categories/payments/SaaS/PayerInformationContainer.js",
-=======
       "file_path": "/packages/client/src/pages/PortalSettings/categories/payments/PayerInformation.js",
->>>>>>> 398dda3c
       "line_number": 104,
       "context": "style={{ height: \"15px\", margin: \"0\" }}\n tooltipContent={\n <>\n <Text isBold>{t(\"Payer\")}</Text>\n <Text>\n {t(\"PayerDescription\", { productName: t(\"Common:ProductName\") })}\n </Text>\n </>\n }\n />\n );",
       "module": "/packages/client"
     },
     {
-<<<<<<< HEAD
-      "file_path": "/packages/client/src/pages/PortalSettings/categories/payments/SaaS/PayerInformationContainer.js",
-=======
       "file_path": "/packages/client/src/pages/PortalSettings/categories/payments/PayerInformation.js",
->>>>>>> 398dda3c
       "line_number": 104,
       "context": "style={{ height: \"15px\", margin: \"0\" }}\n tooltipContent={\n <>\n <Text isBold>{t(\"Payer\")}</Text>\n <Text>\n {t(\"PayerDescription\", { productName: t(\"Common:ProductName\") })}\n </Text>\n </>\n }\n />\n );",
       "module": "/packages/client"
     },
     {
-<<<<<<< HEAD
-      "file_path": "/packages/client/src/pages/PortalSettings/categories/payments/SaaS/PayerInformationContainer.js",
-=======
       "file_path": "/packages/client/src/pages/PortalSettings/categories/payments/PayerInformation.js",
->>>>>>> 398dda3c
       "line_number": 104,
       "context": "style={{ height: \"15px\", margin: \"0\" }}\n tooltipContent={\n <>\n <Text isBold>{t(\"Payer\")}</Text>\n <Text>\n {t(\"PayerDescription\", { productName: t(\"Common:ProductName\") })}\n </Text>\n </>\n }\n />\n );",
       "module": "/packages/client"
     },
     {
-<<<<<<< HEAD
-      "file_path": "/packages/client/src/pages/PortalSettings/categories/payments/SaaS/PayerInformationContainer.js",
-=======
       "file_path": "/packages/client/src/pages/PortalSettings/categories/payments/PayerInformation.js",
->>>>>>> 398dda3c
       "line_number": 104,
       "context": "style={{ height: \"15px\", margin: \"0\" }}\n tooltipContent={\n <>\n <Text isBold>{t(\"Payer\")}</Text>\n <Text>\n {t(\"PayerDescription\", { productName: t(\"Common:ProductName\") })}\n </Text>\n </>\n }\n />\n );",
       "module": "/packages/client"
@@ -1394,8 +1119,6 @@
       "line_number": 144,
       "context": "<>\n <Text isBold>{t(\"ManagerTypesDescription\")}</Text>\n <br />\n <Text isBold>\n {t(\"Common:PortalAdmin\", {\n productName: t(\"Common:ProductName\"),\n })}\n </Text>\n <Text>\n {t(\"AdministratorDescription\", {\n productName: t(\"Common:ProductName\"),",
       "module": "/packages/client"
-<<<<<<< HEAD
-=======
     },
     {
       "file_path": "/packages/client/src/pages/PortalSettings/categories/payments/Standalone/sub-components/TariffTitleContainer.js",
@@ -1414,7 +1137,6 @@
       "line_number": 63,
       "context": "<Text\n className={styles.walletInfoTitle}\n fontWeight=\"600\"\n fontSize=\"14px\"\n >\n {t(\"ProductNameWallet\", { productName: t(\"Common:ProductName\") })}\n </Text>\n <div\n className={classNames(styles.walletInfoBalance, {\n [styles.warningColor]: !!onTopUp,\n })}",
       "module": "/packages/client"
->>>>>>> 398dda3c
     },
     {
       "file_path": "/packages/client/src/pages/PortalSettings/categories/security/access-portal/adminMessage.js",
@@ -1457,7 +1179,6 @@
       "line_number": 67,
       "context": "limitedDevToolsBlockHelpUrl,\n } = props;\n \n useEffect(() => {\n setDocumentTitle(\n t(\"PortalAccess\", { productName: t(\"Common:ProductName\") }),\n );\n \n return () => resetIsInit();\n }, []);",
       "module": "/packages/client"
-<<<<<<< HEAD
     },
     {
       "file_path": "/packages/client/src/pages/PortalSettings/categories/security/access-portal/invitationSettings.tsx",
@@ -1486,46 +1207,7 @@
     {
       "file_path": "/packages/client/src/pages/PortalSettings/categories/security/access-portal/mobileView.js",
       "line_number": 43,
-      "context": "const { t } = useTranslation([\"Settings\", \"Common\"]);\n const navigate = useNavigate();\n \n useEffect(() => {\n setDocumentTitle(\n t(\"PortalAccess\", { productName: t(\"Common:ProductName\") }),\n );\n }, []);\n \n const onClickLink = (e) => {\n e.preventDefault();",
-      "module": "/packages/client"
-    },
-    {
-      "file_path": "/packages/client/src/pages/PortalSettings/categories/security/access-portal/mobileView.js",
-      "line_number": 43,
-      "context": "const { t } = useTranslation([\"Settings\", \"Common\"]);\n const navigate = useNavigate();\n \n useEffect(() => {\n setDocumentTitle(\n t(\"PortalAccess\", { productName: t(\"Common:ProductName\") }),\n );\n }, []);\n \n const onClickLink = (e) => {\n e.preventDefault();",
-      "module": "/packages/client"
-    },
-    {
-      "file_path": "/packages/client/src/pages/PortalSettings/categories/security/access-portal/mobileView.js",
-      "line_number": 43,
-      "context": "const { t } = useTranslation([\"Settings\", \"Common\"]);\n const navigate = useNavigate();\n \n useEffect(() => {\n setDocumentTitle(\n t(\"PortalAccess\", { productName: t(\"Common:ProductName\") }),\n );\n }, []);\n \n const onClickLink = (e) => {\n e.preventDefault();",
-      "module": "/packages/client"
-    },
-    {
-=======
-    },
-    {
-      "file_path": "/packages/client/src/pages/PortalSettings/categories/security/access-portal/invitationSettings.tsx",
-      "line_number": 226,
-      "context": "return (\n <>\n <LearnMoreWrapper>\n <Text fontSize=\"13px\" fontWeight=\"400\">\n {t(\"InvitationSettingsDescription\", {\n productName: t(\"Common:ProductName\"),\n })}\n </Text>\n </LearnMoreWrapper>\n \n <div className={styles.content}>",
-      "module": "/packages/client"
-    },
-    {
-      "file_path": "/packages/client/src/pages/PortalSettings/categories/security/access-portal/invitationSettings.tsx",
-      "line_number": 226,
-      "context": "return (\n <>\n <LearnMoreWrapper>\n <Text fontSize=\"13px\" fontWeight=\"400\">\n {t(\"InvitationSettingsDescription\", {\n productName: t(\"Common:ProductName\"),\n })}\n </Text>\n </LearnMoreWrapper>\n \n <div className={styles.content}>",
-      "module": "/packages/client"
-    },
-    {
-      "file_path": "/packages/client/src/pages/PortalSettings/categories/security/access-portal/invitationSettings.tsx",
-      "line_number": 226,
-      "context": "return (\n <>\n <LearnMoreWrapper>\n <Text fontSize=\"13px\" fontWeight=\"400\">\n {t(\"InvitationSettingsDescription\", {\n productName: t(\"Common:ProductName\"),\n })}\n </Text>\n </LearnMoreWrapper>\n \n <div className={styles.content}>",
-      "module": "/packages/client"
-    },
-    {
-      "file_path": "/packages/client/src/pages/PortalSettings/categories/security/access-portal/invitationSettings.tsx",
-      "line_number": 226,
-      "context": "return (\n <>\n <LearnMoreWrapper>\n <Text fontSize=\"13px\" fontWeight=\"400\">\n {t(\"InvitationSettingsDescription\", {\n productName: t(\"Common:ProductName\"),\n })}\n </Text>\n </LearnMoreWrapper>\n \n <div className={styles.content}>",
+      "context": "const navigate = useNavigate();\n \n useEffect(() => {\n setDocumentTitle(\n t(\"PortalAccess\", { productName: t(\"Common:ProductName\") }),\n );\n }, []);\n \n const onClickLink = (e) => {\n e.preventDefault();",
       "module": "/packages/client"
     },
     {
@@ -1541,13 +1223,6 @@
       "module": "/packages/client"
     },
     {
-      "file_path": "/packages/client/src/pages/PortalSettings/categories/security/access-portal/mobileView.js",
-      "line_number": 43,
-      "context": "const navigate = useNavigate();\n \n useEffect(() => {\n setDocumentTitle(\n t(\"PortalAccess\", { productName: t(\"Common:ProductName\") }),\n );\n }, []);\n \n const onClickLink = (e) => {\n e.preventDefault();",
-      "module": "/packages/client"
-    },
-    {
->>>>>>> 398dda3c
       "file_path": "/packages/client/src/pages/PortalSettings/categories/security/access-portal/tfa.js",
       "line_number": 179,
       "context": "return (\n <MainContainer>\n <LearnMoreWrapper withoutExternalLink={!tfaSettingsUrl}>\n <Text fontSize=\"13px\" fontWeight=\"400\">\n {t(\"TwoFactorAuthEnableDescription\", {\n productName: t(\"Common:ProductName\"),\n })}\n </Text>\n {tfaSettingsUrl ? (\n <Link\n className=\"link-learn-more\"",
@@ -1579,21 +1254,13 @@
     },
     {
       "file_path": "/packages/client/src/pages/PortalSettings/categories/storage-management/sub-components/MobileQuotas.js",
-<<<<<<< HEAD
-      "line_number": 51,
-=======
       "line_number": 50,
->>>>>>> 398dda3c
       "context": "<MobileCategoryWrapper\n title={t(\"QuotaPerRoom\")}\n onClickLink={onClickLink}\n url=\"portal-settings/management/disk-space/quota-per-room\"\n subtitle={t(\"SetDefaultRoomQuota\", {\n productName: t(\"Common:ProductName\"),\n })}\n isDisabled={isDisabled}\n />\n <MobileCategoryWrapper\n title={t(\"QuotaPerUser\")}",
       "module": "/packages/client"
     },
     {
       "file_path": "/packages/client/src/pages/PortalSettings/categories/storage-management/sub-components/MobileQuotas.js",
-<<<<<<< HEAD
-      "line_number": 51,
-=======
       "line_number": 50,
->>>>>>> 398dda3c
       "context": "<MobileCategoryWrapper\n title={t(\"QuotaPerRoom\")}\n onClickLink={onClickLink}\n url=\"portal-settings/management/disk-space/quota-per-room\"\n subtitle={t(\"SetDefaultRoomQuota\", {\n productName: t(\"Common:ProductName\"),\n })}\n isDisabled={isDisabled}\n />\n <MobileCategoryWrapper\n title={t(\"QuotaPerUser\")}",
       "module": "/packages/client"
     },
@@ -1743,21 +1410,13 @@
     },
     {
       "file_path": "/packages/client/src/store/ContextOptionsStore.js",
-<<<<<<< HEAD
-      "line_number": 1985,
-=======
       "line_number": 1986,
->>>>>>> 398dda3c
       "context": "},\n {\n id: \"option_link-for-portal-users\",\n key: \"link-for-portal-users\",\n label: t(\"LinkForPortalUsers\", {\n productName: t(\"Common:ProductName\"),\n }),\n icon: InvitationLinkReactSvgUrl,\n onClick: () => this.onClickLinkForPortal(item, t),\n disabled: false,\n },",
       "module": "/packages/client"
     },
     {
       "file_path": "/packages/client/src/store/ContextOptionsStore.js",
-<<<<<<< HEAD
-      "line_number": 1985,
-=======
       "line_number": 1986,
->>>>>>> 398dda3c
       "context": "},\n {\n id: \"option_link-for-portal-users\",\n key: \"link-for-portal-users\",\n label: t(\"LinkForPortalUsers\", {\n productName: t(\"Common:ProductName\"),\n }),\n icon: InvitationLinkReactSvgUrl,\n onClick: () => this.onClickLinkForPortal(item, t),\n disabled: false,\n },",
       "module": "/packages/client"
     },
@@ -1836,62 +1495,37 @@
     {
       "file_path": "/packages/login/src/components/ConsentInfo.tsx",
       "line_number": 83,
-<<<<<<< HEAD
-      "context": "{isConsentScreen ? (\n <Trans\n t={t}\n i18nKey=\"ConsentSubHeader\"\n ns=\"Consent\"\n values={{ nameApp: name, productName: t(\"Common:ProductName\") }}\n components={{\n 1: (\n <Link\n key=\"component_key\"\n className={\"login-link\"}",
-=======
       "context": "{isConsentScreen ? (\n <Trans\n t={t}\n i18nKey=\"ConsentSubHeader\"\n ns=\"Consent\"\n values={{ nameApp: name, productName: t(\"Common:ProductName\") }}\n components={{\n 1: (\n <Link\n className={\"login-link\"}\n type={LinkType.page}",
->>>>>>> 398dda3c
       "module": "/packages/login"
     },
     {
       "file_path": "/packages/login/src/components/GreetingContainer/GreetingCreateUserContainer/index.tsx",
-<<<<<<< HEAD
-      "line_number": 99,
-=======
       "line_number": 92,
->>>>>>> 398dda3c
       "context": "i18nKey=\"InvitationToPortal\"\n ns=\"Common\"\n defaults={DEFAULT_PORTAL_TEXT}\n values={{\n displayName,\n productName: t(\"Common:ProductName\"),\n ...(roomData.title\n ? { roomName: roomData.title }\n : { spaceAddress: hostName }),\n }}\n components={{",
       "module": "/packages/login"
     },
     {
       "file_path": "/packages/login/src/components/GreetingContainer/GreetingLoginContainer.tsx",
-<<<<<<< HEAD
-      "line_number": 112,
-      "context": "i18nKey={roomName ? \"InvitationToRoom\" : \"InvitationToPortal\"}\n ns=\"Common\"\n defaults={roomName ? DEFAULT_ROOM_TEXT : DEFAULT_PORTAL_TEXT}\n values={{\n displayName,\n productName: t(\"Common:ProductName\"),\n ...(roomName ? { roomName } : { spaceAddress }),\n }}\n components={{\n 1: (\n <Text",
-=======
       "line_number": 116,
       "context": "i18nKey={keyProp.tKey}\n ns=\"Common\"\n defaults={roomName ? DEFAULT_ROOM_TEXT : DEFAULT_PORTAL_TEXT}\n values={{\n displayName,\n productName: t(\"Common:ProductName\"),\n ...(roomName ? { roomName } : { spaceAddress }),\n }}\n components={{\n 1: <Text fontWeight={600} as=\"strong\" fontSize=\"16px\" />,\n }}",
->>>>>>> 398dda3c
       "module": "/packages/login"
     },
     {
       "file_path": "/packages/login/src/components/GreetingContainer/GreetingUserContainer.tsx",
       "line_number": 79,
-<<<<<<< HEAD
-      "context": "i18nKey=\"AccountWillBeCreated\"\n ns=\"Confirm\"\n defaults={DEFAULT_CREATION_TEXT}\n values={{\n email,\n productName: t(\"Common:ProductName\"),\n }}\n components={{\n 1: <Link key=\"component_key\" tag=\"a\" isHovered={false} color=\"accent\" />,\n }}\n />",
-=======
       "context": "i18nKey=\"AccountWillBeCreated\"\n ns=\"Confirm\"\n defaults={DEFAULT_CREATION_TEXT}\n values={{\n email,\n productName: t(\"Common:ProductName\"),\n }}\n components={{\n 1: <ColorTheme tag=\"a\" themeId={ThemeId.Link} isHovered={false} />,\n }}\n />",
->>>>>>> 398dda3c
       "module": "/packages/login"
     },
     {
       "file_path": "/packages/login/src/components/Invalid.tsx",
       "line_number": 87,
-<<<<<<< HEAD
-      "context": "<Text fontSize=\"13px\" fontWeight=\"600\">\n <Trans\n t={t}\n i18nKey=\"ErrorInvalidText\"\n values={{\n productName: t(\"Common:ProductName\"),\n }}\n components={{\n 1: (\n <Link\n key=\"component_key\"",
-=======
       "context": "<Text fontSize=\"13px\" fontWeight=\"600\">\n <Trans\n t={t}\n i18nKey=\"ErrorInvalidText\"\n values={{\n productName: t(\"Common:ProductName\"),\n }}\n components={{\n 1: (\n <Link\n className=\"error_description_link\"",
->>>>>>> 398dda3c
       "module": "/packages/login"
     },
     {
       "file_path": "/packages/login/src/components/LoginForm/sub-components/EmailContainer.tsx",
       "line_number": 103,
-<<<<<<< HEAD
-      "context": "i18nKey=\"UserIsAlreadyRegistered\"\n ns=\"Login\"\n defaults={DEFAULT_EMAIL_TEXT}\n values={{\n email: emailFromInvitation,\n productName: t(\"Common:ProductName\"),\n }}\n components={{\n 1: (\n <Link\n key=\"component_key\"",
-=======
       "context": "i18nKey=\"UserIsAlreadyRegistered\"\n ns=\"Login\"\n defaults={DEFAULT_EMAIL_TEXT}\n values={{\n email: emailFromInvitation,\n productName: t(\"Common:ProductName\"),\n }}\n components={{\n 1: (\n <Link\n fontWeight={600}",
->>>>>>> 398dda3c
       "module": "/packages/login"
     },
     {
@@ -1901,19 +1535,8 @@
       "module": "/packages/login"
     },
     {
-<<<<<<< HEAD
-      "file_path": "/packages/shared/components/about-dialog/About.content.tsx",
-      "line_number": 101,
-      "context": "href={linkRepo}\n target={LinkTarget.blank}\n enableUserSelect\n color=\"accent\"\n >\n &nbsp;{logoText} {t(\"Common:ProductName\")}&nbsp;\n </Link>\n \n <Text className=\"row-el select-el\" fontSize=\"13px\" fontWeight=\"600\">\n v.\n <span className=\"version-document-management\">",
-      "module": "/packages/shared"
-    },
-    {
-      "file_path": "/packages/shared/components/beta-badge/index.tsx",
-      "line_number": 51,
-=======
       "file_path": "/packages/shared/components/beta-badge/index.tsx",
       "line_number": 52,
->>>>>>> 398dda3c
       "context": "const { t } = useTranslation([\"Common\", \"Settings\"]);\n \n const tooltipDescription = (\n <>\n {t(\"Common:BetaBadgeDescription\", {\n productName: t(\"Common:ProductName\"),\n })}\n {!withOutFeedbackLink ? (\n <Trans\n t={t}\n ns=\"Common\"",
       "module": "/packages/shared"
     },
@@ -1943,111 +1566,17 @@
     },
     {
       "file_path": "/packages/shared/components/share/Share.helpers.tsx",
-<<<<<<< HEAD
-      "line_number": 71,
-=======
       "line_number": 72,
->>>>>>> 398dda3c
       "context": "},\n {\n internal: true,\n key: \"users\",\n label: t(\"Common:SpaceUsersOnly\", {\n productName: t(\"Common:ProductName\"),\n }),\n },\n available?.None && {\n key: \"separator\",\n isSeparator: true,",
       "module": "/packages/shared"
     },
     {
       "file_path": "/packages/shared/components/share/Share.helpers.tsx",
-<<<<<<< HEAD
-      "line_number": 71,
-=======
       "line_number": 72,
->>>>>>> 398dda3c
       "context": "},\n {\n internal: true,\n key: \"users\",\n label: t(\"Common:SpaceUsersOnly\", {\n productName: t(\"Common:ProductName\"),\n }),\n },\n available?.None && {\n key: \"separator\",\n isSeparator: true,",
       "module": "/packages/shared"
     },
     {
-<<<<<<< HEAD
-      "file_path": "/packages/shared/dialogs/change-storage-quota/index.tsx",
-      "line_number": 139,
-      "context": "</ModalDialog.Header>\n <ModalDialog.Body>\n <Text noSelect>\n {isDisableQuota\n ? t(\"Common:TurnOffDiskSpaceLimit\", {\n productName: t(\"Common:ProductName\"),\n })\n : t(\"Common:SetDiskSpaceQuota\", {\n productName: t(\"Common:ProductName\"),\n })}\n </Text>",
-      "module": "/packages/shared"
-    },
-    {
-      "file_path": "/packages/shared/dialogs/change-storage-quota/index.tsx",
-      "line_number": 139,
-      "context": "</ModalDialog.Header>\n <ModalDialog.Body>\n <Text noSelect>\n {isDisableQuota\n ? t(\"Common:TurnOffDiskSpaceLimit\", {\n productName: t(\"Common:ProductName\"),\n })\n : t(\"Common:SetDiskSpaceQuota\", {\n productName: t(\"Common:ProductName\"),\n })}\n </Text>",
-      "module": "/packages/shared"
-    },
-    {
-      "file_path": "/packages/shared/pages/Branding/AdditionalResources/index.tsx",
-      "line_number": 97,
-      "context": "styles.additionalDescription,\n \"settings_unavailable\",\n )}\n >\n {t(\"AdditionalResourcesDescription\", {\n productName: t(\"Common:ProductName\"),\n })}\n </div>\n <div className={classNames(styles.brandingCheckbox)}>\n <Checkbox\n data-testid=\"show-feedback-support\"",
-      "module": "/packages/shared"
-    },
-    {
-      "file_path": "/packages/shared/pages/Branding/BrandName/index.tsx",
-      "line_number": 124,
-      "context": "styles.wlSubtitle,\n \"wl-subtitle settings_unavailable\",\n )}\n fontSize=\"13px\"\n >\n {t(\"BrandNameSubtitle\", { productName: t(\"Common:ProductName\") })}\n </Text>\n \n <div className=\"settings-block\">\n <FieldContainer\n id=\"fieldContainerBrandName\"",
-      "module": "/packages/shared"
-    },
-    {
-      "file_path": "/packages/shared/pages/Branding/CompanyInfo/index.tsx",
-      "line_number": 143,
-      "context": "styles.sectionDescription,\n \"section-description settings_unavailable\",\n )}\n >\n {t(\"BrandingSectionDescription\", {\n productName: t(\"ProductName\"),\n })}\n </div>\n <div\n className={classNames(styles.header, \"header settings_unavailable\")}\n >",
-      "module": "/packages/shared"
-    },
-    {
-      "file_path": "/packages/shared/pages/Branding/MobileView/index.tsx",
-      "line_number": 71,
-      "context": "/>\n {displayAbout ? (\n <MobileCategoryWrapper\n title={t(\"CompanyInfoSettings\")}\n subtitle={t(\"BrandingSectionDescription\", {\n productName: t(\"ProductName\"),\n })}\n url={`${baseUrl}/branding/company-info`}\n withPaidBadge={!isSettingPaid}\n badgeLabel={t(\"Paid\")}\n onClickLink={onClickLink}",
-      "module": "/packages/shared"
-    },
-    {
-      "file_path": "/packages/shared/pages/Payments/Standalone/sub-components/TariffTitleContainer.tsx",
-      "line_number": 100,
-      "context": ">\n <div className=\"payments_subscription\">\n <div className=\"title\">\n <Text fontWeight={600} fontSize=\"14px\" as=\"span\">\n {t(\"ActivateTariffDescr\", {\n productName: t(\"Common:ProductName\"),\n organizationName: logoText,\n license: isDeveloper\n ? t(\"Common:DeveloperLicense\")\n : t(\"Common:EnterpriseLicense\"),\n })}",
-      "module": "/packages/shared"
-    },
-    {
-      "file_path": "/packages/shared/pages/PreparationPortal/index.tsx",
-      "line_number": 144,
-      "context": "const componentBody = errorMessage ? (\n <Text className={styles.preparationPortalError}>{`${errorMessage}`}</Text>\n ) : (\n <PreparationPortalProgress\n text={t(\"PreparationPortalDescription\", {\n productName: t(\"Common:ProductName\"),\n })}\n percent={percent}\n />\n );\n return (",
-      "module": "/packages/shared"
-    },
-    {
-      "file_path": "/packages/shared/pages/auto-backup/index.tsx",
-      "line_number": 407,
-      "context": "<StyledAutoBackup>\n <StatusMessage message={errorInformation} />\n <div className=\"backup_modules-header_wrapper\">\n <Text className=\"backup_modules-description settings_unavailable\">\n {t(\"Common:AutoBackupDescription\", {\n productName: t(\"Common:ProductName\"),\n })}\n </Text>\n {!isManagement ? (\n <Link\n className=\"link-learn-more\"",
-      "module": "/packages/shared"
-    },
-    {
-      "file_path": "/packages/shared/pages/auto-backup/sub-components/ScheduleComponent/ScheduleComponent.tsx",
-      "line_number": 74,
-      "context": "};\n }, [selectedPeriodNumber]);\n \n const renderHelpContent = () => (\n <Text className=\"schedule_description\" fontSize=\"12px\">\n {t(\"Common:AutoSavePeriodHelp\", { productName: t(\"Common:ProductName\") })}\n </Text>\n );\n \n return (\n <StyledScheduleComponent",
-      "module": "/packages/shared"
-    },
-    {
-      "file_path": "/packages/shared/pages/restore-backup/index.tsx",
-      "line_number": 318,
-      "context": "<Text\n className=\"restore-backup_warning-description settings_unavailable\"\n noSelect\n >\n {t(\"Common:RestoreBackupWarningText\", {\n productName: t(\"Common:ProductName\"),\n })}\n </Text>\n {!standalone ? (\n <Text\n className=\"restore-backup_warning-link settings_unavailable\"",
-      "module": "/packages/shared"
-    },
-    {
-      "file_path": "/packages/shared/pages/restore-backup/index.tsx",
-      "line_number": 318,
-      "context": "<Text\n className=\"restore-backup_warning-description settings_unavailable\"\n noSelect\n >\n {t(\"Common:RestoreBackupWarningText\", {\n productName: t(\"Common:ProductName\"),\n })}\n </Text>\n {!standalone ? (\n <Text\n className=\"restore-backup_warning-link settings_unavailable\"",
-      "module": "/packages/shared"
-    },
-    {
-      "file_path": "/packages/shared/pages/restore-backup/sub-components/backup-list/index.tsx",
-      "line_number": 202,
-      "context": "const { filesList, isLoading, selectedFileIndex, isChecked } = state;\n \n const helpContent = () => (\n <Text className=\"restore-backup_warning-description\">\n {t(\"Common:RestoreBackupWarningText\", {\n productName: t(\"Common:ProductName\"),\n })}{\" \"}\n {!standalone ? (\n <Text as=\"span\" className=\"restore-backup_warning-link\">\n {t(\"Common:RestoreBackupResetInfoWarningText\", {\n productName: t(\"Common:ProductName\"),",
-      "module": "/packages/shared"
-    },
-    {
-      "file_path": "/packages/shared/pages/restore-backup/sub-components/backup-list/index.tsx",
-      "line_number": 202,
-      "context": "const { filesList, isLoading, selectedFileIndex, isChecked } = state;\n \n const helpContent = () => (\n <Text className=\"restore-backup_warning-description\">\n {t(\"Common:RestoreBackupWarningText\", {\n productName: t(\"Common:ProductName\"),\n })}{\" \"}\n {!standalone ? (\n <Text as=\"span\" className=\"restore-backup_warning-link\">\n {t(\"Common:RestoreBackupResetInfoWarningText\", {\n productName: t(\"Common:ProductName\"),",
-      "module": "/packages/shared"
-    },
-    {
-=======
       "file_path": "/packages/shared/pages/Branding/AdditionalResources/index.tsx",
       "line_number": 95,
       "context": "{t(\"Settings:AdditionalResources\")}\n </div>\n </div>\n <div className=\"settings_unavailable additional-description\">\n {t(\"Settings:AdditionalResourcesDescription\", {\n productName: t(\"Common:ProductName\"),\n })}\n </div>\n <div className=\"branding-checkbox\">\n <Checkbox\n data-testid=\"show-feedback-support\"",
@@ -2072,46 +1601,26 @@
       "module": "/packages/shared"
     },
     {
->>>>>>> 398dda3c
       "file_path": "/packages/shared/selectors/People/index.tsx",
       "line_number": 638,
       "context": "emptyScreenDescription ??\n (activeTabId === GUESTS_TAB_ID\n ? t(\"Common:NotFoundGuestsDescription\")\n : activeTabId === PEOPLE_TAB_ID\n ? t(\"Common:EmptyDescription\", {\n productName: t(\"Common:ProductName\"),\n })\n : t(\"Common:GroupsNotFoundDescription\"))\n }\n searchEmptyScreenImage={emptyScreenImage}\n searchEmptyScreenHeader={",
       "module": "/packages/shared"
     },
     {
-<<<<<<< HEAD
-      "file_path": "/packages/shared/selectors/utils/index.ts",
-      "line_number": 186,
-      "context": "return items;\n };\n \n export const getDefaultBreadCrumb = (t: TTranslation) => {\n return {\n label: t(\"Common:ProductName\"),\n id: 0,\n isRoom: false,\n };\n };",
-      "module": "/packages/shared"
-    },
-    {
-      "file_path": "/packages/shared/utils/common.ts",
-      "line_number": 324,
-=======
       "file_path": "/packages/shared/utils/common.ts",
       "line_number": 320,
->>>>>>> 398dda3c
       "context": "switch (type) {\n case EmployeeType.Owner:\n return t(\"Common:Owner\");\n case EmployeeType.Admin:\n return t(\"Common:PortalAdmin\", {\n productName: t(\"Common:ProductName\"),\n });\n case EmployeeType.RoomAdmin:\n return t(\"Common:RoomAdmin\");\n case EmployeeType.User:\n return t(\"Common:User\");",
       "module": "/packages/shared"
     },
     {
       "file_path": "/packages/shared/utils/common.ts",
-<<<<<<< HEAD
-      "line_number": 324,
-=======
       "line_number": 320,
->>>>>>> 398dda3c
       "context": "switch (type) {\n case EmployeeType.Owner:\n return t(\"Common:Owner\");\n case EmployeeType.Admin:\n return t(\"Common:PortalAdmin\", {\n productName: t(\"Common:ProductName\"),\n });\n case EmployeeType.RoomAdmin:\n return t(\"Common:RoomAdmin\");\n case EmployeeType.User:\n return t(\"Common:User\");",
       "module": "/packages/shared"
     },
     {
       "file_path": "/packages/shared/utils/common.ts",
-<<<<<<< HEAD
-      "line_number": 324,
-=======
       "line_number": 320,
->>>>>>> 398dda3c
       "context": "switch (type) {\n case EmployeeType.Owner:\n return t(\"Common:Owner\");\n case EmployeeType.Admin:\n return t(\"Common:PortalAdmin\", {\n productName: t(\"Common:ProductName\"),\n });\n case EmployeeType.RoomAdmin:\n return t(\"Common:RoomAdmin\");\n case EmployeeType.User:\n return t(\"Common:User\");",
       "module": "/packages/shared"
     },
@@ -2122,41 +1631,6 @@
       "module": "/packages/shared"
     },
     {
-<<<<<<< HEAD
-      "file_path": "/packages/management/src/dialogs/create-portal/index.tsx",
-      "line_number": 182,
-      "context": "visible={visible}\n onClose={onClose}\n displayType={ModalDialogType.modal}\n >\n <ModalDialog.Header>\n {t(\"CreatingPortal\", { productName: t(\"Common:ProductName\") })}\n </ModalDialog.Header>\n <ModalDialog.Body>\n <Text noSelect={true}>\n {t(\"CreateSpaceDescription\", {\n productName: t(\"Common:ProductName\"),",
-      "module": "/packages/management"
-    },
-    {
-      "file_path": "/packages/management/src/dialogs/create-portal/index.tsx",
-      "line_number": 182,
-      "context": "visible={visible}\n onClose={onClose}\n displayType={ModalDialogType.modal}\n >\n <ModalDialog.Header>\n {t(\"CreatingPortal\", { productName: t(\"Common:ProductName\") })}\n </ModalDialog.Header>\n <ModalDialog.Body>\n <Text noSelect={true}>\n {t(\"CreateSpaceDescription\", {\n productName: t(\"Common:ProductName\"),",
-      "module": "/packages/management"
-    },
-    {
-      "file_path": "/packages/management/src/dialogs/delete-portal/index.tsx",
-      "line_number": 74,
-      "context": "setIsLoading(true);\n const res = await deletePortal({ portalName: domain });\n \n if (res?.removed) {\n toastr.success(\n t(\"PortalDeleted\", { productName: t(\"Common:ProductName\") }),\n );\n router.refresh();\n } else {\n toastr.success(\n <Trans",
-      "module": "/packages/management"
-    },
-    {
-      "file_path": "/packages/management/src/dialogs/delete-portal/index.tsx",
-      "line_number": 74,
-      "context": "setIsLoading(true);\n const res = await deletePortal({ portalName: domain });\n \n if (res?.removed) {\n toastr.success(\n t(\"PortalDeleted\", { productName: t(\"Common:ProductName\") }),\n );\n router.refresh();\n } else {\n toastr.success(\n <Trans",
-      "module": "/packages/management"
-    },
-    {
-      "file_path": "/packages/management/src/dialogs/delete-portal/index.tsx",
-      "line_number": 74,
-      "context": "setIsLoading(true);\n const res = await deletePortal({ portalName: domain });\n \n if (res?.removed) {\n toastr.success(\n t(\"PortalDeleted\", { productName: t(\"Common:ProductName\") }),\n );\n router.refresh();\n } else {\n toastr.success(\n <Trans",
-      "module": "/packages/management"
-    },
-    {
-      "file_path": "/packages/management/src/dialogs/delete-portal/index.tsx",
-      "line_number": 74,
-      "context": "setIsLoading(true);\n const res = await deletePortal({ portalName: domain });\n \n if (res?.removed) {\n toastr.success(\n t(\"PortalDeleted\", { productName: t(\"Common:ProductName\") }),\n );\n router.refresh();\n } else {\n toastr.success(\n <Trans",
-=======
       "file_path": "/packages/management/src/categories/spaces/sub-components/ConfigurationSection.tsx",
       "line_number": 129,
       "context": "{t(\"ConfigurationHeader\")}\n </Text>\n </div>\n <Text fontSize=\"12px\" lineHeight=\"16px\" fontWeight={400}>\n {t(\"ConfigurationDescription\", {\n productName: t(\"Common:ProductName\"),\n })}\n </Text>\n </div>\n <div className=\"spaces-input-wrapper\">\n <div className=\"spaces-input-block\">",
@@ -2202,7 +1676,6 @@
       "file_path": "/packages/management/src/categories/spaces/sub-components/dialogs/DeletePortalDialog/index.tsx",
       "line_number": 78,
       "context": "const res = await deletePortal({ portalName: domain });\n \n if (res?.removed) {\n await getAllPortals();\n toastr.success(\n t(\"PortalDeleted\", { productName: t(\"Common:ProductName\") })\n );\n } else {\n toastr.success(\n <Trans\n i18nKey=\"DeleteRequestSuccess\"",
->>>>>>> 398dda3c
       "module": "/packages/management"
     }
   ],
