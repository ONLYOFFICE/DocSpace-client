// (c) Copyright Ascensio System SIA 2009-2025
//
// This program is a free software product.
// You can redistribute it and/or modify it under the terms
// of the GNU Affero General Public License (AGPL) version 3 as published by the Free Software
// Foundation. In accordance with Section 7(a) of the GNU AGPL its Section 15 shall be amended
// to the effect that Ascensio System SIA expressly excludes the warranty of non-infringement of
// any third-party rights.
//
// This program is distributed WITHOUT ANY WARRANTY, without even the implied warranty
// of MERCHANTABILITY or FITNESS FOR A PARTICULAR  PURPOSE. For details, see
// the GNU AGPL at: http://www.gnu.org/licenses/agpl-3.0.html
//
// You can contact Ascensio System SIA at Lubanas st. 125a-25, Riga, Latvia, EU, LV-1021.
//
// The  interactive user interfaces in modified source and object code versions of the Program must
// display Appropriate Legal Notices, as required under Section 5 of the GNU AGPL version 3.
//
// Pursuant to Section 7(b) of the License you must retain the original Product logo when
// distributing the program. Pursuant to Section 7(e) we decline to grant you any rights under
// trademark law for use of our trademarks.
//
// All the Product's GUI elements, including illustrations and icon sets, as well as technical writing
// content are licensed under the terms of the Creative Commons Attribution-ShareAlike 4.0
// International. See the License terms at http://creativecommons.org/licenses/by-sa/4.0/legalcode

import { useEffect, useRef, useCallback, use } from "react";
import { useTranslation } from "react-i18next";
import moment from "moment";

import { TRoom } from "@docspace/shared/api/rooms/types";
import { TFile, TFolder } from "@docspace/shared/api/files/types";
import InfoPanelViewLoader from "@docspace/shared/skeletons/info-panel/body";
import ScrollbarContext from "@docspace/shared/components/scrollbar/custom-scrollbar/ScrollbarContext";
import HistoryItemLoader from "@docspace/shared/skeletons/info-panel/body/views/HistoryItemLoader";
import { LANGUAGE } from "@docspace/shared/constants";
import { TTranslation } from "@docspace/shared/types";
import { getCookie } from "@docspace/shared/utils";

import { useHistory } from "../FilesView/hooks/useHistory";

import NoHistory from "../../sub-components/NoItem/NoHistory";

import HistoryBlock from "./HistoryBlock";
import styles from "./History.module.scss";
import { useSocket } from "./hooks/useSocket";
import { HistorySelectionProvider } from "./providers/HistorySelection.provider";

export const getRelativeDateDay = (t: TTranslation, date: string) => {
  moment.locale(getCookie(LANGUAGE));

  const given = moment(date).tz(window.timezone);

  const now = moment();
  const weekAgo = moment().subtract(1, "week");
  const halfYearAgo = moment().subtract(6, "month");

  if (given.isAfter(weekAgo)) {
    if (now.weekday() === given.weekday()) return t("Common:Today");
    if (now.weekday() - 1 === given.weekday()) return t("Common:Yesterday");

    const weekday = moment.weekdays(given.weekday());
    return weekday.charAt(0).toUpperCase() + weekday.slice(1);
  }

  if (given.isBetween(halfYearAgo, weekAgo)) {
    const shortDate = given.format("MMMM D");
    return shortDate.charAt(0).toUpperCase() + shortDate.slice(1);
  }

  const longDate = given.format("MMMM D, YYYY");
  return longDate.charAt(0).toUpperCase() + longDate.slice(1);
};

type HistoryProps = {
  infoPanelSelection: TRoom | TFile | TFolder;

  history: ReturnType<typeof useHistory>["history"];
  total: ReturnType<typeof useHistory>["total"];
  showLoading: ReturnType<typeof useHistory>["showLoading"];
  isLoading: ReturnType<typeof useHistory>["isLoading"];
  isFirstLoading: ReturnType<typeof useHistory>["isFirstLoading"];
  fetchHistory: ReturnType<typeof useHistory>["fetchHistory"];
  fetchMoreHistory: ReturnType<typeof useHistory>["fetchMoreHistory"];
};

const History = ({
  infoPanelSelection,

  history,
  total,
  showLoading,
  isLoading,
  isFirstLoading,
  fetchHistory,
  fetchMoreHistory,
}: HistoryProps) => {
  const { t } = useTranslation(["InfoPanel", "Common", "Translations"]);

  const scrollContext = use(ScrollbarContext);
  const scrollElement = scrollContext.parentScrollbar?.scrollerElement;

  const loading = useRef(false);

  useSocket({
    selectionId: infoPanelSelection.id,
    infoPanelSelectionType:
      ("isRoom" in infoPanelSelection && infoPanelSelection.isRoom) ||
      ("isFolder" in infoPanelSelection && infoPanelSelection.isFolder)
        ? "folder"
        : "file",
    fetchHistory,
  });

  const onCheckListScroll = () => {
    if (loading.current) return;
    const all = scrollElement.scrollHeight;
    const current = scrollElement.scrollTop;
    const more = all - (current + scrollElement.clientHeight) <= 10;

    if (more) fetchMoreHistory();
  };

  const onCheckNextPage = useCallback(() => {
    if (!history.length) return;

    let feedsRelatedLength = 0;

    history.forEach(({ feeds }) => {
      feeds.forEach((feed) => {
        if (feed.related.length) feedsRelatedLength += feed.related.length;
      });

      feedsRelatedLength += feeds.length;
    });

    const hasNextItems = feedsRelatedLength < total;

    return hasNextItems;
  }, [history, total]);

  const onScroll = useCallback(() => {
    if (!history || loading.current) return;

    const hasNextPage = onCheckNextPage();

    if (hasNextPage) onCheckListScroll();
  }, [history, onCheckNextPage]);

  useEffect(() => {
    scrollElement?.addEventListener("scroll", onScroll);

    return () => {
      scrollElement?.removeEventListener("scroll", onScroll);
    };
  }, [scrollElement, onScroll]);

  if (showLoading) return <InfoPanelViewLoader view="history" />;

  if (!history.length && !(isLoading || isFirstLoading)) return <NoHistory />;

  return (
<<<<<<< HEAD
    <HistorySelectionProvider selection={infoPanelSelection}>
      <div className={styles.historyList} id="history-list-info-panel">
        {history.map(({ day, feeds }) => [
          <div className={styles.historySubtitle} key={day}>
            {getRelativeDateDay(t, feeds[0].date)}
          </div>,
          ...feeds.map((feed, i) => (
            <HistoryBlock
              key={`${feed.action.id}_${feed.date}`}
              feed={feed}
              isLastEntity={i === feeds.length - 1 ? !isLoading : false}
            />
          )),
        ])}
=======
    <>
      <div
        className={styles.historyList}
        id="history-list-info-panel"
        data-testid="info_panel_history"
      >
        {(() => {
          let globalIndex = 0;
          return history.map(({ day, feeds }) => [
            <div className={styles.historySubtitle} key={day}>
              {getRelativeDateDay(t, feeds[0].date)}
            </div>,
            ...feeds.map((feed, i) => (
              <HistoryBlock
                key={`${feed.action.id}_${feed.date}`}
                feed={feed}
                isLastEntity={i === feeds.length - 1 ? !isLoading : false}
                dataTestId={`history_block_${globalIndex++}`}
              />
            )),
          ]);
        })()}
>>>>>>> 6c742234
      </div>
      {isLoading ? <HistoryItemLoader /> : null}
    </HistorySelectionProvider>
  );
};

export default History;<|MERGE_RESOLUTION|>--- conflicted
+++ resolved
@@ -160,10 +160,13 @@
   if (!history.length && !(isLoading || isFirstLoading)) return <NoHistory />;
 
   return (
-<<<<<<< HEAD
     <HistorySelectionProvider selection={infoPanelSelection}>
-      <div className={styles.historyList} id="history-list-info-panel">
-        {history.map(({ day, feeds }) => [
+      <div
+        className={styles.historyList}
+        id="history-list-info-panel"
+        data-testid="info_panel_history"
+      >
+        {history.map(({ day, feeds }, idx) => [
           <div className={styles.historySubtitle} key={day}>
             {getRelativeDateDay(t, feeds[0].date)}
           </div>,
@@ -172,33 +175,10 @@
               key={`${feed.action.id}_${feed.date}`}
               feed={feed}
               isLastEntity={i === feeds.length - 1 ? !isLoading : false}
+              dataTestId={`history_block_${idx}`}
             />
           )),
         ])}
-=======
-    <>
-      <div
-        className={styles.historyList}
-        id="history-list-info-panel"
-        data-testid="info_panel_history"
-      >
-        {(() => {
-          let globalIndex = 0;
-          return history.map(({ day, feeds }) => [
-            <div className={styles.historySubtitle} key={day}>
-              {getRelativeDateDay(t, feeds[0].date)}
-            </div>,
-            ...feeds.map((feed, i) => (
-              <HistoryBlock
-                key={`${feed.action.id}_${feed.date}`}
-                feed={feed}
-                isLastEntity={i === feeds.length - 1 ? !isLoading : false}
-                dataTestId={`history_block_${globalIndex++}`}
-              />
-            )),
-          ]);
-        })()}
->>>>>>> 6c742234
       </div>
       {isLoading ? <HistoryItemLoader /> : null}
     </HistorySelectionProvider>
