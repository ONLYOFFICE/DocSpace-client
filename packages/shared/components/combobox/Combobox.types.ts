--- conflicted
+++ resolved
@@ -4,15 +4,10 @@
 
 export type TCombobox = null | "badge";
 
-<<<<<<< HEAD
 export type TOptionKey = string | number;
 
 export type TOption<T extends TOptionKey = TOptionKey> = {
   key: T;
-=======
-export type TOption = {
-  key?: string | number;
->>>>>>> d554042c
   icon?: string;
   label?: string;
   color?: string;
