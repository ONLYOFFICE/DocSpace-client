--- conflicted
+++ resolved
@@ -3,11 +3,7 @@
   "content": "Several folders will be merged into one, files will be overwritten with the version update",
   "content_en_sha1_hash": "88e528b007845f10a4a7ac9ea9e1b555e5f98ca1",
   "created_at": "2025-05-19T21:30:46.677Z",
-<<<<<<< HEAD
-  "updated_at": "2025-05-26T07:57:32.243Z",
-=======
   "updated_at": "2025-05-28T09:30:02.217Z",
->>>>>>> 398dda3c
   "comment": {
     "text": "This translation key is used for a dialog that informs users about merging folders and overwriting files due to an update. It will be displayed in a conflict resolution dialog.",
     "is_auto": true,
@@ -34,97 +30,97 @@
       "ai_spell_check_issues": [
         {
           "type": "incorrect_translation",
-          "description": "The phrase 'files will be overwritten' is not accurately conveyed by 'الملفات سيتم استبدالها'. 'استبدالها' implies a replacement with something different, while 'overwritten' suggests updating the existing file. A more accurate translation would convey the sense of updating an existing file.",
-          "suggestion": "سيتم تحديث الملفات بالإصدار المحدث (The files will be updated with the updated version)."
+          "description": "The phrase \"files will be overwritten\" is somewhat awkwardly translated as \"الملفات سيتم استبدالها\". A more natural and accurate translation would be something like \"سيتم استبدال الملفات\" or \"سيتم تحديث الملفات\".",
+          "suggestion": "سيتم استبدال الملفات"
+        }
+      ],
+      "approved_at": null
+    },
+    "az": {
+      "ai_translated": false,
+      "ai_model": null,
+      "ai_spell_check_issues": [],
+      "approved_at": null
+    },
+    "bg": {
+      "ai_translated": false,
+      "ai_model": null,
+      "ai_spell_check_issues": [
+        {
+          "type": "incorrect_translation",
+          "description": "The phrase \"with the version update\" is awkward and doesn't accurately reflect the meaning of \"version update\". A more natural translation would convey that the files will be overwritten with the newer version.",
+          "suggestion": "Няколко папки ще бъдат слети в една, файловете ще бъдат презаписани с новата версия."
+        }
+      ],
+      "approved_at": null
+    },
+    "cs": {
+      "ai_translated": false,
+      "ai_model": null,
+      "ai_spell_check_issues": [
+        {
+          "type": "incorrect_translation",
+          "description": "The phrase 'version update' in the English content implies a version control system, which isn't directly conveyed by 'aktualizací verze' in the Czech translation. A more accurate translation might emphasize that the latest version will overwrite the existing ones.",
+          "suggestion": "Několik složek bude sloučeno do jedné, soubory budou přepsány nejnovější verzí."
+        }
+      ],
+      "approved_at": null
+    },
+    "de": {
+      "ai_translated": false,
+      "ai_model": null,
+      "ai_spell_check_issues": [],
+      "approved_at": null
+    },
+    "el-GR": {
+      "ai_translated": false,
+      "ai_model": null,
+      "ai_spell_check_issues": [
+        {
+          "type": "incorrect_translation",
+          "description": "The phrase 'version update' is a bit awkward in this context. A more natural translation for 'version update' would be 'νέα έκδοση' (new version) or 'τελευταία έκδοση' (latest version). The current phrasing implies a process of updating the version itself rather than the files.",
+          "suggestion": "Πολλοί φάκελοι θα συγχωνευθούν σε έναν, τα αρχεία θα αντικατασταθούν με την νέα έκδοση."
+        }
+      ],
+      "approved_at": null
+    },
+    "es": {
+      "ai_translated": false,
+      "ai_model": null,
+      "ai_spell_check_issues": [],
+      "approved_at": null
+    },
+    "fi": {
+      "ai_translated": false,
+      "ai_model": null,
+      "ai_spell_check_issues": [
+        {
+          "type": "incorrect_translation",
+          "description": "The phrase \"versiopäivityksen myötä\" (with version update) is a bit awkward and doesn't directly convey the meaning of 'with the version update' in this context. It implies the update is causing the overwrite, rather than being a reason for it.  A more direct and natural translation would convey that the files are overwritten *because* they are updated.",
+          "suggestion": "Useat kansiot yhdistetään, tiedostot korvataan päivityksen myötä (Several folders are merged, files are overwritten with the update) or Useat kansiot yhdistetään, tiedostot korvataan, koska ne päivitetään (Several folders are merged, files are overwritten because they are updated)."
+        }
+      ],
+      "approved_at": null
+    },
+    "fr": {
+      "ai_translated": false,
+      "ai_model": null,
+      "ai_spell_check_issues": [],
+      "approved_at": null
+    },
+    "hy-AM": {
+      "ai_translated": false,
+      "ai_model": null,
+      "ai_spell_check_issues": [
+        {
+          "type": "incorrect_translation",
+          "description": "The phrase \"files will be overwritten\" is not accurately translated. \"վերագրվեն\" (veragrvven) means 'will be assigned' or 'will be attributed', not overwritten.",
+          "suggestion": "Մի քանի թղթապանակ կմիավորվեն մեկի մեջ, ֆայլերը կվերագրանվեն թարմացված տարբերակի հետ (Filever kveragranven tar'mat'vac tarberaki het) or ֆայլերը կվերաբագրվեն թարմացված տարբերակի հետ (Filever kverabagrvven tar'mat'vac tarberaki het) -  depending on desired nuance (overwrite/update). A simpler suggestion might be: ֆայլերը կփոխարինվեն (Filever kpoxarine) - files will be replaced."
         },
         {
           "type": "grammar",
-          "description": "The sentence structure 'الملفات سيتم استبدالها' is grammatically correct, but sounds a little awkward. The passive voice ('will be overwritten') is common in English, and a more natural-sounding Arabic could be achieved by restructuring.",
-          "suggestion": "سيتم استبدال الملفات بالإصدار المحدث (The files will be replaced with the updated version.) - This keeps the passive voice more closely aligned with the original, although the issue in 'incorrect_translation' still needs addressing."
-        }
-      ],
-      "approved_at": null
-    },
-    "az": {
-      "ai_translated": false,
-      "ai_model": null,
-      "ai_spell_check_issues": [],
-      "approved_at": null
-    },
-    "bg": {
-      "ai_translated": false,
-      "ai_model": null,
-      "ai_spell_check_issues": [
-        {
-          "type": "incorrect_translation",
-          "description": "The phrase \"with the version update\" is not the most natural or accurate translation of \"with the version update\". It implies the files are being overwritten *because* of a version update, rather than simply being overwritten.",
-          "suggestion": "Няколко папки ще бъдат слети в една, файловете ще бъдат презаписани."
-        }
-      ],
-      "approved_at": null
-    },
-    "cs": {
-      "ai_translated": false,
-      "ai_model": null,
-      "ai_spell_check_issues": [
-        {
-          "type": "incorrect_translation",
-          "description": "The phrase \"aktualizací verze\" (version update) is awkward and doesn't quite capture the intended meaning of overwriting files due to a newer version. It implies the update itself is overwriting the files, rather than the newer file version.",
-          "suggestion": "Několik složek bude sloučeno do jedné, soubory budou přepsány novější verzí."
-        }
-      ],
-      "approved_at": null
-    },
-    "de": {
-      "ai_translated": false,
-      "ai_model": null,
-      "ai_spell_check_issues": [],
-      "approved_at": null
-    },
-    "el-GR": {
-      "ai_translated": false,
-      "ai_model": null,
-      "ai_spell_check_issues": [
-        {
-          "type": "incorrect_translation",
-          "description": "The phrase \"with the version update\" is not the most natural way to express the concept. It's overly literal and clunky in Greek.",
-          "suggestion": "Consider rephrasing to something like \"με την νεότερη έκδοση\" (with the newest version) or \"με την τελευταία έκδοση\" (with the latest version)."
-        }
-      ],
-      "approved_at": null
-    },
-    "es": {
-      "ai_translated": false,
-      "ai_model": null,
-      "ai_spell_check_issues": [],
-      "approved_at": null
-    },
-    "fi": {
-      "ai_translated": false,
-      "ai_model": null,
-      "ai_spell_check_issues": [
-        {
-          "type": "incorrect_translation",
-          "description": "The phrase 'with the version update' ('versiopäivityksen myötä') is not the most natural way to express 'overwritten with the version update' in Finnish. It's a bit clunky. A more direct translation focusing on the file update overwriting existing files would be more idiomatic.",
-          "suggestion": "Consider rephrasing to something like: 'tiedostot päivitetään päälle' (files are updated on top) or 'tiedostot korvataan uusimmalla versiolla' (files are overwritten with the latest version)."
-        }
-      ],
-      "approved_at": null
-    },
-    "fr": {
-      "ai_translated": false,
-      "ai_model": null,
-      "ai_spell_check_issues": [],
-      "approved_at": null
-    },
-    "hy-AM": {
-      "ai_translated": false,
-      "ai_model": null,
-      "ai_spell_check_issues": [
-        {
-          "type": "incorrect_translation",
-          "description": "The term \"overwrite\" is not accurately translated. \"վերագրվեն\" (veragrvyen) means \"will be assigned\" not \"will be overwritten\". The correct term for overwrite would be something like \"վերաբերվելու են\" (verabervelu en) or \"գրվելու են\" (grvelu en).",
-          "suggestion": "Մի քանի թղթապանակ կմիավորվեն մեկի մեջ, ֆայլերը կվերաբերվեն տարբերակի թարմացման հետ, կամ ֆայլերը կգրվեն տարբերակի թարմացման հետ"
+          "description": "While grammatically not incorrect, the phrasing sounds slightly awkward. The construction 'with the version update' feels a bit clunky.",
+          "suggestion": "Consider rewording to improve flow. For example, 'ֆայլերը կփոխարինվեն թարմացված տարբերակով' (Filever kpoxarine tar'mat'vac tarberakov) - files will be replaced with an updated version."
         }
       ],
       "approved_at": null
@@ -153,8 +149,8 @@
       "ai_spell_check_issues": [
         {
           "type": "incorrect_translation",
-          "description": "The phrase 'version update' is not accurately translated. 'ບູຊິ່ນທີ່ປັບປຸງ' literally translates to 'improved version' which doesn't convey the meaning of overwriting with the newer version. A more accurate translation would imply replacing with the newest file.",
-          "suggestion": "ໄຟລ໌ຈະຖືກຂຽນທັບດ້ວຍບູຊິ່ນລ້າສຸດ (files will be overwritten with the latest version)."
+          "description": "The phrase \"version update\" is not accurately reflected by \"ບູຊິ່ນທີ່ປັບປຸງ\". A more accurate translation would convey that the latest version will overwrite the older one.",
+          "suggestion": "ໄຟລ໌ຈະຖືກຂຽນທັບດ້ວຍບູຊິ່ນລ້າສຸດ (Files will be overwritten with the latest version)."
         }
       ],
       "approved_at": null
@@ -165,8 +161,8 @@
       "ai_spell_check_issues": [
         {
           "type": "incorrect_translation",
-          "description": "The phrase \"with the version update\" is a literal translation and sounds awkward in Latvian. It doesn't convey the intended meaning of overwriting with the newest version.",
-          "suggestion": "Consider rephrasing to something like \"ar jaunāko versiju\" (with the latest version) or \"ar jaunāko faila versiju\" (with the newest file version)."
+          "description": "The phrase \"with the version update\" is not the best translation for \"with the version\". It implies a process rather than a simple replacement. A more direct translation would better convey the meaning.",
+          "suggestion": "Vairākas mapes tiks apvienotas vienā, faili tiks pārrakstīti ar jaunāko versiju"
         }
       ],
       "approved_at": null
@@ -177,8 +173,8 @@
       "ai_spell_check_issues": [
         {
           "type": "incorrect_translation",
-          "description": "The phrase \"with the version update\" is awkward and doesn't accurately reflect the English meaning. The English implies overwriting with the newer version of the file.",
-          "suggestion": "Verschillende mappen worden samengevoegd tot één map, bestanden worden overschreven met de nieuwste versie"
+          "description": "The phrase \"de versie update\" is awkward and doesn't accurately convey \"with the version update.\" It implies an update *of* the version, rather than the files being overwritten *with* a newer version.",
+          "suggestion": "Verschillende mappen worden samengevoegd tot één map, bestanden worden overschreven met de meest recente versie"
         }
       ],
       "approved_at": null
@@ -195,7 +191,7 @@
       "ai_spell_check_issues": [
         {
           "type": "incorrect_translation",
-          "description": "The phrase \"with the version update\" is awkward and doesn't accurately convey the meaning of overwriting with the latest version.  It implies the overwrite is *caused* by the version update, rather than being *part* of it.",
+          "description": "The phrase 'version update' is not the most natural way to describe overwriting files in this context. It implies a coordinated versioning system, which isn't necessarily the case.",
           "suggestion": "Várias pastas serão mescladas em uma, os arquivos serão substituídos pela versão mais recente."
         }
       ],
@@ -213,13 +209,18 @@
       "ai_spell_check_issues": [
         {
           "type": "grammar",
-          "description": "The sentence structure 'fișiere vor fi suprascrise de versiunea actualizată' is a bit awkward in Romanian. While technically correct, it's not the most natural way to phrase it.",
-          "suggestion": "fișierele vor fi suprascrise cu cea mai recentă versiune"
+          "description": "The Romanian translation uses \"fișiere vor fi suprascrise\" which is grammatically awkward. It implies that the files themselves are doing the overwriting.",
+          "suggestion": "Fișierele vor fi suprascrise cu cea mai recentă versiune."
         },
         {
-          "type": "spelling",
-          "description": "The word 'folder' is used in both English and Romanian. Using 'dosare' would be more consistent with the Romanian vocabulary, although 'folder' is also commonly understood.",
-          "suggestion": "Consider replacing 'folder' with 'dosare' for greater consistency."
+          "type": "incorrect_translation",
+          "description": "While \"îmbinate\" can mean merged, in this context, a more precise translation for 'merged' would be 'combinate'.",
+          "suggestion": "Mai multe foldere vor fi combinate într-un singur folder, fișierele vor fi suprascrise cu cea mai recentă versiune."
+        },
+        {
+          "type": "missing_content",
+          "description": "The original English mentions 'version update'. The Romanian translation lacks the equivalent of 'with the version update'.",
+          "suggestion": "Mai multe foldere vor fi combinate într-un singur folder, fișierele vor fi suprascrise cu cea mai recentă versiune."
         }
       ],
       "approved_at": null
@@ -230,8 +231,8 @@
       "ai_spell_check_issues": [
         {
           "type": "incorrect_translation",
-          "description": "The phrase \"with the version update\" (с обновлением версии) is awkward and doesn't accurately convey the meaning of \"with the version update\" in the English context. It implies that the files are being overwritten *because* they are being updated, which is not the intended meaning. It should simply convey that newer versions overwrite older ones.",
-          "suggestion": "Несколько папок будут объединены в одну, файлы будут перезаписаны более новыми версиями"
+          "description": "The phrase \"with the version update\" is a bit awkward and doesn't quite capture the nuance of \"version update.\" It implies the overwrite is *caused* by a version update, rather than being a consequence of the merge.",
+          "suggestion": "Несколько папок будут объединены в одну, файлы будут перезаписаны более новой версией"
         }
       ],
       "approved_at": null
@@ -242,42 +243,37 @@
       "ai_spell_check_issues": [
         {
           "type": "incorrect_translation",
-          "description": "The phrase 'version update' is not accurately translated. 'අනවකාලීන කිරීමත් සමඟ' (anawakalinakarna thamaatha) translates to 'with updating' which is not the intended meaning of 'version update'. It implies the files are overwritten *during* the updating process, not *as a result* of an updated version.",
-          "suggestion": "ෆෝල්ඩර කිහිපයක් එකකට ඒකාබද්ධ කෙරේ, ගොනු යාවත්කාලීන අනුවාදය සමඟ උඩින් ලියනු ලැබේ."
+          "description": "The phrase \"version update\" is not accurately conveyed by \"අන්වආද යාවත්කාලීන කිරීමත් සමඟ\". A more precise translation might be something along the lines of \"අවකාශය යාවත්කාලීන කිරීමත් සමඟ\" or \"අවකාශය නවතාලන විට\".  The original implies a specific change in the file version, while the Sinhala phrasing is more general.",
+          "suggestion": "ෆෝල්ඩර කිහිපයක් එකකට ඒකාබද්ධ කෙරේ, අවකාශය නවතාලන විට ගොනු උඩින් ලියනු ලැබේ."
+        }
+      ],
+      "approved_at": null
+    },
+    "sk": {
+      "ai_translated": false,
+      "ai_model": null,
+      "ai_spell_check_issues": [],
+      "approved_at": null
+    },
+    "sl": {
+      "ai_translated": false,
+      "ai_model": null,
+      "ai_spell_check_issues": [],
+      "approved_at": null
+    },
+    "sr-Cyrl-RS": {
+      "ai_translated": false,
+      "ai_model": null,
+      "ai_spell_check_issues": [
+        {
+          "type": "incorrect_translation",
+          "description": "The word 'merged' is better translated as 'уједињено' instead of 'спојено'. 'Спојено' implies a simpler joining, while 'уједињено' conveys the concept of multiple folders becoming a single, unified entity.",
+          "suggestion": "Неколико фолдера ће бити уједињено у један..."
         },
         {
-          "type": "spelling",
-          "description": "Although not strictly incorrect, 'ගොනු' could be more precisely translated as 'ලේඛන' to fully convey 'files' in this context.",
-          "suggestion": "ෆෝල්ඩර කිහිපයක් එකකට ඒකාබද්ධ කෙරේ, ලේඛන යාවත්කාලීන අනුවාදය සමඟ උඩින් ලියනු ලැබේ."
-        }
-      ],
-      "approved_at": null
-    },
-    "sk": {
-      "ai_translated": false,
-      "ai_model": null,
-      "ai_spell_check_issues": [],
-      "approved_at": null
-    },
-    "sl": {
-      "ai_translated": false,
-      "ai_model": null,
-      "ai_spell_check_issues": [],
-      "approved_at": null
-    },
-    "sr-Cyrl-RS": {
-      "ai_translated": false,
-      "ai_model": null,
-      "ai_spell_check_issues": [
-        {
-          "type": "incorrect_translation",
-          "description": "The phrase \"version update\" is not accurately translated. \"Ажурирањем верзије\" literally means 'by updating the version,' which is awkward in this context. A more natural translation would convey that the newer version overwrites the older one.",
-          "suggestion": "Неколико фолдера ће бити спојено у један, датотеке ће бити преписане новом верзијом"
-        },
-        {
-          "type": "formatting",
-          "description": "While grammatically correct, the conjunction 'а' feels slightly abrupt and could be improved with a more connecting word.  It's technically correct but could be more fluid.",
-          "suggestion": "Неколико фолдера ће бити спојено у један, датотеке ће бити преписане новом верзијом, јер је она ажурирана."
+          "type": "incorrect_translation",
+          "description": "The phrase 'with the version update' is a bit awkward. A more natural Serbian phrasing would be 'новijom верзијом' or 'новијом верзијом'.",
+          "suggestion": "Неколико фолдера ће бити уједињено у један, датотеке ће бити преписане новијом верзијом."
         }
       ],
       "approved_at": null
@@ -288,7 +284,7 @@
       "ai_spell_check_issues": [
         {
           "type": "incorrect_translation",
-          "description": "The phrase 'version update' doesn't accurately convey the meaning of overwriting files. It suggests a version control system, which isn't implied in the original English.",
+          "description": "The phrase \"ažuriranjem verzije\" (by version updating) is an awkward and not the best way to convey \"with the version update.\" It implies the files are being overwritten *because* of a version update, rather than simply being overwritten as part of the merge.",
           "suggestion": "Nekoliko foldera će biti spojeno u jedan, datoteke će biti prepisane novijom verzijom."
         }
       ],
@@ -299,9 +295,9 @@
       "ai_model": null,
       "ai_spell_check_issues": [
         {
-          "type": "incorrect_translation",
-          "description": "The phrase 'version update' is not the most natural way to express 'version update' in Turkish in this context. While technically correct, it can sound awkward.",
-          "suggestion": "Consider alternatives like 'en son sürümle' or 'güncel sürümle' to convey 'with the updated version'. A more natural phrasing might be: 'Birkaç klasör tek bir klasörde birleştirilecek, dosyalar en son sürümle üzerine yazılacaktır.'"
+          "type": "grammar",
+          "description": "The phrase \"sürüm güncellemesi ile dosyaların üzerine yazılacaktır\" is grammatically awkward. A more natural phrasing would place 'sürüm güncellemesi' closer to the verb.",
+          "suggestion": "Birkaç klasör tek bir klasörde birleştirilecek, dosyalar sürüm güncellemesi ile üzerine yazılacaktır."
         }
       ],
       "approved_at": null
@@ -309,7 +305,13 @@
     "uk-UA": {
       "ai_translated": false,
       "ai_model": null,
-      "ai_spell_check_issues": [],
+      "ai_spell_check_issues": [
+        {
+          "type": "incorrect_translation",
+          "description": "The phrase \"з оновленням версії\" (with version update) is not the most natural or clear way to convey the meaning of \"with the version update\" in this context. It implies the files are being overwritten *because* they have an updated version, which isn't necessarily the intended meaning.",
+          "suggestion": "Consider alternatives like \"оновленою версією\" (updated version) or simply omitting the phrase to indicate overwrite with the newer version."
+        }
+      ],
       "approved_at": null
     },
     "vi": {
@@ -318,8 +320,8 @@
       "ai_spell_check_issues": [
         {
           "type": "incorrect_translation",
-          "description": "The phrase \"version update\" is a bit awkward in the Vietnamese translation. While technically correct, it's not the most natural way to express the idea of overwriting files with newer versions. It implies an explicit version number is involved, which might not always be the case.",
-          "suggestion": "Một số thư mục sẽ được hợp nhất thành một, các tập tin sẽ được ghi đè (bằng phiên bản mới nhất)."
+          "description": "The phrase 'version update' is not the best translation for how this concept is typically understood in this context. While technically correct, it might be misinterpreted. It would be more natural to say something about the newer file replacing the older one.",
+          "suggestion": "Các tập tin sẽ được ghi đè bởi phiên bản mới hơn."
         }
       ],
       "approved_at": null
@@ -330,8 +332,8 @@
       "ai_spell_check_issues": [
         {
           "type": "incorrect_translation",
-          "description": "The phrase 'version update' is not accurately translated. '新版本' (xin banben) literally means 'new version' but doesn't fully capture the implied meaning of overwriting with the latest version. A more precise translation would convey the action of replacing.",
-          "suggestion": "文件将被最新版本覆盖 (wenjian jiang bei zuixinchengběn fùgài) - 'Files will be overwritten by the latest version.'"
+          "description": "The phrase 'version update' is not accurately translated. '新版本' implies a new version of the software itself, not just an updated file. A more accurate translation for 'version update' in this context would be '更新的版本' or '更新后的版本'.",
+          "suggestion": "多个文件夹将合并为一个文件夹，文件将被更新的版本重写"
         }
       ],
       "approved_at": null
