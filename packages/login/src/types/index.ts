--- conflicted
+++ resolved
@@ -33,12 +33,8 @@
   TThirdPartyProvider,
 } from "@docspace/shared/api/settings/types";
 import { TValidate } from "@docspace/shared/components/email-input/EmailInput.types";
-<<<<<<< HEAD
-import { ThemeKeys } from "@docspace/shared/enums";
 import { INoAuthClientProps } from "@docspace/shared/utils/oauth/interfaces";
-=======
 import { RecaptchaType, ThemeKeys } from "@docspace/shared/enums";
->>>>>>> 6ef8481e
 
 export type TDataContext = {
   settings?: TSettings;
