// (c) Copyright Ascensio System SIA 2009-2025
//
// This program is a free software product.
// You can redistribute it and/or modify it under the terms
// of the GNU Affero General Public License (AGPL) version 3 as published by the Free Software
// Foundation. In accordance with Section 7(a) of the GNU AGPL its Section 15 shall be amended
// to the effect that Ascensio System SIA expressly excludes the warranty of non-infringement of
// any third-party rights.
//
// This program is distributed WITHOUT ANY WARRANTY, without even the implied warranty
// of MERCHANTABILITY or FITNESS FOR A PARTICULAR  PURPOSE. For details, see
// the GNU AGPL at: http://www.gnu.org/licenses/agpl-3.0.html
//
// You can contact Ascensio System SIA at Lubanas st. 125a-25, Riga, Latvia, EU, LV-1021.
//
// The  interactive user interfaces in modified source and object code versions of the Program must
// display Appropriate Legal Notices, as required under Section 5 of the GNU AGPL version 3.
//
// Pursuant to Section 7(b) of the License you must retain the original Product logo when
// distributing the program. Pursuant to Section 7(e) we decline to grant you any rights under
// trademark law for use of our trademarks.
//
// All the Product's GUI elements, including illustrations and icon sets, as well as technical writing
// content are licensed under the terms of the Creative Commons Attribution-ShareAlike 4.0
// International. See the License terms at http://creativecommons.org/licenses/by-sa/4.0/legalcode

import React, { useRef, useState, useEffect, type JSX } from "react";

import { CSSTransition } from "react-transition-group";
import { ReactSVG } from "react-svg";
import { isMobile as isMobileDevice } from "react-device-detect";

import ArrowIcon from "PUBLIC_DIR/images/arrow.right.react.svg";
import OutsdideIcon from "PUBLIC_DIR/images/arrow.outside.react.svg";
import CheckIconURL from "PUBLIC_DIR/images/check.edit.react.svg?url";

import { classNames, ObjectUtils, DomHelpers, isMobile } from "../../../utils";
import { ContextMenuSkeleton } from "../../../skeletons/context-menu";

import { ToggleButton } from "../../toggle-button";
import { Scrollbar } from "../../scrollbar";
import { IconButton } from "../../icon-button";

import {
  ContextMenuModel,
  ContextMenuType,
  SeparatorType,
  TOnMobileItemClick,
} from "../ContextMenu.types";
import { Badge } from "../../badge";
import { globalColors } from "../../../themes";
import { useTheme } from "../../../hooks/useTheme";
import { isTouchDevice } from "../../../utils/device";
import { useInterfaceDirection } from "../../../hooks/useInterfaceDirection";
import { MCPIcon, MCPIconSize } from "../../mcp-icon";

import { Tooltip } from "../../tooltip";

import styles from "../ContextMenu.module.scss";

const SUBMENU_LIST_MARGIN = 4; // Indentation of the second level menu from the first level
const SECTION_PADDING = 16; // Screen margin
const MIN_SUBMENU_WIDTH = 240; // Minimum width for submenu on mobile devices

type SubMenuProps = {
  model: ContextMenuModel[];
  root?: boolean;
  className?: string;
  resetMenu?: boolean;
  onLeafClick?: (
    e: React.MouseEvent | React.ChangeEvent<HTMLInputElement>,
  ) => void;
  onMobileItemClick?: TOnMobileItemClick;
  onLoad?: () => Promise<ContextMenuModel[]>;
  changeView?: boolean;
  withHeader?: boolean;

  isLowerSubmenu?: boolean;
  maxHeightLowerSubmenu?: number;

  mouseMoveHandler?: (
    index: number,
    model: ContextMenuModel[],
    level: number,
  ) => void;
  currentIndex?: number;
  menuLevel?: number;
  activeLevel: number;
  showDisabledItems?: boolean;
  setActiveHotkeysModel: (
    item: ContextMenuType,
    model: ContextMenuModel[],
    level: number,
  ) => void;
  activeItems: ContextMenuType[] | null;
  setActiveItems: (items: ContextMenuType[]) => void;
};

const SubMenu = (props: SubMenuProps) => {
  const {
    root,
    resetMenu,

    onLeafClick,
    onMobileItemClick,
    onLoad,

    changeView,
    withHeader,
    isLowerSubmenu,
    maxHeightLowerSubmenu,
    mouseMoveHandler,
    currentIndex,
    activeLevel,
    menuLevel = 0,
    setActiveHotkeysModel,

    activeItems,
    setActiveItems,
    showDisabledItems,
  } = props;

  const [model, setModel] = useState(props?.model);
  const [isLoading, setIsLoading] = useState(false);
  // const [activeItemKey, setActiveItemKey] = useState<string | number | null>(
  //   null,
  // );
  const [widthSubMenu, setWidthSubMenu] = useState<null | number>(null);

  const prevWidthSubMenu = useRef<number | null>(null);
  const subMenuRef = useRef<HTMLUListElement>(null);

  const { isBase } = useTheme();
  const { isRTL } = useInterfaceDirection();

  const onItemMouseEnter = (e: React.MouseEvent, item: ContextMenuType) => {
    if (isMobileDevice) {
      e.preventDefault();
      return;
    }

    setActiveHotkeysModel(item, model, menuLevel);
  };

  const onItemClick = (
    e: React.MouseEvent | React.ChangeEvent<HTMLInputElement>,
    item: ContextMenuType,
  ) => {
    const { disabled, url, onClick, items, action, label, preventNewTab } =
      item;

    if (isMobile() && label && (items || item.onLoad)) {
      e.preventDefault();

      if (items) onMobileItemClick?.(e, label as string, items, undefined);
      else if (item.onLoad)
        onMobileItemClick?.(e, label as string, undefined, item.onLoad);
      return;
    }

    if (disabled) {
      e.preventDefault();
      return;
    }

    if (!url || (onClick && preventNewTab)) {
      e.preventDefault();
    }

    if (items && !isMobileDevice) return;

    onClick?.({ originalEvent: e, action, item });

    if ((items || item.onLoad) && isMobileDevice) {
      setActiveItems([item]);
      // setActiveItemKey(item.key);

      e.stopPropagation();
      return;
    }

    if (!item.withToggle) onLeafClick?.(e);
  };

  const position = () => {
    const parentItem = subMenuRef.current?.parentElement;

    const containerOffset = DomHelpers.getOffset(parentItem);
    const viewport = DomHelpers.getViewport();

    const options = subMenuRef.current?.getElementsByClassName("p-menuitem");

    let subListWidth = subMenuRef.current?.offsetParent
      ? subMenuRef.current.clientWidth
      : DomHelpers.getHiddenElementOuterWidth(subMenuRef.current);

    const itemOuterWidth = DomHelpers.getOuterWidth(
      parentItem?.children[0] as HTMLElement,
    );

    if (!isMobile() && options) {
      const optionsWidth: number[] = [];
      Array.from(options).forEach((option) => {
        const isNestedOption =
          option.closest(".p-submenu-list") !== subMenuRef.current;
        if (!isNestedOption) {
          optionsWidth.push(Math.ceil(option.getBoundingClientRect().width));
        }
      });

      const widthMaxContent =
        optionsWidth.length > 0 ? Math.max(...optionsWidth) : 0;

      if (root) subListWidth = subListWidth || widthMaxContent;
      else subListWidth = Math.max(subListWidth, widthMaxContent);
    } else if (isMobile()) {
      subListWidth = subListWidth || MIN_SUBMENU_WIDTH;
    }

    if (subMenuRef.current) {
      let subMenuRefTop = null;

      if (!isMobile()) {
        if (!prevWidthSubMenu.current) {
          prevWidthSubMenu.current = subListWidth;
        }

        subMenuRef.current.style.width = `${prevWidthSubMenu.current}px`;
      } else {
        setWidthSubMenu(subListWidth);
      }

      if (!isMobile() && !root) {
        const firstList = parentItem?.firstChild as HTMLElement;

        const menuItemActive = firstList.querySelector(
          ".p-menuitem-active",
        ) as HTMLElement;

        if (menuItemActive) {
          const top = menuItemActive.offsetTop;
          const scroller = firstList.querySelector(".scroller") as HTMLElement;
          const { scrollTop } = scroller;
          const positionActiveItem = top - scrollTop;

          subMenuRefTop = positionActiveItem - 2;
          subMenuRef.current.style.top = `${subMenuRefTop}px`;
        }
      }

      const submenuRects = subMenuRef.current.getBoundingClientRect();

      if (submenuRects.bottom > viewport.height && subMenuRefTop) {
        const submenuMargin = 16;

        const topOffset =
          subMenuRefTop -
          (submenuRects.bottom - viewport.height) -
          submenuMargin;

        subMenuRef.current.style.top = `${topOffset}px`;
      }

      const containerOffsetLeft = parseInt(`${containerOffset.left}`, 10);
      const freeSpaceRight =
        viewport.width - containerOffsetLeft - itemOuterWidth;
      const freeSpaceLeft = containerOffsetLeft;

      if (isRTL) {
        if (
          subListWidth < containerOffsetLeft ||
          (!root && freeSpaceLeft > freeSpaceRight)
        ) {
          subMenuRef.current.style.left = `${-1 * subListWidth}px`;

          if (!root && subListWidth > containerOffsetLeft) {
            // If the menu extends beyond the screen
            const newWidth =
              containerOffsetLeft - SUBMENU_LIST_MARGIN - SECTION_PADDING;

            subMenuRef.current.style.width = `${newWidth}px`;
            setWidthSubMenu(newWidth);
          }
        } else {
          subMenuRef.current.style.left = `${itemOuterWidth}px`;

          if (!root) subMenuRef.current.style.marginLeft = `4px`;

          if (!root && subListWidth > freeSpaceRight) {
            // If the menu extends beyond the screen
            const newWidth = freeSpaceRight - 3 * SUBMENU_LIST_MARGIN;

            subMenuRef.current.style.width = `${newWidth}px`;
            setWidthSubMenu(newWidth);
          }
        }
      }

      const notEnoughWidthRight =
        containerOffsetLeft + itemOuterWidth + subListWidth >
        viewport.width - DomHelpers.calculateScrollbarWidth();

      if (!isRTL) {
        if (notEnoughWidthRight && freeSpaceLeft > freeSpaceRight) {
          subMenuRef.current.style.left = `${-1 * subListWidth}px`;

          if (!root) subMenuRef.current.style.marginLeft = `-4px`;

          if (
            notEnoughWidthRight &&
            !root &&
            subListWidth > containerOffsetLeft
          ) {
            // If the menu extends beyond the screen
            const newWidth = containerOffsetLeft - 12;

            subMenuRef.current.style.width = `${newWidth}px`;

            setWidthSubMenu(newWidth);
          }
        } else {
          subMenuRef.current.style.left = `${itemOuterWidth}px`;

          if (notEnoughWidthRight && !root) {
            // If the menu extends beyond the screen
            const newWidth =
              viewport.width -
              containerOffsetLeft -
              itemOuterWidth -
              SUBMENU_LIST_MARGIN -
              SECTION_PADDING;

            subMenuRef.current.style.width = `${newWidth}px`;

            setWidthSubMenu(newWidth);
          }
        }
      }
    }
  };

  const onEnter = async () => {
    if (onLoad && model && model.length && model[0].isLoader && !isLoading) {
      setIsLoading(true);
      const res = await onLoad();
      setIsLoading(false);
      if (res) setModel(res);
    }

    position();
  };

  const isActive = () => {
    return !!root || !resetMenu;
  };

  useEffect(() => {
    if (isActive()) {
      position();
    }
  });

  useEffect(() => {
    if (props.model) {
      setModel(props.model);
    }
  }, [props.model]);

  const renderSeparator = (index: number, style: React.CSSProperties) => (
    <li
      key={`separator_${index}`}
      className="p-menu-separator not-selectable"
      role="separator"
      style={style}
    />
  );

  const renderMenuitem = (
    item: ContextMenuType,
    index: number,
    style: React.CSSProperties,
  ) => {
    if (showDisabledItems ? false : item.disabled) return;
    // TODO: Not render disabled items

    const activeItemsactiveItems = activeItems?.find((x) => x.key === item.key);

    const active = !!activeItemsactiveItems;

    const className = classNames(
      "p-menuitem",
      { "p-menuitem-active": active },
      item.className || "",
    );

    const linkClassName = classNames("p-menuitem-link", "not-selectable", {
      "p-disabled": item.disabled || item.disableColor,
    });
    const iconClassName = classNames("p-menuitem-icon", {
      "p-disabled": item.disabled || item.disableColor,
    });
    const subMenuIconClassName = "p-submenu-icon";

    const icon = item.withMCPIcon ? (
      <MCPIcon
        title={item.label as string}
        size={MCPIconSize.Small}
        imgSrc={item.icon}
        className={iconClassName || ""}
      />
    ) : (
      item.icon &&
      ((!item.icon.includes("images/") && !item.icon.includes(".svg")) ||
      item.icon.includes("webplugins") ? (
        <img
          src={item.icon}
          alt="plugin icon"
          className={iconClassName || ""}
        />
      ) : (
        <ReactSVG
          wrapper="span"
          className={iconClassName || ""}
          src={item.icon}
        />
      ))
    );

    const label = item.label && (
      <span
        className="p-menuitem-text not-selectable"
        dir="auto"
        data-testid={item.id}
      >
        {item.label}
      </span>
    );
    const subMenuIcon = (item.items || item.onLoad) && (
      <ArrowIcon className={subMenuIconClassName} />
    );

    const dataKeys = Object.fromEntries(
      Object.entries(item).filter((el) => el[0].indexOf("data-") === 0),
    );

    const onClick = (
      e: React.MouseEvent | React.ChangeEvent<HTMLInputElement>,
    ) => {
      onItemClick(e, item);
    };

    const onMouseDown = (e: React.MouseEvent) => {
      if (e.button !== 1) return;

      onClick(e);
    };

    const onDoubleClick = (e: React.MouseEvent) => {
      e.preventDefault();
      e.stopPropagation();
      return;
    };

    const checked =
      item.checked && "isPortal" in item && item.isPortal ? (
        <IconButton
          className={classNames(iconClassName, "p-portal-icon")}
          iconName={CheckIconURL}
        />
      ) : null;

    let content = (
      <a
        href={item.url || "#"}
        className={linkClassName || ""}
        target={item.target}
        {...dataKeys}
        role="menuitem"
      >
        {icon}
        {label}
        {checked}
        {subMenuIcon}
        {item.isOutsideLink ? (
          <OutsdideIcon className={subMenuIconClassName} />
        ) : null}
        {item.badgeLabel || item.isPaidBadge ? (
          <Badge
            label={item.badgeLabel}
            className={`${subMenuIconClassName} p-submenu-badge`}
            backgroundColor={
              item.isPaidBadge
                ? isBase
                  ? globalColors.favoritesStatus
                  : globalColors.favoriteStatusDark
                : globalColors.lightBlueMain
            }
            fontSize="9px"
            fontWeight={700}
            borderRadius="50px"
            noHover
            isPaidBadge={item.isPaidBadge}
            isHovered={false}
          />
        ) : null}
      </a>
    );

    if (item.template) {
      const defaultContentOptions = {
        onClick,
        onDoubleClick,
        className: linkClassName,
        labelClassName: "p-menuitem-text",
        iconClassName,
        subMenuIconClassName,
        element: content,
        props,
        active,
      };

      content = ObjectUtils.getJSXElement(
        item.template,
        item,
        defaultContentOptions,
      );
    }
    const toggleTooltipId = `context-menu-item-toggle-tooltip-${item.key}`;
    const itemTooltipId = `context-menu-item-tooltip-${item.key}`;

<<<<<<< HEAD
    const isActiveDescendant =
      currentIndex === index && activeLevel == menuLevel;

    return (
      <li
        id={item.id}
        key={item.key}
        data-testid={item.dataTestId ?? item.key}
        data-focused={isActiveDescendant}
        data-tooltip-id={
          item.disabled ? `context-menu-item-tooltip-${item.key}` : undefined
        }
        role="none"
        className={
          item.withToggle
            ? classNames(className, styles.subMenuItem, {
                [styles.activeDescendant]: isActiveDescendant,
              })
            : classNames(className, {
                [styles.activeDescendant]: isActiveDescendant,
              })
        }
        style={{ ...item.style, ...style }}
        onClick={onClick}
        onDoubleClick={onDoubleClick}
        onMouseDown={onMouseDown}
        onMouseEnter={(e) => onItemMouseEnter(e, item)}
        onMouseMove={() => mouseMoveHandler?.(index, model, menuLevel)}
      >
        {content}
        {item.withToggle ? (
          <ToggleButton
            isChecked={item.checked || false}
            onChange={onClick}
            noAnimation
            isDisabled={item?.disabled ?? false}
          />
        ) : null}
=======
    if (item.withToggle) {
      const tooltipTargetId = item.tooltipTarget === "toggle" ? toggleTooltipId : itemTooltipId;

      return (
        <>
          <li
            id={item.id}
            key={item.key}
            data-testid={item.dataTestId ?? item.key}
            role="none"
            className={classNames(className, styles.subMenuItem, {
              [styles.noHover]: item.disabled,
            })}
            style={{ ...item.style, ...style }}
            onClick={onClick}
            onMouseDown={onMouseDown}
            onMouseEnter={(e) => onItemMouseEnter(e, item)}
            onMouseLeave={() => onItemMouseLeave(item)}
            data-tooltip-id={item.disabled ? itemTooltipId : undefined}
          >
            {content}
            <ToggleButton
              isChecked={item.checked || false}
              onChange={onClick}
              noAnimation
              isDisabled={item?.disabled ?? false}
              dataTooltipId={item.disabled ? toggleTooltipId : undefined}
            />
          </li>
          {item.disabled && item.getTooltipContent ? (
            <Tooltip
              className="context-menu-item-tooltip"
              openOnClick={isTouchDevice}
              id={tooltipTargetId}
              getContent={item.getTooltipContent}
              place="bottom"
              zIndex={1003}
              clickable
            />
          ) : null}
        </>
      );
    }

    return (
      <>
        <li
          id={item.id}
          key={item.key}
          data-testid={item.dataTestId ?? item.key}
          role="none"
          className={className || ""}
          style={{ ...item.style, ...style }}
          onClick={onClick}
          onDoubleClick={onDoubleClick}
          onMouseDown={onMouseDown}
          onMouseEnter={(e) => onItemMouseEnter(e, item)}
          onMouseLeave={() => onItemMouseLeave(item)}
          data-tooltip-id={item.disabled ? itemTooltipId : undefined}
        >
          {content}
        </li>
>>>>>>> a5f603be
        {item.disabled && item.getTooltipContent ? (
          <Tooltip
            float
            openOnClick={isTouchDevice}
            id={itemTooltipId}
            getContent={item.getTooltipContent}
            place="bottom-end"
            zIndex={1003}
          />
        ) : null}
      </li>
    );
  };

  const renderItem = (
    data:
      | ContextMenuType
      | SeparatorType
      | { data: ContextMenuModel[]; index: number; style: React.CSSProperties },
    idx: number,
  ) => {
    let item: ContextMenuType | SeparatorType | null =
      data && "data" in data ? null : data;
    let index = idx;
    let style = {};

    if (data && "data" in data && Array.isArray(data.data)) {
      item = data.data[data.index] ? data.data[data.index] : null;
      index = data.index;
      style = data.style;
    }

    if (!item) return null;
    if (item.isSeparator || !("label" in item))
      return (
        <React.Fragment key={`fragment_${item.key}`}>
          {renderSeparator(index, style)}
        </React.Fragment>
      );

    return (
      <React.Fragment key={`fragment_${item.key}`}>
        {renderMenuitem(item, index, style)}
      </React.Fragment>
    );
  };

  const renderMenu = () => {
    if (!model) return null;

    return model.map((item: ContextMenuModel, index: number) => {
      if (item?.disabled && !showDisabledItems) return null;
      return renderItem(item, index);
    });
  };

  const renderSubMenuLower = () => {
    if (!model) return null;
    const submenu: JSX.Element[] = [];

    const loaderItem = {
      id: "link-loader-option",
      key: "link-loader",
      isLoader: true,
      label: <ContextMenuSkeleton />,
    };

    model.forEach((item) => {
      const contextMenuTypeItem = item as ContextMenuType;

      const level = menuLevel + 1;

      const activeItemactiveItem = activeItems?.find((x) => x.key === item.key);

      if (contextMenuTypeItem?.items || contextMenuTypeItem?.onLoad) {
        submenu.push(
          <SubMenu
            key={`sub-menu_${item.key}`}
            model={
              contextMenuTypeItem?.onLoad
                ? [loaderItem]
                : contextMenuTypeItem?.items || []
            }
            resetMenu={!activeItemactiveItem}
            onLeafClick={onLeafClick}
            onLoad={contextMenuTypeItem?.onLoad}
            mouseMoveHandler={mouseMoveHandler}
            menuLevel={level}
            activeLevel={activeLevel}
            currentIndex={currentIndex}
            setActiveHotkeysModel={setActiveHotkeysModel}
            activeItems={activeItems}
            setActiveItems={setActiveItems}
            isLowerSubmenu
            maxHeightLowerSubmenu={maxHeightLowerSubmenu}
          />,
        );
      }
    });

    return submenu;
  };

  const className = classNames({ "p-submenu-list": !root });
  const submenu = renderMenu();
  const active = isActive();
  const submenuLower = renderSubMenuLower();

  if (model?.length) {
    const newModel = model.filter((item: ContextMenuModel) =>
      showDisabledItems ? item : item && !item.disabled,
    );
    const rowHeights: number[] = newModel.map((item: ContextMenuModel) => {
      if (!item) return 0;
      if (item.isSeparator) return 13;
      return 36;
    });

    const height = rowHeights.reduce((a, b) => a + b, 0);
    const viewport = DomHelpers.getViewport();
    const paddingList = 12;
    const marginsList = 32;
    const backdrop = 64;
    const header = 55;

    let listHeight =
      changeView && withHeader
        ? height + paddingList + header > viewport.height
          ? viewport.height - backdrop - header - paddingList
          : height + paddingList
        : height + paddingList + marginsList > viewport.height
          ? viewport.height - marginsList
          : height + paddingList;

    if (isLowerSubmenu && maxHeightLowerSubmenu) {
      listHeight = Math.min(listHeight, maxHeightLowerSubmenu);
    }

    return (
      <CSSTransition
        nodeRef={subMenuRef}
        classNames="p-contextmenusub"
        in={active}
        timeout={{ enter: 0, exit: 0 }}
        unmountOnExit
        onEnter={onEnter}
      >
        <ul
          ref={subMenuRef}
          className={classNames(
            className,
            "not-selectable",
            styles.styledList,
            { [styles.withSubMenu]: !!widthSubMenu || isMobile() },
          )}
          style={
            {
              "--list-height": `${height + paddingList}px`,
              "--submenu-width": `${isMobile() ? widthSubMenu || MIN_SUBMENU_WIDTH : widthSubMenu}px`,
              ...(isMobile() &&
                !root && {
                  width: `${widthSubMenu || MIN_SUBMENU_WIDTH}px`,
                  minWidth: `${widthSubMenu || MIN_SUBMENU_WIDTH}px`,
                }),
            } as React.CSSProperties
          }
        >
          <Scrollbar style={{ height: listHeight }}>{submenu}</Scrollbar>
          {submenuLower}
        </ul>
      </CSSTransition>
    );
  }
};

export { SubMenu };<|MERGE_RESOLUTION|>--- conflicted
+++ resolved
@@ -528,7 +528,9 @@
     const toggleTooltipId = `context-menu-item-toggle-tooltip-${item.key}`;
     const itemTooltipId = `context-menu-item-tooltip-${item.key}`;
 
-<<<<<<< HEAD
+    const tooltipTargetId =
+      item.tooltipTarget === "toggle" ? toggleTooltipId : itemTooltipId;
+
     const isActiveDescendant =
       currentIndex === index && activeLevel == menuLevel;
 
@@ -538,9 +540,7 @@
         key={item.key}
         data-testid={item.dataTestId ?? item.key}
         data-focused={isActiveDescendant}
-        data-tooltip-id={
-          item.disabled ? `context-menu-item-tooltip-${item.key}` : undefined
-        }
+        data-tooltip-id={item.disabled ? itemTooltipId : undefined}
         role="none"
         className={
           item.withToggle
@@ -567,75 +567,11 @@
             isDisabled={item?.disabled ?? false}
           />
         ) : null}
-=======
-    if (item.withToggle) {
-      const tooltipTargetId = item.tooltipTarget === "toggle" ? toggleTooltipId : itemTooltipId;
-
-      return (
-        <>
-          <li
-            id={item.id}
-            key={item.key}
-            data-testid={item.dataTestId ?? item.key}
-            role="none"
-            className={classNames(className, styles.subMenuItem, {
-              [styles.noHover]: item.disabled,
-            })}
-            style={{ ...item.style, ...style }}
-            onClick={onClick}
-            onMouseDown={onMouseDown}
-            onMouseEnter={(e) => onItemMouseEnter(e, item)}
-            onMouseLeave={() => onItemMouseLeave(item)}
-            data-tooltip-id={item.disabled ? itemTooltipId : undefined}
-          >
-            {content}
-            <ToggleButton
-              isChecked={item.checked || false}
-              onChange={onClick}
-              noAnimation
-              isDisabled={item?.disabled ?? false}
-              dataTooltipId={item.disabled ? toggleTooltipId : undefined}
-            />
-          </li>
-          {item.disabled && item.getTooltipContent ? (
-            <Tooltip
-              className="context-menu-item-tooltip"
-              openOnClick={isTouchDevice}
-              id={tooltipTargetId}
-              getContent={item.getTooltipContent}
-              place="bottom"
-              zIndex={1003}
-              clickable
-            />
-          ) : null}
-        </>
-      );
-    }
-
-    return (
-      <>
-        <li
-          id={item.id}
-          key={item.key}
-          data-testid={item.dataTestId ?? item.key}
-          role="none"
-          className={className || ""}
-          style={{ ...item.style, ...style }}
-          onClick={onClick}
-          onDoubleClick={onDoubleClick}
-          onMouseDown={onMouseDown}
-          onMouseEnter={(e) => onItemMouseEnter(e, item)}
-          onMouseLeave={() => onItemMouseLeave(item)}
-          data-tooltip-id={item.disabled ? itemTooltipId : undefined}
-        >
-          {content}
-        </li>
->>>>>>> a5f603be
         {item.disabled && item.getTooltipContent ? (
           <Tooltip
             float
             openOnClick={isTouchDevice}
-            id={itemTooltipId}
+            id={tooltipTargetId}
             getContent={item.getTooltipContent}
             place="bottom-end"
             zIndex={1003}
