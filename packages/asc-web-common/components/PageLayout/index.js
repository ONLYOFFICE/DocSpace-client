import React from "react";
import PropTypes from "prop-types";
import Backdrop from "@appserver/components/backdrop";
import { size } from "@appserver/components/utils/device";
import { Provider } from "@appserver/components/utils/context";
import { isMobile } from "react-device-detect";
import Article from "./sub-components/article";
import SubArticleHeader from "./sub-components/article-header";
import SubArticleMainButton from "./sub-components/article-main-button";
import SubArticleBody from "./sub-components/article-body";
import ArticlePinPanel from "./sub-components/article-pin-panel";
import Section from "./sub-components/section";
import SubSectionHeader from "./sub-components/section-header";
import SubSectionFilter from "./sub-components/section-filter";
import SubSectionBody from "./sub-components/section-body";
import SubSectionBodyContent from "./sub-components/section-body-content";
import SubSectionPaging from "./sub-components/section-paging";
import SectionToggler from "./sub-components/section-toggler";
import ReactResizeDetector from "react-resize-detector";
import FloatingButton from "../FloatingButton";
import { inject, observer } from "mobx-react";
import Selecto from "react-selecto";
import styled from "styled-components";

const StyledSelectoWrapper = styled.div`
  .selecto-selection {
    z-index: 200;
  }
`;

function ArticleHeader() {
  return null;
}
ArticleHeader.displayName = "ArticleHeader";

function ArticleMainButton() {
  return null;
}
ArticleMainButton.displayName = "ArticleMainButton";

function ArticleBody() {
  return null;
}
ArticleBody.displayName = "ArticleBody";

function SectionHeader() {
  return null;
}
SectionHeader.displayName = "SectionHeader";

function SectionFilter() {
  return null;
}
SectionFilter.displayName = "SectionFilter";

function SectionBody() {
  return null;
}
SectionBody.displayName = "SectionBody";

function SectionPaging() {
  return null;
}
SectionPaging.displayName = "SectionPaging";

class PageLayout extends React.Component {
  static ArticleHeader = ArticleHeader;
  static ArticleMainButton = ArticleMainButton;
  static ArticleBody = ArticleBody;
  static SectionHeader = SectionHeader;
  static SectionFilter = SectionFilter;
  static SectionBody = SectionBody;
  static SectionPaging = SectionPaging;

  constructor(props) {
    super(props);

    const isArticleVisibleAndPinned = !!this.props.isArticlePinned;

    this.state = {
      isBackdropVisible: false,
      isArticleVisible: isArticleVisibleAndPinned,
      isArticlePinned: isArticleVisibleAndPinned,
    };

    this.timeoutHandler = null;
    this.intervalHandler = null;

    this.scroll = null;
  }

  componentDidUpdate(prevProps) {
    if (!this.scroll) {
      this.scroll = document.getElementsByClassName("section-scroll")[0];
    }

    if (
      (this.props.hideAside &&
        !this.state.isArticlePinned &&
        this.props.hideAside !== prevProps.hideAside) ||
      (this.props.isLoading !== prevProps.isLoading &&
        this.props.isLoaded &&
        this.state.isArticleVisible &&
        !this.state.isArticlePinned)
    ) {
      this.backdropClick();
    }
    // if (this.props.dragging) {
    //   const el = document.getElementsByClassName("selectable-selectbox");
    //   el[0].style.maxHeight = "0px";
    //   el[0].style.maxWidth = "0px";
    // }
  }

  componentDidMount() {
    window.addEventListener("orientationchange", this.orientationChangeHandler);

    this.orientationChangeHandler();
  }

  componentWillUnmount() {
    window.removeEventListener(
      "orientationchange",
      this.orientationChangeHandler
    );

    if (this.intervalHandler) clearInterval(this.intervalHandler);
    if (this.timeoutHandler) clearTimeout(this.timeoutHandler);
  }

  orientationChangeHandler = () => {
    const isValueExist = !!this.props.isArticlePinned;
    const isEnoughWidth = screen.availWidth > size.smallTablet;

    if (!isEnoughWidth && isValueExist) {
      this.backdropClick();
    }
    if (isEnoughWidth && isValueExist) {
      this.pinArticle();
    }
  };

  backdropClick = () => {
    this.setState({
      isBackdropVisible: false,
      isArticleVisible: false,
      isArticlePinned: false,
    });
    isMobile && this.props.setArticleVisibleOnUnpin(false);
  };

  pinArticle = () => {
    this.setState({
      isBackdropVisible: false,
      isArticlePinned: true,
      isArticleVisible: true,
    });

    this.props.setArticlePinned(true);
    isMobile && this.props.setArticleVisibleOnUnpin(false);
  };

  unpinArticle = () => {
    this.setState({
      isBackdropVisible: true,
      isArticlePinned: false,
      isArticleVisible: true,
    });

    this.props.setArticlePinned(false);
    isMobile && this.props.setArticleVisibleOnUnpin(true);
  };

  showArticle = () => {
    this.setState({
      isBackdropVisible: true,
      isArticleVisible: true,
      isArticlePinned: false,
    });
    isMobile && this.props.setArticleVisibleOnUnpin(true);
  };

<<<<<<< HEAD
  duringSelection = (duringItems) => {
    if (duringItems.some((x) => x.props.dragging)) return;
    if (!this.props.uploadFiles || isMobile) return;
    const items = [];
    for (let item of duringItems) {
      items.push(item.props.item);
    }
=======
  onSelect = (e) => {
    if (this.props.dragging) return;
    const items = e.selected;
>>>>>>> bb321da9
    this.props.setSelections(items);
  };

  dragCondition = (e) => {
    const path = e.inputEvent.composedPath();
    const isBackdrop = path.some(
      (x) => x.classList && x.classList.contains("backdrop-active")
    );
    const notSelectablePath = path.some(
      (x) => x.classList && x.classList.contains("not-selectable")
    );

    if (notSelectablePath || isBackdrop) {
      return false;
    } else return true;
  };

  onScroll = (e) => {
    this.scroll.scrollBy(e.direction[0] * 10, e.direction[1] * 10);
  };

  render() {
    const {
      onDrop,
      showPrimaryProgressBar,
      primaryProgressBarIcon,
      primaryProgressBarValue,
      showPrimaryButtonAlert,
      showSecondaryProgressBar,
      secondaryProgressBarValue,
      secondaryProgressBarIcon,
      showSecondaryButtonAlert,
      uploadFiles,
      viewAs,
      //withBodyAutoFocus,
      withBodyScroll,
      children,
      isLoaded,
      isHeaderVisible,
      //headerBorderBottom,
      onOpenUploadPanel,
      isTabletView,
      firstLoad,
      isLoading,
      dragging,
    } = this.props;
    let articleHeaderContent = null;
    let articleMainButtonContent = null;
    let articleBodyContent = null;
    let sectionHeaderContent = null;
    let sectionFilterContent = null;
    let sectionPagingContent = null;
    let sectionBodyContent = null;

    React.Children.forEach(children, (child) => {
      const childType =
        child && child.type && (child.type.displayName || child.type.name);

      switch (childType) {
        case ArticleHeader.displayName:
          articleHeaderContent = child;
          break;
        case ArticleMainButton.displayName:
          articleMainButtonContent = child;
          break;
        case ArticleBody.displayName:
          articleBodyContent = child;
          break;
        case SectionHeader.displayName:
          sectionHeaderContent = child;
          break;
        case SectionFilter.displayName:
          sectionFilterContent = child;
          break;
        case SectionPaging.displayName:
          sectionPagingContent = child;
          break;
        case SectionBody.displayName:
          sectionBodyContent = child;
          break;
        default:
          break;
      }
    });

    const isArticleHeaderAvailable = !!articleHeaderContent,
      isArticleMainButtonAvailable = !!articleMainButtonContent,
      isArticleBodyAvailable = !!articleBodyContent,
      isArticleAvailable =
        isArticleHeaderAvailable ||
        isArticleMainButtonAvailable ||
        isArticleBodyAvailable,
      isSectionHeaderAvailable = !!sectionHeaderContent,
      isSectionFilterAvailable = !!sectionFilterContent,
      isSectionPagingAvailable = !!sectionPagingContent,
      isSectionBodyAvailable =
        !!sectionBodyContent ||
        isSectionFilterAvailable ||
        isSectionPagingAvailable,
      isSectionAvailable =
        isSectionHeaderAvailable ||
        isSectionFilterAvailable ||
        isSectionBodyAvailable ||
        isSectionPagingAvailable ||
        isArticleAvailable,
      isBackdropAvailable = isArticleAvailable;

    const renderPageLayout = () => {
      return (
        <>
          {isBackdropAvailable && (
            <Backdrop
              zIndex={400}
              visible={this.state.isBackdropVisible}
              onClick={this.backdropClick}
            />
          )}
          {isArticleAvailable && (
            <Article
              visible={this.state.isArticleVisible}
              pinned={this.state.isArticlePinned}
              isLoaded={isLoaded}
              firstLoad={firstLoad}
              isLoading={!isLoading}
            >
              {isArticleHeaderAvailable && (
                <SubArticleHeader>
                  {articleHeaderContent
                    ? articleHeaderContent.props.children
                    : null}
                </SubArticleHeader>
              )}
              {isArticleMainButtonAvailable && (
                <SubArticleMainButton>
                  {articleMainButtonContent
                    ? articleMainButtonContent.props.children
                    : null}
                </SubArticleMainButton>
              )}
              {isArticleBodyAvailable && (
                <SubArticleBody pinned={this.state.isArticlePinned}>
                  {articleBodyContent
                    ? articleBodyContent.props.children
                    : null}
                </SubArticleBody>
              )}
              {isArticleBodyAvailable && (
                <ArticlePinPanel
                  pinned={this.state.isArticlePinned}
                  onPin={this.pinArticle}
                  onUnpin={this.unpinArticle}
                />
              )}
            </Article>
          )}
          {isSectionAvailable && (
            <ReactResizeDetector
              refreshRate={100}
              refreshMode="debounce"
              refreshOptions={{ trailing: true }}
            >
              {({ width, height }) => (
                <Provider
                  value={{
                    sectionWidth: width,
                    sectionHeight: height,
                  }}
                >
                  <Section
                    widthProp={width}
                    unpinArticle={this.unpinArticle}
                    pinned={this.state.isArticlePinned}
                  >
                    {isSectionHeaderAvailable && (
                      <SubSectionHeader
                        isHeaderVisible={isHeaderVisible}
                        isArticlePinned={this.state.isArticlePinned}
                      >
                        {sectionHeaderContent
                          ? sectionHeaderContent.props.children
                          : null}
                      </SubSectionHeader>
                    )}
                    {isSectionFilterAvailable && (
                      <SubSectionFilter className="section-header_filter">
                        {sectionFilterContent
                          ? sectionFilterContent.props.children
                          : null}
                      </SubSectionFilter>
                    )}
                    {isSectionBodyAvailable && (
                      <>
                        <SubSectionBody
                          onDrop={onDrop}
                          uploadFiles={uploadFiles}
                          withScroll={withBodyScroll}
                          autoFocus={isMobile || isTabletView ? false : true}
                          pinned={this.state.isArticlePinned}
                          viewAs={viewAs}
                        >
                          {isSectionFilterAvailable && (
                            <SubSectionFilter className="section-body_filter">
                              {sectionFilterContent
                                ? sectionFilterContent.props.children
                                : null}
                            </SubSectionFilter>
                          )}
                          <SubSectionBodyContent>
                            {sectionBodyContent
                              ? sectionBodyContent.props.children
                              : null}
                          </SubSectionBodyContent>
                          {isSectionPagingAvailable && (
                            <SubSectionPaging>
                              {sectionPagingContent
                                ? sectionPagingContent.props.children
                                : null}
                            </SubSectionPaging>
                          )}
                        </SubSectionBody>
                      </>
                    )}

                    {showPrimaryProgressBar && showSecondaryProgressBar ? (
                      <>
                        <FloatingButton
                          className="layout-progress-bar"
                          icon={primaryProgressBarIcon}
                          percent={primaryProgressBarValue}
                          alert={showPrimaryButtonAlert}
                          onClick={onOpenUploadPanel}
                        />
                        <FloatingButton
                          className="layout-progress-second-bar"
                          icon={secondaryProgressBarIcon}
                          percent={secondaryProgressBarValue}
                          alert={showSecondaryButtonAlert}
                        />
                      </>
                    ) : showPrimaryProgressBar && !showSecondaryProgressBar ? (
                      <FloatingButton
                        className="layout-progress-bar"
                        icon={primaryProgressBarIcon}
                        percent={primaryProgressBarValue}
                        alert={showPrimaryButtonAlert}
                        onClick={onOpenUploadPanel}
                      />
                    ) : !showPrimaryProgressBar && showSecondaryProgressBar ? (
                      <FloatingButton
                        className="layout-progress-bar"
                        icon={secondaryProgressBarIcon}
                        percent={secondaryProgressBarValue}
                        alert={showSecondaryButtonAlert}
                      />
                    ) : (
                      <></>
                    )}

                    {isArticleAvailable && (
                      <SectionToggler
                        visible={!this.state.isArticleVisible}
                        onClick={this.showArticle}
                      />
                    )}
                  </Section>
                </Provider>
              )}
            </ReactResizeDetector>
          )}
        </>
      );
    };

    const scrollOptions = this.scroll
      ? {
          container: this.scroll,
          throttleTime: 0,
          threshold: 100,
        }
      : {};

    return (
      <>
        {renderPageLayout()}
        {!isMobile && uploadFiles && !dragging && (
          <StyledSelectoWrapper>
            <Selecto
              dragContainer={".main"}
              selectableTargets={[".files-row"]}
              hitRate={1}
              selectByClick={false}
              selectFromInside={true}
              ratio={0}
              continueSelect={false}
              onSelect={this.onSelect}
              dragCondition={this.dragCondition}
              scrollOptions={scrollOptions}
              onScroll={this.onScroll}
            />
          </StyledSelectoWrapper>
        )}
      </>
    );
  }
}

PageLayout.propTypes = {
  children: PropTypes.any,
  withBodyScroll: PropTypes.bool,
  withBodyAutoFocus: PropTypes.bool,
  showPrimaryProgressBar: PropTypes.bool,
  primaryProgressBarValue: PropTypes.number,
  showPrimaryButtonAlert: PropTypes.bool,
  progressBarDropDownContent: PropTypes.any,
  primaryProgressBarIcon: PropTypes.string,
  showSecondaryProgressBar: PropTypes.bool,
  secondaryProgressBarValue: PropTypes.number,
  secondaryProgressBarIcon: PropTypes.string,
  showSecondaryButtonAlert: PropTypes.bool,
  onDrop: PropTypes.func,
  setSelections: PropTypes.func,
  uploadFiles: PropTypes.bool,
  hideAside: PropTypes.bool,
  isLoaded: PropTypes.bool,
  viewAs: PropTypes.string,
  uploadPanelVisible: PropTypes.bool,
  onOpenUploadPanel: PropTypes.func,
  isTabletView: PropTypes.bool,
  isHeaderVisible: PropTypes.bool,
  firstLoad: PropTypes.bool,
  isLoading: PropTypes.bool,
};

PageLayout.defaultProps = {
  withBodyScroll: true,
  withBodyAutoFocus: false,
};

PageLayout.ArticleHeader = ArticleHeader;
PageLayout.ArticleMainButton = ArticleMainButton;
PageLayout.ArticleBody = ArticleBody;
PageLayout.SectionHeader = SectionHeader;
PageLayout.SectionFilter = SectionFilter;
PageLayout.SectionBody = SectionBody;
PageLayout.SectionPaging = SectionPaging;

export default inject(({ auth }) => {
  const { isLoaded, settingsStore } = auth;
  const {
    isHeaderVisible,
    isTabletView,
    isArticlePinned,
    setArticlePinned,
    setArticleVisibleOnUnpin,
  } = settingsStore;
  return {
    isLoaded,
    isTabletView,
    isHeaderVisible,
    isArticlePinned,
    setArticlePinned,
    setArticleVisibleOnUnpin,
  };
})(observer(PageLayout));<|MERGE_RESOLUTION|>--- conflicted
+++ resolved
@@ -180,19 +180,9 @@
     isMobile && this.props.setArticleVisibleOnUnpin(true);
   };
 
-<<<<<<< HEAD
-  duringSelection = (duringItems) => {
-    if (duringItems.some((x) => x.props.dragging)) return;
-    if (!this.props.uploadFiles || isMobile) return;
-    const items = [];
-    for (let item of duringItems) {
-      items.push(item.props.item);
-    }
-=======
   onSelect = (e) => {
     if (this.props.dragging) return;
     const items = e.selected;
->>>>>>> bb321da9
     this.props.setSelections(items);
   };
 
