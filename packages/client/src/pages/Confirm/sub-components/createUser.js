--- conflicted
+++ resolved
@@ -32,10 +32,7 @@
 import FormWrapper from "@docspace/components/form-wrapper";
 import DocspaceLogo from "../../../DocspaceLogo";
 import Box from "@docspace/components/box";
-<<<<<<< HEAD
-=======
 import DefaultUserPhoto from "PUBLIC_DIR/images/default_user_photo_size_82-82.png";
->>>>>>> b39b2949
 
 export const ButtonsWrapper = styled.div`
   display: flex;
@@ -201,11 +198,6 @@
   }
 
   .auth-form-fields {
-<<<<<<< HEAD
-    @media ${hugeMobile} {
-      display: ${(props) => props.isGreetingMode && "none"};
-    }
-=======
       @media ${hugeMobile} {
         .form-field {
           display: ${(props) => props.isGreetingMode && "none"};
@@ -214,7 +206,6 @@
           display: ${(props) => props.isGreetingMode && "none"};
         }
       }
->>>>>>> b39b2949
   }
 
   .password-field-wrapper {
@@ -559,11 +550,8 @@
     setIsPasswordErrorShow(true);
   };
 
-<<<<<<< HEAD
-=======
   const userAvatar = user.hasAvatar ? user.avatar : DefaultUserPhoto;
 
->>>>>>> b39b2949
   return (
     <ConfirmContainer>
       <GreetingContainer isGreetingMode={isGreetingMode}>
@@ -764,25 +752,6 @@
                 onClick={onSubmit}
               />
             </div>
-<<<<<<< HEAD
-
-            <Button
-              className="login-button is-greeting-mode-button"
-              primary
-              size="medium"
-              scale={true}
-              label={
-                isLoading
-                  ? t("Common:LoadingProcessing")
-                  : t("LoginRegistryButton")
-              }
-              tabIndex={1}
-              isDisabled={isLoading}
-              isLoading={isLoading}
-              onClick={onGreetingSubmit}
-            />
-=======
->>>>>>> b39b2949
           </form>
 
           <MoreLoginModal
