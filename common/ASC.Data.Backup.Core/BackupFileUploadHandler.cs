<<<<<<< HEAD
// (c) Copyright Ascensio System SIA 2010-2022
//
// This program is a free software product.
// You can redistribute it and/or modify it under the terms
// of the GNU Affero General Public License (AGPL) version 3 as published by the Free Software
// Foundation. In accordance with Section 7(a) of the GNU AGPL its Section 15 shall be amended
// to the effect that Ascensio System SIA expressly excludes the warranty of non-infringement of
// any third-party rights.
//
// This program is distributed WITHOUT ANY WARRANTY, without even the implied warranty
// of MERCHANTABILITY or FITNESS FOR A PARTICULAR  PURPOSE. For details, see
// the GNU AGPL at: http://www.gnu.org/licenses/agpl-3.0.html
//
// You can contact Ascensio System SIA at Lubanas st. 125a-25, Riga, Latvia, EU, LV-1021.
//
// The  interactive user interfaces in modified source and object code versions of the Program must
// display Appropriate Legal Notices, as required under Section 5 of the GNU AGPL version 3.
//
// Pursuant to Section 7(b) of the License you must retain the original Product logo when
// distributing the program. Pursuant to Section 7(e) we decline to grant you any rights under
// trademark law for use of our trademarks.
//
// All the Product's GUI elements, including illustrations and icon sets, as well as technical writing
// content are licensed under the terms of the Creative Commons Attribution-ShareAlike 4.0
// International. See the License terms at http://creativecommons.org/licenses/by-sa/4.0/legalcode

namespace ASC.Web.Studio.Core.Backup;

[Scope]
public class BackupFileUploadHandler
{
    private const long MaxBackupFileSize = 1024L * 1024L * 1024L;
    private const string BackupTempFolder = "backup";
    private const string BackupFileName = "backup.tmp";

    private readonly PermissionContext _permissionContext;
    private readonly TempPath _tempPath;
    private readonly TenantManager _tenantManager;

    public BackupFileUploadHandler(
        PermissionContext permissionContext,
        TempPath tempPath,
        TenantManager tenantManager)
    {
        _permissionContext = permissionContext;
        _tempPath = tempPath;
        _tenantManager = tenantManager;
    }

    public string ProcessUpload(IFormFile file)
    {
        if (file == null)
        {
            return "No files.";
        }

        if (!_permissionContext.CheckPermissions(SecutiryConstants.EditPortalSettings))
        {
            return "Access denied.";
        }

        if (file.Length <= 0 || file.Length > MaxBackupFileSize)
        {
            return $"File size must be greater than 0 and less than {MaxBackupFileSize} bytes";
        }

        try
        {
            var filePath = GetFilePath();

            if (File.Exists(filePath))
            {
                File.Delete(filePath);
            }

            using (var fileStream = File.Create(filePath))
            {
                file.CopyTo(fileStream);
            }

            return string.Empty;
        }
        catch (Exception error)
        {
            return error.Message;
        }
    }

    internal string GetFilePath()
    {
        var folder = Path.Combine(_tempPath.GetTempPath(), BackupTempFolder, _tenantManager.GetCurrentTenant().Id.ToString());

        if (!Directory.Exists(folder))
        {
            Directory.CreateDirectory(folder);
=======
/*
 *
 * (c) Copyright Ascensio System Limited 2010-2021
 * 
 * Licensed under the Apache License, Version 2.0 (the "License");
 * you may not use this file except in compliance with the License.
 * You may obtain a copy of the License at
 * http://www.apache.org/licenses/LICENSE-2.0
 * Unless required by applicable law or agreed to in writing, software
 * distributed under the License is distributed on an "AS IS" BASIS,
 * WITHOUT WARRANTIES OR CONDITIONS OF ANY KIND, either express or implied.
 * See the License for the specific language governing permissions and
 * limitations under the License.
 *
*/


using System;
using System.IO;
using System.Text.Json;
using System.Threading.Tasks;

using ASC.Core;
using ASC.Web.Core.Utility;
using ASC.Web.Studio.Core;

using Microsoft.AspNetCore.Builder;
using Microsoft.AspNetCore.Http;

namespace ASC.Data.Backup
{
    public class BackupFileUploadHandler
    {
        private const long MaxBackupFileSize = 1024L * 1024L * 1024L;

        public BackupFileUploadHandler(RequestDelegate next)
        {

        }
        public async Task Invoke(HttpContext context,
            PermissionContext permissionContext,
            BackupAjaxHandler backupAjaxHandler)
        {
            FileUploadResult result = null;
            try
            {
            if (context.Request.Form.Files.Count == 0)
            {
                result = Error("No files.");
            }

            if (!permissionContext.CheckPermissions(SecutiryConstants.EditPortalSettings))
            {
                result = Error("Access denied.");
            }

            var file = context.Request.Form.Files[0];

            if (file.Length <= 0 || file.Length > MaxBackupFileSize)
            {
                result = Error($"File size must be greater than 0 and less than {MaxBackupFileSize} bytes");
            }

            
                var filePath = backupAjaxHandler.GetTmpFilePath();

                if (File.Exists(filePath))
                {
                    File.Delete(filePath);
                }

                using (var fileStream = File.Create(filePath))
                {
                    await file.CopyToAsync(fileStream);
                }

                result = Success();
            }
            catch (Exception error)
            {
                result = Error(error.Message);
            }

            await context.Response.WriteAsync(JsonSerializer.Serialize(result));
        }

        private FileUploadResult Success()
        {
            return new FileUploadResult
            {
                Success = true
            };
        }

        private FileUploadResult Error(string messageFormat, params object[] args)
        {
            return new FileUploadResult
            {
                Success = false,
                Message = string.Format(messageFormat, args)
            };
        }
    }

    public static class BackupFileUploadHandlerExtensions
    {
        public static IApplicationBuilder UseBackupFileUploadHandler(this IApplicationBuilder builder)
        {
            return builder.UseMiddleware<BackupFileUploadHandler>();
>>>>>>> 32186f21
        }

        return Path.Combine(folder, BackupFileName);
    }
}<|MERGE_RESOLUTION|>--- conflicted
+++ resolved
@@ -1,4 +1,3 @@
-<<<<<<< HEAD
 // (c) Copyright Ascensio System SIA 2010-2022
 //
 // This program is a free software product.
@@ -27,47 +26,40 @@
 
 namespace ASC.Web.Studio.Core.Backup;
 
-[Scope]
 public class BackupFileUploadHandler
 {
-    private const long MaxBackupFileSize = 1024L * 1024L * 1024L;
-    private const string BackupTempFolder = "backup";
-    private const string BackupFileName = "backup.tmp";
+    private const long MaxBackupFileSize = 1024L * 1024L * 1024L;
+    public BackupFileUploadHandler(RequestDelegate next)
+    {
+
+    }
+
+    public async Task Invoke(HttpContext context,
+        PermissionContext permissionContext,
+        BackupAjaxHandler backupAjaxHandler)
+    {
+        FileUploadResult result;
+        try
+        {
+            if (context.Request.Form.Files.Count == 0)
+            {
+                result = Error("No files.");
+            }
+
+            if (!permissionContext.CheckPermissions(SecutiryConstants.EditPortalSettings))
+            {
+                result = Error("Access denied.");
+            }
 
-    private readonly PermissionContext _permissionContext;
-    private readonly TempPath _tempPath;
-    private readonly TenantManager _tenantManager;
-
-    public BackupFileUploadHandler(
-        PermissionContext permissionContext,
-        TempPath tempPath,
-        TenantManager tenantManager)
-    {
-        _permissionContext = permissionContext;
-        _tempPath = tempPath;
-        _tenantManager = tenantManager;
-    }
-
-    public string ProcessUpload(IFormFile file)
-    {
-        if (file == null)
-        {
-            return "No files.";
-        }
-
-        if (!_permissionContext.CheckPermissions(SecutiryConstants.EditPortalSettings))
-        {
-            return "Access denied.";
-        }
-
-        if (file.Length <= 0 || file.Length > MaxBackupFileSize)
-        {
-            return $"File size must be greater than 0 and less than {MaxBackupFileSize} bytes";
-        }
-
-        try
-        {
-            var filePath = GetFilePath();
+            var file = context.Request.Form.Files[0];
+
+            if (file.Length <= 0 || file.Length > MaxBackupFileSize)
+            {
+                result = Error($"File size must be greater than 0 and less than {MaxBackupFileSize} bytes");
+            }
+
+
+            var filePath = backupAjaxHandler.GetTmpFilePath();
 
             if (File.Exists(filePath))
             {
@@ -75,138 +67,42 @@
             }
 
             using (var fileStream = File.Create(filePath))
-            {
-                file.CopyTo(fileStream);
-            }
-
-            return string.Empty;
+            {
+                await file.CopyToAsync(fileStream);
+            }
+
+            result = Success();
         }
         catch (Exception error)
-        {
-            return error.Message;
-        }
-    }
-
-    internal string GetFilePath()
-    {
-        var folder = Path.Combine(_tempPath.GetTempPath(), BackupTempFolder, _tenantManager.GetCurrentTenant().Id.ToString());
-
-        if (!Directory.Exists(folder))
-        {
-            Directory.CreateDirectory(folder);
-=======
-/*
- *
- * (c) Copyright Ascensio System Limited 2010-2021
- * 
- * Licensed under the Apache License, Version 2.0 (the "License");
- * you may not use this file except in compliance with the License.
- * You may obtain a copy of the License at
- * http://www.apache.org/licenses/LICENSE-2.0
- * Unless required by applicable law or agreed to in writing, software
- * distributed under the License is distributed on an "AS IS" BASIS,
- * WITHOUT WARRANTIES OR CONDITIONS OF ANY KIND, either express or implied.
- * See the License for the specific language governing permissions and
- * limitations under the License.
- *
-*/
-
-
-using System;
-using System.IO;
-using System.Text.Json;
-using System.Threading.Tasks;
-
-using ASC.Core;
-using ASC.Web.Core.Utility;
-using ASC.Web.Studio.Core;
-
-using Microsoft.AspNetCore.Builder;
-using Microsoft.AspNetCore.Http;
-
-namespace ASC.Data.Backup
-{
-    public class BackupFileUploadHandler
-    {
-        private const long MaxBackupFileSize = 1024L * 1024L * 1024L;
-
-        public BackupFileUploadHandler(RequestDelegate next)
-        {
-
-        }
-        public async Task Invoke(HttpContext context,
-            PermissionContext permissionContext,
-            BackupAjaxHandler backupAjaxHandler)
-        {
-            FileUploadResult result = null;
-            try
-            {
-            if (context.Request.Form.Files.Count == 0)
-            {
-                result = Error("No files.");
-            }
-
-            if (!permissionContext.CheckPermissions(SecutiryConstants.EditPortalSettings))
-            {
-                result = Error("Access denied.");
-            }
-
-            var file = context.Request.Form.Files[0];
-
-            if (file.Length <= 0 || file.Length > MaxBackupFileSize)
-            {
-                result = Error($"File size must be greater than 0 and less than {MaxBackupFileSize} bytes");
-            }
-
-            
-                var filePath = backupAjaxHandler.GetTmpFilePath();
-
-                if (File.Exists(filePath))
-                {
-                    File.Delete(filePath);
-                }
-
-                using (var fileStream = File.Create(filePath))
-                {
-                    await file.CopyToAsync(fileStream);
-                }
-
-                result = Success();
-            }
-            catch (Exception error)
-            {
-                result = Error(error.Message);
-            }
-
-            await context.Response.WriteAsync(JsonSerializer.Serialize(result));
-        }
-
-        private FileUploadResult Success()
-        {
-            return new FileUploadResult
-            {
-                Success = true
-            };
-        }
-
-        private FileUploadResult Error(string messageFormat, params object[] args)
-        {
-            return new FileUploadResult
-            {
-                Success = false,
-                Message = string.Format(messageFormat, args)
-            };
-        }
-    }
-
-    public static class BackupFileUploadHandlerExtensions
-    {
-        public static IApplicationBuilder UseBackupFileUploadHandler(this IApplicationBuilder builder)
-        {
-            return builder.UseMiddleware<BackupFileUploadHandler>();
->>>>>>> 32186f21
-        }
-
-        return Path.Combine(folder, BackupFileName);
-    }
+        {
+            result = Error(error.Message);
+        }
+
+        await context.Response.WriteAsync(System.Text.Json.JsonSerializer.Serialize(result));
+    }
+
+    private FileUploadResult Success()
+    {
+        return new FileUploadResult
+        {
+            Success = true
+        };
+    }
+
+    private FileUploadResult Error(string messageFormat, params object[] args)
+    {
+        return new FileUploadResult
+        {
+            Success = false,
+            Message = string.Format(messageFormat, args)
+        };
+    }
+}
+
+public static class BackupFileUploadHandlerExtensions
+{
+    public static IApplicationBuilder UseBackupFileUploadHandler(this IApplicationBuilder builder)
+    {
+        return builder.UseMiddleware<BackupFileUploadHandler>();
+    }
 }