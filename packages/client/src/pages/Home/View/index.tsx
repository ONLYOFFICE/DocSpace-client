--- conflicted
+++ resolved
@@ -37,7 +37,6 @@
 import { CategoryType } from "@docspace/shared/constants";
 import { Consumer } from "@docspace/shared/utils";
 import type { Nullable } from "@docspace/shared/types";
-import type { TError } from "@docspace/shared/utils/axiosClient";
 
 import { AnimationEvents } from "@docspace/shared/hooks/useAnimation";
 import { clearTextSelection } from "@docspace/shared/utils/copy";
@@ -49,7 +48,6 @@
 import { getAccessLabel } from "@docspace/shared/components/share/Share.helpers";
 import { useEventCallback } from "@docspace/shared/hooks/useEventCallback";
 import type { SettingsStore } from "@docspace/shared/store/SettingsStore";
-import type { AuthStore } from "@docspace/shared/store/AuthStore";
 import FilesFilter from "@docspace/shared/api/files/filter";
 import { FolderType, SearchArea } from "@docspace/shared/enums";
 
@@ -94,10 +92,6 @@
 
     canUseChat: AccessRightsStore["canUseChat"];
 
-    isErrorAIAgentNotAvailable: FilesStore["isErrorAIAgentNotAvailable"];
-    setIsErrorAccountNotAvailable: FilesStore["setIsErrorAccountNotAvailable"];
-
-    isAdmin: AuthStore["isAdmin"];
     aiConfig: SettingsStore["aiConfig"];
     isResultTab: AiRoomStore["isResultTab"];
     resultId: AiRoomStore["resultId"];
@@ -169,7 +163,6 @@
 
   aiAgentSelectorDialogProps,
   setAiAgentSelectorDialogProps,
-  setIsErrorAccountNotAvailable,
 
   canUseChat,
   aiConfig,
@@ -499,16 +492,6 @@
           return;
         }
 
-        const typedError = error as TError;
-
-        if (
-          typedError?.response?.data?.error?.message === "Access denied" &&
-          isContactsPage
-        ) {
-          setIsErrorAccountNotAvailable(true);
-          setIsSectionHeaderLoading(false, false);
-        }
-
         setIsChangePageRequestRunning(false);
         setIsLoading(false);
       }
@@ -570,11 +553,7 @@
 
   const shouldRedirectToResultStorage =
     currentView === "chat" &&
-<<<<<<< HEAD
-    !!selectedFolderStore.id &&
-=======
     selectedFolderStore.isAIRoom &&
->>>>>>> ec29608e
     !canUseChat &&
     !showBodyLoader;
 
@@ -682,8 +661,6 @@
       aiAgentsController,
 
       clearFiles,
-
-      setIsErrorAccountNotAvailable,
     } = filesStore;
 
     const {
@@ -783,7 +760,6 @@
 
       aiAgentSelectorDialogProps,
       setAiAgentSelectorDialogProps,
-      setIsErrorAccountNotAvailable,
 
       canUseChat,
       aiConfig,
