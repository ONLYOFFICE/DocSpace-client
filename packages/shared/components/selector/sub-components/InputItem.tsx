--- conflicted
+++ resolved
@@ -33,13 +33,8 @@
 import { IconButton } from "../../icon-button";
 import { RoomIcon } from "../../room-icon";
 import { RoomLogo } from "../../room-logo";
-<<<<<<< HEAD
 import styles from "../Selector.module.scss";
-=======
-
-import { StyledInputWrapper, StyledItem } from "../Selector.styled";
 import { InputItemProps } from "../Selector.types";
->>>>>>> df7dae25
 
 const InputItem = ({
   defaultInputValue,
