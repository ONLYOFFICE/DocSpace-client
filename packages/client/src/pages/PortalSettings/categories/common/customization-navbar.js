--- conflicted
+++ resolved
@@ -203,17 +203,12 @@
 };
 
 export default inject(({ auth, common }) => {
-<<<<<<< HEAD
-  const { helpUrlCommonSettings, theme, currentColorScheme } =
-    auth.settingsStore;
-=======
   const {
     theme,
     currentColorScheme,
     languageAndTimeZoneSettingsUrl,
     dnsSettingsUrl,
   } = auth.settingsStore;
->>>>>>> 91999503
   const { isLoaded, setIsLoadedCustomizationNavbar } = common;
   return {
     theme,
