--- conflicted
+++ resolved
@@ -76,7 +76,6 @@
     userId,
     isFrame,
     setContactsTab,
-    abortAllFetch,
 
     displayBanners,
   } = props;
@@ -194,17 +193,6 @@
           !window.location.pathname.includes("groups")
         : !!selectedFolderId;
 
-<<<<<<< HEAD
-      if (isAccountsClick) {
-        abortAllFetch();
-        clearFiles();
-        setContactsTab("people");
-      } else {
-        setContactsTab(false);
-      }
-
-=======
->>>>>>> 25842f9b
       setHashDate(getHashDate);
 
       setSelection?.([]);
@@ -316,7 +304,7 @@
     campaignsStore,
     peopleStore,
   }) => {
-    const { clearFiles, setSelection, roomsFilter, abortAllFetch } = filesStore;
+    const { clearFiles, setSelection, roomsFilter } = filesStore;
     const {
       showArticleLoader,
 
@@ -384,7 +372,6 @@
       isFrame,
       setContactsTab: peopleStore.usersStore.setContactsTab,
 
-      abortAllFetch,
       displayBanners,
     };
   },
