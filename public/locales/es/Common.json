{
  "About": "Acerca de",
  "AccessRights": "Derechos de acceso",
  "Actions": "Acciones",
  "Active": "Activo",
  "AddButton": "Añadir",
  "AddFilter": "Añadir filtro",
  "AddUsers": "Añadir usuarios",
  "AdminSettings": "Configuración de administración",
  "Archive": "Archivo",
  "Attention": "¡Atención",
  "Audio": "Audio",
  "BarMaintenanceDescription": "Pedimos disculpas por cualquier problema técnico de corta duración en el funcionamiento del servicio que pueda aparecer el día {{targetDate}} durante la actualización de {{productName}}.",
  "BarMaintenanceDisclaimer": "Por favor, asegúrese de que todos los cambios se guardan correctamente durante este día.",
  "ByFirstNameSorting": "Por nombre",
  "ByLastNameSorting": "Por apellido",
  "CancelButton": "Cancelar",
  "ClearButton": "Restablecer filtro",
  "ClearFilter": "Borrar búsqueda",
  "CloseButton": "Cerrar",
  "ComingSoon": "Próximamente",
  "Comments": "Comentarios",
  "Common": "Documentos comunes",
  "CommunityProduct": "Comunidad",
  "Confirmation": "Confirmación",
  "Connect": "Conectar",
  "Content": "Contenido",
  "ContinueButton": "Continuar",
  "CopyEmailAndPassword": "Copiar email y contraseña",
  "CopyOperation": "Copiando",
  "CountPerPage": "{{count}} por página",
  "Create": "Crear",
  "Culture_az": "Azərbaycan (Latın, Azərbaycan)",
  "Culture_bg": "Български (България)",
  "Culture_cs": "Český (Česká republika)",
  "Culture_de": "Deutsch (Deutschland)",
  "Culture_de-CH": "Deutsch (Schweiz)",
  "Culture_el": "Ελληνικά (Ελλάδα)",
  "Culture_en": "English (United Kingdom)",
  "Culture_en-US": "English (United States)",
  "Culture_es": "Español (España)",
  "Culture_es-MX": "Español (México)",
  "Culture_fi": "Suomi (Suomi)",
  "Culture_fr": "Français (France)",
  "Culture_it": "Italiano (Italia)",
  "Culture_ja": "日本語（日本）",
  "Culture_ko": "한국어(대한민국)",
  "Culture_lo": "ພາສາລາວ",
  "Culture_lv": "Latviešu (Latvija)",
  "Culture_nl": "Nederlands (Nederland)",
  "Culture_pl": "Polski (Polska)",
  "Culture_pt": "Português (Portugal)",
  "Culture_pt-BR": "Português (Brasil)",
  "Culture_ro": "Română (România)",
  "Culture_ru": "Русский (Россия)",
  "Culture_sk": "Slovenčina (Slovensko)",
  "Culture_sl": "Slovensko (Slovenija)",
  "Culture_tr": "Türkçe (Türkiye)",
  "Culture_uk": "Українська (Україна)",
  "Culture_vi": "Tiếng Việt (Việt Nam)",
  "Culture_zh-CN": "中文（简体，中国）",
  "Delete": "Eliminar",
  "Department": "Departamento",
  "Disconnect": "Desconectar",
  "Documents": "Documentos",
  "DomainIpAddress": "No se admiten dominios como dirección IP",
  "Download": "Descargar",
  "Duplicate": "Crear una copia",
  "EditAvatar": "Editar",
  "EditButton": "Editar",
  "Editing": "Edición",
  "Email": "Email",
  "EmptyEmail": "El campo de email está vacío",
  "EmptyFieldError": "Campo vacío",
  "Enable": "Habilitar",
  "EncryptingFile": "Cifrando el archivo",
  "EncryptionFilePreparing": "Preparando el archivo para cifrar",
  "EncryptionKeysReload": "Las claves de cifrado deben ser introducidas de nuevo",
  "Error": "Error",
  "ErrorInternalServer": "Error de servidor interno. Inténtelo de nuevo más tarde.",
  "FillFormButton": "Rellenar el formulario",
  "FullAccess": "Acceso total",
  "Guest": "Invitado",
  "Image": "Imagen",
  "IncorrectDomain": "Dominio incorrecto",
  "IncorrectEmail": "Dirección de email incorrecta",
  "IncorrectLocalPart": "Parte local incorrecta",
  "Info": "Información",
  "Language": "Idioma",
  "LastName": "Apellido",
  "LearnMore": "Más información",
  "Load": "Cargar",
  "LoadingDescription": "Espere un momento...",
  "LoadingProcessing": "Cargando...",
  "LocalDomain": "No se admiten dominios locales",
  "Location": "Ubicación",
  "LoginButton": "Iniciar sesión",
  "Mail": "Correo",
  "MainHeaderSelectAll": "Seleccionar todo",
  "MakeForm": "Guardar como oform",
  "ManyEmails": "El campo contiene más de un email",
  "MaxLengthExceeded": "La longitud máxima de un nombre de usuario u otra parte local es de 64 caracteres.",
  "MeLabel": "Yo",
  "Name": "Nombre",
  "NewVersionAvailable": "Una nueva versión del sitio web disponible",
  "Next": "Siguiente",
  "NotFoundLanguage": "¿No encuentra su idioma? Contacte con nosotros a través de <1>{{supportEmail}}</1> para participar en la traducción y obtener recompensas.",
  "NotFoundTitle": "No se ha encontrado nada",
  "OFORMsGallery": "Galería de OFORMs",
  "OKButton": "OK",
  "OpenApp": "Abra su aplicación {{title}}",
  "OtherOperations": "Otras operaciones",
  "Owner": "Propietario",
  "PageOfTotalPage": "{{page}} de {{totalPage}}",
  "Pages": "Páginas",
  "Password": "Contraseña",
  "PasswordLimitDigits": "dígitos",
  "PasswordLimitLength": "desde {{fromNumber}} hasta {{toNumber}} caracteres",
  "PasswordLimitMessage": "La contraseña debe contener",
  "PasswordLimitSpecialSymbols": "caracteres especiales",
  "PasswordLimitUpperCase": "letras mayúsculas",
  "PasswordMinimumLength": "Longitud mínima",
  "People": "Personas",
  "Phone": "Teléfono",
  "Previous": "Anterior",
  "Profile": "Perfil",
  "ProjectsProduct": "Proyectos",
  "ProviderLoginError": "Error de autorización",
  "ProviderNotConnected": "El proveedor no está conectado a su cuenta",
  "PunycodeDomain": "No se admiten dominios de Punycode",
  "PunycodeLocalPart": "No se admite la parte local de Punycode",
  "RequiredField": "Campo obligatorio",
  "ResetApplication": "Restablecer aplicación",
  "Restore": "Restaurar",
  "RestoreHere": "Restaurar aquí",
  "Review": "Revisar",
  "Role": "Rol",
  "SameEmail": "No se puede utilizar el mismo email",
  "SaveButton": "Guardar",
  "SaveHereButton": "Guardar aquí",
  "Search": "Buscar",
  "SelectAction": "Seleccionar",
  "SelectAll": "Seleccionar todo",
  "SendButton": "Enviar",
  "Sending": "Enviando...",
  "Settings": "Configuración",
  "ShowMore": "Mostrar más",
  "ShowUsersList": "Ver lista de usuarios",
  "SignInWithFacebook": "Iniciar sesión con Facebook",
  "SignInWithGoogle": "Iniciar sesión con Google",
  "SignInWithLinkedIn": "Iniciar sesión con LinkedIn",
  "SignInWithSso": "Iniciar sesión con SSO",
  "SignInWithTwitter": "Iniciar sesión con Twitter",
  "Size": "Tamaño",
  "SomethingWentWrong": "Se ha producido un error.",
  "Sorting": "Ordenación",
  "SpacesInLocalPart": "La parte local no puede contener espacios",
  "SwitchToThumbnails": "Cambiar a la vista de miniaturas",
  "SwitchViewToCompact": "Pasar a la vista compacta",
  "Title": "Título",
  "TitleSelectFile": "Seleccionar",
  "Type": "Tipo",
  "Unknown": "Desconocido",
  "UnknownError": "Error desconocido",
  "User": "Usuario",
  "Version": "Versión",
  "Video": "Vídeo",
  "View": "Ver",
  "ViewWeb": "Ver versión web",
  "Warning": "Advertencia",
  "Hotkeys": "Atajos de teclado",
<<<<<<< HEAD
  "SelectFile": "Seleccionar archivo"
=======
  "PaymentsTitle": "Pagos",
  "AboutCompanyTitle": "Acerca del programa",
  "LogoutButton": "Salir",
  "HelpCenter": "Centro de ayuda"
>>>>>>> 466d36a5
}<|MERGE_RESOLUTION|>--- conflicted
+++ resolved
@@ -169,12 +169,10 @@
   "ViewWeb": "Ver versión web",
   "Warning": "Advertencia",
   "Hotkeys": "Atajos de teclado",
-<<<<<<< HEAD
-  "SelectFile": "Seleccionar archivo"
-=======
   "PaymentsTitle": "Pagos",
   "AboutCompanyTitle": "Acerca del programa",
   "LogoutButton": "Salir",
   "HelpCenter": "Centro de ayuda"
->>>>>>> 466d36a5
+  "Hotkeys": "Atajos de teclado",
+  "SelectFile": "Seleccionar archivo"
 }