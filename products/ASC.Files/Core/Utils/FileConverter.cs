--- conflicted
+++ resolved
@@ -30,20 +30,20 @@
 using System.IO;
 using System.Linq;
 using System.Net;
-using System.Net.Http;
+using System.Net.Http;
 using System.Security;
 using System.Text.Json;
-using System.Text.Json.Serialization;
+using System.Text.Json.Serialization;
 using System.Threading;
-using System.Threading.Tasks;
+using System.Threading.Tasks;
 using System.Web;
-
+
 using ASC.Common;
 using ASC.Common.Caching;
 using ASC.Common.Logging;
 using ASC.Common.Security.Authentication;
 using ASC.Core;
-using ASC.Core.Common;
+using ASC.Core.Common;
 using ASC.Files.Core;
 using ASC.Files.Core.Resources;
 using ASC.Files.Core.Security;
@@ -55,15 +55,15 @@
 using ASC.Web.Files.Services.DocumentService;
 using ASC.Web.Files.Services.WCFService.FileOperations;
 using ASC.Web.Studio.Core;
-
+
 using Microsoft.AspNetCore.Http;
 using Microsoft.Extensions.DependencyInjection;
-using Microsoft.Extensions.Options;
-
+using Microsoft.Extensions.Options;
+
 using SecurityContext = ASC.Core.SecurityContext;
 
 namespace ASC.Web.Files.Utils
-{
+{
     [Singletone(Additional = typeof(FileConverterQueueExtension))]
     internal class FileConverterQueue<T> : IDisposable
     {
@@ -108,7 +108,7 @@
                     Delete = deleteAfter,
                     StartDateTime = DateTime.Now,
                     Url = url,
-                    Password = password,
+                    Password = password,
                     ServerRootPath = serverRootPath
                 };
                 conversionQueue.Add(file, queueResult);
@@ -116,8 +116,8 @@
 
                 timer.Change(0, Timeout.Infinite);
             }
-        }
-
+        }
+
         public async Task<ConvertFileOperationResult> GetStatusAsync(KeyValuePair<File<T>, bool> pair, FileSecurity fileSecurity)
         {
             var file = pair.Key;
@@ -142,27 +142,27 @@
         {
             var result = cache.Get<ConvertFileOperationResult>(GetKey(file));
             return result != null && result.Progress != 100 && string.IsNullOrEmpty(result.Error);
-        }
-
+        }
+
         private void CheckConvertFilesStatus(object _)
         {
             if (Monitor.TryEnter(singleThread))
             {
-                using var scope = ServiceProvider.CreateScope();
-                TenantManager tenantManager;
-                UserManager userManager;
-                SecurityContext securityContext;
-                IDaoFactory daoFactory;
-                FileSecurity fileSecurity;
-                PathProvider pathProvider;
-                SetupInfo setupInfo;
-                FileUtility fileUtility;
-                DocumentServiceHelper documentServiceHelper;
-                DocumentServiceConnector documentServiceConnector;
-                EntryStatusManager entryManager;
-                FileConverter fileConverter;
-
-                var logger = scope.ServiceProvider.GetService<IOptionsMonitor<ILog>>().CurrentValue;
+                using var scope = ServiceProvider.CreateScope();
+                TenantManager tenantManager;
+                UserManager userManager;
+                SecurityContext securityContext;
+                IDaoFactory daoFactory;
+                FileSecurity fileSecurity;
+                PathProvider pathProvider;
+                SetupInfo setupInfo;
+                FileUtility fileUtility;
+                DocumentServiceHelper documentServiceHelper;
+                DocumentServiceConnector documentServiceConnector;
+                EntryStatusManager entryManager;
+                FileConverter fileConverter;
+
+                var logger = scope.ServiceProvider.GetService<IOptionsMonitor<ILog>>().CurrentValue;
 
                 try
                 {
@@ -174,12 +174,12 @@
                         var queues = conversionQueue.Where(x => !string.IsNullOrEmpty(x.Value.Processed)
                                                    && (x.Value.Progress == 100 && DateTime.UtcNow - x.Value.StopDateTime > TimeSpan.FromMinutes(1) ||
                                                        DateTime.UtcNow - x.Value.StopDateTime > TimeSpan.FromMinutes(10)))
-                            .ToList();
-
-                        foreach (var q in queues)
-                        {
-                            conversionQueue.Remove(q);
-                            cache.Remove(GetKey(q.Key));
+                            .ToList();
+
+                        foreach (var q in queues)
+                        {
+                            conversionQueue.Remove(q);
+                            cache.Remove(GetKey(q.Key));
                         }
 
                         logger.DebugFormat("Run CheckConvertFilesStatus: count {0}", conversionQueue.Count);
@@ -193,8 +193,8 @@
                             .Where(x => string.IsNullOrEmpty(x.Value.Processed))
                             .Select(x => x.Key)
                             .ToList();
-                    }
-
+                    }
+
                     string convertedFileUrl = null;
 
                     foreach (var file in filesIsConverting)
@@ -207,7 +207,7 @@
                             int tenantId;
                             IAccount account;
                             string password;
-                            string serverRootPath;
+                            string serverRootPath;
 
                             lock (locker)
                             {
@@ -220,7 +220,7 @@
                                 tenantId = operationResult.TenantId;
                                 account = operationResult.Account;
                                 password = operationResult.Password;
-                                serverRootPath = operationResult.ServerRootPath;
+                                serverRootPath = operationResult.ServerRootPath;
 
                                 //if (HttpContext.Current == null && !WorkContext.IsMono)
                                 //{
@@ -231,13 +231,13 @@
 
                                 cache.Insert(GetKey(file), operationResult, TimeSpan.FromMinutes(10));
                             }
-
-                            var commonLinkUtilitySettings = scope.ServiceProvider.GetService<CommonLinkUtilitySettings>();
-                            commonLinkUtilitySettings.ServerUri = serverRootPath;
-
-                            var scopeClass = scope.ServiceProvider.GetService<FileConverterQueueScope>();
-                            (_, tenantManager, userManager, securityContext, daoFactory, fileSecurity, pathProvider, setupInfo, fileUtility, documentServiceHelper, documentServiceConnector, entryManager, fileConverter) = scopeClass;
-
+
+                            var commonLinkUtilitySettings = scope.ServiceProvider.GetService<CommonLinkUtilitySettings>();
+                            commonLinkUtilitySettings.ServerUri = serverRootPath;
+
+                            var scopeClass = scope.ServiceProvider.GetService<FileConverterQueueScope>();
+                            (_, tenantManager, userManager, securityContext, daoFactory, fileSecurity, pathProvider, setupInfo, fileUtility, documentServiceHelper, documentServiceConnector, entryManager, fileConverter) = scopeClass;
+
                             tenantManager.SetCurrentTenant(tenantId);
 
                             securityContext.AuthenticateMeWithoutCookie(account);
@@ -394,8 +394,8 @@
         private string GetKey(File<T> f)
         {
             return string.Format("fileConvertation-{0}", f.ID);
-        }
-
+        }
+
         internal async Task<string> FileJsonSerializerAsync(EntryStatusManager EntryManager, File<T> file, string folderTitle)
         {
             if (file == null) return string.Empty;
@@ -419,94 +419,94 @@
                                       FolderTitle = folderTitle ?? "",
                                       FileJson = JsonSerializer.Serialize(file, options)
                                   }, options);
-        }
-
-        public void Dispose()
-        {
-            if (timer != null)
-            {
-                timer.Dispose();
-            }
-        }
-    }
-
-    [Scope]
-    public class FileConverterQueueScope
-    {
-        private IOptionsMonitor<ILog> Options { get; }
-        private TenantManager TenantManager { get; }
-        private UserManager UserManager { get; }
-        private SecurityContext SecurityContext { get; }
-        private IDaoFactory DaoFactory { get; }
-        private FileSecurity FileSecurity { get; }
-        private PathProvider PathProvider { get; }
-        private SetupInfo SetupInfo { get; }
-        private FileUtility FileUtility { get; }
-        private DocumentServiceHelper DocumentServiceHelper { get; }
-        private DocumentServiceConnector DocumentServiceConnector { get; }
-        private EntryStatusManager EntryManager { get; }
-        private FileConverter FileConverter { get; }
-
-        public FileConverterQueueScope(IOptionsMonitor<ILog> options,
-            TenantManager tenantManager,
-            UserManager userManager,
-            SecurityContext securityContext,
-            IDaoFactory daoFactory,
-            FileSecurity fileSecurity,
-            PathProvider pathProvider,
-            SetupInfo setupInfo,
-            FileUtility fileUtility,
-            DocumentServiceHelper documentServiceHelper,
-            DocumentServiceConnector documentServiceConnector,
-            EntryStatusManager entryManager,
-            FileConverter fileConverter)
-        {
-            Options = options;
-            TenantManager = tenantManager;
-            UserManager = userManager;
-            SecurityContext = securityContext;
-            DaoFactory = daoFactory;
-            FileSecurity = fileSecurity;
-            PathProvider = pathProvider;
-            SetupInfo = setupInfo;
-            FileUtility = fileUtility;
-            DocumentServiceHelper = documentServiceHelper;
-            DocumentServiceConnector = documentServiceConnector;
-            EntryManager = entryManager;
-            FileConverter = fileConverter;
-        }
-
-
-        public void Deconstruct(out IOptionsMonitor<ILog> optionsMonitor,
-            out TenantManager tenantManager,
-            out UserManager userManager,
-            out SecurityContext securityContext,
-            out IDaoFactory daoFactory,
-            out FileSecurity fileSecurity,
-            out PathProvider pathProvider,
-            out SetupInfo setupInfo,
-            out FileUtility fileUtility,
-            out DocumentServiceHelper documentServiceHelper,
-            out DocumentServiceConnector documentServiceConnector,
-            out EntryStatusManager entryManager,
-            out FileConverter fileConverter)
-        {
-            optionsMonitor = Options;
-            tenantManager = TenantManager;
-            userManager = UserManager;
-            securityContext = SecurityContext;
-            daoFactory = DaoFactory;
-            fileSecurity = FileSecurity;
-            pathProvider = PathProvider;
-            setupInfo = SetupInfo;
-            fileUtility = FileUtility;
-            documentServiceHelper = DocumentServiceHelper;
-            documentServiceConnector = DocumentServiceConnector;
-            entryManager = EntryManager;
-            fileConverter = FileConverter;
-        }
-
-    }
+        }
+
+        public void Dispose()
+        {
+            if (timer != null)
+            {
+                timer.Dispose();
+            }
+        }
+    }
+
+    [Scope]
+    public class FileConverterQueueScope
+    {
+        private IOptionsMonitor<ILog> Options { get; }
+        private TenantManager TenantManager { get; }
+        private UserManager UserManager { get; }
+        private SecurityContext SecurityContext { get; }
+        private IDaoFactory DaoFactory { get; }
+        private FileSecurity FileSecurity { get; }
+        private PathProvider PathProvider { get; }
+        private SetupInfo SetupInfo { get; }
+        private FileUtility FileUtility { get; }
+        private DocumentServiceHelper DocumentServiceHelper { get; }
+        private DocumentServiceConnector DocumentServiceConnector { get; }
+        private EntryStatusManager EntryManager { get; }
+        private FileConverter FileConverter { get; }
+
+        public FileConverterQueueScope(IOptionsMonitor<ILog> options,
+            TenantManager tenantManager,
+            UserManager userManager,
+            SecurityContext securityContext,
+            IDaoFactory daoFactory,
+            FileSecurity fileSecurity,
+            PathProvider pathProvider,
+            SetupInfo setupInfo,
+            FileUtility fileUtility,
+            DocumentServiceHelper documentServiceHelper,
+            DocumentServiceConnector documentServiceConnector,
+            EntryStatusManager entryManager,
+            FileConverter fileConverter)
+        {
+            Options = options;
+            TenantManager = tenantManager;
+            UserManager = userManager;
+            SecurityContext = securityContext;
+            DaoFactory = daoFactory;
+            FileSecurity = fileSecurity;
+            PathProvider = pathProvider;
+            SetupInfo = setupInfo;
+            FileUtility = fileUtility;
+            DocumentServiceHelper = documentServiceHelper;
+            DocumentServiceConnector = documentServiceConnector;
+            EntryManager = entryManager;
+            FileConverter = fileConverter;
+        }
+
+
+        public void Deconstruct(out IOptionsMonitor<ILog> optionsMonitor,
+            out TenantManager tenantManager,
+            out UserManager userManager,
+            out SecurityContext securityContext,
+            out IDaoFactory daoFactory,
+            out FileSecurity fileSecurity,
+            out PathProvider pathProvider,
+            out SetupInfo setupInfo,
+            out FileUtility fileUtility,
+            out DocumentServiceHelper documentServiceHelper,
+            out DocumentServiceConnector documentServiceConnector,
+            out EntryStatusManager entryManager,
+            out FileConverter fileConverter)
+        {
+            optionsMonitor = Options;
+            tenantManager = TenantManager;
+            userManager = UserManager;
+            securityContext = SecurityContext;
+            daoFactory = DaoFactory;
+            fileSecurity = FileSecurity;
+            pathProvider = PathProvider;
+            setupInfo = SetupInfo;
+            fileUtility = FileUtility;
+            documentServiceHelper = DocumentServiceHelper;
+            documentServiceConnector = DocumentServiceConnector;
+            entryManager = EntryManager;
+            fileConverter = FileConverter;
+        }
+
+    }
 
     public class FileJsonSerializerData<T>
     {
@@ -517,7 +517,7 @@
         public string FolderTitle { get; set; }
         public string FileJson { get; set; }
     }
-
+
     [Scope(Additional = typeof(FileConverterExtension))]
     public class FileConverter
     {
@@ -536,10 +536,10 @@
         private FilesMessageService FilesMessageService { get; }
         private FileShareLink FileShareLink { get; }
         private DocumentServiceHelper DocumentServiceHelper { get; }
-        private DocumentServiceConnector DocumentServiceConnector { get; }
-        private FileTrackerHelper FileTracker { get; }
-        private BaseCommonLinkUtility BaseCommonLinkUtility { get; }
-        private EntryStatusManager EntryStatusManager { get; }
+        private DocumentServiceConnector DocumentServiceConnector { get; }
+        private FileTrackerHelper FileTracker { get; }
+        private BaseCommonLinkUtility BaseCommonLinkUtility { get; }
+        private EntryStatusManager EntryStatusManager { get; }
         private IServiceProvider ServiceProvider { get; }
         private IHttpContextAccessor HttpContextAccesor { get; }
         private IHttpClientFactory ClientFactory { get; }
@@ -560,11 +560,11 @@
             FilesMessageService filesMessageService,
             FileShareLink fileShareLink,
             DocumentServiceHelper documentServiceHelper,
-            DocumentServiceConnector documentServiceConnector,
-            FileTrackerHelper fileTracker,
-            BaseCommonLinkUtility baseCommonLinkUtility,
+            DocumentServiceConnector documentServiceConnector,
+            FileTrackerHelper fileTracker,
+            BaseCommonLinkUtility baseCommonLinkUtility,
             EntryStatusManager entryStatusManager,
-            IServiceProvider serviceProvider,
+            IServiceProvider serviceProvider,
             IHttpClientFactory clientFactory)
         {
             FileUtility = fileUtility;
@@ -582,10 +582,10 @@
             FilesMessageService = filesMessageService;
             FileShareLink = fileShareLink;
             DocumentServiceHelper = documentServiceHelper;
-            DocumentServiceConnector = documentServiceConnector;
-            FileTracker = fileTracker;
-            BaseCommonLinkUtility = baseCommonLinkUtility;
-            EntryStatusManager = entryStatusManager;
+            DocumentServiceConnector = documentServiceConnector;
+            FileTracker = fileTracker;
+            BaseCommonLinkUtility = baseCommonLinkUtility;
+            EntryStatusManager = entryStatusManager;
             ServiceProvider = serviceProvider;
             ClientFactory = clientFactory;
         }
@@ -605,12 +605,12 @@
             FilesMessageService filesMessageService,
             FileShareLink fileShareLink,
             DocumentServiceHelper documentServiceHelper,
-            DocumentServiceConnector documentServiceConnector,
-            FileTrackerHelper fileTracker,
-            BaseCommonLinkUtility baseCommonLinkUtility,
+            DocumentServiceConnector documentServiceConnector,
+            FileTrackerHelper fileTracker,
+            BaseCommonLinkUtility baseCommonLinkUtility,
             EntryStatusManager entryStatusManager,
             IServiceProvider serviceProvider,
-            IHttpContextAccessor httpContextAccesor,
+            IHttpContextAccessor httpContextAccesor,
             IHttpClientFactory clientFactory)
             : this(fileUtility, filesLinkUtility, daoFactory, setupInfo, pathProvider, fileSecurity,
                   fileMarker, tenantManager, authContext, entryManager, filesSettingsHelper,
@@ -658,21 +658,14 @@
             }
 
             return FileUtility.ExtsConvertible.Keys.Contains(fileExtension) && FileUtility.ExtsConvertible[fileExtension].Contains(toExtension);
-        }
-
+        }
+
         public Task<Stream> ExecAsync<T>(File<T> file)
         {
-<<<<<<< HEAD
             return ExecAsync(file, FileUtility.GetInternalExtension(file.Title));
-        }      
-
-        public async Task<Stream> ExecAsync<T>(File<T> file, string toExtension)
-=======
-            return Exec(file, FileUtility.GetInternalExtension(file.Title));
-        }
-
-        public Stream Exec<T>(File<T> file, string toExtension, string password = null)
->>>>>>> 75a8ed20
+        }      
+
+        public async Task<Stream> ExecAsync<T>(File<T> file, string toExtension, string password = null)
         {
             if (!EnableConvert(file, toExtension))
             {
@@ -687,24 +680,18 @@
 
             var fileUri = PathProvider.GetFileStreamUrl(file);
             var docKey = DocumentServiceHelper.GetDocKey(file);
-<<<<<<< HEAD
-            fileUri = DocumentServiceConnector.ReplaceCommunityAdress(fileUri);
-
-            var uriTuple = await DocumentServiceConnector.GetConvertedUriAsync(fileUri, file.ConvertedExtension, toExtension, docKey, null, null, null, false);
+            fileUri = DocumentServiceConnector.ReplaceCommunityAdress(fileUri);
+
+            var uriTuple = await DocumentServiceConnector.GetConvertedUriAsync(fileUri, file.ConvertedExtension, toExtension, docKey, password, null, null, false);
             var convertUri = uriTuple.ConvertedDocumentUri;
-=======
-            fileUri = DocumentServiceConnector.ReplaceCommunityAdress(fileUri);
-            DocumentServiceConnector.GetConvertedUri(fileUri, file.ConvertedExtension, toExtension, docKey, password, null, null, false, out var convertUri);
-
->>>>>>> 75a8ed20
-            var request = new HttpRequestMessage();
-            request.RequestUri = new Uri(convertUri);
-
-            using var httpClient = ClientFactory.CreateClient();
-            using var response = await httpClient.SendAsync(request);
+            var request = new HttpRequestMessage();
+            request.RequestUri = new Uri(convertUri);
+
+            using var httpClient = ClientFactory.CreateClient();
+            using var response = await httpClient.SendAsync(request);
             return new ResponseStream(response);
-        }
-
+        }
+
         public async Task<FileOperationResult> ExecSynchronouslyAsync<T>(File<T> file, string doc)
         {
             var fileDao = DaoFactory.GetFileDao<T>();
@@ -727,52 +714,52 @@
             var toExtension = FileUtility.GetInternalExtension(file.Title);
             var docKey = DocumentServiceHelper.GetDocKey(file);
 
-            fileUri = DocumentServiceConnector.ReplaceCommunityAdress(fileUri);
-
-            var uriTuple = await DocumentServiceConnector.GetConvertedUriAsync(fileUri, fileExtension, toExtension, docKey, null, null, null, false);
-            var convertUri = uriTuple.ConvertedDocumentUri;
-
-            var operationResult = new ConvertFileOperationResult
-            {
-                Source = string.Format("{{\"id\":\"{0}\", \"version\":\"{1}\"}}", file.ID, file.Version),
-                OperationType = FileOperationType.Convert,
-                Error = string.Empty,
-                Progress = 0,
-                Result = string.Empty,
-                Processed = "",
-                Id = string.Empty,
-                TenantId = TenantManager.GetCurrentTenant().TenantId,
-                Account = AuthContext.CurrentAccount,
-                Delete = false,
-                StartDateTime = DateTime.Now,
-                Url = HttpContextAccesor?.HttpContext != null ? HttpContextAccesor.HttpContext.Request.GetUrlRewriter().ToString() : null,
-                Password = null,
-                ServerRootPath = BaseCommonLinkUtility.ServerRootPath
-            };
-
-            var operationResultError = string.Empty;
-
-            var newFile = await SaveConvertedFileAsync(file, convertUri);
-            if (newFile != null)
-            {
-                var folderDao = DaoFactory.GetFolderDao<T>();
-                var folder = await folderDao.GetFolderAsync(newFile.FolderID);
-                var folderTitle = await fileSecurity.CanReadAsync(folder) ? folder.Title : null;
-                operationResult.Result = await GetFileConverter<T>().FileJsonSerializerAsync(EntryStatusManager, newFile, folderTitle);
-            }
-
-            operationResult.Progress = 100;
-            operationResult.StopDateTime = DateTime.UtcNow;
-            operationResult.Processed = "1";
-
-            if (!string.IsNullOrEmpty(operationResultError))
-            {
-                operationResult.Error = operationResultError;
-            }
-
+            fileUri = DocumentServiceConnector.ReplaceCommunityAdress(fileUri);
+
+            var uriTuple = await DocumentServiceConnector.GetConvertedUriAsync(fileUri, fileExtension, toExtension, docKey, null, null, null, false);
+            var convertUri = uriTuple.ConvertedDocumentUri;
+
+            var operationResult = new ConvertFileOperationResult
+            {
+                Source = string.Format("{{\"id\":\"{0}\", \"version\":\"{1}\"}}", file.ID, file.Version),
+                OperationType = FileOperationType.Convert,
+                Error = string.Empty,
+                Progress = 0,
+                Result = string.Empty,
+                Processed = "",
+                Id = string.Empty,
+                TenantId = TenantManager.GetCurrentTenant().TenantId,
+                Account = AuthContext.CurrentAccount,
+                Delete = false,
+                StartDateTime = DateTime.Now,
+                Url = HttpContextAccesor?.HttpContext != null ? HttpContextAccesor.HttpContext.Request.GetUrlRewriter().ToString() : null,
+                Password = null,
+                ServerRootPath = BaseCommonLinkUtility.ServerRootPath
+            };
+
+            var operationResultError = string.Empty;
+
+            var newFile = await SaveConvertedFileAsync(file, convertUri);
+            if (newFile != null)
+            {
+                var folderDao = DaoFactory.GetFolderDao<T>();
+                var folder = await folderDao.GetFolderAsync(newFile.FolderID);
+                var folderTitle = await fileSecurity.CanReadAsync(folder) ? folder.Title : null;
+                operationResult.Result = await GetFileConverter<T>().FileJsonSerializerAsync(EntryStatusManager, newFile, folderTitle);
+            }
+
+            operationResult.Progress = 100;
+            operationResult.StopDateTime = DateTime.UtcNow;
+            operationResult.Processed = "1";
+
+            if (!string.IsNullOrEmpty(operationResultError))
+            {
+                operationResult.Error = operationResultError;
+            }
+
             return operationResult;
-        }
-
+        }
+
         public async Task ExecAsynchronouslyAsync<T>(File<T> file, bool deleteAfter, string password = null)
         {
             if (!MustConvert(file))
@@ -796,8 +783,8 @@
             }
 
             return GetFileConverter<T>().IsConverting(file);
-        }
-
+        }
+
         public async IAsyncEnumerable<FileOperationResult> GetStatusAsync<T>(IEnumerable<KeyValuePair<File<T>, bool>> filesPair)
         {
             var result = new List<FileOperationResult>();
@@ -810,22 +797,22 @@
                     yield return r;
                 }
             }
-        }
-
+        }
+
         public async Task<File<T>> SaveConvertedFileAsync<T>(File<T> file, string convertedFileUrl)
         {
             var fileSecurity = FileSecurity;
             var fileDao = DaoFactory.GetFileDao<T>();
             var folderDao = DaoFactory.GetFolderDao<T>();
-            File<T> newFile = null;
+            File<T> newFile = null;
             var markAsTemplate = false;
             var newFileTitle = FileUtility.ReplaceFileExtension(file.Title, FileUtility.GetInternalExtension(file.Title));
 
             if (!FilesSettingsHelper.StoreOriginalFiles && await fileSecurity.CanEditAsync(file))
             {
                 newFile = (File<T>)file.Clone();
-                newFile.Version++;
-                markAsTemplate = FileUtility.ExtsTemplate.Contains(FileUtility.GetFileExtension(file.Title), StringComparer.CurrentCultureIgnoreCase)
+                newFile.Version++;
+                markAsTemplate = FileUtility.ExtsTemplate.Contains(FileUtility.GetFileExtension(file.Title), StringComparer.CurrentCultureIgnoreCase)
                               && FileUtility.ExtsWebTemplate.Contains(FileUtility.GetFileExtension(newFileTitle), StringComparer.CurrentCultureIgnoreCase);
             }
             else
@@ -864,18 +851,18 @@
             newFile.Title = newFileTitle;
             newFile.ConvertedType = null;
             newFile.Comment = string.Format(FilesCommonResource.CommentConvert, file.Title);
-            newFile.ThumbnailStatus = Thumbnail.Waiting;
-
-            var request = new HttpRequestMessage();
-            request.RequestUri = new Uri(convertedFileUrl);
-
+            newFile.ThumbnailStatus = Thumbnail.Waiting;
+
+            var request = new HttpRequestMessage();
+            request.RequestUri = new Uri(convertedFileUrl);
+
             var httpClient = ClientFactory.CreateClient();
 
             try
-            {
+            {
                 using var response = await httpClient.SendAsync(request);
-                using var convertedFileStream = new ResponseStream(response);
-                newFile.ContentLength = convertedFileStream.Length;
+                using var convertedFileStream = new ResponseStream(response);
+                newFile.ContentLength = convertedFileStream.Length;
                 newFile = await fileDao.SaveFileAsync(newFile, convertedFileStream);
             }
             catch (HttpRequestException e)
@@ -893,10 +880,10 @@
                 throw new Exception(errorString);
             }
 
-            FilesMessageService.Send(newFile, MessageInitiator.DocsService, MessageAction.FileConverted, newFile.Title);
-
-            var linkDao = DaoFactory.GetLinkDao();
-            await linkDao.DeleteAllLinkAsync(file.ID.ToString());
+            FilesMessageService.Send(newFile, MessageInitiator.DocsService, MessageAction.FileConverted, newFile.Title);
+
+            var linkDao = DaoFactory.GetLinkDao();
+            await linkDao.DeleteAllLinkAsync(file.ID.ToString());
 
             await FileMarker.MarkAsNewAsync(newFile);
 
@@ -906,19 +893,19 @@
             {
                 tags.ForEach(r => r.EntryId = newFile.ID);
                 tagDao.SaveTags(tags);
-            }
-
-            if (markAsTemplate)
-            {
-                tagDao.SaveTags(Tag.Template(AuthContext.CurrentAccount.ID, newFile));
-            }
+            }
+
+            if (markAsTemplate)
+            {
+                tagDao.SaveTags(Tag.Template(AuthContext.CurrentAccount.ID, newFile));
+            }
 
             return newFile;
         }
 
-        private FileConverterQueue<T> GetFileConverter<T>()
-        {
-            return ServiceProvider.GetService<FileConverterQueue<T>>();
+        private FileConverterQueue<T> GetFileConverter<T>()
+        {
+            return ServiceProvider.GetService<FileConverterQueue<T>>();
         }
     }
 
@@ -943,25 +930,25 @@
         public IAccount Account { get; set; }
         public bool Delete { get; set; }
         public string Url { get; set; }
-        public string Password { get; set; }
-
-        //hack for download
+        public string Password { get; set; }
+
+        //hack for download
         public string ServerRootPath { get; set; }
     }
 
     public static class FileConverterQueueExtension
     {
         public static void Register(DIHelper services)
-        {
+        {
             services.TryAdd<FileConverterQueueScope>();
         }
-    }
+    }
 
     public static class FileConverterExtension
     {
         public static void Register(DIHelper services)
-        {
-            services.TryAdd<FileConverterQueue<int>>();
+        {
+            services.TryAdd<FileConverterQueue<int>>();
             services.TryAdd<FileConverterQueue<string>>();
         }
     }
