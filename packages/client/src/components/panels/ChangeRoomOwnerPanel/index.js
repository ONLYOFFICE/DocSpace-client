import { useState, useEffect } from "react";
import { inject, observer } from "mobx-react";
import styled, { css } from "styled-components";
import { Aside } from "@docspace/shared/components/aside";
import { Backdrop } from "@docspace/shared/components/backdrop";
import PeopleSelector from "@docspace/client/src/components/PeopleSelector";
import { withTranslation } from "react-i18next";
import Filter from "@docspace/common/api/people/filter";
<<<<<<< HEAD
import { EmployeeType } from "@docspace/shared/enums";
import { DeviceType } from "@docspace/shared/enums";
import { Portal } from "@docspace/shared/components";
=======
import { EmployeeType } from "@docspace/common/constants";
import { DeviceType } from "@docspace/common/constants";
import { Portal } from "@docspace/shared/components/portal";
>>>>>>> 4433391c

const StyledChangeRoomOwner = styled.div`
  display: contents;

  ${({ showBackButton }) =>
    !showBackButton &&
    css`
      .arrow-button {
        display: none;
      }

      .selector_body {
        height: calc(((100% - 16px) - 111px) - 54px);
      }

      .selector_footer {
        height: 110px;
        min-height: 110px;
        max-height: 110px;
      }

      .selector_footer-checkbox {
        padding: 17px 0 1px 0;
      }
    `}
`;

const ChangeRoomOwner = (props) => {
  const {
    t,
    visible,
    setIsVisible,
    showBackButton,
    setRoomParams,
    currentDeviceType,
    roomOwnerId,
    changeRoomOwner,
  } = props;

  const [isLoading, setIsLoading] = useState(false);
  const [isChecked, setIsChecked] = useState(!showBackButton);

  useEffect(() => {
    document.addEventListener("keyup", onKeyUp, false);

    return () => {
      document.removeEventListener("keyup", onKeyUp, false);
    };
  }, []);

  const onKeyUp = (e) => {
    if (e.keyCode === 27) onClose();
    if (e.keyCode === 13 || e.which === 13) onChangeRoomOwner();
  };

  const onChangeRoomOwner = async (user) => {
    if (showBackButton) {
      setRoomParams && setRoomParams(user[0]);
    } else {
      setIsLoading(true);

      await changeRoomOwner(t, user[0]?.id, isChecked);
      setIsLoading(false);
    }
    onClose();
  };

  const onClose = () => {
    setIsVisible(false);
  };

  const onBackClick = () => {
    onClose();
  };

  const filter = new Filter();
  filter.role = [EmployeeType.Admin, EmployeeType.User]; // 1(EmployeeType.User) - RoomAdmin | 3(EmployeeType.Admin) - DocSpaceAdmin

  const backClickProp = showBackButton ? { onBackClick } : {};

  const asideComponent = (
    <StyledChangeRoomOwner showBackButton={showBackButton}>
      <Backdrop
        onClick={onClose}
        visible={visible}
        zIndex={320}
        isAside={true}
      />
      <Aside
        currentDeviceType={currentDeviceType}
        className="header_aside-panel"
        visible={visible}
        onClose={onClose}
        withoutBodyScroll
      >
        <PeopleSelector
          withCancelButton
          {...backClickProp}
          onAccept={onChangeRoomOwner}
          onCancel={onClose}
          acceptButtonLabel={
            showBackButton ? t("Common:SelectAction") : t("Files:AssignOwner")
          }
          headerLabel={t("Files:ChangeTheRoomOwner")}
          filter={filter}
          isLoading={isLoading}
          withFooterCheckbox={!showBackButton}
          footerCheckboxLabel={t("Files:LeaveTheRoom")}
          isChecked={isChecked}
          setIsChecked={setIsChecked}
          withOutCurrentAuthorizedUser
          filterUserId={roomOwnerId}
        />
      </Aside>
    </StyledChangeRoomOwner>
  );

  return currentDeviceType === DeviceType.mobile ? (
    <Portal visible={visible} element={asideComponent} />
  ) : (
    asideComponent
  );
};

export default inject(
  ({
    auth,
    dialogsStore,
    filesStore,
    selectedFolderStore,
    filesActionsStore,
  }) => {
    const {
      changeRoomOwnerIsVisible,
      setChangeRoomOwnerIsVisible,
      changeRoomOwnerData,
    } = dialogsStore;
    const { settingsStore } = auth;

    const { selection, bufferSelection } = filesStore;

    const room = selection.length
      ? selection[0]
      : bufferSelection
        ? bufferSelection
        : selectedFolderStore;

    const { currentDeviceType } = settingsStore;

    return {
      visible: changeRoomOwnerIsVisible,
      setIsVisible: setChangeRoomOwnerIsVisible,
      showBackButton: changeRoomOwnerData.showBackButton,
      setRoomParams: changeRoomOwnerData.setRoomParams,
      roomOwnerId: room?.createdBy?.id,
      currentDeviceType,
      changeRoomOwner: filesActionsStore.changeRoomOwner,
    };
  }
)(observer(withTranslation(["Files"])(ChangeRoomOwner)));<|MERGE_RESOLUTION|>--- conflicted
+++ resolved
@@ -6,15 +6,8 @@
 import PeopleSelector from "@docspace/client/src/components/PeopleSelector";
 import { withTranslation } from "react-i18next";
 import Filter from "@docspace/common/api/people/filter";
-<<<<<<< HEAD
-import { EmployeeType } from "@docspace/shared/enums";
-import { DeviceType } from "@docspace/shared/enums";
-import { Portal } from "@docspace/shared/components";
-=======
-import { EmployeeType } from "@docspace/common/constants";
-import { DeviceType } from "@docspace/common/constants";
+import { EmployeeType, DeviceType } from "@docspace/shared/enums";
 import { Portal } from "@docspace/shared/components/portal";
->>>>>>> 4433391c
 
 const StyledChangeRoomOwner = styled.div`
   display: contents;
@@ -159,8 +152,8 @@
     const room = selection.length
       ? selection[0]
       : bufferSelection
-        ? bufferSelection
-        : selectedFolderStore;
+      ? bufferSelection
+      : selectedFolderStore;
 
     const { currentDeviceType } = settingsStore;
 
