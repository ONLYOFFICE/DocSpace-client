﻿<Project Sdk="Microsoft.NET.Sdk">
  <PropertyGroup>
    <ProductVersion>9.0.30729</ProductVersion>
    <ProjectGuid>{A51D0454-4AFA-46DE-89D4-B03D37E1816C}</ProjectGuid>
    <TargetFramework>net7.0</TargetFramework>
    <FileUpgradeFlags />
    <UpgradeBackupLocation />
    <AssemblyVersion>1.0.1</AssemblyVersion>
    <InformationalVersion>1.0.1</InformationalVersion>
    <AssemblyTitle>ASC.Core.Common</AssemblyTitle>
    <Company>Ascensio System SIA</Company>
    <Product>ASC.Core.Common</Product>
    <Copyright>(c) Ascensio System SIA. All rights reserved</Copyright>
    <AppendTargetFrameworkToOutputPath>false</AppendTargetFrameworkToOutputPath>
    <ProduceReferenceAssembly>false</ProduceReferenceAssembly>
	  <ImplicitUsings>enable</ImplicitUsings>
    <GenerateDocumentationFile>True</GenerateDocumentationFile>
    <NoWarn>1701;1702;1591</NoWarn>
  </PropertyGroup>
  <PropertyGroup Condition=" '$(Configuration)|$(Platform)' == 'Debug|AnyCPU' ">
    <DebugType>full</DebugType>
  </PropertyGroup>
  <PropertyGroup Condition=" '$(Configuration)|$(Platform)' == 'Release|AnyCPU' ">
    <DebugType>none</DebugType>
  </PropertyGroup>
  <ItemGroup>
    <ProjectReference Include="..\ASC.Common\ASC.Common.csproj" />
    <ProjectReference Include="..\ASC.EventBus\ASC.EventBus.csproj" />
  </ItemGroup>
  <ItemGroup>
    <Service Include="{508349b6-6b84-4df5-91f0-309beebad82d}" />
    <Service Include="{82A7F48D-3B50-4B1E-B82E-3ADA8210C358}" />
  </ItemGroup>
  <ItemGroup>
    <Compile Remove="Notify\Jabber\IReverseJabberService.cs" />
  </ItemGroup>
  <ItemGroup>
    <None Remove="protos\az_record_cache.proto" />
    <None Remove="protos\consumer_cache_item.proto" />
    <None Remove="protos\create_client_proto.proto" />
    <None Remove="protos\disable_client_proto.proto" />
    <None Remove="protos\group_cache_item.proto" />
    <None Remove="protos\quota_cache_item.proto" />
    <None Remove="protos\register_user_proto.proto" />
    <None Remove="protos\settings_cache_item.proto" />
    <None Remove="protos\subscription_method_cache.proto" />
    <None Remove="protos\subscription_record.proto" />
    <None Remove="protos\tenant_cache_item.proto" />
    <None Remove="protos\tenant_setting.proto" />
    <None Remove="protos\user_group_ref_cache_item.proto" />
    <None Remove="protos\user_info_cache_item.proto" />
    <None Remove="protos\user_photo_cache_item.proto" />
  </ItemGroup>
  <ItemGroup>
    <PackageReference Include="AWSSDK.Core" Version="3.7.200.14" />
    <PackageReference Include="AWSSDK.SimpleEmail" Version="3.7.200.14" />
    <PackageReference Include="FirebaseAdmin" Version="2.4.0" />
    <PackageReference Include="Grpc.Tools" Version="2.57.0">
      <PrivateAssets>all</PrivateAssets>
      <IncludeAssets>runtime; build; native; contentfiles; analyzers; buildtransitive</IncludeAssets>
    </PackageReference>
    <PackageReference Include="MailKit" Version="4.1.0" />
    <PackageReference Include="Microsoft.Extensions.Http" Version="7.0.0" />
<<<<<<< HEAD
    <PackageReference Include="Npgsql.EntityFrameworkCore.PostgreSQL" Version="7.0.4" />
=======
    <PackageReference Include="Microsoft.Extensions.Http.Polly" Version="7.0.2" />
    <PackageReference Include="Npgsql.EntityFrameworkCore.PostgreSQL" Version="7.0.1" />
    <PackageReference Include="Polly" Version="7.2.3" />
>>>>>>> 15d345d4
    <PackageReference Include="Pomelo.EntityFrameworkCore.MySql" Version="7.0.0" />
    <PackageReference Include="System.Linq.Async" Version="6.0.1" />
    <PackageReference Include="Telegram.Bot" Version="19.0.0" />
  </ItemGroup>
  <ItemGroup>
    <Protobuf Include="protos\create_client_proto.proto" />
    <Protobuf Include="protos\disable_client_proto.proto" />
    <Protobuf Include="protos\register_user_proto.proto" />
    <Protobuf Include="protos\settings_cache_item.proto" />
    <Protobuf Include="protos\consumer_cache_item.proto" />
    <Protobuf Include="protos\tenant_cache_item.proto" />
    <Protobuf Include="protos\group_cache_item.proto" />
    <Protobuf Include="protos\user_group_ref_cache_item.proto" />
    <Protobuf Include="protos\user_info_cache_item.proto" />
    <Protobuf Include="protos\user_photo_cache_item.proto" />
    <Protobuf Include="protos\tenant_setting.proto" />
    <Protobuf Include="protos\subscription_method_cache.proto" />
    <Protobuf Include="protos\subscription_record.proto" />
    <Protobuf Include="protos\tariff_cache_item.proto" />
    <Protobuf Include="protos\az_record_cache.proto" />
    <Protobuf Include="protos\quota_cache_item.proto" />
  </ItemGroup>
</Project><|MERGE_RESOLUTION|>--- conflicted
+++ resolved
@@ -61,13 +61,9 @@
     </PackageReference>
     <PackageReference Include="MailKit" Version="4.1.0" />
     <PackageReference Include="Microsoft.Extensions.Http" Version="7.0.0" />
-<<<<<<< HEAD
+    <PackageReference Include="Microsoft.Extensions.Http.Polly" Version="7.0.2" />
     <PackageReference Include="Npgsql.EntityFrameworkCore.PostgreSQL" Version="7.0.4" />
-=======
-    <PackageReference Include="Microsoft.Extensions.Http.Polly" Version="7.0.2" />
-    <PackageReference Include="Npgsql.EntityFrameworkCore.PostgreSQL" Version="7.0.1" />
     <PackageReference Include="Polly" Version="7.2.3" />
->>>>>>> 15d345d4
     <PackageReference Include="Pomelo.EntityFrameworkCore.MySql" Version="7.0.0" />
     <PackageReference Include="System.Linq.Async" Version="6.0.1" />
     <PackageReference Include="Telegram.Bot" Version="19.0.0" />
