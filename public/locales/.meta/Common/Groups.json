{
  "key_path": "Groups",
  "content": "Groups",
  "content_en_sha1_hash": "ae9629f4ebb82c6331c0809fa9a0e54b00e578e6",
  "created_at": "2025-05-19T21:30:45.668Z",
<<<<<<< HEAD
  "updated_at": "2025-10-03T10:07:11.403Z",
=======
  "updated_at": "2025-10-03T13:19:30.370Z",
>>>>>>> 4e3ade75
  "comment": {
    "text": "The translation key \"Groups\" refers to the label used on a data import component to indicate that groups are being imported. It is used in a settings page and appears as a section name in a dialog box, allowing users to toggle the inclusion of group data in their imports.",
    "is_auto": true,
    "updated_at": "2025-05-20T09:36:00.049Z"
  },
  "usage": [
    {
      "file_path": "/packages/client/src/components/Article/Body/AccountsItems.tsx",
      "line_number": 76,
      "context": "folderId=\"accounts_catalog-members\"\n withAnimation\n />\n <ArticleItem\n key=\"accounts-groups\"\n text={t(\"Common:Groups\")}\n linkData={getLinkData(\"groups\")}\n title={t(\"Common:Groups\")}\n icon={getCatalogIconUrlByType(PageType.groups)}\n showText={showText}\n onClick={onClickAction}",
      "module": "/packages/client"
    },
    {
      "file_path": "/packages/client/src/components/Article/Body/AccountsItems.tsx",
      "line_number": 76,
      "context": "folderId=\"accounts_catalog-members\"\n withAnimation\n />\n <ArticleItem\n key=\"accounts-groups\"\n text={t(\"Common:Groups\")}\n linkData={getLinkData(\"groups\")}\n title={t(\"Common:Groups\")}\n icon={getCatalogIconUrlByType(PageType.groups)}\n showText={showText}\n onClick={onClickAction}",
      "module": "/packages/client"
    },
    {
      "file_path": "/packages/client/src/pages/Home/InfoPanel/Body/views/FilesView/hooks/useMembers.ts",
      "line_number": 103,
      "context": "label: t(\"InfoPanel:Administration\"),\n list: administrators,\n },\n {\n key: TInfoPanelMemberType.groups,\n label: t(\"Common:Groups\"),\n list: groups,\n },\n {\n key: TInfoPanelMemberType.users,\n label: t(\"InfoPanel:Users\"),",
      "module": "/packages/client"
    },
    {
      "file_path": "/packages/client/src/pages/Home/Section/Header/index.js",
      "line_number": 527,
      "context": "const getAccountsTitle = () => {\n switch (contactsTab) {\n case \"people\":\n return t(\"Common:Members\");\n case \"groups\":\n return t(\"Common:Groups\");\n case \"inside_group\":\n return getInsideGroupTitle();\n case \"guests\":\n return t(\"Common:Guests\");\n default:",
      "module": "/packages/client"
    },
    {
      "file_path": "/packages/client/src/pages/PortalSettings/categories/data-import/components/ImportStep.tsx",
      "line_number": 123,
      "context": "/>\n \n <ImportSection\n isChecked={importOptions.importGroups}\n onChange={(e) => onChange(e, \"importGroups\")}\n sectionName={t(\"Common:Groups\")}\n description={\n <Trans\n t={t}\n i18nKey=\"GroupsSectionDescription\"\n ns=\"Settings\"",
      "module": "/packages/client"
    },
    {
      "file_path": "/packages/client/src/pages/PortalSettings/categories/data-import/components/ImportStep.tsx",
      "line_number": 123,
      "context": "/>\n \n <ImportSection\n isChecked={importOptions.importGroups}\n onChange={(e) => onChange(e, \"importGroups\")}\n sectionName={t(\"Common:Groups\")}\n description={\n <Trans\n t={t}\n i18nKey=\"GroupsSectionDescription\"\n ns=\"Settings\"",
      "module": "/packages/client"
    },
    {
      "file_path": "/packages/client/src/pages/PortalSettings/categories/data-import/components/ImportStep.tsx",
      "line_number": 123,
      "context": "/>\n \n <ImportSection\n isChecked={importOptions.importGroups}\n onChange={(e) => onChange(e, \"importGroups\")}\n sectionName={t(\"Common:Groups\")}\n description={\n <Trans\n t={t}\n i18nKey=\"GroupsSectionDescription\"\n ns=\"Settings\"",
      "module": "/packages/client"
    },
    {
      "file_path": "/packages/shared/components/share/Share.helpers.tsx",
      "line_number": 539,
      "context": "subjectType === MembersSubjectType.Group\n ) {\n if (groups.length === 0) {\n groups.push({\n id: \"groups\",\n displayName: t(\"Common:Groups\"),\n isTitle: true,\n } satisfies TTitleShare);\n }\n \n groups.push({ ...member, isGroup: true });",
      "module": "/packages/shared"
    },
    {
      "file_path": "/packages/shared/selectors/Groups/index.tsx",
      "line_number": 154,
      "context": "className={className}\n withHeader\n headerProps={{\n ...headerProps,\n onCloseClick: () => {},\n headerLabel: headerProps?.headerLabel || t(\"Common:Groups\"),\n }}\n alwaysShowFooter={itemsList.length !== 0 || Boolean(searchValue)}\n withSearch\n searchPlaceholder={t(\"Common:Search\")}\n onSearch={onSearch}",
      "module": "/packages/shared"
    },
    {
      "file_path": "/packages/shared/selectors/People/index.tsx",
      "line_number": 607,
      "context": "content: null,\n },\n ...[\n withGroups && {\n id: GROUP_TAB_ID,\n name: t(\"Common:Groups\"),\n onClick: () => changeActiveTab(GROUP_TAB_ID),\n content: null,\n },\n ],\n ...[",
      "module": "/packages/shared"
    }
  ],
  "languages": {
    "en": {
      "ai_translated": false,
      "ai_model": null,
      "ai_spell_check_issues": [],
      "approved_at": null
    },
    "ar-SA": {
      "ai_translated": false,
      "ai_model": null,
      "ai_spell_check_issues": [],
      "approved_at": null
    },
    "az": {
      "ai_translated": false,
      "ai_model": null,
      "ai_spell_check_issues": [],
      "approved_at": null
    },
    "bg": {
      "ai_translated": false,
      "ai_model": null,
      "ai_spell_check_issues": [],
      "approved_at": null
    },
    "cs": {
      "ai_translated": false,
      "ai_model": null,
      "ai_spell_check_issues": [],
      "approved_at": null
    },
    "de": {
      "ai_translated": false,
      "ai_model": null,
      "ai_spell_check_issues": [],
      "approved_at": null
    },
    "el-GR": {
      "ai_translated": false,
      "ai_model": null,
      "ai_spell_check_issues": [],
      "approved_at": null
    },
    "es": {
      "ai_translated": false,
      "ai_model": null,
      "ai_spell_check_issues": [],
      "approved_at": null
    },
    "fi": {
      "ai_translated": false,
      "ai_model": null,
      "ai_spell_check_issues": [],
      "approved_at": null
    },
    "fr": {
      "ai_translated": false,
      "ai_model": null,
      "ai_spell_check_issues": [],
      "approved_at": null
    },
    "hy-AM": {
      "ai_translated": false,
      "ai_model": null,
      "ai_spell_check_issues": [],
      "approved_at": null
    },
    "it": {
      "ai_translated": false,
      "ai_model": null,
      "ai_spell_check_issues": [],
      "approved_at": null
    },
    "ja-JP": {
      "ai_translated": false,
      "ai_model": null,
      "ai_spell_check_issues": [],
      "approved_at": null
    },
    "ko-KR": {
      "ai_translated": false,
      "ai_model": null,
      "ai_spell_check_issues": [],
      "approved_at": null
    },
    "lo-LA": {
      "ai_translated": false,
      "ai_model": null,
      "ai_spell_check_issues": [
        {
          "type": "incorrect_translation",
          "description": "The Lao translation \"ກຸ່ມໆ\" (kum-kum) is a reduplicated form of \"ກຸ່ມ\" (kum), which means 'group'. While reduplication can sometimes indicate plurality or emphasis, it's not the standard or most accurate translation of 'Groups' in this context. It could be perceived as informal or even childish depending on the application.",
          "suggestion": "The most appropriate translation is \"ກຸ່ມ\" (kum). Alternatively, if you want to emphasize plurality or a collection of groups, a more formal approach might be \"ບັນດາກຸ່ມ\" (ban-da kum) or \"ກຸ່ມຕ່າງໆ\" (kum tang-tang)."
        }
      ],
      "approved_at": null
    },
    "lv": {
      "ai_translated": false,
      "ai_model": null,
      "ai_spell_check_issues": [],
      "approved_at": null
    },
    "nl": {
      "ai_translated": false,
      "ai_model": null,
      "ai_spell_check_issues": [],
      "approved_at": null
    },
    "pl": {
      "ai_translated": false,
      "ai_model": null,
      "ai_spell_check_issues": [],
      "approved_at": null
    },
    "pt": {
      "ai_translated": false,
      "ai_model": null,
      "ai_spell_check_issues": [],
      "approved_at": null
    },
    "pt-BR": {
      "ai_translated": false,
      "ai_model": null,
      "ai_spell_check_issues": [],
      "approved_at": null
    },
    "ro": {
      "ai_translated": false,
      "ai_model": null,
      "ai_spell_check_issues": [],
      "approved_at": null
    },
    "ru": {
      "ai_translated": false,
      "ai_model": null,
      "ai_spell_check_issues": [],
      "approved_at": null
    },
    "si": {
      "ai_translated": false,
      "ai_model": null,
      "ai_spell_check_issues": [
        {
          "type": "incorrect_translation",
          "description": "The Sinhala translation 'සමූහ' is a valid word but doesn't fully capture the nuance of 'Groups' in this context. 'Groups' often implies a collection of people or entities working together, whereas 'සමූහ' can be a more general term for a collection or aggregate.",
          "suggestion": "Consider using 'මණ්ඩල' or 'කුඹුල්' which can more accurately convey a group of people working together. The best choice depends on the specific context of how 'Groups' is used."
        }
      ],
      "approved_at": null
    },
    "sk": {
      "ai_translated": false,
      "ai_model": null,
      "ai_spell_check_issues": [],
      "approved_at": null
    },
    "sl": {
      "ai_translated": false,
      "ai_model": null,
      "ai_spell_check_issues": [],
      "approved_at": null
    },
    "sr-Cyrl-RS": {
      "ai_translated": false,
      "ai_model": null,
      "ai_spell_check_issues": [
        {
          "type": "incorrect_translation",
          "description": "The Serbian (Cyrillic) translation 'Групе' is the plural form of 'group'. The English 'Groups' likely refers to a singular noun or a generic term, and the singular form 'Група' would be more accurate.",
          "suggestion": "Група"
        }
      ],
      "approved_at": null
    },
    "sr-Latn-RS": {
      "ai_translated": false,
      "ai_model": null,
      "ai_spell_check_issues": [],
      "approved_at": null
    },
    "tr": {
      "ai_translated": false,
      "ai_model": null,
      "ai_spell_check_issues": [],
      "approved_at": null
    },
    "uk-UA": {
      "ai_translated": false,
      "ai_model": null,
      "ai_spell_check_issues": [],
      "approved_at": null
    },
    "vi": {
      "ai_translated": false,
      "ai_model": null,
      "ai_spell_check_issues": [],
      "approved_at": null
    },
    "zh-CN": {
      "ai_translated": false,
      "ai_model": null,
      "ai_spell_check_issues": [],
      "approved_at": null
    }
  }
}<|MERGE_RESOLUTION|>--- conflicted
+++ resolved
@@ -3,11 +3,7 @@
   "content": "Groups",
   "content_en_sha1_hash": "ae9629f4ebb82c6331c0809fa9a0e54b00e578e6",
   "created_at": "2025-05-19T21:30:45.668Z",
-<<<<<<< HEAD
-  "updated_at": "2025-10-03T10:07:11.403Z",
-=======
   "updated_at": "2025-10-03T13:19:30.370Z",
->>>>>>> 4e3ade75
   "comment": {
     "text": "The translation key \"Groups\" refers to the label used on a data import component to indicate that groups are being imported. It is used in a settings page and appears as a section name in a dialog box, allowing users to toggle the inclusion of group data in their imports.",
     "is_auto": true,
@@ -40,20 +36,14 @@
     },
     {
       "file_path": "/packages/client/src/pages/PortalSettings/categories/data-import/components/ImportStep.tsx",
-      "line_number": 123,
-      "context": "/>\n \n <ImportSection\n isChecked={importOptions.importGroups}\n onChange={(e) => onChange(e, \"importGroups\")}\n sectionName={t(\"Common:Groups\")}\n description={\n <Trans\n t={t}\n i18nKey=\"GroupsSectionDescription\"\n ns=\"Settings\"",
+      "line_number": 120,
+      "context": "/>\n \n <ImportSection\n isChecked={importOptions.importGroups}\n onChange={(e) => onChange(e, \"importGroups\")}\n sectionName={t(\"Common:Groups\")}\n description={t(\"Settings:GroupsDescription\", {\n serviceName,\n contactsName: t(\"Common:Contacts\"),\n })}\n exportSection={{",
       "module": "/packages/client"
     },
     {
       "file_path": "/packages/client/src/pages/PortalSettings/categories/data-import/components/ImportStep.tsx",
-      "line_number": 123,
-      "context": "/>\n \n <ImportSection\n isChecked={importOptions.importGroups}\n onChange={(e) => onChange(e, \"importGroups\")}\n sectionName={t(\"Common:Groups\")}\n description={\n <Trans\n t={t}\n i18nKey=\"GroupsSectionDescription\"\n ns=\"Settings\"",
-      "module": "/packages/client"
-    },
-    {
-      "file_path": "/packages/client/src/pages/PortalSettings/categories/data-import/components/ImportStep.tsx",
-      "line_number": 123,
-      "context": "/>\n \n <ImportSection\n isChecked={importOptions.importGroups}\n onChange={(e) => onChange(e, \"importGroups\")}\n sectionName={t(\"Common:Groups\")}\n description={\n <Trans\n t={t}\n i18nKey=\"GroupsSectionDescription\"\n ns=\"Settings\"",
+      "line_number": 120,
+      "context": "/>\n \n <ImportSection\n isChecked={importOptions.importGroups}\n onChange={(e) => onChange(e, \"importGroups\")}\n sectionName={t(\"Common:Groups\")}\n description={t(\"Settings:GroupsDescription\", {\n serviceName,\n contactsName: t(\"Common:Contacts\"),\n })}\n exportSection={{",
       "module": "/packages/client"
     },
     {
