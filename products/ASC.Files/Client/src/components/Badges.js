import React from "react";
<<<<<<< HEAD
import styled from "styled-components";
import Badge from "@appserver/components/badge";
import IconButton from "@appserver/components/icon-button";
import commonIconsStyles from "@appserver/components/utils/common-icons-style";

export const StyledIcon = styled(IconButton)`
  ${commonIconsStyles}
`;
=======
import Badge from "@appserver/components/badge";
import IconButton from "@appserver/components/icon-button";
import {
  StyledFavoriteIcon,
  StyledFileActionsConvertEditDocIcon,
  StyledFileActionsEditFormIcon,
  StyledFileActionsLockedIcon,
} from "./Icons";
>>>>>>> 9d43cb07

const Badges = ({
  t,
  newItems,
  sectionWidth,
  item,
  canWebEdit,
  isTrashFolder,
  isPrivacyFolder,
  isDesktopClient,
  canConvert,
  accessToEdit,
  showNew,
  onFilesClick,
  onShowVersionHistory,
  onBadgeClick,
  setConvertDialogVisible,
}) => {
  const { id, locked, fileStatus, version, versionGroup, fileExst } = item;

  const isEditing = fileStatus === 1;
  const isNewWithFav = fileStatus === 34;
  const isEditingWithFav = fileStatus === 33;
  const showEditBadge = !locked || item.access === 0;
  const isPrivacy = isPrivacyFolder && isDesktopClient;
<<<<<<< HEAD
  const showActionsEdit = isEditing || isEditingWithFav;

  const iconEdit = showActionsEdit
    ? "/static/images/file.actions.convert.edit.doc.react.svg"
    : "/static/images/access.edit.react.svg";

  const iconRefresh = "/static/images/refresh.react.svg";

  const countVersions = versionGroup > 999 ? "999+" : versionGroup;

  const contentNewItems = newItems > 999 ? "999+" : newItems;

  const tabletViewBadge = sectionWidth > 500 && sectionWidth <= 1024;

  const sizeBadge = tabletViewBadge ? "medium" : "small";

  const lineHeightBadge = tabletViewBadge ? "16px" : "12px";

  const paddingBadge = tabletViewBadge ? "0 5px" : "0 3px";
=======
  const isForm = fileExst === ".oform";
>>>>>>> 9d43cb07

  return fileExst ? (
    <div className="badges additional-badges">
      {canWebEdit &&
        !isTrashFolder &&
        !isPrivacy &&
        accessToEdit &&
        showEditBadge &&
        !canConvert && (
          <StyledIcon
            iconName={iconEdit}
            className="badge tablet-edit tablet-badge icons-group"
            size={sizeBadge}
            onClick={onFilesClick}
<<<<<<< HEAD
            hoverColor="#3B72A7"
          />
        )}
      {canConvert && !isTrashFolder && (
        <StyledIcon
          onClick={setConvertDialogVisible}
          iconName={iconRefresh}
          className="badge tablet-badge icons-group can-convert"
          size={sizeBadge}
          hoverColor="#3B72A7"
=======
            iconName={
              isForm
                ? "/static/images/access.edit.form.react.svg"
                : "/static/images/access.edit.react.svg"
            }
            className="badge icons-group edit"
            size="small"
            isfill={true}
            color="#A3A9AE"
            hoverColor="#3B72A7"
          />
        )}
      {(isEditing || isEditingWithFav) &&
        React.createElement(
          isForm
            ? StyledFileActionsEditFormIcon
            : StyledFileActionsConvertEditDocIcon,
          {
            onClick: onFilesClick,
            className: "badge icons-group is-editing",
            size: "small",
          }
        )}
      {locked && accessToEdit && !isTrashFolder && (
        <StyledFileActionsLockedIcon
          className="badge lock-file icons-group"
          size="small"
          data-id={id}
          data-locked={true}
          onClick={onClickLock}
        />
      )}
      {(isFavorite || isNewWithFav || isEditingWithFav) && !isTrashFolder && (
        <StyledFavoriteIcon
          className="favorite icons-group badge"
          size="small"
          data-action="remove"
          data-id={id}
          data-title={title}
          onClick={onClickFavorite}
>>>>>>> 9d43cb07
        />
      )}
      {version > 1 && (
        <Badge
          className="badge-version tablet-badge icons-group"
          backgroundColor="#A3A9AE"
          borderRadius="11px"
          color="#FFFFFF"
          fontSize="9px"
          fontWeight={800}
          label={t("VersionBadge:Version", { version: countVersions })}
          maxWidth="50px"
          onClick={onShowVersionHistory}
          padding={paddingBadge}
          lineHeight={lineHeightBadge}
          data-id={id}
        />
      )}
      {(showNew || isNewWithFav) && (
        <Badge
          className="badge-version badge-new-version tablet-badge icons-group"
          backgroundColor="#ED7309"
          borderRadius="11px"
          color="#FFFFFF"
          fontSize="9px"
          fontWeight={800}
          label={t("New")}
          maxWidth="50px"
          onClick={onBadgeClick}
          padding={paddingBadge}
          lineHeight={lineHeightBadge}
          data-id={id}
        />
      )}
    </div>
  ) : (
    showNew && (
      <Badge
        className="new-items tablet-badge"
        backgroundColor="#ED7309"
        borderRadius="11px"
        color="#FFFFFF"
        fontSize="9px"
        fontWeight={800}
        label={contentNewItems}
        maxWidth="50px"
        onClick={onBadgeClick}
        padding={paddingBadge}
        lineHeight={lineHeightBadge}
        data-id={id}
      />
    )
  );
};

export default Badges;<|MERGE_RESOLUTION|>--- conflicted
+++ resolved
@@ -1,5 +1,4 @@
 import React from "react";
-<<<<<<< HEAD
 import styled from "styled-components";
 import Badge from "@appserver/components/badge";
 import IconButton from "@appserver/components/icon-button";
@@ -8,16 +7,6 @@
 export const StyledIcon = styled(IconButton)`
   ${commonIconsStyles}
 `;
-=======
-import Badge from "@appserver/components/badge";
-import IconButton from "@appserver/components/icon-button";
-import {
-  StyledFavoriteIcon,
-  StyledFileActionsConvertEditDocIcon,
-  StyledFileActionsEditFormIcon,
-  StyledFileActionsLockedIcon,
-} from "./Icons";
->>>>>>> 9d43cb07
 
 const Badges = ({
   t,
@@ -43,7 +32,7 @@
   const isEditingWithFav = fileStatus === 33;
   const showEditBadge = !locked || item.access === 0;
   const isPrivacy = isPrivacyFolder && isDesktopClient;
-<<<<<<< HEAD
+  const isForm = fileExst === ".oform";
   const showActionsEdit = isEditing || isEditingWithFav;
 
   const iconEdit = showActionsEdit
@@ -63,9 +52,6 @@
   const lineHeightBadge = tabletViewBadge ? "16px" : "12px";
 
   const paddingBadge = tabletViewBadge ? "0 5px" : "0 3px";
-=======
-  const isForm = fileExst === ".oform";
->>>>>>> 9d43cb07
 
   return fileExst ? (
     <div className="badges additional-badges">
@@ -80,18 +66,6 @@
             className="badge tablet-edit tablet-badge icons-group"
             size={sizeBadge}
             onClick={onFilesClick}
-<<<<<<< HEAD
-            hoverColor="#3B72A7"
-          />
-        )}
-      {canConvert && !isTrashFolder && (
-        <StyledIcon
-          onClick={setConvertDialogVisible}
-          iconName={iconRefresh}
-          className="badge tablet-badge icons-group can-convert"
-          size={sizeBadge}
-          hoverColor="#3B72A7"
-=======
             iconName={
               isForm
                 ? "/static/images/access.edit.form.react.svg"
@@ -115,24 +89,13 @@
             size: "small",
           }
         )}
-      {locked && accessToEdit && !isTrashFolder && (
-        <StyledFileActionsLockedIcon
-          className="badge lock-file icons-group"
-          size="small"
-          data-id={id}
-          data-locked={true}
-          onClick={onClickLock}
-        />
-      )}
-      {(isFavorite || isNewWithFav || isEditingWithFav) && !isTrashFolder && (
-        <StyledFavoriteIcon
-          className="favorite icons-group badge"
-          size="small"
-          data-action="remove"
-          data-id={id}
-          data-title={title}
-          onClick={onClickFavorite}
->>>>>>> 9d43cb07
+      {canConvert && !isTrashFolder && (
+        <StyledIcon
+          onClick={setConvertDialogVisible}
+          iconName={iconRefresh}
+          className="badge tablet-badge icons-group can-convert"
+          size={sizeBadge}
+          hoverColor="#3B72A7"
         />
       )}
       {version > 1 && (
