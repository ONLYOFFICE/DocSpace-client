--- conflicted
+++ resolved
@@ -433,11 +433,8 @@
     selectedFolderStore,
     treeFoldersStore,
     tableStore,
-<<<<<<< HEAD
     publicRoomStore,
-=======
     clientLoadingStore,
->>>>>>> 14b139ca
   }) => {
     const { isVisible: infoPanelVisible } = auth.infoPanelStore;
 
