// (c) Copyright Ascensio System SIA 2009-2024
//
// This program is a free software product.
// You can redistribute it and/or modify it under the terms
// of the GNU Affero General Public License (AGPL) version 3 as published by the Free Software
// Foundation. In accordance with Section 7(a) of the GNU AGPL its Section 15 shall be amended
// to the effect that Ascensio System SIA expressly excludes the warranty of non-infringement of
// any third-party rights.
//
// This program is distributed WITHOUT ANY WARRANTY, without even the implied warranty
// of MERCHANTABILITY or FITNESS FOR A PARTICULAR  PURPOSE. For details, see
// the GNU AGPL at: http://www.gnu.org/licenses/agpl-3.0.html
//
// You can contact Ascensio System SIA at Lubanas st. 125a-25, Riga, Latvia, EU, LV-1021.
//
// The  interactive user interfaces in modified source and object code versions of the Program must
// display Appropriate Legal Notices, as required under Section 5 of the GNU AGPL version 3.
//
// Pursuant to Section 7(b) of the License you must retain the original Product logo when
// distributing the program. Pursuant to Section 7(e) we decline to grant you any rights under
// trademark law for use of our trademarks.
//
// All the Product's GUI elements, including illustrations and icon sets, as well as technical writing
// content are licensed under the terms of the Creative Commons Attribution-ShareAlike 4.0
// International. See the License terms at http://creativecommons.org/licenses/by-sa/4.0/legalcode

import React from "react";
import CrossReactSvgUrl from "PUBLIC_DIR/images/cross.react.svg?url";

import { IconButton } from "../icon-button";

import { SelectedItemProps } from "./SelectedItem.types";
import { StyledSelectedItem, StyledLabel } from "./SelectedItem.styled";

export const SelectedItemPure = (props: SelectedItemProps) => {
  const {
    label,
    onClose,
    isDisabled = false,
    onClick,
    isInline = true,
    className,
    id,
    propKey,
    group,
    forwardedRef,
    classNameCloseButton,
<<<<<<< HEAD
    hideCross,
=======
    title,
>>>>>>> d90ad9d9
  } = props;
  if (!label) return null;

  const onCloseClick = (e: React.MouseEvent) => {
    if (!isDisabled) onClose(propKey, label, group || "", e);
  };

  const handleOnClick = (e: React.MouseEvent<HTMLDivElement>) => {
    const target = e.target as HTMLDivElement;

    if (!isDisabled && !target.classList.contains("selected-tag-removed"))
      onClick?.(propKey, label, group, e);
  };

  return (
    <StyledSelectedItem
      onClick={handleOnClick}
      isInline={isInline}
      className={className}
      isDisabled={isDisabled}
      id={id}
      ref={forwardedRef}
      data-testid="selected-item"
      title={title}
    >
      <StyledLabel
        className="selected-item_label"
        truncate
        isDisabled={isDisabled}
      >
        {label}
      </StyledLabel>
      {!hideCross && (
        <IconButton
          className={`selected-tag-removed ${classNameCloseButton}`}
          iconName={CrossReactSvgUrl}
          size={12}
          onClick={onCloseClick}
          isFill
          isDisabled={isDisabled}
        />
      )}
    </StyledSelectedItem>
  );
};

const SelectedItem = React.memo(SelectedItemPure);

export { SelectedItem };<|MERGE_RESOLUTION|>--- conflicted
+++ resolved
@@ -45,11 +45,8 @@
     group,
     forwardedRef,
     classNameCloseButton,
-<<<<<<< HEAD
     hideCross,
-=======
     title,
->>>>>>> d90ad9d9
   } = props;
   if (!label) return null;
 
