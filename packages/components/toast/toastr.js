--- conflicted
+++ resolved
@@ -137,7 +137,6 @@
 }
 
 function error(data, title, timeout, withCross, centerPosition) {
-  console.log("toast error: ", { data });
   const dataType = typeof data;
   let message = "";
 
@@ -148,11 +147,7 @@
       data?.response?.data?.error?.message ||
       data?.statusText ||
       data?.message ||
-<<<<<<< HEAD
-      "";
-=======
       data;
->>>>>>> b39b2949
   }
 
   // const message =
