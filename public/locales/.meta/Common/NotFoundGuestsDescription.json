{
  "key_path": "NotFoundGuestsDescription",
  "content": "New guests will be added here once you invite them to the room.",
  "content_en_sha1_hash": "67fb4d9324338a8ac05bfb73179d010e43aecfd7",
  "created_at": "2025-05-19T21:30:46.881Z",
<<<<<<< HEAD
  "updated_at": "2025-05-26T07:57:32.454Z",
=======
  "updated_at": "2025-06-18T17:09:45.752Z",
>>>>>>> 540a9604
  "comment": {
    "text": "This translation key describes a message that appears on an empty screen when there are no invited guests to display. It is used in the \"Contacts\" section of the Home page and is displayed as a default message when no guests have been added yet.",
    "is_auto": true,
    "updated_at": "2025-05-20T09:35:18.208Z"
  },
  "usage": [
    {
      "file_path": "/packages/client/src/pages/Home/Section/ContactsBody/EmptyScreen.tsx",
      "line_number": 93,
      "context": ": t(\"Common:NotFoundMembers\");\n \n const description = isEmptyGuests\n ? isFiltered\n ? t(\"Common:NotFoundFilterGuestsDescription\")\n : t(\"Common:NotFoundGuestsDescription\")\n : isEmptyGroup\n ? t(\"Common:EmptyGroupDescription\")\n : t(\"Common:NotFoundUsersDescription\");\n \n const setIsLoading = (param: boolean) => {",
      "module": "/packages/client"
    },
    {
      "file_path": "/packages/shared/selectors/People/index.tsx",
      "line_number": 655,
      "context": ": t(\"Common:NotFoundGroups\"))\n }\n emptyScreenDescription={\n emptyScreenDescription ??\n (activeTabId === GUESTS_TAB_ID\n ? t(\"Common:NotFoundGuestsDescription\")\n : activeTabId === PEOPLE_TAB_ID\n ? t(\"Common:EmptyDescription\", {\n productName: t(\"Common:ProductName\"),\n })\n : t(\"Common:GroupsNotFoundDescription\"))",
      "module": "/packages/shared"
    }
  ],
  "languages": {
    "en": {
      "ai_translated": false,
      "ai_model": null,
      "ai_spell_check_issues": [],
      "approved_at": null
    },
    "ar-SA": {
      "ai_translated": false,
      "ai_model": null,
      "ai_spell_check_issues": [],
      "approved_at": null
    },
    "az": {
      "ai_translated": false,
      "ai_model": null,
      "ai_spell_check_issues": [],
      "approved_at": null
    },
    "bg": {
      "ai_translated": false,
      "ai_model": null,
      "ai_spell_check_issues": [],
      "approved_at": null
    },
    "cs": {
      "ai_translated": false,
      "ai_model": null,
      "ai_spell_check_issues": [
        {
          "type": "grammar",
          "description": "The verb tense 'budou přidáni' (future passive) sounds slightly awkward in this context. A more natural phrasing would use a simpler present tense or a slightly different construction to imply future addition.",
          "suggestion": "Noví hosté se sem přidají, jakmile je pozvete do místnosti."
        },
        {
          "type": "incorrect_translation",
          "description": "While technically correct, 'jakmile je pozvete' can be perceived as a bit formal. A more conversational and natural phrasing could improve the overall feel.",
          "suggestion": "Až je pozvete do místnosti."
        }
      ],
      "approved_at": null
    },
    "de": {
      "ai_translated": false,
      "ai_model": null,
      "ai_spell_check_issues": [],
      "approved_at": null
    },
    "el-GR": {
      "ai_translated": false,
      "ai_model": null,
      "ai_spell_check_issues": [],
      "approved_at": null
    },
    "es": {
      "ai_translated": false,
      "ai_model": null,
      "ai_spell_check_issues": [],
      "approved_at": null
    },
    "fi": {
      "ai_translated": false,
      "ai_model": null,
      "ai_spell_check_issues": [],
      "approved_at": null
    },
    "fr": {
      "ai_translated": false,
      "ai_model": null,
      "ai_spell_check_issues": [],
      "approved_at": null
    },
    "hy-AM": {
      "ai_translated": false,
      "ai_model": null,
      "ai_spell_check_issues": [
        {
          "type": "incorrect_translation",
          "description": "The translation 'Նոր հյուրեր կավելացվեն այստեղ, երբ նրանց սենյակ հրավիրեք:' is not a direct and accurate translation of 'New guests will be added here once you invite them to the room.' The phrasing 'երբ նրանց սենյակ հրավիրեք' (when you invite them to the room) is awkward.  It should more accurately convey 'when you invite them'.",
          "suggestion": "Նոր հյուրեր կավելացվեն այստեղ, երբ դուք նրանց հրավիրեք:"
        }
      ],
      "approved_at": null
    },
    "it": {
      "ai_translated": false,
      "ai_model": null,
      "ai_spell_check_issues": [],
      "approved_at": null
    },
    "ja-JP": {
      "ai_translated": false,
      "ai_model": null,
      "ai_spell_check_issues": [
        {
          "type": "incorrect_translation",
          "description": "The translation '新しいゲストは、あなたがルームに招待すると、ここに追加されます。' is a literal translation and sounds unnatural in Japanese. A more natural phrasing would emphasize the automatic addition upon invitation.",
          "suggestion": "新しいゲストは、ルームに招待すると自動的にここに追加されます。"
        },
        {
          "type": "formatting",
          "description": "While technically correct, using 'ルーム' for 'room' is slightly less common in this context. '部屋' would be more natural.",
          "suggestion": "新しいゲストは、あなたが部屋に招待すると自動的にここに追加されます。"
        }
      ],
      "approved_at": null
    },
    "ko-KR": {
      "ai_translated": false,
      "ai_model": null,
      "ai_spell_check_issues": [],
      "approved_at": null
    },
    "lo-LA": {
      "ai_translated": false,
      "ai_model": null,
      "ai_spell_check_issues": [
        {
          "type": "incorrect_translation",
          "description": "The Lao translation is a bit literal and doesn't flow naturally. 'ຄະນະສະມາຊິກ' (khana samachik) usually refers to a committee or group of members, not just guests. The English implies 'new guests'.",
          "suggestion": "ຄະນະຜູ້ເຂົ້າແຂກ​ໃໝ່ຈະຖືກເພີ່ມຢູ່ທີ່ນີ້ເມື່ອທ່ານເຊີນພວກເຂົາເຂົ້າຫ້ອງ."
        },
        {
          "type": "grammar",
          "description": "While grammatically correct, the sentence structure 'ຄະນະສະມາຊິກຜູ້ມາໃໝ່ຈະຖືກເພີ່ມ' can be improved for a more natural flow.",
          "suggestion": "ຜູ້ເຂົ້າແຂກ​ໃໝ່ຈະຖືກເພີ່ມຢູ່ທີ່ນີ້ເມື່ອທ່ານເຊີນພວກເຂົາເຂົ້າຫ້ອງ."
        }
      ],
      "approved_at": null
    },
    "lv": {
      "ai_translated": false,
      "ai_model": null,
      "ai_spell_check_issues": [
        {
          "type": "incorrect_translation",
          "description": "The Latvian translation includes a sentence 'Varat nosūtīt savus viesus un pievienot sarakstam viesus, kurus uzaicinājušas citas personas' which is not directly related to the English content. The English says new guests will be added once invited, it doesn't imply adding guests invited by others.",
          "suggestion": "Jauni viesi tiks pievienoti šeit, kad viņus aicināsiet pievienoties telpai."
        }
      ],
      "approved_at": null
    },
    "nl": {
      "ai_translated": false,
      "ai_model": null,
      "ai_spell_check_issues": [],
      "approved_at": null
    },
    "pl": {
      "ai_translated": false,
      "ai_model": null,
      "ai_spell_check_issues": [],
      "approved_at": null
    },
    "pt": {
      "ai_translated": false,
      "ai_model": null,
      "ai_spell_check_issues": [
        {
          "type": "incorrect_translation",
          "description": "The translation 'Novos hóspedes serão adicionados aqui assim que você convidá-los para o quarto' is a literal translation that can be improved for naturalness in Portuguese. A more idiomatic translation would be something like 'Novos convidados aparecerão aqui após você convidá-los para a sala.' or 'Os convidados adicionados aparecerão aqui quando você os convidar para a sala.'",
          "suggestion": "Novos convidados aparecerão aqui após você convidá-los para a sala."
        }
      ],
      "approved_at": null
    },
    "pt-BR": {
      "ai_translated": false,
      "ai_model": null,
      "ai_spell_check_issues": [],
      "approved_at": null
    },
    "ro": {
      "ai_translated": false,
      "ai_model": null,
      "ai_spell_check_issues": [
        {
          "type": "incorrect_translation",
          "description": "The translation 'Noii invitați vor fi adăugați aici de îndată ce le invitați la sală' is a bit literal and awkward. The phrase 'le invitați la sală' isn't the most natural way to say 'invite them to the room'. It sounds like you're inviting them *to* the invitation itself.",
          "suggestion": "Noii invitați vor fi adăugați aici după ce îi invitați în sală."
        },
        {
          "type": "grammar",
          "description": "While 'de îndată ce' is grammatically correct, 'după ce' flows better in this context.",
          "suggestion": "Consider using 'după ce' instead of 'de îndată ce' for a more natural feel."
        }
      ],
      "approved_at": null
    },
    "ru": {
      "ai_translated": false,
      "ai_model": null,
      "ai_spell_check_issues": [],
      "approved_at": null
    },
    "si": {
      "ai_translated": false,
      "ai_model": null,
      "ai_spell_check_issues": [
        {
          "type": "incorrect_translation",
          "description": "The translation 'නව ආගන්තුකයින් මෙහි එක්රැස් කරනු ලැබේ, ඔබ ඔවුන්ට පහසුරම් දුන් පසු' is not a direct or natural translation of 'New guests will be added here once you invite them to the room.' The phrase 'ඔබ ඔවුන්ට පහසුරම් දුන් පසු' translates to 'after you pay them' which doesn't align with 'invite them'.",
          "suggestion": "නව ආගන්තුකයින් ඔබ ඔවුන්ට ආරාධනා කරන විට මෙහි එක්රැස් කරනු ලැබේ."
        }
      ],
      "approved_at": null
    },
    "sk": {
      "ai_translated": false,
      "ai_model": null,
      "ai_spell_check_issues": [],
      "approved_at": null
    },
    "sl": {
      "ai_translated": false,
      "ai_model": null,
      "ai_spell_check_issues": [],
      "approved_at": null
    },
    "sr-Cyrl-RS": {
      "ai_translated": false,
      "ai_model": null,
      "ai_spell_check_issues": [
        {
          "type": "incorrect_translation",
          "description": "The Serbian translation 'Нови гости ће бити додати овде када их позовете у собу.' is a literal translation but sounds slightly unnatural in Serbian. A more natural phrasing would be 'Нови гости ће бити додати овде након што их позовете у собу.' or 'Нови гости ће бити додати овде када их користите за приступање соби.'",
          "suggestion": "Нови гости ће бити додати овде након што их позовете у собу."
        }
      ],
      "approved_at": null
    },
    "sr-Latn-RS": {
      "ai_translated": false,
      "ai_model": null,
      "ai_spell_check_issues": [
        {
          "type": "spelling",
          "description": "The Serbian translation contains a typo. 'pozovete' should be 'pozovete'.",
          "suggestion": "pozovete"
        }
      ],
      "approved_at": null
    },
    "tr": {
      "ai_translated": false,
      "ai_model": null,
      "ai_spell_check_issues": [],
      "approved_at": null
    },
    "uk-UA": {
      "ai_translated": false,
      "ai_model": null,
      "ai_spell_check_issues": [],
      "approved_at": null
    },
    "vi": {
      "ai_translated": false,
      "ai_model": null,
      "ai_spell_check_issues": [],
      "approved_at": null
    },
    "zh-CN": {
      "ai_translated": false,
      "ai_model": null,
      "ai_spell_check_issues": [],
      "approved_at": null
    }
  }
}<|MERGE_RESOLUTION|>--- conflicted
+++ resolved
@@ -3,11 +3,7 @@
   "content": "New guests will be added here once you invite them to the room.",
   "content_en_sha1_hash": "67fb4d9324338a8ac05bfb73179d010e43aecfd7",
   "created_at": "2025-05-19T21:30:46.881Z",
-<<<<<<< HEAD
-  "updated_at": "2025-05-26T07:57:32.454Z",
-=======
   "updated_at": "2025-06-18T17:09:45.752Z",
->>>>>>> 540a9604
   "comment": {
     "text": "This translation key describes a message that appears on an empty screen when there are no invited guests to display. It is used in the \"Contacts\" section of the Home page and is displayed as a default message when no guests have been added yet.",
     "is_auto": true,
@@ -58,55 +54,55 @@
       "ai_spell_check_issues": [
         {
           "type": "grammar",
-          "description": "The verb tense 'budou přidáni' (future passive) sounds slightly awkward in this context. A more natural phrasing would use a simpler present tense or a slightly different construction to imply future addition.",
+          "description": "The use of 'budou přidáni' (future passive) is grammatically correct but sounds somewhat awkward and less natural in this context. A more natural phrasing would use the active voice.",
           "suggestion": "Noví hosté se sem přidají, jakmile je pozvete do místnosti."
+        }
+      ],
+      "approved_at": null
+    },
+    "de": {
+      "ai_translated": false,
+      "ai_model": null,
+      "ai_spell_check_issues": [],
+      "approved_at": null
+    },
+    "el-GR": {
+      "ai_translated": false,
+      "ai_model": null,
+      "ai_spell_check_issues": [],
+      "approved_at": null
+    },
+    "es": {
+      "ai_translated": false,
+      "ai_model": null,
+      "ai_spell_check_issues": [],
+      "approved_at": null
+    },
+    "fi": {
+      "ai_translated": false,
+      "ai_model": null,
+      "ai_spell_check_issues": [],
+      "approved_at": null
+    },
+    "fr": {
+      "ai_translated": false,
+      "ai_model": null,
+      "ai_spell_check_issues": [],
+      "approved_at": null
+    },
+    "hy-AM": {
+      "ai_translated": false,
+      "ai_model": null,
+      "ai_spell_check_issues": [
+        {
+          "type": "incorrect_translation",
+          "description": "The phrase 'երբ նրանց սենյակ հրավիրեք' is not a natural way to say 'once you invite them to the room' in Armenian. It's a literal translation that doesn't flow well. The verb 'հրավիրել' requires an object that is directly being invited, and 'սենյակ' (room) shouldn't be treated as that object here.",
+          "suggestion": "Consider phrasing it as 'երբ դուք նրանց հրավիրեք սենյակում լինելու համար' or 'երբ դուք նրանց հրավիրեք սենյակ էլու համար'."
         },
         {
-          "type": "incorrect_translation",
-          "description": "While technically correct, 'jakmile je pozvete' can be perceived as a bit formal. A more conversational and natural phrasing could improve the overall feel.",
-          "suggestion": "Až je pozvete do místnosti."
-        }
-      ],
-      "approved_at": null
-    },
-    "de": {
-      "ai_translated": false,
-      "ai_model": null,
-      "ai_spell_check_issues": [],
-      "approved_at": null
-    },
-    "el-GR": {
-      "ai_translated": false,
-      "ai_model": null,
-      "ai_spell_check_issues": [],
-      "approved_at": null
-    },
-    "es": {
-      "ai_translated": false,
-      "ai_model": null,
-      "ai_spell_check_issues": [],
-      "approved_at": null
-    },
-    "fi": {
-      "ai_translated": false,
-      "ai_model": null,
-      "ai_spell_check_issues": [],
-      "approved_at": null
-    },
-    "fr": {
-      "ai_translated": false,
-      "ai_model": null,
-      "ai_spell_check_issues": [],
-      "approved_at": null
-    },
-    "hy-AM": {
-      "ai_translated": false,
-      "ai_model": null,
-      "ai_spell_check_issues": [
-        {
-          "type": "incorrect_translation",
-          "description": "The translation 'Նոր հյուրեր կավելացվեն այստեղ, երբ նրանց սենյակ հրավիրեք:' is not a direct and accurate translation of 'New guests will be added here once you invite them to the room.' The phrasing 'երբ նրանց սենյակ հրավիրեք' (when you invite them to the room) is awkward.  It should more accurately convey 'when you invite them'.",
-          "suggestion": "Նոր հյուրեր կավելացվեն այստեղ, երբ դուք նրանց հրավիրեք:"
+          "type": "grammar",
+          "description": "While technically grammatical, the sentence structure is awkward.  The Armenian translation is quite literal.",
+          "suggestion": "Re-evaluate the sentence structure for better flow in Armenian.  Consider reordering the elements."
         }
       ],
       "approved_at": null
@@ -120,39 +116,28 @@
     "ja-JP": {
       "ai_translated": false,
       "ai_model": null,
-      "ai_spell_check_issues": [
-        {
-          "type": "incorrect_translation",
-          "description": "The translation '新しいゲストは、あなたがルームに招待すると、ここに追加されます。' is a literal translation and sounds unnatural in Japanese. A more natural phrasing would emphasize the automatic addition upon invitation.",
-          "suggestion": "新しいゲストは、ルームに招待すると自動的にここに追加されます。"
+      "ai_spell_check_issues": [],
+      "approved_at": null
+    },
+    "ko-KR": {
+      "ai_translated": false,
+      "ai_model": null,
+      "ai_spell_check_issues": [],
+      "approved_at": null
+    },
+    "lo-LA": {
+      "ai_translated": false,
+      "ai_model": null,
+      "ai_spell_check_issues": [
+        {
+          "type": "incorrect_translation",
+          "description": "The term 'New guests' is translated as 'ຄະນະສະມາຊິກຜູ້ມາໃໝ່'. While technically correct, 'ຄະນະສະມາຊິກ' often implies a formal group membership. A more natural translation for 'guests' in this context might be 'ແຂກ' or 'ຜູ້ເຂົ້າແຂກ'.",
+          "suggestion": "ຄະນະແຂກຜູ້ມາໃໝ່ຈະຖືກເພີ່ມຢູ່ທີ່ນີ້ເມື່ອທ່ານເຊີນພວກເຂົາເຂົ້າຫ້ອງ."
         },
         {
-          "type": "formatting",
-          "description": "While technically correct, using 'ルーム' for 'room' is slightly less common in this context. '部屋' would be more natural.",
-          "suggestion": "新しいゲストは、あなたが部屋に招待すると自動的にここに追加されます。"
-        }
-      ],
-      "approved_at": null
-    },
-    "ko-KR": {
-      "ai_translated": false,
-      "ai_model": null,
-      "ai_spell_check_issues": [],
-      "approved_at": null
-    },
-    "lo-LA": {
-      "ai_translated": false,
-      "ai_model": null,
-      "ai_spell_check_issues": [
-        {
-          "type": "incorrect_translation",
-          "description": "The Lao translation is a bit literal and doesn't flow naturally. 'ຄະນະສະມາຊິກ' (khana samachik) usually refers to a committee or group of members, not just guests. The English implies 'new guests'.",
-          "suggestion": "ຄະນະຜູ້ເຂົ້າແຂກ​ໃໝ່ຈະຖືກເພີ່ມຢູ່ທີ່ນີ້ເມື່ອທ່ານເຊີນພວກເຂົາເຂົ້າຫ້ອງ."
-        },
-        {
-          "type": "grammar",
-          "description": "While grammatically correct, the sentence structure 'ຄະນະສະມາຊິກຜູ້ມາໃໝ່ຈະຖືກເພີ່ມ' can be improved for a more natural flow.",
-          "suggestion": "ຜູ້ເຂົ້າແຂກ​ໃໝ່ຈະຖືກເພີ່ມຢູ່ທີ່ນີ້ເມື່ອທ່ານເຊີນພວກເຂົາເຂົ້າຫ້ອງ."
+          "type": "incorrect_translation",
+          "description": "The phrase 'invite them to the room' is translated as 'ເຊີນພວກເຂົາເຂົ້າຫ້ອງ'. 'ເຂົ້າຫ້ອງ' literally translates to 'into the room'. It would be more natural to use a phrase that indicates joining the room. ",
+          "suggestion": "ເຊີນພວກເຂົາເຂົ້າຮ່ວມຫ້ອງ"
         }
       ],
       "approved_at": null
@@ -163,8 +148,8 @@
       "ai_spell_check_issues": [
         {
           "type": "incorrect_translation",
-          "description": "The Latvian translation includes a sentence 'Varat nosūtīt savus viesus un pievienot sarakstam viesus, kurus uzaicinājušas citas personas' which is not directly related to the English content. The English says new guests will be added once invited, it doesn't imply adding guests invited by others.",
-          "suggestion": "Jauni viesi tiks pievienoti šeit, kad viņus aicināsiet pievienoties telpai."
+          "description": "The Latvian translation includes a sentence \"Varat nosūtīt savus viesus un pievienot sarakstam viesus, kurus uzaicinājušas citas personas.\" which adds information not present in the English source. The English states new guests will be added *once invited*. The Latvian implies you can also add guests who were invited by others.",
+          "suggestion": "Jauni viesi tiks pievienoti šeit, tiklīdz jūs viņus aicināsiet pievienoties telpai."
         }
       ],
       "approved_at": null
@@ -178,19 +163,19 @@
     "pl": {
       "ai_translated": false,
       "ai_model": null,
-      "ai_spell_check_issues": [],
+      "ai_spell_check_issues": [
+        {
+          "type": "incorrect_translation",
+          "description": "The translation 'Nowi goście zostaną dodani tutaj, gdy zaprosisz ich do pokoju' is not a perfect equivalent of 'New guests will be added here once you invite them to the room'. The conditional tense ('gdy zaprosisz') implies an action by the user, while the English suggests a system-initiated addition.",
+          "suggestion": "Nowi goście zostaną dodani tutaj, kiedy ich zaprosisz do pokoju. OR Nowi goście zostaną dodani tutaj po zaproszeniu ich do pokoju."
+        }
+      ],
       "approved_at": null
     },
     "pt": {
       "ai_translated": false,
       "ai_model": null,
-      "ai_spell_check_issues": [
-        {
-          "type": "incorrect_translation",
-          "description": "The translation 'Novos hóspedes serão adicionados aqui assim que você convidá-los para o quarto' is a literal translation that can be improved for naturalness in Portuguese. A more idiomatic translation would be something like 'Novos convidados aparecerão aqui após você convidá-los para a sala.' or 'Os convidados adicionados aparecerão aqui quando você os convidar para a sala.'",
-          "suggestion": "Novos convidados aparecerão aqui após você convidá-los para a sala."
-        }
-      ],
+      "ai_spell_check_issues": [],
       "approved_at": null
     },
     "pt-BR": {
@@ -205,13 +190,8 @@
       "ai_spell_check_issues": [
         {
           "type": "incorrect_translation",
-          "description": "The translation 'Noii invitați vor fi adăugați aici de îndată ce le invitați la sală' is a bit literal and awkward. The phrase 'le invitați la sală' isn't the most natural way to say 'invite them to the room'. It sounds like you're inviting them *to* the invitation itself.",
-          "suggestion": "Noii invitați vor fi adăugați aici după ce îi invitați în sală."
-        },
-        {
-          "type": "grammar",
-          "description": "While 'de îndată ce' is grammatically correct, 'după ce' flows better in this context.",
-          "suggestion": "Consider using 'după ce' instead of 'de îndată ce' for a more natural feel."
+          "description": "The Romanian translation 'Noii invitați vor fi adăugați aici de îndată ce le invitați la sală' is not a direct or natural translation of 'New guests will be added here once you invite them to the room'.  'Le invitați la sală' is awkward.  'la sală' is also not as natural as alternatives.",
+          "suggestion": "O mai bună traducere ar fi: 'Noi oaspeți vor fi adăugați aici odată ce îi invitați în cameră.' or 'Noii oaspeți vor fi adăugați aici după ce îi invitați în cameră.'"
         }
       ],
       "approved_at": null
@@ -228,8 +208,8 @@
       "ai_spell_check_issues": [
         {
           "type": "incorrect_translation",
-          "description": "The translation 'නව ආගන්තුකයින් මෙහි එක්රැස් කරනු ලැබේ, ඔබ ඔවුන්ට පහසුරම් දුන් පසු' is not a direct or natural translation of 'New guests will be added here once you invite them to the room.' The phrase 'ඔබ ඔවුන්ට පහසුරම් දුන් පසු' translates to 'after you pay them' which doesn't align with 'invite them'.",
-          "suggestion": "නව ආගන්තුකයින් ඔබ ඔවුන්ට ආරාධනා කරන විට මෙහි එක්රැස් කරනු ලැබේ."
+          "description": "The translation 'නව ආගන්තුකයින් මෙහි එක්රැස් කරනු ලැබේ, ඔබ ඔවුන්ට පහසුරම් දුන් පසු.' doesn't accurately convey the meaning of 'New guests will be added here once you invite them to the room.' The phrasing 'ඔබ ඔවුන්ට පහසුරම් දුන් පසු' (once you pay them) implies payment, which isn't the intention. It should relate to inviting them.",
+          "suggestion": "නව ආගන්තුකයින් මෙහි එක්වනු ලැබේ, ඔබ ඔවුන්ට ආරාධනා කළ පසු."
         }
       ],
       "approved_at": null
@@ -252,8 +232,8 @@
       "ai_spell_check_issues": [
         {
           "type": "incorrect_translation",
-          "description": "The Serbian translation 'Нови гости ће бити додати овде када их позовете у собу.' is a literal translation but sounds slightly unnatural in Serbian. A more natural phrasing would be 'Нови гости ће бити додати овде након што их позовете у собу.' or 'Нови гости ће бити додати овде када их користите за приступање соби.'",
-          "suggestion": "Нови гости ће бити додати овде након што их позовете у собу."
+          "description": "The Serbian translation 'Нови гости ће бити додати овде када их позовете у собу.' is a literal translation that doesn't flow naturally in Serbian. A more natural phrasing would be something like 'Нови гости се додају овде након што их позовете у собу.' or 'Нове особе се додају овде након позива.'",
+          "suggestion": "Нови гости се додају овде након што их позовете у собу."
         }
       ],
       "approved_at": null
@@ -264,8 +244,8 @@
       "ai_spell_check_issues": [
         {
           "type": "spelling",
-          "description": "The Serbian translation contains a typo. 'pozovete' should be 'pozovete'.",
-          "suggestion": "pozovete"
+          "description": "The Serbian translation contains a typo. \"ovde\" should be \"u sobu\".",
+          "suggestion": "Novi gosti će biti dodati ovde kada ih pozovete u sobu."
         }
       ],
       "approved_at": null
