--- conflicted
+++ resolved
@@ -9,17 +9,7 @@
 } from "@appserver/components/src";
 import { withTranslation } from "react-i18next";
 import ModalDialogContainer from "../ModalDialogContainer";
-<<<<<<< HEAD
-import { api, utils, toastr } from "@appserver/common/src";
-
-import { createI18N } from "../../../helpers/i18n";
-const i18n = createI18N({
-  page: "ChangeEmailDialog",
-  localesPath: "dialogs/ChangeEmailDialog",
-});
-=======
-import { api, toastr } from "asc-web-common";
->>>>>>> a586f8fe
+import { api, toastr } from "@appserver/common/src";
 
 const { sendInstructionsToChangeEmail } = api.people;
 
