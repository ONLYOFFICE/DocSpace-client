import React, { useState } from "react";
import { inject, observer } from "mobx-react";
import config from "PACKAGE_FILE";
import { useNavigate } from "react-router-dom";
<<<<<<< HEAD
import { Button } from "@docspace/shared/components";
import { FloatingButton } from "@docspace/shared/components";
import { TenantStatus } from "@docspace/shared/enums";
=======
import { Button } from "@docspace/shared/components/button";
import { FloatingButton } from "@docspace/shared/components/floating-button";
import { TenantStatus } from "@docspace/common/constants";
>>>>>>> 4433391c
import { startRestore } from "@docspace/common/api/portal";
import { combineUrl } from "@docspace/common/utils";
import { toastr } from "@docspace/shared/components/toast";

const ButtonContainer = (props) => {
  const {
    downloadingProgress,
    isMaxProgress,
    isConfirmed,
    getStorageType,
    isNotification,
    restoreResource,
    isCheckedThirdPartyStorage,
    isCheckedLocalFile,

    isEnableRestore,
    t,
    buttonSize,
    socketHelper,
    setTenantStatus,
    isFormReady,
    getStorageParams,
    uploadLocalFile,
  } = props;

  const navigate = useNavigate();

  const [isLoading, setIsLoading] = useState(false);

  const onRestoreClick = async () => {
    if (isCheckedThirdPartyStorage) {
      const requiredFieldsFilled = isFormReady();
      if (!requiredFieldsFilled) return;
    }
    setIsLoading(true);

    let storageParams = [],
      tempObj = {};

    const backupId = "";
    const storageType = getStorageType().toString();

    if (isCheckedThirdPartyStorage) {
      storageParams = getStorageParams(true, null, restoreResource);
    } else {
      tempObj.key = "filePath";
      tempObj.value = isCheckedLocalFile ? "" : restoreResource;

      storageParams.push(tempObj);
    }

    if (isCheckedLocalFile) {
      const uploadedFile = await uploadLocalFile();

      if (!uploadedFile) {
        toastr.error(t("BackupCreatedError"));
        setIsLoading(false);
        return;
      }

      if (!uploadedFile.data.EndUpload) {
        toastr.error(uploadedFile.data.Message ?? t("BackupCreatedError"));
        setIsLoading(false);
        return;
      }
    }

    try {
      await startRestore(backupId, storageType, storageParams, isNotification);
      setTenantStatus(TenantStatus.PortalRestore);

      socketHelper.emit({
        command: "restore-backup",
      });

      navigate(
        combineUrl(
          window.DocSpaceConfig?.proxy?.url,
          config.homepage,
          "/preparation-portal"
        )
      );
    } catch (e) {
      toastr.error(e);

      setIsLoading(false);
    }
  };

  const isButtonDisabled =
    isLoading ||
    !isMaxProgress ||
    !isConfirmed ||
    !isEnableRestore ||
    !restoreResource;
  const isLoadingButton = isLoading;

  return (
    <div className="restore-backup_button-container">
      <Button
        className="restore-backup_button"
        label={t("Common:Restore")}
        onClick={onRestoreClick}
        primary
        isDisabled={isButtonDisabled}
        isLoading={isLoadingButton}
        size={buttonSize}
        tabIndex={10}
      />

      {downloadingProgress > 0 && !isMaxProgress && (
        <FloatingButton
          className="layout-progress-bar"
          icon="file"
          alert={false}
          percent={downloadingProgress}
        />
      )}
    </div>
  );
};

export default inject(({ auth, backup }) => {
  const { settingsStore, currentQuotaStore } = auth;
  const { socketHelper, setTenantStatus } = settingsStore;
  const {
    downloadingProgress,
    isFormReady,
    getStorageParams,
    restoreResource,
    uploadLocalFile,
  } = backup;

  const { isRestoreAndAutoBackupAvailable } = currentQuotaStore;
  const isMaxProgress = downloadingProgress === 100;
  return {
    uploadLocalFile,
    isMaxProgress,
    setTenantStatus,
    isEnableRestore: isRestoreAndAutoBackupAvailable,
    downloadingProgress,
    socketHelper,
    isFormReady,
    getStorageParams,
    restoreResource,
  };
})(observer(ButtonContainer));<|MERGE_RESOLUTION|>--- conflicted
+++ resolved
@@ -2,15 +2,9 @@
 import { inject, observer } from "mobx-react";
 import config from "PACKAGE_FILE";
 import { useNavigate } from "react-router-dom";
-<<<<<<< HEAD
-import { Button } from "@docspace/shared/components";
-import { FloatingButton } from "@docspace/shared/components";
-import { TenantStatus } from "@docspace/shared/enums";
-=======
 import { Button } from "@docspace/shared/components/button";
 import { FloatingButton } from "@docspace/shared/components/floating-button";
-import { TenantStatus } from "@docspace/common/constants";
->>>>>>> 4433391c
+import { TenantStatus } from "@docspace/shared/enums";
 import { startRestore } from "@docspace/common/api/portal";
 import { combineUrl } from "@docspace/common/utils";
 import { toastr } from "@docspace/shared/components/toast";
