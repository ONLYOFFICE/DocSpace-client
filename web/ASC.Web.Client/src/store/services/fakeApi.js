import axios from "axios";

const BASE_URL = "http://localhost";
const PORT = "8080";
const PREFIX = "api";
const VERSION = "2.0";
const API_URL = `${BASE_URL}:${PORT}/${PREFIX}/${VERSION}`;

function fakeResponse(data) {
  return Promise.resolve({
    data: {
      response: data
    }
  });
}

export function login(data) {
  return axios.post(`${API_URL}/authentication`, data);
}

export function getModulesList() {
  let data = [
    {
      title: "Documents",
      link: "/products/files/",
      imageUrl: "images/documents240.png",
      description:
        "Create, edit and share documents. Collaborate on them in real-time. 100% compatibility with MS Office formats guaranteed.",
      isPrimary: true
    },
    {
      title: "People",
      link: "/products/people/",
      imageUrl: "images/people.svg",
      isPrimary: false
    }
  ];

  return fakeResponse(data);
}

export function getUser() {
  let data = {
    index: "a",
    type: "person",
    id: "2881e6c6-7c9a-11e9-81fb-0242ac120002",
    timestamp: null,
    crtdate: null,
    displayCrtdate: "NaN:NaN PM NaN/NaN/NaN",
    displayDateCrtdate: "NaN/NaN/NaN",
    displayTimeCrtdate: "NaN:NaN PM",
    trtdate: null,
    displayTrtdate: "",
    displayDateTrtdate: "",
    displayTimeTrtdate: "",
    birthday: null,
    userName: "",
    firstName: "",
    lastName: "",
    displayName: "Administrator ",
    email: "paul.bannov@gmail.com",
    tel: "",
    contacts: {
      mailboxes: [
        {
          type: 0,
          name: "mail",
          title: "paul.bannov@gmail.com",
          label: "Email",
          istop: false,
          val: "paul.bannov@gmail.com"
        }
      ],
      telephones: [],
      links: []
    },
    avatar: "/skins/default/images/default_user_photo_size_32-32.png",
    avatarBig: "/skins/default/images/default_user_photo_size_82-82.png",
    avatarSmall: "/skins/default/images/default_user_photo_size_32-32.png",
    groups: [],
    status: 0,
    activationStatus: 0,
    isActivated: false,
    isPending: false,
    isTerminated: false,
    isMe: true,
    isManager: false,
    isPortalOwner: true,
    isAdmin: true,
    listAdminModules: [],
    isVisitor: false,
    isOutsider: false,
    sex: "",
    location: "",
    title: "",
    notes: "",
    culture: "",
    profileUrl: "/products/people/profile.aspx?user=administrator",
    isLDAP: false,
    isSSO: false
  };

  return fakeResponse(data);
}

export function getSettings() {
  const data = {
    timezone:
      "Russian Standard Time;180;(UTC+03:00) Moscow, St. Petersburg;Russia TZ 2 Standard Time;Russia TZ 2 Daylight Time;[01:01:0001;12:31:2010;60;[0;02:00:00;3;5;0;];[0;03:00:00;10;5;0;];][01:01:2011;12:31:2011;60;[0;02:00:00;3;5;0;];[0;00:00:00;1;1;6;];][01:01:2012;12:31:2012;0;[1;00:00:00;1;1;];[1;00:00:00.001;1;1;];60;][01:01:2013;12:31:2013;0;[1;00:00:00;1;1;];[1;00:00:00.001;1;1;];60;][01:01:2014;12:31:2014;60;[0;00:00:00;1;1;3;];[0;02:00:00;10;5;0;];];",
    trustedDomains: [],
    trustedDomainsType: 1,
    culture: "ru-RU",
    utcOffset: "03:00:00",
    utcHoursOffset: 3
  };

  return fakeResponse(data);
}

export function getPasswordSettings() {
  const data = {
    minLength: 12,
    upperCase: true,
    digits: true,
    specSymbols: true
  };

  return fakeResponse(data);
}

export function createUser() {
  const data = {
    id: "00000000-0000-0000-0000-000000000000"
  };
  return fakeResponse(data);
}

export function validateConfirmLink(link) {
  const data = {
    isValid: true
  };
  return fakeResponse(data);
}

export function changePassword() {
  const data = { password: "password" };

  return fakeResponse(data);
}

export function updateActivationStatus() {

  return fakeResponse();
}

export function updateUser(data) {
  return fakeResponse(data);
}

export function checkConfirmLink(data) {
  return fakeResponse(data);
}

<<<<<<< HEAD
export function sendInstructionsToChangePassword() {
  return fakeResponse("Instruction has been sent successfully");
=======
export function deleteUser(data) {
  return fakeResponse(data);
}

export function updateUserStatus(data) {
  return fakeResponse(data);
>>>>>>> ef09e4a5
}<|MERGE_RESOLUTION|>--- conflicted
+++ resolved
@@ -161,15 +161,14 @@
   return fakeResponse(data);
 }
 
-<<<<<<< HEAD
-export function sendInstructionsToChangePassword() {
-  return fakeResponse("Instruction has been sent successfully");
-=======
 export function deleteUser(data) {
   return fakeResponse(data);
 }
 
 export function updateUserStatus(data) {
   return fakeResponse(data);
->>>>>>> ef09e4a5
+}
+
+export function sendInstructionsToChangePassword() {
+  return fakeResponse("Instruction has been sent successfully");
 }