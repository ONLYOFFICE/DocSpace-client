--- conflicted
+++ resolved
@@ -3,11 +3,7 @@
   "content": "Type",
   "content_en_sha1_hash": "3deb7456519697ecf4eefc455516c969a3681bae",
   "created_at": "2025-05-19T21:30:49.370Z",
-<<<<<<< HEAD
-  "updated_at": "2025-06-18T17:11:42.403Z",
-=======
   "updated_at": "2025-06-24T16:31:24.384Z",
->>>>>>> 0de93b01
   "comment": {
     "text": "This translation key is used to display a label indicating the type of an item or entity. It appears in various UI elements, such as titles, labels, and field headers, where it provides a brief description of the item's classification (e.g., \"Type\" for a data entry field).",
     "is_auto": true,
@@ -172,8 +168,8 @@
       "ai_spell_check_issues": [
         {
           "type": "incorrect_translation",
-          "description": "The Bulgarian translation \"Закачи\" (Zakachi) translates to \"Attach\" or \"Hang\" and does not accurately reflect the meaning of \"Type\".",
-          "suggestion": "The correct translation for \"Type\" in Bulgarian would likely be \"Тип\" (Tip)."
+          "description": "The Bulgarian translation \"Закачи\" (Zakachi) means \"attach\" or \"hang\". It is not an accurate translation of \"Type\".",
+          "suggestion": "A more appropriate translation for \"Type\" in this context could be \"Тип\" (Tip)."
         }
       ],
       "approved_at": null
