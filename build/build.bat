PUSHD %~dp0
echo "ASC.Web.Components"
cd ../web/ASC.Web.Components
call npm ci

echo "ASC.Web.Storybook"
cd ../ASC.Web.Storybook
call npm ci

echo "ASC.Web.Client"
cd ../ASC.Web.Client
call npm ci

echo "ASC.Web.People.Client"
cd ../../products/ASC.People/Client
call npm ci
call npm run build

echo "ASC.Web.sln"
cd ../../../
call dotnet build ASC.Web.sln  /fl1 /flp1:LogFile=build/ASC.Web.log;Verbosity=Normal

<<<<<<< HEAD
rem echo "ASC.People"
rem call dotnet build products/ASC.People/Server --self-contained -r win10-x64 -o build/deploy/products/people  /fl1 /flp1:LogFile=build/ASC.People.log;Verbosity=Normal

rem echo "ASC.Web.Api"
rem call dotnet publish web/ASC.Web.Api --self-contained -r win10-x64 -o build/deploy/www/api  /fl1 /flp1:LogFile=build/ASC.Web.Api.log;Verbosity=Normal

rem xcopy config\*.* build\deploy\config\ /E /R /Y
=======
echo "ASC.People"
cd products/ASC.People/ClientApp
call npm ci
call npm run build
>>>>>>> 38fd0008

pause<|MERGE_RESOLUTION|>--- conflicted
+++ resolved
@@ -1,38 +1,23 @@
-PUSHD %~dp0
-echo "ASC.Web.Components"
-cd ../web/ASC.Web.Components
-call npm ci
-
-echo "ASC.Web.Storybook"
-cd ../ASC.Web.Storybook
-call npm ci
-
-echo "ASC.Web.Client"
-cd ../ASC.Web.Client
-call npm ci
-
-echo "ASC.Web.People.Client"
-cd ../../products/ASC.People/Client
-call npm ci
-call npm run build
-
-echo "ASC.Web.sln"
-cd ../../../
-call dotnet build ASC.Web.sln  /fl1 /flp1:LogFile=build/ASC.Web.log;Verbosity=Normal
-
-<<<<<<< HEAD
-rem echo "ASC.People"
-rem call dotnet build products/ASC.People/Server --self-contained -r win10-x64 -o build/deploy/products/people  /fl1 /flp1:LogFile=build/ASC.People.log;Verbosity=Normal
-
-rem echo "ASC.Web.Api"
-rem call dotnet publish web/ASC.Web.Api --self-contained -r win10-x64 -o build/deploy/www/api  /fl1 /flp1:LogFile=build/ASC.Web.Api.log;Verbosity=Normal
-
-rem xcopy config\*.* build\deploy\config\ /E /R /Y
-=======
-echo "ASC.People"
-cd products/ASC.People/ClientApp
-call npm ci
-call npm run build
->>>>>>> 38fd0008
-
+PUSHD %~dp0
+echo "ASC.Web.Components"
+cd ../web/ASC.Web.Components
+call npm ci
+
+echo "ASC.Web.Storybook"
+cd ../ASC.Web.Storybook
+call npm ci
+
+echo "ASC.Web.Client"
+cd ../ASC.Web.Client
+call npm ci
+
+echo "ASC.Web.People.Client"
+cd ../../products/ASC.People/Client
+call npm ci
+call npm run build
+
+echo "ASC.Web.sln"
+cd ../../../
+call dotnet build ASC.Web.sln  /fl1 /flp1:LogFile=build/ASC.Web.log;Verbosity=Normal
+
 pause