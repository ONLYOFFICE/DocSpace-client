{
  "key_path": "ApiKeyLifetime",
  "content": "<1>The lifetime is set.</1> The secret key will be deactivated after: {{days}} days",
  "content_en_sha1_hash": "4c403f0fc49d92c8b92de3d83b42fc2e04c09e28",
  "created_at": "2025-05-19T21:30:50.522Z",
<<<<<<< HEAD
  "updated_at": "2025-05-24T05:50:22.976Z",
=======
  "updated_at": "2025-06-24T16:31:24.422Z",
>>>>>>> 0de93b01
  "comment": {
    "text": "This translation key controls the message displayed to users when setting the lifetime of an API secret key, indicating how long after activation the secret will expire. The value is a count of days and appears in a dialog window where users can set the API key's lifetime.",
    "is_auto": true,
    "updated_at": "2025-05-20T09:45:48.180Z"
  },
  "usage": [
    {
      "file_path": "/packages/client/src/pages/PortalSettings/categories/developer-tools/ApiKeys/sub-components/CreateApiKeyDialog/index.tsx",
      "line_number": 534,
      "context": "{lifetimeIsChecked ? (\n <Text fontSize=\"12px\" fontWeight={400}>\n <Trans\n t={t}\n ns=\"Settings\"\n i18nKey=\"ApiKeyLifetime\"\n values={{ days: expiresInDays }}\n components={{\n 1: <Text fontSize=\"12px\" fontWeight={600} as=\"span\" />,\n }}\n />",
      "module": "/packages/client"
    }
  ],
  "languages": {
    "en": {
      "ai_translated": false,
      "ai_model": null,
      "ai_spell_check_issues": [],
      "approved_at": null
    },
    "ar-SA": {
      "ai_translated": false,
      "ai_model": null,
      "ai_spell_check_issues": [],
      "approved_at": null
    },
    "az": {
      "ai_translated": false,
      "ai_model": null,
      "ai_spell_check_issues": [],
      "approved_at": null
    },
    "bg": {
      "ai_translated": false,
      "ai_model": null,
      "ai_spell_check_issues": [],
      "approved_at": null
    },
    "cs": {
      "ai_translated": false,
      "ai_model": null,
      "ai_spell_check_issues": [],
      "approved_at": null
    },
    "de": {
      "ai_translated": false,
      "ai_model": null,
      "ai_spell_check_issues": [],
      "approved_at": null
    },
    "el-GR": {
      "ai_translated": false,
      "ai_model": null,
      "ai_spell_check_issues": [],
      "approved_at": null
    },
    "es": {
      "ai_translated": false,
      "ai_model": null,
      "ai_spell_check_issues": [],
      "approved_at": null
    },
    "fi": {
      "ai_translated": false,
      "ai_model": null,
      "ai_spell_check_issues": [
        {
          "type": "incorrect_translation",
          "description": "The phrase 'The secret key will be deactivated' is translated as 'Secret key poistuu käytöstä'. While understandable, a more natural and common Finnish phrasing would be 'Salainen avain ei päde enää' or 'Salainen avain vanhenee'.",
          "suggestion": "Salainen avain ei päde enää: {{days}} päivän jälkeen"
        }
      ],
      "approved_at": null
    },
    "fr": {
      "ai_translated": false,
      "ai_model": null,
      "ai_spell_check_issues": [],
      "approved_at": null
    },
    "hy-AM": {
      "ai_translated": false,
      "ai_model": null,
      "ai_spell_check_issues": [
        {
          "type": "formatting",
          "description": "The tag <1> appears in both the English and Armenian versions. It likely represents a formatting element that should be consistent across languages, or potentially removed if it's unnecessary.",
          "suggestion": "Review the purpose of the <1> tag and ensure consistent application in both languages, or remove if not needed."
        }
      ],
      "approved_at": null
    },
    "it": {
      "ai_translated": false,
      "ai_model": null,
      "ai_spell_check_issues": [],
      "approved_at": null
    },
    "ja-JP": {
      "ai_translated": false,
      "ai_model": null,
      "ai_spell_check_issues": [
        {
          "type": "formatting",
          "description": "The numbering '<1>' and '</1>' are inconsistent between the English and Japanese texts. The English uses angle brackets, while the Japanese uses a Japanese enumeration style.",
          "suggestion": "Ensure consistent formatting. Either use '<1>' and '</1>' in both languages or adopt a Japanese enumeration style like '①' and '⑪' in the Japanese translation."
        }
      ],
      "approved_at": null
    },
    "ko-KR": {
      "ai_translated": false,
      "ai_model": null,
      "ai_spell_check_issues": [],
      "approved_at": null
    },
    "lo-LA": {
      "ai_translated": false,
      "ai_model": null,
      "ai_spell_check_issues": [],
      "approved_at": null
    },
    "lv": {
      "ai_translated": false,
      "ai_model": null,
      "ai_spell_check_issues": [
        {
          "type": "incorrect_translation",
          "description": "The English phrase \"The lifetime is set\" is translated as \"Lietderīgās lietošanas laiks ir iestatīts.\" While technically correct, it's a bit verbose and less natural in Latvian. A more suitable translation would be something like \"Derīguma termiņš ir iestatīts\" or simply \"Termiņš ir iestatīts\".",
          "suggestion": "Derīguma termiņš ir iestatīts"
        }
      ],
      "approved_at": null
    },
    "nl": {
      "ai_translated": false,
      "ai_model": null,
      "ai_spell_check_issues": [],
      "approved_at": null
    },
    "pl": {
      "ai_translated": false,
      "ai_model": null,
      "ai_spell_check_issues": [
        {
          "type": "formatting",
          "description": "The Polish translation uses 'dn.' instead of 'dni'. 'dni' is the correct plural form for 'days'.",
          "suggestion": "Sekretny klucz zostanie dezaktywowany po: {{days}} dni"
        }
      ],
      "approved_at": null
    },
    "pt": {
      "ai_translated": false,
      "ai_model": null,
      "ai_spell_check_issues": [
        {
          "type": "formatting",
          "description": "The colon after 'depois' in the Portuguese translation should be a period (.).",
          "suggestion": "O tempo de vida está definido. A chave secreta será desactivada depois. {{days}} dias"
        }
      ],
      "approved_at": null
    },
    "pt-BR": {
      "ai_translated": false,
      "ai_model": null,
      "ai_spell_check_issues": [],
      "approved_at": null
    },
    "ro": {
      "ai_translated": false,
      "ai_model": null,
      "ai_spell_check_issues": [
        {
          "type": "incorrect_translation",
          "description": "The phrase 'The lifetime is set' is awkwardly translated as 'Durată de viață este stabilită'. A more natural translation would be 'Durata este setată' or 'Perioada de valabilitate este stabilită'.",
          "suggestion": "Durata este setată"
        }
      ],
      "approved_at": null
    },
    "ru": {
      "ai_translated": false,
      "ai_model": null,
      "ai_spell_check_issues": [],
      "approved_at": null
    },
    "si": {
      "ai_translated": false,
      "ai_model": null,
      "ai_spell_check_issues": [
        {
          "type": "incorrect_translation",
          "description": "The phrase \"The lifetime is set.\" is not accurately translated. \"කාලාව නියමිතය\" (Kaalawa niyomithaya) translates more closely to 'The duration is fixed/determined' rather than 'The lifetime is set'.",
          "suggestion": "Consider translating \"The lifetime is set.\" as \"သက် ກໍາຫນ້າເປັນເວລາ\" (Shak kamnā pen vela) or a similar phrasing that more directly conveys the meaning of 'lifetime'."
        }
      ],
      "approved_at": null
    },
    "sk": {
      "ai_translated": false,
      "ai_model": null,
      "ai_spell_check_issues": [],
      "approved_at": null
    },
    "sl": {
      "ai_translated": false,
      "ai_model": null,
      "ai_spell_check_issues": [],
      "approved_at": null
    },
    "sr-Cyrl-RS": {
      "ai_translated": false,
      "ai_model": null,
      "ai_spell_check_issues": [],
      "approved_at": null
    },
    "sr-Latn-RS": {
      "ai_translated": false,
      "ai_model": null,
      "ai_spell_check_issues": [],
      "approved_at": null
    },
    "tr": {
      "ai_translated": false,
      "ai_model": null,
      "ai_spell_check_issues": [],
      "approved_at": null
    },
    "uk-UA": {
      "ai_translated": false,
      "ai_model": null,
      "ai_spell_check_issues": [
        {
          "type": "formatting",
          "description": "The Ukrainian translation uses a non-breaking space ( ) between 'дн' and the period. This is likely unintended and should be a regular space.",
          "suggestion": "Секретний ключ буде деактивовано через {{days}} днів."
        }
      ],
      "approved_at": null
    },
    "vi": {
      "ai_translated": false,
      "ai_model": null,
      "ai_spell_check_issues": [
        {
          "type": "incorrect_translation",
          "description": "'The lifetime is set' is translated as 'Thời gian tồn tại được thiết lập'. While technically correct, a more natural and idiomatic translation would be 'Độ dài thời gian được thiết lập' or 'Thời hạn được thiết lập'.",
          "suggestion": "Thời hạn được thiết lập"
        }
      ],
      "approved_at": null
    },
    "zh-CN": {
      "ai_translated": false,
      "ai_model": null,
      "ai_spell_check_issues": [
        {
          "type": "formatting",
          "description": "The <1> tags are present in both the English and Chinese versions. These tags appear to be markup or placeholder tags that should be removed from the translated content for display purposes.",
          "suggestion": "Remove the <1> tags from the Chinese translation."
        }
      ],
      "approved_at": null
    }
  }
}<|MERGE_RESOLUTION|>--- conflicted
+++ resolved
@@ -3,11 +3,7 @@
   "content": "<1>The lifetime is set.</1> The secret key will be deactivated after: {{days}} days",
   "content_en_sha1_hash": "4c403f0fc49d92c8b92de3d83b42fc2e04c09e28",
   "created_at": "2025-05-19T21:30:50.522Z",
-<<<<<<< HEAD
-  "updated_at": "2025-05-24T05:50:22.976Z",
-=======
   "updated_at": "2025-06-24T16:31:24.422Z",
->>>>>>> 0de93b01
   "comment": {
     "text": "This translation key controls the message displayed to users when setting the lifetime of an API secret key, indicating how long after activation the secret will expire. The value is a count of days and appears in a dialog window where users can set the API key's lifetime.",
     "is_auto": true,
@@ -31,7 +27,13 @@
     "ar-SA": {
       "ai_translated": false,
       "ai_model": null,
-      "ai_spell_check_issues": [],
+      "ai_spell_check_issues": [
+        {
+          "type": "formatting",
+          "description": "The number 'يومًا' (day) should agree in gender with the preceding number {{days}}. If {{days}} is masculine, it should be 'أيام'.",
+          "suggestion": "سيتم تعطيل المفتاح السري بعد: {{days}} يومًا or سيتم تعطيل المفتاح السري بعد: {{days}} أيام"
+        }
+      ],
       "approved_at": null
     },
     "az": {
@@ -49,7 +51,13 @@
     "cs": {
       "ai_translated": false,
       "ai_model": null,
-      "ai_spell_check_issues": [],
+      "ai_spell_check_issues": [
+        {
+          "type": "formatting",
+          "description": "The translation maintains the `<1>` and `</1>` tags from the English content. These tags are likely unnecessary and might cause rendering issues. Consider removing them.",
+          "suggestion": "Remove the `<1>` and `</1>` tags from the Czech translation."
+        }
+      ],
       "approved_at": null
     },
     "de": {
@@ -76,8 +84,13 @@
       "ai_spell_check_issues": [
         {
           "type": "incorrect_translation",
-          "description": "The phrase 'The secret key will be deactivated' is translated as 'Secret key poistuu käytöstä'. While understandable, a more natural and common Finnish phrasing would be 'Salainen avain ei päde enää' or 'Salainen avain vanhenee'.",
-          "suggestion": "Salainen avain ei päde enää: {{days}} päivän jälkeen"
+          "description": "The English phrase 'The secret key will be deactivated' is not accurately translated to 'Secret key poistuu käytöstä'. A more natural Finnish translation would be 'Salainen avain vanhenee' or 'Salainen avain on voimassa'.",
+          "suggestion": "Salainen avain vanhenee"
+        },
+        {
+          "type": "formatting",
+          "description": "The English has a tag <1> preceding both sentences. The Finnish translation only has it at the beginning, which is inconsistent. It should also be present before the second sentence.",
+          "suggestion": "<1>Käyttöikä on asetettu</1> <1>Salainen avain vanhenee: {{days}} päivän jälkeen"
         }
       ],
       "approved_at": null
@@ -94,8 +107,8 @@
       "ai_spell_check_issues": [
         {
           "type": "formatting",
-          "description": "The tag <1> appears in both the English and Armenian versions. It likely represents a formatting element that should be consistent across languages, or potentially removed if it's unnecessary.",
-          "suggestion": "Review the purpose of the <1> tag and ensure consistent application in both languages, or remove if not needed."
+          "description": "The opening and closing tags '<1>' are present in both the English and Armenian content, which suggests this is a formatting element not intended to be displayed to the user. It should be removed in the Armenian translation if it's not meant for display.",
+          "suggestion": "Remove the tags '<1>' from the Armenian translation."
         }
       ],
       "approved_at": null
@@ -111,9 +124,9 @@
       "ai_model": null,
       "ai_spell_check_issues": [
         {
-          "type": "formatting",
-          "description": "The numbering '<1>' and '</1>' are inconsistent between the English and Japanese texts. The English uses angle brackets, while the Japanese uses a Japanese enumeration style.",
-          "suggestion": "Ensure consistent formatting. Either use '<1>' and '</1>' in both languages or adopt a Japanese enumeration style like '①' and '⑪' in the Japanese translation."
+          "type": "incorrect_translation",
+          "description": "The phrase \"The lifetime is set\" is translated as \"有効期限が設定されています (Yūkigen kigen ga settingu shiteimasu)\". While technically correct, a more natural and common phrasing for a setting related to API keys would be something like \"有効期限の設定完了 (Yūkigen kigen no setting kanryō)\" which means 'Expiration date setting complete'.",
+          "suggestion": "有効期限の設定完了"
         }
       ],
       "approved_at": null
@@ -136,8 +149,8 @@
       "ai_spell_check_issues": [
         {
           "type": "incorrect_translation",
-          "description": "The English phrase \"The lifetime is set\" is translated as \"Lietderīgās lietošanas laiks ir iestatīts.\" While technically correct, it's a bit verbose and less natural in Latvian. A more suitable translation would be something like \"Derīguma termiņš ir iestatīts\" or simply \"Termiņš ir iestatīts\".",
-          "suggestion": "Derīguma termiņš ir iestatīts"
+          "description": "The English phrase 'The lifetime is set' is too literal and doesn't flow naturally in Latvian. 'Lietderīgās lietošanas laiks ir iestatīts' is a convoluted way to say it.",
+          "suggestion": "The phrase should be translated to something more natural like 'Derīguma termiņš ir iestatīts' or 'Termiņš ir iestatīts'."
         }
       ],
       "approved_at": null
@@ -153,9 +166,19 @@
       "ai_model": null,
       "ai_spell_check_issues": [
         {
-          "type": "formatting",
-          "description": "The Polish translation uses 'dn.' instead of 'dni'. 'dni' is the correct plural form for 'days'.",
-          "suggestion": "Sekretny klucz zostanie dezaktywowany po: {{days}} dni"
+          "type": "incorrect_translation",
+          "description": "The English phrase \"The lifetime is set\" is not accurately translated to \"Ustawiony jest okres ważności.\" A more accurate translation would be something like \"Okres ważności został ustawiony\" or \"Ustawiono okres ważności\".",
+          "suggestion": "Ustawiono okres ważności."
+        },
+        {
+          "type": "formatting",
+          "description": "The English content uses <1> and </1> for marking, the Polish translation also uses <1> and </1>. This suggests that this is for some kind of formatting or markup.  It's important to maintain consistency.",
+          "suggestion": "Maintain the <1> and </1> markup as used in the original."
+        },
+        {
+          "type": "spelling",
+          "description": "While 'dezaktywowany' is technically correct, in this context 'unieważniony' (invalidated) would be more common and understandable.",
+          "suggestion": "Sekretny klucz zostanie unieważniony po:"
         }
       ],
       "approved_at": null
@@ -165,9 +188,9 @@
       "ai_model": null,
       "ai_spell_check_issues": [
         {
-          "type": "formatting",
-          "description": "The colon after 'depois' in the Portuguese translation should be a period (.).",
-          "suggestion": "O tempo de vida está definido. A chave secreta será desactivada depois. {{days}} dias"
+          "type": "spelling",
+          "description": "The word 'desactivada' should be 'desativada'.",
+          "suggestion": "desativada"
         }
       ],
       "approved_at": null
@@ -184,8 +207,8 @@
       "ai_spell_check_issues": [
         {
           "type": "incorrect_translation",
-          "description": "The phrase 'The lifetime is set' is awkwardly translated as 'Durată de viață este stabilită'. A more natural translation would be 'Durata este setată' or 'Perioada de valabilitate este stabilită'.",
-          "suggestion": "Durata este setată"
+          "description": "The phrase \"The lifetime is set\" is not accurately translated. \"Durată de viață este stabilită\" is a literal translation but sounds unnatural in Romanian. A more natural phrasing would be \"Durata este configurată\" or \"A fost setată durata\".",
+          "suggestion": "A fost setată durata"
         }
       ],
       "approved_at": null
@@ -202,8 +225,8 @@
       "ai_spell_check_issues": [
         {
           "type": "incorrect_translation",
-          "description": "The phrase \"The lifetime is set.\" is not accurately translated. \"කාලාව නියමිතය\" (Kaalawa niyomithaya) translates more closely to 'The duration is fixed/determined' rather than 'The lifetime is set'.",
-          "suggestion": "Consider translating \"The lifetime is set.\" as \"သက် ກໍາຫນ້າເປັນເວລາ\" (Shak kamnā pen vela) or a similar phrasing that more directly conveys the meaning of 'lifetime'."
+          "description": "The English phrase \"The lifetime is set\" is not accurately translated. \"කාලාව නියමිතය\" (kaalawa niyomithaya) is closer to \"The time is specified\" or \"The duration is fixed,\" rather than the meaning of a setting being configured.",
+          "suggestion": "A more accurate translation of \"The lifetime is set\" could be \"သက်ဆိုင်ရာ කාලය තීරණය කර ඇත\" (shakshiyaala kaalaya theeraanaya karaa ath) - \"The relevant lifetime has been determined\" or \"සකසන ලද කාලසීමාව\" (sakasana lada kalaaseemawa) - \"The configured lifetime\"."
         }
       ],
       "approved_at": null
@@ -211,7 +234,13 @@
     "sk": {
       "ai_translated": false,
       "ai_model": null,
-      "ai_spell_check_issues": [],
+      "ai_spell_check_issues": [
+        {
+          "type": "incorrect_translation",
+          "description": "The English phrase 'The lifetime is set' is not perfectly conveyed by 'Doba platnosti je nastavená.'. A more natural translation might be 'Nastavená je doba platnosti.' or 'Doba platnosti bola nastavená'.",
+          "suggestion": "Nastavená je doba platnosti."
+        }
+      ],
       "approved_at": null
     },
     "sl": {
@@ -244,8 +273,8 @@
       "ai_spell_check_issues": [
         {
           "type": "formatting",
-          "description": "The Ukrainian translation uses a non-breaking space ( ) between 'дн' and the period. This is likely unintended and should be a regular space.",
-          "suggestion": "Секретний ключ буде деактивовано через {{days}} днів."
+          "description": "The non-breaking space (nbsp) after 'дн' in the Ukrainian translation is not standard and may appear visually awkward. It's generally better to use a regular space.",
+          "suggestion": "Секретний ключ буде деактивовано через {{days}} днів"
         }
       ],
       "approved_at": null
@@ -256,8 +285,13 @@
       "ai_spell_check_issues": [
         {
           "type": "incorrect_translation",
-          "description": "'The lifetime is set' is translated as 'Thời gian tồn tại được thiết lập'. While technically correct, a more natural and idiomatic translation would be 'Độ dài thời gian được thiết lập' or 'Thời hạn được thiết lập'.",
-          "suggestion": "Thời hạn được thiết lập"
+          "description": "The English phrase \"The lifetime is set\" is not accurately translated. \"Lifetime\" implies a pre-determined duration. \"Thời gian tồn tại được thiết lập\" literally translates to \"The existence time is set,\" which is less precise. A more suitable translation might convey the idea of a predefined expiry time.",
+          "suggestion": "Thời gian hiệu lực được thiết lập."
+        },
+        {
+          "type": "formatting",
+          "description": "The `<1>` tags are present in both the original and translated text. They appear to be for highlighting, but should be consistent across languages or removed entirely. Whether to remove or adjust depends on the application's requirements.",
+          "suggestion": "Remove or adjust the `<1>` tags to match the application's highlighting format."
         }
       ],
       "approved_at": null
@@ -268,8 +302,8 @@
       "ai_spell_check_issues": [
         {
           "type": "formatting",
-          "description": "The <1> tags are present in both the English and Chinese versions. These tags appear to be markup or placeholder tags that should be removed from the translated content for display purposes.",
-          "suggestion": "Remove the <1> tags from the Chinese translation."
+          "description": "The `<1>` tag is present in both the English and Chinese versions. While potentially indicating a formatting or structural element, its presence needs to be confirmed within the larger application context.  It's not inherently an error, but should be verified.",
+          "suggestion": "Verify the purpose of the `<1>` tag within the application and ensure consistency in its use or removal if not needed."
         }
       ],
       "approved_at": null
