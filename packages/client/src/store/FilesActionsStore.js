// (c) Copyright Ascensio System SIA 2009-2024
//
// This program is a free software product.
// You can redistribute it and/or modify it under the terms
// of the GNU Affero General Public License (AGPL) version 3 as published by the Free Software
// Foundation. In accordance with Section 7(a) of the GNU AGPL its Section 15 shall be amended
// to the effect that Ascensio System SIA expressly excludes the warranty of non-infringement of
// any third-party rights.
//
// This program is distributed WITHOUT ANY WARRANTY, without even the implied warranty
// of MERCHANTABILITY or FITNESS FOR A PARTICULAR  PURPOSE. For details, see
// the GNU AGPL at: http://www.gnu.org/licenses/agpl-3.0.html
//
// You can contact Ascensio System SIA at Lubanas st. 125a-25, Riga, Latvia, EU, LV-1021.
//
// The  interactive user interfaces in modified source and object code versions of the Program must
// display Appropriate Legal Notices, as required under Section 5 of the GNU AGPL version 3.
//
// Pursuant to Section 7(b) of the License you must retain the original Product logo when
// distributing the program. Pursuant to Section 7(e) we decline to grant you any rights under
// trademark law for use of our trademarks.
//
// All the Product's GUI elements, including illustrations and icon sets, as well as technical writing
// content are licensed under the terms of the Creative Commons Attribution-ShareAlike 4.0
// International. See the License terms at http://creativecommons.org/licenses/by-sa/4.0/legalcode

import FavoritesReactSvgUrl from "PUBLIC_DIR/images/favorites.react.svg?url";
import InfoOutlineReactSvgUrl from "PUBLIC_DIR/images/info.outline.react.svg?url";
import CopyToReactSvgUrl from "PUBLIC_DIR/images/copyTo.react.svg?url";
import DownloadReactSvgUrl from "PUBLIC_DIR/images/download.react.svg?url";
import DownloadAsReactSvgUrl from "PUBLIC_DIR/images/downloadAs.react.svg?url";
import MoveReactSvgUrl from "PUBLIC_DIR/images/move.react.svg?url";
import PinReactSvgUrl from "PUBLIC_DIR/images/pin.react.svg?url";
import UnpinReactSvgUrl from "PUBLIC_DIR/images/unpin.react.svg?url";
import RoomArchiveSvgUrl from "PUBLIC_DIR/images/room.archive.svg?url";
import DeleteReactSvgUrl from "PUBLIC_DIR/images/delete.react.svg?url";
import CatalogRoomsReactSvgUrl from "PUBLIC_DIR/images/catalog.rooms.react.svg?url";
import ChangQuotaReactSvgUrl from "PUBLIC_DIR/images/change.quota.react.svg?url";
import DisableQuotaReactSvgUrl from "PUBLIC_DIR/images/disable.quota.react.svg?url";
import DefaultQuotaReactSvgUrl from "PUBLIC_DIR/images/default.quota.react.svg?url";
import RemoveOutlineSvgUrl from "PUBLIC_DIR/images/remove.react.svg?url";
import {
  checkFileConflicts,
  deleteFile,
  deleteFolder,
  downloadFiles,
  emptyTrash,
  finalizeVersion,
  lockFile,
  markAsRead,
  removeFiles,
  removeShareFiles,
  createFolder,
  moveToFolder,
  getFolder,
  deleteFilesFromRecent,
  changeIndex,
  reorder,
} from "@docspace/shared/api/files";
import {
  ConflictResolveType,
  Events,
  FileAction,
  FileStatus,
  FolderType,
  RoomsType,
  ShareAccessRights,
  VDRIndexingAction,
} from "@docspace/shared/enums";
import { makeAutoObservable } from "mobx";

import { toastr } from "@docspace/shared/components/toast";
import { TIMEOUT } from "@docspace/client/src/helpers/filesConstants";
import { checkProtocol } from "../helpers/files-helpers";
import { combineUrl } from "@docspace/shared/utils/combineUrl";
import config from "PACKAGE_FILE";
import { isDesktop } from "@docspace/shared/utils";
import { getCategoryType } from "SRC_DIR/helpers/utils";
import { muteRoomNotification } from "@docspace/shared/api/settings";
import { CategoryType } from "SRC_DIR/helpers/constants";
import RoomsFilter from "@docspace/shared/api/rooms/filter";
import AccountsFilter from "@docspace/shared/api/people/filter";
import { RoomSearchArea, UrlActionType } from "@docspace/shared/enums";
import { getObjectByLocation } from "@docspace/shared/utils/common";
import uniqueid from "lodash/uniqueId";
import FilesFilter from "@docspace/shared/api/files/filter";
import {
  getCategoryTypeByFolderType,
  getCategoryUrl,
} from "SRC_DIR/helpers/utils";
import { MEDIA_VIEW_URL } from "@docspace/shared/constants";
import { openingNewTab } from "@docspace/shared/utils/openingNewTab";

class FilesActionStore {
  settingsStore;
  uploadDataStore;
  treeFoldersStore;
  filesStore;
  selectedFolderStore;
  filesSettingsStore;
  dialogsStore;
  mediaViewerDataStore;
  accessRightsStore;
  clientLoadingStore;
  publicRoomStore;
  infoPanelStore;
  peopleStore;
  indexingStore;
  userStore = null;
  currentTariffStatusStore = null;
  currentQuotaStore = null;
  isBulkDownload = false;
  isLoadedSearchFiles = false;
  isGroupMenuBlocked = false;
  emptyTrashInProgress = false;
  processCreatingRoomFromData = false;

  constructor(
    settingsStore,
    uploadDataStore,
    treeFoldersStore,
    filesStore,
    selectedFolderStore,
    filesSettingsStore,
    dialogsStore,
    mediaViewerDataStore,
    accessRightsStore,
    clientLoadingStore,
    publicRoomStore,
    pluginStore,
    infoPanelStore,
    userStore,
    currentTariffStatusStore,
    peopleStore,
    currentQuotaStore,
    indexingStore,
  ) {
    makeAutoObservable(this);
    this.settingsStore = settingsStore;
    this.uploadDataStore = uploadDataStore;
    this.treeFoldersStore = treeFoldersStore;
    this.filesStore = filesStore;
    this.selectedFolderStore = selectedFolderStore;
    this.filesSettingsStore = filesSettingsStore;
    this.dialogsStore = dialogsStore;
    this.mediaViewerDataStore = mediaViewerDataStore;
    this.accessRightsStore = accessRightsStore;
    this.clientLoadingStore = clientLoadingStore;
    this.publicRoomStore = publicRoomStore;
    this.pluginStore = pluginStore;
    this.infoPanelStore = infoPanelStore;
    this.userStore = userStore;
    this.currentTariffStatusStore = currentTariffStatusStore;
    this.peopleStore = peopleStore;
    this.currentQuotaStore = currentQuotaStore;
    this.indexingStore = indexingStore;
  }

  setIsBulkDownload = (isBulkDownload) => {
    this.isBulkDownload = isBulkDownload;
  };

  isMediaOpen = () => {
    const { visible, setMediaViewerData, playlist } = this.mediaViewerDataStore;
    if (visible && playlist.length === 1) {
      setMediaViewerData({ visible: false, id: null });
    }
  };

  updateCurrentFolder = (fileIds, folderIds, clearSelection, operationId) => {
    const { clearSecondaryProgressData } =
      this.uploadDataStore.secondaryProgressDataStore;

    const {
      fetchFiles,
      fetchRooms,
      filter,
      roomsFilter,

      isEmptyLastPageAfterOperation,
      resetFilterPage,
    } = this.filesStore;

    const { isRoomsFolder, isArchiveFolder, isArchiveFolderRoot } =
      this.treeFoldersStore;

    let newFilter;

    const selectionFilesLength =
      fileIds && folderIds
        ? fileIds.length + folderIds.length
        : fileIds?.length || folderIds?.length;

    if (
      selectionFilesLength &&
      isEmptyLastPageAfterOperation(selectionFilesLength)
    ) {
      newFilter = resetFilterPage();
    }

    let updatedFolder = this.selectedFolderStore.id;

    if (this.dialogsStore.isFolderActions) {
      updatedFolder = this.selectedFolderStore.parentId;
    }

    if (isRoomsFolder || isArchiveFolder || isArchiveFolderRoot) {
      fetchRooms(
        updatedFolder,
        newFilter ? newFilter : roomsFilter.clone(),
        undefined,
        undefined,
        undefined,
        true,
      ).finally(() => {
        this.dialogsStore.setIsFolderActions(false);
        return setTimeout(
          () => clearSecondaryProgressData(operationId),
          TIMEOUT,
        );
      });
    } else {
      fetchFiles(
        updatedFolder,
        newFilter ? newFilter : filter,
        true,
        true,
        clearSelection,
      ).finally(() => {
        this.dialogsStore.setIsFolderActions(false);
        return setTimeout(
          () => clearSecondaryProgressData(operationId),
          TIMEOUT,
        );
      });
    }
  };

  convertToTree = (folders) => {
    let result = [];
    let level = { result };
    try {
      folders.forEach((folder) => {
        folder.path
          .split("/")
          .filter((name) => name !== "")
          .reduce((r, name, i, a) => {
            if (!r[name]) {
              r[name] = { result: [] };
              r.result.push({ name, children: r[name].result });
            }

            return r[name];
          }, level);
      });
    } catch (e) {
      console.error("convertToTree", e);
    }
    return result;
  };

  createFolderTree = async (treeList, parentFolderId) => {
    if (!treeList || !treeList.length) return;

    for (let i = 0; i < treeList.length; i++) {
      const treeNode = treeList[i];

      // console.log(
      //   `createFolderTree parent id = ${parentFolderId} name '${treeNode.name}': `,
      //   treeNode.children
      // );

      const folder = await createFolder(parentFolderId, treeNode.name);
      const parentId = folder.id;

      if (treeNode.children.length == 0) continue;

      await this.createFolderTree(treeNode.children, parentId);
    }
  };

  uploadEmptyFolders = async (emptyFolders, folderId) => {
    //console.log("uploadEmptyFolders", emptyFolders, folderId);

    const { secondaryProgressDataStore } = this.uploadDataStore;
    const { setSecondaryProgressBarData, clearSecondaryProgressData } =
      secondaryProgressDataStore;

    const operationId = uniqueid("operation_");

    const toFolderId = folderId ? folderId : this.selectedFolderStore.id;

    setSecondaryProgressBarData({
      icon: "file",
      visible: true,
      percent: 0,
      label: "",
      alert: false,
      operationId,
    });

    const tree = this.convertToTree(emptyFolders);
    await this.createFolderTree(tree, toFolderId);

    this.updateCurrentFolder(null, [folderId], null, operationId);

    setTimeout(() => clearSecondaryProgressData(operationId), TIMEOUT);
  };

  updateFilesAfterDelete = (operationId) => {
    const { setSelected } = this.filesStore;
    const { clearSecondaryProgressData } =
      this.uploadDataStore.secondaryProgressDataStore;

    setSelected("close");

    this.dialogsStore.setIsFolderActions(false);
    setTimeout(() => clearSecondaryProgressData(operationId), TIMEOUT);
  };

  deleteAction = async (
    translations,
    newSelection = null,
    withoutDialog = false,
  ) => {
    const { isRecycleBinFolder, isPrivacyFolder, recycleBinFolderId } =
      this.treeFoldersStore;
    const {
      addActiveItems,
      getIsEmptyTrash,
      bufferSelection,
      activeFiles,
      activeFolders,
    } = this.filesStore;
    const { secondaryProgressDataStore, clearActiveOperations } =
      this.uploadDataStore;
    const { setSecondaryProgressBarData, clearSecondaryProgressData } =
      secondaryProgressDataStore;
    const { withPaging } = this.settingsStore;

    let selection = newSelection
      ? newSelection
      : this.filesStore.selection.length
        ? this.filesStore.selection
        : [bufferSelection];

    selection = selection.filter((item) => item.security.Delete);

    const isThirdPartyFile = selection.some((f) => f.providerKey);

    const currentFolderId = this.selectedFolderStore.id;

    const operationId = uniqueid("operation_");

    const deleteAfter = false; //Delete after finished TODO: get from settings
    const immediately = isRecycleBinFolder || isPrivacyFolder ? true : false; //Don't move to the Recycle Bin

    let folderIds = [];
    let fileIds = [];

    let i = 0;
    while (selection.length !== i) {
      if (selection[i].fileExst || selection[i].contentLength) {
        // try to fix with one check later (see onDeleteMediaFile)
        const isActiveFile = activeFiles.find(
          (elem) => elem.id === selection[i].id,
        );
        !isActiveFile && fileIds.push(selection[i].id);
      } else {
        // try to fix with one check later (see onDeleteMediaFile)
        const isActiveFolder = activeFolders.find(
          (elem) => elem.id === selection[i].id,
        );
        !isActiveFolder && folderIds.push(selection[i].id);
      }
      i++;
    }

    if (!folderIds.length && !fileIds.length) return;
    const filesCount = folderIds.length + fileIds.length;

    setSecondaryProgressBarData({
      icon: "trash",
      visible: true,
      percent: 0,
      label: translations.deleteOperation,
      alert: false,
      filesCount,
      operationId,
    });

    const destFolderId = immediately ? null : recycleBinFolderId;

    addActiveItems(fileIds, null, destFolderId);
    addActiveItems(null, folderIds, destFolderId);

    if (folderIds.length || fileIds.length) {
      this.isMediaOpen();

      try {
        this.filesStore.setOperationAction(true);
        this.setGroupMenuBlocked(true);
        await removeFiles(folderIds, fileIds, deleteAfter, immediately)
          .then(async (res) => {
            if (res[0]?.error) return Promise.reject(res[0].error);
            const data = res[0] ? res[0] : null;
            const pbData = {
              icon: "trash",
              label: translations.deleteOperation,
              operationId,
            };
            await this.uploadDataStore.loopFilesOperations(data, pbData);

            const showToast = () => {
              if (isRecycleBinFolder) {
                return toastr.success(translations.deleteFromTrash);
              }

              if (selection.length > 1 || isThirdPartyFile) {
                return toastr.success(translations.deleteSelectedElem);
              }
              if (selection[0].fileExst) {
                return toastr.success(translations.FileRemoved);
              }
              return toastr.success(translations.FolderRemoved);
            };

            if (withPaging || this.dialogsStore.isFolderActions) {
              this.updateCurrentFolder(fileIds, folderIds, false, operationId);
              showToast();
            } else {
              this.updateFilesAfterDelete(operationId);

              this.filesStore.removeFiles(
                fileIds,
                folderIds,
                showToast,
                destFolderId,
              );

              this.uploadDataStore.removeFiles(fileIds);
            }

            if (currentFolderId) {
              const { socketHelper } = this.settingsStore;

              socketHelper.emit({
                command: "refresh-folder",
                data: currentFolderId,
              });
            }
          })
          .finally(() => {
            clearActiveOperations(fileIds, folderIds);
            getIsEmptyTrash();
          });
      } catch (err) {
        clearActiveOperations(fileIds, folderIds);
        setSecondaryProgressBarData({
          visible: true,
          alert: true,
          operationId,
        });
        setTimeout(() => clearSecondaryProgressData(operationId), TIMEOUT);
        return toastr.error(err.message ? err.message : err);
      } finally {
        this.filesStore.setOperationAction(false);
        this.setGroupMenuBlocked(false);
      }
    }
  };

  emptyTrash = async (translations) => {
    const {
      secondaryProgressDataStore,
      loopFilesOperations,
      clearActiveOperations,
    } = this.uploadDataStore;
    const { setSecondaryProgressBarData, clearSecondaryProgressData } =
      secondaryProgressDataStore;
    const { isRecycleBinFolder } = this.treeFoldersStore;
    const { addActiveItems, files, folders, getIsEmptyTrash } = this.filesStore;

    const fileIds = files.map((f) => f.id);
    const folderIds = folders.map((f) => f.id);

    if (isRecycleBinFolder) {
      addActiveItems(fileIds, folderIds);
    }

    const operationId = uniqueid("operation_");

    this.emptyTrashInProgress = true;

    setSecondaryProgressBarData({
      icon: "trash",
      visible: true,
      percent: 0,
      label: translations.deleteOperation,
      alert: false,
      operationId,
    });

    try {
      await emptyTrash().then(async (res) => {
        if (res[0]?.error) return Promise.reject(res[0].error);
        const data = res[0] ? res[0] : null;
        const pbData = {
          icon: "trash",
          label: translations.deleteOperation,
          operationId,
        };
        await loopFilesOperations(data, pbData);
        toastr.success(translations.successOperation);
        this.updateCurrentFolder(fileIds, folderIds, null, operationId);
        getIsEmptyTrash();
        clearActiveOperations(fileIds, folderIds);
      });
    } catch (err) {
      clearActiveOperations(fileIds, folderIds);
      setSecondaryProgressBarData({
        visible: true,
        alert: true,
        operationId,
      });
      setTimeout(() => clearSecondaryProgressData(operationId), TIMEOUT);
      return toastr.error(err.message ? err.message : err);
    } finally {
      this.emptyTrashInProgress = false;
    }
  };

  emptyArchive = async (translations) => {
    const {
      secondaryProgressDataStore,
      loopFilesOperations,
      clearActiveOperations,
    } = this.uploadDataStore;
    const { setSecondaryProgressBarData, clearSecondaryProgressData } =
      secondaryProgressDataStore;
    const { isArchiveFolder } = this.treeFoldersStore;
    const { addActiveItems, roomsForDelete } = this.filesStore;

    const folderIds = roomsForDelete.map((f) => f.id);
    if (isArchiveFolder) addActiveItems(null, folderIds);

    const operationId = uniqueid("operation_");

    setSecondaryProgressBarData({
      icon: "trash",
      visible: true,
      percent: 0,
      label: translations.deleteOperation,
      alert: false,
      operationId,
    });

    try {
      await removeFiles(folderIds, [], true, true).then(async (res) => {
        if (res[0]?.error) return Promise.reject(res[0].error);
        const data = res[0] ? res[0] : null;
        const pbData = {
          icon: "trash",
          label: translations.deleteOperation,
          operationId,
        };
        await loopFilesOperations(data, pbData);
        toastr.success(translations.successOperation);
        this.updateCurrentFolder(null, folderIds, null, operationId);
        // getIsEmptyTrash();
        clearActiveOperations(null, folderIds);
      });
    } catch (err) {
      clearActiveOperations(null, folderIds);
      setSecondaryProgressBarData({
        visible: true,
        alert: true,
        operationId,
      });
      setTimeout(() => clearSecondaryProgressData(operationId), TIMEOUT);

      return toastr.error(err.message ? err.message : err);
    }
  };

  downloadFiles = async (fileConvertIds, folderIds, translations) => {
    const { clearActiveOperations, secondaryProgressDataStore } =
      this.uploadDataStore;
    const { setSecondaryProgressBarData, clearSecondaryProgressData } =
      secondaryProgressDataStore;
    const { openUrl } = this.settingsStore;

    const { addActiveItems } = this.filesStore;
    const { label } = translations;

    if (this.isBulkDownload) {
      //toastr.error(); TODO: new add cancel download operation and new translation "ErrorMassage_SecondDownload"
      return;
    }

    this.setIsBulkDownload(true);

    const operationId = uniqueid("operation_");

    setSecondaryProgressBarData({
      icon: "file",
      visible: true,
      percent: 0,
      label,
      alert: false,
      operationId,
      isDownload: true,
    });

    const fileIds = fileConvertIds.map((f) => f.key || f);
    addActiveItems(fileIds, folderIds);

    const shareKey = this.publicRoomStore.publicRoomKey;

    try {
      await downloadFiles(fileConvertIds, folderIds, shareKey).then(
        async (res) => {
          const data = res[0] ? res[0] : null;
          const pbData = {
            icon: "file",
            label,
            operationId,
          };

          const item =
            data?.finished && data?.url
              ? data
              : await this.uploadDataStore.loopFilesOperations(
                  data,
                  pbData,
                  true,
                );

          clearActiveOperations(fileIds, folderIds);
          this.setIsBulkDownload(false);

          if (item.url) {
            openUrl(item.url, UrlActionType.Download, true);
          } else {
            setSecondaryProgressBarData({
              visible: true,
              alert: true,
              operationId,
            });
          }

          setTimeout(() => clearSecondaryProgressData(operationId), TIMEOUT);
          !item.url && toastr.error(translations.error, null, 0, true);
        },
      );
    } catch (err) {
      this.setIsBulkDownload(false);
      clearActiveOperations(fileIds, folderIds);
      setSecondaryProgressBarData({
        visible: true,
        alert: true,
        operationId,
      });
      setTimeout(() => clearSecondaryProgressData(operationId), TIMEOUT);
      return toastr.error(err);
    }
  };

  downloadAction = (label, item, folderId) => {
    const { bufferSelection } = this.filesStore;
    const { openUrl } = this.settingsStore;

    const selection = item
      ? [item]
      : this.filesStore.selection.length
        ? this.filesStore.selection
        : bufferSelection
          ? [bufferSelection]
          : null;

    if (!selection.length) return;

    let fileIds = [];
    let folderIds = [];
    const items = [];

    if (selection.length === 1 && selection[0].fileExst && !folderId) {
      openUrl(selection[0].viewUrl, UrlActionType.Download);
      return Promise.resolve();
    }

    for (let item of selection) {
      if (item.fileExst) {
        fileIds.push(item.id);
        items.push({ id: item.id, fileExst: item.fileExst });
      } else {
        folderIds.push(item.id);
        items.push({ id: item.id });
      }
    }

    this.setGroupMenuBlocked(true);
    return this.downloadFiles(fileIds, folderIds, label).finally(() =>
      this.setGroupMenuBlocked(false),
    );
  };

  completeAction = async (selectedItem, type, isFolder = false) => {
    switch (type) {
      case FileAction.Create:
        this.filesStore.addItem(selectedItem, isFolder);
        break;
      case FileAction.Rename:
        this.onSelectItem(
          {
            id: selectedItem.id,
            isFolder: selectedItem.isFolder,
          },
          false,
          false,
        );
        break;
      default:
        break;
    }
  };

  onSelectItem = (
    { id, isFolder },
    withSelect = true,
    isContextItem = true,
    isSingleMenu = false,
  ) => {
    const {
      setBufferSelection,
      setSelected,
      selection,
      setSelection,
      setHotkeyCaretStart,
      setHotkeyCaret,
      setEnabledHotkeys,
      filesList,
    } = this.filesStore;

    if (!id) return;

    const item = filesList.find(
      (elm) => elm.id === id && elm.isFolder === isFolder,
    );

    if (item) {
      const isSelected =
        selection.findIndex((f) => f.id === id && f.isFolder === isFolder) !==
        -1;

      if (withSelect) {
        //TODO: fix double event on context-menu click
        if (isSelected && selection.length === 1 && !isContextItem) {
          setSelected("none");
        } else {
          setSelection([item]);
          setHotkeyCaret(null);
          setHotkeyCaretStart(item);
        }
      } else if (
        isSelected &&
        selection.length > 1 &&
        !isContextItem &&
        !isSingleMenu
      ) {
        setHotkeyCaret(null);
        setHotkeyCaretStart(item);
      } else {
        setSelected("none");
        setBufferSelection(item);
      }

      isContextItem && setEnabledHotkeys(false);
    }
  };

  deleteItemAction = async (
    itemId,
    translations,
    isFile,
    isThirdParty,
    isRoom,
  ) => {
    const { secondaryProgressDataStore, clearActiveOperations } =
      this.uploadDataStore;
    const { setSecondaryProgressBarData, clearSecondaryProgressData } =
      secondaryProgressDataStore;
    if (
      this.filesSettingsStore.confirmDelete ||
      this.treeFoldersStore.isPrivacyFolder ||
      isThirdParty ||
      isRoom
    ) {
      this.dialogsStore.setIsRoomDelete(isRoom);
      this.dialogsStore.setDeleteDialogVisible(true);
    } else {
      const operationId = uniqueid("operation_");

      setSecondaryProgressBarData({
        icon: "trash",
        visible: true,
        percent: 0,
        label: translations?.deleteOperation,
        alert: false,
        operationId,
      });

      const id = Array.isArray(itemId) ? itemId : [itemId];

      try {
        await this.deleteItemOperation(
          isFile,
          itemId,
          translations,
          isRoom,
          operationId,
        );
      } catch (err) {
        setSecondaryProgressBarData({
          visible: true,
          alert: true,
          operationId,
        });
        setTimeout(() => clearSecondaryProgressData(operationId), TIMEOUT);
        return toastr.error(err.message ? err.message : err);
      } finally {
        setTimeout(
          () => clearActiveOperations(isFile && id, !isFile && id),
          TIMEOUT,
        );
      }
    }
  };

  deleteItemOperation = (isFile, itemId, translations, isRoom, operationId) => {
    const { addActiveItems, getIsEmptyTrash } = this.filesStore;
    const { withPaging } = this.settingsStore;
    const { isRecycleBinFolder, recycleBinFolderId } = this.treeFoldersStore;

    const pbData = {
      icon: "trash",
      label: translations?.deleteOperation,
      operationId,
    };

    this.filesStore.setOperationAction(true);

    const destFolderId = isRecycleBinFolder ? null : recycleBinFolderId;

    if (isFile) {
      addActiveItems([itemId], null, destFolderId);
      this.isMediaOpen();
      return deleteFile(itemId)
        .then(async (res) => {
          if (res[0]?.error) return Promise.reject(res[0].error);
          const data = res[0] ? res[0] : null;
          await this.uploadDataStore.loopFilesOperations(data, pbData);

          if (withPaging) {
            this.updateCurrentFolder([itemId], null, null, operationId);
            toastr.success(translations.successRemoveFile);
          } else {
            this.updateFilesAfterDelete(operationId);
            this.filesStore.removeFiles(
              [itemId],
              null,
              () => toastr.success(translations.successRemoveFile),
              destFolderId,
            );
          }
        })
        .finally(() => this.filesStore.setOperationAction(false));
    } else if (isRoom) {
      const items = Array.isArray(itemId) ? itemId : [itemId];
      addActiveItems(null, items);

      this.setGroupMenuBlocked(true);
      return removeFiles(items, [], false, true)
        .then(async (res) => {
          if (res[0]?.error) return Promise.reject(res[0].error);
          const data = res[0] ? res[0] : null;
          await this.uploadDataStore.loopFilesOperations(data, pbData);
          this.updateCurrentFolder(null, [itemId], null, operationId);
        })
        .then(() =>
          toastr.success(
            items.length > 1
              ? translations?.successRemoveRooms
              : translations?.successRemoveRoom,
          ),
        )
        .finally(() => {
          this.setGroupMenuBlocked(false);
        });
    } else {
      addActiveItems(null, [itemId], destFolderId);
      return deleteFolder(itemId)
        .then(async (res) => {
          if (res[0]?.error) return Promise.reject(res[0].error);
          const data = res[0] ? res[0] : null;
          await this.uploadDataStore.loopFilesOperations(data, pbData);

          if (withPaging) {
            this.updateCurrentFolder(null, [itemId], null, operationId);
            toastr.success(translations.successRemoveFolder);
          } else {
            this.updateFilesAfterDelete(operationId);
            this.filesStore.removeFiles(
              null,
              [itemId],
              () => toastr.success(translations.successRemoveFolder),
              destFolderId,
            );
          }

          getIsEmptyTrash();
        })
        .finally(() => this.filesStore.setOperationAction(false));
    }
  };

  unsubscribeAction = async (fileIds, folderIds) => {
    const { setUnsubscribe } = this.dialogsStore;
    const { filter, fetchFiles } = this.filesStore;

    // return removeShareFiles(fileIds, folderIds)
    //   .then(() => setUnsubscribe(false))
    //   .then(() => fetchFiles(this.selectedFolderStore.id, filter, true, true));
  };

  lockFileAction = async (id, locked) => {
    let timer = null;
    const { setFile } = this.filesStore;
    try {
      timer = setTimeout(() => {
        this.filesStore.setActiveFiles([id]);
      }, 200);
      await lockFile(id, locked).then((res) => {
        setFile(res), this.filesStore.setActiveFiles([]);
      });
    } catch (err) {
      toastr.error(err);
    } finally {
      clearTimeout(timer);
    }
  };

  finalizeVersionAction = async (id) => {
    let timer = null;
    const { setFile } = this.filesStore;
    try {
      timer = setTimeout(() => {
        this.filesStore.setActiveFiles([id]);
      }, 200);
      await finalizeVersion(id, 0, false).then((res) => {
        if (res && res[0]) {
          setFile(res[0]);
          this.filesStore.setActiveFiles([]);
        }
      });
    } catch (err) {
      toastr.error(err);
    } finally {
      clearTimeout(timer);
    }
  };

  duplicateAction = (item, label) => {
    const { setSecondaryProgressBarData, filesCount } =
      this.uploadDataStore.secondaryProgressDataStore;

    this.setSelectedItems();

    //TODO: duplicate for folders?
    const folderIds = [];
    const fileIds = [];
    item.fileExst ? fileIds.push(item.id) : folderIds.push(item.id);
    const conflictResolveType = ConflictResolveType.Duplicate;
    const deleteAfter = false; //TODO: get from settings
    const operationId = uniqueid("operation_");

    setSecondaryProgressBarData({
      icon: "duplicate",
      visible: true,
      percent: 0,
      label,
      alert: false,
      filesCount: filesCount + fileIds.length,
      operationId,
    });

    this.filesStore.addActiveItems(fileIds, folderIds);

    return this.uploadDataStore.copyToAction(
      this.selectedFolderStore.id,
      folderIds,
      fileIds,
      conflictResolveType,
      deleteAfter,
      operationId,
    );
  };

  getFilesInfo = (items) => {
    const requests = [];
    let i = items.length;
    while (i !== 0) {
      requests.push(this.filesStore.getFileInfo(items[i - 1]));
      i--;
    }
    return Promise.all(requests);
  };

  setFavoriteAction = (action, id) => {
    const {
      markItemAsFavorite,
      removeItemFromFavorite,
      fetchFavoritesFolder,
      setSelected,
    } = this.filesStore;

    const items = Array.isArray(id) ? id : [id];

    switch (action) {
      case "mark":
        return markItemAsFavorite(items)
          .then(() => {
            return this.getFilesInfo(items);
          })
          .then(() => setSelected("close"));

      case "remove":
        return removeItemFromFavorite(items)
          .then(() => {
            return this.treeFoldersStore.isFavoritesFolder
              ? fetchFavoritesFolder(this.selectedFolderStore.id)
              : this.getFilesInfo(items);
          })
          .then(() => setSelected("close"));
      default:
        return;
    }
  };

  setPinAction = (action, id, t) => {
    const { pinRoom, unpinRoom, updateRoomPin, setSelected } = this.filesStore;

    const { infoPanelSelection, setInfoPanelSelection } = this.infoPanelStore;

    const items = Array.isArray(id) ? id : [id];

    const actions = [];
    const operationId = uniqueid("operation_");

    switch (action) {
      case "pin":
        items.forEach((item) => {
          updateRoomPin(item);
          actions.push(pinRoom(item));
        });

        return Promise.all(actions)
          .then(() => {
            this.updateCurrentFolder(null, items, null, operationId);
            if (infoPanelSelection) {
              setInfoPanelSelection({ ...infoPanelSelection, pinned: true });
            }
          })
          .then(() => setSelected("close"))
          .then(() =>
            toastr.success(
              items.length > 1
                ? t("RoomsPinned", { count: items.length })
                : t("RoomPinned"),
            ),
          )
          .catch((error) => console.log(error));
      case "unpin":
        items.forEach((item) => {
          updateRoomPin(item);
          actions.push(unpinRoom(item));
        });
        return Promise.all(actions)
          .then(() => {
            this.updateCurrentFolder(null, items, null, operationId);
            if (selection) {
              setInfoPanelSelection({ ...selection, pinned: false });
            }
          })
          .then(() => setSelected("close"))
          .then(() => {
            toastr.success(
              items.length > 1
                ? t("RoomsUnpinned", { count: items.length })
                : t("RoomUnpinned"),
            );
          })
          .catch((error) => console.log(error));
      default:
        return;
    }
  };

  setMuteAction = (action, item, t) => {
    const { id, new: newCount, rootFolderId } = item;
    const { treeFolders } = this.treeFoldersStore;
    const { folders, updateRoomMute } = this.filesStore;

    const muteStatus = action === "mute";

    const folderIndex = id && folders.findIndex((x) => x.id == id);
    if (folderIndex) updateRoomMute(folderIndex, muteStatus);

    const treeIndex = treeFolders.findIndex((x) => x.id == rootFolderId);
    const count = treeFolders[treeIndex].newItems;
    if (treeIndex) {
      if (muteStatus) {
        treeFolders[treeIndex].newItems = newCount >= 0 ? count - newCount : 0;
      } else treeFolders[treeIndex].newItems = count + newCount;
    }

    const operationId = uniqueid("operation_");

    muteRoomNotification(id, muteStatus)
      .then(() =>
        toastr.success(
          muteStatus
            ? t("RoomNotificationsDisabled")
            : t("RoomNotificationsEnabled"),
        ),
      )
      .catch((e) => toastr.error(e))
      .finally(() => {
        Promise.all([
          this.updateCurrentFolder(null, [id], null, operationId),
          this.treeFoldersStore.fetchTreeFolders(),
        ]);
      });
  };

  setArchiveAction = async (action, folders, t) => {
    const { addActiveItems, setSelected } = this.filesStore;

    const { setSelectedFolder } = this.selectedFolderStore;

    const { roomsFolder, isRoomsFolder, archiveRoomsId, myRoomsId } =
      this.treeFoldersStore;

    const { secondaryProgressDataStore, clearActiveOperations } =
      this.uploadDataStore;

    const { setSecondaryProgressBarData, clearSecondaryProgressData } =
      secondaryProgressDataStore;

    if (!myRoomsId || !archiveRoomsId) {
      console.error("Default categories not found");
      return;
    }

    const operationId = uniqueid("operation_");

    const items = Array.isArray(folders)
      ? folders.map((x) => (x?.id ? x.id : x))
      : [folders.id];

    setSecondaryProgressBarData({
      icon: "move",
      visible: true,
      percent: 0,
      label: "Archive room",
      alert: false,
      operationId,
    });

    const destFolder = action === "archive" ? archiveRoomsId : myRoomsId;

    addActiveItems(null, items, destFolder);

    switch (action) {
      case "archive":
        this.setGroupMenuBlocked(true);
        return moveToFolder(archiveRoomsId, items)
          .then(async (res) => {
            const lastResult = res && res[res.length - 1];

            if (lastResult?.error) return Promise.reject(lastResult.error);

            const pbData = {
              icon: "move",
              label: "Archive rooms operation",
              operationId,
            };
            const data = lastResult || null;

            console.log(pbData.label, { data, res });

            const operationData =
              await this.uploadDataStore.loopFilesOperations(data, pbData);

            if (
              !operationData ||
              operationData.error ||
              !operationData.finished
            ) {
              return Promise.reject(
                operationData?.error ? operationData.error : "",
              );
            }

            if (!isRoomsFolder) {
              // setSelectedFolder(roomsFolder);
              window.DocSpace.navigate("/");
            }

            // this.updateCurrentFolder(null, null, null, operationId);
            this.dialogsStore.setIsFolderActions(false);
            return setTimeout(
              () => clearSecondaryProgressData(operationId),
              TIMEOUT,
            );
          })

          .then(() => {
            const successTranslation =
              folders.length !== 1 && Array.isArray(folders)
                ? t("ArchivedRoomsAction")
                : Array.isArray(folders)
                  ? t("Common:ArchivedRoomAction", { name: folders[0].title })
                  : t("Common:ArchivedRoomAction", { name: folders.title });

            toastr.success(successTranslation);
          })
          .then(() => {
            const clearBuffer =
              !this.dialogsStore.archiveDialogVisible &&
              !this.dialogsStore.restoreRoomDialogVisible;
            setSelected("close", clearBuffer);
          })
          .catch((err) => {
            clearActiveOperations(null, items);
            setSecondaryProgressBarData({
              icon: "move",
              visible: true,
              alert: true,
              operationId,
            });
            setTimeout(() => clearSecondaryProgressData(operationId), TIMEOUT);
            return toastr.error(err.message ? err.message : err);
          })
          .finally(() => {
            clearActiveOperations(null, items);
            this.setGroupMenuBlocked(false);
          });
      case "unarchive":
        this.setGroupMenuBlocked(true);
        return moveToFolder(myRoomsId, items)
          .then(async (res) => {
            const lastResult = res && res[res.length - 1];

            if (lastResult?.error) return Promise.reject(lastResult.error);

            const pbData = {
              icon: "move",
              label: "Restore rooms from archive operation",
              operationId,
            };
            const data = lastResult || null;

            console.log(pbData.label, { data, res });

            await this.uploadDataStore.loopFilesOperations(data, pbData);

            // this.updateCurrentFolder(null, [items], null, operationId);
            this.dialogsStore.setIsFolderActions(false);
            return setTimeout(
              () => clearSecondaryProgressData(operationId),
              TIMEOUT,
            );
          })

          .then(() => {
            const successTranslation =
              folders.length !== 1 && Array.isArray(folders)
                ? t("UnarchivedRoomsAction")
                : Array.isArray(folders)
                  ? t("UnarchivedRoomAction", { name: folders[0].title })
                  : t("UnarchivedRoomAction", { name: folders.title });

            toastr.success(successTranslation);
          })
          .then(() => setSelected("close"))
          .then(() => this.moveToRoomsPage())
          .catch((err) => {
            clearActiveOperations(null, items);
            setSecondaryProgressBarData({
              visible: true,
              alert: true,
              operationId,
            });
            setTimeout(() => clearSecondaryProgressData(operationId), TIMEOUT);
            return toastr.error(err.message ? err.message : err);
          })
          .finally(() => {
            clearActiveOperations(null, items);
            this.setGroupMenuBlocked(false);
          });
      default:
        return;
    }
  };

  selectTag = (tag) => {
    const { roomsFilter } = this.filesStore;

    const { setIsSectionBodyLoading } = this.clientLoadingStore;

    const setIsLoading = (param) => {
      setIsSectionBodyLoading(param);
    };

    const newFilter = roomsFilter.clone();

    if (tag.label !== "no-tag") {
      const tags = newFilter.tags ? [...newFilter.tags] : [];

      if (tags.length > 0) {
        const idx = tags.findIndex((item) => item === tag.label);

        if (idx > -1) {
          //TODO: remove tag here if already selected
          return;
        }
      }

      if (tag.roomType) {
        if (!!newFilter.type && +newFilter.type === tag.roomType) return;
        newFilter.type = tag.roomType;
      } else if (tag.providerType) {
        if (!!newFilter.provider && +newFilter.provider === tag.providerType)
          return;
        newFilter.provider = tag.providerType;
      } else {
        tags.push(tag.label);
        newFilter.tags = [...tags];
      }

      newFilter.withoutTags = false;
    } else {
      newFilter.withoutTags = true;
    }
    setIsLoading(true);
    window.DocSpace.navigate(
      `${window.DocSpace.location.pathname}?${newFilter.toUrlParams(this.userStore?.user?.id)}`,
    );
  };

  selectOption = ({ option, value }) => {
    const { roomsFilter } = this.filesStore;

    const { setIsSectionBodyLoading } = this.clientLoadingStore;

    const setIsLoading = (param) => {
      setIsSectionBodyLoading(param);
    };

    const newFilter = roomsFilter.clone();
    const tags = newFilter.tags ? [...newFilter.tags] : [];
    newFilter.tags = [...tags];

    if (option === "defaultTypeRoom") {
      newFilter.type = value;
    }

    if (option === "typeProvider") {
      newFilter.provider = value;
    }

    setIsLoading(true);
    window.DocSpace.navigate(
      `${window.DocSpace.location.pathname}?${newFilter.toUrlParams()}`,
    );
  };

  selectRowAction = (checked, file) => {
    const {
      // selected,
      // setSelected,
      selectFile,
      deselectFile,
      setBufferSelection,
      setHotkeyCaret,
      setHotkeyCaretStart,
    } = this.filesStore;
    //selected === "close" && setSelected("none");
    setBufferSelection(null);
    setHotkeyCaret(null);
    setHotkeyCaretStart(file);

    if (checked) {
      selectFile(file);
    } else {
      deselectFile(file);
    }
  };

  openLocationAction = async (item) => {
    if (this.publicRoomStore.isPublicRoom)
      return this.moveToPublicRoom(item.id);

    const { setIsSectionFilterLoading } = this.clientLoadingStore;

    const { id, isRoom, title, rootFolderType } = item;
    const categoryType = getCategoryTypeByFolderType(rootFolderType, id);

    const state = { title, rootFolderType, isRoot: false, isRoom };
    const filter = FilesFilter.getDefault();

    filter.folder = id;

    const url = getCategoryUrl(categoryType, id);

    window.DocSpace.navigate(`${url}?${filter.toUrlParams()}`, { state });
  };

  nameWithoutExtension = (title) => {
    const indexPoint = title.lastIndexOf(".");
    const splitTitle = title.split(".");
    const splitTitleLength = splitTitle.length;

    const titleWithoutExtension =
      splitTitleLength <= 2 ? splitTitle[0] : title.slice(0, indexPoint);

    return titleWithoutExtension;
  };

  checkAndOpenLocationAction = async (item) => {
    const { categoryType } = this.filesStore;
    const { myRoomsId, myFolderId, archiveRoomsId, recycleBinFolderId } =
      this.treeFoldersStore;
    const { rootFolderType } = this.selectedFolderStore;
    const { setIsSectionFilterLoading } = this.clientLoadingStore;

    const setIsLoading = (param) => {
      setIsSectionFilterLoading(param);
    };

    const { title, fileExst } = item;
    const parentId = item.parentId || item.toFolderId || recycleBinFolderId;
    const parentTitle = item.parentTitle || item.toFolderTitle;

    const isRoot = [
      myRoomsId,
      myFolderId,
      archiveRoomsId,
      recycleBinFolderId,
    ].includes(parentId);

    const state = {
      title: parentTitle,
      isRoot,
      fileExst,
      highlightFileId: item.id,
      isFileHasExst: !item.fileExst,
      rootFolderType,
    };

    const url = getCategoryUrl(categoryType, parentId);

    const newFilter = FilesFilter.getDefault();

    newFilter.search = title;
    newFilter.folder = parentId;

    setIsLoading(
      window.DocSpace.location.search !== `?${newFilter.toUrlParams()}` ||
        url !== window.DocSpace.location.pathname,
    );

    if (!isDesktop()) this.infoPanelStore.setIsVisible(false);

    window.DocSpace.navigate(`${url}?${newFilter.toUrlParams()}`, { state });
  };

  setThirdpartyInfo = (providerKey) => {
    const { setConnectDialogVisible, setConnectItem } = this.dialogsStore;
    const { providers, capabilities } = this.filesSettingsStore.thirdPartyStore;
    const provider = providers.find((x) => x.provider_key === providerKey);
    const capabilityItem = capabilities.find((x) => x[0] === providerKey);
    const capability = {
      title: capabilityItem ? capabilityItem[0] : provider.customer_title,
      link: capabilityItem ? capabilityItem[1] : " ",
    };

    setConnectDialogVisible(true);
    setConnectItem({ ...provider, ...capability });
  };

  // setNewBadgeCount = (item) => {
  //   const { getRootFolder, updateRootBadge } = this.treeFoldersStore;
  //   const { updateFileBadge, updateFolderBadge } = this.filesStore;
  //   const { rootFolderType, fileExst, id } = item;

  //   const count = item.new ? item.new : 1;
  //   const rootFolder = getRootFolder(rootFolderType);
  //   updateRootBadge(rootFolder.id, count);

  //   if (fileExst) updateFileBadge(id);
  //   else updateFolderBadge(id, item.new);
  // };

  markAsRead = (folderIds, fileIds, item) => {
    const { setSecondaryProgressBarData, clearSecondaryProgressData } =
      this.uploadDataStore.secondaryProgressDataStore;

    const operationId = uniqueid("operation_");

    setSecondaryProgressBarData({
      icon: "file",
      label: "", //TODO: add translation if need "MarkAsRead": "Mark all as read",
      percent: 0,
      visible: true,
      operationId,
    });

    return markAsRead(folderIds, fileIds)
      .then(async (res) => {
        const data = res[0] ? res[0] : null;
        const pbData = { icon: "file", operationId };
        await this.uploadDataStore.loopFilesOperations(data, pbData);
      })
      .then(() => {
        if (!item) return;

        //this.setNewBadgeCount(item);

        const { getFileIndex, updateFileStatus } = this.filesStore;

        const index = getFileIndex(item.id);
        updateFileStatus(index, item.fileStatus & ~FileStatus.IsNew);
      })
      .catch((err) => toastr.error(err))
      .finally(() =>
        setTimeout(() => clearSecondaryProgressData(operationId), TIMEOUT),
      );
  };

  moveDragItems = (destFolderId, folderTitle, translations) => {
    const folderIds = [];
    const fileIds = [];
    const deleteAfter = false;

    const { bufferSelection } = this.filesStore;
    const { isRootFolder } = this.selectedFolderStore;

    let selection = bufferSelection
      ? [bufferSelection]
      : this.filesStore.selection;

    selection = selection.filter(
      (el) => !el.isFolder || el.id !== destFolderId,
    );

    const isCopy = selection.findIndex((f) => f.security.Move) === -1;

    const operationData = {
      destFolderId,
      folderIds,
      fileIds,
      deleteAfter,
      translations,
      folderTitle,
      isCopy,
    };

    for (let item of selection) {
      if (!item.isFolder) {
        fileIds.push(item.id);
      } else {
        if (item.providerKey && isRootFolder) continue;
        folderIds.push(item.id);
      }
    }

    if (!folderIds.length && !fileIds.length) return;
    this.checkOperationConflict(operationData);
  };

  checkFileConflicts = (destFolderId, folderIds, fileIds) => {
    this.filesStore.addActiveItems(fileIds, null, destFolderId);
    this.filesStore.addActiveItems(null, folderIds, destFolderId);
    return checkFileConflicts(destFolderId, folderIds, fileIds);
  };

  setConflictDialogData = (conflicts, operationData) => {
    this.dialogsStore.setConflictResolveDialogItems(conflicts);
    this.dialogsStore.setConflictResolveDialogData(operationData);
    this.dialogsStore.setConflictResolveDialogVisible(true);
  };

  setSelectedItems = (title, length) => {
    const selectionLength = length ? length : this.filesStore.selection.length;
    const selectionTitle = title ? title : this.filesStore.selectionTitle;

    if (selectionLength !== undefined && selectionTitle) {
      this.uploadDataStore.secondaryProgressDataStore.setItemsSelectionLength(
        selectionLength,
      );
      this.uploadDataStore.secondaryProgressDataStore.setItemsSelectionTitle(
        selectionTitle,
      );
    }
  };

  checkOperationConflict = async (operationData) => {
    const { destFolderId, folderIds, fileIds } = operationData;
    const { setBufferSelection } = this.filesStore;

    this.setSelectedItems();

    this.filesStore.setSelected("none");
    let conflicts;

    try {
      conflicts = await this.checkFileConflicts(
        destFolderId,
        folderIds,
        fileIds,
      );
    } catch (err) {
      setBufferSelection(null);
      return toastr.error(err.message ? err.message : err);
    }

    if (conflicts.length) {
      this.setConflictDialogData(conflicts, operationData);
    } else {
      try {
        await this.uploadDataStore.itemOperationToFolder(operationData);
      } catch (err) {
        setBufferSelection(null);
        return toastr.error(err.message ? err.message : err);
      }
    }
  };

  isAvailableOption = (option) => {
    const {
      canConvertSelected,
      hasSelection,
      allFilesIsEditing,
      selection,
      hasRoomsToResetQuota,
      hasRoomsToDisableQuota,
      hasRoomsToChangeQuota,
    } = this.filesStore;

    const { rootFolderType } = this.selectedFolderStore;
    const canDownload = selection.every((s) => s.security?.Download);

    switch (option) {
      case "copy":
        const canCopy = selection.every((s) => s.security?.Copy);

        return hasSelection && canCopy;
      case "showInfo":
      case "download":
        return hasSelection && canDownload;
      case "downloadAs":
        return canDownload && canConvertSelected;
      case "moveTo":
        const canMove = selection.every((s) => s.security?.Move);

        return (
          hasSelection &&
          !allFilesIsEditing &&
          canMove &&
          rootFolderType !== FolderType.TRASH
        );

      case "archive":
        const canArchive = selection.every((s) => s.security?.Move);

        return canArchive;
      case "unarchive":
        const canUnArchive = selection.some((s) => s.security?.Move);

        return canUnArchive;
      case "delete-room":
        const canRemove = selection.some((s) => s.security?.Delete);

        return canRemove;
      case "delete":
        const canDelete = selection.every((s) => s.security?.Delete);

        return !allFilesIsEditing && canDelete && hasSelection;
      case "create-room":
        const canCreateRoom = selection.some((s) => s.security?.CreateRoomFrom);
        return canCreateRoom;
      case "change-quota":
        return hasRoomsToChangeQuota;
      case "disable-quota":
        return hasRoomsToDisableQuota;
      case "default-quota":
        return hasRoomsToResetQuota;
    }
  };

  convertToArray = (itemsCollection) => {
    const result = Array.from(itemsCollection.values()).filter((item) => {
      return item != null;
    });

    itemsCollection.clear();

    return result;
  };

  pinRooms = (t) => {
    const { selection } = this.filesStore;

    const items = [];

    selection.forEach((item) => {
      if (!item.pinned) items.push(item.id);
    });

    this.setPinAction("pin", items, t);
  };

  unpinRooms = (t) => {
    const { selection } = this.filesStore;

    const items = [];

    selection.forEach((item) => {
      if (item.pinned) items.push(item.id);
    });

    this.setPinAction("unpin", items, t);
  };

  archiveRooms = (action) => {
    const {
      setArchiveDialogVisible,
      setInviteUsersWarningDialogVisible,
      setRestoreRoomDialogVisible,
    } = this.dialogsStore;
    const { isGracePeriod } = this.currentTariffStatusStore;

    if (action === "unarchive" && isGracePeriod) {
      setInviteUsersWarningDialogVisible(true);
      return;
    }

    if (action === "archive") {
      setArchiveDialogVisible(true);
    } else {
      setRestoreRoomDialogVisible(true);
    }
  };

  deleteRooms = (t) => {
    const { selection } = this.filesStore;

    const items = [];

    selection.forEach((item) => {
      items.push(item.id);
    });

    const translations = {
      deleteOperation: t("Translations:DeleteOperation"),
      successRemoveFile: t("Files:FileRemoved"),
      successRemoveFolder: t("Files:FolderRemoved"),
      successRemoveRoom: t("Files:RoomRemoved"),
      successRemoveRooms: t("Files:RoomsRemoved"),
    };

    this.deleteItemAction(items, translations, null, null, true);
  };

  deleteRoomsAction = async (itemId, translations) => {
    const { secondaryProgressDataStore, clearActiveOperations } =
      this.uploadDataStore;

    const { setSecondaryProgressBarData, clearSecondaryProgressData } =
      secondaryProgressDataStore;

    const operationId = uniqueid("operation_");

    setSecondaryProgressBarData({
      icon: "trash",
      visible: true,
      percent: 0,
      label: translations?.deleteOperation,
      alert: false,
      operationId,
    });

    const id = Array.isArray(itemId) ? itemId : [itemId];

    try {
      this.setGroupMenuBlocked(true);
      await this.deleteItemOperation(
        false,
        itemId,
        translations,
        true,
        operationId,
      );
    } catch (err) {
      console.log(err);

      setSecondaryProgressBarData({
        visible: true,
        alert: true,
        operationId,
      });
      setTimeout(() => clearSecondaryProgressData(operationId), TIMEOUT);
      return toastr.error(err.message ? err.message : err);
    } finally {
      this.setGroupMenuBlocked(false);
      setTimeout(() => clearActiveOperations(null, id), TIMEOUT);
    }
  };

  onShowInfoPanel = () => {
    const { selection } = this.filesStore;
    const { setInfoPanelSelection, setIsVisible } = this.infoPanelStore;

    setInfoPanelSelection([selection]);
    setIsVisible(true);
  };

  setProcessCreatingRoomFromData = (processCreatingRoomFromData) => {
    this.processCreatingRoomFromData = processCreatingRoomFromData;
  };

  onClickCreateRoom = (item) => {
    this.setProcessCreatingRoomFromData(true);
    const event = new Event(Events.ROOM_CREATE);
    if (item && item.isFolder) {
      event.title = item.title;
    }
    window.dispatchEvent(event);
  };

  changeRoomQuota = (items, successCallback, abortCallback) => {
    const event = new Event(Events.CHANGE_QUOTA);

    const itemsIDs = items.map((item) => {
      return item?.id ? item.id : item;
    });

    const payload = {
      visible: true,
      type: "room",
      ids: itemsIDs,
      successCallback,
      abortCallback,
    };

    event.payload = payload;

    window.dispatchEvent(event);
  };
  disableRoomQuota = async (items, t) => {
    const { setCustomRoomQuota } = this.filesStore;

    const userIDs = items.map((item) => {
      return item?.id ? item.id : item;
    });

    try {
      await setCustomRoomQuota(-1, userIDs);
      toastr.success(t("Common:StorageQuotaDisabled"));
    } catch (e) {
      toastr.error(e);
    }
  };

  resetRoomQuota = async (items, t) => {
    const { resetRoomQuota } = this.filesStore;

    const userIDs = items.map((item) => {
      return item?.id ? item.id : item;
    });

    try {
      await resetRoomQuota(userIDs);
      toastr.success(t("Common:StorageQuotaReset"));
    } catch (e) {
      toastr.error(e);
    }
  };
  getOption = (option, t) => {
    const {
      // setSharingPanelVisible,
      setDownloadDialogVisible,
      setMoveToPanelVisible,
      setCopyPanelVisible,
      setDeleteDialogVisible,
    } = this.dialogsStore;
    const { selection } = this.filesStore;
    const { showStorageInfo } = this.currentQuotaStore;

    switch (option) {
      case "show-info":
        if (isDesktop()) return null;
        else
          return {
            id: "menu-show-info",
            key: "show-info",
            label: t("Common:Info"),
            iconUrl: InfoOutlineReactSvgUrl,
            onClick: this.onShowInfoPanel,
          };
      case "copy":
        if (!this.isAvailableOption("copy")) return null;
        else
          return {
            id: "menu-copy",
            label: t("Common:Copy"),
            onClick: () => setCopyPanelVisible(true),
            iconUrl: CopyToReactSvgUrl,
          };

      case "create-room":
        if (!this.isAvailableOption("create-room")) return null;
        else
          return {
            id: "menu-create-room",
            label: t("Files:CreateRoom"),
            onClick: this.onClickCreateRoom,
            iconUrl: CatalogRoomsReactSvgUrl,
          };

      case "download":
        if (!this.isAvailableOption("download")) return null;
        else
          return {
            id: "menu-download",
            label: t("Common:Download"),
            onClick: () =>
              this.downloadAction(t("Translations:ArchivingData")).catch(
                (err) => toastr.error(err),
              ),
            iconUrl: DownloadReactSvgUrl,
          };

      case "downloadAs":
        if (!this.isAvailableOption("downloadAs")) return null;
        else
          return {
            id: "menu-download-as",
            label: t("Translations:DownloadAs"),
            onClick: () => setDownloadDialogVisible(true),
            iconUrl: DownloadAsReactSvgUrl,
          };

      case "moveTo":
        if (!this.isAvailableOption("moveTo")) return null;
        else
          return {
            id: "menu-move-to",
            label: t("Common:MoveTo"),
            onClick: () => setMoveToPanelVisible(true),
            iconUrl: MoveReactSvgUrl,
          };
      case "pin":
        return {
          id: "menu-pin",
          key: "pin",
          label: t("Pin"),
          iconUrl: PinReactSvgUrl,
          onClick: () => this.pinRooms(t),
          disabled: false,
        };
      case "unpin":
        return {
          id: "menu-unpin",
          key: "unpin",
          label: t("Unpin"),
          iconUrl: UnpinReactSvgUrl,
          onClick: () => this.unpinRooms(t),
          disabled: false,
        };
      case "archive":
        if (!this.isAvailableOption("archive")) return null;
        else
          return {
            id: "menu-archive",
            key: "archive",
            label: t("MoveToArchive"),
            iconUrl: RoomArchiveSvgUrl,
            onClick: () => this.archiveRooms("archive"),
            disabled: false,
          };
      case "unarchive":
        if (!this.isAvailableOption("unarchive")) return null;
        else
          return {
            id: "menu-unarchive",
            key: "unarchive",
            label: t("Common:Restore"),
            iconUrl: MoveReactSvgUrl,
            onClick: () => this.archiveRooms("unarchive"),
            disabled: false,
          };
      case "change-quota":
        if (!this.isAvailableOption("change-quota")) return null;
        else
          return {
            id: "menu-change-quota",
            key: "change-quota",
            label: t("Common:ChangeQuota"),
            iconUrl: ChangQuotaReactSvgUrl,
            onClick: () => this.changeRoomQuota(selection),
            disabled: !showStorageInfo,
          };
      case "default-quota":
        if (!this.isAvailableOption("default-quota")) return null;
        else
          return {
            id: "menu-default-quota",
            key: "default-quota",
            label: t("Common:SetToDefault"),
            iconUrl: DefaultQuotaReactSvgUrl,
            onClick: () => this.resetRoomQuota(selection, t),
            disabled: !showStorageInfo,
          };
      case "disable-quota":
        if (!this.isAvailableOption("disable-quota")) return null;
        else
          return {
            id: "menu-disable-quota",
            key: "disable-quota",
            label: t("Common:DisableQuota"),
            iconUrl: DisableQuotaReactSvgUrl,
            onClick: () => this.disableRoomQuota(selection, t),
            disabled: !showStorageInfo,
          };

      case "delete-room":
        if (!this.isAvailableOption("delete-room")) return null;
        else
          return {
            id: "menu-delete-room",
            label: t("Common:Delete"),
            onClick: () => this.deleteRooms(t),
            iconUrl: DeleteReactSvgUrl,
          };

      case "delete":
        if (!this.isAvailableOption("delete")) return null;
        else
          return {
            id: "menu-delete",
            label: t("Common:Delete"),
            onClick: () => {
              if (this.filesSettingsStore.confirmDelete) {
                setDeleteDialogVisible(true);
              } else {
                const translations = {
                  deleteOperation: t("Translations:DeleteOperation"),
                  deleteFromTrash: t("Translations:DeleteFromTrash"),
                  deleteSelectedElem: t("Translations:DeleteSelectedElem"),
                  FileRemoved: t("Files:FileRemoved"),
                  FolderRemoved: t("Files:FolderRemoved"),
                };

                this.deleteAction(translations).catch((err) =>
                  toastr.error(err),
                );
              }
            },
            iconUrl: DeleteReactSvgUrl,
          };
      case "remove-from-recent":
        return {
          id: "menu-remove-from-recent",
          label: t("RemoveFromList"),
          onClick: () => this.onClickRemoveFromRecent(selection),
          iconUrl: RemoveOutlineSvgUrl,
        };
    }
  };

  getRoomsFolderOptions = (itemsCollection, t) => {
    let pinName = "unpin";
    const { selection } = this.filesStore;

    selection.forEach((item) => {
      if (!item.pinned) pinName = "pin";
    });

    const pin = this.getOption(pinName, t);
    const archive = this.getOption("archive", t);
    const changeQuota = this.getOption("change-quota", t);
    const disableQuota = this.getOption("disable-quota", t);
    const defaultQuota = this.getOption("default-quota", t);

    itemsCollection
      .set(pinName, pin)
      .set("archive", archive)
      .set("change-quota", changeQuota)
      .set("default-quota", defaultQuota)
      .set("disable-quota", disableQuota);
    return this.convertToArray(itemsCollection);
  };

  getArchiveRoomsFolderOptions = (itemsCollection, t) => {
    const archive = this.getOption("unarchive", t);
    const deleteOption = this.getOption("delete-room", t);
    const showOption = this.getOption("show-info", t);

    itemsCollection
      .set("unarchive", archive)
      .set("show-info", showOption)
      .set("delete", deleteOption);

    return this.convertToArray(itemsCollection);
  };

  getAnotherFolderOptions = (itemsCollection, t) => {
    const createRoom = this.getOption("create-room", t);
    const download = this.getOption("download", t);
    const downloadAs = this.getOption("downloadAs", t);
    const moveTo = this.getOption("moveTo", t);
    const copy = this.getOption("copy", t);
    const deleteOption = this.getOption("delete", t);
    const showInfo = this.getOption("showInfo", t);

    itemsCollection
      .set("createRoom", createRoom)
      .set("download", download)
      .set("downloadAs", downloadAs)
      .set("moveTo", moveTo)
      .set("copy", copy)
      .set("delete", deleteOption)
      .set("showInfo", showInfo);

    return this.convertToArray(itemsCollection);
  };

  getRecentFolderOptions = (itemsCollection, t) => {
    const download = this.getOption("download", t);
    const downloadAs = this.getOption("downloadAs", t);
    const copy = this.getOption("copy", t);
    const showInfo = this.getOption("showInfo", t);
    const removeFromRecent = this.getOption("remove-from-recent", t);

    itemsCollection
      .set("download", download)
      .set("downloadAs", downloadAs)
      .set("copy", copy)
      .set("showInfo", showInfo)
      .set("removeFromRecent", removeFromRecent);

    return this.convertToArray(itemsCollection);
  };

  getShareFolderOptions = (itemsCollection, t) => {
    const { setDeleteDialogVisible, setUnsubscribe } = this.dialogsStore;

    const download = this.getOption("download", t);
    const downloadAs = this.getOption("downloadAs", t);
    const copy = this.getOption("copy", t);
    const showInfo = this.getOption("showInfo", t);

    itemsCollection

      .set("download", download)
      .set("downloadAs", downloadAs)
      .set("copy", copy)
      .set("delete", {
        label: t("RemoveFromList"),
        onClick: () => {
          setUnsubscribe(true);
          setDeleteDialogVisible(true);
        },
      })
      .set("showInfo", showInfo);

    return this.convertToArray(itemsCollection);
  };

  getPrivacyFolderOption = (itemsCollection, t) => {
    const moveTo = this.getOption("moveTo", t);
    const deleteOption = this.getOption("delete", t);
    const download = this.getOption("download", t);
    const showInfo = this.getOption("showInfo", t);

    itemsCollection
      .set("download", download)
      .set("moveTo", moveTo)

      .set("delete", deleteOption)
      .set("showInfo", showInfo);

    return this.convertToArray(itemsCollection);
  };

  getFavoritesFolderOptions = (itemsCollection, t) => {
    const { selection } = this.filesStore;
    const download = this.getOption("download", t);
    const downloadAs = this.getOption("downloadAs", t);
    const copy = this.getOption("copy", t);
    const showInfo = this.getOption("showInfo", t);

    itemsCollection
      .set("download", download)
      .set("downloadAs", downloadAs)
      .set("copy", copy)
      .set("delete", {
        label: t("RemoveFromFavorites"),
        alt: t("RemoveFromFavorites"),
        iconUrl: FavoritesReactSvgUrl,
        onClick: () => {
          const items = selection.map((item) => item.id);
          this.setFavoriteAction("remove", items)
            .then(() => toastr.success(t("RemovedFromFavorites")))
            .catch((err) => toastr.error(err));
        },
      })
      .set("showInfo", showInfo);

    return this.convertToArray(itemsCollection);
  };

  getRecycleBinFolderOptions = (itemsCollection, t) => {
    const { setRestorePanelVisible } = this.dialogsStore;

    const download = this.getOption("download", t);
    const downloadAs = this.getOption("downloadAs", t);
    const deleteOption = this.getOption("delete", t);
    const showInfo = this.getOption("showInfo", t);

    itemsCollection
      .set("download", download)
      .set("downloadAs", downloadAs)
      .set("restore", {
        id: "menu-restore",
        label: t("Common:Restore"),
        onClick: () => setRestorePanelVisible(true),
        iconUrl: MoveReactSvgUrl,
      })
      .set("delete", deleteOption)
      .set("showInfo", showInfo);

    return this.convertToArray(itemsCollection);
  };

  getHeaderMenu = (t) => {
    const {
      isFavoritesFolder,
      isRecycleBinFolder,
      isPrivacyFolder,
      isShareFolder,
      isRoomsFolder,
      isArchiveFolder,
      isRecentTab,
    } = this.treeFoldersStore;

    let itemsCollection = new Map();

    if (isRecycleBinFolder)
      return this.getRecycleBinFolderOptions(itemsCollection, t);

    if (isFavoritesFolder)
      return this.getFavoritesFolderOptions(itemsCollection, t);

    if (isPrivacyFolder) return this.getPrivacyFolderOption(itemsCollection, t);

    if (isShareFolder) return this.getShareFolderOptions(itemsCollection, t);

    if (isRecentTab) return this.getRecentFolderOptions(itemsCollection, t);

    if (isArchiveFolder)
      return this.getArchiveRoomsFolderOptions(itemsCollection, t);

    if (isRoomsFolder) return this.getRoomsFolderOptions(itemsCollection, t);

    return this.getAnotherFolderOptions(itemsCollection, t);
  };

  onMarkAsRead = (item) => this.markAsRead([], [`${item.id}`], item);

  openFileAction = (item, t, e) => {
    const { openDocEditor, isPrivacyFolder, setSelection } = this.filesStore;
    const { currentDeviceType } = this.settingsStore;
    const { fileItemsList } = this.pluginStore;
    const { enablePlugins } = this.settingsStore;

    const { isLoading, setIsSectionFilterLoading } = this.clientLoadingStore;
    const { isRecycleBinFolder, isRecentTab } = this.treeFoldersStore;
    const { setMediaViewerData, getUrl } = this.mediaViewerDataStore;
    const { setConvertDialogVisible, setConvertItem } = this.dialogsStore;

    const { roomType, title: currentTitle } = this.selectedFolderStore;

    if (this.publicRoomStore.isPublicRoom && item.isFolder) {
      setSelection([]);
      return this.moveToPublicRoom(item.id);
    }

    const setIsLoading = (param) => {
      setIsSectionFilterLoading(param);
    };

    const isMediaOrImage =
      item.viewAccessibility?.ImageView || item.viewAccessibility?.MediaView;
    const canConvert =
      item.viewAccessibility?.MustConvert && item.security?.Convert;
    const canWebEdit = item.viewAccessibility?.WebEdit;
    const canViewedDocs = item.viewAccessibility?.WebView;

    const {
      id,
      viewUrl,
      providerKey,
      fileStatus,
      encrypted,
      isFolder,
      webUrl,
    } = item;
    if (encrypted && isPrivacyFolder) return checkProtocol(item.id, true);

    if (isRecycleBinFolder || isLoading) return;

    if (isFolder) {
      const { isRoom, rootFolderType, title, roomType: itemRoomType } = item;

      const path = getCategoryUrl(
        getCategoryTypeByFolderType(rootFolderType, id),
        id,
      );

      const filter = FilesFilter.getDefault();
      filter.folder = id;

      const url = `${path}?${filter.toUrlParams()}`;

      if (openingNewTab(url, e)) return;

      setIsLoading(true);

      const state = {
        title,
        isRoot: false,
        rootFolderType,
        isRoom,
        rootRoomTitle: !!roomType ? currentTitle : "",
        isPublicRoomType: itemRoomType === RoomsType.PublicRoom || false,
      };

      setSelection([]);

      window.DocSpace.navigate(url, { state });
    } else {
      if (canConvert) {
        setConvertItem({ ...item, isOpen: true });
        setConvertDialogVisible(true);
        return;
      }

      if ((fileStatus & FileStatus.IsNew) === FileStatus.IsNew)
        this.onMarkAsRead(item);

      if (canWebEdit || canViewedDocs) {
        const shareWebUrl = new URL(webUrl);
        const shareKey = isRecentTab
          ? getObjectByLocation(shareWebUrl)?.share
          : "";

        return openDocEditor(id, false, shareKey);
      }

      if (isMediaOrImage) {
        setMediaViewerData({ visible: true, id });

        const url = getUrl(id);

        window.DocSpace.navigate(url, { state: { disableScrollToTop: true } });
        return;
      }

      if (fileItemsList && enablePlugins) {
        let currPluginItem = null;

        fileItemsList.forEach((i) => {
          if (i.key === item.fileExst) currPluginItem = i.value;
        });

        if (currPluginItem) {
          const correctDevice = currPluginItem.devices
            ? currPluginItem.devices.includes(currentDeviceType)
            : true;
          if (correctDevice) return currPluginItem.onClick(item);
        }
      }

      if (!item.security.Download) {
        toastr.error(t("Files:FileDownloadingIsRestricted"));
        return;
      }

      return window.open(viewUrl, "_self");
    }
  };

  onClickBack = () => {
    const { roomType, ...rest } = this.selectedFolderStore;
    const { setSelectedNode } = this.treeFoldersStore;
    const { clearFiles, setBufferSelection } = this.filesStore;
    const { clearInsideGroup, insideGroupBackUrl } =
      this.peopleStore.groupsStore;

    setBufferSelection(null);

    const categoryType = getCategoryType(window.DocSpace.location);

    const isRoom = !!roomType;

    const urlFilter = getObjectByLocation(window.DocSpace.location);

    const isArchivedRoom = !!(CategoryType.Archive && urlFilter?.folder);

    if (this.publicRoomStore.isPublicRoom) {
      return this.backToParentFolder();
    }

    if (categoryType === CategoryType.SharedRoom || isArchivedRoom) {
      if (isRoom) {
        return this.moveToRoomsPage();
      }

      return this.backToParentFolder();
    }

    if (
      categoryType === CategoryType.Shared ||
      categoryType === CategoryType.Archive
    ) {
      return this.moveToRoomsPage();
    }

    if (
      categoryType === CategoryType.Personal ||
      categoryType === CategoryType.Trash
    ) {
      return this.backToParentFolder();
    }

    if (categoryType === CategoryType.Settings) {
      clearFiles();

      const path = getCategoryUrl(CategoryType.Settings);

      setSelectedNode(["common"]);

      return window.DocSpace.navigate(path, { replace: true });
    }

    if (categoryType === CategoryType.Accounts) {
      if (insideGroupBackUrl) {
        window.DocSpace.navigate(insideGroupBackUrl);
        clearInsideGroup();
        return;
      }
      const accountsFilter = AccountsFilter.getDefault();
      const params = accountsFilter.toUrlParams();
      const path = getCategoryUrl(CategoryType.Accounts);

      clearFiles();

      setSelectedNode(["accounts", "people", "filter"]);

      return window.DocSpace.navigate(`${path}?${params}`, { replace: true });
    }
  };

  moveToRoomsPage = () => {
    const categoryType = getCategoryType(window.DocSpace.location);

    const filter = RoomsFilter.getDefault();

    const correctCategoryType =
      categoryType === CategoryType.SharedRoom
        ? CategoryType.Shared
        : CategoryType.ArchivedRoom === categoryType
          ? CategoryType.Archive
          : categoryType;

    const path = getCategoryUrl(correctCategoryType);

    const state = {
      title:
        (this.selectedFolderStore?.navigationPath &&
          this.selectedFolderStore?.navigationPath[
            this.selectedFolderStore?.navigationPath?.length - 1
          ]?.title) ||
        "",
      isRoot: true,
      isPublicRoomType: false,
      rootFolderType: this.selectedFolderStore.rootFolderType,
    };

    if (categoryType == CategoryType.Archive) {
      filter.searchArea = RoomSearchArea.Archive;
    }

    window.DocSpace.navigate(
      `${path}?${filter.toUrlParams(this.userStore?.user?.id, true)}`,
      {
        state,
        replace: true,
      },
    );
  };

  moveToPublicRoom = (folderId) => {
    const { navigationPath, rootFolderType } = this.selectedFolderStore;
    const { publicRoomKey } = this.publicRoomStore;
    const { setIsSectionFilterLoading } = this.clientLoadingStore;

    const id = folderId ? folderId : this.selectedFolderStore.parentId;
    const path = getCategoryUrl(CategoryType.PublicRoom);
    const filter = FilesFilter.getDefault();
    filter.folder = id;

    const state = {
      title: navigationPath[0]?.title || "",
      isRoot: navigationPath.length === 1,
      rootFolderType: rootFolderType,
    };

    setIsSectionFilterLoading(true);
    window.DocSpace.navigate(
      `${path}?key=${publicRoomKey}&${filter.toUrlParams()}`,
      { state },
    );
  };

  backToParentFolder = () => {
    if (this.publicRoomStore.isPublicRoom) return this.moveToPublicRoom();

    const id = this.selectedFolderStore.parentId;

    const { navigationPath, rootFolderType } = this.selectedFolderStore;

    const filter = FilesFilter.getDefault();

    filter.folder = id;

    const categoryType = getCategoryType(window.DocSpace.location);
    const path = getCategoryUrl(categoryType, id);

    const isRoot = navigationPath.length === 1;

    const state = {
      title: (navigationPath && navigationPath[0]?.title) || "",
      isRoom: navigationPath[0]?.isRoom,
      isRoot,
      rootFolderType: rootFolderType,
      isPublicRoomType: navigationPath[0]?.isRoom
        ? navigationPath[0]?.roomType === RoomsType.PublicRoom
        : false,
      rootRoomTitle: "",
    };

    window.DocSpace.navigate(`${path}?${filter.toUrlParams()}`, {
      state,
      replace: true,
    });
  };

  setGroupMenuBlocked = (blocked) => {
    this.isGroupMenuBlocked = blocked;
  };

  preparingDataForCopyingToRoom = async (destFolderId, selections, t) => {
    let fileIds = [];
    let folderIds = [];

    if (!selections.length) return;
    const oneFolder = selections.length === 1 && selections[0].isFolder;

    if (oneFolder) {
      folderIds = [selections[0].id];

      try {
        const selectedFolder = await getFolder(selections[0].id);
        const { folders, files, total } = selectedFolder;

        if (total === 0) {
          this.filesStore.setSelection([]);
          this.filesStore.setBufferSelection(null);
          return;
        }

        const title = !!folders.length ? folders[0].title : files[0].title;
        this.setSelectedItems(title, total);
      } catch (err) {
        toastr.error(err);
      }
    }

    !oneFolder &&
      selections.map((item) => {
        if (item.fileExst || item.contentLength) fileIds.push(item.id);
        else folderIds.push(item.id);
      });

    !oneFolder && this.setSelectedItems(selections[0].title, selections.length);
    this.filesStore.setSelection([]);
    this.filesStore.setBufferSelection(null);

    const operationData = {
      destFolderId,
      folderIds: folderIds,
      fileIds,
      deleteAfter: false,
      isCopy: true,
      translations: {
        copy: t("Common:CopyOperation"),
      },
      content: oneFolder,
    };

    this.uploadDataStore.itemOperationToFolder(operationData);
  };

  onLeaveRoom = (t, isOwner = false) => {
    const { updateRoomMemberRole, removeFiles, selection, bufferSelection } =
      this.filesStore;
    const { user } = this.userStore;

    const roomId = selection.length
      ? selection[0].id
      : bufferSelection
        ? bufferSelection.id
        : this.selectedFolderStore.id;

    const isAdmin = user.isOwner || user.isAdmin;
    const isRoot = this.selectedFolderStore.isRootFolder;

    return updateRoomMemberRole(roomId, {
      invitations: [{ id: user?.id, access: ShareAccessRights.None }],
    }).then(() => {
      if (!isAdmin) {
        if (!isRoot) {
          const filter = RoomsFilter.getDefault();
          window.DocSpace.navigate(
            `rooms/shared/filter?${filter.toUrlParams()}`,
          );
        } else {
          removeFiles(null, [roomId]);
        }
      } else {
        if (!isRoot) {
          this.selectedFolderStore.setInRoom(false);
        } else {
          this.filesStore.setInRoomFolder(roomId, false);
        }
      }

      isOwner
        ? toastr.success(t("Files:LeftAndAppointNewOwner"))
        : toastr.success(t("Files:YouLeftTheRoom"));
    });
  };

  changeRoomOwner = (t, userId, isLeaveChecked = false) => {
    const { setRoomOwner, setFolder, setSelected, selection, bufferSelection } =
      this.filesStore;
    const { isRootFolder, setCreatedBy, id, setInRoom } =
      this.selectedFolderStore;

    const roomId = selection.length
      ? selection[0].id
      : bufferSelection
        ? bufferSelection.id
        : id;

    return setRoomOwner(userId, [roomId])
      .then(async (res) => {
        if (isRootFolder) {
          setFolder(res[0]);
        } else {
          setCreatedBy(res[0].createdBy);

          const isMe = userId === this.userStore.user.id;
          if (isMe) setInRoom(true);
        }

        if (isLeaveChecked) await this.onLeaveRoom(t);
        else toastr.success(t("Files:AppointNewOwner"));
      })
      .finally(() => {
        setSelected("none");
      });
  };

  onClickRemoveFromRecent = (selection) => {
    const { setSelected } = this.filesStore;
    const ids = selection.map((item) => item.id);
    this.removeFilesFromRecent(ids);
    setSelected("none");
  };

  removeFilesFromRecent = async (fileIds) => {
    const { refreshFiles } = this.filesStore;

    await deleteFilesFromRecent(fileIds);
    await refreshFiles();
  };
<<<<<<< HEAD
  changeIndex = async (action, item, t) => {
    const { filesList } = this.filesStore;

    const index = filesList.findIndex(
      (elem) => elem.id === item?.id && elem.fileExst === item?.fileExst,
    );

    if (
      (action === VDRIndexingAction.HigherIndex && index === 0) ||
      (action === VDRIndexingAction.LowerIndex &&
        index === filesList.length - 1)
    )
      return;

    const { bufferSelection } = this.filesStore;

    let selection = this.filesStore.selection.length
      ? this.filesStore.selection
      : [bufferSelection];

    const { id } = this.selectedFolderStore;
    const { setUpdateItems } = this.indexingStore;

    let replaceable;
    let current = item;

    switch (action) {
      case VDRIndexingAction.HigherIndex:
        replaceable = filesList[index - 1];
        break;

      case VDRIndexingAction.LowerIndex:
        replaceable = filesList[index + 1];
        break;

      default:
        current = selection[0];
        replaceable = item;
        break;
    }

    if (!replaceable) return;

    try {
      await changeIndex(current?.id, replaceable.order, current?.isFolder);

      const items = [current, replaceable];
      setUpdateItems(items);

      const operationId = uniqueid("operation_");
      this.updateCurrentFolder(null, [id], true, operationId);
    } catch (e) {
      toastr.error(t("Files:ErrorChangeIndex"));
    }
  };

  reorder = async (id, t) => {
    try {
      const operationId = uniqueid("operation_");
      await reorder(id);
      this.updateCurrentFolder(null, [id], true, operationId);
    } catch (e) {
      toastr.error(t("Files:ErrorChangeIndex"));
    }
=======

  copyFromTemplateForm = async (fileInfo, t) => {
    const selectedItemId = this.selectedFolderStore.id;
    const fileIds = [fileInfo.id];

    const operationData = {
      destFolderId: selectedItemId,
      folderIds: [],
      fileIds,
      deleteAfter: false,
      isCopy: true,
      folderTitle: this.selectedFolderStore.title,
      translations: {
        copy: t("Common:CopyOperation"),
      },
    };

    this.uploadDataStore.secondaryProgressDataStore.setItemsSelectionTitle(
      fileInfo.title,
    );

    const conflicts = await checkFileConflicts(selectedItemId, [], fileIds);

    if (conflicts.length) {
      return this.setConflictDialogData(conflicts, operationData);
    }

    this.uploadDataStore
      .itemOperationToFolder(operationData)
      .catch((error) => toastr.error(error));
>>>>>>> 0391621b
  };
}

export default FilesActionStore;<|MERGE_RESOLUTION|>--- conflicted
+++ resolved
@@ -2720,72 +2720,6 @@
     await deleteFilesFromRecent(fileIds);
     await refreshFiles();
   };
-<<<<<<< HEAD
-  changeIndex = async (action, item, t) => {
-    const { filesList } = this.filesStore;
-
-    const index = filesList.findIndex(
-      (elem) => elem.id === item?.id && elem.fileExst === item?.fileExst,
-    );
-
-    if (
-      (action === VDRIndexingAction.HigherIndex && index === 0) ||
-      (action === VDRIndexingAction.LowerIndex &&
-        index === filesList.length - 1)
-    )
-      return;
-
-    const { bufferSelection } = this.filesStore;
-
-    let selection = this.filesStore.selection.length
-      ? this.filesStore.selection
-      : [bufferSelection];
-
-    const { id } = this.selectedFolderStore;
-    const { setUpdateItems } = this.indexingStore;
-
-    let replaceable;
-    let current = item;
-
-    switch (action) {
-      case VDRIndexingAction.HigherIndex:
-        replaceable = filesList[index - 1];
-        break;
-
-      case VDRIndexingAction.LowerIndex:
-        replaceable = filesList[index + 1];
-        break;
-
-      default:
-        current = selection[0];
-        replaceable = item;
-        break;
-    }
-
-    if (!replaceable) return;
-
-    try {
-      await changeIndex(current?.id, replaceable.order, current?.isFolder);
-
-      const items = [current, replaceable];
-      setUpdateItems(items);
-
-      const operationId = uniqueid("operation_");
-      this.updateCurrentFolder(null, [id], true, operationId);
-    } catch (e) {
-      toastr.error(t("Files:ErrorChangeIndex"));
-    }
-  };
-
-  reorder = async (id, t) => {
-    try {
-      const operationId = uniqueid("operation_");
-      await reorder(id);
-      this.updateCurrentFolder(null, [id], true, operationId);
-    } catch (e) {
-      toastr.error(t("Files:ErrorChangeIndex"));
-    }
-=======
 
   copyFromTemplateForm = async (fileInfo, t) => {
     const selectedItemId = this.selectedFolderStore.id;
@@ -2816,7 +2750,71 @@
     this.uploadDataStore
       .itemOperationToFolder(operationData)
       .catch((error) => toastr.error(error));
->>>>>>> 0391621b
+  };
+  changeIndex = async (action, item, t) => {
+    const { filesList } = this.filesStore;
+
+    const index = filesList.findIndex(
+      (elem) => elem.id === item?.id && elem.fileExst === item?.fileExst,
+    );
+
+    if (
+      (action === VDRIndexingAction.HigherIndex && index === 0) ||
+      (action === VDRIndexingAction.LowerIndex &&
+        index === filesList.length - 1)
+    )
+      return;
+
+    const { bufferSelection } = this.filesStore;
+
+    let selection = this.filesStore.selection.length
+      ? this.filesStore.selection
+      : [bufferSelection];
+
+    const { id } = this.selectedFolderStore;
+    const { setUpdateItems } = this.indexingStore;
+
+    let replaceable;
+    let current = item;
+
+    switch (action) {
+      case VDRIndexingAction.HigherIndex:
+        replaceable = filesList[index - 1];
+        break;
+
+      case VDRIndexingAction.LowerIndex:
+        replaceable = filesList[index + 1];
+        break;
+
+      default:
+        current = selection[0];
+        replaceable = item;
+        break;
+    }
+
+    if (!replaceable) return;
+
+    try {
+      await changeIndex(current?.id, replaceable.order, current?.isFolder);
+
+      const items = [current, replaceable];
+      setUpdateItems(items);
+
+      const operationId = uniqueid("operation_");
+      this.updateCurrentFolder(null, [id], true, operationId);
+    } catch (e) {
+      toastr.error(t("Files:ErrorChangeIndex"));
+    }
+  };
+
+  reorder = async (id, t) => {
+    try {
+      const operationId = uniqueid("operation_");
+      await reorder(id);
+      this.updateCurrentFolder(null, [id], true, operationId);
+    } catch (e) {
+      toastr.error(t("Files:ErrorChangeIndex"));
+    }
   };
 }
 
