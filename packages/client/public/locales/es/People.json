{
  "LblInviteAgain": "Volver a invitar",
  "MessageEmailActivationInstuctionsSentOnEmail": "Las instrucciones de activación se han enviado a la dirección de email <1>{{email}}</1>.",
<<<<<<< HEAD
  "NotFoundUsers": "No se ha encontrado ningún usuario",
  "NotFoundUsersDescription": "Ningún usuario coincide con su búsqueda. Por favor, ajuste sus parámetros de búsqueda o borre el campo de búsqueda para ver la lista completa de usuarios."
=======
  "UserStatus": "Estado"
>>>>>>> ee84c163
}<|MERGE_RESOLUTION|>--- conflicted
+++ resolved
@@ -1,10 +1,5 @@
 {
   "LblInviteAgain": "Volver a invitar",
   "MessageEmailActivationInstuctionsSentOnEmail": "Las instrucciones de activación se han enviado a la dirección de email <1>{{email}}</1>.",
-<<<<<<< HEAD
-  "NotFoundUsers": "No se ha encontrado ningún usuario",
-  "NotFoundUsersDescription": "Ningún usuario coincide con su búsqueda. Por favor, ajuste sus parámetros de búsqueda o borre el campo de búsqueda para ver la lista completa de usuarios."
-=======
   "UserStatus": "Estado"
->>>>>>> ee84c163
 }