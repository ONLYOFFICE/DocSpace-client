--- conflicted
+++ resolved
@@ -273,11 +273,7 @@
     }
   }
 
-<<<<<<< HEAD
   @include mixins.mobile {
-=======
-  @include mobile {
->>>>>>> 398dda3c
     margin-inline-start: 0 !important;
   }
 }
