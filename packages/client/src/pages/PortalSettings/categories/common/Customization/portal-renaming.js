--- conflicted
+++ resolved
@@ -264,12 +264,8 @@
         <div className="category-item-heading">
           <div className="category-item-title">{t("PortalRenaming")}</div>
           <HelpButton
-<<<<<<< HEAD
+            offsetRight={0}
             iconName={CombinedShapeSvgUrl}
-=======
-            offsetRight={0}
-            iconName="static/images/combined.shape.svg"
->>>>>>> ca85dd68
             size={12}
             tooltipContent={tooltipPortalRenamingTooltip}
           />
