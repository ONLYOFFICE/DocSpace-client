--- conflicted
+++ resolved
@@ -51,20 +51,9 @@
   }
 
   @media ${mobile} {
-<<<<<<< HEAD
     padding-block: 0;
     padding-inline: 16px 8px;
-=======
     background-image: none;
-    ${(props) =>
-      props.theme.interfaceDirection === "rtl"
-        ? css`
-            padding: 0 16px 0 8px;
-          `
-        : css`
-            padding: 0 8px 0 16px;
-          `}
->>>>>>> 35953672
   }
 
   .subtitle {
