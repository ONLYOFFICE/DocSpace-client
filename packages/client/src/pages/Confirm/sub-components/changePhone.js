--- conflicted
+++ resolved
@@ -34,13 +34,8 @@
 import { StyledPage, StyledBody, StyledContent } from "./StyledConfirm";
 import withLoader from "../withLoader";
 import { FormWrapper } from "@docspace/shared/components/form-wrapper";
-<<<<<<< HEAD
 import PortalLogo from "@docspace/shared/components/portal-logo/PortalLogo";
-import { PORTAL } from "@docspace/shared/constants";
-=======
-import DocspaceLogo from "@docspace/shared/components/docspace-logo/DocspaceLogo";
 import { PRODUCT_NAME } from "@docspace/shared/constants";
->>>>>>> caacc6e5
 
 const ChangePhoneForm = (props) => {
   const { t, greetingTitle } = props;
