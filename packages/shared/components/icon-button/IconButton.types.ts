// (c) Copyright Ascensio System SIA 2009-2025
//
// This program is a free software product.
// You can redistribute it and/or modify it under the terms
// of the GNU Affero General Public License (AGPL) version 3 as published by the Free Software
// Foundation. In accordance with Section 7(a) of the GNU AGPL its Section 15 shall be amended
// to the effect that Ascensio System SIA expressly excludes the warranty of non-infringement of
// any third-party rights.
//
// This program is distributed WITHOUT ANY WARRANTY, without even the implied warranty
// of MERCHANTABILITY or FITNESS FOR A PARTICULAR  PURPOSE. For details, see
// the GNU AGPL at: http://www.gnu.org/licenses/agpl-3.0.html
//
// You can contact Ascensio System SIA at Lubanas st. 125a-25, Riga, Latvia, EU, LV-1021.
//
// The  interactive user interfaces in modified source and object code versions of the Program must
// display Appropriate Legal Notices, as required under Section 5 of the GNU AGPL version 3.
//
// Pursuant to Section 7(b) of the License you must retain the original Product logo when
// distributing the program. Pursuant to Section 7(e) we decline to grant you any rights under
// trademark law for use of our trademarks.
//
// All the Product's GUI elements, including illustrations and icon sets, as well as technical writing
// content are licensed under the terms of the Creative Commons Attribution-ShareAlike 4.0
// International. See the License terms at http://creativecommons.org/licenses/by-sa/4.0/legalcode

import { IconSizeType } from "../../utils";

export type IconButtonProps = {
  /** Sets component class */
  className?: string;
  /** Icon color */
  color?: "accent" | (string & {});
  /** Icon color on hover action */
  hoverColor?: "accent" | (string & {});
  /** Icon color on click action */
  clickColor?: "accent" | (string & {});
  /** Button height and width value */
  size?: number | IconSizeType;
  /** Determines if icon fill is needed */
  isFill?: boolean;
  /** Determines if icon stroke is needed */
  isStroke?: boolean;
  /** Sets the button to present a disabled state */
  isDisabled?: boolean;
  /** Sets cursor value */
  isClickable?: boolean;
  /** Icon node */
  iconNode?: React.ReactNode;
  /** Icon name */
  iconName?: string;
  /** Icon name on hover action */
  iconHoverName?: string;
  /** Icon name on click action */
  iconClickName?: string;
  /** Sets a button callback function triggered when the button is clicked */
  onClick?: (e: React.MouseEvent<HTMLDivElement>) => void;
  /** Sets a button callback function triggered when the cursor enters the area */
  onMouseEnter?: (e: React.MouseEvent) => void;
  /** Sets a button callback function triggered when the cursor moves down */
  onMouseDown?: (e: React.MouseEvent<HTMLDivElement>) => void;
  /** Sets a button callback function triggered when the cursor moves up */
  onMouseUp?: (e: React.MouseEvent<HTMLDivElement>) => void;
  /** Sets a button callback function triggered when the cursor leaves the icon */
  onMouseLeave?: (e: React.MouseEvent) => void;
  /** Sets component id */
  id?: string;
  /** Accepts css style */
  style?: React.CSSProperties;
  /** The data-* attribute is used to store custom data private to the page or application. Required to display a tip over the hovered element */
  dataTip?: string;
  /** Data when user hover on icon */
  title?: string;
<<<<<<< HEAD
  /** Id for testing */
  dataTestId?: string;
=======

  tooltipId?: string;
  tooltipContent?: string;
>>>>>>> 398dda3c
};<|MERGE_RESOLUTION|>--- conflicted
+++ resolved
@@ -71,12 +71,9 @@
   dataTip?: string;
   /** Data when user hover on icon */
   title?: string;
-<<<<<<< HEAD
   /** Id for testing */
   dataTestId?: string;
-=======
 
   tooltipId?: string;
   tooltipContent?: string;
->>>>>>> 398dda3c
 };