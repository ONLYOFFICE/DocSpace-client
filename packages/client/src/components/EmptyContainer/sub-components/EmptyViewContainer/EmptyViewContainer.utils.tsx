// (c) Copyright Ascensio System SIA 2009-2025
//
// This program is a free software product.
// You can redistribute it and/or modify it under the terms
// of the GNU Affero General Public License (AGPL) version 3 as published by the Free Software
// Foundation. In accordance with Section 7(a) of the GNU AGPL its Section 15 shall be amended
// to the effect that Ascensio System SIA expressly excludes the warranty of non-infringement of
// any third-party rights.
//
// This program is distributed WITHOUT ANY WARRANTY, without even the implied warranty
// of MERCHANTABILITY or FITNESS FOR A PARTICULAR  PURPOSE. For details, see
// the GNU AGPL at: http://www.gnu.org/licenses/agpl-3.0.html
//
// You can contact Ascensio System SIA at Lubanas st. 125a-25, Riga, Latvia, EU, LV-1021.
//
// The  interactive user interfaces in modified source and object code versions of the Program must
// display Appropriate Legal Notices, as required under Section 5 of the GNU AGPL version 3.
//
// Pursuant to Section 7(b) of the License you must retain the original Product logo when
// distributing the program. Pursuant to Section 7(e) we decline to grant you any rights under
// trademark law for use of our trademarks.
//
// All the Product's GUI elements, including illustrations and icon sets, as well as technical writing
// content are licensed under the terms of the Creative Commons Attribution-ShareAlike 4.0
// International. See the License terms at http://creativecommons.org/licenses/by-sa/4.0/legalcode

import { match, P } from "ts-pattern";

import InviteUserFormIcon from "PUBLIC_DIR/images/emptyview/invite.user.svg";
import UploadPDFFormIcon from "PUBLIC_DIR/images/emptyview/upload.pdf.form.svg";
import UploadDevicePDFFormIcon from "PUBLIC_DIR/images/emptyview/upload.device.pdf.form.svg";
import CreateNewFormIcon from "PUBLIC_DIR/images/emptyview/create.new.form.svg";

import EmptyRoomsRootDarkIcon from "PUBLIC_DIR/images/emptyview/empty.rooms.root.dark.svg";
import EmptyRoomsRootLightIcon from "PUBLIC_DIR/images/emptyview/empty.rooms.root.light.svg";

import EmptyRecentDarkIcon from "PUBLIC_DIR/images/emptyview/empty.recent.dark.svg";
import EmptyRecentLightIcon from "PUBLIC_DIR/images/emptyview/empty.recent.light.svg";
import EmptyTrashDarkIcon from "PUBLIC_DIR/images/emptyview/empty.trash.dark.svg";
import EmptyTrashLightIcon from "PUBLIC_DIR/images/emptyview/empty.trash.light.svg";

import EmptyFavoritesLightIcon from "PUBLIC_DIR/images/empty_screen_favorites.svg";
import EmptyFavoritesDarkIcon from "PUBLIC_DIR/images/empty_screen_favorites_dark.svg";

import EmptyArchiveDarkIcon from "PUBLIC_DIR/images/emptyview/empty.archive.dark.svg";
import EmptyArchiveLightIcon from "PUBLIC_DIR/images/emptyview/empty.archive.light.svg";

import EmptyArchiveUserDarkIcon from "PUBLIC_DIR/images/emptyview/empty.archive.user.dark.svg";
import EmptyArchiveUserLightIcon from "PUBLIC_DIR/images/emptyview/empty.archive.user.light.svg";

import EmptyRoomsRootUserDarkIcon from "PUBLIC_DIR/images/emptyview/empty.rooms.root.user.dark.svg";
import EmptyRoomsRootUserLightIcon from "PUBLIC_DIR/images/emptyview/empty.rooms.root.user.light.svg";

import EmptyFormRoomDarkIcon from "PUBLIC_DIR/images/emptyview/empty.form.room.dark.svg";
import EmptyFormRoomLightIcon from "PUBLIC_DIR/images/emptyview/empty.form.room.light.svg";
import EmptyFormRoomCollaboratorDarkIcon from "PUBLIC_DIR/images/emptyview/empty.form.room.collaborator.dark.svg";
import EmptyFormRoomCollaboratorLightIcon from "PUBLIC_DIR/images/emptyview/empty.form.room.collaborator.light.svg";
import EmptyFormRoomFillingDarkIcon from "PUBLIC_DIR/images/emptyview/empty.form.room.filling.dark.svg";
import EmptyFormRoomFillingLightIcon from "PUBLIC_DIR/images/emptyview/empty.form.room.filling.light.svg";

import EmptyCustomRoomDarkIcon from "PUBLIC_DIR/images/emptyview/empty.custom.room.dark.svg";
import EmptyCustomRoomLightIcon from "PUBLIC_DIR/images/emptyview/empty.custom.room.light.svg";
import EmptyCustomRoomCollaboratorDarkIcon from "PUBLIC_DIR/images/emptyview/empty.custom.room.collaborator.dark.svg";
import EmptyCustomRoomCollaboratorLightIcon from "PUBLIC_DIR/images/emptyview/empty.custom.room.collaborator.light.svg";

import EmptyPublicRoomDarkIcon from "PUBLIC_DIR/images/emptyview/empty.public.room.dark.svg";
import EmptyPublicRoomLightIcon from "PUBLIC_DIR/images/emptyview/empty.public.room.light.svg";
import EmptyPublicRoomCollaboratorDarkIcon from "PUBLIC_DIR/images/emptyview/empty.public.room.collaborator.dark.svg";
import EmptyPublicRoomCollaboratorLightIcon from "PUBLIC_DIR/images/emptyview/empty.public.room.collaborator.light.svg";

import EmptyCollaborationRoomDarkIcon from "PUBLIC_DIR/images/emptyview/empty.collaboration.room.dark.svg";
import EmptyCollaborationRoomLightIcon from "PUBLIC_DIR/images/emptyview/empty.collaboration.room.light.svg";
import EmptyCollaborationRoomCollaboratorDarkIcon from "PUBLIC_DIR/images/emptyview/empty.collaboration.room.collaborator.dark.svg";
import EmptyCollaborationRoomCollaboratorLightIcon from "PUBLIC_DIR/images/emptyview/empty.collaboration.room.collaborator.light.svg";

import EmptyVirtualDataRoomDarkIcon from "PUBLIC_DIR/images/emptyview/empty.virtual.data.room.dark.svg";
import EmptyVirtualDataRoomLightIcon from "PUBLIC_DIR/images/emptyview/empty.virtual.data.room.light.svg";
import EmptyVirtualDataRoomCollaboratorDarkIcon from "PUBLIC_DIR/images/emptyview/empty.virtual.data.room.collaborator.dark.svg";
import EmptyVirtualDataRoomCollaboratorLightIcon from "PUBLIC_DIR/images/emptyview/empty.virtual.data.room.collaborator.light.svg";

import FormDefaultFolderLight from "PUBLIC_DIR/images/emptyview/empty.form.default.folder.light.svg";
import FormDefaultFolderDark from "PUBLIC_DIR/images/emptyview/empty.form.default.folder.dark.svg";
import DefaultFolderDark from "PUBLIC_DIR/images/emptyview/empty.default.folder.dark.svg";
import DefaultFolderLight from "PUBLIC_DIR/images/emptyview/empty.default.folder.light.svg";
import DefaultFolderUserDark from "PUBLIC_DIR/images/emptyview/empty.default.folder.user.dark.svg";
import DefaultFolderUserLight from "PUBLIC_DIR/images/emptyview/empty.default.folder.user.light.svg";

import {
  FilesSelectorFilterTypes,
  FilterType,
  FolderType,
  RoomsType,
  ShareAccessRights,
} from "@docspace/shared/enums";

import type { Nullable, TTranslation } from "@docspace/shared/types";
import type { TFolderSecurity } from "@docspace/shared/api/files/types";
import type { TRoomSecurity } from "@docspace/shared/api/rooms/types";

import { DefaultFolderType } from "./EmptyViewContainer.constants";
import type {
  AccessType,
  ExtensionType,
  OptionActions,
  UploadType,
} from "./EmptyViewContainer.types";

export const isUser = (access: AccessType) => {
  return (
    access !== ShareAccessRights.None &&
    access !== ShareAccessRights.RoomManager &&
    access !== ShareAccessRights.Collaborator
  );
};

export const isAdmin = (access: AccessType) => {
  return !isUser(access);
};

export const getFolderDescription = (
  t: TTranslation,
  access: AccessType,
  isNotAdmin: boolean,
  isArchiveFolderRoot: boolean,
  folderType: Nullable<FolderType>,
  parentRoomType: Nullable<FolderType>,
) => {
  return match([parentRoomType, folderType, access])
    .with([P._, FolderType.Done, P._], () =>
      t("Files:EmptyFormFolderDoneDescriptionText"),
    )
    .with([P._, FolderType.InProgress, P._], () =>
      t("Files:EmptyFormFolderProgressDescriptionText"),
    )
    .with([P._, FolderType.SubFolderDone, P._], () =>
      t("Files:EmptyFormSubFolderDoneDescriptionText"),
    )
    .with([P._, FolderType.SubFolderInProgress, P._], () =>
      t("Files:EmptyFormSubFolderProgressDescriptionText"),
    )
    .with(
      [
        FolderType.FormRoom,
        null,
        P.when(() => isNotAdmin || isArchiveFolderRoot),
      ],
      () => t("EmptyView:FormFolderDefaultUserDescription"),
    )
    .with([FolderType.FormRoom, DefaultFolderType, P._], () =>
      t("EmptyView:FormFolderDefaultDescription", {
        productName: t("Common:ProductName"),
      }),
    )
    .with([P._, DefaultFolderType, P.when(isAdmin)], () =>
      t("EmptyView:DefaultFolderDescription"),
    )
    .with([P._, DefaultFolderType, P.when(isUser)], () =>
      t("Common:UserEmptyDescription"),
    )
    .otherwise(() => "");
};

export const getRoomDescription = (
  t: TTranslation,
  isNotAdmin: boolean,
  isArchiveFolderRoot: boolean,
) => {
  if (isNotAdmin || isArchiveFolderRoot)
    return t("Common:UserEmptyDescription");

  return t("EmptyView:EmptyDescription");
};

export const getRootDescription = (
  t: TTranslation,
  access: AccessType,
  rootFolderType: Nullable<FolderType>,
  isPublicRoom: boolean,
  security: Nullable<TFolderSecurity>,
) => {
  return match([rootFolderType, access])
    .with([FolderType.Rooms, ShareAccessRights.None], () =>
      t("Files:RoomEmptyContainerDescription"),
    )
    .with([FolderType.Rooms, ShareAccessRights.DenyAccess], () =>
      t("EmptyView:EmptyRootRoomUserDescription"),
    )
    .with([FolderType.RoomTemplates, P._], () =>
      t("EmptyView:EmptyTemplatesDescription"),
    )
    .with([FolderType.Rooms, P.when(() => isPublicRoom)], () => (
      <>
        <span>{t("Common:RoomEmptyAtTheMoment")}</span>
        <br />
        <span>{t("Common:FilesWillAppearHere")}</span>
      </>
    ))
    .with([FolderType.USER, P.when(() => security?.Create)], () =>
      t("EmptyView:DefaultFolderDescription"),
    )
    .with([FolderType.Recent, P._], () => t("EmptyView:EmptyRecentDescription"))
    .with([FolderType.Favorites, P._], () =>
      t("Files:FavoritesEmptyContainerDescription"),
    )
    .with([FolderType.Archive, ShareAccessRights.None], () =>
      t("Files:ArchiveEmptyScreen", {
        productName: t("Common:ProductName"),
      }),
    )
    .with([FolderType.Archive, ShareAccessRights.DenyAccess], () =>
      t("Files:ArchiveEmptyScreenUser"),
    )
    .with([FolderType.TRASH, P._], () =>
      t("Files:TrashFunctionalityDescription", {
        sectionName: t("Common:TrashSection"),
      }),
    )
    .otherwise(() => "");
};

export const getFolderTitle = (
  t: TTranslation,
  isArchiveFolderRoot: boolean,
  isNotAdmin: boolean,
  access: AccessType,
  folderType: Nullable<FolderType>,
  parentRoomType: Nullable<FolderType>,
) => {
  return match([parentRoomType, folderType, access])
    .with([P._, FolderType.Done, P._], () =>
      t("Files:EmptyFormFolderDoneHeaderText"),
    )

    .with([P._, FolderType.InProgress, P._], () =>
      t("Files:EmptyFormFolderProgressHeaderText"),
    )
    .with(
      [
        P._,
        P.union(FolderType.SubFolderDone, FolderType.SubFolderInProgress),
        P._,
      ],
      () => t("Files:EmptyFormSubFolderHeaderText"),
    )
    .with(
      [
        FolderType.FormRoom,
        DefaultFolderType,
        P.when(() => isNotAdmin || isArchiveFolderRoot),
      ],
      () => t("EmptyView:FormFolderDefaultUserTitle"),
    )
    .with([FolderType.FormRoom, DefaultFolderType, P._], () =>
      t("EmptyView:FormFolderDefaultTitle"),
    )
    .with([P._, DefaultFolderType, P._], () => t("Common:EmptyScreenFolder"))
    .otherwise(() => "");
};

export const getRoomTitle = (
  t: TTranslation,
  type: RoomsType,
  access: AccessType,
  isNotAdmin: boolean,
  isArchiveFolderRoot: boolean,
) => {
  const isCollaborator = access === ShareAccessRights.Collaborator;

  if (isCollaborator) return t("EmptyView:CollaboratorEmptyTitle");

  if (isNotAdmin || isArchiveFolderRoot) return t("Common:EmptyScreenFolder");

  switch (type) {
    case RoomsType.FormRoom:
      return t("EmptyView:FormRoomEmptyTitle");
    case RoomsType.EditingRoom:
      return t("EmptyView:CollaborationRoomEmptyTitle");
    case RoomsType.PublicRoom:
      return t("EmptyView:PublicRoomEmptyTitle");
    case RoomsType.VirtualDataRoom:
      return t("EmptyView:VirtualDataRoomEmptyTitle");
    case RoomsType.CustomRoom:
      return t("EmptyView:CustomRoomEmptyTitle");
    default:
      return "";
  }
};

export const getRootTitle = (
  t: TTranslation,
  access: AccessType,
  rootFolderType: Nullable<FolderType>,
) => {
  return match([rootFolderType, access])
    .with(
      [
        FolderType.Rooms,
        P.union(
          ShareAccessRights.None,
          ShareAccessRights.Comment,
          ShareAccessRights.Review,
          ShareAccessRights.Editing,
          ShareAccessRights.ReadOnly,
        ),
      ],
      () =>
        t("Common:EmptyRootRoomHeader", {
          productName: t("Common:ProductName"),
        }),
    )
    .with([FolderType.Rooms, ShareAccessRights.DenyAccess], () =>
      t("EmptyView:EmptyRootRoomUserTitle"),
    )
    .with([FolderType.RoomTemplates, P._], () =>
      t("EmptyView:EmptyTemplatesTitle"),
    )
    .with([FolderType.USER, ShareAccessRights.None], () =>
      t("Common:EmptyScreenFolder"),
    )
<<<<<<< HEAD
    .with([FolderType.Recent, P._], () => t("Files:NoFilesHereYet"))
    .with([FolderType.Favorites, P._], () => t("Files:NoFilesHereYet"))
=======
    .with([FolderType.Recent, P._], () => t("EmptyView:NoRecentFilesHereYet"))
>>>>>>> e43c2330
    .with([FolderType.Archive, P._], () => t("Files:ArchiveEmptyScreenHeader"))
    .with([FolderType.TRASH, P._], () => t("Common:EmptyScreenFolder"))
    .otherwise(() => "");
};

export const getFolderIcon = (
  roomType: Nullable<FolderType>,
  isBaseTheme: boolean,
  access: AccessType,
  folderType: Nullable<FolderType>,
) => {
  return match([roomType, folderType, access])
    .with([FolderType.FormRoom, P._, P._], () =>
      isBaseTheme ? <FormDefaultFolderLight /> : <FormDefaultFolderDark />,
    )
    .with([P._, DefaultFolderType, P.when(isUser)], () =>
      isBaseTheme ? <DefaultFolderUserLight /> : <DefaultFolderUserDark />,
    )
    .with([P._, DefaultFolderType, P.when(isAdmin)], () =>
      isBaseTheme ? <DefaultFolderLight /> : <DefaultFolderDark />,
    )
    .otherwise(() => <div />);
};

export const getRoomIcon = (
  type: RoomsType,
  isBaseTheme: boolean,
  access: AccessType,
) => {
  return (
    match([type, access])
      .with([RoomsType.FormRoom, ShareAccessRights.FormFilling], () =>
        isBaseTheme ? (
          <EmptyFormRoomFillingLightIcon />
        ) : (
          <EmptyFormRoomFillingDarkIcon />
        ),
      )
      .with([RoomsType.FormRoom, ShareAccessRights.Collaborator], () =>
        isBaseTheme ? (
          <EmptyFormRoomCollaboratorLightIcon />
        ) : (
          <EmptyFormRoomCollaboratorDarkIcon />
        ),
      )
      .with([RoomsType.FormRoom, P._], () =>
        isBaseTheme ? <EmptyFormRoomLightIcon /> : <EmptyFormRoomDarkIcon />,
      )
      .with(
        [
          RoomsType.EditingRoom,
          P.union(ShareAccessRights.None, ShareAccessRights.RoomManager),
        ],
        () =>
          isBaseTheme ? (
            <EmptyCollaborationRoomLightIcon />
          ) : (
            <EmptyCollaborationRoomDarkIcon />
          ),
      )
      .with([RoomsType.EditingRoom, ShareAccessRights.Collaborator], () =>
        isBaseTheme ? (
          <EmptyCollaborationRoomCollaboratorLightIcon />
        ) : (
          <EmptyCollaborationRoomCollaboratorDarkIcon />
        ),
      )
      .with(
        [
          RoomsType.PublicRoom,
          P.union(ShareAccessRights.None, ShareAccessRights.RoomManager), // owner, docspace admin, room admin
        ],
        () =>
          isBaseTheme ? (
            <EmptyPublicRoomLightIcon />
          ) : (
            <EmptyPublicRoomDarkIcon />
          ),
      )
      .with([RoomsType.PublicRoom, ShareAccessRights.Collaborator], () =>
        isBaseTheme ? (
          <EmptyPublicRoomCollaboratorLightIcon />
        ) : (
          <EmptyPublicRoomCollaboratorDarkIcon />
        ),
      )
      .with(
        [
          RoomsType.VirtualDataRoom,
          P.union(ShareAccessRights.None, ShareAccessRights.RoomManager), // owner, docspace admin, room admin
        ],
        () =>
          isBaseTheme ? (
            <EmptyVirtualDataRoomLightIcon />
          ) : (
            <EmptyVirtualDataRoomDarkIcon />
          ),
      )
      .with([RoomsType.VirtualDataRoom, ShareAccessRights.Collaborator], () =>
        isBaseTheme ? (
          <EmptyVirtualDataRoomCollaboratorLightIcon />
        ) : (
          <EmptyVirtualDataRoomCollaboratorDarkIcon />
        ),
      )
      .with(
        [
          RoomsType.CustomRoom,
          P.union(ShareAccessRights.None, ShareAccessRights.RoomManager), // owner, docspace admin, room admin
        ],
        () =>
          isBaseTheme ? (
            <EmptyCustomRoomLightIcon />
          ) : (
            <EmptyCustomRoomDarkIcon />
          ),
      )
      .with([RoomsType.CustomRoom, ShareAccessRights.Collaborator], () =>
        isBaseTheme ? (
          <EmptyCustomRoomCollaboratorLightIcon />
        ) : (
          <EmptyCustomRoomCollaboratorDarkIcon />
        ),
      )
      .with([P._, P.when(isUser)], () =>
        isBaseTheme ? <DefaultFolderUserLight /> : <DefaultFolderUserDark />,
      )
      // eslint-disable-next-line react/jsx-no-useless-fragment
      .otherwise(() => null)
  );
};

export const getRootIcon = (
  rootFolderType: Nullable<FolderType>,
  access: AccessType,
  isBaseTheme: boolean,
) => {
  return match([rootFolderType, access])
    .with([FolderType.Rooms, ShareAccessRights.None], () =>
      isBaseTheme ? <EmptyRoomsRootLightIcon /> : <EmptyRoomsRootDarkIcon />,
    )
    .with(
      [
        FolderType.Rooms,
        P.union(
          ShareAccessRights.DenyAccess,
          ShareAccessRights.None,
          ShareAccessRights.Comment,
          ShareAccessRights.Review,
          ShareAccessRights.Editing,
          ShareAccessRights.ReadOnly,
        ),
      ],
      () =>
        isBaseTheme ? (
          <EmptyRoomsRootUserLightIcon />
        ) : (
          <EmptyRoomsRootUserDarkIcon />
        ),
    )
    .with([FolderType.RoomTemplates, P._], () =>
      isBaseTheme ? (
        <EmptyRoomsRootUserLightIcon />
      ) : (
        <EmptyRoomsRootUserDarkIcon />
      ),
    )
    .with([FolderType.USER, ShareAccessRights.None], () =>
      isBaseTheme ? <DefaultFolderLight /> : <DefaultFolderDark />,
    )
    .with([FolderType.Recent, P._], () =>
      isBaseTheme ? <EmptyRecentLightIcon /> : <EmptyRecentDarkIcon />,
    )
    .with([FolderType.Favorites, P._], () =>
      isBaseTheme ? <EmptyFavoritesLightIcon /> : <EmptyFavoritesDarkIcon />,
    )
    .with([FolderType.Archive, ShareAccessRights.None], () =>
      isBaseTheme ? <EmptyArchiveLightIcon /> : <EmptyArchiveDarkIcon />,
    )
    .with([FolderType.Archive, ShareAccessRights.DenyAccess], () =>
      isBaseTheme ? (
        <EmptyArchiveUserLightIcon />
      ) : (
        <EmptyArchiveUserDarkIcon />
      ),
    )
    .with([FolderType.TRASH, P._], () =>
      isBaseTheme ? <EmptyTrashLightIcon /> : <EmptyTrashDarkIcon />,
    )
    .otherwise(() => <div />);
};

export const helperOptions = (
  actions: OptionActions,
  security: Nullable<TFolderSecurity | TRoomSecurity>,
  isFrame?: boolean,
) => {
  const createInviteOption = (title: string, description: string) => {
    return {
      title,
      description,
      icon: <InviteUserFormIcon />,
      key: "invite-users",
      onClick: actions.inviteUser,
      disabled: !security?.EditAccess || isFrame,
    };
  };

  const createCreateFileOption = (
    title: string,
    description: string,
    extension: ExtensionType,
    withoutDialog: boolean = false,
  ) => ({
    title,
    description,
    icon: <CreateNewFormIcon />,
    key: "create-form",
    onClick: () => actions.onCreate(extension, withoutDialog),
    disabled: !security?.Create,
  });

  const createUploadFromDeviceOption = (
    title: string,
    description: string,
    uploadType: UploadType,
  ) => ({
    title,
    description,
    icon: <UploadDevicePDFFormIcon />,
    key: "create-form",
    onClick: () => actions.onUploadAction(uploadType),
    disabled: !security?.Create,
  });

  const createUploadFromDocSpace = (
    title: string,
    description: string,
    filterType: FilesSelectorFilterTypes | FilterType,
  ) => ({
    title,
    description,
    icon: <UploadPDFFormIcon />,
    key: "upload-pdf-form",
    onClick: () => actions.uploadFromDocspace(filterType),
    disabled: !security?.Create,
  });

  return {
    createInviteOption,
    createCreateFileOption,
    createUploadFromDocSpace,
    createUploadFromDeviceOption,
  };
};<|MERGE_RESOLUTION|>--- conflicted
+++ resolved
@@ -317,12 +317,8 @@
     .with([FolderType.USER, ShareAccessRights.None], () =>
       t("Common:EmptyScreenFolder"),
     )
-<<<<<<< HEAD
-    .with([FolderType.Recent, P._], () => t("Files:NoFilesHereYet"))
     .with([FolderType.Favorites, P._], () => t("Files:NoFilesHereYet"))
-=======
     .with([FolderType.Recent, P._], () => t("EmptyView:NoRecentFilesHereYet"))
->>>>>>> e43c2330
     .with([FolderType.Archive, P._], () => t("Files:ArchiveEmptyScreenHeader"))
     .with([FolderType.TRASH, P._], () => t("Common:EmptyScreenFolder"))
     .otherwise(() => "");
