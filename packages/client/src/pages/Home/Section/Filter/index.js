﻿import React, { useCallback } from "react";
import { inject, observer } from "mobx-react";
import { useLocation, useNavigate } from "react-router-dom";
import { isMobile, isMobileOnly } from "react-device-detect";
import { withTranslation } from "react-i18next";
import find from "lodash/find";
import result from "lodash/result";

import FilterInput from "@docspace/common/components/FilterInput";
import Loaders from "@docspace/common/components/Loaders";
import { withLayoutSize } from "@docspace/common/utils";
import { getUser } from "@docspace/common/api/people";
import RoomsFilter from "@docspace/common/api/rooms/filter";
import AccountsFilter from "@docspace/common/api/people/filter";
import FilesFilter from "@docspace/common/api/files/filter";
import {
  FilterGroups,
  FilterKeys,
  FilterType,
  RoomsType,
  RoomsProviderType,
  RoomsProviderTypeName,
  FilterSubject,
  RoomSearchArea,
  EmployeeType,
  EmployeeStatus,
  PaymentsType,
  AccountLoginType,
} from "@docspace/common/constants";

import { getDefaultRoomName } from "SRC_DIR/helpers/filesUtils";

import {
  TableVersions,
  SortByFieldName,
  SSO_LABEL,
} from "SRC_DIR/helpers/constants";

import ViewRowsReactSvgUrl from "PUBLIC_DIR/images/view-rows.react.svg?url";
import ViewTilesReactSvgUrl from "PUBLIC_DIR/images/view-tiles.react.svg?url";
import ViewDashboardReactSvgUrl from "PUBLIC_DIR/images/view-board.react.svg?url";

import { getRoomInfo } from "@docspace/common/api/rooms";

const getAccountLoginType = (filterValues) => {
  const accountLoginType = result(
    find(filterValues, (value) => {
      return value.group === "filter-login-type";
    }),
    "key"
  );

  return accountLoginType || null;
};

const getFilterType = (filterValues) => {
  const filterType = result(
    find(filterValues, (value) => {
      return value.group === FilterGroups.filterType;
    }),
    "key"
  );

  return filterType?.toString() ? +filterType : null;
};

const getSubjectFilter = (filterValues) => {
  const subjectFilter = result(
    find(filterValues, (value) => {
      return value.group === FilterGroups.roomFilterOwner;
    }),
    "key"
  );

  return subjectFilter?.toString() ? subjectFilter?.toString() : null;
};

const getAuthorType = (filterValues) => {
  const authorType = result(
    find(filterValues, (value) => {
      return value.group === FilterGroups.filterAuthor;
    }),
    "key"
  );

  return authorType ? authorType : null;
};

const getRoomId = (filterValues) => {
  const filterRoomId = result(
    find(filterValues, (value) => {
      return value.group === FilterGroups.filterRoom;
    }),
    "key"
  );

  return filterRoomId || null;
};

const getSearchParams = (filterValues) => {
  const searchParams = result(
    find(filterValues, (value) => {
      return value.group === FilterGroups.filterFolders;
    }),
    "key"
  );

  return searchParams || "true";
};

const getType = (filterValues) => {
  const filterType = filterValues.find(
    (value) => value.group === FilterGroups.roomFilterType
  )?.key;

  const type = filterType;

  return type;
};

const getProviderType = (filterValues) => {
  const filterType = filterValues.find(
    (value) => value.group === FilterGroups.roomFilterProviderType
  )?.key;

  const type = filterType;

  return type;
};

const getSubjectId = (filterValues) => {
  const filterOwner = result(
    find(filterValues, (value) => {
      return value.group === FilterGroups.roomFilterSubject;
    }),
    "key"
  );

  return filterOwner ? filterOwner : null;
};

const getStatus = (filterValues) => {
  const employeeStatus = result(
    find(filterValues, (value) => {
      return value.group === "filter-status";
    }),
    "key"
  );

  return employeeStatus ? +employeeStatus : null;
};

const getRole = (filterValues) => {
  const employeeStatus = result(
    find(filterValues, (value) => {
      return value.group === "filter-type";
    }),
    "key"
  );

  return employeeStatus || null;
};

const getPayments = (filterValues) => {
  const employeeStatus = result(
    find(filterValues, (value) => {
      return value.group === "filter-account";
    }),
    "key"
  );

  return employeeStatus || null;
};

const getGroup = (filterValues) => {
  const groupId = result(
    find(filterValues, (value) => {
      return value.group === "filter-other";
    }),
    "key"
  );

  return groupId || null;
};

const getFilterContent = (filterValues) => {
  const filterContent = result(
    find(filterValues, (value) => {
      return value.group === FilterGroups.filterContent;
    }),
    "key"
  );

  return filterContent ? filterContent : null;
};

const getTags = (filterValues) => {
  const filterTags = filterValues.find(
    (value) => value.group === FilterGroups.roomFilterTags
  )?.key;

  const tags = filterTags?.length > 0 ? filterTags : null;

  return tags;
};

const TABLE_COLUMNS = `filesTableColumns_ver-${TableVersions.Files}`;

const COLUMNS_SIZE_INFO_PANEL = `filesColumnsSizeInfoPanel_ver-${TableVersions.Files}`;

const TABLE_ROOMS_COLUMNS = `roomsTableColumns_ver-${TableVersions.Rooms}`;

const COLUMNS_ROOMS_SIZE_INFO_PANEL = `roomsColumnsSizeInfoPanel_ver-${TableVersions.Rooms}`;

const TABLE_TRASH_COLUMNS = `trashTableColumns_ver-${TableVersions.Trash}`;

const COLUMNS_TRASH_SIZE_INFO_PANEL = `trashColumnsSizeInfoPanel_ver-${TableVersions.Trash}`;

const SectionFilterContent = ({
  t,
  filter,
  roomsFilter,
  personal,
  isRecentFolder,
  isFavoritesFolder,
  sectionWidth,
  viewAs,
  createThumbnails,
  setViewAs,
  setIsLoading,

  fetchTags,
  infoPanelVisible,
  isRooms,
  isTrash,
  userId,
  isPersonalRoom,

  providers,

  clearSearch,
  setClearSearch,
  setMainButtonMobileVisible,
  isArchiveFolder,
  accountsViewAs,
  groups,

  accountsFilter,
<<<<<<< HEAD
  dashboardViewAs,
  setDashboardViewAs,
=======
  showFilterLoader,
>>>>>>> 14b139ca
}) => {
  const location = useLocation();
  const navigate = useNavigate();

  const isAccountsPage = location.pathname.includes("accounts");
  const isDashboardPage = location.pathname.includes("dashboard");

  const [selectedFilterValues, setSelectedFilterValues] = React.useState(null);

  const onFilter = React.useCallback(
    (data) => {
<<<<<<< HEAD
      if (isDashboardPage) {
        const tags = getTags(data);
        const withContent = getFilterContent(data);
        const authorType = getAuthorType(data);

        return console.log("onFilter", { data, tags, withContent, authorType });
      }

=======
      setIsLoading(true);
>>>>>>> 14b139ca
      if (isAccountsPage) {
        const status = getStatus(data);

        const role = getRole(data);
        const group = getGroup(data);
        const payments = getPayments(data);
        const accountLoginType = getAccountLoginType(data);

        const newFilter = accountsFilter.clone();

        if (status === 3) {
          newFilter.employeeStatus = EmployeeStatus.Disabled;
          newFilter.activationStatus = null;
        } else if (status === 2) {
          newFilter.employeeStatus = EmployeeStatus.Active;
          newFilter.activationStatus = status;
        } else {
          newFilter.employeeStatus = null;
          newFilter.activationStatus = status;
        }

        newFilter.page = 0;

        newFilter.role = role;

        newFilter.group = group;

        newFilter.payments = payments;

        newFilter.accountLoginType = accountLoginType;

        //console.log(newFilter);

        navigate(`accounts/filter?${newFilter.toUrlParams()}`);
      } else if (isRooms) {
        const type = getType(data) || null;

        const subjectId = getSubjectId(data) || null;

        const subjectFilter = getSubjectFilter(data) || null;

        const providerType = getProviderType(data) || null;
        const tags = getTags(data) || null;

        const newFilter = roomsFilter.clone();

        newFilter.page = 0;
        newFilter.provider = providerType ? providerType : null;
        newFilter.type = type ? type : null;

        newFilter.subjectFilter = null;
        newFilter.subjectId = null;

        if (subjectId) {
          newFilter.subjectId = subjectId;

          if (subjectId === FilterKeys.me) {
            newFilter.subjectId = `${userId}`;
          }

          newFilter.subjectFilter = subjectFilter?.toString()
            ? subjectFilter.toString()
            : FilterSubject.Member;
        }

        if (tags) {
          if (!tags?.length) {
            newFilter.tags = null;
            newFilter.withoutTags = true;
          } else {
            newFilter.tags = tags;
            newFilter.withoutTags = false;
          }
        } else {
          newFilter.tags = null;
          newFilter.withoutTags = false;
        }

        const path =
          newFilter.searchArea === RoomSearchArea.Active
            ? "rooms/shared"
            : "rooms/archived";

        navigate(`${path}/filter?${newFilter.toUrlParams()}`);
      } else {
        const filterType = getFilterType(data) || null;

        const authorType = getAuthorType(data);

        const withSubfolders = getSearchParams(data);
        const withContent = getFilterContent(data);

        const roomId = getRoomId(data);

        const newFilter = filter.clone();
        newFilter.page = 0;

        newFilter.filterType = filterType;

        if (authorType === FilterKeys.me || authorType === FilterKeys.other) {
          newFilter.authorType = `user_${userId}`;
          newFilter.excludeSubject = authorType === FilterKeys.other;
        } else {
          newFilter.authorType = authorType ? `user_${authorType}` : null;
          newFilter.excludeSubject = null;
        }

        newFilter.withSubfolders =
          withSubfolders === FilterKeys.excludeSubfolders ? "false" : "true";
        newFilter.searchInContent = withContent === "true" ? "true" : null;

        const path = location.pathname.split("/filter")[0];
        if (isTrash) {
          newFilter.roomId = roomId;
        }

        navigate(`${path}/filter?${newFilter.toUrlParams()}`);
      }
    },
    [
      isRooms,
      isAccountsPage,
      isDashboardPage,
      isTrash,
      setIsLoading,
      roomsFilter,
      accountsFilter,
      filter,

      isAccountsPage,
      location.pathname,
    ]
  );

  const onClearFilter = useCallback(() => {
    if (isAccountsPage) {
      return;
    }
    setIsLoading(true);
    if (isRooms) {
      const newFilter = RoomsFilter.getDefault();
      newFilter.searchArea = roomsFilter.searchArea;

      const path =
        roomsFilter.searchArea === RoomSearchArea.Active
          ? "rooms/shared"
          : "rooms/archived";

      navigate(`${path}/filter?${newFilter.toUrlParams()}`);
    } else {
      const newFilter = filter.clone();
      newFilter.page = 0;
      newFilter.filterValue = "";

      const path = location.pathname.split("/filter")[0];

      navigate(`${path}/filter?${newFilter.toUrlParams()}`);
    }
  }, [
    isRooms,
    setIsLoading,

    filter,

    roomsFilter,
    isAccountsPage,

    location.pathname,
  ]);

  const onSearch = React.useCallback(
    (data = "") => {
<<<<<<< HEAD
      if (isDashboardPage) {
        // TODO: add a search handler for the dashboard

        console.log("Search", { data });
        return;
      }

=======
      setIsLoading(true);
>>>>>>> 14b139ca
      if (isAccountsPage) {
        const newFilter = accountsFilter.clone();
        newFilter.page = 0;
        newFilter.search = data;

        navigate(`accounts/filter?${newFilter.toUrlParams()}`);
      } else if (isRooms) {
        const newFilter = roomsFilter.clone();

        newFilter.page = 0;
        newFilter.filterValue = data;

        const path =
          newFilter.searchArea === RoomSearchArea.Active
            ? "rooms/shared"
            : "rooms/archived";

        navigate(`${path}/filter?${newFilter.toUrlParams()}`);
      } else {
        const newFilter = filter.clone();
        newFilter.page = 0;
        newFilter.search = data;

        const path = location.pathname.split("/filter")[0];

        navigate(`${path}/filter?${newFilter.toUrlParams()}`);
      }
    },
    [
      isRooms,
      isAccountsPage,
      isDashboardPage,
      setIsLoading,

      filter,
      roomsFilter,
      accountsFilter,
      location.pathname,
    ]
  );

  const onSort = React.useCallback(
    (sortId, sortDirection) => {
      const sortBy = sortId;
      const sortOrder = sortDirection === "desc" ? "descending" : "ascending";

      const newFilter = isAccountsPage
        ? accountsFilter.clone()
        : isRooms
        ? roomsFilter.clone()
        : filter.clone();
      newFilter.page = 0;
      newFilter.sortBy = sortBy;
      newFilter.sortOrder = sortOrder;

      setIsLoading(true);

      if (isAccountsPage) {
        navigate(`accounts/filter?${newFilter.toUrlParams()}`);
      } else if (isRooms) {
        const path =
          newFilter.searchArea === RoomSearchArea.Active
            ? "rooms/shared"
            : "rooms/archived";

        navigate(`${path}/filter?${newFilter.toUrlParams()}`);
      } else {
        const path = location.pathname.split("/filter")[0];

        navigate(`${path}/filter?${newFilter.toUrlParams()}`);
      }
    },
    [isRooms, isAccountsPage, setIsLoading, filter, roomsFilter, accountsFilter]
  );

  const onChangeViewAs = React.useCallback(
    (view) => {
      if (isDashboardPage) {
        return setDashboardViewAs(view);
      }

      if (view === "row") {
        if (
          (sectionWidth < 1025 && !infoPanelVisible) ||
          (sectionWidth < 625 && infoPanelVisible) ||
          isMobile
        ) {
          setViewAs("row");
        } else {
          setViewAs("table");
        }
      } else {
        setViewAs(view);
      }
    },
    [
      sectionWidth,
      infoPanelVisible,
      setViewAs,
      isDashboardPage,
      setDashboardViewAs,
    ]
  );

  const getSelectedInputValue = React.useCallback(() => {
    return isAccountsPage
      ? accountsFilter.search
        ? accountsFilter.search
        : ""
      : isRooms
      ? roomsFilter.filterValue
        ? roomsFilter.filterValue
        : ""
      : filter.search
      ? filter.search
      : "";
  }, [
    isRooms,
    isAccountsPage,
    roomsFilter.filterValue,
    filter.search,
    accountsFilter.search,
  ]);

  const getSelectedSortData = React.useCallback(() => {
    const currentFilter = isAccountsPage
      ? accountsFilter
      : isRooms
      ? roomsFilter
      : filter;
    return {
      sortDirection: currentFilter.sortOrder === "ascending" ? "asc" : "desc",
      sortId: currentFilter.sortBy,
    };
  }, [
    isRooms,
    isAccountsPage,
    filter.sortOrder,
    filter.sortBy,
    roomsFilter.sortOrder,
    roomsFilter.sortBy,
    accountsFilter.sortOrder,
    accountsFilter.sortBy,
  ]);

  const getSelectedFilterData = React.useCallback(async () => {
    const filterValues = [];

    if (isAccountsPage) {
      if (accountsFilter.employeeStatus || accountsFilter.activationStatus) {
        const key =
          accountsFilter.employeeStatus === 2
            ? 3
            : accountsFilter.activationStatus;
        let label = "";

        switch (key) {
          case 1:
            label = t("Common:Active");
            break;
          case 2:
            label = t("PeopleTranslations:PendingTitle");
            break;
          case 3:
            label = t("PeopleTranslations:DisabledEmployeeStatus");
            break;
        }

        filterValues.push({
          key,
          label,
          group: "filter-status",
        });
      }

      if (accountsFilter.role) {
        let label = null;

        switch (+accountsFilter.role) {
          case EmployeeType.Admin:
            label = t("Common:DocSpaceAdmin");
            break;
          case EmployeeType.User:
            label = t("Common:RoomAdmin");
            break;
          case EmployeeType.Collaborator:
            label = t("Common:PowerUser");
            break;
          case EmployeeType.Guest:
            label = t("Common:User");
            break;
          default:
            label = "";
        }

        filterValues.push({
          key: +accountsFilter.role,
          label: label,
          group: "filter-type",
        });
      }

      if (accountsFilter?.payments?.toString()) {
        filterValues.push({
          key: accountsFilter.payments.toString(),
          label:
            PaymentsType.Paid === accountsFilter.payments.toString()
              ? t("Common:Paid")
              : t("SmartBanner:Price"),
          group: "filter-account",
        });
      }

      if (accountsFilter?.accountLoginType?.toString()) {
        const label =
          AccountLoginType.SSO === accountsFilter.accountLoginType.toString()
            ? SSO_LABEL
            : AccountLoginType.LDAP ===
              accountsFilter.accountLoginType.toString()
            ? t("PeopleTranslations:LDAPLbl")
            : t("PeopleTranslations:StandardLogin");
        filterValues.push({
          key: accountsFilter.accountLoginType.toString(),
          label: label,
          group: "filter-login-type",
        });
      }

      if (accountsFilter.group) {
        const group = groups.find((group) => group.id === accountsFilter.group);

        if (group) {
          filterValues.push({
            key: accountsFilter.group,
            label: group.name,
            group: "filter-other",
          });
        }
      }

      const currentFilterValues = [];

      setSelectedFilterValues((value) => {
        if (!value) {
          currentFilterValues.push(...filterValues);
          return filterValues.map((f) => ({ ...f }));
        }

        const items = value.map((v) => {
          const item = filterValues.find((f) => f.group === v.group);

          if (item) {
            if (item.isMultiSelect) {
              let isEqual = true;

              item.key.forEach((k) => {
                if (!v.key.includes(k)) {
                  isEqual = false;
                }
              });

              if (isEqual) return item;

              return false;
            } else {
              if (item.key === v.key) return item;
              return false;
            }
          } else {
            return false;
          }
        });

        const newItems = filterValues.filter(
          (v) => !items.find((i) => i.group === v.group)
        );

        items.push(...newItems);

        currentFilterValues.push(...items.filter((i) => i));

        return items.filter((i) => i);
      });

      return currentFilterValues;
    }

    if (isRooms) {
      // if (!roomsFilter.withSubfolders) {
      //   filterValues.push({
      //     key: FilterKeys.excludeSubfolders,
      //     label: "Exclude subfolders",
      //     group: FilterGroups.roomFilterFolders,
      //   });
      // }

      // if (roomsFilter.searchInContent) {
      //   filterValues.push({
      //     key: FilterKeys.withContent,
      //     label: "File contents",
      //     group: FilterGroups.roomFilterContent,
      //   });
      // }

      if (roomsFilter.subjectId) {
        const user = await getUser(roomsFilter.subjectId);
        const isMe = userId === roomsFilter.subjectId;

        let label = isMe ? t("Common:MeLabel") : user.displayName;

        const subject = {
          key: isMe ? FilterKeys.me : roomsFilter.subjectId,
          group: FilterGroups.roomFilterSubject,
          label: label,
        };

        if (roomsFilter.subjectFilter?.toString()) {
          if (roomsFilter.subjectFilter.toString() === FilterSubject.Owner) {
            subject.selectedLabel = t("Common:Owner") + ": " + label;
          }

          filterValues.push(subject);

          filterValues.push({
            key: roomsFilter?.subjectFilter?.toString(),
            group: FilterGroups.roomFilterOwner,
          });
        } else {
          filterValues.push(subject);
        }
      }

      if (roomsFilter.type) {
        const key = +roomsFilter.type;

        const label = getDefaultRoomName(key, t);

        filterValues.push({
          key: key,
          label: label,
          group: FilterGroups.roomFilterType,
        });
      }

      if (roomsFilter?.tags?.length > 0) {
        filterValues.push({
          key: roomsFilter.tags,
          group: FilterGroups.roomFilterTags,
          isMultiSelect: true,
        });
      }

      if (roomsFilter.provider) {
        const provider = +roomsFilter.provider;

        const label = RoomsProviderTypeName[provider];

        filterValues.push({
          key: provider,
          label: label,
          group: FilterGroups.roomFilterProviderType,
        });
      }
    } else {
      if (filter.withSubfolders === "false") {
        filterValues.push({
          key: FilterKeys.excludeSubfolders,
          label: t("ExcludeSubfolders"),
          group: FilterGroups.filterFolders,
        });
      }

      if (filter.searchInContent) {
        filterValues.push({
          key: "true",
          label: t("FileContents"),
          group: FilterGroups.filterContent,
        });
      }

      if (filter.filterType) {
        let label = "";

        switch (filter.filterType.toString()) {
          case FilterType.DocumentsOnly.toString():
            label = t("Common:Documents");
            break;
          case FilterType.FoldersOnly.toString():
            label = t("Translations:Folders");
            break;
          case FilterType.SpreadsheetsOnly.toString():
            label = t("Translations:Spreadsheets");
            break;
          case FilterType.ArchiveOnly.toString():
            label = t("Archives");
            break;
          case FilterType.PresentationsOnly.toString():
            label = t("Translations:Presentations");
            break;
          case FilterType.ImagesOnly.toString():
            label = t("Images");
            break;
          case FilterType.MediaOnly.toString():
            label = t("Media");
            break;
          case FilterType.FilesOnly.toString():
            label = t("AllFiles");
            break;
          case FilterType.OFormTemplateOnly.toString():
            label = t("FormsTemplates");
            break;
          case FilterType.OFormOnly.toString():
            label = t("Forms");
            break;
        }

        filterValues.push({
          key: `${filter.filterType}`,
          label: label.toLowerCase(),
          group: FilterGroups.filterType,
        });
      }

      if (filter.authorType) {
        const isMe = userId === filter.authorType.replace("user_", "");

        let label = isMe
          ? filter.excludeSubject
            ? t("Common:OtherLabel")
            : t("Common:MeLabel")
          : null;

        if (!isMe) {
          const user = await getUser(filter.authorType.replace("user_", ""));
          label = user.displayName;
        }

        filterValues.push({
          key: isMe
            ? filter.excludeSubject
              ? FilterKeys.other
              : FilterKeys.me
            : filter.authorType.replace("user_", ""),
          group: FilterGroups.filterAuthor,
          label: label,
        });
      }

      if (filter.roomId) {
        const room = await getRoomInfo(filter.roomId);
        const label = room.title;

        filterValues.push({
          key: filter.roomId,
          group: FilterGroups.filterRoom,
          label: label,
        });
      }
    }

    // return filterValues;
    const currentFilterValues = [];

    setSelectedFilterValues((value) => {
      if (!value) {
        currentFilterValues.push(...filterValues);
        return filterValues.map((f) => ({ ...f }));
      }

      const items = value.map((v) => {
        const item = filterValues.find((f) => f.group === v.group);

        if (item) {
          if (item.isMultiSelect) {
            let isEqual = true;

            item.key.forEach((k) => {
              if (!v.key.includes(k)) {
                isEqual = false;
              }
            });

            if (isEqual) return item;

            return false;
          } else {
            if (item.key === v.key) return item;
            return false;
          }
        } else {
          return false;
        }
      });

      const newItems = filterValues.filter(
        (v) => !items.find((i) => i.group === v.group)
      );

      items.push(...newItems);

      currentFilterValues.push(...items.filter((i) => i));

      return items.filter((i) => i);
    });

    return currentFilterValues;
  }, [
    filter.withSubfolders,
    filter.authorType,
    filter.roomId,
    filter.filterType,
    filter.searchInContent,
    filter.excludeSubject,
    roomsFilter.provider,
    roomsFilter.type,
    roomsFilter.subjectId,
    roomsFilter.subjectFilter,
    roomsFilter.tags,
    roomsFilter.tags?.length,
    roomsFilter.excludeSubject,
    roomsFilter.withoutTags,
    // roomsFilter.withSubfolders,
    // roomsFilter.searchInContent,
    userId,
    isRooms,
    isAccountsPage,
    accountsFilter.employeeStatus,
    accountsFilter.activationStatus,
    accountsFilter.role,
    accountsFilter.payments,
    accountsFilter.group,
    accountsFilter.accountLoginType,
    t,
  ]);

  const getFilterData = React.useCallback(async () => {
    if (isDashboardPage) {
      const dashboardFilterOptions = [
        //contentOptions
        {
          key: FilterGroups.roomFilterContent,
          group: FilterGroups.roomFilterContent,
          label: t("Common:Search"),
          isHeader: true,
        },
        {
          id: "filter_search-by-file-contents",
          key: FilterKeys.withContent,
          group: FilterGroups.roomFilterContent,
          label: t("SearchByContent"),
          isCheckbox: true,
        },
        //fillerByAuthor
        {
          key: FilterGroups.filterAuthor,
          group: FilterGroups.filterAuthor,
          label: t("ByAuthor"),
          isHeader: true,
          withMultiItems: true,
        },
        {
          id: "filter_author-me",
          key: FilterKeys.me,
          group: FilterGroups.filterAuthor,
          label: t("Common:MeLabel"),
        },
        {
          id: "filter_author-other",
          key: FilterKeys.other,
          group: FilterGroups.filterAuthor,
          label: t("Common:OtherLabel"),
        },
      ];

      // temp TODO: remove

      const columns = [
        "Сотрудник",
        "Руководитель",
        "Бухгалтер",
        "Директор",
        "Готовые",
        "Отказ",
      ];

      if (columns.length > 0) {
        const tagsOptions = columns.map((column) => ({
          key: column,
          group: FilterGroups.roomFilterTags,
          label: column,
          isMultiSelect: true,
        }));

        dashboardFilterOptions.push({
          key: FilterGroups.roomFilterTags,
          group: FilterGroups.roomFilterTags,
          label: "Show columns",
          isHeader: true,
          isLast: true,
        });

        dashboardFilterOptions.push(...tagsOptions);
      }

      return dashboardFilterOptions;
    }

    if (isAccountsPage) {
      const statusItems = [
        {
          id: "filter_status-user",
          key: "filter-status",
          group: "filter-status",
          label: t("People:UserStatus"),
          isHeader: true,
        },
        {
          id: "filter_status-active",
          key: 1,
          group: "filter-status",
          label: t("Common:Active"),
        },
        {
          id: "filter_status-pending",
          key: 2,
          group: "filter-status",
          label: t("PeopleTranslations:PendingTitle"),
        },
        {
          id: "filter_status-disabled",
          key: 3,
          group: "filter-status",
          label: t("PeopleTranslations:DisabledEmployeeStatus"),
        },
      ];

      const typeItems = [
        {
          key: "filter-type",
          group: "filter-type",
          label: t("Common:Type"),
          isHeader: true,
        },
        {
          id: "filter_type-docspace-admin",
          key: EmployeeType.Admin,
          group: "filter-type",
          label: t("Common:DocSpaceAdmin"),
        },
        {
          id: "filter_type-room-admin",
          key: EmployeeType.User,
          group: "filter-type",
          label: t("Common:RoomAdmin"),
        },
        {
          id: "filter_type-room-admin",
          key: EmployeeType.Collaborator,
          group: "filter-type",
          label: t("Common:PowerUser"),
        },
        {
          id: "filter_type-user",
          key: EmployeeType.Guest,
          group: "filter-type",
          label: t("Common:User"),
        },
      ];

      // const roleItems = [
      //   {
      //     key: "filter-role",
      //     group: "filter-role",
      //     label: "Role in room",
      //     isHeader: true,
      //   },
      //   { key: "1", group: "filter-role", label: "Room manager" },
      //   { key: "2", group: "filter-role", label: "Co-worker" },
      //   { key: "3", group: "filter-role", label: "Editor" },
      //   { key: "4", group: "filter-role", label: "Form filler" },
      //   { key: "5", group: "filter-role", label: "Reviewer" },
      //   { key: "6", group: "filter-role", label: "Commentator" },
      //   { key: "7", group: "filter-role", label: "Viewer" },
      // ];

      const accountItems = [
        {
          key: "filter-account",
          group: "filter-account",
          label: t("ConnectDialog:Account"),
          isHeader: true,
          isLast: false,
        },
        {
          key: PaymentsType.Paid,
          group: "filter-account",
          label: t("Common:Paid"),
        },
        {
          key: PaymentsType.Free,
          group: "filter-account",
          label: t("SmartBanner:Price"),
        },
      ];

      // const roomItems = [
      //   {
      //     key: "filter-status",
      //     group: "filter-status",
      //     label: t("People:UserStatus"),
      //     isHeader: true,
      //   },
      //   {
      //     key: "1",
      //     group: "filter-status",
      //     label: t("Common:Active"),
      //     isSelector: true,
      //     selectorType: "room",
      //   },
      // ];

      const accountLoginTypeItems = [
        {
          key: "filter-login-type",
          group: "filter-login-type",
          label: t("PeopleTranslations:AccountLoginType"),
          isHeader: true,
          isLast: true,
        },
        {
          key: AccountLoginType.SSO,
          group: "filter-login-type",
          label: SSO_LABEL,
        },
        //TODO: uncomment after ldap be ready
        /*{
          key: AccountLoginType.LDAP,
          group: "filter-login-type",
          label: t("PeopleTranslations:LDAPLbl"),
        },*/
        {
          key: AccountLoginType.STANDART,
          group: "filter-login-type",
          label: t("PeopleTranslations:StandardLogin"),
        },
      ];

      const filterOptions = [];

      filterOptions.push(...statusItems);
      filterOptions.push(...typeItems);
      // filterOptions.push(...roleItems);
      filterOptions.push(...accountItems);
      // filterOptions.push(...roomItems);
      filterOptions.push(...accountLoginTypeItems);

      return filterOptions;
    }

    const tags = await fetchTags();
    const connectedThirdParty = [];

    providers.forEach((item) => {
      if (connectedThirdParty.includes(item.provider_key)) return;
      connectedThirdParty.push(item.provider_key);
    });

    const isLastTypeOptionsRooms = !connectedThirdParty.length && !tags.length;

    const folders =
      !isFavoritesFolder && !isRecentFolder
        ? [
            {
              id: "filter_type-folders",
              key: FilterType.FoldersOnly.toString(),
              group: FilterGroups.filterType,
              label: t("Translations:Folders").toLowerCase(),
            },
          ]
        : "";

    const images = !isRecentFolder
      ? [
          {
            id: "filter_type-images",
            key: FilterType.ImagesOnly.toString(),
            group: FilterGroups.filterType,
            label: t("Images").toLowerCase(),
          },
        ]
      : "";

    const archives = !isRecentFolder
      ? [
          {
            id: "filter_type-archive",
            key: FilterType.ArchiveOnly.toString(),
            group: FilterGroups.filterType,
            label: t("Archives").toLowerCase(),
          },
        ]
      : "";

    const media = !isRecentFolder
      ? [
          {
            id: "filter_type-media",
            key: FilterType.MediaOnly.toString(),
            group: FilterGroups.filterType,
            label: t("Media").toLowerCase(),
          },
        ]
      : "";

    const typeOptions = isRooms
      ? [
          {
            key: FilterGroups.filterType,
            group: FilterGroups.roomFilterType,
            label: t("Common:Type"),
            isHeader: true,
            isLast: isLastTypeOptionsRooms,
          },
          ...Object.values(RoomsType).map((roomType) => {
            switch (roomType) {
              case RoomsType.FillingFormsRoom:
                return {
                  id: "filter_type-filling-form",
                  key: RoomsType.FillingFormsRoom,
                  group: FilterGroups.roomFilterType,
                  label: t("FillingFormRooms"),
                };
              case RoomsType.EditingRoom:
                return {
                  id: "filter_type-collaboration",
                  key: RoomsType.EditingRoom,
                  group: FilterGroups.roomFilterType,
                  label: t("CollaborationRooms"),
                };
              case RoomsType.ReviewRoom:
                return {
                  id: "filter_type-review",
                  key: RoomsType.ReviewRoom,
                  group: FilterGroups.roomFilterType,
                  label: t("Common:Review"),
                };
              case RoomsType.ReadOnlyRoom:
                return {
                  id: "filter_type-view-only",
                  key: RoomsType.ReadOnlyRoom,
                  group: FilterGroups.roomFilterType,
                  label: t("ViewOnlyRooms"),
                };
              case RoomsType.CustomRoom:
              default:
                return {
                  id: "filter_type-custom",
                  key: RoomsType.CustomRoom,
                  group: FilterGroups.roomFilterType,
                  label: t("CustomRooms"),
                };
            }
          }),
        ]
      : [
          {
            key: FilterGroups.filterType,
            group: FilterGroups.filterType,
            label: t("Common:Type"),
            isHeader: true,
            isLast: !isTrash,
          },
          ...folders,
          {
            id: "filter_type-documents",
            key: FilterType.DocumentsOnly.toString(),
            group: FilterGroups.filterType,
            label: t("Common:Documents").toLowerCase(),
          },
          {
            id: "filter_type-presentations",
            key: FilterType.PresentationsOnly.toString(),
            group: FilterGroups.filterType,
            label: t("Translations:Presentations").toLowerCase(),
          },
          {
            id: "filter_type-spreadsheets",
            key: FilterType.SpreadsheetsOnly.toString(),
            group: FilterGroups.filterType,
            label: t("Translations:Spreadsheets").toLowerCase(),
          },
          {
            id: "filter_type-form-templates",
            key: FilterType.OFormTemplateOnly.toString(),
            group: FilterGroups.filterType,
            label: t("FormsTemplates").toLowerCase(),
          },
          {
            id: "filter_type-forms",
            key: FilterType.OFormOnly.toString(),
            group: FilterGroups.filterType,
            label: t("Forms").toLowerCase(),
          },
          ...archives,

          ...images,
          ...media,
          {
            id: "filter_type-all-files",
            key: FilterType.FilesOnly.toString(),
            group: FilterGroups.filterType,
            label: t("AllFiles").toLowerCase(),
          },
        ];

    const subjectOptions = [
      {
        key: FilterGroups.roomFilterSubject,
        group: FilterGroups.roomFilterSubject,
        label: t("Common:Member"),
        isHeader: true,
        withoutSeparator: true,
        withMultiItems: true,
      },
      {
        id: "filter_author-me",
        key: FilterKeys.me,
        group: FilterGroups.roomFilterSubject,
        label: t("Common:MeLabel"),
      },
      {
        id: "filter_author-other",
        key: FilterKeys.other,
        group: FilterGroups.roomFilterSubject,
        label: t("Common:OtherLabel"),
      },
      {
        id: "filter_author-user",
        key: FilterKeys.user,
        group: FilterGroups.roomFilterSubject,
        displaySelectorType: "link",
      },
    ];

    const ownerOptions = [
      {
        key: FilterGroups.roomFilterOwner,
        group: FilterGroups.roomFilterOwner,
        isHeader: true,
        withoutHeader: true,
      },
      {
        id: "filter_author-user",
        key: FilterSubject.Owner,
        group: FilterGroups.roomFilterOwner,
        label: t("Translations:SearchByOwner"),
        isCheckbox: true,
      },
    ];

    // const foldersOptions = [
    //   {
    //     key: FilterGroups.roomFilterFolders,
    //     group: FilterGroups.roomFilterFolders,
    //     label: "Search",
    //     isHeader: true,
    //     withoutSeparator: true,
    //   },
    //   {
    //     key: "folders",
    //     group: FilterGroups.roomFilterFolders,
    //     label: "",
    //     withOptions: true,
    //     options: [
    //       { key: FilterKeys.withSubfolders, label: "With subfolders" },
    //       { key: FilterKeys.excludeSubfolders, label: "Exclude subfolders" },
    //     ],
    //   },
    // ];

    // const contentOptions = [
    //   {
    //     key: FilterGroups.roomFilterContent,
    //     group: FilterGroups.roomFilterContent,
    //     isHeader: true,
    //     withoutHeader: true,
    //   },
    //   {
    //     key: FilterKeys.withContent,
    //     group: FilterGroups.roomFilterContent,
    //     label: "Search by file contents",
    //     isCheckbox: true,
    //   },
    // ];

    const filterOptions = [];

    if (isRooms) {
      // filterOptions.push(...foldersOptions);
      // filterOptions.push(...contentOptions);

      filterOptions.push(...subjectOptions);
      filterOptions.push(...ownerOptions);

      filterOptions.push(...typeOptions);

      if (tags.length > 0) {
        const tagsOptions = tags.map((tag) => ({
          key: tag,
          group: FilterGroups.roomFilterTags,
          label: tag,
          isMultiSelect: true,
        }));

        const isLast = connectedThirdParty.length === 0;

        filterOptions.push({
          key: FilterGroups.roomFilterTags,
          group: FilterGroups.roomFilterTags,
          label: t("Common:Tags"),
          isHeader: true,
          isLast,
        });

        filterOptions.push(...tagsOptions);
      }

      if (connectedThirdParty.length > 0) {
        const thirdPartyOptions = connectedThirdParty.map((thirdParty) => {
          const key = Object.entries(RoomsProviderType).find(
            (item) => item[0] === thirdParty
          )[1];

          const label = RoomsProviderTypeName[key];

          return {
            key,
            group: FilterGroups.roomFilterProviderType,
            label,
          };
        });

        filterOptions.push({
          key: FilterGroups.roomFilterProviderType,
          group: FilterGroups.roomFilterProviderType,
          label: t("Settings:ThirdPartyResource"),
          isHeader: true,
          isLast: true,
        });

        filterOptions.push(...thirdPartyOptions);
      }
    } else {
      if (!isRecentFolder && !isFavoritesFolder && !isTrash) {
        const foldersOptions = [
          {
            key: FilterGroups.filterFolders,
            group: FilterGroups.filterFolders,
            label: t("Common:Search"),
            isHeader: true,
            withoutSeparator: true,
          },
          {
            id: "filter_folders",
            key: "folders",
            group: FilterGroups.filterFolders,
            label: "",
            withOptions: true,
            options: [
              {
                id: "filter_folders_with-subfolders",
                key: FilterKeys.withSubfolders,
                label: t("WithSubfolders"),
              },
              {
                id: "filter_folders_exclude-subfolders",
                key: FilterKeys.excludeSubfolders,
                label: t("ExcludeSubfolders"),
              },
            ],
          },
        ];

        const contentOptions = [
          {
            key: FilterGroups.filterContent,
            group: FilterGroups.filterContent,
            isHeader: true,
            withoutHeader: true,
          },
          {
            id: "filter_search-by-file-contents",
            key: "true",
            group: FilterGroups.filterContent,
            label: t("SearchByContent"),
            isCheckbox: true,
          },
        ];
        filterOptions.push(...foldersOptions);
        filterOptions.push(...contentOptions);
      }

      const authorOption = [
        {
          key: FilterGroups.filterAuthor,
          group: FilterGroups.filterAuthor,
          label: t("ByAuthor"),
          isHeader: true,
          withMultiItems: true,
        },
        {
          id: "filter_author-me",
          key: FilterKeys.me,
          group: FilterGroups.filterAuthor,
          label: t("Common:MeLabel"),
        },
        {
          id: "filter_author-other",
          key: FilterKeys.other,
          group: FilterGroups.filterAuthor,
          label: t("Common:OtherLabel"),
        },
        {
          id: "filter_author-user",
          key: FilterKeys.user,
          group: FilterGroups.filterAuthor,
          displaySelectorType: "link",
        },
      ];

      filterOptions.push(...authorOption);
      filterOptions.push(...typeOptions);

      if (isTrash) {
        const roomOption = [
          {
            id: "filter_search-by-room-content-header",
            key: "filter_search-by-room-content-header",
            group: FilterGroups.filterRoom,
            label: "Room",
            isHeader: true,
            isLast: true,
          },
          {
            id: "filter_search-by-room-content",
            key: "filter_search-by-room-content",
            group: FilterGroups.filterRoom,
            withoutHeader: true,
            label: "Select room",
            displaySelectorType: "button",
            isLast: true,
          },
        ];
        filterOptions.push(...roomOption);
      }
    }
    return filterOptions;
  }, [
    t,
    personal,
    providers,
    isPersonalRoom,
    isRooms,
    isAccountsPage,
    isFavoritesFolder,
    isRecentFolder,
    isTrash,
    isDashboardPage,
  ]);

  const getViewSettingsData = React.useCallback(() => {
    console.log({ isDashboardPage });

    if (isDashboardPage) {
      return [
        {
          id: "view-switch_rows",
          value: "row",
          label: t("ViewList"),
          icon: ViewRowsReactSvgUrl,
        },
        {
          id: "view-switch_dashboard",
          value: "dashboard",
          label: "DashBoard",
          icon: ViewDashboardReactSvgUrl,
        },
      ];
    }
    const viewSettings = [
      {
        id: "view-switch_rows",
        value: "row",
        label: t("ViewList"),
        icon: ViewRowsReactSvgUrl,
      },
      {
        id: "view-switch_tiles",
        value: "tile",
        label: t("ViewTiles"),
        icon: ViewTilesReactSvgUrl,
        callback: createThumbnails,
      },
    ];

    return viewSettings;
  }, [createThumbnails, isDashboardPage]);

  const getSortData = React.useCallback(() => {
    // TODO: Add sort data for dashboard
    if (isDashboardPage) return [];

    if (isAccountsPage) {
      return [
        {
          id: "sory-by_first-name",
          key: "firstname",
          label: t("Common:ByFirstNameSorting"),
          default: true,
        },
        {
          id: "sory-by_last-name",
          key: "lastname",
          label: t("Common:ByLastNameSorting"),
          default: true,
        },
        {
          id: "sory-by_type",
          key: "type",
          label: t("Common:Type"),
          default: true,
        },
        {
          id: "sory-by_email",
          key: "email",
          label: t("Common:Email"),
          default: true,
        },
      ];
    }

    const commonOptions = [];

    const name = {
      id: "sort-by_name",
      key: SortByFieldName.Name,
      label: t("Common:Name"),
      default: true,
    };
    const modifiedDate = {
      id: "sort-by_modified",
      key: SortByFieldName.ModifiedDate,
      label: t("Common:LastModifiedDate"),
      default: true,
    };
    const room = {
      id: "sort-by_room",
      key: SortByFieldName.Room,
      label: t("Common:Room"),
      default: true,
    };
    const authorOption = {
      id: "sort-by_author",
      key: SortByFieldName.Author,
      label: t("ByAuthor"),
      default: true,
    };
    const creationDate = {
      id: "sort-by_created",
      key: SortByFieldName.CreationDate,
      label: t("InfoPanel:CreationDate"),
      default: true,
    };
    const owner = {
      id: "sort-by_owner",
      key: SortByFieldName.Author,
      label: t("Common:Owner"),
      default: true,
    };
    const erasure = {
      id: "sort-by_erasure",
      key: SortByFieldName.ModifiedDate,
      label: t("ByErasure"),
      default: true,
    };
    const tags = {
      id: "sort-by_tags",
      key: SortByFieldName.Tags,
      label: t("Common:Tags"),
      default: true,
    };
    const size = {
      id: "sort-by_size",
      key: SortByFieldName.Size,
      label: t("Common:Size"),
      default: true,
    };
    const type = {
      id: "sort-by_type",
      key: SortByFieldName.Type,
      label: t("Common:Type"),
      default: true,
    };
    const roomType = {
      id: "sort-by_room-type",
      key: SortByFieldName.RoomType,
      label: t("Common:Type"),
      default: true,
    };

    commonOptions.push(name);

    if (viewAs === "table") {
      if (isRooms) {
        const availableSort = localStorage
          ?.getItem(`${TABLE_ROOMS_COLUMNS}=${userId}`)
          ?.split(",");

        const infoPanelColumnsSize = localStorage
          ?.getItem(`${COLUMNS_ROOMS_SIZE_INFO_PANEL}=${userId}`)
          ?.split(" ");

        if (availableSort?.includes("Type")) {
          const idx = availableSort.findIndex((x) => x === "Type");
          const hide =
            infoPanelVisible &&
            infoPanelColumnsSize &&
            infoPanelColumnsSize[idx] === "0px";

          !hide && commonOptions.push(roomType);
        }

        if (availableSort?.includes("Tags")) {
          const idx = availableSort.findIndex((x) => x === "Tags");
          const hide =
            infoPanelVisible &&
            infoPanelColumnsSize &&
            infoPanelColumnsSize[idx] === "0px";

          !hide && commonOptions.push(tags);
        }

        if (availableSort?.includes("Owner")) {
          const idx = availableSort.findIndex((x) => x === "Owner");
          const hide =
            infoPanelVisible &&
            infoPanelColumnsSize &&
            infoPanelColumnsSize[idx] === "0px";

          !hide && commonOptions.push(owner);
        }

        if (availableSort?.includes("Activity")) {
          const idx = availableSort.findIndex((x) => x === "Activity");
          const hide =
            infoPanelVisible &&
            infoPanelColumnsSize &&
            infoPanelColumnsSize[idx] === "0px";

          !hide && commonOptions.push(modifiedDate);
        }
      } else if (isTrash) {
        const availableSort = localStorage
          ?.getItem(`${TABLE_TRASH_COLUMNS}=${userId}`)
          ?.split(",");

        const infoPanelColumnsSize = localStorage
          ?.getItem(`${COLUMNS_TRASH_SIZE_INFO_PANEL}=${userId}`)
          ?.split(" ");

        if (availableSort?.includes("Room")) {
          const idx = availableSort.findIndex((x) => x === "Room");
          const hide =
            infoPanelVisible &&
            infoPanelColumnsSize &&
            infoPanelColumnsSize[idx] === "0px";

          !hide && commonOptions.push(room);
        }
        if (availableSort?.includes("AuthorTrash")) {
          const idx = availableSort.findIndex((x) => x === "AuthorTrash");
          const hide =
            infoPanelVisible &&
            infoPanelColumnsSize &&
            infoPanelColumnsSize[idx] === "0px";

          !hide && commonOptions.push(authorOption);
        }
        if (availableSort?.includes("CreatedTrash")) {
          const idx = availableSort.findIndex((x) => x === "CreatedTrash");
          const hide =
            infoPanelVisible &&
            infoPanelColumnsSize &&
            infoPanelColumnsSize[idx] === "0px";

          !hide && commonOptions.push(creationDate);
        }
        if (availableSort?.includes("Erasure")) {
          const idx = availableSort.findIndex((x) => x === "Erasure");
          const hide =
            infoPanelVisible &&
            infoPanelColumnsSize &&
            infoPanelColumnsSize[idx] === "0px";

          !hide && commonOptions.push(erasure);
        }
        if (availableSort?.includes("SizeTrash")) {
          const idx = availableSort.findIndex((x) => x === "SizeTrash");
          const hide =
            infoPanelVisible &&
            infoPanelColumnsSize &&
            infoPanelColumnsSize[idx] === "0px";

          !hide && commonOptions.push(size);
        }
        if (availableSort?.includes("TypeTrash")) {
          const idx = availableSort.findIndex((x) => x === "TypeTrash");
          const hide =
            infoPanelVisible &&
            infoPanelColumnsSize &&
            infoPanelColumnsSize[idx] === "0px";

          !hide && commonOptions.push(type);
        }
      } else {
        const availableSort = localStorage
          ?.getItem(`${TABLE_COLUMNS}=${userId}`)
          ?.split(",");

        const infoPanelColumnsSize = localStorage
          ?.getItem(`${COLUMNS_SIZE_INFO_PANEL}=${userId}`)
          ?.split(" ");

        if (availableSort?.includes("Author")) {
          const idx = availableSort.findIndex((x) => x === "Author");
          const hide =
            infoPanelVisible &&
            infoPanelColumnsSize &&
            infoPanelColumnsSize[idx] === "0px";

          !hide && commonOptions.push(authorOption);
        }
        if (availableSort?.includes("Created")) {
          const idx = availableSort.findIndex((x) => x === "Created");
          const hide =
            infoPanelVisible &&
            infoPanelColumnsSize &&
            infoPanelColumnsSize[idx] === "0px";

          !hide && commonOptions.push(creationDate);
        }
        if (availableSort?.includes("Modified")) {
          const idx = availableSort.findIndex((x) => x === "Modified");
          const hide =
            infoPanelVisible &&
            infoPanelColumnsSize &&
            infoPanelColumnsSize[idx] === "0px";

          !hide && commonOptions.push(modifiedDate);
        }
        if (availableSort?.includes("Size")) {
          const idx = availableSort.findIndex((x) => x === "Size");
          const hide =
            infoPanelVisible &&
            infoPanelColumnsSize &&
            infoPanelColumnsSize[idx] === "0px";

          !hide && commonOptions.push(size);
        }
        if (availableSort?.includes("Type")) {
          const idx = availableSort.findIndex((x) => x === "Type");
          const hide =
            infoPanelVisible &&
            infoPanelColumnsSize &&
            infoPanelColumnsSize[idx] === "0px";

          !hide && commonOptions.push(type);
        }
      }
    } else {
      if (isRooms) {
        commonOptions.push(roomType);
        commonOptions.push(tags);
        commonOptions.push(owner);
        commonOptions.push(modifiedDate);
      } else if (isTrash) {
        commonOptions.push(authorOption);
        commonOptions.push(creationDate);
        commonOptions.push(erasure);
        commonOptions.push(size);
        commonOptions.push(type);
      } else {
        commonOptions.push(authorOption);
        commonOptions.push(creationDate);
        commonOptions.push(modifiedDate);
        commonOptions.push(size);
        commonOptions.push(type);
      }
    }

    return commonOptions;
  }, [
    personal,
    isRooms,
    isAccountsPage,
    t,
    userId,
    infoPanelVisible,
    viewAs,
    isPersonalRoom,
    isTrash,
    isDashboardPage,
  ]);

  const removeSelectedItem = React.useCallback(
    ({ key, group }) => {
      setIsLoading(true);
      if (isAccountsPage) {
        const newFilter = accountsFilter.clone();
        newFilter.page = 0;

        if (group === "filter-status") {
          newFilter.employeeStatus = null;
          newFilter.activationStatus = null;
        }

        if (group === "filter-type") {
          newFilter.role = null;
        }

        if (group === "filter-other") {
          newFilter.group = null;
        }

        if (group === "filter-account") {
          newFilter.payments = null;
        }

        if (group === "filter-login-type") {
          newFilter.accountLoginType = null;
        }

        navigate(`accounts/filter?${newFilter.toUrlParams()}`);
      } else if (isRooms) {
        const newFilter = roomsFilter.clone();

        if (group === FilterGroups.roomFilterProviderType) {
          newFilter.provider = null;
        }

        if (group === FilterGroups.roomFilterType) {
          newFilter.type = null;
        }

        if (group === FilterGroups.roomFilterSubject) {
          newFilter.subjectId = null;
          newFilter.excludeSubject = false;
          newFilter.filterSubject = null;
        }

        if (group === FilterGroups.roomFilterTags) {
          const newTags = newFilter.tags;

          if (newTags?.length > 0) {
            const idx = newTags.findIndex((tag) => tag === key);

            if (idx > -1) {
              newTags.splice(idx, 1);
            }

            newFilter.tags = newTags.length > 0 ? newTags : null;

            newFilter.withoutTags = false;
          } else {
            newFilter.tags = null;
            newFilter.withoutTags = false;
          }
        }

        // if (group === FilterGroups.roomFilterContent) {
        //   newFilter.searchInContent = false;
        // }

        // if (group === FilterGroups.roomFilterFolders) {
        //   newFilter.withSubfolders = true;
        // }

        newFilter.page = 0;

        const path =
          newFilter.searchArea === RoomSearchArea.Active
            ? "rooms/shared"
            : "rooms/archived";

        navigate(`${path}/filter?${newFilter.toUrlParams()}`);
      } else {
        const newFilter = filter.clone();

        if (group === FilterGroups.filterType) {
          newFilter.filterType = null;
        }
        if (group === FilterGroups.filterAuthor) {
          newFilter.authorType = null;
          newFilter.excludeSubject = null;
        }
        if (group === FilterGroups.filterFolders) {
          newFilter.withSubfolders = "true";
        }
        if (group === FilterGroups.filterContent) {
          newFilter.searchInContent = null;
        }
        if (group === FilterGroups.filterRoom) {
          newFilter.roomId = null;
        }

        newFilter.page = 0;

        const path = location.pathname.split("/filter")[0];

        navigate(`${path}/filter?${newFilter.toUrlParams()}`);
      }
    },
    [isRooms, isAccountsPage, setIsLoading, roomsFilter, filter, accountsFilter]
  );

  const onSortButtonClick = (isOpen) => {
    if (isMobileOnly) {
      setMainButtonMobileVisible(isOpen);
    }
  };

  const clearAll = () => {
    setIsLoading(true);
    if (isAccountsPage) {
      const newFilter = AccountsFilter.getDefault();

      navigate(`accounts/filter?${newFilter.toUrlParams()}`);
    } else if (isRooms) {
      const newFilter = RoomsFilter.getDefault();

      if (isArchiveFolder) {
        newFilter.searchArea = RoomSearchArea.Archive;
      }

      const path =
        newFilter.searchArea === RoomSearchArea.Active
          ? "rooms/shared"
          : "rooms/archived";

      navigate(`${path}/filter?${newFilter.toUrlParams()}`);
    } else {
      const newFilter = FilesFilter.getDefault();

      const path = location.pathname.split("/filter")[0];

      navigate(`${path}/filter?${newFilter.toUrlParams()}`);
    }
  };

<<<<<<< HEAD
  const getViewAs = useCallback(() => {
    if (isAccountsPage) return accountsViewAs;

    if (isDashboardPage) return dashboardViewAs;

    return viewAs;
  }, [
    isAccountsPage,
    isDashboardPage,
    viewAs,
    accountsViewAs,
    dashboardViewAs,
  ]);
=======
  if (showFilterLoader) return <Loaders.Filter />;
>>>>>>> 14b139ca

  return (
    <FilterInput
      t={t}
      onFilter={onFilter}
      getFilterData={getFilterData}
      getSelectedFilterData={getSelectedFilterData}
      onSort={onSort}
      getSortData={getSortData}
      getSelectedSortData={getSelectedSortData}
      viewAs={getViewAs()}
      viewSelectorVisible={!isAccountsPage}
      onChangeViewAs={onChangeViewAs}
      getViewSettingsData={getViewSettingsData}
      onSearch={onSearch}
      onClearFilter={onClearFilter}
      getSelectedInputValue={getSelectedInputValue}
      filterHeader={t("Common:AdvancedFilter")}
      placeholder={t("Common:Search")}
      view={t("Common:View")}
      isFavoritesFolder={isFavoritesFolder}
      isRecentFolder={isRecentFolder}
      isPersonalRoom={isPersonalRoom}
      isRooms={isRooms}
      removeSelectedItem={removeSelectedItem}
      clearAll={clearAll}
      filterTitle={t("Filter")}
      sortByTitle={t("Common:SortBy")}
      clearSearch={clearSearch}
      setClearSearch={setClearSearch}
      onSortButtonClick={onSortButtonClick}
    />
  );
};

export default inject(
  ({
    auth,
    filesStore,
    treeFoldersStore,
    clientLoadingStore,
    tagsStore,
    peopleStore,
    dashboardStore,
  }) => {
    const {
      filter,

      roomsFilter,

      setViewAs,
      viewAs,
      createThumbnails,
      setCurrentRoomsFilter,
      setMainButtonMobileVisible,
      thirdPartyStore,
      clearSearch,
      setClearSearch,
      isLoadedEmptyPage,
    } = filesStore;

    const { viewAs: dashboardViewAs, setViewAs: setDashboardViewAs } =
      dashboardStore;

    const { providers } = thirdPartyStore;

    const { fetchTags } = tagsStore;

    const { user } = auth.userStore;
    const { personal } = auth.settingsStore;
    const {
      isFavoritesFolder,
      isRecentFolder,
      isRoomsFolder,
      isArchiveFolder,
      isPersonalRoom,
      isTrashFolder: isTrash,
    } = treeFoldersStore;

    const isRooms = isRoomsFolder || isArchiveFolder;

    const { isVisible: infoPanelVisible } = auth.infoPanelStore;

    const {
      filterStore,

      groupsStore,
      viewAs: accountsViewAs,
    } = peopleStore;

    const { groups } = groupsStore;

    const { filter: accountsFilter } = filterStore;

    return {
      user,
      userId: user.id,

      selectedItem: filter.selectedItem,
      filter,
      roomsFilter,
      viewAs,

      isFavoritesFolder,
      isRecentFolder,
      isRooms,
      isTrash,
      isArchiveFolder,

      setIsLoading: clientLoadingStore.setIsSectionBodyLoading,
      showFilterLoader: clientLoadingStore.showFilterLoader,

      fetchTags,
      setViewAs,
      createThumbnails,

      personal,
      isPersonalRoom,
      infoPanelVisible,
      setCurrentRoomsFilter,
      providers,

      isLoadedEmptyPage,

      clearSearch,
      setClearSearch,

      setMainButtonMobileVisible,

      user,

      accountsViewAs,
      groups,

      accountsFilter,

      dashboardViewAs,
      setDashboardViewAs,
    };
  }
)(
  withLayoutSize(
    withTranslation([
      "Files",
      "Settings",
      "Common",
      "Translations",
      "InfoPanel",
      "People",
      "PeopleTranslations",
      "ConnectDialog",
      "SmartBanner",
    ])(observer(SectionFilterContent))
  )
);<|MERGE_RESOLUTION|>--- conflicted
+++ resolved
@@ -246,12 +246,9 @@
   groups,
 
   accountsFilter,
-<<<<<<< HEAD
   dashboardViewAs,
   setDashboardViewAs,
-=======
   showFilterLoader,
->>>>>>> 14b139ca
 }) => {
   const location = useLocation();
   const navigate = useNavigate();
@@ -263,7 +260,8 @@
 
   const onFilter = React.useCallback(
     (data) => {
-<<<<<<< HEAD
+      setIsLoading(true);
+
       if (isDashboardPage) {
         const tags = getTags(data);
         const withContent = getFilterContent(data);
@@ -272,9 +270,6 @@
         return console.log("onFilter", { data, tags, withContent, authorType });
       }
 
-=======
-      setIsLoading(true);
->>>>>>> 14b139ca
       if (isAccountsPage) {
         const status = getStatus(data);
 
@@ -447,7 +442,8 @@
 
   const onSearch = React.useCallback(
     (data = "") => {
-<<<<<<< HEAD
+      setIsLoading(true);
+
       if (isDashboardPage) {
         // TODO: add a search handler for the dashboard
 
@@ -455,9 +451,6 @@
         return;
       }
 
-=======
-      setIsLoading(true);
->>>>>>> 14b139ca
       if (isAccountsPage) {
         const newFilter = accountsFilter.clone();
         newFilter.page = 0;
@@ -2117,7 +2110,6 @@
     }
   };
 
-<<<<<<< HEAD
   const getViewAs = useCallback(() => {
     if (isAccountsPage) return accountsViewAs;
 
@@ -2131,9 +2123,7 @@
     accountsViewAs,
     dashboardViewAs,
   ]);
-=======
   if (showFilterLoader) return <Loaders.Filter />;
->>>>>>> 14b139ca
 
   return (
     <FilterInput
