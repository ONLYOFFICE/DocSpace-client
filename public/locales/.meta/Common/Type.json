--- conflicted
+++ resolved
@@ -3,11 +3,7 @@
   "content": "Type",
   "content_en_sha1_hash": "3deb7456519697ecf4eefc455516c969a3681bae",
   "created_at": "2025-05-19T21:30:49.370Z",
-<<<<<<< HEAD
   "updated_at": "2025-08-29T14:33:38.111Z",
-=======
-  "updated_at": "2025-09-01T14:09:49.970Z",
->>>>>>> 8185d2dc
   "comment": {
     "text": "This translation key is used to display a label indicating the type of an item or entity. It appears in various UI elements, such as titles, labels, and field headers, where it provides a brief description of the item's classification (e.g., \"Type\" for a data entry field).",
     "is_auto": true,
