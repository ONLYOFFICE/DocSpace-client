<<<<<<< HEAD
﻿{
  "Uploads": "Uploads"
}
=======
{
  "Uploads": "Uploads",
  "EnterPassword": "Enter password",
  "HideInput": "Hide",
  "Ready": "Done",
  "UploadAndConvert": "Upload and convert files"
}

>>>>>>> dadf439c
<|MERGE_RESOLUTION|>--- conflicted
+++ resolved
@@ -1,14 +1,7 @@
-<<<<<<< HEAD
-﻿{
-  "Uploads": "Uploads"
-}
-=======
-{
-  "Uploads": "Uploads",
-  "EnterPassword": "Enter password",
-  "HideInput": "Hide",
-  "Ready": "Done",
-  "UploadAndConvert": "Upload and convert files"
-}
-
->>>>>>> dadf439c
+{
+  "Uploads": "Uploads",
+  "EnterPassword": "Enter password",
+  "HideInput": "Hide",
+  "Ready": "Done",
+  "UploadAndConvert": "Upload and convert files"
+}