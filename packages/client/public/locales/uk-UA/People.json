{
  "LblInviteAgain": "Запросити знову",
  "MessageEmailActivationInstuctionsSentOnEmail": "Інструкції з активації електронної пошти надіслано на адресу <1>{{email}}</1>",
<<<<<<< HEAD
  "ReassignmentData": "Перепризначення даних",
=======
>>>>>>> b39b2949
  "UserStatus": "Статус"
}<|MERGE_RESOLUTION|>--- conflicted
+++ resolved
@@ -1,9 +1,5 @@
 {
   "LblInviteAgain": "Запросити знову",
   "MessageEmailActivationInstuctionsSentOnEmail": "Інструкції з активації електронної пошти надіслано на адресу <1>{{email}}</1>",
-<<<<<<< HEAD
-  "ReassignmentData": "Перепризначення даних",
-=======
->>>>>>> b39b2949
   "UserStatus": "Статус"
 }