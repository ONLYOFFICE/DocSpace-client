import axios, { AxiosRequestConfig } from "axios";

import { ConflictResolveType, FolderType } from "../../enums";
import {
  checkFilterInstance,
  decodeDisplayName,
  getFolderClassNameByType,
  sortInDisplayOrder,
} from "../../utils/common";

import { request } from "../client";

import FilesFilter from "./filter";
import {
  TDocServiceLocation,
  TEditDiff,
  TEditHistory,
  TFile,
  TFileLink,
  TFilesSettings,
  TFilesUsedSpace,
  TFolder,
  TGetFolder,
  TGetFolderPath,
  TGetReferenceDataRequest,
  TOpenEditRequest,
  TOperation,
  TPresignedUri,
  TSendEditorNotify,
  TSharedUsers,
  TThirdPartyCapabilities,
  TTirdParties,
  TUploadOperation,
} from "./types";

export async function openEdit(
  fileId: number,
  version: string,
  doc: string,
  view: string,
  headers: Record<string, string>,
  shareKey: string,
) {
  const params = []; // doc ? `?doc=${doc}` : "";

  if (view) {
    params.push(`view=${view}`);
  }

  if (version) {
    params.push(`version=${version}`);
  }

  if (doc) {
    params.push(`doc=${doc}`);
  }

  if (shareKey) {
    params.push(`share=${shareKey}`);
  }

  const paramsString = params.length > 0 ? `?${params.join("&")}` : "";

  const options: AxiosRequestConfig = {
    method: "get",
    url: `/files/file/${fileId}/openedit${paramsString}`,
  };

  if (headers) options.headers = headers;

  const res = (await request(options)) as TOpenEditRequest;

  return res;
}

export async function getReferenceData(data: {
  fileKey: number;
  instanceId: string;
  sourceFileId: number;
  path: string;
}) {
  const options: AxiosRequestConfig = {
    method: "post",
    url: `/files/file/referencedata`,
    data,
  };

  const res = (await request(options)) as TGetReferenceDataRequest;

  return res;
}

export async function getFolderInfo(
  folderId: number | string,
  skipRedirect = false,
) {
  const options: AxiosRequestConfig = {
    method: "get",
    url: `/files/folder/${folderId}`,
  };

  const res = (await request(options, skipRedirect)) as TFolder;

  return res;
}

export async function getFolderPath(folderId: number) {
  const options: AxiosRequestConfig = {
    method: "get",
    url: `/files/folder/${folderId}/path`,
  };

  const res = (await request(options)) as TGetFolderPath;

  return res;
}

export async function getFolder(
  folderId: string | number,
  filter: FilesFilter,
  signal?: AbortSignal,
) {
  let params = folderId;

  if (folderId && typeof folderId === "string") {
    folderId = encodeURIComponent(folderId.replace(/\\\\/g, "\\"));
  }

  if (filter) {
    checkFilterInstance(filter, FilesFilter);

    params = `${folderId}?${filter.toApiUrlParams()}`;
  }

  const options: AxiosRequestConfig = {
    method: "get",
    url: `/files/${params}`,
    signal,
  };

  const res = (await request(options)) as TGetFolder;

  res.files = decodeDisplayName(res.files);
  res.folders = decodeDisplayName(res.folders);

  res.current.isArchive =
    !!res.current.roomType && res.current.rootFolderType === FolderType.Archive;

  return res;
}

export async function getFoldersTree() {
  const res = (await request({
    method: "get",
    url: "/files/@root?filterType=2&count=1",
  })) as TGetFolder[];

  const folders = sortInDisplayOrder(res);

  return folders.map((data, index) => {
    const { new: newItems, pathParts, current } = data;
    const { foldersCount, filesCount } = current;
    const { parentId, title, id, rootFolderType, security } = current;

    const type = +rootFolderType;

    const name = getFolderClassNameByType(type);

    return {
      ...current,
      id,
      key: `0-${index}`,
      parentId,
      title,
      rootFolderType: type,
      folderClassName: name,
      folders: null,
      pathParts,
      foldersCount,
      filesCount,
      newItems,
      security,
    } as TFolder;
  });
}

export async function getCommonFoldersTree() {
  const index = 1;
  const res = (await request({
    method: "get",
    url: "/files/@common",
  })) as TGetFolder;

  return [
    {
      id: res.current.id,
      key: `0-${index}`,
      parentId: res.current.parentId,
      title: res.current.title,
      rootFolderType: +res.current.rootFolderType,
      rootFolderName: "@common",
      pathParts: res.pathParts,
      foldersCount: res.current.foldersCount,
      newItems: res.new,
    },
  ];
}
// export function getSharedRoomsTree(filter: FilesFilter) {
//   const filterData = filter ? filter.clone() : RoomsFilter.getDefault();

//   const searchArea = RoomSearchArea.Active;

//   filterData.searchArea = searchArea;

//   return getRooms(filterData).then((sharedRooms) => {
//     let result = [];

//     sharedRooms?.folders.map((currentValue, index) => {
//       currentValue.key = `0-${index}`;
//       result.push(currentValue);
//     });

//     return result;
//   });
// }

// export function getThirdPartyCommonFolderTree() {
//   return request({ method: "get", url: "/files/thirdparty/common" })?.then(
//     (commonThirdPartyArray) => {
//       commonThirdPartyArray.map((currentValue, index) => {
//         commonThirdPartyArray[index].key = `0-${index}`;
//       });
//       return commonThirdPartyArray;
//     },
//   );
// }

// export function getMyFolderList() {
//   const options: AxiosRequestConfig = {
//     method: "get",
//     url: `/files/@my`,
//   };

//   return request(options);
// }

// export function getCommonFolderList() {
//   const options: AxiosRequestConfig = {
//     method: "get",
//     url: `/files/@common`,
//   };

//   return request(options);
// }

// export function getFavoritesFolderList() {
//   const options: AxiosRequestConfig = {
//     method: "get",
//     url: `/files/@favorites`,
//   };

//   return request(options);
// }

// export function getProjectsFolderList() {
//   const options: AxiosRequestConfig = {
//     method: "get",
//     url: `/files/@projects`,
//   };

//   return request(options);
// }

export async function getTrashFolderList() {
  const options: AxiosRequestConfig = {
    method: "get",
    url: `/files/@trash`,
  };

  const res = (await request(options)) as TGetFolder;

  return res;
}

// export function getSharedFolderList() {
//   const options: AxiosRequestConfig = {
//     method: "get",
//     url: `/files/@share`,
//   };

//   return request(options);
// }

// export function getRecentFolderList() {
//   const options: AxiosRequestConfig = {
//     method: "get",
//     url: `/files/@recent`,
//   };

//   return request(options);
// }

export async function createFolder(parentFolderId: number, title: string) {
  const data = { title };
  const options: AxiosRequestConfig = {
    method: "post",
    url: `/files/folder/${parentFolderId}`,
    data,
  };

  const res = (await request(options)) as TFolder;

  return res;
}

export async function renameFolder(folderId: number, title: string) {
  const data = { title };
  const options: AxiosRequestConfig = {
    method: "put",
    url: `/files/folder/${folderId}`,
    data,
  };

  const res = (await request(options)) as TFolder;

  return res;
}

export async function deleteFolder(
  folderId: number,
  deleteAfter: boolean,
  immediately: boolean,
) {
  const data = { deleteAfter, immediately };
  const options: AxiosRequestConfig = {
    method: "delete",
    url: `/files/folder/${folderId}`,
    data,
  };

  const res = (await request(options)) as TOperation[];

  return res;
}

export async function createFile(
  folderId: number,
  title: string,
  templateId: number,
  formId: number,
) {
  const data = { title, templateId, formId };
  const options: AxiosRequestConfig = {
    method: "post",
    url: `/files/${folderId}/file`,
    data,
  };

  const res = (await request(options)) as TFile;

  return res;
}

// export function createTextFile(
//   folderId: number,
//   title: string,
//   content: string,
// ) {
//   const data = { title, content };
//   const options: AxiosRequestConfig = {
//     method: "post",
//     url: `/files/${folderId}/text`,
//     data,
//   };

//   return request(options);
// }

// export function createTextFileInMy(title: string) {
//   const data = { title };
//   const options: AxiosRequestConfig = {
//     method: "post",
//     url: "/files/@my/file",
//     data,
//   };

//   return request(options);
// }

// export function createTextFileInCommon(title: string) {
//   const data = { title };
//   const options: AxiosRequestConfig = {
//     method: "post",
//     url: "/files/@common/file",
//     data,
//   };

//   return request(options);
// }

// export function createHtmlFile(
//   folderId: number,
//   title: string,
//   content: string,
// ) {
//   const data = { title, content };
//   const options: AxiosRequestConfig = {
//     method: "post",
//     url: `/files/${folderId}/html`,
//     data,
//   };

//   return request(options);
// }

// export function createHtmlFileInMy(title: string, content: string) {
//   const data = { title, content };
//   const options: AxiosRequestConfig = {
//     method: "post",
//     url: "/files/@my/html",
//     data,
//   };

//   return request(options);
// }

// export function createHtmlFileInCommon(title: string, content: string) {
//   const data = { title, content };
//   const options: AxiosRequestConfig = {
//     method: "post",
//     url: "/files/@common/html",
//     data,
//   };

//   return request(options);
// }

export async function getFileInfo(fileId: number) {
  const options: AxiosRequestConfig = {
    method: "get",
    url: `/files/file/${fileId}`,
  };

  const res = (await request(options)) as TFile;

  return res;
}

export async function updateFile(
  fileId: string,
  title: string,
  lastVersion: number,
) {
  const data = { title, lastVersion };
  const options: AxiosRequestConfig = {
    method: "put",
    url: `/files/file/${fileId}`,
    data,
  };

  const res = (await request(options)) as TFile;

  return res;
}

export async function addFileToRecentlyViewed(fileId: number) {
  const data = { fileId };
  const options: AxiosRequestConfig = {
    method: "post",
    url: `/files/file/${fileId}/recent`,
    data,
  };

  await request(options);
}

export async function deleteFile(
  fileId: number,
  deleteAfter: boolean,
  immediately: boolean,
) {
  const data = { deleteAfter, immediately };
  const options: AxiosRequestConfig = {
    method: "delete",
    url: `/files/file/${fileId}`,
    data,
  };

  const res = (await request(options)) as TOperation[];

  return res;
}

export async function emptyTrash() {
  const res = (await request({
    method: "put",
    url: "/files/fileops/emptytrash",
  })) as TOperation[];
  return res;
}

export async function removeFiles(
  folderIds: number[],
  fileIds: number[],
  deleteAfter: boolean,
  immediately: boolean,
) {
  const data = { folderIds, fileIds, deleteAfter, immediately };
  const res = (await request({
    method: "put",
    url: "/files/fileops/delete",
    data,
  })) as TOperation[];

  return res;
}

// export function getShareFiles(fileIds: number[], folderIds: number[]) {
//   const data = { fileIds, folderIds };
//   return request({
//     method: "post",
//     url: "/files/share",
//     data,
//   });
// }

// export function setExternalAccess(fileId: number[], accessType: number[]) {
//   const data = { share: accessType };
//   return request({
//     method: "put",
//     url: `/files/${fileId}/setacelink`,
//     data,
//   });
// }

// export function setShareFiles(
//   fileIds: number[],
//   folderIds: number[],
//   share: unknown,
//   notify: unknown,
//   sharingMessage: string,
// ) {
//   const data = { fileIds, folderIds, share, notify, sharingMessage };

//   return request({
//     method: "put",
//     url: "/files/share",
//     data,
//   });
// }

// export function removeShareFiles(fileIds, folderIds) {
//   const data = { fileIds, folderIds };
//   return request({
//     method: "delete",
//     url: "/files/share",
//     data,
//   });
// }

export async function setFileOwner(userId: string, folderIds: number[]) {
  const data = { userId, folderIds };

  const res = (await request({
    method: "post",
    url: "/files/owner",
    data,
  })) as TFolder[];

  return res;
}

export async function startUploadSession(
  folderId: string | number,
  fileName: string,
  fileSize: number,
  relativePath: boolean,
  encrypted: boolean,
  createOn: unknown,
  CreateNewIfExist: boolean,
) {
  const data = {
    fileName,
    fileSize,
    relativePath,
    encrypted,
    createOn,
    CreateNewIfExist,
  };
  const res = (await request({
    method: "post",
    url: `/files/${folderId}/upload/create_session`,
    data,
  })) as TUploadOperation;

  return res;
}

// TODO: Need update res type and remove unknown
export function uploadFile(url: string, data: unknown) {
  return axios.post(url, data);
}

// TODO: Need update res type and remove unknown
export function uploadBackup(url: string, data: unknown) {
  return axios.post(url, data);
}

export async function downloadFiles(
  fileIds: number[],
  folderIds: number[],
  shareKey: string,
) {
  const data = { fileIds, folderIds };
  const share = shareKey ? `?share=${shareKey}` : "";

  const res = (await request({
    method: "put",
    url: `/files/fileops/bulkdownload${share}`,
    data,
  })) as TOperation[];

  return res;
}

export async function getProgress() {
  const res = (await request({
    method: "get",
    url: "/files/fileops",
  })) as TOperation[];
  return res;
}

export async function checkFileConflicts(
  destFolderId: number,
  folderIds: number[],
  fileIds: number[],
) {
  let paramsString =
    folderIds.length > 0 ? `&folderIds=${folderIds.join("&folderIds=")}` : "";
  paramsString +=
    fileIds.length > 0 ? `&fileIds=${fileIds.join("&fileIds=")}` : "";

  const res = (await request({
    method: "get",
    url: `/files/fileops/move?destFolderId=${destFolderId}${paramsString}`,
  })) as (TFile | TFolder)[];

  return res;
}

export async function copyToFolder(
  destFolderId: number,
  folderIds: number[],
  fileIds: number[],
  conflictResolveType: ConflictResolveType,
  deleteAfter: boolean,
  content = false,
) {
  const data = {
    destFolderId,
    folderIds,
    fileIds,
    conflictResolveType,
    deleteAfter,
    content,
  };

  const res = (await request({
    method: "put",
    url: "/files/fileops/copy",
    data,
  })) as TOperation[];

  return res;
}

export async function moveToFolder(
  destFolderId: number,
  folderIds: number[],
  fileIds: number[],
  conflictResolveType: ConflictResolveType,
  deleteAfter: boolean,
) {
  const data = {
    destFolderId,
    folderIds,
    fileIds,
    conflictResolveType,
    deleteAfter,
  };
  const res = (await request({
    method: "put",
    url: "/files/fileops/move",
    data,
  })) as TOperation[];

  return res;
}

export async function getFileVersionInfo(fileId: number) {
  const res = (await request({
    method: "get",
    url: `/files/file/${fileId}/history`,
  })) as TFile[];
  return res;
}

export async function markAsRead(folderIds: number[], fileIds: number[]) {
  const data = { folderIds, fileIds };
  const res = (await request({
    method: "put",
    url: "/files/fileops/markasread",
    data,
  })) as TOperation[];

  return res;
}

export async function getNewFiles(folderId: number) {
  const res = (await request({
    method: "get",
    url: `/files/${folderId}/news`,
  })) as TFile[];

  return res;
}

// TODO: update res type
export async function convertFile(fileId: null, password = null, sync = false) {
  const data = { password, sync };

  const res = await request({
    method: "put",
    url: `/files/file/${fileId}/checkconversion`,
    data,
  });

  return res;
}

// TODO: update res type
export function getFileConversationProgress(fileId: number) {
  return request({
    method: "get",
    url: `/files/file/${fileId}/checkconversion`,
  });
}

// TODO: Need update res type
export function finalizeVersion(
  fileId: number,
  version: number,
  continueVersion: boolean,
) {
  const data = { fileId, version, continueVersion };
  return request({
    method: "put",
    url: `/files/file/${fileId}/history`,
    data,
  });
}

// TODO: Need update res type
export function markAsVersion(
  fileId: number,
  continueVersion: boolean,
  version: number,
) {
  const data = { continueVersion, version };
  return request({ method: "put", url: `/files/file/${fileId}/history`, data });
}

export async function versionEditComment(
  fileId: number,
  comment: string,
  version: number,
) {
  const data = { comment, version };

  const res = (await request({
    method: "put",
    url: `/files/file/${fileId}/comment`,
    data,
  })) as string;
  return res;
}

export async function versionRestore(fileId: number, lastversion: number) {
  const data = { lastversion };

  const res = (await request({
    method: "put",
    url: `/files/file/${fileId}`,
    data,
  })) as TFile;

  return res;
}

export async function lockFile(fileId: number, lock: boolean) {
  const data = { lockFile: lock };

  const res = (await request({
    method: "put",
    url: `/files/file/${fileId}/lock`,
    data,
  })) as TFile;

  return res;
}

export async function updateIfExist(val: boolean) {
  const data = { set: val };
  const res = (await request({
    method: "put",
    url: "files/updateifexist",
    data,
  })) as boolean;

  return res;
}

export async function storeOriginal(val: boolean) {
  const data = { set: val };
  const res = (await request({
    method: "put",
    url: "files/storeoriginal",
    data,
  })) as boolean;

  return res;
}

export async function changeDeleteConfirm(val: boolean) {
  const data = { set: val };
  const res = await request({
    method: "put",
    url: "files/changedeleteconfrim",
    data,
  });

  return res;
}

// export function storeForceSave(val) {
//   const data = { set: val };
//   return request({ method: "put", url: "files/storeforcesave", data });

//   return res;
// }

// export function forceSave(val) {
//   const data = { set: val };
//   return request({ method: "put", url: "files/forcesave", data });
// }

export async function changeKeepNewFileName(val: boolean) {
  const data = { set: val };
  const res = (await request({
    method: "put",
    url: "files/keepnewfilename",
    data,
  })) as boolean;

  return res;
}

export function enableThirdParty(val: boolean) {
  const data = { set: val };
  return request({ method: "put", url: "files/thirdparty", data });
}

export async function getThirdPartyList() {
  const res = (await request({
    method: "get",
    url: "files/thirdparty",
  })) as TTirdParties;

  return res;
}

export function saveThirdParty(
  url: string,
  login: string,
  password: string,
  token: string,
  isCorporate: boolean,
  customerTitle: string,
  providerKey: string,
  providerId: string,
  isRoomsStorage: boolean,
) {
  const data = {
    url,
    login,
    password,
    token,
    isCorporate,
    customerTitle,
    providerKey,
    providerId,
    isRoomsStorage,
  };
  return request({ method: "post", url: "files/thirdparty", data });
}

// TODO: Need update res type
export function saveSettingsThirdParty(
  url: string,
  login: string,
  password: string,
  token: string,
  isCorporate: boolean,
  customerTitle: string,
  providerKey: string,
  providerId: string,
) {
  const data = {
    url,
    login,
    password,
    token,
    isCorporate,
    customerTitle,
    providerKey,
    providerId,
  };
  return request({ method: "post", url: "files/thirdparty/backup", data });
}

// TODO: Need update res type
export function getSettingsThirdParty() {
  return request({ method: "get", url: "files/thirdparty/backup" });
}

// export function deleteThirdParty(providerId) {
//   return request({ method: "delete", url: `files/thirdparty/${providerId}` });
// }

export async function getThirdPartyCapabilities() {
  const res = (await request({
    method: "get",
    url: "files/thirdparty/capabilities",
  })) as TThirdPartyCapabilities;

  return res;
}

export async function openConnectWindow(service: string) {
  const res = (await request({
    method: "get",
    url: `thirdparty/${service}`,
  })) as string;

  return res;
}

export async function getSettingsFiles(headers = null) {
  const options: AxiosRequestConfig = { method: "get", url: `/files/settings` };

  if (headers) options.headers = headers;

  const res = (await request(options)) as TFilesSettings;

  return res;
}

export async function markAsFavorite(ids: number[]) {
  const data = { fileIds: ids };
  const options: AxiosRequestConfig = {
    method: "post",
    url: "/files/favorites",
    data,
  };
  const res = (await request(options)) as boolean;
  return res;
}

export async function removeFromFavorite(ids: number[]) {
  const data = { fileIds: ids };
  const options: AxiosRequestConfig = {
    method: "delete",
    url: "/files/favorites",
    data,
  };
  const res = (await request(options)) as boolean;
  return res;
}

export async function getIsEncryptionSupport() {
  const res = (await request({
    method: "get",
    url: "/files/@privacy/available",
  })) as boolean;

  return res;
}

// TODO: Need update res type
export function setEncryptionKeys(keys: { [key: string]: string | boolean }) {
  const data = {
    publicKey: keys.publicKey,
    privateKeyEnc: keys.privateKeyEnc,
    enable: keys.enable,
    update: keys.update,
  };
  return request({
    method: "put",
    url: "privacyroom/keys",
    data,
  });
}

export async function getEncryptionKeys() {
  const res = (await request({
    method: "get",
    url: "privacyroom/keys",
  })) as { [key: string]: string | boolean };

  return res;
}

// TODO: Need update res type
export function getEncryptionAccess(fileId: number) {
  return request({
    method: "get",
    url: `privacyroom/access/${fileId}`,
    data: fileId,
  });
}

// export function updateFileStream(file, fileId, encrypted, forcesave) {
//   let fd = new FormData();
//   fd.append("file", file);
//   fd.append("encrypted", encrypted);
//   fd.append("forcesave", forcesave);

//   return request({
//     method: "put",
//     url: `/files/${fileId}/update`,
//     data: fd,
//   });
// }

export async function setFavoritesSetting(set: boolean) {
  const res = (await request({
    method: "put",
    url: "/files/settings/favorites",
    data: { set },
  })) as boolean;

  return res;
}

export async function setRecentSetting(set: boolean) {
  const res = (await request({
    method: "put",
    url: "/files/displayRecent",
    data: { set },
  })) as boolean;

  return res;
}

export async function hideConfirmConvert(save: boolean) {
  const res = (await request({
    method: "put",
    url: "/files/hideconfirmconvert",
    data: { save },
  })) as boolean;

  return res;
}

export async function getSubfolders(folderId: number) {
  const res = (await request({
    method: "get",
    url: `files/${folderId}/subfolders`,
  })) as TFolder[];

  return res;
}

export async function createThumbnails(fileIds: number[]) {
  const options: AxiosRequestConfig = {
    method: "post",
    url: "/files/thumbnails",
    data: { fileIds },
  };

  const res = (await request(options)) as number[];

  return res;
}

export async function getPresignedUri(fileId: number) {
  const res = (await request({
    method: "get",
    url: `files/file/${fileId}/presigned`,
  })) as TPresignedUri;

  return res;
}

// TODO: Need update res type
export function checkFillFormDraft(fileId: number) {
  return request({
    method: "post",
    url: `files/masterform/${fileId}/checkfillformdraft`,
    data: { fileId },
  });
}

export async function fileCopyAs(
  fileId: number,
  destTitle: string,
  destFolderId: number,
  enableExternalExt: boolean,
  password: string,
) {
  const res = (await request({
    method: "post",
    url: `files/file/${fileId}/copyas`,
    data: {
      destTitle,
      destFolderId,
      enableExternalExt,
      password,
    },
  })) as TFile;

  return res;
}

export async function getEditHistory(
  fileId: number,
  doc: null | string | number,
) {
  const res = (await request({
    method: "get",
    url: `files/file/${fileId}/edit/history?doc=${doc}`,
  })) as TEditHistory[];

  return res;
}

export async function getEditDiff(
  fileId: number,
  version: number,
  doc: null | number | string,
) {
  const res = (await request({
    method: "get",
    url: `files/file/${fileId}/edit/diff?version=${version}&doc=${doc}`,
  })) as TEditDiff;

  return res;
}

export async function restoreDocumentsVersion(
  fileId: number,
  version: number,
  doc: null | number | string,
) {
  const options: AxiosRequestConfig = {
    method: "get",
    url: `files/file/${fileId}/restoreversion?version=${version}&doc=${doc}`,
  };

  const res = (await request(options)) as TEditHistory[];

  return res;
}

export async function getSharedUsers(fileId: number) {
  const options: AxiosRequestConfig = {
    method: "get",
    url: `/files/file/${fileId}/sharedusers`,
  };

  const res = (await request(options)) as TSharedUsers;

  return res;
}

export async function getProtectUsers(fileId: number) {
  const options: AxiosRequestConfig = {
    method: "get",
    url: `/files/file/${fileId}/protectusers`,
  };

  const res = (await request(options)) as TSharedUsers;

  return res;
}



export async function sendEditorNotify(
  fileId: number,
  actionLink: {},
  emails: string[],
  message: string,
) {
  const res = (await request({
    method: "post",
    url: `files/file/${fileId}/sendeditornotify`,
    data: {
      actionLink,
      emails,
      message,
    },
  })) as TSendEditorNotify;

  return res;
}

export async function getDocumentServiceLocation(version?: number | string) {
  const params: { version?: string | number } = {};

  if (version !== undefined) {
    params.version = version;
  }

  const res = (await request({
    method: "get",
    url: `/files/docservice`,
    params,
  })) as TDocServiceLocation;

  return res;
}

export async function changeDocumentServiceLocation(
  docServiceUrl: string,
  internalUrl: string,
  portalUrl: string,
) {
  const res = (await request({
    method: "put",
    url: `files/docservice`,
    data: {
      DocServiceUrl: docServiceUrl,
      DocServiceUrlInternal: internalUrl,
      DocServiceUrlPortal: portalUrl,
    },
  })) as TDocServiceLocation;

  return res;
}

export async function getFileLink(fileId: number) {
  const res = (await request({
    method: "get",
    url: `/files/file/${fileId}/link`,
  })) as TFileLink;

  return res;
}

export async function getExternalLinks(
  fileId: number,
  startIndex = 0,
  count = 50,
) {
  const linkParams = `?startIndex=${startIndex}&count=${count}`;

  const res = (await request({
    method: "get",
    url: `files/file/${fileId}/links${linkParams}`,
  })) as TFileLink[];

  return res;
}

export async function getPrimaryLink(fileId: number) {
  const res = (await request({
    method: "get",
    url: `files/file/${fileId}/link`,
  })) as TFileLink;

  return res;
}

export async function editExternalLink(
  fileId: number,
  linkId: number,
  access: number,
  primary: boolean,
  internal: boolean,
  expirationDate: string,
) {
  const res = (await request({
    method: "put",
    url: `/files/file/${fileId}/links`,
    data: { linkId, access, primary, internal, expirationDate },
  })) as TFileLink;

  return res;
}

export async function addExternalLink(
  fileId: number,
  access: number,
  primary: boolean,
  internal: boolean,
) {
  const res = (await request({
    method: "put",
    url: `/files/file/${fileId}/links`,
    data: { access, primary, internal },
  })) as TFileLink;

  return res;
}

// TODO: Need update res type
export function checkIsFileExist(folderId: number, filesTitle: string[]) {
  return request({
    method: "post",
    url: `files/${folderId}/upload/check`,
    data: {
      filesTitle,
    },
  });
}

export function deleteFilesFromRecent(fileIds: number[]) {
  return request({
    method: "delete",
    url: `files/recent`,
    data: {
      fileIds,
    },
  });
<<<<<<< HEAD
=======
}

export async function getFilesUsedSpace() {
  const options: AxiosRequestConfig = {
    method: "get",
    url: `/files/filesusedspace`,
  };

  const res = (await request(options)) as TFilesUsedSpace;

  return res;
>>>>>>> e45bb7cc
}<|MERGE_RESOLUTION|>--- conflicted
+++ resolved
@@ -1195,8 +1195,6 @@
   return res;
 }
 
-
-
 export async function sendEditorNotify(
   fileId: number,
   actionLink: {},
@@ -1334,8 +1332,6 @@
       fileIds,
     },
   });
-<<<<<<< HEAD
-=======
 }
 
 export async function getFilesUsedSpace() {
@@ -1347,5 +1343,4 @@
   const res = (await request(options)) as TFilesUsedSpace;
 
   return res;
->>>>>>> e45bb7cc
 }