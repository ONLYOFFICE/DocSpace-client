﻿// (c) Copyright Ascensio System SIA 2010-2022
//
// This program is a free software product.
// You can redistribute it and/or modify it under the terms
// of the GNU Affero General Public License (AGPL) version 3 as published by the Free Software
// Foundation. In accordance with Section 7(a) of the GNU AGPL its Section 15 shall be amended
// to the effect that Ascensio System SIA expressly excludes the warranty of non-infringement of
// any third-party rights.
//
// This program is distributed WITHOUT ANY WARRANTY, without even the implied warranty
// of MERCHANTABILITY or FITNESS FOR A PARTICULAR  PURPOSE. For details, see
// the GNU AGPL at: http://www.gnu.org/licenses/agpl-3.0.html
//
// You can contact Ascensio System SIA at Lubanas st. 125a-25, Riga, Latvia, EU, LV-1021.
//
// The  interactive user interfaces in modified source and object code versions of the Program must
// display Appropriate Legal Notices, as required under Section 5 of the GNU AGPL version 3.
//
// Pursuant to Section 7(b) of the License you must retain the original Product logo when
// distributing the program. Pursuant to Section 7(e) we decline to grant you any rights under
// trademark law for use of our trademarks.
//
// All the Product's GUI elements, including illustrations and icon sets, as well as technical writing
// content are licensed under the terms of the Creative Commons Attribution-ShareAlike 4.0
// International. See the License terms at http://creativecommons.org/licenses/by-sa/4.0/legalcode

global using System.Data;
global using System.Reflection;

global using ASC.Api.Core;
global using ASC.Api.Core.Extensions;
global using ASC.Common;
global using ASC.Common.DependencyInjection;
global using ASC.Common.Log;
global using ASC.Common.Mapping;
global using ASC.Core;
global using ASC.Core.Common.EF;
global using ASC.Core.Common.EF.Context;
global using ASC.Core.Common.EF.Model;
global using ASC.Core.Common.Hosting;
global using ASC.Core.Common.Hosting.Interfaces;
global using ASC.Core.Common.Notify.IntegrationEvents.Events;
global using ASC.Core.Common.Settings;
global using ASC.Core.Notify.Senders;
global using ASC.EventBus.Abstractions;
global using ASC.Notify.Config;
<<<<<<< HEAD
global using ASC.Notify.Log;
=======
global using ASC.Notify.IntegrationEvents.EventHandling;
>>>>>>> 426e14b2
global using ASC.Notify.Messages;
global using ASC.Notify.Services;
global using ASC.Web.Core.WhiteLabel;
global using ASC.Web.Studio.Core.Notify;

global using Autofac;

global using AutoMapper;

global using Microsoft.AspNetCore.Builder;
global using Microsoft.EntityFrameworkCore;
global using Microsoft.Extensions.Hosting.WindowsServices;
global using Microsoft.Extensions.Logging;
global using Microsoft.Extensions.Options;

global using Newtonsoft.Json;<|MERGE_RESOLUTION|>--- conflicted
+++ resolved
@@ -1,67 +1,65 @@
-﻿// (c) Copyright Ascensio System SIA 2010-2022
-//
-// This program is a free software product.
-// You can redistribute it and/or modify it under the terms
-// of the GNU Affero General Public License (AGPL) version 3 as published by the Free Software
-// Foundation. In accordance with Section 7(a) of the GNU AGPL its Section 15 shall be amended
-// to the effect that Ascensio System SIA expressly excludes the warranty of non-infringement of
-// any third-party rights.
-//
-// This program is distributed WITHOUT ANY WARRANTY, without even the implied warranty
-// of MERCHANTABILITY or FITNESS FOR A PARTICULAR  PURPOSE. For details, see
-// the GNU AGPL at: http://www.gnu.org/licenses/agpl-3.0.html
-//
-// You can contact Ascensio System SIA at Lubanas st. 125a-25, Riga, Latvia, EU, LV-1021.
-//
-// The  interactive user interfaces in modified source and object code versions of the Program must
-// display Appropriate Legal Notices, as required under Section 5 of the GNU AGPL version 3.
-//
-// Pursuant to Section 7(b) of the License you must retain the original Product logo when
-// distributing the program. Pursuant to Section 7(e) we decline to grant you any rights under
-// trademark law for use of our trademarks.
-//
-// All the Product's GUI elements, including illustrations and icon sets, as well as technical writing
-// content are licensed under the terms of the Creative Commons Attribution-ShareAlike 4.0
-// International. See the License terms at http://creativecommons.org/licenses/by-sa/4.0/legalcode
-
+﻿// (c) Copyright Ascensio System SIA 2010-2022
+//
+// This program is a free software product.
+// You can redistribute it and/or modify it under the terms
+// of the GNU Affero General Public License (AGPL) version 3 as published by the Free Software
+// Foundation. In accordance with Section 7(a) of the GNU AGPL its Section 15 shall be amended
+// to the effect that Ascensio System SIA expressly excludes the warranty of non-infringement of
+// any third-party rights.
+//
+// This program is distributed WITHOUT ANY WARRANTY, without even the implied warranty
+// of MERCHANTABILITY or FITNESS FOR A PARTICULAR  PURPOSE. For details, see
+// the GNU AGPL at: http://www.gnu.org/licenses/agpl-3.0.html
+//
+// You can contact Ascensio System SIA at Lubanas st. 125a-25, Riga, Latvia, EU, LV-1021.
+//
+// The  interactive user interfaces in modified source and object code versions of the Program must
+// display Appropriate Legal Notices, as required under Section 5 of the GNU AGPL version 3.
+//
+// Pursuant to Section 7(b) of the License you must retain the original Product logo when
+// distributing the program. Pursuant to Section 7(e) we decline to grant you any rights under
+// trademark law for use of our trademarks.
+//
+// All the Product's GUI elements, including illustrations and icon sets, as well as technical writing
+// content are licensed under the terms of the Creative Commons Attribution-ShareAlike 4.0
+// International. See the License terms at http://creativecommons.org/licenses/by-sa/4.0/legalcode
+
 global using System.Data;
 global using System.Reflection;
-
-global using ASC.Api.Core;
+
+global using ASC.Api.Core;
 global using ASC.Api.Core.Extensions;
 global using ASC.Common;
 global using ASC.Common.DependencyInjection;
-global using ASC.Common.Log;
+global using ASC.Common.Log;
 global using ASC.Common.Mapping;
 global using ASC.Core;
 global using ASC.Core.Common.EF;
 global using ASC.Core.Common.EF.Context;
 global using ASC.Core.Common.EF.Model;
-global using ASC.Core.Common.Hosting;
-global using ASC.Core.Common.Hosting.Interfaces;
-global using ASC.Core.Common.Notify.IntegrationEvents.Events;
+global using ASC.Core.Common.Hosting;
+global using ASC.Core.Common.Hosting.Interfaces;
+global using ASC.Core.Common.Notify.IntegrationEvents.Events;
 global using ASC.Core.Common.Settings;
 global using ASC.Core.Notify.Senders;
-global using ASC.EventBus.Abstractions;
+global using ASC.EventBus.Abstractions;
+global using ASC.EventBus.Log;
 global using ASC.Notify.Config;
-<<<<<<< HEAD
-global using ASC.Notify.Log;
-=======
-global using ASC.Notify.IntegrationEvents.EventHandling;
->>>>>>> 426e14b2
+global using ASC.Notify.IntegrationEvents.EventHandling;
+global using ASC.Notify.Log;
 global using ASC.Notify.Messages;
 global using ASC.Notify.Services;
 global using ASC.Web.Core.WhiteLabel;
 global using ASC.Web.Studio.Core.Notify;
-
+
 global using Autofac;
-
+
 global using AutoMapper;
-
+
 global using Microsoft.AspNetCore.Builder;
-global using Microsoft.EntityFrameworkCore;
+global using Microsoft.EntityFrameworkCore;
 global using Microsoft.Extensions.Hosting.WindowsServices;
 global using Microsoft.Extensions.Logging;
 global using Microsoft.Extensions.Options;
-
-global using Newtonsoft.Json;+
+global using Newtonsoft.Json;