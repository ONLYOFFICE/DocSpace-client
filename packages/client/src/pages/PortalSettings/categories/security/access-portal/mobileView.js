// (c) Copyright Ascensio System SIA 2009-2025
//
// This program is a free software product.
// You can redistribute it and/or modify it under the terms
// of the GNU Affero General Public License (AGPL) version 3 as published by the Free Software
// Foundation. In accordance with Section 7(a) of the GNU AGPL its Section 15 shall be amended
// to the effect that Ascensio System SIA expressly excludes the warranty of non-infringement of
// any third-party rights.
//
// This program is distributed WITHOUT ANY WARRANTY, without even the implied warranty
// of MERCHANTABILITY or FITNESS FOR A PARTICULAR  PURPOSE. For details, see
// the GNU AGPL at: http://www.gnu.org/licenses/agpl-3.0.html
//
// You can contact Ascensio System SIA at Lubanas st. 125a-25, Riga, Latvia, EU, LV-1021.
//
// The  interactive user interfaces in modified source and object code versions of the Program must
// display Appropriate Legal Notices, as required under Section 5 of the GNU AGPL version 3.
//
// Pursuant to Section 7(b) of the License you must retain the original Product logo when
// distributing the program. Pursuant to Section 7(e) we decline to grant you any rights under
// trademark law for use of our trademarks.
//
// All the Product's GUI elements, including illustrations and icon sets, as well as technical writing
// content are licensed under the terms of the Creative Commons Attribution-ShareAlike 4.0
// International. See the License terms at http://creativecommons.org/licenses/by-sa/4.0/legalcode

import React, { useEffect } from "react";
import { useNavigate } from "react-router";
<<<<<<< HEAD
import { Trans, useTranslation } from "react-i18next";
=======
import { Trans } from "react-i18next";
>>>>>>> 398dda3c

import { MobileCategoryWrapper } from "@docspace/shared/components/mobile-category-wrapper";

import { setDocumentTitle } from "SRC_DIR/helpers/utils";

import { MainContainer } from "../StyledSecurity";

const MobileView = (props) => {
  const { t, withoutExternalLink } = props;

  const navigate = useNavigate();

  useEffect(() => {
    setDocumentTitle(
      t("PortalAccess", { productName: t("Common:ProductName") }),
    );
  }, []);

  const onClickLink = (e) => {
    e.preventDefault();
    navigate(e.target.pathname);
  };

  return (
    <MainContainer withoutExternalLink={withoutExternalLink}>
      <MobileCategoryWrapper
        title={t("SettingPasswordTittle")}
        subtitle={
          <Trans
            i18nKey="SettingPasswordStrengthMobileDescription"
            ns="Settings"
            t={t}
          />
        }
        url="/portal-settings/security/access-portal/password"
        onClickLink={onClickLink}
      />
      <MobileCategoryWrapper
        title={t("TwoFactorAuth")}
        subtitle={
          <Trans i18nKey="TwoFactorAuthMobileDescription" ns="Settings" t={t} />
        }
        url="/portal-settings/security/access-portal/tfa"
        onClickLink={onClickLink}
      />
      <MobileCategoryWrapper
        title={t("TrustedMail")}
        subtitle={
          <Trans i18nKey="TrustedMailMobileDescription" ns="Settings" t={t} />
        }
        url="/portal-settings/security/access-portal/trusted-mail"
        onClickLink={onClickLink}
      />
      <MobileCategoryWrapper
        title={t("DeveloperToolsAccess")}
        subtitle={
          <Trans
            i18nKey="DeveloperToolsAccessMobileDescription"
            ns="Settings"
            t={t}
          />
        }
        url="/portal-settings/security/access-portal/access-dev-tools"
        onClickLink={onClickLink}
      />
      <MobileCategoryWrapper
        title={t("InvitationSettings")}
        subtitle={
          <Trans
            i18nKey="InvitationSettingsMobile"
            ns="Settings"
            t={t}
            values={{ productName: t("Common:ProductName") }}
          />
        }
        url="/portal-settings/security/access-portal/invitation-settings"
        onClickLink={onClickLink}
      />
      <MobileCategoryWrapper
        title={t("IPSecurity")}
        subtitle={
          <Trans i18nKey="IPSecurityMobileDescription" ns="Settings" t={t} />
        }
        url="/portal-settings/security/access-portal/ip"
        onClickLink={onClickLink}
      />
      <MobileCategoryWrapper
        title={t("BruteForceProtection")}
        subtitle={t("BruteForceProtectionDescriptionMobile")}
        url="/portal-settings/security/access-portal/brute-force-protection"
        onClickLink={onClickLink}
      />
      <MobileCategoryWrapper
        title={t("AdminsMessage")}
        subtitle={
          <Trans i18nKey="AdminsMessageMobileDescription" ns="Settings" t={t} />
        }
        url="/portal-settings/security/access-portal/admin-message"
        onClickLink={onClickLink}
      />
      <MobileCategoryWrapper
        title={t("SessionLifetime")}
        subtitle={t("SessionLifetimeMobileDescription", {
          productName: t("Common:ProductName"),
        })}
        url="/portal-settings/security/access-portal/lifetime"
        onClickLink={onClickLink}
      />
    </MainContainer>
  );
};

export default MobileView;<|MERGE_RESOLUTION|>--- conflicted
+++ resolved
@@ -26,11 +26,7 @@
 
 import React, { useEffect } from "react";
 import { useNavigate } from "react-router";
-<<<<<<< HEAD
-import { Trans, useTranslation } from "react-i18next";
-=======
 import { Trans } from "react-i18next";
->>>>>>> 398dda3c
 
 import { MobileCategoryWrapper } from "@docspace/shared/components/mobile-category-wrapper";
 
