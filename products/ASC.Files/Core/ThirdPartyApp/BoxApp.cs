--- conflicted
+++ resolved
@@ -98,14 +98,9 @@
             CoreBaseSettings coreBaseSettings,
             CoreSettings coreSettings,
             IConfiguration configuration,
-<<<<<<< HEAD
             IEventBus<ConsumerCacheItem> cache,
             ConsumerFactory consumerFactory,
-=======
-            ICacheNotify<ConsumerCacheItem> cache,
-            ConsumerFactory consumerFactory,
             IHttpClientFactory clientFactory,
->>>>>>> de6bc3da
             string name, int order, Dictionary<string, string> additional)
             : base(tenantManager, coreBaseSettings, coreSettings, configuration, cache, consumerFactory, name, order, additional)
         {
@@ -269,11 +264,11 @@
                 {
                     Logger.Error("BoxApp: Error convert", e);
                 }
-            }
-
+            }
+
             var httpClient = ClientFactory.CreateClient();
-
-            var request = new HttpRequestMessage();
+
+            var request = new HttpRequestMessage();
             request.RequestUri = new Uri(BoxUrlUpload.Replace("{fileId}", fileId));
 
             using (var tmpStream = new MemoryStream())
@@ -291,9 +286,9 @@
                 }
                 else
                 {
-                    var downloadRequest = new HttpRequestMessage();
-                    downloadRequest.RequestUri = new Uri(downloadUrl);
-                    using var response = httpClient.Send(request);
+                    var downloadRequest = new HttpRequestMessage();
+                    downloadRequest.RequestUri = new Uri(downloadUrl);
+                    using var response = httpClient.Send(request);
                     using var downloadStream = new ResponseStream(response);
                     downloadStream.CopyTo(tmpStream);
                 }
@@ -303,17 +298,17 @@
                 tmpStream.Write(bytes, 0, bytes.Length);
 
                 request.Method = HttpMethod.Post;
-                request.Headers.Add("Authorization", "Bearer " + token);
+                request.Headers.Add("Authorization", "Bearer " + token);
                 request.Content.Headers.ContentType = new MediaTypeHeaderValue("multipart/form-data; boundary=" + boundary);
                 Logger.Debug("BoxApp: save file totalSize - " + tmpStream.Length);
 
-                tmpStream.Seek(0, SeekOrigin.Begin);
+                tmpStream.Seek(0, SeekOrigin.Begin);
                 request.Content = new StreamContent(tmpStream);
             }
 
             try
             {
-                using var response = httpClient.Send(request);
+                using var response = httpClient.Send(request);
                 using var responseStream = response.Content.ReadAsStream();
                 string result = null;
                 if (responseStream != null)
@@ -426,14 +421,14 @@
                     Logger.Error("BoxApp: token is null");
                     throw new SecurityException("Access token is null");
                 }
-
-                var request = new HttpRequestMessage();
+
+                var request = new HttpRequestMessage();
                 request.RequestUri = new Uri(BoxUrlFile.Replace("{fileId}", fileId) + "/content");
                 request.Method = HttpMethod.Get;
-                request.Headers.Add("Authorization", "Bearer " + token);
-
+                request.Headers.Add("Authorization", "Bearer " + token);
+
                 var httpClient = ClientFactory.CreateClient();
-                using var response = httpClient.Send(request);
+                using var response = httpClient.Send(request);
                 using var stream = new ResponseStream(response);
                 stream.CopyTo(context.Response.Body);
             }
