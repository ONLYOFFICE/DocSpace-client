import axios from "axios";
import * as fakeApi from "./fakeApi";

const PREFIX = "api";
const VERSION = "2.0";
const API_URL = `${window.location.origin}/${PREFIX}/${VERSION}`;

const IS_FAKE = false;

export function login(data) {
  return axios.post(`${API_URL}/authentication`, data);
}

export function getModulesList() {
  return IS_FAKE
    ? fakeApi.getModulesList()
    : axios
      .get(`${API_URL}/modules`)
      .then(res => {
        const modules = res.data.response;
        return axios.all(
          modules.map(m => axios.get(`${window.location.origin}/${m}`))
        );
      })
      .then(res => {
        const response = res.map(d => d.data.response);
        return Promise.resolve({ data: { response } });
      });
}

export function getUser() {
  return IS_FAKE
    ? fakeApi.getUser()
    : axios.get(`${API_URL}/people/@self.json`);
}

export function getSettings() {
  return IS_FAKE
    ? fakeApi.getSettings()
    : axios.get(`${API_URL}/settings.json`);
}

export function getPasswordSettings(key) {
  return IS_FAKE
    ? fakeApi.getPasswordSettings()
    : axios.get(`${API_URL}/settings/security/password`, {
      headers: { confirm: key }
    });
}

export function createUser(data, key) {
  return IS_FAKE
    ? fakeApi.createUser()
    : axios.post(`${API_URL}/people`, data, { headers: { confirm: key } });
}

export function validateConfirmLink(link) {
  return fakeApi.validateConfirmLink(link);
}

export function changePassword(userId, password, key) {
  return IS_FAKE
    ? fakeApi.changePassword()
    : axios.put(`${API_URL}/people/${userId}/password`, password, {
      headers: { confirm: key }
    });
}
export function updateActivationStatus(activationStatus, userId, key) {
  return IS_FAKE
    ? fakeApi.updateActivationStatus()
    : axios.put(`${API_URL}/people/activationstatus/${activationStatus}.json`, { userIds: [userId] }, {
      headers: { confirm: key }
    });
}

export function updateUser(data) {
  return IS_FAKE
    ? fakeApi.updateUser()
    : axios.put(`${API_URL}/people/${data.id}`, data);
}

export function checkConfirmLink(data) {
  return IS_FAKE
    ? fakeApi.checkConfirmLink()
    : axios.post(`${API_URL}/authentication/confirm.json`, data);
}

<<<<<<< HEAD
export function sendInstructionsToChangePassword(email) {
  return IS_FAKE
    ? fakeApi.sendInstructionsToChangePassword()
    : axios.post(`${API_URL}/people/password.json`, { email });
=======
export function deleteUser(userId) {
  return IS_FAKE
    ? fakeApi.deleteUser(userId)
    : axios.delete(`${API_URL}/people/${userId}.json`);
}

export function updateUserStatus(status, userIds, key) {
  return IS_FAKE
    ? fakeApi.updateUserStatus(status, userIds)
    : axios.put(`${API_URL}/people/status/${status}`, { userIds }, {
      headers: { confirm: key }
    });
>>>>>>> ef09e4a5
}<|MERGE_RESOLUTION|>--- conflicted
+++ resolved
@@ -85,12 +85,6 @@
     : axios.post(`${API_URL}/authentication/confirm.json`, data);
 }
 
-<<<<<<< HEAD
-export function sendInstructionsToChangePassword(email) {
-  return IS_FAKE
-    ? fakeApi.sendInstructionsToChangePassword()
-    : axios.post(`${API_URL}/people/password.json`, { email });
-=======
 export function deleteUser(userId) {
   return IS_FAKE
     ? fakeApi.deleteUser(userId)
@@ -103,5 +97,10 @@
     : axios.put(`${API_URL}/people/status/${status}`, { userIds }, {
       headers: { confirm: key }
     });
->>>>>>> ef09e4a5
+}
+
+export function sendInstructionsToChangePassword(email) {
+  return IS_FAKE
+    ? fakeApi.sendInstructionsToChangePassword()
+    : axios.post(`${API_URL}/people/password.json`, { email });
 }