// (c) Copyright Ascensio System SIA 2009-2025
//
// This program is a free software product.
// You can redistribute it and/or modify it under the terms
// of the GNU Affero General Public License (AGPL) version 3 as published by the Free Software
// Foundation. In accordance with Section 7(a) of the GNU AGPL its Section 15 shall be amended
// to the effect that Ascensio System SIA expressly excludes the warranty of non-infringement of
// any third-party rights.
//
// This program is distributed WITHOUT ANY WARRANTY, without even the implied warranty
// of MERCHANTABILITY or FITNESS FOR A PARTICULAR  PURPOSE. For details, see
// the GNU AGPL at: http://www.gnu.org/licenses/agpl-3.0.html
//
// You can contact Ascensio System SIA at Lubanas st. 125a-25, Riga, Latvia, EU, LV-1021.
//
// The  interactive user interfaces in modified source and object code versions of the Program must
// display Appropriate Legal Notices, as required under Section 5 of the GNU AGPL version 3.
//
// Pursuant to Section 7(b) of the License you must retain the original Product logo when
// distributing the program. Pursuant to Section 7(e) we decline to grant you any rights under
// trademark law for use of our trademarks.
//
// All the Product's GUI elements, including illustrations and icon sets, as well as technical writing
// content are licensed under the terms of the Creative Commons Attribution-ShareAlike 4.0
// International. See the License terms at http://creativecommons.org/licenses/by-sa/4.0/legalcode

import {
<<<<<<< HEAD
  settingsHandler,
  TypeSettings,
} from "@docspace/shared/__mocks__/handlers";
=======
  endpoints,
  HEADER_CONFIRM_WITHOUT_EMAIL,
  HEADER_NO_STANDALONE_SETTINGS,
} from "@docspace/shared/__mocks__/e2e";
>>>>>>> e124014e

import { getUrlWithQueryParams } from "./helpers/getUrlWithQueryParams";
import { expect, test } from "./fixtures/base";
import { selfGetByEmailHandler } from "@docspace/shared/__mocks__/handlers/people/self";
import { loginHandler } from "@docspace/shared/__mocks__/handlers/authentication/login";

const URL = "/login/confirm/LinkInvite";

const QUERY_PARAMS = [
  {
    name: "type",
    value: "LinkInvite",
  },
  {
    name: "key",
    value: "123",
  },
  {
    name: "uid",
    value: "123",
  },
  {
    name: "emplType",
    value: "3",
  },
];

const URL_WITH_PARAMS = getUrlWithQueryParams(URL, QUERY_PARAMS);

test.beforeEach(async ({ page }) => {
  await page.setExtraHTTPHeaders({
    "x-forwarded-host-test": "localhost",
  });
});

<<<<<<< HEAD
test("link invite email render", async ({ page, baseUrl }) => {
  await page.goto(`${baseUrl}${URL_WITH_PARAMS}`);
=======
test("link invite email render", async ({ page, mockRequest }) => {
  await mockRequest.setHeaders(NEXT_REQUEST_URL_WITH_PARAMS, [
    HEADER_CONFIRM_WITHOUT_EMAIL,
  ]);
  await mockRequest.router([endpoints.getUserByEmail]);
  await page.goto(URL_WITH_PARAMS);
>>>>>>> e124014e

  await expect(page).toHaveScreenshot([
    "desktop",
    "link-invite",
    "link-invite-email-render.png",
  ]);
});

<<<<<<< HEAD
test("link invite login render", async ({ page, baseUrl }) => {
  await page.goto(`${baseUrl}${URL_WITH_PARAMS}`);
=======
test("link invite login render", async ({ page, mockRequest }) => {
  await mockRequest.setHeaders(NEXT_REQUEST_URL_WITH_PARAMS, [
    HEADER_CONFIRM_WITHOUT_EMAIL,
  ]);
  await mockRequest.router([endpoints.getUserByEmail]);
  await page.goto(URL_WITH_PARAMS);
>>>>>>> e124014e

  await page.getByTestId("email-input-invite").fill("mail@mail.com");
  await page.getByTestId("email_continue_button").click();

  await page.waitForURL(`${baseUrl}/login?loginData**`, {
    waitUntil: "load",
  });

  await expect(page).toHaveScreenshot([
    "desktop",
    "link-invite",
    "link-invite-login-render.png",
  ]);
});

test("link invite registration render standalone", async ({
  page,
<<<<<<< HEAD
  baseUrl,
  port,
  clientRequestInterceptor,
}) => {
  clientRequestInterceptor.use(selfGetByEmailHandler(port, 404));
  await page.goto(`${baseUrl}${URL_WITH_PARAMS}`);
=======
  mockRequest,
}) => {
  await mockRequest.setHeaders(NEXT_REQUEST_URL_WITH_PARAMS, [
    HEADER_CONFIRM_WITHOUT_EMAIL,
  ]);
  await page.goto(URL_WITH_PARAMS);
>>>>>>> e124014e

  await page.getByTestId("email-input-invite").fill("mail@mail.com");
  await page.getByTestId("email_continue_button").click();

  await page
    .locator("p")
    .filter({ hasText: "Sign up" })
    .waitFor({ state: "attached" });

  await expect(page).toHaveScreenshot([
    "desktop",
    "link-invite",
    "link-invite-registration-render-standalone.png",
  ]);
});

test("link invite registration render no standalone", async ({
  page,
  port,
  clientRequestInterceptor,
  serverRequestInterceptor,
  baseUrl,
}) => {
<<<<<<< HEAD
  clientRequestInterceptor.use(selfGetByEmailHandler(port, 404));
  serverRequestInterceptor.use(
    settingsHandler(port, TypeSettings.NoStandalone),
  );
=======
  await mockRequest.setHeaders(NEXT_REQUEST_URL_WITH_PARAMS, [
    HEADER_NO_STANDALONE_SETTINGS,
    HEADER_CONFIRM_WITHOUT_EMAIL,
  ]);
>>>>>>> e124014e

  await page.goto(`${baseUrl}${URL_WITH_PARAMS}`);

  await page.getByTestId("email-input-invite").fill("mail@mail.com");
  await page.getByTestId("email_continue_button").click();

  await page
    .locator("p")
    .filter({ hasText: "Sign up" })
    .waitFor({ state: "attached" });

  await expect(page).toHaveScreenshot([
    "desktop",
    "link-invite",
    "link-invite-registration-render-no-standalone.png",
  ]);
});

<<<<<<< HEAD
test("link invite email error", async ({
  page,
  baseUrl,
  port,
  clientRequestInterceptor,
}) => {
  clientRequestInterceptor.use(selfGetByEmailHandler(port));
  await page.goto(`${baseUrl}${URL_WITH_PARAMS}`);
=======
test("link invite email error", async ({ page, mockRequest }) => {
  await mockRequest.setHeaders(NEXT_REQUEST_URL_WITH_PARAMS, [
    HEADER_CONFIRM_WITHOUT_EMAIL,
  ]);
  await mockRequest.router([endpoints.getUserByEmail]);
  await page.goto(URL_WITH_PARAMS);
>>>>>>> e124014e

  await page.getByTestId("email-input-invite").fill("mail.com");
  await page.getByTestId("email_continue_button").click();

  await expect(page).toHaveScreenshot([
    "desktop",
    "link-invite",
    "link-invite-email-error.png",
  ]);
});

<<<<<<< HEAD
test("link invite login success", async ({ page, baseUrl }) => {
  await page.goto(`${baseUrl}${URL_WITH_PARAMS}`);
=======
test("link invite login success", async ({ page, mockRequest }) => {
  await mockRequest.setHeaders(NEXT_REQUEST_URL_WITH_PARAMS, [
    HEADER_CONFIRM_WITHOUT_EMAIL,
  ]);
  await mockRequest.router([
    endpoints.getUserByEmail,
    endpoints.checkConfirmLink,
    endpoints.login,
  ]);

  await page.goto(URL_WITH_PARAMS);
>>>>>>> e124014e

  await page.getByTestId("email-input-invite").fill("mail@mail.com");
  await page.getByTestId("email_continue_button").click();

  await page.waitForURL(`${baseUrl}/login?loginData**`, {
    waitUntil: "load",
  });

  await page.fill("[name='password']", "qwerty123");
  await page.getByTestId("password_input_eye_off_icon").click();

  await expect(page).toHaveScreenshot([
    "desktop",
    "link-invite",
    "link-invite-login-success.png",
  ]);

<<<<<<< HEAD
  await page.getByTestId("button").click();
  await page.waitForURL(`${baseUrl}/`, { waitUntil: "load" });
=======
  await page.getByTestId("login_button").click();
  await page.waitForURL("/", { waitUntil: "load" });
>>>>>>> e124014e

  await expect(page).toHaveScreenshot([
    "desktop",
    "link-invite",
    "link-invite-login-success-redirect.png",
  ]);
});

<<<<<<< HEAD
test("link invite login error", async ({
  page,
  baseUrl,
  port,
  clientRequestInterceptor,
}) => {
  clientRequestInterceptor.use(
    selfGetByEmailHandler(port),
    loginHandler(port, 404),
  );
  await page.goto(`${baseUrl}${URL_WITH_PARAMS}`);
=======
test("link invite login error", async ({ page, mockRequest }) => {
  await mockRequest.setHeaders(NEXT_REQUEST_URL_WITH_PARAMS, [
    HEADER_CONFIRM_WITHOUT_EMAIL,
  ]);
  await mockRequest.router([endpoints.getUserByEmail]);

  await page.goto(URL_WITH_PARAMS);
>>>>>>> e124014e

  await page.getByTestId("email-input-invite").fill("mail@mail.com");
  await page.getByTestId("email_continue_button").click();

  await page.waitForURL(`${baseUrl}/login?loginData**`, {
    waitUntil: "load",
  });

  await page.fill("[name='password']", "123");

  await page.getByTestId("login_button").click();

  await expect(page).toHaveScreenshot([
    "desktop",
    "link-invite",
    "link-invite-login-error.png",
  ]);
});

test("link invite registration success standalone", async ({
  page,
  baseUrl,
  port,
  clientRequestInterceptor,
}) => {
<<<<<<< HEAD
  clientRequestInterceptor.use(selfGetByEmailHandler(port, 404));
  await page.goto(`${baseUrl}${URL_WITH_PARAMS}`);
=======
  await mockRequest.setHeaders(NEXT_REQUEST_URL_WITH_PARAMS, [
    HEADER_CONFIRM_WITHOUT_EMAIL,
  ]);
  await mockRequest.router([endpoints.createUser, endpoints.login]);
  await page.goto(URL_WITH_PARAMS);
>>>>>>> e124014e

  await page.getByTestId("email-input-invite").fill("mail@mail.com");
  await page.getByTestId("email_continue_button").click();

  await page.fill("[name='first-name']", "firstName");
  await page.fill("[name='last-name']", "lastName");
  await page.fill("[name='password']", "qwerty123");
  await page.getByTestId("password_input_eye_off_icon").click();

  await expect(page).toHaveScreenshot([
    "desktop",
    "link-invite",
    "link-invite-registration-success-standalone.png",
  ]);

<<<<<<< HEAD
  await page.getByRole("button", { name: "Sign up" }).click();
  await page.waitForURL(`${baseUrl}/`, {
    waitUntil: "load",
  });
=======
  await page.getByTestId("signup_button").click();
  await page.waitForURL("/", { waitUntil: "load" });
>>>>>>> e124014e

  await expect(page).toHaveScreenshot([
    "desktop",
    "link-invite",
    "link-invite-registration-success-redirect-standalone.png",
  ]);
});

test("link invite registration success no standalone", async ({
  page,
  port,
  clientRequestInterceptor,
  serverRequestInterceptor,
  baseUrl,
}) => {
<<<<<<< HEAD
  clientRequestInterceptor.use(selfGetByEmailHandler(port, 404));
  serverRequestInterceptor.use(
    settingsHandler(port, TypeSettings.NoStandalone),
  );
=======
  await mockRequest.setHeaders(NEXT_REQUEST_URL_WITH_PARAMS, [
    HEADER_NO_STANDALONE_SETTINGS,
    HEADER_CONFIRM_WITHOUT_EMAIL,
  ]);
>>>>>>> e124014e

  await page.goto(`${baseUrl}${URL_WITH_PARAMS}`);

  await page.getByTestId("email-input-invite").fill("mail@mail.com");
  await page.getByTestId("email_continue_button").click();

  await page.fill("[name='first-name']", "firstName");
  await page.fill("[name='last-name']", "lastName");
  await page.fill("[name='password']", "qwerty123");

  await page.getByTestId("news_checkbox").click();

  await page.getByTestId("password_input_eye_off_icon").click();

  await expect(page).toHaveScreenshot([
    "desktop",
    "link-invite",
    "link-invite-registration-success-no-standalone.png",
  ]);

<<<<<<< HEAD
  await page.getByRole("button", { name: "Sign up" }).click();
  await page.waitForURL(`${baseUrl}/`, { waitUntil: "load" });
=======
  await page.getByTestId("signup_button").click();
  await page.waitForURL("/", { waitUntil: "load" });
>>>>>>> e124014e

  await expect(page).toHaveScreenshot([
    "desktop",
    "link-invite",
    "link-invite-registration-success-redirect-no-standalone.png",
  ]);
});

test("link invite registration error standalone", async ({
  page,
<<<<<<< HEAD
  baseUrl,
  port,
  clientRequestInterceptor,
}) => {
  clientRequestInterceptor.use(selfGetByEmailHandler(port, 404));
  await page.goto(`${baseUrl}${URL_WITH_PARAMS}`);
=======
  mockRequest,
}) => {
  await mockRequest.setHeaders(NEXT_REQUEST_URL_WITH_PARAMS, [
    HEADER_CONFIRM_WITHOUT_EMAIL,
  ]);
  await page.goto(URL_WITH_PARAMS);
>>>>>>> e124014e

  await page.getByTestId("email-input-invite").fill("mail@mail.com");
  await page.getByTestId("email_continue_button").click();
  await page.fill("[name='password']", "123");

  await page.getByTestId("password_input_eye_off_icon").click();

  await page.getByTestId("signup_button").click();

  await expect(page).toHaveScreenshot(
    ["desktop", "link-invite", "link-invite-registration-error-standalone.png"],
    { fullPage: true },
  );
});

test("link invite registration error no standalone", async ({
  page,
  port,
  clientRequestInterceptor,
  serverRequestInterceptor,
  baseUrl,
}) => {
<<<<<<< HEAD
  clientRequestInterceptor.use(selfGetByEmailHandler(port, 404));
  serverRequestInterceptor.use(
    settingsHandler(port, TypeSettings.NoStandalone),
  );
=======
  await mockRequest.setHeaders(NEXT_REQUEST_URL_WITH_PARAMS, [
    HEADER_NO_STANDALONE_SETTINGS,
    HEADER_CONFIRM_WITHOUT_EMAIL,
  ]);
>>>>>>> e124014e

  await page.goto(`${baseUrl}${URL_WITH_PARAMS}`);

  await page.getByTestId("email-input-invite").fill("mail@mail.com");
  await page.getByTestId("email_continue_button").click();

  await page.fill("[name='password']", "123");

  await page.getByTestId("password_input_eye_off_icon").click();

  await page.getByTestId("signup_button").click();

  await expect(page).toHaveScreenshot(
    [
      "desktop",
      "link-invite",
      "link-invite-registration-error-no-standalone.png",
    ],
    { fullPage: true },
  );
});<|MERGE_RESOLUTION|>--- conflicted
+++ resolved
@@ -25,16 +25,9 @@
 // International. See the License terms at http://creativecommons.org/licenses/by-sa/4.0/legalcode
 
 import {
-<<<<<<< HEAD
   settingsHandler,
   TypeSettings,
 } from "@docspace/shared/__mocks__/handlers";
-=======
-  endpoints,
-  HEADER_CONFIRM_WITHOUT_EMAIL,
-  HEADER_NO_STANDALONE_SETTINGS,
-} from "@docspace/shared/__mocks__/e2e";
->>>>>>> e124014e
 
 import { getUrlWithQueryParams } from "./helpers/getUrlWithQueryParams";
 import { expect, test } from "./fixtures/base";
@@ -70,17 +63,8 @@
   });
 });
 
-<<<<<<< HEAD
 test("link invite email render", async ({ page, baseUrl }) => {
   await page.goto(`${baseUrl}${URL_WITH_PARAMS}`);
-=======
-test("link invite email render", async ({ page, mockRequest }) => {
-  await mockRequest.setHeaders(NEXT_REQUEST_URL_WITH_PARAMS, [
-    HEADER_CONFIRM_WITHOUT_EMAIL,
-  ]);
-  await mockRequest.router([endpoints.getUserByEmail]);
-  await page.goto(URL_WITH_PARAMS);
->>>>>>> e124014e
 
   await expect(page).toHaveScreenshot([
     "desktop",
@@ -89,17 +73,8 @@
   ]);
 });
 
-<<<<<<< HEAD
 test("link invite login render", async ({ page, baseUrl }) => {
   await page.goto(`${baseUrl}${URL_WITH_PARAMS}`);
-=======
-test("link invite login render", async ({ page, mockRequest }) => {
-  await mockRequest.setHeaders(NEXT_REQUEST_URL_WITH_PARAMS, [
-    HEADER_CONFIRM_WITHOUT_EMAIL,
-  ]);
-  await mockRequest.router([endpoints.getUserByEmail]);
-  await page.goto(URL_WITH_PARAMS);
->>>>>>> e124014e
 
   await page.getByTestId("email-input-invite").fill("mail@mail.com");
   await page.getByTestId("email_continue_button").click();
@@ -117,21 +92,12 @@
 
 test("link invite registration render standalone", async ({
   page,
-<<<<<<< HEAD
-  baseUrl,
-  port,
-  clientRequestInterceptor,
-}) => {
-  clientRequestInterceptor.use(selfGetByEmailHandler(port, 404));
-  await page.goto(`${baseUrl}${URL_WITH_PARAMS}`);
-=======
-  mockRequest,
-}) => {
-  await mockRequest.setHeaders(NEXT_REQUEST_URL_WITH_PARAMS, [
-    HEADER_CONFIRM_WITHOUT_EMAIL,
-  ]);
-  await page.goto(URL_WITH_PARAMS);
->>>>>>> e124014e
+  baseUrl,
+  port,
+  clientRequestInterceptor,
+}) => {
+  clientRequestInterceptor.use(selfGetByEmailHandler(port, 404));
+  await page.goto(`${baseUrl}${URL_WITH_PARAMS}`);
 
   await page.getByTestId("email-input-invite").fill("mail@mail.com");
   await page.getByTestId("email_continue_button").click();
@@ -155,17 +121,10 @@
   serverRequestInterceptor,
   baseUrl,
 }) => {
-<<<<<<< HEAD
   clientRequestInterceptor.use(selfGetByEmailHandler(port, 404));
   serverRequestInterceptor.use(
     settingsHandler(port, TypeSettings.NoStandalone),
   );
-=======
-  await mockRequest.setHeaders(NEXT_REQUEST_URL_WITH_PARAMS, [
-    HEADER_NO_STANDALONE_SETTINGS,
-    HEADER_CONFIRM_WITHOUT_EMAIL,
-  ]);
->>>>>>> e124014e
 
   await page.goto(`${baseUrl}${URL_WITH_PARAMS}`);
 
@@ -184,7 +143,6 @@
   ]);
 });
 
-<<<<<<< HEAD
 test("link invite email error", async ({
   page,
   baseUrl,
@@ -193,14 +151,6 @@
 }) => {
   clientRequestInterceptor.use(selfGetByEmailHandler(port));
   await page.goto(`${baseUrl}${URL_WITH_PARAMS}`);
-=======
-test("link invite email error", async ({ page, mockRequest }) => {
-  await mockRequest.setHeaders(NEXT_REQUEST_URL_WITH_PARAMS, [
-    HEADER_CONFIRM_WITHOUT_EMAIL,
-  ]);
-  await mockRequest.router([endpoints.getUserByEmail]);
-  await page.goto(URL_WITH_PARAMS);
->>>>>>> e124014e
 
   await page.getByTestId("email-input-invite").fill("mail.com");
   await page.getByTestId("email_continue_button").click();
@@ -212,22 +162,8 @@
   ]);
 });
 
-<<<<<<< HEAD
 test("link invite login success", async ({ page, baseUrl }) => {
   await page.goto(`${baseUrl}${URL_WITH_PARAMS}`);
-=======
-test("link invite login success", async ({ page, mockRequest }) => {
-  await mockRequest.setHeaders(NEXT_REQUEST_URL_WITH_PARAMS, [
-    HEADER_CONFIRM_WITHOUT_EMAIL,
-  ]);
-  await mockRequest.router([
-    endpoints.getUserByEmail,
-    endpoints.checkConfirmLink,
-    endpoints.login,
-  ]);
-
-  await page.goto(URL_WITH_PARAMS);
->>>>>>> e124014e
 
   await page.getByTestId("email-input-invite").fill("mail@mail.com");
   await page.getByTestId("email_continue_button").click();
@@ -245,13 +181,8 @@
     "link-invite-login-success.png",
   ]);
 
-<<<<<<< HEAD
   await page.getByTestId("button").click();
   await page.waitForURL(`${baseUrl}/`, { waitUntil: "load" });
-=======
-  await page.getByTestId("login_button").click();
-  await page.waitForURL("/", { waitUntil: "load" });
->>>>>>> e124014e
 
   await expect(page).toHaveScreenshot([
     "desktop",
@@ -260,7 +191,6 @@
   ]);
 });
 
-<<<<<<< HEAD
 test("link invite login error", async ({
   page,
   baseUrl,
@@ -272,15 +202,6 @@
     loginHandler(port, 404),
   );
   await page.goto(`${baseUrl}${URL_WITH_PARAMS}`);
-=======
-test("link invite login error", async ({ page, mockRequest }) => {
-  await mockRequest.setHeaders(NEXT_REQUEST_URL_WITH_PARAMS, [
-    HEADER_CONFIRM_WITHOUT_EMAIL,
-  ]);
-  await mockRequest.router([endpoints.getUserByEmail]);
-
-  await page.goto(URL_WITH_PARAMS);
->>>>>>> e124014e
 
   await page.getByTestId("email-input-invite").fill("mail@mail.com");
   await page.getByTestId("email_continue_button").click();
@@ -306,16 +227,8 @@
   port,
   clientRequestInterceptor,
 }) => {
-<<<<<<< HEAD
-  clientRequestInterceptor.use(selfGetByEmailHandler(port, 404));
-  await page.goto(`${baseUrl}${URL_WITH_PARAMS}`);
-=======
-  await mockRequest.setHeaders(NEXT_REQUEST_URL_WITH_PARAMS, [
-    HEADER_CONFIRM_WITHOUT_EMAIL,
-  ]);
-  await mockRequest.router([endpoints.createUser, endpoints.login]);
-  await page.goto(URL_WITH_PARAMS);
->>>>>>> e124014e
+  clientRequestInterceptor.use(selfGetByEmailHandler(port, 404));
+  await page.goto(`${baseUrl}${URL_WITH_PARAMS}`);
 
   await page.getByTestId("email-input-invite").fill("mail@mail.com");
   await page.getByTestId("email_continue_button").click();
@@ -331,15 +244,10 @@
     "link-invite-registration-success-standalone.png",
   ]);
 
-<<<<<<< HEAD
   await page.getByRole("button", { name: "Sign up" }).click();
   await page.waitForURL(`${baseUrl}/`, {
     waitUntil: "load",
   });
-=======
-  await page.getByTestId("signup_button").click();
-  await page.waitForURL("/", { waitUntil: "load" });
->>>>>>> e124014e
 
   await expect(page).toHaveScreenshot([
     "desktop",
@@ -355,17 +263,10 @@
   serverRequestInterceptor,
   baseUrl,
 }) => {
-<<<<<<< HEAD
   clientRequestInterceptor.use(selfGetByEmailHandler(port, 404));
   serverRequestInterceptor.use(
     settingsHandler(port, TypeSettings.NoStandalone),
   );
-=======
-  await mockRequest.setHeaders(NEXT_REQUEST_URL_WITH_PARAMS, [
-    HEADER_NO_STANDALONE_SETTINGS,
-    HEADER_CONFIRM_WITHOUT_EMAIL,
-  ]);
->>>>>>> e124014e
 
   await page.goto(`${baseUrl}${URL_WITH_PARAMS}`);
 
@@ -386,13 +287,8 @@
     "link-invite-registration-success-no-standalone.png",
   ]);
 
-<<<<<<< HEAD
-  await page.getByRole("button", { name: "Sign up" }).click();
+  await page.getByTestId("signup_button").click();
   await page.waitForURL(`${baseUrl}/`, { waitUntil: "load" });
-=======
-  await page.getByTestId("signup_button").click();
-  await page.waitForURL("/", { waitUntil: "load" });
->>>>>>> e124014e
 
   await expect(page).toHaveScreenshot([
     "desktop",
@@ -403,21 +299,12 @@
 
 test("link invite registration error standalone", async ({
   page,
-<<<<<<< HEAD
-  baseUrl,
-  port,
-  clientRequestInterceptor,
-}) => {
-  clientRequestInterceptor.use(selfGetByEmailHandler(port, 404));
-  await page.goto(`${baseUrl}${URL_WITH_PARAMS}`);
-=======
-  mockRequest,
-}) => {
-  await mockRequest.setHeaders(NEXT_REQUEST_URL_WITH_PARAMS, [
-    HEADER_CONFIRM_WITHOUT_EMAIL,
-  ]);
-  await page.goto(URL_WITH_PARAMS);
->>>>>>> e124014e
+  baseUrl,
+  port,
+  clientRequestInterceptor,
+}) => {
+  clientRequestInterceptor.use(selfGetByEmailHandler(port, 404));
+  await page.goto(`${baseUrl}${URL_WITH_PARAMS}`);
 
   await page.getByTestId("email-input-invite").fill("mail@mail.com");
   await page.getByTestId("email_continue_button").click();
@@ -440,17 +327,10 @@
   serverRequestInterceptor,
   baseUrl,
 }) => {
-<<<<<<< HEAD
   clientRequestInterceptor.use(selfGetByEmailHandler(port, 404));
   serverRequestInterceptor.use(
     settingsHandler(port, TypeSettings.NoStandalone),
   );
-=======
-  await mockRequest.setHeaders(NEXT_REQUEST_URL_WITH_PARAMS, [
-    HEADER_NO_STANDALONE_SETTINGS,
-    HEADER_CONFIRM_WITHOUT_EMAIL,
-  ]);
->>>>>>> e124014e
 
   await page.goto(`${baseUrl}${URL_WITH_PARAMS}`);
 
