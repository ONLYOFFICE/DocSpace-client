--- conflicted
+++ resolved
@@ -1,24 +1,24 @@
-import { makeAutoObservable } from 'mobx';
-import api from '@appserver/common/api';
+import { makeAutoObservable } from "mobx";
+import api from "@appserver/common/api";
 import {
   FolderType,
   FilterType,
   FileType,
   FileAction,
   AppServerConfig,
-} from '@appserver/common/constants';
-import history from '@appserver/common/history';
-import { loopTreeFolders } from '../helpers/files-helpers';
-import config from '../../package.json';
-import { combineUrl } from '@appserver/common/utils';
-import { updateTempContent } from '@appserver/common/utils';
-import { thumbnailStatuses } from '../helpers/constants';
-import { isMobile } from 'react-device-detect';
-import { openDocEditor as openEditor } from '../helpers/utils';
-import toastr from 'studio/toastr';
+} from "@appserver/common/constants";
+import history from "@appserver/common/history";
+import { loopTreeFolders } from "../helpers/files-helpers";
+import config from "../../package.json";
+import { combineUrl } from "@appserver/common/utils";
+import { updateTempContent } from "@appserver/common/utils";
+import { thumbnailStatuses } from "../helpers/constants";
+import { isMobile } from "react-device-detect";
+import { openDocEditor as openEditor } from "../helpers/utils";
+import toastr from "studio/toastr";
 
 const { FilesFilter } = api;
-const storageViewAs = localStorage.getItem('viewAs');
+const storageViewAs = localStorage.getItem("viewAs");
 
 class FilesStore {
   authStore;
@@ -32,9 +32,10 @@
 
   isLoaded = false;
   isLoading = false;
-  viewAs = isMobile && storageViewAs !== 'tile' ? 'row' : storageViewAs || 'table';
+  viewAs =
+    isMobile && storageViewAs !== "tile" ? "row" : storageViewAs || "table";
   dragging = false;
-  privacyInstructions = 'https://www.onlyoffice.com/private-rooms.aspx';
+  privacyInstructions = "https://www.onlyoffice.com/private-rooms.aspx";
   isInit = false;
 
   tooltipPageX = 0;
@@ -46,7 +47,7 @@
   folders = [];
   selection = [];
   bufferSelection = null;
-  selected = 'close';
+  selected = "close";
   filter = FilesFilter.getDefault(); //TODO: FILTER
   loadTimeout = null;
 
@@ -58,10 +59,10 @@
     selectedFolderStore,
     treeFoldersStore,
     formatsStore,
-    filesSettingsStore,
+    filesSettingsStore
   ) {
     const pathname = window.location.pathname.toLowerCase();
-    this.isEditor = pathname.indexOf('doceditor') !== -1;
+    this.isEditor = pathname.indexOf("doceditor") !== -1;
 
     makeAutoObservable(this);
     this.authStore = authStore;
@@ -80,7 +81,7 @@
 
   setViewAs = (viewAs) => {
     this.viewAs = viewAs;
-    localStorage.setItem('viewAs', viewAs);
+    localStorage.setItem("viewAs", viewAs);
   };
 
   setDragging = (dragging) => {
@@ -113,11 +114,11 @@
     let operationName;
 
     if (this.authStore.isAdmin && isShareFolder) {
-      operationName = 'copy';
+      operationName = "copy";
     } else if (!this.authStore.isAdmin && (isShareFolder || isCommonFolder)) {
-      operationName = 'copy';
+      operationName = "copy";
     } else {
-      operationName = 'move';
+      operationName = "move";
     }
 
     return {
@@ -152,7 +153,10 @@
     }
 
     if (!this.isEditor) {
-      requests.push(getPortalCultures(), this.treeFoldersStore.fetchTreeFolders());
+      requests.push(
+        getPortalCultures(),
+        this.treeFoldersStore.fetchTreeFolders()
+      );
 
       if (isDesktopClient) {
         requests.push(getIsEncryptionSupport(), getEncryptionKeys());
@@ -188,7 +192,7 @@
   getFilesChecked = (file, selected) => {
     const type = file.fileType;
     switch (selected) {
-      case 'all':
+      case "all":
         return true;
       case FilterType.FoldersOnly.toString():
         return file.parentId;
@@ -223,7 +227,8 @@
   };
 
   setSelected = (selected) => {
-    if (selected === 'close' || selected === 'none') this.setBufferSelection(null);
+    if (selected === "close" || selected === "none")
+      this.setBufferSelection(null);
 
     this.selected = selected;
     const files = this.files.concat(this.folders);
@@ -258,11 +263,18 @@
 
   setFilterUrl = (filter) => {
     const urlFilter = filter.toUrlParams();
-    history.push(combineUrl(AppServerConfig.proxyURL, config.homepage, `/filter?${urlFilter}`));
+    history.push(
+      combineUrl(
+        AppServerConfig.proxyURL,
+        config.homepage,
+        `/filter?${urlFilter}`
+      )
+    );
   };
 
   isEmptyLastPageAfterOperation = (newSelection) => {
-    const selection = newSelection || this.selection?.length || [this.bufferSelection].length;
+    const selection =
+      newSelection || this.selection?.length || [this.bufferSelection].length;
 
     return (
       selection &&
@@ -280,23 +292,34 @@
     return newFilter;
   };
 
-  fetchFiles = (folderId, filter, clearFilter = true, withSubfolders = false) => {
-    const { treeFolders, setSelectedNode, getSubfolders } = this.treeFoldersStore;
+  fetchFiles = (
+    folderId,
+    filter,
+    clearFilter = true,
+    withSubfolders = false
+  ) => {
+    const {
+      treeFolders,
+      setSelectedNode,
+      getSubfolders,
+    } = this.treeFoldersStore;
 
     const filterData = filter ? filter.clone() : FilesFilter.getDefault();
     filterData.folder = folderId;
 
-    const filterStorageItem = localStorage.getItem(`UserFilter=${this.userStore.user.id}`);
+    const filterStorageItem = localStorage.getItem(
+      `UserFilter=${this.userStore.user.id}`
+    );
 
     if (filterStorageItem && !filter) {
-      const splitFilter = filterStorageItem.split(',');
+      const splitFilter = filterStorageItem.split(",");
 
       filterData.sortBy = splitFilter[0];
       filterData.pageCount = splitFilter[1];
       filterData.sortOrder = splitFilter[2];
     }
 
-    setSelectedNode([folderId + '']);
+    setSelectedNode([folderId + ""]);
 
     //TODO: fix @my
     let requestCounter = 1;
@@ -304,7 +327,8 @@
       api.files
         .getFolder(folderId, filterData)
         .then(async (data) => {
-          const isRecycleBinFolder = data.current.rootFolderType === FolderType.TRASH;
+          const isRecycleBinFolder =
+            data.current.rootFolderType === FolderType.TRASH;
 
           !isRecycleBinFolder && this.checkUpdateNode(data, folderId);
 
@@ -315,7 +339,8 @@
             loopTreeFolders(path, treeFolders, subfolders, foldersCount);
           }
 
-          const isPrivacyFolder = data.current.rootFolderType === FolderType.Privacy;
+          const isPrivacyFolder =
+            data.current.rootFolderType === FolderType.Privacy;
 
           filterData.total = data.total;
           this.setFilesFilter(filterData); //TODO: FILTER
@@ -324,7 +349,7 @@
 
           if (clearFilter) {
             this.fileActionStore.setAction({ type: null });
-            this.setSelected('close');
+            this.setSelected("close");
           }
 
           const navigationPath = await Promise.all(
@@ -332,9 +357,11 @@
               const data = await api.files.getFolderInfo(folder);
 
               return { id: folder, title: data.title };
-            }),
+            })
           ).then((res) => {
-            return res.filter((item, index) => index !== res.length - 1).reverse();
+            return res
+              .filter((item, index) => index !== res.length - 1)
+              .reverse();
           });
 
           this.selectedFolderStore.setSelectedFolder({
@@ -348,7 +375,7 @@
           const selectedFolder = {
             selectedFolder: { ...this.selectedFolderStore },
           };
-          this.viewAs === 'tile' && this.createThumbnails();
+          this.viewAs === "tile" && this.createThumbnails();
           return Promise.resolve(selectedFolder);
         })
         .catch((err) => {
@@ -356,13 +383,15 @@
           if (!requestCounter) return;
           requestCounter--;
 
-          if (folderId === '@my' /*  && !this.isInit */) {
+          if (folderId === "@my" /*  && !this.isInit */) {
             setTimeout(() => {
               return request();
             }, 5000);
           } else {
             this.treeFoldersStore.fetchTreeFolders();
-            return this.fetchFiles(this.userStore.user.isVisitor ? '@common' : '@my');
+            return this.fetchFiles(
+              this.userStore.user.isVisitor ? "@common" : "@my"
+            );
           }
         });
 
@@ -381,7 +410,11 @@
 
     while (somePath.length !== 1) {
       const folderItem = newItems.find((x) => x.id === somePath[0]);
-      newItems = folderItem?.folders ? folderItem.folders : somePath.length > 1 ? [] : null;
+      newItems = folderItem?.folders
+        ? folderItem.folders
+        : somePath.length > 1
+        ? []
+        : null;
       if (!newItems) {
         return;
       }
@@ -397,7 +430,9 @@
   };
 
   isFileSelected = (fileId, parentId) => {
-    const item = this.selection.find((x) => x.id === fileId && x.parentId === parentId);
+    const item = this.selection.find(
+      (x) => x.id === fileId && x.parentId === parentId
+    );
 
     return item !== undefined;
   };
@@ -411,19 +446,26 @@
   deselectFile = (file) => {
     const { id, parentId } = file;
     const isFileSelected = this.isFileSelected(id, parentId);
-    if (isFileSelected) this.selection = this.selection.filter((x) => x.id !== id);
-  };
-
-  removeOptions = (options, toRemoveArray) => options.filter((o) => !toRemoveArray.includes(o));
+    if (isFileSelected)
+      this.selection = this.selection.filter((x) => x.id !== id);
+  };
+
+  removeOptions = (options, toRemoveArray) =>
+    options.filter((o) => !toRemoveArray.includes(o));
 
   getFilesContextOptions = (item, canOpenPlayer) => {
-    const isVisitor = (this.userStore.user && this.userStore.user.isVisitor) || false;
+    const isVisitor =
+      (this.userStore.user && this.userStore.user.isVisitor) || false;
     const isFile = !!item.fileExst || item.contentLength;
-    const isFavorite = item.fileStatus === 32 || item.fileStatus === 33 || item.fileStatus === 34;
+    const isFavorite =
+      item.fileStatus === 32 ||
+      item.fileStatus === 33 ||
+      item.fileStatus === 34;
     const isFullAccess = item.access < 2;
     const withoutShare = false; //TODO: need this prop
     const isThirdPartyItem = !!item.providerKey;
-    const hasNew = item.new > 0 || item.fileStatus === 2 || item.fileStatus === 34;
+    const hasNew =
+      item.new > 0 || item.fileStatus === 2 || item.fileStatus === 34;
     const canConvert = false; //TODO: fix of added convert check;
     const isEncrypted = item.encrypted;
     const isDocuSign = false; //TODO: need this prop;
@@ -447,7 +489,8 @@
       canFormFillingDocs,
     } = this.formatsStore.docserviceStore;
 
-    const isThirdPartyFolder = item.providerKey && item.id === item.rootFolderId;
+    const isThirdPartyFolder =
+      item.providerKey && item.id === item.rootFolderId;
     const isShareItem = isShare(item.rootFolderType);
     const isCommonFolder = isCommon(item.rootFolderType);
     const isMyFolder = isMy(item.rootFolderType);
@@ -463,39 +506,6 @@
 
       let fileOptions = [
         //"open",
-<<<<<<< HEAD
-        'edit',
-        'preview',
-        'view',
-        'separator0',
-        'sharing-settings',
-        'external-link',
-        'owner-change',
-        'link-for-portal-users',
-        'send-by-email',
-        'docu-sign',
-        'version', //category
-        'finalize-version',
-        'show-version-history',
-        'block-unblock-version', //need split
-        'separator1',
-        'open-location',
-        'mark-read',
-        'mark-as-favorite',
-        'remove-from-favorites',
-        'download',
-        'download-as',
-        'convert',
-        'move', //category
-        'move-to',
-        'copy-to',
-        'copy',
-        'restore',
-        'rename',
-        'separator2',
-        'unsubscribe',
-        'delete',
-=======
         "fill-form",
         "edit",
         "preview",
@@ -529,7 +539,6 @@
         "separator2",
         "unsubscribe",
         "delete",
->>>>>>> 8428ef73
       ];
 
       if (!isMasterForm)
@@ -540,76 +549,73 @@
 
       if (personal) {
         fileOptions = this.removeOptions(fileOptions, [
-          'owner-change',
-          'link-for-portal-users',
-          'docu-sign',
-          'mark-read',
-          'unsubscribe',
+          "owner-change",
+          "link-for-portal-users",
+          "docu-sign",
+          "mark-read",
+          "unsubscribe",
         ]);
 
         if (!shouldEdit && !shouldView) {
-          fileOptions = this.removeOptions(fileOptions, ['sharing-settings']);
+          fileOptions = this.removeOptions(fileOptions, ["sharing-settings"]);
         }
       }
 
       if (!this.canConvertSelected) {
-        fileOptions = this.removeOptions(fileOptions, ['download-as']);
+        fileOptions = this.removeOptions(fileOptions, ["download-as"]);
       }
 
       if (!canConvert || isEncrypted) {
-        fileOptions = this.removeOptions(fileOptions, ['convert']);
+        fileOptions = this.removeOptions(fileOptions, ["convert"]);
       }
 
       if (!canOpenPlayer) {
-        fileOptions = this.removeOptions(fileOptions, ['view']);
+        fileOptions = this.removeOptions(fileOptions, ["view"]);
       } else {
-        fileOptions = this.removeOptions(fileOptions, ['edit', 'preview']);
+        fileOptions = this.removeOptions(fileOptions, ["edit", "preview"]);
       }
 
       if (!isDocuSign) {
-        fileOptions = this.removeOptions(fileOptions, ['docu-sign']);
+        fileOptions = this.removeOptions(fileOptions, ["docu-sign"]);
       }
 
       if (isEditing) {
-        fileOptions = this.removeOptions(fileOptions, ['finalize-version', 'move-to', 'delete']);
+        fileOptions = this.removeOptions(fileOptions, [
+          "finalize-version",
+          "move-to",
+          "delete",
+        ]);
         if (isThirdPartyFolder) {
-          fileOptions = this.removeOptions(fileOptions, ['rename']);
+          fileOptions = this.removeOptions(fileOptions, ["rename"]);
         }
       }
 
       if (isFavorite) {
-        fileOptions = this.removeOptions(fileOptions, ['mark-as-favorite']);
+        fileOptions = this.removeOptions(fileOptions, ["mark-as-favorite"]);
       } else {
-        fileOptions = this.removeOptions(fileOptions, ['remove-from-favorites']);
+        fileOptions = this.removeOptions(fileOptions, [
+          "remove-from-favorites",
+        ]);
 
         if (isFavoritesFolder) {
-          fileOptions = this.removeOptions(fileOptions, ['mark-as-favorite']);
+          fileOptions = this.removeOptions(fileOptions, ["mark-as-favorite"]);
         }
       }
 
       if (isFavoritesFolder) {
-        fileOptions = this.removeOptions(fileOptions, ['move-to', 'delete', 'copy']);
+        fileOptions = this.removeOptions(fileOptions, [
+          "move-to",
+          "delete",
+          "copy",
+        ]);
 
         if (!isFavorite) {
-          fileOptions = this.removeOptions(fileOptions, ['separator2']);
+          fileOptions = this.removeOptions(fileOptions, ["separator2"]);
         }
       }
 
       if (isEncrypted) {
         fileOptions = this.removeOptions(fileOptions, [
-<<<<<<< HEAD
-          'open',
-          'edit',
-          'link-for-portal-users',
-          'external-link',
-          'send-by-email',
-          'block-unblock-version', //need split
-          'version', //category
-          'finalize-version',
-          'copy-to',
-          'copy',
-          'mark-as-favorite',
-=======
           "open",
           "edit",
           "make-form",
@@ -622,61 +628,30 @@
           "copy-to",
           "copy",
           "mark-as-favorite",
->>>>>>> 8428ef73
         ]);
       }
 
       if (isRecentFolder) {
-        fileOptions = this.removeOptions(fileOptions, ['delete']);
+        fileOptions = this.removeOptions(fileOptions, ["delete"]);
 
         if (!isFavorite) {
-          fileOptions = this.removeOptions(fileOptions, ['separator2']);
+          fileOptions = this.removeOptions(fileOptions, ["separator2"]);
         }
       }
 
       if (isFavoritesFolder || isRecentFolder) {
         fileOptions = this.removeOptions(fileOptions, [
-<<<<<<< HEAD
-          'copy',
-          'move-to',
-=======
           "make-form",
           "copy",
           "move-to",
->>>>>>> 8428ef73
           //"sharing-settings",
-          'unsubscribe',
-          'separator2',
+          "unsubscribe",
+          "separator2",
         ]);
       }
 
       if (isRecycleBinFolder) {
         fileOptions = this.removeOptions(fileOptions, [
-<<<<<<< HEAD
-          'open',
-          'open-location',
-          'view',
-          'preview',
-          'edit',
-          'link-for-portal-users',
-          'sharing-settings',
-          'external-link',
-          'send-by-email',
-          'block-unblock-version', //need split
-          'version', //category
-          'finalize-version',
-          'show-version-history',
-          'move', //category
-          'move-to',
-          'copy-to',
-          'copy',
-          'mark-read',
-          'mark-as-favorite',
-          'remove-from-favorites',
-          'rename',
-          'separator0',
-          'separator1',
-=======
           "fill-form",
           "open",
           "open-location",
@@ -702,64 +677,70 @@
           "rename",
           "separator0",
           "separator1",
->>>>>>> 8428ef73
         ]);
       } else {
-        fileOptions = this.removeOptions(fileOptions, ['restore']);
+        fileOptions = this.removeOptions(fileOptions, ["restore"]);
       }
 
       if (!isFullAccess) {
         fileOptions = this.removeOptions(fileOptions, [
-          'finalize-version',
-          'rename',
-          'block-unblock-version',
-          'copy',
-          'sharing-settings',
+          "finalize-version",
+          "rename",
+          "block-unblock-version",
+          "copy",
+          "sharing-settings",
         ]);
       }
 
       if (isVisitor) {
         fileOptions = this.removeOptions(fileOptions, [
-          'block-unblock-version',
-          'finalize-version',
-          'mark-as-favorite',
-          'remove-from-favorites',
+          "block-unblock-version",
+          "finalize-version",
+          "mark-as-favorite",
+          "remove-from-favorites",
         ]);
 
         if (!isFullAccess) {
-          fileOptions = this.removeOptions(fileOptions, ['rename']);
+          fileOptions = this.removeOptions(fileOptions, ["rename"]);
         }
       }
 
       if (!this.canShareOwnerChange(item)) {
-        fileOptions = this.removeOptions(fileOptions, ['owner-change']);
+        fileOptions = this.removeOptions(fileOptions, ["owner-change"]);
       }
 
       if (isThirdPartyItem) {
-        fileOptions = this.removeOptions(fileOptions, ['owner-change', 'finalize-version', 'copy']);
+        fileOptions = this.removeOptions(fileOptions, [
+          "owner-change",
+          "finalize-version",
+          "copy",
+        ]);
       }
 
       if (isCommonFolder) {
         if (!this.userAccess) {
           fileOptions = this.removeOptions(fileOptions, [
-            'owner-change',
-            'move-to',
-            'delete',
-            'copy',
-            'separator2',
+            "owner-change",
+            "move-to",
+            "delete",
+            "copy",
+            "separator2",
           ]);
           if (!isFavorite) {
-            fileOptions = this.removeOptions(fileOptions, ['separator2']);
+            fileOptions = this.removeOptions(fileOptions, ["separator2"]);
           }
         }
       }
 
       if (withoutShare) {
-        fileOptions = this.removeOptions(fileOptions, ['sharing-settings', 'external-link']);
+        fileOptions = this.removeOptions(fileOptions, [
+          "sharing-settings",
+          "external-link",
+        ]);
       }
 
       if (!hasNew) {
-        fileOptions = this.removeOptions(fileOptions, ['mark-read']);
+        fileOptions = this.removeOptions(fileOptions, ["mark-read"]);
       }
 
       if (
@@ -769,188 +750,217 @@
           (isMyFolder && (this.filter.filterType || this.filter.search))
         )
       ) {
-        fileOptions = this.removeOptions(fileOptions, ['open-location']);
+        fileOptions = this.removeOptions(fileOptions, ["open-location"]);
       }
 
       if (isShareItem) {
         if (!isFullAccess) {
-          fileOptions = this.removeOptions(fileOptions, ['edit']);
+          fileOptions = this.removeOptions(fileOptions, ["edit"]);
         }
 
         if (isShareFolder) {
-          fileOptions = this.removeOptions(fileOptions, ['copy', 'move-to', 'delete']);
+          fileOptions = this.removeOptions(fileOptions, [
+            "copy",
+            "move-to",
+            "delete",
+          ]);
         }
       } else if (!isEncrypted) {
-        fileOptions = this.removeOptions(fileOptions, ['unsubscribe']);
+        fileOptions = this.removeOptions(fileOptions, ["unsubscribe"]);
       }
 
       if (isPrivacyFolder) {
         fileOptions = this.removeOptions(fileOptions, [
-          'preview',
-          'view',
-          'separator0',
-          'copy',
-          'download-as',
+          "preview",
+          "view",
+          "separator0",
+          "copy",
+          "download-as",
         ]);
 
         if (!isDesktopClient) {
-          fileOptions = this.removeOptions(fileOptions, ['sharing-settings']);
+          fileOptions = this.removeOptions(fileOptions, ["sharing-settings"]);
         }
 
         fileOptions = this.removeOptions(
           fileOptions,
-          isFileOwner ? ['unsubscribe'] : ['move-to', 'delete'],
+          isFileOwner ? ["unsubscribe"] : ["move-to", "delete"]
         );
       }
 
-      if (!shouldEdit && !shouldView && !fileOptions.includes('view')) {
-        fileOptions = this.removeOptions(fileOptions, ['edit', 'preview', 'separator0']);
+      if (!shouldEdit && !shouldView && !fileOptions.includes("view")) {
+        fileOptions = this.removeOptions(fileOptions, [
+          "edit",
+          "preview",
+          "separator0",
+        ]);
       }
 
       if (!shouldEdit && shouldView) {
-        fileOptions = this.removeOptions(fileOptions, ['edit']);
+        fileOptions = this.removeOptions(fileOptions, ["edit"]);
       }
 
       return fileOptions;
     } else {
       let folderOptions = [
-        'open',
-        'separator0',
-        'sharing-settings',
-        'owner-change',
-        'link-for-portal-users',
-        'separator1',
-        'open-location',
-        'download',
-        'move', //category
-        'move-to',
-        'copy-to',
-        'mark-read',
-        'restore',
-        'rename',
-        'change-thirdparty-info',
-        'separator2',
-        'unsubscribe',
-        'delete',
+        "open",
+        "separator0",
+        "sharing-settings",
+        "owner-change",
+        "link-for-portal-users",
+        "separator1",
+        "open-location",
+        "download",
+        "move", //category
+        "move-to",
+        "copy-to",
+        "mark-read",
+        "restore",
+        "rename",
+        "change-thirdparty-info",
+        "separator2",
+        "unsubscribe",
+        "delete",
       ];
 
       if (personal) {
         folderOptions = this.removeOptions(folderOptions, [
-          'sharing-settings',
-          'owner-change',
-          'link-for-portal-users',
-          'separator1',
-          'docu-sign',
-          'mark-read',
-          'unsubscribe',
+          "sharing-settings",
+          "owner-change",
+          "link-for-portal-users",
+          "separator1",
+          "docu-sign",
+          "mark-read",
+          "unsubscribe",
         ]);
       }
 
       if (isPrivacyFolder) {
-        folderOptions = this.removeOptions(folderOptions, ['sharing-settings', 'copy', 'copy-to']);
+        folderOptions = this.removeOptions(folderOptions, [
+          "sharing-settings",
+          "copy",
+          "copy-to",
+        ]);
 
         if (!isDesktopClient) {
-          folderOptions = this.removeOptions(folderOptions, ['rename']);
+          folderOptions = this.removeOptions(folderOptions, ["rename"]);
         }
       }
 
       if (isShareItem) {
         if (isShareFolder) {
-          folderOptions = this.removeOptions(folderOptions, ['move-to', 'delete']);
+          folderOptions = this.removeOptions(folderOptions, [
+            "move-to",
+            "delete",
+          ]);
         }
       } else {
-        folderOptions = this.removeOptions(folderOptions, ['unsubscribe']);
+        folderOptions = this.removeOptions(folderOptions, ["unsubscribe"]);
       }
 
       if (isRecycleBinFolder) {
         folderOptions = this.removeOptions(folderOptions, [
-          'open',
-          'link-for-portal-users',
-          'sharing-settings',
-          'move',
-          'move-to',
-          'copy-to',
-          'mark-read',
-          'rename',
-          'separator0',
-          'separator1',
+          "open",
+          "link-for-portal-users",
+          "sharing-settings",
+          "move",
+          "move-to",
+          "copy-to",
+          "mark-read",
+          "rename",
+          "separator0",
+          "separator1",
         ]);
       } else {
-        folderOptions = this.removeOptions(folderOptions, ['restore']);
+        folderOptions = this.removeOptions(folderOptions, ["restore"]);
       }
 
       if (!isFullAccess) {
         //TODO: if added Projects, add project folder check
-        folderOptions = this.removeOptions(folderOptions, ['rename', 'change-thirdparty-info']);
+        folderOptions = this.removeOptions(folderOptions, [
+          "rename",
+          "change-thirdparty-info",
+        ]);
       }
 
       if (!this.canShareOwnerChange(item)) {
-        folderOptions = this.removeOptions(folderOptions, ['owner-change']);
+        folderOptions = this.removeOptions(folderOptions, ["owner-change"]);
       }
 
       if (!isFullAccess) {
         folderOptions = this.removeOptions(folderOptions, [
-          'owner-change',
-          'move-to',
-          'delete',
-          'change-thirdparty-info',
+          "owner-change",
+          "move-to",
+          "delete",
+          "change-thirdparty-info",
         ]);
 
         if (!isShareItem) {
-          folderOptions = this.removeOptions(folderOptions, ['separator2']);
+          folderOptions = this.removeOptions(folderOptions, ["separator2"]);
         }
 
         if (isVisitor) {
-          folderOptions = this.removeOptions(folderOptions, ['rename']);
+          folderOptions = this.removeOptions(folderOptions, ["rename"]);
         }
       }
 
       if (withoutShare) {
-        folderOptions = this.removeOptions(folderOptions, ['sharing-settings']);
+        folderOptions = this.removeOptions(folderOptions, ["sharing-settings"]);
       }
 
       if (!hasNew) {
-        folderOptions = this.removeOptions(folderOptions, ['mark-read']);
+        folderOptions = this.removeOptions(folderOptions, ["mark-read"]);
       }
 
       if (isThirdPartyFolder) {
-        folderOptions = this.removeOptions(folderOptions, ['move-to']);
+        folderOptions = this.removeOptions(folderOptions, ["move-to"]);
 
         if (isDesktopClient) {
-          folderOptions = this.removeOptions(folderOptions, ['separator2', 'delete']);
+          folderOptions = this.removeOptions(folderOptions, [
+            "separator2",
+            "delete",
+          ]);
         }
       } else {
-        folderOptions = this.removeOptions(folderOptions, ['change-thirdparty-info']);
+        folderOptions = this.removeOptions(folderOptions, [
+          "change-thirdparty-info",
+        ]);
       }
 
       if (isThirdPartyItem) {
-        folderOptions = this.removeOptions(folderOptions, ['owner-change']);
+        folderOptions = this.removeOptions(folderOptions, ["owner-change"]);
 
         if (isShareFolder) {
-          folderOptions = this.removeOptions(folderOptions, ['change-thirdparty-info']);
+          folderOptions = this.removeOptions(folderOptions, [
+            "change-thirdparty-info",
+          ]);
         } else {
           if (isDesktopClient) {
-            folderOptions = this.removeOptions(folderOptions, ['change-thirdparty-info']);
+            folderOptions = this.removeOptions(folderOptions, [
+              "change-thirdparty-info",
+            ]);
           }
 
-          folderOptions = this.removeOptions(folderOptions, ['remove']);
+          folderOptions = this.removeOptions(folderOptions, ["remove"]);
 
           if (!item) {
             //For damaged items
             folderOptions = this.removeOptions(folderOptions, [
-              'open',
-              'download',
-              'copy-to',
-              'rename',
+              "open",
+              "download",
+              "copy-to",
+              "rename",
             ]);
           }
         }
       } else {
-        folderOptions = this.removeOptions(folderOptions, ['change-thirdparty-info']);
+        folderOptions = this.removeOptions(folderOptions, [
+          "change-thirdparty-info",
+        ]);
       }
 
       if (!(isMyFolder && (this.filter.filterType || this.filter.search))) {
-        folderOptions = this.removeOptions(folderOptions, ['open-location']);
+        folderOptions = this.removeOptions(folderOptions, ["open-location"]);
       }
 
       return folderOptions;
@@ -1005,7 +1015,9 @@
   };
 
   updateFile = (fileId, title) => {
-    return api.files.updateFile(fileId, title).then((file) => this.setFile(file));
+    return api.files
+      .updateFile(fileId, title)
+      .then((file) => this.setFile(file));
   };
 
   renameFolder = (folderId, title) => {
@@ -1030,7 +1042,8 @@
     const isCommonFolder =
       this.treeFoldersStore.commonFolder &&
       this.selectedFolderStore.pathParts &&
-      this.treeFoldersStore.commonFolder.id === this.selectedFolderStore.pathParts[0];
+      this.treeFoldersStore.commonFolder.id ===
+        this.selectedFolderStore.pathParts[0];
 
     if (item.providerKey || !isCommonFolder) {
       return false;
@@ -1045,7 +1058,8 @@
 
   get canShare() {
     const folderType = this.selectedFolderStore.rootFolderType;
-    const isVisitor = (this.userStore.user && this.userStore.user.isVisitor) || false;
+    const isVisitor =
+      (this.userStore.user && this.userStore.user.isVisitor) || false;
 
     if (isVisitor) {
       return false;
@@ -1074,14 +1088,20 @@
   get currentFilesCount() {
     const serviceFilesCount = this.getServiceFilesCount();
     const filesCount = this.getFilesCount();
-    return this.selectedFolderStore.providerItem ? serviceFilesCount : filesCount;
+    return this.selectedFolderStore.providerItem
+      ? serviceFilesCount
+      : filesCount;
   }
 
   get iconOfDraggedFile() {
     const { getIcon } = this.formatsStore.iconFormatsStore;
 
     if (this.selection.length === 1) {
-      return getIcon(24, this.selection[0].fileExst, this.selection[0].providerKey);
+      return getIcon(
+        24,
+        this.selection[0].fileExst,
+        this.selection[0].providerKey
+      );
     }
     return null;
   }
@@ -1108,10 +1128,13 @@
         return true;
       case FolderType.SHARE:
         const canCreateInSharedFolder = this.selectedFolderStore.access === 1;
-        return !this.selectedFolderStore.isRootFolder && canCreateInSharedFolder;
+        return (
+          !this.selectedFolderStore.isRootFolder && canCreateInSharedFolder
+        );
       case FolderType.Privacy:
         return (
-          this.authStore.settingsStore.isDesktopClient && this.settingsStore.isEncryptionSupport
+          this.authStore.settingsStore.isDesktopClient &&
+          this.settingsStore.isEncryptionSupport
         );
       case FolderType.COMMON:
         return this.authStore.isAdmin;
@@ -1126,25 +1149,15 @@
     const { extension, title } = this.fileActionStore;
 
     if (items.length && items[0].id === -1) return; //TODO: if change media collection from state remove this;
-<<<<<<< HEAD
-    const iconSize = this.viewAs === 'tile' && isMobile ? 32 : 24;
-    const icon = this.fileActionStore.extension
-      ? getFileIcon(`.${this.fileActionStore.extension}`, iconSize)
-=======
 
     const iconSize = this.viewAs === "tile" && isMobile ? 32 : 24;
     const icon = extension
       ? getFileIcon(`.${extension}`, iconSize)
->>>>>>> 8428ef73
       : getFolderIcon(null, iconSize);
 
     items.unshift({
       id: -1,
-<<<<<<< HEAD
-      title: '',
-=======
       title: title,
->>>>>>> 8428ef73
       parentId: this.selectedFolderStore.id,
       fileExst: extension,
       icon,
@@ -1194,15 +1207,21 @@
 
       const { canConvert } = this.formatsStore.docserviceStore;
 
-      const canOpenPlayer = mediaViewersFormatsStore.isMediaOrImage(item.fileExst);
+      const canOpenPlayer = mediaViewersFormatsStore.isMediaOrImage(
+        item.fileExst
+      );
 
       const previewUrl = canOpenPlayer
-        ? combineUrl(AppServerConfig.proxyURL, config.homepage, `/#preview/${id}`)
+        ? combineUrl(
+            AppServerConfig.proxyURL,
+            config.homepage,
+            `/#preview/${id}`
+          )
         : null;
       const contextOptions = this.getFilesContextOptions(item, canOpenPlayer);
       const isThirdPartyFolder = providerKey && id === rootFolderId;
 
-      const iconSize = this.viewAs === 'table' ? 24 : 32;
+      const iconSize = this.viewAs === "table" ? 24 : 32;
       const icon = getIcon(iconSize, fileExst, providerKey, contentLength);
 
       let isFolder = false;
@@ -1213,7 +1232,11 @@
       const { isRecycleBinFolder } = this.treeFoldersStore;
 
       const folderUrl = isFolder
-        ? combineUrl(AppServerConfig.proxyURL, config.homepage, `/filter?folder=${id}`)
+        ? combineUrl(
+            AppServerConfig.proxyURL,
+            config.homepage,
+            `/filter?folder=${id}`
+          )
         : null;
 
       const needConvert = canConvert(fileExst);
@@ -1221,7 +1244,7 @@
       const docUrl = combineUrl(
         AppServerConfig.proxyURL,
         config.homepage,
-        `/doceditor?fileId=${id}${needConvert ? '&action=view' : ''}`,
+        `/doceditor?fileId=${id}${needConvert ? "&action=view" : ""}`
       );
 
       const href = isRecycleBinFolder
@@ -1288,23 +1311,32 @@
 
   get cbMenuItems() {
     const { mediaViewersFormatsStore, iconFormatsStore } = this.formatsStore;
-    const { isDocument, isPresentation, isSpreadsheet, isArchive } = iconFormatsStore;
+    const {
+      isDocument,
+      isPresentation,
+      isSpreadsheet,
+      isArchive,
+    } = iconFormatsStore;
     const { isImage, isVideo } = mediaViewersFormatsStore;
 
-    let cbMenu = ['all'];
+    let cbMenu = ["all"];
     const filesItems = [...this.files, ...this.folders];
 
     if (this.folders.length) cbMenu.push(FilterType.FoldersOnly);
     for (let item of filesItems) {
       if (isDocument(item.fileExst)) cbMenu.push(FilterType.DocumentsOnly);
-      else if (isPresentation(item.fileExst)) cbMenu.push(FilterType.PresentationsOnly);
-      else if (isSpreadsheet(item.fileExst)) cbMenu.push(FilterType.SpreadsheetsOnly);
+      else if (isPresentation(item.fileExst))
+        cbMenu.push(FilterType.PresentationsOnly);
+      else if (isSpreadsheet(item.fileExst))
+        cbMenu.push(FilterType.SpreadsheetsOnly);
       else if (isImage(item.fileExst)) cbMenu.push(FilterType.ImagesOnly);
       else if (isVideo(item.fileExst)) cbMenu.push(FilterType.MediaOnly);
       else if (isArchive(item.fileExst)) cbMenu.push(FilterType.ArchiveOnly);
     }
 
-    const hasFiles = cbMenu.some((elem) => elem !== 'all' && elem !== FilterType.FoldersOnly);
+    const hasFiles = cbMenu.some(
+      (elem) => elem !== "all" && elem !== FilterType.FoldersOnly
+    );
 
     if (hasFiles) cbMenu.push(FilterType.FilesOnly);
 
@@ -1315,32 +1347,36 @@
 
   getCheckboxItemLabel = (t, key) => {
     switch (key) {
-      case 'all':
-        return t('All');
+      case "all":
+        return t("All");
       case FilterType.FoldersOnly:
-        return t('Translations:Folders');
+        return t("Translations:Folders");
       case FilterType.DocumentsOnly:
-        return t('Common:Documents');
+        return t("Common:Documents");
       case FilterType.PresentationsOnly:
-        return t('Translations:Presentations');
+        return t("Translations:Presentations");
       case FilterType.SpreadsheetsOnly:
-        return t('Translations:Spreadsheets');
+        return t("Translations:Spreadsheets");
       case FilterType.ImagesOnly:
-        return t('Images');
+        return t("Images");
       case FilterType.MediaOnly:
-        return t('Media');
+        return t("Media");
       case FilterType.ArchiveOnly:
-        return t('Archives');
+        return t("Archives");
       case FilterType.FilesOnly:
-        return t('AllFiles');
+        return t("AllFiles");
 
       default:
-        return '';
+        return "";
     }
   };
 
   get sortedFiles() {
-    const { isSpreadsheet, isPresentation, isDocument } = this.formatsStore.iconFormatsStore;
+    const {
+      isSpreadsheet,
+      isPresentation,
+      isDocument,
+    } = this.formatsStore.iconFormatsStore;
     const { filesConverts } = this.formatsStore.docserviceStore;
 
     let sortedFiles = {
@@ -1388,7 +1424,8 @@
         return false;
       case FolderType.COMMON:
         return (
-          this.authStore.isAdmin || this.selection.some((x) => x.access === 0 || x.access === 1)
+          this.authStore.isAdmin ||
+          this.selection.some((x) => x.access === 0 || x.access === 1)
         );
       case FolderType.Privacy:
         return true;
@@ -1400,7 +1437,10 @@
   }
 
   get isAccessedSelected() {
-    return this.selection.length && this.selection.every((x) => x.access === 1 || x.access === 0);
+    return (
+      this.selection.length &&
+      this.selection.every((x) => x.access === 1 || x.access === 0)
+    );
   }
 
   get isThirdPartyRootSelection() {
@@ -1476,12 +1516,12 @@
     } = this.formatsStore.docserviceStore;
 
     if (selection[0].encrypted) {
-      return ['FullAccess', 'DenyAccess'];
+      return ["FullAccess", "DenyAccess"];
     }
 
     let AccessOptions = [];
 
-    AccessOptions.push('ReadOnly', 'DenyAccess');
+    AccessOptions.push("ReadOnly", "DenyAccess");
 
     const webEdit = selection.find((x) => canWebEdit(x.fileExst));
 
@@ -1489,23 +1529,18 @@
 
     const webReview = selection.find((x) => canWebReview(x.fileExst));
 
-    const formFillingDocs = selection.find((x) => canFormFillingDocs(x.fileExst));
+    const formFillingDocs = selection.find((x) =>
+      canFormFillingDocs(x.fileExst)
+    );
 
     const webFilter = selection.find((x) => canWebFilterEditing(x.fileExst));
 
-    if (webEdit || !externalAccess) AccessOptions.push('FullAccess');
-
-<<<<<<< HEAD
-    if (webComment) AccessOptions.push('Comment');
-    if (webReview) AccessOptions.push('Review');
-    if (formFillingDocs) AccessOptions.push('FormFilling');
-    if (webFilter) AccessOptions.push('FilterEditing');
-=======
+    if (webEdit || !externalAccess) AccessOptions.push("FullAccess");
+
     if (webComment) AccessOptions.push("Comment");
     if (webReview) AccessOptions.push("Review");
     if (formFillingDocs && !externalAccess) AccessOptions.push("FormFilling");
     if (webFilter) AccessOptions.push("FilterEditing");
->>>>>>> 8428ef73
 
     return AccessOptions;
   };
@@ -1525,16 +1560,16 @@
     const newSelection = [];
 
     for (let item of items) {
-      const value = item.getAttribute('value');
-      const splitValue = value && value.split('_');
+      const value = item.getAttribute("value");
+      const splitValue = value && value.split("_");
 
       const fileType = splitValue[0];
       const id =
-        splitValue[splitValue.length - 1] === 'draggable'
-          ? splitValue.slice(1, -1).join('_')
-          : splitValue.slice(1).join('_');
-
-      if (fileType === 'file') {
+        splitValue[splitValue.length - 1] === "draggable"
+          ? splitValue.slice(1, -1).join("_")
+          : splitValue.slice(1).join("_");
+
+      if (fileType === "file") {
         newSelection.push(this.files.find((f) => f.id == id));
       } else {
         const selectableFolder = this.folders.find((f) => f.id == id);
@@ -1547,7 +1582,7 @@
 
     //need fo table view
     const clearSelection = Object.values(
-      newSelection.reduce((item, n) => ((item[n.id] = n), item), {}),
+      newSelection.reduce((item, n) => ((item[n.id] = n), item), {})
     );
 
     this.setSelection(clearSelection);
@@ -1558,19 +1593,43 @@
     return api.files.getShareFiles(fileIds, folderIds);
   }
 
-  setShareFiles = (folderIds, fileIds, share, notify, sharingMessage, externalAccess, ownerId) => {
+  setShareFiles = (
+    folderIds,
+    fileIds,
+    share,
+    notify,
+    sharingMessage,
+    externalAccess,
+    ownerId
+  ) => {
     let externalAccessRequest = [];
     if (fileIds.length === 1 && externalAccess !== null) {
-      externalAccessRequest = fileIds.map((id) => api.files.setExternalAccess(id, externalAccess));
-    }
-
-    const ownerChangeRequest = ownerId ? [this.setFilesOwner(folderIds, fileIds, ownerId)] : [];
+      externalAccessRequest = fileIds.map((id) =>
+        api.files.setExternalAccess(id, externalAccess)
+      );
+    }
+
+    const ownerChangeRequest = ownerId
+      ? [this.setFilesOwner(folderIds, fileIds, ownerId)]
+      : [];
 
     const shareRequest = !!share.length
-      ? [api.files.setShareFiles(fileIds, folderIds, share, notify, sharingMessage)]
+      ? [
+          api.files.setShareFiles(
+            fileIds,
+            folderIds,
+            share,
+            notify,
+            sharingMessage
+          ),
+        ]
       : [];
 
-    const requests = [...ownerChangeRequest, ...shareRequest, ...externalAccessRequest];
+    const requests = [
+      ...ownerChangeRequest,
+      ...shareRequest,
+      ...externalAccessRequest,
+    ];
 
     return Promise.all(requests);
   };
