--- conflicted
+++ resolved
@@ -3,11 +3,7 @@
   "content": "Too many email addresses parsed",
   "content_en_sha1_hash": "7531bc36e27ca0a753d1abb3356083e66a1e9e71",
   "created_at": "2025-05-19T21:30:46.366Z",
-<<<<<<< HEAD
-  "updated_at": "2025-05-26T07:57:32.218Z",
-=======
   "updated_at": "2025-05-28T09:30:02.190Z",
->>>>>>> 398dda3c
   "comment": {
     "text": "This translation key is used to display an error message when too many email addresses are parsed. It appears in a dialog box, specifically when the user attempts to change their email address and exceeds the maximum allowed limit.",
     "is_auto": true,
@@ -34,8 +30,13 @@
       "ai_spell_check_issues": [
         {
           "type": "incorrect_translation",
-          "description": "The translation 'تم تحليل العديد من عناوين البريد الالكتروني' doesn't fully capture the nuance of 'Too many email addresses parsed.' While technically correct, it's a bit verbose and lacks the implication of a problem. A more accurate and concise translation would better convey the original meaning.",
-          "suggestion": "قد تم استخراج عدد كبير من عناوين البريد الإلكتروني."
+          "description": "The translation 'تم تحليل العديد من عناوين البريد الالكتروني' is a literal translation and doesn't capture the nuance of 'Too many email addresses parsed.' It implies an action was performed, whereas the original implies a state. A more appropriate translation would convey the meaning of exceeding a limit.",
+          "suggestion": "قد تم تجاوز الحد المسموح لعدد عناوين البريد الإلكتروني"
+        },
+        {
+          "type": "incorrect_translation",
+          "description": "The word 'العديد' (al-adeed) while meaning 'many', is a bit formal.  A more natural phrasing would be better.",
+          "suggestion": "قد تم استخراج عدد كبير من عناوين البريد الإلكتروني"
         }
       ],
       "approved_at": null
@@ -46,257 +47,250 @@
       "ai_spell_check_issues": [
         {
           "type": "incorrect_translation",
-          "description": "The translation 'Xanada xeyli elektron poçt qeyd olunub' doesn't fully capture the meaning of 'Too many email addresses parsed'. 'Xeyli' implies 'a lot' but doesn't convey the sense of an excessive or problematic number. A more accurate translation would emphasize the 'too many' aspect.",
+          "description": "The translation 'Xanada xeyli elektron poçt qeyd olunub' doesn't perfectly capture the nuance of 'Too many email addresses parsed.' 'Xanada' implies a container or area, which isn't directly related to the parsing process. A more accurate translation would focus on the excess quantity of email addresses.",
           "suggestion": "Çox sayda elektron poçt ünvanı aşkarlanıb"
         },
         {
+          "type": "incorrect_translation",
+          "description": "The word 'qeyd olunub' (recorded/noted) doesn't quite convey the active sense of 'parsed'.",
+          "suggestion": "Aşkar edilib"
+        }
+      ],
+      "approved_at": null
+    },
+    "bg": {
+      "ai_translated": false,
+      "ai_model": null,
+      "ai_spell_check_issues": [
+        {
+          "type": "incorrect_translation",
+          "description": "The translation 'Анализирани са твърде много имейли' while conveying a similar meaning, doesn't perfectly capture the original meaning of 'Too many email addresses parsed'. 'Parsed' implies a process of analysis or extraction.  'Анализирани' (Analyzed) is closer but still not quite the right nuance. A better translation might emphasize the processing aspect.",
+          "suggestion": "Прекалено много имейли бяха обработени"
+        }
+      ],
+      "approved_at": null
+    },
+    "cs": {
+      "ai_translated": false,
+      "ai_model": null,
+      "ai_spell_check_issues": [
+        {
+          "type": "incorrect_translation",
+          "description": "The translation 'Příliš mnoho e-mailů analyzovaných' is a literal translation and doesn't quite capture the meaning of \"Too many email addresses parsed.\"  'Analyzovaných' implies a deeper analysis than simply extracting them. A more natural translation would focus on the quantity of emails.",
+          "suggestion": "Příliš mnoho e-mailových adres"
+        },
+        {
+          "type": "incorrect_translation",
+          "description": "While 'e-mailů' is technically correct, 'e-mailových adres' is more common and flows better in Czech when referring to email addresses.",
+          "suggestion": "e-mailových adres"
+        }
+      ],
+      "approved_at": null
+    },
+    "de": {
+      "ai_translated": false,
+      "ai_model": null,
+      "ai_spell_check_issues": [
+        {
+          "type": "incorrect_translation",
+          "description": "The translation \"Mehrere E-Mails im Feld\" doesn't accurately convey the meaning of \"Too many email addresses parsed.\" It literally translates to \"Several emails in the field.\"  The original phrase implies a problem with the number of email addresses, not just their presence in a field.",
+          "suggestion": "A more accurate translation would be something like \"Zu viele E-Mail-Adressen gefunden\" or \"Zu viele E-Mail-Adressen extrahiert\" (depending on the technical context)."
+        }
+      ],
+      "approved_at": null
+    },
+    "el-GR": {
+      "ai_translated": false,
+      "ai_model": null,
+      "ai_spell_check_issues": [],
+      "approved_at": null
+    },
+    "es": {
+      "ai_translated": false,
+      "ai_model": null,
+      "ai_spell_check_issues": [
+        {
+          "type": "incorrect_translation",
+          "description": "The translation 'El campo contiene más de un email' does not accurately convey the meaning of 'Too many email addresses parsed'. It translates to 'The field contains more than one email', implying only two emails are present, while the English phrase indicates a higher, unspecified number.",
+          "suggestion": "Consider a translation like 'Se han encontrado demasiados registros de correo electrónico' or 'Se han detectado múltiples direcciones de correo electrónico'."
+        }
+      ],
+      "approved_at": null
+    },
+    "fi": {
+      "ai_translated": false,
+      "ai_model": null,
+      "ai_spell_check_issues": [
+        {
+          "type": "incorrect_translation",
+          "description": "The translation \"Liian monta jäsenneltyä sähköpostia\" doesn't accurately convey the meaning of \"Too many email addresses parsed.\" \"Jäsenneltyä\" (structured) isn't the core issue. The phrase describes an excess of email addresses, not their structure.",
+          "suggestion": "Liian monta sähköpostiosoitetta"
+        }
+      ],
+      "approved_at": null
+    },
+    "fr": {
+      "ai_translated": false,
+      "ai_model": null,
+      "ai_spell_check_issues": [
+        {
+          "type": "incorrect_translation",
+          "description": "The translation 'Trop d'e-mails à analyser' doesn't perfectly capture the original meaning of 'Too many email addresses parsed'. While 'à analyser' implies analysis, the original conveys the idea of an excessive number of email addresses *already* processed, which is more about volume or a parsing error.",
+          "suggestion": "Trop d'adresses e-mail traitées"
+        }
+      ],
+      "approved_at": null
+    },
+    "hy-AM": {
+      "ai_translated": false,
+      "ai_model": null,
+      "ai_spell_check_issues": [],
+      "approved_at": null
+    },
+    "it": {
+      "ai_translated": false,
+      "ai_model": null,
+      "ai_spell_check_issues": [],
+      "approved_at": null
+    },
+    "ja-JP": {
+      "ai_translated": false,
+      "ai_model": null,
+      "ai_spell_check_issues": [],
+      "approved_at": null
+    },
+    "ko-KR": {
+      "ai_translated": false,
+      "ai_model": null,
+      "ai_spell_check_issues": [
+        {
+          "type": "incorrect_translation",
+          "description": "The translation \"너무 많은 이메일이 파싱되었습니다\" is technically correct but sounds somewhat unnatural and overly formal in Korean. '파싱되었습니다' is a direct transliteration of 'parsed' and not commonly used in everyday Korean.",
+          "suggestion": "너무 많은 이메일 주소가 발견되었습니다"
+        }
+      ],
+      "approved_at": null
+    },
+    "lo-LA": {
+      "ai_translated": false,
+      "ai_model": null,
+      "ai_spell_check_issues": [
+        {
+          "type": "incorrect_translation",
+          "description": "The Lao translation 'ແບ່ງແຍກອີເມວຫຼາຍເກີນໄປ' translates to 'Too many emails separated'. While it conveys a similar idea, it's not the most natural or accurate translation of 'Too many email addresses parsed'. The word 'separated' (ແບ່ງແຍກ) doesn't accurately reflect the 'parsed' action.",
+          "suggestion": "Consider a translation that reflects the meaning of 'parsed,' such as 'ພົບອີເມວຫຼາຍເກີນໂຕ' (found too many emails) or 'ມີອີເມວຫຼາຍເກີນໂຕ' (there are too many emails)."
+        }
+      ],
+      "approved_at": null
+    },
+    "lv": {
+      "ai_translated": false,
+      "ai_model": null,
+      "ai_spell_check_issues": [
+        {
+          "type": "incorrect_translation",
+          "description": "The term 'e-pasta ziņojumu' (email messages) doesn't quite capture the meaning of 'email addresses'. The original refers to addresses, not the messages themselves.",
+          "suggestion": "Pārāk daudz e-pastu adrešu parsēts"
+        }
+      ],
+      "approved_at": null
+    },
+    "nl": {
+      "ai_translated": false,
+      "ai_model": null,
+      "ai_spell_check_issues": [],
+      "approved_at": null
+    },
+    "pl": {
+      "ai_translated": false,
+      "ai_model": null,
+      "ai_spell_check_issues": [],
+      "approved_at": null
+    },
+    "pt": {
+      "ai_translated": false,
+      "ai_model": null,
+      "ai_spell_check_issues": [],
+      "approved_at": null
+    },
+    "pt-BR": {
+      "ai_translated": false,
+      "ai_model": null,
+      "ai_spell_check_issues": [
+        {
+          "type": "incorrect_translation",
+          "description": "The translation 'Muitos e-mails analisados' doesn't fully capture the meaning of 'Too many email addresses parsed'. 'Analisados' implies analysis, whereas the original conveys exceeding a limit. A more accurate translation would include the sense of 'too many' being excessive or problematic.",
+          "suggestion": "Excesso de endereços de e-mail encontrados"
+        }
+      ],
+      "approved_at": null
+    },
+    "ro": {
+      "ai_translated": false,
+      "ai_model": null,
+      "ai_spell_check_issues": [],
+      "approved_at": null
+    },
+    "ru": {
+      "ai_translated": false,
+      "ai_model": null,
+      "ai_spell_check_issues": [
+        {
+          "type": "incorrect_translation",
+          "description": "The translation 'Поле содержит больше одного email' (The field contains more than one email) doesn't fully capture the meaning of 'Too many email addresses parsed.' It focuses on the field containing multiple emails, while the original implies an error due to an excessive number of email addresses being processed.",
+          "suggestion": "Consider a translation like 'Обнаружено слишком много email адресов' (Too many email addresses found) or 'Слишком много email адресов обработано' (Too many email addresses processed)."
+        }
+      ],
+      "approved_at": null
+    },
+    "si": {
+      "ai_translated": false,
+      "ai_model": null,
+      "ai_spell_check_issues": [
+        {
+          "type": "incorrect_translation",
+          "description": "The translation \"බොහෝ වි-තැපැල් ලිපින විග්‍රහ කර ඇත\" while generally conveying the meaning, is a slightly awkward phrasing.  'වි-තැපැල්' is a compound word, but often 'විද්‍යාත්මක' (vidhyātinam) is preferred for 'scientific' in modern Sinhala. 'ලිපින' feels a little formal here.",
+          "suggestion": "Possible better translations include:  \"ඉlebihan විද්‍යාත්මක තැපැල් ලිපි සංග්‍රහණය කර ඇත\" or \"ඉතාමත් විශාල සංඛ්යාවක තැපැල් ලිපි සංග්‍රහණය කර ඇත\" (Itāmat visālā sankhyāvak tāpael lipi sangrahāṇaya kara ata - A very large number of email addresses parsed)."
+        },
+        {
+          "type": "formatting",
+          "description": "The use of compound words like 'වි-තැපැල්' might be considered less natural in modern Sinhala writing. While understandable, breaking it down could improve readability.",
+          "suggestion": "Consider using a more descriptive phrase, like 'විද්‍යාත්මක තැපැල්' (vidhyātinam tāpael) instead of 'වි-තැපැල්'."
+        }
+      ],
+      "approved_at": null
+    },
+    "sk": {
+      "ai_translated": false,
+      "ai_model": null,
+      "ai_spell_check_issues": [
+        {
+          "type": "incorrect_translation",
+          "description": "The translation 'Analyzovalo sa príliš veľa e -mailov' doesn't fully capture the meaning of 'Too many email addresses parsed'. It translates to 'Too many emails were analyzed'. While similar, 'parsed' implies a processing action, which isn't explicitly conveyed.",
+          "suggestion": "Consider a translation like 'Spracovalo sa príliš veľa e-mailových adries' or 'Zanalyzovalo sa príliš veľa e-mailových adries', which more closely reflects the 'parsed' action."
+        },
+        {
+          "type": "formatting",
+          "description": "There's a space between 'e' and '-' in 'e -mailov'.  This is incorrect for Slovak.",
+          "suggestion": "Change 'e -mailov' to 'e-mailov'."
+        }
+      ],
+      "approved_at": null
+    },
+    "sl": {
+      "ai_translated": false,
+      "ai_model": null,
+      "ai_spell_check_issues": [],
+      "approved_at": null
+    },
+    "sr-Cyrl-RS": {
+      "ai_translated": false,
+      "ai_model": null,
+      "ai_spell_check_issues": [
+        {
           "type": "spelling",
-          "description": "The term 'elektron poçt' is generally understood, but 'elektron poçt ünvanı' is more precise for 'email address'.",
-          "suggestion": "elektron poçt ünvanı"
-        }
-      ],
-      "approved_at": null
-    },
-    "bg": {
-      "ai_translated": false,
-      "ai_model": null,
-      "ai_spell_check_issues": [
-        {
-          "type": "incorrect_translation",
-          "description": "The translation 'Анализирани са твърде много имейли' while understandable, doesn't directly convey the meaning of 'parsed'. 'Parsed' implies a process of extracting information. 'Анализирани' means 'analyzed', which is close but not exact. A better translation would be something that indicates extraction or processing.",
-          "suggestion": "Consider 'Извлечени са твърде много имейли' (Izvecheni sa tvrde mnogo imejli) which means 'Too many emails extracted' or 'Обработени са твърде много имейли' (Obraboteni sa tvrde mnogo imejli) which means 'Too many emails processed'."
-        }
-      ],
-      "approved_at": null
-    },
-    "cs": {
-      "ai_translated": false,
-      "ai_model": null,
-      "ai_spell_check_issues": [
-        {
-          "type": "incorrect_translation",
-          "description": "The translation \"Příliš mnoho e-mailů analyzovaných\" is not the most natural or accurate translation of \"Too many email addresses parsed.\" The word 'analyzovaných' (analyzed) implies a deeper processing than simply parsing. It would be more accurate to use a verb that indicates a simple extraction or collection.",
-          "suggestion": "Příliš mnoho e-mailových adres zpracovaných"
-        },
-        {
-          "type": "formatting",
-          "description": "While not strictly incorrect, using \"e-mailů\" instead of \"e-mailových adres\" (email addresses) creates a slightly awkward phrasing. Although understandable, it's not the most common way to express the concept.",
-          "suggestion": "Příliš mnoho e-mailových adres zpracovaných"
-        }
-      ],
-      "approved_at": null
-    },
-    "de": {
-      "ai_translated": false,
-      "ai_model": null,
-      "ai_spell_check_issues": [
-        {
-          "type": "incorrect_translation",
-          "description": "The translation 'Mehrere E-Mails im Feld' doesn't accurately convey the meaning of 'Too many email addresses parsed'. It translates to 'Several emails in the field' which is a different concept. It doesn't express the idea of an excessive number.",
-          "suggestion": "Eine zu große Anzahl von E-Mail-Adressen wurde gefunden."
-        }
-      ],
-      "approved_at": null
-    },
-    "el-GR": {
-      "ai_translated": false,
-      "ai_model": null,
-      "ai_spell_check_issues": [],
-      "approved_at": null
-    },
-    "es": {
-      "ai_translated": false,
-      "ai_model": null,
-      "ai_spell_check_issues": [
-        {
-          "type": "incorrect_translation",
-          "description": "The translation 'El campo contiene más de un email' does not accurately convey the meaning of 'Too many email addresses parsed'. It translates to 'The field contains more than one email', which is not the original intent.",
-          "suggestion": "A more accurate translation would be something like 'Se han detectado demasiados correos electrónicos' or 'Se encontraron demasiadas direcciones de correo electrónico'."
-        }
-      ],
-      "approved_at": null
-    },
-    "fi": {
-      "ai_translated": false,
-      "ai_model": null,
-      "ai_spell_check_issues": [
-        {
-          "type": "incorrect_translation",
-          "description": "The translation 'Liian monta jäsenneltyä sähköpostia' doesn't fully capture the meaning of 'Too many email addresses parsed'. 'Jäsennelty' implies structured, which isn't the core issue. It’s about the *number* of emails, not their structure.",
-          "suggestion": "Liian monta sähköpostiosoitetta"
-        }
-      ],
-      "approved_at": null
-    },
-    "fr": {
-      "ai_translated": false,
-      "ai_model": null,
-      "ai_spell_check_issues": [
-        {
-          "type": "incorrect_translation",
-          "description": "While the translation captures the general idea, 'Trop d'e-mails à analyser' is more literal and doesn't convey the urgency or error state of 'Too many email addresses parsed'. A better translation would highlight the problem of having too many addresses.",
-          "suggestion": "Possible suggestions include: 'Nombre excessif d'adresses e-mail détectées', 'Un trop grand nombre d'adresses e-mail ont été trouvées', or 'Trop d'adresses e-mail ont été extraites'."
-        }
-      ],
-      "approved_at": null
-    },
-    "hy-AM": {
-      "ai_translated": false,
-      "ai_model": null,
-      "ai_spell_check_issues": [
-        {
-          "type": "spelling",
-          "description": "The word 'էլփոստի' (elposti) is a transliteration of 'email' and while understandable, a more commonly used term might be preferred. 'Էլեկտրոնային փոստի' (elektronayini posti) - 'electronic mail' - might be a better fit for wider understanding.",
-          "suggestion": "Էլեկտրոնային փոստի"
-        }
-      ],
-      "approved_at": null
-    },
-    "it": {
-      "ai_translated": false,
-      "ai_model": null,
-      "ai_spell_check_issues": [
-        {
-          "type": "incorrect_translation",
-          "description": "The translation \"Ci sono troppe email da analizzare\" literally translates to \"There are too many emails to analyze.\" While conveying a similar meaning to \"Too many email addresses parsed,\" it doesn't capture the nuance of 'parsed.' A more accurate translation might consider alternatives that reflect processing or extraction.",
-          "suggestion": "Consider \"Troppe email estratte\" or \"Sono state estratte troppe email\"."
-        }
-      ],
-      "approved_at": null
-    },
-    "ja-JP": {
-      "ai_translated": false,
-      "ai_model": null,
-      "ai_spell_check_issues": [],
-      "approved_at": null
-    },
-    "ko-KR": {
-      "ai_translated": false,
-      "ai_model": null,
-      "ai_spell_check_issues": [
-        {
-          "type": "incorrect_translation",
-          "description": "The word \"파싱되었습니다\" (parsingdeusimyeonseo) is a very technical term and might not be appropriate for a general audience. While technically correct, it sounds overly formal and jargon-laden. A simpler phrasing would be better.",
-          "suggestion": "너무 많은 이메일 주소가 발견되었습니다"
-        }
-      ],
-      "approved_at": null
-    },
-    "lo-LA": {
-      "ai_translated": false,
-      "ai_model": null,
-      "ai_spell_check_issues": [
-        {
-          "type": "incorrect_translation",
-          "description": "The Lao translation \"ແບ່ງແຍກອີເມວຫຼາຍເກີນໄປ\" translates to \"too many emails separated\". While close, it doesn't directly convey the meaning of \"parsed\" which implies processing or extracting information. A more accurate translation should reflect this.",
-          "suggestion": "Consider alternatives like \"ກວດພົບອີເມວຫຼາຍເກີນໄປ\" (found too many emails), \"ມີຈຳນວນອີເມວຫຼາຍເກີນໄປ\" (there are too many emails), or \"ຖືກແກ້ໄຂອີເມວຫຼາຍເກີນໄປ\" (too many emails were processed/modified). The best option will depend on the specific context."
-        }
-      ],
-      "approved_at": null
-    },
-    "lv": {
-      "ai_translated": false,
-      "ai_model": null,
-      "ai_spell_check_issues": [
-        {
-          "type": "incorrect_translation",
-          "description": "The English phrase 'email addresses' is translated as 'e-pasta ziņojumu'. While 'e-pasta ziņojumu' can refer to email messages, 'email addresses' refers specifically to the address itself. A more accurate translation would be something like 'e-pasta adreses'.",
-          "suggestion": "e-pasta adreses"
-        }
-      ],
-      "approved_at": null
-    },
-    "nl": {
-      "ai_translated": false,
-      "ai_model": null,
-      "ai_spell_check_issues": [],
-      "approved_at": null
-    },
-    "pl": {
-      "ai_translated": false,
-      "ai_model": null,
-      "ai_spell_check_issues": [],
-      "approved_at": null
-    },
-    "pt": {
-      "ai_translated": false,
-      "ai_model": null,
-      "ai_spell_check_issues": [],
-      "approved_at": null
-    },
-    "pt-BR": {
-      "ai_translated": false,
-      "ai_model": null,
-      "ai_spell_check_issues": [
-        {
-          "type": "incorrect_translation",
-          "description": "The translation 'Muitos e-mails analisados' while generally correct, doesn't fully capture the original meaning of 'Too many email addresses parsed'. 'Parsed' implies a processing action. 'Analisados' (analyzed) is a weaker synonym. A better translation would convey the idea of a system detecting an excessive number of email addresses.",
-          "suggestion": "Consider alternatives like 'Excesso de endereços de e-mail detectado' or 'Número excessivo de endereços de e-mail encontrado' to better reflect the parsing aspect."
-        }
-      ],
-      "approved_at": null
-    },
-    "ro": {
-      "ai_translated": false,
-      "ai_model": null,
-      "ai_spell_check_issues": [],
-      "approved_at": null
-    },
-    "ru": {
-      "ai_translated": false,
-      "ai_model": null,
-      "ai_spell_check_issues": [
-        {
-          "type": "incorrect_translation",
-          "description": "The translation \"Поле содержит больше одного email\" (The field contains more than one email) doesn't fully capture the meaning of \"Too many email addresses parsed\". It focuses on the field containing multiple emails, while the original refers to an error state related to parsing.",
-          "suggestion": "Поле содержит слишком много email адресов"
-        }
-      ],
-      "approved_at": null
-    },
-    "si": {
-      "ai_translated": false,
-      "ai_model": null,
-      "ai_spell_check_issues": [
-        {
-          "type": "incorrect_translation",
-          "description": "The translation 'බොහෝ වි-තැපැල් ලිපින විග්‍රහ කර ඇත' doesn't fully capture the meaning of 'Too many email addresses parsed'. While 'බොහෝ' (boho - many) and 'ලිපින' (lipina - addresses) are correct, 'විග්‍රහ කර ඇත' (vigrahakaara ata - parsed/analyzed) is overly technical and doesn't convey the warning tone. A more natural and contextually appropriate translation is needed.",
-          "suggestion": "A better translation might be 'ඉ-මේල් ලිපිනයන් අධික වශයෙන් ඇත' (i-meel lipinayan adhikvasenaa athaa) which translates to 'Too many email addresses exist' or 'There are too many email addresses'."
-        }
-      ],
-      "approved_at": null
-    },
-    "sk": {
-      "ai_translated": false,
-      "ai_model": null,
-      "ai_spell_check_issues": [
-        {
-          "type": "incorrect_translation",
-          "description": "The translation 'Analyzovalo sa príliš veľa e -mailov' doesn't quite capture the meaning of 'Too many email addresses parsed'. 'Analyzovalo sa' implies an analysis was performed, which isn't directly stated in the English. A more accurate translation would convey the feeling of an excess.",
-          "suggestion": "Príliš mnoho e-mailových adries bolo spracovaných"
-        },
-        {
-          "type": "formatting",
-          "description": "There's a space before the hyphen in 'e -mailov'.",
-          "suggestion": "e-mailov"
-        }
-      ],
-      "approved_at": null
-    },
-    "sl": {
-      "ai_translated": false,
-      "ai_model": null,
-      "ai_spell_check_issues": [],
-      "approved_at": null
-    },
-    "sr-Cyrl-RS": {
-      "ai_translated": false,
-      "ai_model": null,
-      "ai_spell_check_issues": [
-        {
-          "type": "spelling",
-          "description": "The word 'email' is written as 'емаил'. The correct spelling in Serbian (Cyrillic) is 'емаил адреса'.",
-          "suggestion": "емаил адреса"
+          "description": "The word 'email' is anglicized. While understood, using the Serbian equivalent 'elektronska pošta' would be more appropriate for a localized application.",
+          "suggestion": "Превише обрађених електронских пошта"
         }
       ],
       "approved_at": null
@@ -304,7 +298,18 @@
     "sr-Latn-RS": {
       "ai_translated": false,
       "ai_model": null,
-      "ai_spell_check_issues": [],
+      "ai_spell_check_issues": [
+        {
+          "type": "incorrect_translation",
+          "description": "The translation 'Previše obrađenih email adresa' is a literal translation of 'Too many email addresses parsed' but doesn't fully convey the intended meaning. 'Parsed' implies processing or extracting. A better translation would highlight the problem of excessive email addresses.",
+          "suggestion": "Previše prikupljenih email adresa"
+        },
+        {
+          "type": "incorrect_translation",
+          "description": "The word 'obrađenih' suggests that the email addresses have been processed in a specific way. While technically correct, it's not the most natural phrasing in this context.",
+          "suggestion": "Previše email adresa pronađeno"
+        }
+      ],
       "approved_at": null
     },
     "tr": {
@@ -331,8 +336,8 @@
       "ai_spell_check_issues": [
         {
           "type": "incorrect_translation",
-          "description": "The translation \"解析的邮件过多\" (Parsing too many emails) doesn't quite capture the original meaning of \"Too many email addresses parsed.\" It focuses on the parsing action rather than the excessive number of email addresses. While not entirely wrong, it's not the best representation.",
-          "suggestion": "考虑更准确的翻译，例如: \"解析的电子邮件地址过多\" (Too many email addresses parsed) or \"电子邮件地址解析数量过多\" (Too many email addresses are being parsed)."
+          "description": "The translation '解析的邮件过多' while understandable, doesn't fully capture the nuance of 'Too many email addresses parsed'. '解析' (parsing) implies a process, which isn't explicitly stated in the English. A more accurate translation might emphasize the excessive number itself.",
+          "suggestion": "邮件地址过多 (Youjian dizhi guo duo) - 'Too many email addresses'"
         }
       ],
       "approved_at": null
