import React, { useState, useEffect, useCallback } from "react";
import { inject, observer } from "mobx-react";
import { useTranslation } from "react-i18next";
import { EditRoomDialog } from "../dialogs";
import { Encoder } from "@docspace/shared/utils/encoder";
import api from "@docspace/shared/api";
import { getRoomInfo } from "@docspace/shared/api/rooms";
import { toastr } from "@docspace/shared/components/toast";

const EditRoomEvent = ({
  addActiveItems,
  setActiveFolders,

  visible,
  onClose,
  item,

  editRoom,
  addTagsToRoom,
  removeTagsFromRoom,

  createTag,
  fetchTags,

  getThirdPartyIcon,

  calculateRoomLogoParams,
  uploadRoomLogo,
  setFolder,
  getFolderIndex,
  updateFolder,

  removeLogoFromRoom,
  addLogoToRoom,

  currentFolderId,
  updateCurrentFolder,
  setCreateRoomDialogVisible,

  withPaging,

  updateEditedSelectedRoom,
  addDefaultLogoPaths,
  updateLogoPathsCacheBreaker,
  removeLogoPaths,

  updateInfoPanelSelection,
  changeRoomOwner,
<<<<<<< HEAD
  reloadSelectionParentRoom,

  defaultRoomsQuota,
  isDefaultRoomsQuotaSet,
=======
>>>>>>> a8399f3f
}) => {
  const { t } = useTranslation(["CreateEditRoomDialog", "Common", "Files"]);

  const [fetchedTags, setFetchedTags] = useState([]);
  const [fetchedImage, setFetchedImage] = useState(null);
  const [isLoading, setIsLoading] = useState(false);

  const startTags = Object.values(item.tags);
  const startObjTags = startTags.map((tag, i) => ({ id: i, name: tag }));

  const fetchedRoomParams = {
    title: item.title,
    type: item.roomType,
    tags: startObjTags,
    isThirdparty: !!item.providerKey,
    storageLocation: {
      title: item.title,
      parentId: item.parentId,
      providerKey: item.providerKey,
      iconSrc: getThirdPartyIcon(item.providerKey),
    },
    isPrivate: false,
    icon: {
      uploadedFile: item.logo.original,
      tmpFile: "",
      x: 0.5,
      y: 0.5,
      zoom: 1,
    },
    roomOwner: item.createdBy,

    ...(isDefaultRoomsQuotaSet && {
      quota: item.quotaLimit,
    }),
  };

  const updateRoom = (oldRoom, newRoom) => {
    // After rename of room with providerKey, it's id value changes too
    if (oldRoom.providerKey) {
      let index = getFolderIndex(oldRoom.id);

      if (index === -1) {
        index = getFolderIndex(newRoom.id);
      }

      return updateFolder(index, newRoom);
    }

    setFolder(newRoom);
  };

  const onSave = async (roomParams) => {
    const editRoomParams = {
      title: roomParams.title || t("Files:NewRoom"),
      ...(isDefaultRoomsQuotaSet && {
        quota: roomParams.quota || item.quotaLimit,
      }),
    };

    const isOwnerChanged = roomParams?.roomOwner?.id !== item.createdBy.id;

    const tags = roomParams.tags.map((tag) => tag.name);
    const newTags = roomParams.tags.filter((t) => t.isNew).map((t) => t.name);
    const removedTags = startTags.filter((sT) => !tags.includes(sT));

    const uploadLogoData = new FormData();
    uploadLogoData.append(0, roomParams.icon.uploadedFile);

    let room = null;

    try {
      setIsLoading(true);

      if (isOwnerChanged) {
        await changeRoomOwner(t, roomParams?.roomOwner?.id);
      }

      room = await editRoom(item.id, editRoomParams);

      room.isLogoLoading = true;

      for (let i = 0; i < newTags.length; i++) {
        await createTag(newTags[i]);
      }

      room = await addTagsToRoom(room.id, tags);
      room = await removeTagsFromRoom(room.id, removedTags);

      if (!!item.logo.original && !roomParams.icon.uploadedFile) {
        room = await removeLogoFromRoom(room.id);
      }

      if (roomParams.icon.uploadedFile) {
        updateRoom(item, {
          ...room,
          logo: { big: item.logo.small },
        });

        addActiveItems(null, [room.id]);

        const response = await uploadRoomLogo(uploadLogoData);
        const url = URL.createObjectURL(roomParams.icon.uploadedFile);
        const img = new Image();
        img.onload = async () => {
          const { x, y, zoom } = roomParams.icon;

          try {
            room = await addLogoToRoom(room.id, {
              tmpFile: response.data,
              ...calculateRoomLogoParams(img, x, y, zoom),
            });
          } catch (e) {
            toastr.error(e);
          }

          !withPaging && updateRoom(item, room);
          // updateInfoPanelSelection();
          URL.revokeObjectURL(img.src);
          setActiveFolders([]);
        };
        img.src = url;
      } else {
        !withPaging && updateRoom(item, room);
        // updateInfoPanelSelection();
      }
    } catch (err) {
      console.log(err);
    } finally {
      if (withPaging) await updateCurrentFolder(null, currentFolderId);

      if (item.id === currentFolderId) {
        updateEditedSelectedRoom(editRoomParams.title, tags);
        if (item.logo.original && !roomParams.icon.uploadedFile) {
          removeLogoPaths();
          // updateInfoPanelSelection();
        } else if (!item.logo.original && roomParams.icon.uploadedFile)
          addDefaultLogoPaths();
        else if (item.logo.original && roomParams.icon.uploadedFile)
          updateLogoPathsCacheBreaker();
      }

      updateInfoPanelSelection(room);
      setIsLoading(false);
      onClose();
    }
  };

  const fetchLogoAction = useCallback(async (logo) => {
    const imgExst = logo.slice(".")[1];
    const file = await fetch(logo)
      .then((res) => res.arrayBuffer())
      .then(
        (buf) =>
          new File([buf], "fetchedFile", {
            type: `image/${imgExst}`,
          })
      );
    setFetchedImage(file);
  }, []);

  useEffect(() => {
    const logo = item?.logo?.original ? item.logo.original : "";

    if (logo) {
      fetchLogoAction(logo);
    }
  }, []);

  const fetchTagsAction = useCallback(async () => {
    const tags = await fetchTags();
    setFetchedTags(tags);
  }, []);

  useEffect(() => {
    fetchTagsAction();
  }, [fetchTagsAction]);

  useEffect(() => {
    setCreateRoomDialogVisible(true);
    return () => setCreateRoomDialogVisible(false);
  }, []);

  return (
    <EditRoomDialog
      t={t}
      visible={visible}
      onClose={onClose}
      fetchedRoomParams={fetchedRoomParams}
      onSave={onSave}
      fetchedTags={fetchedTags}
      fetchedImage={fetchedImage}
      isLoading={isLoading}
    />
  );
};

export default inject(
  ({
    auth,
    filesStore,
    tagsStore,
    filesActionsStore,
    selectedFolderStore,
    dialogsStore,
    settingsStore,
  }) => {
    const {
      editRoom,
      addTagsToRoom,
      removeTagsFromRoom,
      calculateRoomLogoParams,
      uploadRoomLogo,
      setFolder,
      getFolderIndex,
      updateFolder,
      addLogoToRoom,
      removeLogoFromRoom,
      addActiveItems,
      setActiveFolders,
    } = filesStore;

    const { createTag, fetchTags } = tagsStore;
    const {
      id: currentFolderId,
      updateEditedSelectedRoom,
      addDefaultLogoPaths,
      removeLogoPaths,
      updateLogoPathsCacheBreaker,
    } = selectedFolderStore;
    const { updateCurrentFolder, changeRoomOwner } = filesActionsStore;
    const { getThirdPartyIcon } = settingsStore.thirdPartyStore;
    const { setCreateRoomDialogVisible } = dialogsStore;
    const { withPaging } = auth.settingsStore;
<<<<<<< HEAD
    const {
      reloadSelection: reloadInfoPanelSelection,
      reloadSelectionParentRoom,
    } = auth.infoPanelStore;

    const { currentQuotaStore } = auth;
    const { defaultRoomsQuota, isDefaultRoomsQuotaSet } = currentQuotaStore;

=======
    const { updateInfoPanelSelection } = auth.infoPanelStore;
>>>>>>> a8399f3f
    return {
      defaultRoomsQuota,
      isDefaultRoomsQuotaSet,
      addActiveItems,
      setActiveFolders,

      editRoom,
      addTagsToRoom,
      removeTagsFromRoom,

      createTag,
      fetchTags,

      getThirdPartyIcon,

      calculateRoomLogoParams,
      setFolder,
      getFolderIndex,
      updateFolder,
      uploadRoomLogo,
      removeLogoFromRoom,
      addLogoToRoom,

      currentFolderId,
      updateCurrentFolder,

      withPaging,
      setCreateRoomDialogVisible,

      updateEditedSelectedRoom,
      addDefaultLogoPaths,
      updateLogoPathsCacheBreaker,
      removeLogoPaths,

      updateInfoPanelSelection,
      changeRoomOwner,
    };
  }
)(observer(EditRoomEvent));<|MERGE_RESOLUTION|>--- conflicted
+++ resolved
@@ -46,13 +46,9 @@
 
   updateInfoPanelSelection,
   changeRoomOwner,
-<<<<<<< HEAD
-  reloadSelectionParentRoom,
 
   defaultRoomsQuota,
   isDefaultRoomsQuotaSet,
-=======
->>>>>>> a8399f3f
 }) => {
   const { t } = useTranslation(["CreateEditRoomDialog", "Common", "Files"]);
 
@@ -286,18 +282,11 @@
     const { getThirdPartyIcon } = settingsStore.thirdPartyStore;
     const { setCreateRoomDialogVisible } = dialogsStore;
     const { withPaging } = auth.settingsStore;
-<<<<<<< HEAD
-    const {
-      reloadSelection: reloadInfoPanelSelection,
-      reloadSelectionParentRoom,
-    } = auth.infoPanelStore;
+    const { updateInfoPanelSelection } = auth.infoPanelStore;
 
     const { currentQuotaStore } = auth;
     const { defaultRoomsQuota, isDefaultRoomsQuotaSet } = currentQuotaStore;
 
-=======
-    const { updateInfoPanelSelection } = auth.infoPanelStore;
->>>>>>> a8399f3f
     return {
       defaultRoomsQuota,
       isDefaultRoomsQuotaSet,
