﻿import CommonSettingsSvgUrl from "PUBLIC_DIR/images/common-settings.svg?url";
import SettingsReactSvgUrl from "PUBLIC_DIR/images/settings.react.svg?url";
import SecuritySettingsIconUrl from "PUBLIC_DIR/images/security-settings.svg?url";
import IntegrationSettingsIconUrl from "PUBLIC_DIR/images/integration-settings.svg?url";
import PaymentIconUrl from "PUBLIC_DIR/images/payment.react.svg?url";
import DataManagementIconUrl from "PUBLIC_DIR/images/data-management.react.svg?url";
import RestoreIconUrl from "PUBLIC_DIR/images/restore.react.svg?url";
import TrashIconUrl from "PUBLIC_DIR/images/trash.react.svg?url";
import DeveloperReactSvgUrl from "PUBLIC_DIR/images/catalog.developer.react.svg?url";
import GiftReactSvgUrl from "PUBLIC_DIR/images/gift.react.svg?url";
/**
 * Array for generation current settings tree.
 */

export const settingsTree = [
  {
    id: "portal-settings_catalog-customization",
    key: "0",
    icon: CommonSettingsSvgUrl,
    link: "customization",
    tKey: "Customization",
    isHeader: true,
    children: [
      {
        id: "portal-settings_catalog-general",
        key: "0-0",
        icon: "",
        link: "general",
        tKey: "SettingsGeneral",
        isCategory: true,
        children: [
          {
            id: "portal-settings_catalog-language-and-time-zone",
            key: "0-0-0",
            icon: "",
            link: "language-and-time-zone",
            tKey: "StudioTimeLanguageSettings",
          },
          {
            id: "portal-settings_catalog-welcome-page-settings",
            key: "0-0-1",
            icon: "",
            link: "welcome-page-settings",
            tKey: "CustomTitlesWelcome",
          },
          {
            id: "portal-settings_catalog-dns-settings",
            key: "0-0-2",
            icon: "",
            link: "dns-settings",
            tKey: "DNSSettings",
          },
          {
            id: "portal-settings_catalog-portal-renaming",
            key: "0-0-3",
            icon: "",
            link: "portal-renaming",
            tKey: "PortalRenaming",
          },
        ],
      },
      {
        id: "portal-settings_catalog-branding",
        key: "0-1",
        icon: "",
        link: "branding",
        tKey: "Branding",
        isCategory: true,
        children: [
          {
            id: "portal-settings_catalog-white-label",
            key: "0-1-0",
            icon: "",
            link: "white-label",
            tKey: "WhiteLabel",
          },
          {
            id: "portal-settings_catalog-company-info-settings",
            key: "0-1-1",
            icon: "",
            link: "company-info-settings",
            tKey: "CompanyInfoSettings",
          },
          {
            id: "portal-settings_catalog-additional-resources",
            key: "0-1-2",
            icon: "",
            link: "additional-resources",
            tKey: "AdditionalResources",
          },
        ],
      },
      {
        id: "portal-settings_catalog-appearance",
        key: "0-2",
        icon: "",
        link: "appearance",
        tKey: "Appearance",
        isCategory: true,
        children: [
          {
            id: "portal-settings_catalog-appearance_subLink",
            key: "0-2-0",
            icon: "",
            link: "appearance",
            tKey: "Appearance",
          },
        ],
      },
    ],
  },
  {
    id: "portal-settings_catalog-security",
    key: "1",
    icon: SecuritySettingsIconUrl,
    link: "security",
    tKey: "ManagementCategorySecurity",
    isHeader: true,
    children: [
      {
        id: "portal-settings_catalog-access-portal",
        key: "1-0",
        icon: "",
        link: "access-portal",
        tKey: "PortalAccess",
        isCategory: true,
        children: [
          {
            id: "portal-settings_catalog-password",
            key: "1-0-0",
            icon: "",
            link: "password",
            tKey: "SettingPasswordStrength",
          },
          {
            id: "portal-settings_catalog-two-factor-auth",
            key: "1-0-1",
            icon: "",
            link: "tfa",
            tKey: "TwoFactorAuth",
          },
          {
            id: "portal-settings_catalog-trusted-mail",
            key: "1-0-2",
            icon: "",
            link: "trusted-mail",
            tKey: "TrustedMail",
          },
          {
            id: "portal-settings_catalog-ip-security",
            key: "1-0-3",
            icon: "",
            link: "ip",
            tKey: "IPSecurity",
          },
          {
            id: "portal-settings_catalog-brute-force-protection",
            key: "1-0-4",
            icon: "",
            link: "brute-force-protection",
            tKey: "BruteForceProtection",
          },
          {
            id: "portal-settings_catalog-admin-message",
            key: "1-0-5",
            icon: "",
            link: "admin-message",
            tKey: "AdminsMessage",
          },
          {
            id: "portal-settings_catalog-session-life-time",
            key: "1-0-6",
            icon: "",
            link: "lifetime",
            tKey: "SessionLifetime",
          },
        ],
      },
      {
        id: "portal-settings_catalog-access-rights",
        key: "1-1",
        icon: "",
        link: "access-rights",
        tKey: "AccessRights",
        isCategory: true,
        children: [
          {
            key: "1-1-0",
            icon: "",
            link: "admins",
            tKey: "Admins",
          },
        ],
      },
      {
        id: "portal-settings_catalog-login-history",
        key: "1-2",
        icon: "",
        link: "login-history",
        tKey: "LoginHistoryTitle",
        isCategory: true,
      },
      {
        id: "portal-settings_catalog-audit-trail",
        key: "1-3",
        icon: "",
        link: "audit-trail",
        tKey: "AuditTrailNav",
        isCategory: true,
      },
    ],
  },
  {
    id: "portal-settings_catalog-backup",
    key: "2",
    icon: DataManagementIconUrl,
    link: "backup",
    tKey: "Backup",
    isHeader: true,
    children: [
      {
        id: "portal-settings_catalog-data-backup",
        key: "2-0",
        icon: "",
        link: "data-backup",
        tKey: "Backup",
        isCategory: true,
      },
      {
        id: "portal-settings_catalog-auto-backup",
        key: "2-1",
        icon: "",
        link: "auto-backup",
        tKey: "AutoBackup",
        isCategory: true,
      },
    ],
  },
  {
    id: "portal-settings_catalog-restore",
    key: "3",
    icon: RestoreIconUrl,
    link: "restore",
    tKey: "RestoreBackup",
    isHeader: true,
    children: [
      {
        key: "3-0",
        icon: "",
        link: "restore-backup",
        tKey: "RestoreBackup",
        isCategory: true,
      },
    ],
  },
  {
    id: "portal-settings_catalog-integration",
    key: "4",
    icon: IntegrationSettingsIconUrl,
    link: "integration",
    tKey: "ManagementCategoryIntegration",
    isHeader: true,
    children: [
      {
        id: "portal-settings_catalog-third-party-services",
        key: "4-0",
        icon: "",
        link: "third-party-services",
        tKey: "ThirdPartyAuthorization",
        isCategory: true,
      },
      {
        id: "portal-settings_catalog-single-sign-on",
        key: "4-1",
        icon: "",
        link: "single-sign-on",
        tKey: "SingleSignOn",
        isCategory: true,
        children: [
          {
            id: "portal-settings_catalog-single-sign-on-sp-settings",
            key: "4-1-0",
            icon: "",
            link: "sp-settings",
            tKey: "SingleSignOn:ServiceProviderSettings",
          },
          {
            id: "portal-settings_catalog-single-sign-on-sp-metadata",
            key: "4-1-1",
            icon: "",
            link: "sp-metadata",
            tKey: "SingleSignOn:SpMetadata",
          },
        ],
      },
      {
<<<<<<< HEAD
        id: "portal-settings_catalog-smtp-settings",
=======
        id: "portal-settings_catalog-plugins",
        key: "4-2",
        icon: "",
        link: "plugins",
        tKey: "Plugins",
        isCategory: true,
      },
      {
        id: "portal-settings_catalog-document-service",
>>>>>>> c3c683f7
        key: "4-3",
        icon: "",
        link: "document-service",
        tKey: "DocumentService",
        isCategory: true,
      },
      {
        id: "portal-settings_catalog-smtp-settings",
        key: "4-4",
        icon: "",
        link: "smtp-settings",
        tKey: "SMTPSettings",
        isCategory: true,
      },
    ],
  },
  {
    id: "portal-settings_catalog-developer-tools",
    key: "5",
    icon: DeveloperReactSvgUrl,
    link: "developer-tools",
    tKey: "DeveloperTools",
    isHeader: true,
    children: [
      {
        id: "portal-settings_catalog-api",
        key: "5-0",
        icon: "",
        link: "api",
        tKey: "Api",
        isCategory: true,
      },
      {
        id: "portal-settings_catalog-javascript-sdk",
        key: "5-1",
        icon: "",
        link: "javascript-sdk",
        tKey: "DeveloperTools",
        isCategory: true,
      },
      {
        id: "portal-settings_catalog-webhooks",
        key: "5-2",
        icon: "",
        link: "webhooks",
        tKey: "DeveloperTools",
        isCategory: true,
      },
      {
        id: "portal-settings_catalog-plugins",
        key: "5-1",
        icon: "",
        link: "plugins",
        tKey: "Plugins",
        isCategory: true,
      },
    ],
  },
  {
    id: "portal-settings_catalog-delete",
    key: "6",
    icon: TrashIconUrl,
    link: "delete-data",
    tKey: "PortalDeletion",
    isHeader: true,
    children: [
      {
        key: "6-0",
        icon: "",
        link: "deletion",
        tKey: "PortalDeletion",
        isCategory: true,
      },
      {
        key: "6-1",
        icon: "",
        link: "deactivation",
        tKey: "PortalDeactivation",
        isCategory: true,
      },
    ],
  },
  {
    id: "portal-settings_catalog-payments",
    key: "7",
    icon: PaymentIconUrl,
    link: "payments",
    tKey: "Common:PaymentsTitle",
    isHeader: true,
    children: [
      {
        id: "portal-settings_catalog-portal-payments",
        key: "7-0",
        icon: "",
        link: "portal-payments",
        tKey: "Common:PaymentsTitle",
        isCategory: true,
      },
    ],
  },
  {
    id: "portal-settings_catalog-bonus",
    key: "8",
    icon: GiftReactSvgUrl,
    link: "bonus",
    tKey: "Common:Bonus",
    isHeader: true,
    children: [
      {
        id: "portal-settings_catalog-portal-bonus",
        key: "8-0",
        icon: "",
        link: "",
        tKey: "Common:FreeProFeatures",
        isCategory: true,
      },
    ],
  },
];

/**
* Array for generation full settings tree, old structure.
param title is unused
param link also used as translation key
*/
export const settingsTreeFull = [
  {
    title: "Common",
    key: "0",
    icon: SettingsReactSvgUrl,
    link: "common",
    children: [
      {
        title: "Customization",
        key: "0-0",
        icon: "",
        link: "customization",
      },
      {
        title: "Modules & tools",
        key: "0-1",
        icon: "",
        link: "modules-and-tools",
      },
      {
        title: "White label",
        key: "0-2",
        icon: "",
        link: "white-label",
      },
    ],
  },
  {
    title: "Security",
    key: "1",
    icon: SettingsReactSvgUrl,
    link: "security",
    children: [
      {
        title: "Portal Access",
        key: "1-0",
        icon: "",
        link: "portal-access",
      },
      {
        title: "Access Rights",
        key: "1-1",
        icon: "",
        link: "access-rights",
      },
      {
        title: "Login History",
        key: "1-2",
        icon: "",
        link: "login-history",
      },
      {
        title: "Audit Trail",
        key: "1-3",
        icon: "",
        link: "audit-trail",
      },
    ],
  },
  {
    title: "Data Management",
    key: "2",
    icon: SettingsReactSvgUrl,
    link: "data-management",
    children: [
      {
        title: "Migration",
        key: "2-0",
        icon: "",
        link: "migration",
      },
      {
        title: "Backup",
        key: "2-1",
        icon: "",
        link: "backup",
      },
      {
        title: "Portal Deactivation/Deletion",
        key: "2-2",
        icon: "",
        link: "portal-deactivation-deletion",
      },
    ],
  },
  {
    title: "Integration",
    key: "3",
    icon: SettingsReactSvgUrl,
    link: "integration",
    children: [
      {
        title: "Third-Party Services",
        key: "3-0",
        icon: "",
        link: "third-party-services",
      },

      {
        title: "SMTP Settings",
        key: "3-1",
        icon: "",
        link: "smtp-settings",
      },
    ],
  },
  {
    title: "Statistics",
    key: "4",
    icon: SettingsReactSvgUrl,
    link: "statistics",
  },
];<|MERGE_RESOLUTION|>--- conflicted
+++ resolved
@@ -294,9 +294,6 @@
         ],
       },
       {
-<<<<<<< HEAD
-        id: "portal-settings_catalog-smtp-settings",
-=======
         id: "portal-settings_catalog-plugins",
         key: "4-2",
         icon: "",
@@ -306,7 +303,6 @@
       },
       {
         id: "portal-settings_catalog-document-service",
->>>>>>> c3c683f7
         key: "4-3",
         icon: "",
         link: "document-service",
